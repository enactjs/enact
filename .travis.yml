language: node_js
node_js:
    - "node"
sudo: false
install:
<<<<<<< HEAD
    - npm install -g enyojs/enact-cli#feature/react16
=======
    - npm install -g enyojs/enact-cli#develop
>>>>>>> d84743a9
    - npm install
    - npm run bootstrap
script:
    - echo -e "\x1b\x5b35;1m*** Starting tests...\x1b\x5b0m"
    - npm run lerna -- run test
    - echo -e "\x1b\x5b35;1m*** Tests complete\x1b\x5b0m"
    - echo -e "\x1b\x5b35;1m*** Starting eslint...\x1b\x5b0m"
    - npm run lerna -- run lint -- -- -- --max-warnings 0 .
    - echo -e "\x1b\x5b35;1m*** eslint complete\x1b\x5b0m"
    - echo -e "\x1b\x5b35;1m*** Starting sampler builds...\x1b\x5b0m"
    - cd packages/sampler
    - npm run pack
    - npm run pack-qa
    - echo -e "\x1b\x5b35;1m*** sampler build complete\x1b\x5b0m"<|MERGE_RESOLUTION|>--- conflicted
+++ resolved
@@ -3,11 +3,7 @@
     - "node"
 sudo: false
 install:
-<<<<<<< HEAD
-    - npm install -g enyojs/enact-cli#feature/react16
-=======
     - npm install -g enyojs/enact-cli#develop
->>>>>>> d84743a9
     - npm install
     - npm run bootstrap
 script:
