dist: jammy
language: node_js
node_js:
<<<<<<< HEAD
    - 21
=======
    - lts/*
    - node
>>>>>>> 6c2abb92
sudo: false
before_install:
    - sudo apt-get install build-essential libcairo2-dev libpango1.0-dev libjpeg-dev libgif-dev librsvg2-dev
install:
    - npm config set prefer-offline false
    - npm install -g codecov
    - git clone --branch=develop --depth 1 https://github.com/enactjs/cli ../cli
    - pushd ../cli
    - npm install
    - npm link
    - popd
    - npm uninstall @enact/ui-test-utils --prefix packages/i18n
    - npm install
    - npm run bootstrap
    - npm run interlink
script:
    - echo -e "\x1b\x5b35;1m*** Starting tests...\x1b\x5b0m"
    - npm test -- -- --runInBand --coverage
    - codecov
    - echo -e "\x1b\x5b35;1m*** Tests complete\x1b\x5b0m"
    - echo -e "\x1b\x5b35;1m*** Starting eslint...\x1b\x5b0m"
    - npm run lerna -- run lint -- -- --report-unused-disable-directives --max-warnings 0 .
    - echo -e "\x1b\x5b35;1m*** eslint complete\x1b\x5b0m"
    - echo -e "\x1b\x5b35;1m*** Starting docs validation...\x1b\x5b0m"
    - npm run validate-docs
    - echo -e "\x1b\x5b35;1m*** Docs validation complete\x1b\x5b0m"
    - echo -e "\x1b\x5b35;1m*** Starting sampler builds...\x1b\x5b0m"
    - cd packages/sampler
    - npm run pack
    - echo -e "\x1b\x5b35;1m*** sampler build complete\x1b\x5b0m"
<|MERGE_RESOLUTION|>--- conflicted
+++ resolved
@@ -1,12 +1,8 @@
 dist: jammy
 language: node_js
 node_js:
-<<<<<<< HEAD
-    - 21
-=======
     - lts/*
     - node
->>>>>>> 6c2abb92
 sudo: false
 before_install:
     - sudo apt-get install build-essential libcairo2-dev libpango1.0-dev libjpeg-dev libgif-dev librsvg2-dev
