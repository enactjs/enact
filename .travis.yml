--- conflicted
+++ resolved
@@ -13,12 +13,8 @@
     - npm run bootstrap
 script:
     - echo -e "\x1b\x5b35;1m*** Starting tests...\x1b\x5b0m"
-<<<<<<< HEAD
-    - npm test -- -- -- --maxWorkers=4 --coverage
+    - npm test -- -- -- --runInBand --coverage
     - npm run lerna exec -- codecov -F \$LERNA_PACKAGE_NAME || true
-=======
-    - npm test -- -- -- --runInBand
->>>>>>> 29baaa44
     - echo -e "\x1b\x5b35;1m*** Tests complete\x1b\x5b0m"
     - echo -e "\x1b\x5b35;1m*** Starting eslint...\x1b\x5b0m"
     - npm run lerna -- run lint -- -- -- --max-warnings 0 .
