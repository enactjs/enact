--- conflicted
+++ resolved
@@ -11,15 +11,10 @@
     - npm run lerna -- run test
     - echo -e "\x1b\x5b35;1m*** Tests complete\x1b\x5b0m"
     - echo -e "\x1b\x5b35;1m*** Starting eslint...\x1b\x5b0m"
-<<<<<<< HEAD
-    - npm run lerna -- exec -- eslint .
+    - npm run lerna -- run lint
     - echo -e "\x1b\x5b35;1m*** eslint complete\x1b\x5b0m"
     - echo -e "\x1b\x5b35;1m*** Starting sampler builds...\x1b\x5b0m"
     - cd packages/sampler
     - npm run pack
     - npm run pack-qa
-    - echo -e "\x1b\x5b35;1m*** sampler build complete\x1b\x5b0m"
-=======
-    - npm run lerna -- run lint
-    - echo -e "\x1b\x5b35;1m*** eslint complete\x1b\x5b0m"
->>>>>>> c1d08fbc
+    - echo -e "\x1b\x5b35;1m*** sampler build complete\x1b\x5b0m"