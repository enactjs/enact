--- conflicted
+++ resolved
@@ -8,16 +8,12 @@
     - sudo apt-get install build-essential libcairo2-dev libpango1.0-dev libjpeg-dev libgif-dev librsvg2-dev
 install:
     - npm config set prefer-offline false
-<<<<<<< HEAD
+    - npm install -g codecov
     - git clone --branch=develop --depth 1 https://github.com/enactjs/cli ../cli
     - pushd ../cli
     - npm install
     - npm link
     - popd
-=======
-    - npm install -g @enact/cli
->>>>>>> c05aa858
-    - npm install -g codecov
     - npm install
     - npm run bootstrap
 script:
