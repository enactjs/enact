--- conflicted
+++ resolved
@@ -3,11 +3,7 @@
     - "6"
 sudo: false
 install:
-<<<<<<< HEAD
-    - npm install -g enyojs/enact-cli#feature/react16
-=======
     - npm install -g enyojs/enact-cli#develop
->>>>>>> 02136c43
     - npm install
     - npm run bootstrap
 script:
