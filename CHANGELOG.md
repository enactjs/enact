# Change Log

The following is a curated list of changes in the Enact project, newest changes on the top.

<<<<<<< HEAD
## [2.0.0-alpha.2] - 2017-08-29

## Added

- `ui/Scroller` and `ui/VirtualList`

## [2.0.0-alpha.1] - 2017-08-27

## Added

- `ui/Layout` which provides a technique for laying-out components on the screen using `Cells`, in rows or columns
- `ui/Touchable` to support consistent mouse and touch events along with hold gesture

### Changed

- `moonstone/Button`, `moonstone/Checkbox`, `moonstone/FormCheckbox`, `moonstone/IconButton`, `moonstone/IncrementSlider`, `moonstone/Item`, `moonstone/Picker`, and `moonstone/RangePicker`, `moonstone/Switch` and `moonstone/VideoPlayer` to use `ui/Touchable`

## Removed

- `ui/Holdable` and `ui/Pressable` which were replaced by `ui/Touchable`
=======
## [1.8.0] - 2017-09-07

### Deprecated

- `moonstone/Dialog` property `showDivider`, will be replaced by `noDivider` property in 2.0.0

### Added

- `moonstone/Popup` callback property `onShow` which fires after popup appears for both animating and non-animating popups

### Changed

- `i18n` package to use latest iLib
- `moonstone/Popup` callback property `onHide` to run on both animating and non-animating popups
- `moonstone/VideoPlayer` state `playbackRate` to media events
- `moonstone/VideoPlayer` support for `spotlightDisabled`
- `moonstone/VideoPlayer` thumbnail positioning and style
- `moonstone/VirtualList` to render when dataSize increased or decreased
- `moonstone/Dialog` style
- `moonstone/Popup`, `moonstone/Dialog`, and `moonstone/Notification` to support `node` type for children
- `moonstone/Scroller` to forward `onKeyDown` events
- `ui/Holdable` and `ui/Changeable` to be PureComponents to reduce the number of updates

### Fixed

- `moonstone/Scrollable` to enable focus when wheel scroll is stopped
- `moonstone/VirtualList` to show scroll thumb when a preserved item is focused in a Panel
- `moonstone/Scroller` to navigate properly with 5-way when expandable child is opened
- `moonstone/VirtualList` to stop scrolling when focus is moved on an item from paging controls or outside
- `moonstone/VirtualList` to move out with 5-way navigation when the first or last item is disabled
- `moonstone/IconButton` Tooltip position when disabled
- `moonstone/VideoPlayer` Tooltip time after unhovering
- `moonstone/VirtualList` to not show invisible items
- `moonstone/IconButton` Tooltip position when disabled
- `moonstone/VideoPlayer` to display feedback tooltip correctly when navigating in 5-way
- `moonstone/MarqueeDecorator` to work with synchronized `marqueeOn` `'render'` and hovering as well as `marqueOn` `'hover'` when moving rapidly among synchronized marquees
- `moonstone/Input` aria-label for translation
- `moonstone/Marquee` to recalculate inside `moonstone/Scroller` and `moonstone/SelectableItem` by bypassing `shouldComponentUpdate`
- `spotlight/Spottable` to clean up internal spotted state when blurred within `onSpotlightDisappear` handler
>>>>>>> ddebf5e5

## [1.7.0] - 2017-08-23

### Deprecated

- `moonstone/TextSizeDecorator` and it will be replaced by `moonstone/AccessibilityDecorator`
- `moonstone/MarqueeDecorator` property `marqueeCentered` and `moonstone/Marquee` property `centered` will be replaced by `alignment` property in 2.0.0

### Added

- `moonstone/TooltipDecorator` config property to direct tooltip into a property instead of adding to `children`
- `moonstone/VideoPlayer` prop `thumbnailUnavailable` to fade thumbnail
- `moonstone/AccessibilityDecorator` with `highContrast` and `textSize`
- `moonstone/VideoPlayer` high contrast scrim
- `moonstone/MarqueeDecorator`and `moonstone/Marquee` property `alignment` to allow setting  alignment of marquee content
<<<<<<< HEAD
- `spotlight/SpotlightContainerDecorator` config option `continue5WayHold` to support moving focus to the next spottable element on 5-way hold key.
=======
- `spotlight/SpotlightContainerDecorator` config option `continue5WayHold` to support moving focus to the next spottable element on 5-way hold key
>>>>>>> ddebf5e5
- `spotlight/Spottable` ability to restore focus when an initially disabled component becomes enabled

### Changed

- `moonstone/Scrollbar` to disable paging control down button properly at the bottom when a scroller size is a non-integer value
- `moonstone/VirtualList`, `moonstone/VirtualGridList`, and `moonstone/Scroller` to scroll on `keydown` event instead of `keyup` event of page up and page down keys
- `moonstone/VirtualGridList` to scroll by item via 5 way key
- `moonstone/VideoPlayer` to read target time when jump by left/right key
- `moonstone/IconButton` to not use `MarqueeDecorator` and `Uppercase`

### Fixed

- `moonstone/VirtualList` and `moonstone/VirtualGridList` to focus the correct item when page up and page down keys are pressed
<<<<<<< HEAD
- `moonstone/VirtualList` not to lose focus when moving out from the first item via 5way when it has disabled items
=======
- `moonstone/VirtualList` to not lose focus when moving out from the first item via 5way when it has disabled items
>>>>>>> ddebf5e5
- `moonstone/Slider` to align tooltip with detached knob
- `moonstone/FormCheckbox` to display correct colors in light skin
- `moonstone/Picker` and `moonstone/RangePicker` to forward `onKeyDown` events when not `joined`
- `moonstone/SelectableItem` to display correct icon width and alignment
- `moonstone/LabeledItem` to always match alignment with the locale
- `moonstone/Scroller` to properly 5-way navigate from scroll buttons
- `moonstone/ExpandableList` to display correct font weight and size for list items
- `moonstone/Divider` to not italicize in non-italic locales
- `moonstone/VideoPlayer` slider knob to follow progress after being selected when seeking
- `moonstone/LabeledItem` to correctly position its icon. This affects all of the `Expandables`, `moonstone/DatePicker` and `moonstone/TimePicker`.
- `moonstone/Panels.Header` and `moonstone/Item` to prevent them from allowing their contents to overflow unexpectedly
- `moonstone/Marquee` to recalculate when vertical scrollbar appears
- `moonstone/SelectableItem` to recalculate marquee when toggled
- `spotlight` to correctly restore focus to a spotlight container in another container
- `spotlight` to not try to focus something when the window is activated if focus is already set

### Removed

- `moonstone/Input` large-text mode

## [1.6.1] - 2017-08-07

### Changed

- `moonstone/Icon` and `moonstone/IconButton` to no longer fit image source to the icon's boundary

## [1.6.0] - 2017-08-04

### Added
- `moonstone/VideoPlayer` ability to seek when holding down the right and left keys. Sensitivity can be adjusted using throttling options `jumpDelay` and `initialJumpDelay`.
- `moonstone/VideoPlayer` property `no5WayJump` to disable jumping done by 5-way

- `moonstone/VideoPlayer` support for the "More" button to use tooltips
- `moonstone/VideoPlayer` properties `moreButtonLabel` and `moreButtonCloseLabel` to allow customization of the "More" button's tooltip and Aria labels
- `moonstone/VideoPlayer` property `moreButtonDisabled` to disable the "More" button
- `moonstone/Picker` and `moonstone/RangePicker` prop `aria-valuetext` to support reading custom text instead of value

- `moonstone/VideoPlayer` methods `showControls` and `hideControls` to allow external interaction with the player
- `moonstone/Scroller` support for Page Up/Page Down keys in pointer mode when no item has focus

### Changed

- `moonstone/VideoPlayer` to handle play, pause, stop, fast forward and rewind on remote controller
- `moonstone/Marquee` to also start when hovered if `marqueeOnRender` is set
- `spotlight` containers using a `restrict` value of `'self-only'` will ignore `leaveFor` directives when attempting to leave the container via 5-way

### Fixed

- `moonstone/IconButton` to fit image source within `IconButton`
- `moonstone` icon font sizes for wide icons
- `moonstone/ContextualPopupDecorator` to prefer setting focus to the appropriate popup instead of other underlying controls when using 5-way from the activating control
- `moonstone/Scroller` not scrolled via 5 way when `moonstone/ExpandableList` is opened
- `moonstone/VirtualList` no not let the focus move outside of container even if there are children left when navigating with 5way
- `moonstone/Scrollable` to update disability of paging controls when the scrollbar is set to `visible` and the content becomes shorter
- `moonstone/VideoPlayer` to focus on hover over play/pause button when video is loading
- `moonstone/VideoPlayer` to update and display proper time while moving knob when video is paused
- `moonstone/VideoPlayer` long title overlap issues
- `moonstone/Header` to apply `marqueeOn` prop to `subTitleBelow` and `titleBelow`
- `moonstone/Picker` wheeling in `moonstone/Scroller`
- `moonstone/IncrementSlider` and `moonstone/Picker` to read value changes when selecting buttons
- `spotlight` to not blur and re-focus an element that is already focused
- `ui/PlaceholderDecorator` to update bounds of `Scroller` when the `visible` state changed

## [1.5.0] - 2017-07-19

### Added

- `moonstone/Slider` and `moonstone/IncrementSlider` prop `aria-valuetext` to support reading custom text instead of value
- `moonstone/TooltipDecorator` property `tooltipProps` to attach props to tooltip component
- `moonstone/Scroller` and `moonstone/VirtualList` ability to scroll via page up and page down keys
- `moonstone/VideoPlayer` tooltip-thumbnail support with the `thumbnailSrc` prop and the `onScrub` callback to fire when the knob moves and a new thumbnail is needed
- `moonstone/VirtualList` ability to navigate via 5way when there are disabled items
- `moonstone/ContextualPopupDecorator` property `popupContainerId` to support configuration of the popup's spotlight container
- `moonstone/ContextualPopupDecorator` property `onOpen` to notify containers when the popup has been opened
- `moonstone/ContextualPopupDecorator` config option `openProp` to support mapping the value of `open` property to the chosen property of wrapped component

### Changed

- `moonstone/ExpandableList` to use 'radio' as the default, and adapt 'single' mode to render as a `moonstone/RadioItem` instead of a `moonstone/CheckboxItem`
- `moonstone/VideoPlayer` to not hide pause icon when it appears
- `moonstone/ContextualPopupDecorator` to set accessibility-related props onto the container node rather than the popup node
- `moonstone/ExpandableItem`, `moonstone/ExpandableList`, `moonstone/ExpandablePicker`, `moonstone/DatePicker`, and `moonstone/TimePicker` to pause spotlight when animating in 5-way mode
- `moonstone/Spinner` to position the text content under the spinner, rather than to the right side
- `moonstone/VideoPlayer` to include hour when announcing the time while scrubbing
- `spotlight` 5-way target selection to ignore empty containers
- `spotlight` containers to support an array of selectors for `defaultElement`

### Fixed

- `moonstone/Input` ellipsis to show if placeholder is changed dynamically and is too long
- `moonstone/Marquee` to re-evaluate RTL orientation when its content changes
- `moonstone/VirtualList` to restore focus on short lists
- `moonstone/ExpandableInput` to expand the width of its contained `moonstone/Input`
- `moonstone/Input` support for `dismissOnEnter`
- `moonstone/Input` focus management to prevent stealing focus when programmatically moved elsewhere
- `moonstone/Input` 5-way spot behavior
- `moonstone` international fonts to always be used, even when unsupported font-weights or font-styles are requested
- `moonstone/Panels.Panel` support for selecting components with `.spottable-default` as the default focus target
- `moonstone/Panels` layout in RTL locales
- `moonstone` spottable components to support `onSpotlightDown`, `onSpotlightLeft`, `onSpotlightRight`, and `onSpotlightUp` event property
- `moonstone/VirtualList` losing spotlight when the list is empty
- `moonstone/FormCheckbox` in focused state to have the correct "check" color
- `moonstone/Scrollable` bug in `navigableFilter` when passed a container id
- `ui/Cancelable` warning for string type cancel handler
- `webos/pmloglib` isomorphic compatibility with logging in non-browser environments

## [1.4.1] - 2017-07-05

### Changed

- `moonstone/Popup` to only call `onKeyDown` when there is a focused item in the `Popup`
- `moonstone/Scroller`, `moonstone/Picker`, and `moonstone/IncrementSlider` to automatically move focus when the currently focused `moonstone/IconButton` becomes disabled
- `spotlight/Spottable` to remove focus from a component when it becomes disabled and move it to another component if not explicitly moved during the `onSpotlightDisappear` event callback

### Fixed

- `moonstone/ContextualPopupDecorator` close button to account for large text size
- `moonstone/ContextualPopupDecorator` to not spot controls other than its activator when navigating out via 5-way
- `moonstone/Header` to set the value of `marqueeOn` for all types of headers

## [1.4.0] - 2017-06-29

### Deprecated

- `moonstone/Input` prop `noDecorator` is being replaced by `autoFocus` in 2.0.0

### Added

- `moonstone/styles/text.less` mixin `.locale-japanese-line-break()` to apply the correct  Japanese language line-break rules for the following multi-line components: `moonstone/BodyText`, `moonstone/Dialog`, `moonstone/Notification`, `moonstone/Popup`, and `moonstone/Tooltip`
- `moonstone/ContextualPopupDecorator` property `popupProps` to attach props to popup component
- `moonstone/VideoPlayer` property `pauseAtEnd` to control forward/backward seeking
- `spotlight` handlers for window focus events
- `moonstone/Panels/Header` prop `marqueeOn` to control marquee of header

### Changed

- `moonstone/Panels/Header` to expose its `marqueeOn` prop
- `moonstone/VideoPlayer` to automatically adjust the width of the allocated space for the side components so the media controls have more space to appear on smaller screens
- `moonstone/VideoPlayer` properties `autoCloseTimeout` and `titleHideDelay` default value to `5000`
- `moonstone/VirtualList` to support restoring focus to the last focused item
- `moonstone/Scrollable` to call `onScrollStop` before unmounting if a scroll is in progress
- `moonstone/Scroller` to reveal non-spottable content when navigating out of a scroller

### Fixed

- `moonstone/Dialog` to properly focus via pointer on child components
- `moonstone/VirtualList`, `moonstone/VirtualGridList`, and `moonstone/Scroller` not to be slower when scrolled to the first or the last position by wheeling
- `moonstone` component hold delay time
- `moonstone/VideoPlayer` to show its controls when pressing down the first time
- `moonstone/Panel` autoFocus logic to only focus on initial render
- `moonstone/Input` text colors
- `moonstone/ExpandableInput` to focus its decorator when leaving by 5-way left/right
- `spotlight` navigation through spottable components while holding down a directional key
- `spotlight` support for preventing 5-way navigation out of a container using an empty selector
- `spotlight` container support for default elements within subcontainers

## [1.3.1] - 2017-06-14

### Fixed

- `moonstone/Picker` support for large text
- `moonstone/Scroller` support for focusing paging controls with the pointer
- `moonstone` CSS rules for unskinned spottable components
- `spotlight` incorrectly focusing components within spotlight containers with `data-container-disabled` set to `false`
- `spotlight` failing to focus the default element configured for a container

## [1.3.0] - 2017-06-12

### Deprecated

- `moonstone/Scroller` props `horizontal` and `vertical`. Deprecated props are replaced with `direction` prop. `horizontal` and `vertical` will be removed in 2.0.0.
- `moonstone/Panel` prop `noAutoFocus` in favor of `autoFocus="none"`

### Added

- `core/platform` to support platform detection across multiple browsers
- `moonstone/Image` support for `children` prop inside images
- `moonstone/Scroller` prop `direction` which replaces `horizontal` and `vertical` props
- `moonstone/VideoPlayer` property `tooltipHideDelay` to hide tooltip with a given amount of time
- `moonstone/VideoPlayer` methods `fastForward`, `getMediaState`, `jump`, `pause`, `play`, `rewind`, and `seek` to allow external interaction with the player. See docs for example usage.
- `spotlight/styles/mixins.less` mixins which allow state-selector-rules (muted, spottable, focus, disabled) to be applied to the parent instead of the component's self. This provides much more flexibility without extra mixins to memorize.
- `ui/ViewManager` prop `childProps` to pass static props to each child

### Changed

- `moonstone/Skinnable` to support context and allow it to be added to any component to be individually skinned. This includes a further optimization in skinning which consolidates all color assignments into a single block, so non-color rules aren't unnecessarily duplicated.
- `moonstone/Skinnable` light and dark skin names ("moonstone-light" and "moonstone") to "light" and "dark", respectively
- `moonstone/VideoPlayer` to set play/pause icon to display "play" when rewinding or fast forwarding
- `moonstone/VideoPlayer` to rewind or fast forward when previous command is slow-forward or slow-rewind respectively
- `moonstone/VideoPlayer` to fast forward when previous command is slow-forward and it reaches the last of its play rate
- `moonstone/VideoPlayer` to not play video on reload when `noAutoPlay` is `true`
- `moonstone/VideoPlayer` property `feedbackHideDelay`'s default value to `3000`
- `moonstone/Notification` to break line in characters in ja and zh locale
- `moonstone/Notification` to align texts left in LTR locale and right in RTL locale
- `moonstone/VideoPlayer` to simulate rewind functionality on non-webOS platforms only
- `spotlight` submodules to significantly improve testability

### Fixed

- `moonstone/ExpandableItem` to correct the `titleIcon` when using `open` and `disabled`
- `moonstone/GridListImageItem` to center its selection icon on the image instead of the item
- `moonstone/Input` to have correct `Tooltip` position in `RTL`
- `moonstone/SwitchItem` to not unintentionally overflow `Scroller` containers, causing them to jump to the side when focusing
- `moonstone/VideoPlayer` to fast forward properly when video is at paused state
- `moonstone/VideoPlayer` to correctly change sources
- `moonstone/VideoPlayer` to show or hide feedback tooltip properly
- `moonstone/DateTimeDecorator` to work properly with `RadioControllerDecorator`
- `moonstone/Picker` in joined, large text mode so the arrows are properly aligned and sized
- `moonstone/Icon` to reflect the same proportion in relation to its size in large-text mode
- `spotlight` submodules to significantly improve testability
- `ui/ViewManager` to have a view count of 0 specifically for `noAnimation` cases. This helps things like `spotlight` restore `focus` properly.
- `ui/Cancelable` to run modal handlers on `window` object and correctly store handlers in LIFO order


## [1.2.2] - 2017-05-31

### Added

- Localization support to various `moonstone` components

## [1.2.1] - 2017-05-25

### Fixed

- `moonstone/MoonstoneDecorator` `fontGenerator` invalidly using `console`

## [1.2.0] - 2017-05-17

### Deprecated

- `moonstone/Scroller.Scrollable` option `indexToFocus` in `scrollTo` method to be removed in 2.0.0
- `spotlight/SpotlightRootDecorator.spotlightRootContainerName` to be removed in 2.0.0

### Added

- `core/handle.oneOf` to support branching event handlers
- `moonstone/Slider` and `moonstone/IncrementSlider` prop `noFill` to support a style without the fill
- `moonstone/Marquee` property `rtl` to set directionality to right-to-left
- `moonstone/VirtualList.GridListImageItem` property `selectionOverlay` to add custom component for selection overlay
- `moonstone/MoonstoneDecorator` property `skin` to let an app choose its skin: "moonstone" and "moonstone-light" are now available
- `moonstone/FormCheckboxItem`
- `moonstone/FormCheckbox`, a standalone checkbox, to support `moonstone/FormCheckboxItem`
- `moonstone/Input` props `invalid` and `invalidMessage` to display a tooltip when input value is invalid
- `moonstone/Scroller.Scrollable` option `focus` in `scrollTo()` method
- `moonstone/Scroller.Scrollable` property `spottableScrollbar`
- `moonstone/Icon.IconList` icons: `arrowshrinkleft` and `arrowshrinkright`
- `spotlight/styles/mixins.less` which includes several mixins (`.focus`, `.disabled`, `.muted`, and `.mutedFocus`) to make it a little easier to target specific spotlight states
- `ui/transition` callback prop `onShow` that fires when transitioning into view completes

### Changed

- `moonstone/Picker` arrow icon for `joined` picker: small when not spotted, hidden when it reaches the end of the picker
- `moonstone/Checkbox` and `moonstone/CheckboxItem` to reflect the latest design
- `moonstone/MoonstoneDecorator/fontGenerator` was refactored to use the browser's FontFace API to dynamically load locale fonts
- `moonstone/VideoPlayer` space allotment on both sides of the playback controls to support 4 buttons; consequently the "more" controls area has shrunk by the same amount
- `moonstone/VideoPlayer` to not disable media button (play/pause)
- `moonstone/Scroller.Scrollable` so that paging controls are not spottable by default with 5-way
- `moonstone/VideoPlayer`'s more/less button to use updated arrow icon
- `spotlight/SpotlightContainerDecorator` config property, `enterTo`, default value to be `null` rather than `'last-focused'`
- `spotlight` container handling to address known issues and improve testability
-`ui/View` to prevent re-renders on views leaving the `ViewManager`

### Fixed

- `moonstone/MarqueeDecorator` to properly stop marquee on items with `'marqueeOnHover'`
- `moonstone/ExpandableList` to work properly with object-based children
- `moonstone/styles/fonts.less` to restore the Moonstone Icon font to request the local system font by default. Remember to update your webOS build to get the latest version of the font so you don't see empty boxes for your icons.
- `moonstone/Picker` and `moonstone/RangePicker` to now use the correct size from Enyo (60px v.s. 84px) for icon buttons
- `moonstone/Scrollable` to apply ri.scale properly
- `moonstone/Panel` to not cover a `Panels`'s `ApplicationCloseButton` when not using a `Header`
- `moonstone/IncrementSlider` to show tooltip when buttons focused

## [1.1.0] - 2017-04-21

> Note: We have updated Enact to support React 15.5.  This version of React has deprecated accessing
> PropTypes from the `react` import.  Existing apps should update to import from the `prop-types` module.
> `enact-dev` has also been updated to the new release.

### Deprecated

- `moonstone/ExpandableInput` property `onInputChange`

### Added

- `core/util` documentation
- `i18n/Uppercase` prop `casing` to control how the component should be uppercased
- `i18n/util` methods `toCapitalized` and `toWordCase` to locale-aware uppercase strings
- `moonstone/Panels.Panel` prop and `moonstone/MoonstoneDecorator` config option: `noAutoFocus` to support prevention of setting automatic focus after render
- `moonstone/VideoPlayer` props: `backwardIcon`, `forwardIcon`, `jumpBackwardIcon`, `jumpForwardIcon`, `pauseIcon`, and `playIcon` to support icon customization of the player
- `moonstone/VideoPlayer` props `jumpButtonsDisabled` and `rateButtonsDisabled` for disabling the pairs of buttons when it's inappropriate for the playing media
- `moonstone/VideoPlayer` property `playbackRateHash` to support custom playback rates
- `moonstone/VideoPlayer` callback prop `onControlsAvailable` which fires when the players controls show or hide
- `moonstone/Image` support for `onLoad` and `onError` events
- `moonstone/VirtualList.GridListImageItem` prop `placeholder`
- `moonstone/Divider` property `preserveCase` to display text without capitalizing it
- `spotlight/SpotlightRootDecorator` config option: `noAutoFocus` to support prevention of setting automatic focus after render
- `spotlight/Spotlight` method `getSpottableDescendants()`

### Changed

- `moonstone/Slider` colors and sizing to match the latest designs
- `moonstone/ProgressBar` to position correctly with other components nearby
- `moonstone/Panels` breadcrumb to no longer have a horizontal line above it
- `moonstone/Transition` to measure itself when the CPU is idle
- style for disabled opacity from 0.4 to 0.3
- `moonstone/Button` colors for transparent and translucent background opacity when disabled
- `moonstone/ExpandableInput` property `onInputChange` to fire along with `onChange`. `onInputChange` is deprecated and will be removed in a future update.
- `Moonstone.ttf` font to include new icons
- `moonstone/Icon` to reference additional icons
- `spotlight/SpotlightContainerDecorator` to have no default for `spotlightRestrict`
- `ui/Slottable` to support slot-candidate tags that have multiple props, which are now forwarded directly instead of just their children

### Fixed

- `core/util.childrenEquals` to work with mixed components and text
- `moonstone/Popup` and `moonstone/ContextualPopupDecorator` 5-way navigation behavior
- `moonstone/Input` to not spot its own input decorator on 5-way out
- `moonstone/VideoPlayer` to no longer render its `children` in multiple places
- `moonstone/Button` text color when used on a neutral (light) background in some cases
- `moonstone/Popup` background opacity
- `moonstone/Marquee` to recalculate properly when its contents change
- `moonstone/TimePicker` to display time in correct order
- `moonstone/Scroller` to prefer spotlight navigation to its internal components
- `spotlight/Spotlight` to consider nested containers when adjusting focus
- `ui/Cancelable` to run modal handlers in the right order

## [1.0.0] - 2017-03-31

> NOTE: This version includes a breaking change to the way modules are organized. This change was necessary to prevent further API breakage following the 1.0.0 release and to facilitate changes we want to make in the future. We understand that this will require some work on the part of developers to update their code. Below you will find details about the changes:
>
> #### Moved/renamed modules:
> * `core/jobs` -> `core/util/Job`
> * `core/Accelerator` -> `spotlight/Accelerator`
> * `i18n.$L` -> `i18n/$L`
> * `i18n.toIString` -> `i18n/$L.toIString`
> * `spotlight.Spottable` -> `spotlight/Spottable`
> * `spotlight.spottableClass` -> `spotlight/Spottable.spottableClass`
> * `spotlight.SpotlightContainerDecorator` -> `spotlight/SpotlightContainerDecorator`
> * `spotlight.spotlightDefaultClass` -> `spotlight/SpotlightContainerDecorator.spotlightDefaultClass`
> * `spotlight.SpotlightRootDecorator` -> `spotlight/SpotlightRootDecorator`
>
> #### Removed modules:
> * `core/selection`
> * `core/fetch`
> * `ui/validators`
>
> #### Removed aliases:
> * `core.hoc` - Use `core/hoc`
> * `core.kind` - Use `core/kind`
>
> We have also modified most form components to be usable in a controlled (app manages component
> state) or uncontrolled (Enact manages component state) manner. To put a component into a
> controlled state, pass in `value` (or other appropriate state property such as `selected` or
> `open`) at component creation and then respond to events and update the value as needed. To put a
> component into an uncontrolled state, do not set `value` (or equivalent), at creation. From this
> point on, Enact will manage the state and events will be sent when the state is updated. To
> specify an initial value, use the `defaultValue` (or, `defaultSelected, `defaultOpen, etc.)
> property.  See the documentation for individual components for more information.
>
> Additionally, we no longer export a `version` with the root import. If you need a version number, import from `package.json` instead.

### Added

- `moonstone/Button` property `icon` to support a built-in icon next to the text content. The Icon supports everything that `moonstone/Icon` supports, as well as a custom icon.
- `moonstone/MoonstoneDecorator` property `textSize` to resize several components to requested CMR sizes. Simply add `textSize="large"` to your `App` and the new sizes will automatically take effect.
- `ui/Placeholder` module with `PlaceholderControllerDecorator` and `PlaceholderDecorator` HOCs which facilitate rendering placeholder components until the wrapped component would scroll into the viewport

### Changed

- `i18n` iLib dependency to 20151019-build-12.0-002-04
- `moonstone/Slider` to use the property `tooltip` instead of `noTooltip`, so the built-in tooltip is not enabled by default
- `moonstone/IncrementSlider` to include tooltip documentation
- `moonstone/ExpandableList` to accept an array of objects as children which are spread onto the generated components
- `moonstone/CheckboxItem` style to match the latest designs, with support for the `moonstone/Checkbox` to be on either the left or the right side by using the `iconPosition` property
- `moonstone/VideoPlayer` to supply every event callback-method with an object representing the VideoPlayer's current state, including: `currentTime`, `duration`, `paused`, `proportionLoaded`, and `proportionPlayed`
- `ui/Repeater` to accept an array of objects as children which are spread onto the generated components

### Fixed

- `moonstone/Panels.Panel` behavior for remembering focus on unmount and setting focus after render
- `moonstone/VirtualList.VirtualGridList` showing empty items when items are continuously added dynamically
- `moonstone/Picker` to marquee on focus once again
- `spotlight/Spotlight` `set()` to properly update the container config
- `spotlight/Spotlight` to properly save the last-focused element for nested containers

## [1.0.0-beta.4] - 2017-03-10

### Added

- `core/kind` support for `contextTypes`
- `core/utils` function `extractAriaProps()` for redirecting ARIA props when the root node of a component isn't focusable
- `moonstone/VirtualList` `indexToFocus` option to `scrollTo` method to focus on item with specified index
- `moonstone/IconButton` and `moonstone/Button` `color` property to add a remote control key color to the button
- `moonstone/Scrollbar` property `disabled` to disable both paging controls when it is true
- `moonstone/VirtualList` parameter `moreInfo` to pass `firstVisibleIndex` and `lastVisibleIndex` when scroll events are firing
- Accessibility support to UI components
- `moonstone/VideoPlayer` property `onUMSMediaInfo` to support the custom webOS “umsmediainfo” event
- `moonstone/Region` component which encourages wrapping components for improved accessibility rather than only preceding the components with a `moonstone/Divider`
- `moonstone/Slider` tooltip. It's enabled by default and comes with options like `noTooltip`, `tooltipAsPercent`, and `tooltipSide`. See the component docs for more details.
- `moonstone/Spinner` properties `blockClickOn` and `scrim` to block click events behind spinner
- `ui/A11yDecorator` to facilitate adding pre/post hints to components
- `ui/AnnounceDecorator` to facilitate announcing actions for accessibility
- `webos/pmloglib` logging method `perfLog` which calls `PmLogInfoWithClock`

### Changed

- `core/handle` to allow binding to components. This also introduces a breaking change in the return value of handle methods.
- `moonstone/VirtualGridImageItem` styles to reduce redundant style code app side
- `moonstone/VirtualList` and `moonstone/VirtualGridList` to add essential CSS for list items automatically
- `moonstone/VirtualList` and `moonstone/VirtualGridList` to not add `data-index` to their item DOM elements directly, but to pass `data-index` as the parameter of their `component` prop like the `key` parameter of their `component` prop
- `moonstone/ExpandableItem` and derivatives to defer focusing the contents until animation completes
- `moonstone/LabeledItem`, `moonstone/ExpandableItem`, `moonstone/ExpandableList` to each support the `node` type in their `label` property. Best used with `ui/Slottable`.
- `spotlight.Spottable` to prevent emulating mouse events for repeated key events

### Fixed

- `moonstone/VirtualList.GridListImageItem` to have proper padding size according to the existence of caption/subcaption
- `moonstone/Scrollable` to display scrollbars with proper size
- `moonstone/VirtualGridList` to not be truncated
- `webos/LS2Request` to return failure in isomorphic mode

## [1.0.0-beta.3] - 2017-02-21

> **NOTE** - The change to support caching of iLib locales requires an update to the `enact-dev` tool. This change is not backwards compatible with 1.0.0-beta.2.  Be sure to update both at the same time and reinstall/re-bootstrap the modules.

### Added

- `ui/Resizable` Higher-order Component to facilitate notification of resized components
- `core/handle` function `forEventProp` to test properties on an event
- localStorage caching support for ilib resource files
- Support for 5-way operation of `moonstone/Slider` and `moonstone/VideoPlayer.MediaSlider`
- `moonstone/Slider` now supports `children` which are added to the `Slider`'s knob, and follow it as it moves
- `moonstone/ExpandableInput` properties `iconAfter` and `iconBefore` to display icons after and before the input, respectively
- `moonstone/Dialog` property `preserveCase`, which affects `title` text

### Changed

- `moonstone/Marquee` to allow disabled marquees to animate
- `moonstone/Dialog` to marquee `title` and `titleBelow`
- `moonstone/Marquee.MarqueeController` config option `startOnFocus` to `marqueeOnFocus`. `startOnFocus` is deprecated and will be removed in a future update.
- `moonstone/Button`, `moonstone/IconButton`, `moonstone/Item` to not forward `onClick` when `disabled`

### Fixed

- `moonstone/Scroller` to recalculate when an expandable child opens
- `moonstone/Popup` and `moonstone/ContextualPopupDecorator` so that when the popup is closed, spotlight focus returns to the control that had focus prior to the popup opening
- `moonstone/Input` to not get focus when disabled
- `spotlight.Spotlight` behavior to follow container config rules when navigating between containers
- `spotlight.Spotlight` behavior to not set focus on spottable components animating past the pointer when not in pointer-mode
- `spotlight.Spotlight` 5-way behavior where selecting a spottable component may require multiple attempts before performing actions
- `spotlight.Spotlight` to not unfocus elements on scroll
- `spotlightDisabled` property support for spottable moonstone components

## [1.0.0-beta.2] - 2017-01-30

### Added

- Support for a new `handlers` block for components created with `core/kind` to allow cached event handlers
- `core/handle` handler `forKey`
- `core/keymap` module to abstract keyboard key codes behind common names (e.g. 'up' and 'down')
- `moonstone/Panels.Panel` property `showChildren` to support deferring rendering the panel body until animation completes
- `moonstone/MarqueeDecorator` property `invalidateProps` that specifies which props cause the marquee distance to be invalidated
- developer-mode warnings to several components to warn when values are out-of-range
- `moonstone/Divider` property `spacing` which adjusts the amount of empty space above and below the `Divider`. `'normal'`, `'small'`, `'medium'`, `'large'`, and `'none'` are available.
- `moonstone/Picker` when `joined` the ability to be incremented and decremented by arrow keys
- `onSpotlightDisappear` event property support for spottable moonstone components
- `spotlight.SpotlightContainerDecorator` support for `spotlightDisabled` prop
- `spotlight.Spottable` support for `onSpotlightDown`, `onSpotlightLeft`, `onSpotlightRight`, and `onSpotlightUp` properties
- `spotlight.Spotlight` method `getDirection` to replace `spotlightDirections`
- `ui/ViewManager` properties `enteringDelay` and `enteringProp` to aid deferred rendering of views
- `ui/resolution` function `scaleToRem` for those times when you have a size in pixels that you want to convert directly to `rem` to support automatic dynamic resizing

### Changed

- `moonstone/Panels.Panels` and variations to defer rendering the children of contained `Panel` instances until animation completes
- `moonstone/ProgressBar` properties `progress` and `backgroundProgress` to accept a number between 0 and 1
- `moonstone/Slider` and `moonstone/IncrementSlider` property `backgroundPercent` to `backgroundProgress` which now accepts a number between 0 and 1
- `moonstone/Slider` to not ignore `value` prop when it is the same as the previous value
- `moonstone/Picker` component's buttons to reverse their operation such that 'up' selects the previous item and 'down' the next
- `moonstone/Picker` and derivatives may now use numeric width, which represents the amount of characters to use for sizing. `width={4}` represents four characters, `2` for two characters, etc. `width` still accepts the size-name strings.
- `moonstone/Divider` to now behave as a simple horizontal line when no text content is provided
- `moonstone/Scrollable` to not display scrollbar controls by default
- `moonstone/DatePicker` and `moonstone/TimePicker` to emit `onChange` event whenever the value is changed, not just when the component is closed

### Removed

- `core/handle.withArgs` helper function which is no longer needed with the addition of the `handlers` support in `kind()`
- `moonstone/ProgressBar` properties `min` and `max`
- `spotlight` `spotlightDirections`

### Fixed

- `moonstone/IncrementSlider` so that the knob is spottable via pointer, and 5-way navigation between the knob and the increment/decrement buttons is functional
- `moonstone/Slider` and `moonstone/IncrementSlider` to not fire `onChange` for value changes from props

## [1.0.0-beta.1] - 2016-12-30

### Added

- `core/factory` which provides the means to support design-time customization of components
- `Moonstone/VideoPlayer` and `moonstone/TooltipDecorator` components
- `moonstone/Panels.Panels` property `onBack` to support `ui/Cancelable`
- `moonstone/VirtualFlexList` Work-In-Progress component (with sample) to support variably sized rows or columns
- `moonstone/ExpandableItem` properties `autoClose` and `lockBottom`
- `moonstone/ExpandableList` properties `noAutoClose` and `noLockBottom`
- `moonstone/ContextualPopup` property `noAutoDismiss`
- `moonstone/Dialog` property `scrimType`
- `moonstone/Popup` property `spotlightRestrict`
- `spotlight.Spotlight` methods `isPaused()`, `isSpottable()`, `getCurrent()`, and `isMuted()`
- `spotlight.SpotlightContainerDecorator` property `spotlightMuted`
- `spotlight.spotlightDirections` export
- `ui/RadioDecorator` and `ui/RadioControllerDecorator` to support radio group-style management of components
- `ui/Holdable` Higher-order Component
- `ui/ViewManager` events `onAppear`, `onEnter`, `onLeave`, `onStay`, `onTransition`, and `onWillTransition`
- `ui/FloatingLayer` `scrimType` prop value `none`
- `ui/Pressable` config option `onMouseLeave`

### Changed

- `moonstone/Panels.Routable` to require a `navigate` configuration property indicating the event callback for back or cancel actions
- `moonstone/MarqueeController` focus/blur handling to start and stop synchronized `moonstone/Marquee` components
- `moonstone/ExpandableList` property `autoClose` to `closeOnSelect` to disambiguate it from the added `autoClose` on 5-way up
- `moonstone/ContextualPopupDecorator.ContextualPopupDecorator` component's `onCloseButtonClick` property to `onClose`
- `moonstone/Spinner` component's `center` and `middle` properties to a single `centered` property
	that applies both horizontal and vertical centering
- `moonstone/Popup.PopupBase` component's `onCloseButtonClicked` property to `onCloseButtonClick`
- `moonstone/Item.ItemOverlay` component's `autoHide` property to remove the `'no'` option. The same
	effect can be achieved by omitting the property or passing `null`.
- `moonstone/VirtualGridList` to be scrolled by page when navigating with a 5-way direction key
- `moonstone/Scroller`, `moonstone/VirtualList`, `moonstone/VirtualGridList`, and `moonstone/Scrollable` to no longer respond to mouse down/move/up events
- all Expandables to include a state arrow UI element
- `moonstone/LabeledItem` to support a `titleIcon` property which positions just after the title text
- `moonstone/Button` to include `moonstone/TooltipDecorator`
- `moonstone/Expandable` to support being managed, radio group-style, by a component wrapped with `RadioControllerDecorator` from `ui/RadioDecorator`
- `moonstone/Picker` to animate `moonstone/Marquee` children when any part of the `moonstone/Picker` is focused
- `moonstone/VirtualList` to mute its container instead of disabling it during scroll events
- `moonstone/VirtualList`, `moonstone/VirtualGridList`, and `moonstone/Scroller` to continue scrolling when holding down the paging controls
- `moonstone/VirtualList` to require a `component` prop and not have a default value
- `moonstone/Picker` to continuously change when a button is held down by adding `ui/Holdable`.
- `ui/FloatingLayer` property `autoDismiss` to handle both ESC key and click events

### Removed

- `ui/Transition` prop `fit` in favor of using `className`

### Fixed

- `i18n/I18nDecorator` issue causing multiple requests for ilibmanifest.
- `moonstone/Popup` and `moonstone/ContextualPopup` 5-way navigation behavior using spotlight.
- Bug where a synchronized marquee whose content fit the available space would prevent restarting of the marquees
- `moonstone/Input` to show an ellipsis on the correct side based on the text directionality of the `value` or `placeholder` content.
- `moonstone/VirtualList` and `moonstone/VirtualGridList` to prevent unwanted scrolling when focused with the pointer
- `moonstone/Picker` to remove fingernail when a the pointer is held down, but the pointer is moved off the `joined` picker.
- `moonstone/LabeledItem` to include marquee on both `title` and `label`, and be synchronized

## [1.0.0-alpha.5] - 2016-12-16

### Fixed

- `core/dispatcher` to support pre-rendering

## [1.0.0-alpha.4] - 2016-12-2

> NOTE: The framework was updated to support React 15.4

### Added

- `moonstone/Popup`, `moonstone/ContextualPopupDecorator`, `moonstone/Notification`, `moonstone/Dialog`, `moonstone/ExpandableInput`, `moonstone/Item.ItemOverlay`, `ui/FloatingLayer` and `ui/FloatingLayer.FloatingLayerDecorator` components
- `moonstone/Popup`, `moonstone/ContextualPopupDecorator`, `moonstone/Notification`, `moonstone/Dialog`, `moonstone/Item.ItemOverlay`, `moonstone/ExpandableInput` and `ui/Group` samples
- `marqueeCentered` prop to `moonstone/MarqueeDecorator` and `moonstone/MarqueeText`
- `placeholder` prop to `moonstone/Image`
- `moonstone/MarqueeController` component to synchronize multiple `moonstone/Marquee` components
- Non-latin locale support to all existing Moonstone components
- Language-specific font support
- `setPointerMode()` and `setActiveContainer()` methods to `@enact/spotlight` export
- `fit`, `noAnimation` props to `ui/TransitionBase`
- `onHide` prop to `ui/Transition`

### Changed

- `moonstone/Input` component's `iconStart` and `iconEnd` properties to be `iconBefore` and `iconAfter`, respectively, for consistency with `moonstone/Item.ItemOverlay` naming
- `moonstone/Icon` and `moonstone/IconButton` so the `children` property supports both font-based icons and images. This removes support for the `src` property.
- the `checked` property to `selected` for consistency across the whole framework. This allows better interoperability when switching between various components.  Affects the following: `CheckboxItem`, `RadioItem`, `SelectableItem`, `Switch`, `SwitchItem`, and `ToggleItem`. Additionally, these now use `moonstone/Item.ItemOverlay` to position and handle their Icons.
- documentation to support our doc generation tool
- `moonstone/Slider` and `moonstone/IncrementSlider` to be more performant. No changes were made to
	the public API.
- `moonstone/GridListImageItem` so that a placeholder image displays while loading the image, and the caption and subcaption support marqueeing
- `moonstone/MoonstoneDecorator` to add `FloatingLayerDecorator`

### Removed

- the `src` property from `moonstone/Icon` and `moonston/IconButton`. Use the support for URLs in
	the `children` property as noted above.

### Fixed

- Addressed many bugs and performance issues

## [1.0.0-alpha.3] - 2016-11-8

> Note: For those who are using `eslint-config-enact` for in-editor linting, there have been some important changes and reinstallation is necessary. Refer to [https://github.com/enyojs/eslint-config-enact/](https://github.com/enyojs/eslint-config-enact/) for install instructions or reinstall via:
>
> ```
> npm install -g eslint eslint-plugin-react eslint-plugin-babel babel-eslint enyojs/eslint-plugin-enact enyojs/eslint-config-enact
> ```
>
>If you don't use in-editor linting or use a different linting configuration, you can safely ignore this notice.

### Added

- `core/dispatcher` - an event dispatcher for global events (e.g. `window` and `document` events) that fire outside of the React tree
- Support for detecting browser locale change events through `languagechange` event in
	`i18n/I18nDecorator`
- `moonstone/BodyText`, `moonstone/DatePicker`, `moonstone/DayPicker`, `moonstone/ExpandableItem`, `moonstone/Image`, and `moonstone/TimePicker` components
- `fullBleed` prop to `moonstone/Panels/Header`. When `true`, the header content is indented and the header lines are removed.
- Application close button to `moonstone/Panels`. Fires `onApplicationClose` when clicked. Can be omitted with the `noCloseButton` prop.
- Samples for `moonstone/BodyText`, `moonstone/DatePicker`, `moonstone/DayPicker`,
	`moonstone/ExpandableItem`, `moonstone/Image`, `moonstone/Scroller`, `moonstone/TimePicker`,
	`moonstone/VirtualList`, and `moonstone/VirtualList.VirtualGridList`
- `spotlightDefaultClass` to `@enact/spotlight` export. Applying this class to an item in a
	container will cause it to be the default spotted item in that container.
- Selection type support to `ui/Group`
- Documentation on Flexbox and an Enyo to Enact component migration guide

### Changed

- `data` parameter passed to `component` prop of `VirtualList`.
- `moonstone/Expandable` into a submodule of `moonstone/ExpandableItem`
- `ExpandableList` to properly support selection
- `moonstone/Divider`'s `children` property to be optional
- `moonstone/ToggleItem`'s `inline` version to have a `max-width` of `240px`
- `moonstone/Input` to use `<div>` instead of `<label>` for wrapping components. No change to
	functionality, only markup.
- Spotlight containers to spot the last focused element by default.
- `ui/Group` prop `select` to `childSelect` and added prop `select` to support selection types

### Removed

- `moonstone/ExpandableCheckboxItemGroup` in favor of `ExpandableList`
- `decorated` prop from `@enact/spotlight/focusable` as this relationship is managed
	implicitly by the component decorated by `@enact/spotlight/focusable`.

### Fixed

- Spotlight stops at container boundaries when 5-way key held down
- Several issues related to spotting controls in edge cases


## [1.0.0-alpha.2] - 2016-10-21

This version includes a lot of refactoring from the previous release. Developers need to switch to the new enact-dev command-line tool.

### Added

- New components and HOCs: `moonstone/Scroller`, `moonstone/VirtualList`, `moonstone/VirtualGridList`, `moonstone/Scrollable`, `moonstone/MarqueeText`, `moonstone/Spinner`, `moonstone/ExpandableCheckboxItemGroup`, `moonstone/MarqueeDecorator`, `ui/Cancelable`, `ui/Changeable`, `ui/Selectable`
- Support for enact-dev command-line tool.
- `fetch()` polyfill to support pre-rendering
- New options for `ui/Toggleable` HOC
- Ability to adjust locale in Sampler
- Marquee support to many components
- Image support to `moonstone/Icon` and `moonstone/IconButton`
- QA Sampler with test-specific samples (not to be used as examples of good coding style!)
- Looser app-specific ESLint rules
- webOS utility functions
- `dismissOnEnter` prop for `moonstone/Input`
- Many more unit tests

### Changed

- Sampler now uses port 8080
- Removed `ui/Pickable` HOC
- Some props for UI state were renamed to have `default` prefix where state was managed by the component. (e.g. `defaultOpen`)
- Removed Babel polyfill to support future snapshot work. This may affect apps that relied on specific polyfills. Added the following specific polyfills: `window.fetch` (plus associated Fetch APIs), `window.Promise`, `Math.sign`, `Object.assign`, `String.fromCodePoint`, `String.prototype.codePointAt`
- Computed properties in `kind()` no longer mutate props. In other words, changing the value of a prop in one computed property does not affect the value of that prop in another computed property.

### Fixed

- Many components were fixed, polished, updated and documented
- Inline docs updated to be more consistent and comprehensive

## [1.0.0-alpha.1] - 2016-09-26

Initial release<|MERGE_RESOLUTION|>--- conflicted
+++ resolved
@@ -2,7 +2,6 @@
 
 The following is a curated list of changes in the Enact project, newest changes on the top.
 
-<<<<<<< HEAD
 ## [2.0.0-alpha.2] - 2017-08-29
 
 ## Added
@@ -23,7 +22,6 @@
 ## Removed
 
 - `ui/Holdable` and `ui/Pressable` which were replaced by `ui/Touchable`
-=======
 ## [1.8.0] - 2017-09-07
 
 ### Deprecated
@@ -63,7 +61,6 @@
 - `moonstone/Input` aria-label for translation
 - `moonstone/Marquee` to recalculate inside `moonstone/Scroller` and `moonstone/SelectableItem` by bypassing `shouldComponentUpdate`
 - `spotlight/Spottable` to clean up internal spotted state when blurred within `onSpotlightDisappear` handler
->>>>>>> ddebf5e5
 
 ## [1.7.0] - 2017-08-23
 
@@ -79,11 +76,8 @@
 - `moonstone/AccessibilityDecorator` with `highContrast` and `textSize`
 - `moonstone/VideoPlayer` high contrast scrim
 - `moonstone/MarqueeDecorator`and `moonstone/Marquee` property `alignment` to allow setting  alignment of marquee content
-<<<<<<< HEAD
 - `spotlight/SpotlightContainerDecorator` config option `continue5WayHold` to support moving focus to the next spottable element on 5-way hold key.
-=======
 - `spotlight/SpotlightContainerDecorator` config option `continue5WayHold` to support moving focus to the next spottable element on 5-way hold key
->>>>>>> ddebf5e5
 - `spotlight/Spottable` ability to restore focus when an initially disabled component becomes enabled
 
 ### Changed
@@ -97,11 +91,8 @@
 ### Fixed
 
 - `moonstone/VirtualList` and `moonstone/VirtualGridList` to focus the correct item when page up and page down keys are pressed
-<<<<<<< HEAD
 - `moonstone/VirtualList` not to lose focus when moving out from the first item via 5way when it has disabled items
-=======
 - `moonstone/VirtualList` to not lose focus when moving out from the first item via 5way when it has disabled items
->>>>>>> ddebf5e5
 - `moonstone/Slider` to align tooltip with detached knob
 - `moonstone/FormCheckbox` to display correct colors in light skin
 - `moonstone/Picker` and `moonstone/RangePicker` to forward `onKeyDown` events when not `joined`
