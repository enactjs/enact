# Change Log

The following is a curated list of changes in the Enact project, newest changes on the top.

<<<<<<< HEAD
## [unreleased]
=======
## [4.5.2] - 2022-08-17

### Fixed

- `ui/Marquee` to stop at the starting point after one cycle when scaled
>>>>>>> c437b083

## [4.5.1] - 2022-08-03

### Fixed

- `ui/Marquee.MarqueeDecorator` to have proper spacing for bidirectional text
- `ui/Marquee.MarqueeDecorator` to restart animation properly with React 18

## [4.5.0] - 2022-07-19

No significant changes.

## [4.5.0-rc.2] - 2022-07-06

### Changed

- `core/handle.forwardCustom` handler to include `preventDefault` and `stopPropagation` methods in the forwarded event payload

### Fixed

- `spotlight` to not leave the restrict container after returning from another app
- `ui/Scroller` and `ui/VirtualList` to rerender property when `clientSize` is changed

## [4.5.0-rc.1] - 2022-06-23

No significant changes.

## [4.5.0-beta.1] - 2022-05-31

### Added

- `spotlight` an optional `containerOption.toOuterContainer` parameter to `focus` function to search target recursively to outer container
- `ui/FloatingLayer` to add `detail` property containing `inputType` in `onDismiss` event payload

## [4.5.0-alpha.2] - 2022-05-09

### Deprecated

- `ui/Marquee.MarqueeDecorator` config `className` to be removed in 5.0.0

### Added

- `ui/Marquee.MarqueeDecorator` config `css` to support customizing the marquee styles

### Changed

- `spotlight` to not focus on an invisible element

## [4.5.0-alpha.1] - 2022-04-15

- Update dependencies including React 18.0.0

### Fixed

- `ui/FloatingLayer` to stack popups always in the order in which they were opened

## [4.1.4] - 2022-03-24

### Removed

- `ui/Scroller` and `ui/VirtualList` prop `data-webos-voice-focused`, `data-webos-voice-disabled`, and `data-webos-voice-group-label`

### Added

- `ui/Marquee.MarqueeDecorator` `locale` type for `forceDirection` prop not to override the direction depending on contents

### Fixed

- `ui/Button` not to pass `icon` prop as children when `icon` is true
- `ui/Transition` to pass the event when handling transition event

## [4.1.3] - 2022-03-07

- Updated to use `forwardCustom` and add `type` when forwarding custom events

### Fixed

- `spotlight` to correctly control focus when boundaries of an element are not integers
- Styles for `debug spotlight` option in samplers to work properly

## [4.1.2] - 2021-12-22

### Fixed

- `ui/Scroller` and `ui/VirtualList` to avoid stuttering of content on drag in mobile devices
- `ui/Scroller` and `ui/VirtualList` to scroll correctly on Android platform for RTL locales

## [4.1.1] - 2021-11-30

- Replaced the deprecated plugin `addon-knobs` with `addon-controls`

### Added

- Support for loading changed resources and additional ilib resources paths

## [4.1.0] - 2021-11-04

### Fixed

- `spotlight/SpotlightRootDecorator` to show focus effect after initial loading
- `ui/Marquee.MarqueeDecorator` to restart animation when text changed while focus retained

## [4.0.8] - 2021-10-21

### Fixed

`ui/Marquee.MarqueeDecorator` style to render text properly when starting animation

## [4.0.7] - 2021-09-28

### Fixed

- `sampler` not to fail in build.

## [4.0.6] - 2021-09-28

No significant changes.

## [4.0.5] - 2021-08-02

### Fixed

- `spotlight/SpotlightRootDecorator` not to add locale specific classes in the wrong DOM after isomorphic build with multi locales

## [4.0.4] - 2021-07-02

### Fixed

- `ui/Marquee.MarqueeDecorator` to stop marquee properly after hiding pointer when `marqueeOn` is `hover`

## [4.0.3] - 2021-06-18

### Added

- `spotlight` an optional `containerOption` parameter to `focus` function

## [4.0.2] - 2021-05-24

### Fixed

- `spotlight/SpotlightRootDecorator` not to fail in isomorphic build

## [4.0.1] - 2021-05-21

### Changed

- `spotlight/SpotlightRootDecorator` to remove focus effect when touching up

### Fixed

- `core/platform` to detect chromium version for webOS

## [4.0.0] - 2021-03-26

### Removed

- `ui/A11yDecorator`
- `ui/Button`, `ui/Icon`, `ui/IconButton`, and `ui/LabeledIcon` default size values

### Added

- `ui/BodyText`, `ui/Button`, `ui/Group`, `ui/Heading`, `ui/Icon`, `ui/IconButton`, `ui/Image`, `ui/ImageItem`, `ui/LabeledIcon`, `ui/Layout`, `ui/ProgressBar`, `ui/Repeater`, `ui/Slider`, `ui/SlotItem`, `ui/Spinner`, `ui/ToggleIcon`, `ui/ToggleItem`, and `ui/ViewManager` support for forwarding `ref`s to the respective root component

### Changed

- `sampler` look and feel by updating to Storybook 6 
- `ui/Touchable` event `onHold` and `onHoldPulse` to `onHoldStart` and `onHold` respectively to match with the naming convention

### Fixed

- `ui/FloatingLayerDecorator` to render floating node properly
- `ui/Touchable' to handle touch related events only for valid targets

## [4.0.0-alpha.1] - 2021-02-24

-  The framework was updated to support React 17.0.1

### Fixed

- `spotlight/SpotlightContainerDecorator` to properly save the last-focused element with React 17

## [3.5.0] - 2021-02-05

### Deprecated

- `ui/A11yDecorator`, to be removed in 4.0.0

### Changed

- `ui/Transition` prop `duration` to support any valid CSS value for `slide` and `fade` `type`

## [3.4.11] - 2020-12-11

### Fixed

- `ui` documentation problem in styles/internal directory

## [3.4.10] - 2020-12-09

### Added

- `ui/Routable` sample

### Changed

- `ui/Media` `play` function to return promise

### Fixed

- `ui/MarqueeDecorator` to restart animation when text changed while focus retained
- `ui/Routable` to respect the current path on first render when using relative paths in links

## [3.4.9] - 2020-10-30

### Fixed

- `i18n/I18nDecorator` to add global class `enact-locale-non-italic` for scriptName `Kore`

## [3.4.8] - 2020-10-08

### Fixed

- `ui/Button` to prevent browser's default styling when pressed by touch

## [3.4.7] - 2020-09-01

### Fixed

- `ui/Scroller` and `ui/VirtualList` to call `onScrollStop` when scrollbar's visibility changed while scrolling
- `ui/ViewManager` to handle transitioning away and back to a view before a transition completes

## [3.4.6] - 2020-08-24

### Added

- `ui/MarqueeDecorator` warning against nested `Marquee`'s

### Fixed

- `spotlight` to correctly prioritize next spottable elements when wrapped by a container that does not also wrap the currently focused element
- `spotlight` to restore focus to last focused elements in an overflow container if they are visible

## [3.4.5] - 2020-08-18

### Fixed

- `spotlight/SpotlightContainerDecorator` to allow use of `ref`

## [3.4.4] - 2020-08-17

### Fixed

- `ui/FloatingLayer` and `ui/Slider` to prevent global classname leaks

## [3.4.3] - 2020-08-10

No significant changes.

## [3.4.2] - 2020-08-05

Addresses a transpile error during the build of 3.4.1. No other changes were made.

## [3.4.1] - 2020-08-05

### Fixed

- `ui/Touchable` to invoke event callbacks updated during gesture

## [3.4.0] - 2020-07-29

### Added

- `ui/AnnounceDecorator.Announce` method `announce` parameter `clear` to clear previous message before setting the new message
- `ui/ViewManager` prop and `ui/ViewManager.Arranger` callback config prop `rtl` to allow arrangers to adjust animations to be locale aware

### Fixed

- `ui/Marquee` to correctly animate when scaled or when less than 1px longer than its container
- `ui/Scroller` prop `data-webos-voice-focused`, `data-webos-voice-disabled`, and `data-webos-voice-group-label`
- `ui/Scroller` and `ui/VirtualList` to re-render when its size changed
- `ui/Scroller` and `ui/VirtualList` to not fire `onScrollStop` event redundantly
- `ui/VirtualList` with scrollMode `native` to not scrollTo bottom when dataSize changed to smaller and scrollTo called with `animate: false` option

## [3.3.1] - 2020-07-20

### Changed

- `ui/Scroller` by increasing the scrollbar's inactivity timeout to 1000 ms

### Fixed

- `spotlight/Spottable` to correctly control focus when elements move under a stationary pointer

## [3.3.0] - 2020-07-13

### Changed

- `ui/ViewManager.TransitionGroup` to suppress `onTransition` events when a view appears or stays

## [3.3.0-alpha.15] - 2020-07-07

No significant changes.

## [3.3.0-alpha.14] - 2020-06-29

### Added

- `core/util` function `mapAndFilterChildren` to safely iterate over React `children`

### Fixed

- `ui/Scroller` to update when `clientSize` is changed
- `ui/VirtualList` to reset scroll position when `clientSize` is changed

## [3.3.0-alpha.13] - 2020-06-22

### Fixed

- `spotlight` to trigger `onLeaveContainerFail` when `leaveFor` prevents navigation
- `spotlight` to correctly maintain pointer mode on webOS

## [3.3.0-alpha.12] - 2020-06-15

### Added

- `ui/Button` prop `iconFlip` to set the `flip` prop of `iconComponent`

### Fixed

- `ui/Marquee.MarqueeDecorator` to not cause unnecessary rerenders
- `ui/Scroller` and `ui/VirtualList` to not inadvertently scroll due to click events when in RTL locales
- `ui/Skinnable` to not force all `Skinnable` children to update if a parent updates

## [3.3.0-alpha.11] - 2020-06-08

### Added

- `core/handle.forwardCustom` handler to simplify forwarding custom events from components

### Fixed

- `i18n/I18nDecorator` locale selection during prerendering

## [3.3.0-alpha.10] - 2020-05-26

### Added

- `ui/Group` prop `selectedEventProp` to configure the key used to hold the value in the `onSelect` event

### Fixed

- `Toggleable` to recognize changes in `disabled` and `onToggle`

## [3.3.0-alpha.9] - 2020-05-11

No significant changes.

## [3.3.0-alpha.8] - 2020-05-04

### Added

- `core/kind` option `functional` to return a functional component, suitable for use with React hooks, instead of a class component

### Fixed

- `ui/Layout` to export `Layout` by default instead of `LayoutBase`

## [3.3.0-alpha.7] - 2020-04-27

### Added

- `ui/ProgressBar` support for `orientation` type of `'radial'`
- `ui/ProgressBar` public class name `radial`
- `ui/ViewManager` events `onTransition` and `onWillTransition` payload members `index` and `previousIndex`

### Fixed

- `ui/ViewManager` to only fire `onTransition` once per transition
- `ui/Spinner` center alignment

## [3.3.0-alpha.6] - 2020-04-14

### Fixed

- `ui/Scroller` to prevent interaction with scrollbars when muted

## [3.3.0-alpha.5] - 2020-04-06

### Added

- `core/handle.not` to return the logical complement of the value returned from the handler

## [3.3.0-alpha.4] - 2020-03-30

### Deprecated

- `ui/GridListImageItem`, use `ui/ImageItem` instead

### Added

- `ui/ImageItem` component

### Fixed

- `ui/Scroller`, `ui/VirtualList.VirtualGridList`, and `ui/VirtualList.VirtualList` to update scroll thumb position properly in nested cases

## [3.3.0-alpha.3] - 2020-03-09

### Added

- `ui/styles/mixins.less` `.position()` support for list-style arguments, in addition to the existing separated arguments
- `ui/GridListItemItem` prop `subComponents`

### Fixed

- `core/util.mergeClassNames` to mirror class names when used in unit tests

## [3.3.0-alpha.2] - 2020-03-09

### Changed

- `ui/VirtualList.VirtualList` and `ui/VirtualList.VirtualGridList` prop `itemProps` to `childProps` for backwards compatibility

### Fixed

- `ui/VirtualList.VirtualList` and `ui/VirtualList.VirtualGridList` to not suddenly jump when pressing directional keys after wheeling

## [3.3.0-alpha.1] - 2020-02-26

> Note: Moonstone was removed from the core Enact repository. It is now in its own repository at https://github.com/enactjs/moonstone/. Using Moonstone through npm has not changed.

### Added

- `ui/Scroller`, `ui/VirtualList.VirtualGridList`, and `ui/VirtualList.VirtualList` prop `scrollMode` is added

### Changed

- `ui/VirtualList.VirtualList` and `ui/VirtualList.VirtualGridList` prop `childProps` to `itemProps` for clarity
- `enact-sampler` to use common Enact Storybook configurations, addons, and utilities from `@enact/storybook-utils` helper package.

### Fixed

- `ui/Marquee` to not error when passed `null` `children` during an animation
- `ui/Button` to have more robust support for a customized `iconComponent` prop

## [3.2.6] - 2020-03-26

### Fixed

- `ui/VirtualList.VirtualList` and `ui/VirtualList.VirtualGridList` to show items properly when reducing data size

## [3.2.5] - 2019-11-14

### Fixed

- `moonstone/Notification` to support 3 max-width buttons in a single line
- `ui/Marquee` to not double aria readout for marqueeing contents

## [3.2.4] - 2019-11-07

### Fixed

- `moonstone/Notification` line height for non-latin locales
- `moonstone/Notification` to show all buttons in one line
- `ui/Marquee` text alignment when content is centered

## [3.2.3] - 2019-11-01

### Changed

- `moonstone/Panels.Header` prop `marqueeOn` default value to `'render'` to improve usability on systems without a pointer

### Fixed

- `ui/Marquee` text alignment when restarting
- `ui/Marquee` to display an ellipsis when its content changes and overflows its bounds

## [3.2.2] - 2019-10-24

### Fixed

- `moonstone/Marquee` text shake when restarting

## [3.2.1] - 2019-10-22

### Fixed

- `moonstone/VirtualList` horizontal scrolling in RTL locales
- `moonstone/EditableIntegerPicker` to include the `unit` in the ARIA read out
- `ui/VirtualList.VirtualList` item rendering in RTL locales

## [3.2.0] - 2019-10-18

### Added

- `moonstone/Icon` icons
- `ui/Marquee` prop `marqueeSpacing` and CSS class `spacing` to configure the spacing between the repeated content

### Changed

- `ilib` peer dependency to `^14.4.0 || ^14.4.0-webostv1` baseline to target support for caching improvements
- `ui/Marquee` to have a wrap-around effect

### Fixed

- `moonstone/Icon` icon sizes
- `moonstone/InputSpotlightDecorator` to not focus when Spotlight is paused
- `ui/Marquee` to start on focus when disabled

## [3.1.3] - 2019-10-09

### Added

- `moonstone/Icon` icons

### Fixed

- `moonstone/Button` `color` bar height
- `moonstone/Slider` to show `tooltip` when disabled
- `moonstone/TooltipDecorator` to keep showing when changing from pointer mode to 5-way mode
- `moonstone/Scroller`, `moonstone/VirtualList.VirtualGridList`, and `moonstone/VirtualList.VirtualList` to scroll correctly when clicking on paging controls during a scroll event
- `moonstone/FormCheckbox` and `moonstone/RadioItem` high contrast colors
- `ui/FloatingLayer` to be dismissable when `open` on mount

## [3.1.2] - 2019-09-30

### Fixed

- `core/handle` documentation for even better Typescript output
- `moonstone` language-specific (`LG Smart UI AR HE TH`) and Indian font assignment
- `ui/Button` to not require `children`
- `ui/VirtualList.VirtualGridList` and `ui/VirtualList.VirtualList` to scroll smoothly when wheeling
- `ui/Scroller`, `ui/VirtualList.VirtualGridList`, and `ui/VirtualList.VirtualList` to scroll correctly after performing flick events

## [3.1.1] - 2019-09-23

### Fixed

- `core/kind` documentation of `handlers` and `computed` functions to support better Typescript definitions
- `moonstone` internationalization resource loading
- `moonstone/Dropdown` to only call `onOpen` when closed
- `moonstone/Input` text color
- `moonstone/VirtualList.VirtualGridList` and `moonstone/VirtualList.VirtualList` to correctly set focus to items scrolling into the viewport
- `moonstone/VirtualList.VirtualList` to scroll properly when a different sized item gains focus
- `ui/VirtualList.VirtualGridList` and `ui/VirtualList.VirtualList` to show items properly when reducing data size

## [3.1.0] - 2019-09-16

### Deprecated

- `moonstone/ProgressBar.ProgressBarTooltip` and `moonstone/Slider.SliderTooltip` prop `side`, will be replaced by `position` in 4.0.0

### Added

- `core/platform` member `touchscreen` to detect the presence of a touchscreen separately from support for touch events
- `moonstone/Dropdown` to add new size `x-large`
- `moonstone/ProgressBar.ProgressBarTooltip` and `moonstone/Slider.SliderTooltip` prop `position`, replacing `side`
- `moonstone/VirtualList.VirtualGridList` and `moonstone/VirtualList.VirtualList` prop `role` to set the ARIA `role`
- `spotlight` support for passing a spottable node or a container node or selector to `Spotlight.focus()`
- `ui/Routable` module
- `ui/VirtualList.VirtualGridList` and `ui/VirtualList.VirtualList` prop `role` to set the ARIA `role`

### Fixed

- `core/kind` and `core/handle` documentation to support better Typescript definitions
- `core/platform` touch event detection
- `moonstone/Header` to fix font size of `titleBelow` and `subTitleBelow`
- `moonstone/Dropdown` to apply `tiny` width
- `moonstone/Dropdown` to include selected `data` in the `onSelect` handler
- `moonstone/Scroller`, `moonstone/VirtualList.VirtualGridList`, and `moonstone/VirtualList.VirtualList` spotlight behavior to focus the last item when reaching the bounds after scroll by page up or down
- `moonstone/VirtualList.VirtualList` to allow a dynamically resized item to scroll into view properly
- `moonstone/Dropdown` accessibility read out when an item is focused

## [3.0.1] - 2019-09-09

### Fixed

- `moonstone/Button` text alignment when `color` is set
- `moonstone/FormCheckboxItem` opacity of `itemIcon` value when focused and disabled
- `moonstone/Notification` to shrink to fit small content
- `moonstone/Scroller` to restore focus properly when pressing page up after holding 5-way down
- `moonstone/Switch` colors to improve visibility
- `moonstone/VirtualList.VirtualGridList` and `moonstone/VirtualList.VirtualList` to properly navigate from paging controls to items by 5-way key when `focusableScrollbar` is false

## [3.0.0] - 2019-09-03

### Fixed

- `moonstone/ContextualPopupDecorator` layout in large text mode in RTL locales
- `moonstone/Dropdown` performance when using many options
- `moonstone/ProgressBar` fill color when `highlighted` is set
- `moonstone/Scroller` to correctly handle horizontally scrolling focused elements into view when using a `direction` value of `'both'`
- `moonstone/Skinnable` TypeScript signature
- `moonstone/Slider` progress bar fill color when focused with `noFill` set
- `moonstone/VirtualList.VirtualGridList` and `moonstone/VirtualList.VirtualList` to render the first item properly when the `dataSize` prop is updated and the function as a parameter of the `cbScrollTo` prop is called
- `spotlight` TypeScript signatures
- `ui/Scroller` TypeScript signatures
- `ui/VirtualList.VirtualGridList` and `ui/VirtualList.VirtualList` to apply `will-change` CSS property to the proper node
- `webos/LS2Request` to automatically prefix `luna://` service protocol when absent

## [3.0.0-rc.4] - 2019-08-22

### Fixed

- `i18n/Text` to generate a proper TypeScript definition and to properly detect if translations were available when async
- `moonstone/ContextualPopupDecorator` arrow rendering issue in Chromium
- `moonstone/EditableIntegerPicker` to properly rerender when the edited value is invalid
- `moonstone/FormCheckboxItem` to marquee its contents
- `moonstone/VideoPlayer` to have correct jump forward/backward icon
- `ui/styles/mixins.less` mixins: `.buildLocaleFont`, `.buildLocaleFonts`, `.buildFontFace` to properly support font-weight ranges, font-weight default values, and font-stretch values
- Language-specific fonts so they always use the correct typeface for their locale

## [3.0.0-rc.3] - 2019-08-15

### Fixed

- `moonstone/Header` input highlight positioning
- `moonstone/MediaOverlay` to not mute media playback
- `moonstone/Panels` animation performance issues on low powered hardware
- `moonstone/VirtualList.VirtualGridList` and `moonstone/VirtualList.VirtualList` to correctly scroll to a selected component when focused via 5way
- `sampler` to limit the fields included in the Actions tab to improve serialization performance on low-powered hardware
- `spotlight` to attempt to restore focus to an element nearest the pointer position when the pointer hides within an overflow container
- `ui/VirtualList.VirtualGridList` and `ui/VirtualList.VirtualList` to retain the proper scroll position when updating the `itemSize` or `spacing` props

## [3.0.0-rc.2] - 2019-08-08

### Added

- `moonstone/Icon.icons` entries for new icons

### Fixed

- `moonstone` to support custom font for simplified Chinese
- `moonstone` disabled focus appearance to match the latest designs
- `moonstone/DatePicker`, `moonstone/DayPicker`, `moonstone/ExpandableList`, and `moonstone/TimePicker` disabled opacity in high contrast mode
- `moonstone/Picker` to avoid overlapping items on render
- `moonstone/Scroller` and other scrolling components to properly scroll via remote page up/down buttons when nested within another scrolling component
- `moonstone/Scroller`, `moonstone/VirtualList.VirtualGridList`, and `moonstone/VirtualList.VirtualList` to scroll via a page up or down key when focus is on any vertical paging control while in pointer mode
- `moonstone/Scroller`, `moonstone/VirtualList.VirtualGridList`, and `moonstone/VirtualList.VirtualList` to correctly set focus after scrolling by page up/down keys
- `moonstone/Scroller`, `moonstone/VirtualList.VirtualGridList`, and `moonstone/VirtualList.VirtualList` not to scroll via a page up or down key when focus is on any horizontal paging control

## [3.0.0-rc.1] - 2019-07-31

### Added

- `moonstone/LabeledIconButton` prop `flip` to flip the icon horizontally, vertically, or both
- `moonstone/Popup` public class names `body` and `closeContainer`
- `ui/Icon`, `ui/IconButton`, and `ui/LabeledIcon` prop `flip` to flip the icon horizontally, vertically, or both

### Changed

- `moonstone/Dialog` appearance to match the latest designs
- `moonstone/Scroller` and other scrolling components to scroll via remote page up/down buttons when the scrollbar is hidden
- `spotlight` containers to include nodes identified on the `aria-owns` attribute of the container node as candidates within that container

### Fixed

- `moonstone` fonts be consolidated under "Moonstone" font-family to properly display all localized fonts when representing glyphs from any locale
- `moonstone/Input` text color when focused and disabled
- `moonstone/Panels` to allow 5-way navigation to components within `controls` when used with a `Header` with `headerInput`
- `moonstone/Panels` to treat all components within `controls` as part of the active panel for the purposes of accessibility
- `moonstone/Scroller` to not jump to the top when right key is pressed in the right most item of a vertical scroller
- `moonstone/Scroller` to not scroll horizontally via 5-way down in horizontal scroller
- `moonstone/Tooltip` arrow gap
- `moonstone/VideoPlayer` feedback tooltip to overlap in non-latin locale
- `moonstone/VideoPlayer` more button tooltip to not clip or reverse text in RTL locales
- `moonstone/VirtualList.VirtualGridList` and `moonstone/VirtualList.VirtualList` to navigate items properly in RTL languages
- `moonstone/VirtualList.VirtualGridList` and `moonstone/VirtualList.VirtualList` to properly navigate from paging controls to controls out of the list
- `spotlight` to attempt to restore focus through ancestor containers when the pointer hides
- `ui/Scroller`, `ui/VirtualList.VirtualGridList`, and `ui/VirtualList.VirtualList` to handle mouse down events on scrollbars

## [3.0.0-beta.2] - 2019-07-23

### Added

- `moonstone/Panels.Header` prop `hideLine` to hide the bottom separator line
- `moonstone/Panels.Header` type "dense" for "AlwaysViewing" Panels types

### Fixed

- `moonstone/Dropdown` button to not animate
- `moonstone/FormCheckboxItem` so it doesn't change size between normal and large text mode
- `moonstone/Heading` to have a bit more space between the text and the line, when the line is present
- `moonstone/LabeledItem` to pass `marqueeOn` prop to its contents
- `moonstone/Panels.Header` to use the latest designs with better spacing between the titles below
- `moonstone/Picker` accessibility read out when a button becomes disabled
- `moonstone/ProgressBar`, `moonstone/Slider`, and `moonstone/IncrementSlider` to use the latest set of design colors
- `moonstone/RadioItem` to have a much prettier dot in dark and light skins
- `moonstone/Spinner` to use the latest designs
- `moonstone/Tooltip` layer order so it doesn't interfere with other positioned elements, like `ContextualPopup`
- `moonstone/VirtualList.VirtualGridList` and `moonstone/VirtualList.VirtualList` to properly respond to 5way directional key presses
- `ui/ProgressBar` public class name `bar` to support customizing the background of the bar
- `webos/LS2Request` to return an error for a null response from a service

## [3.0.0-beta.1] - 2019-07-15

### Removed

- `core/kind` config property `contextTypes`
- `i18n/ilib` embedded copy of iLib in favour of the NPM package `ilib`
- `small` prop in `moonstone/Input`, `moonstone/ToggleButton`, `moonstone/Button`, `moonstone/Icon`, `moonstone/IconButton`, and `moonstone/LabeledIcon`, replaced by `size` prop, which accepts `"small"` or `"large"`
- `moonstone/Divider`, replaced by `moonstone/Heading`

### Added

- `ilib@^14.2.0` package as a peer dependency for `@enact/i18n` and `@enact/moonstone`, which apps will need to include
- `moonstone/Dropdown` widths `tiny`, and `huge`
- `ui/VirtualList.VirtualGridList` and `ui/VirtualList.VirtualList` support for resizing a window

### Fixed

- Moonstone Fonts to use the updated names of global fonts available in the system
- `core/platform` logic for webOS detection
- `moonstone/Popup` to properly handle closing in mid-transition
- `moonstone/Scroller` to properly move focus out of the container
- `moonstone/VirtualList` to allow keydown events to bubble up when not handled by the component
- `moonstone/IncrementSlider` to support aria-label when disabled
- `moonstone/LabeledItem` to not clip the bottom of descender glyphs in large text mode
- `moonstone/VirtualList.VirtualGridList` and `moonstone/VirtualList.VirtualList` to focus an item properly after an update
- `moonstone/Scroller`, `moonstone/VirtualList.VirtualGridList`, and `moonstone/VirtualList.VirtualList` not to scroll too far by page up/down keys
- `spotlight/SpotlightContainerDecorator` to correctly forward `onFocusCapture` and `onBlurCapture` events
- `ui/Icon` to support arbitrary icon name strings, like in material icons

## [3.0.0-alpha.7] - 2019-06-24

### Changed

- `sampler` look and feel by updating to Storybook 5 and applying an Enact theme

### Fixed

- `moonstone/Dropdown` to scroll to and focus the selected item when opened
- `moonstone/ExpandableItem.ExpandableItemBase` to not error if `onClose` or `onOpen` was not supplied
- `moonstone/GridListImageItem` to support overriding the `image` CSS class name
- `moonstone/Scroller` to scroll and to move focus to the paging control properly if the current item sticking to the top is only spottable
- `moonstone/VirtualList` to scroll to the focused item when navigating out of the viewport via 5-way

## [3.0.0-alpha.6] - 2019-06-17

## Removed

- `i18n/Uppercase` HOC, replaced by `i18n/util` casing functions
- `moonstone/Divider`, `moonstone/Dialog`, and `moonstone/Heading` prop `casing`

### Fixed

- `moonstone/Dropdown` to support voice readout
- `moonstone/Dropdown` remaining open after it becomes `disabled`
- `ui/ViewManager` to correctly arrange views when initially rendering a non-zero index

## [3.0.0-alpha.5] - 2019-06-10

### Added

- `moonstone/Dropdown` property `width` to support `'small'`, `'medium'`, and `'large'` sizes
- `ui/Toggleable` HOC config prop `eventProps` to allow wrapped components to specify additional event information

## Fixed

- `Fonts` for non-Latin to not intermix font weights for bold when using a combination of Latin and non-Latin glyphs
- `moonstone/VirtualList` to restore focus to an item when scrollbars are visible
- `ui/ToggleItem` to send its `value` prop when toggled

## [3.0.0-alpha.4] - 2019-06-03

### Changed

- `moonstone/Dropdown` to prevent spotlight moving out of the popup
- `moonstone/Dropdown` to use radio selection which allows only changing the selection but not deselection

### Fixed

- Non-Latin locale font assignments to match the new font family support in `LG Smart UI`
- `moonstone/Checkbox`, `moonstone/FormCheckbox`, `moonstone/Panels.Header`, `moonstone/RadioItem`, `moonstone/Slider`, and `moonstone/Switch` to render correctly in high contrast
- `moonstone/VideoPlayer` to hide scrim for high contrast if bottom controls are hidden

## [3.0.0-alpha.3] - 2019-05-29

### Added

- `moonstone/Panels` support for managing share state of contained components
- `moonstone/Scroller` and `moonstone/VirtualList` support for restoring scroll position when within a `moonstone/Panels.Panel`
- `moonstone/Panels.Header` sample

### Changed

- `moonstone/Scroller` to scroll when no spottable child exists in the pressed 5-way key direction and, when `focusableScrollbar` is set, focus the scrollbar button
- `ui/ViewManager` to use Web Animations instead of animation callbacks to improve performance resulting in API changes to `Arranger` and the pre-configured arrangers `SlideArranger`, `SlideBottomArranger`, `SlideLeftArranger`, `SlideRightArranger`, and `SlideTopArranger`

### Fixed

- Fonts to correctly use the new font files and updated the international font name from "Moonstone LG Display" to "Moonstone Global"
- `moonstone/Dropdown` `children` propType so it supports the same format as `ui/Group` (an array of strings or an array of objects with props)
- `moonstone/FormCheckbox`, `moonstone/Input`, `moonstone/ProgressBar`, `moonstone/RadioItem`, `moonstone/SwitchItem`, and `moonstone/Tooltip` light skin colors.
- `moonstone/VideoPlayer` to have correct sized control buttons

## [3.0.0-alpha.2] - 2019-05-20

### Added

- `moonstone/Heading` prop `spacing` with default value `'small'`

### Fixed

- `moonstone/Button` background colors for translucent and lightTranslucent
- `moonstone/Checkbox` by updating colors for both dark and light skins
- `moonstone/DaySelector` item text size in large-text mode
- `moonstone/Dropdown` popup scroller arrows showing in non-latin locales and added large-text mode support
- `moonstone/FormCheckboxItem` to match the designs
- `moonstone/Panels.Header` with `Input` to not have a distracting white background color
- `moonstone/Input` caret color to match the designs (black bar on white background, white bar on black background, standard inversion)
- `moonstone/Item` height in non-latin locales
- `moonstone/RadioItem` and `moonstone/SelectableItem` icon size in large-text mode

## [3.0.0-alpha.1] - 2019-05-15

> NOTE:  Support for 2019 TV platform (Blink <68) has been dropped from this version of Enact

### Removed

- `moonstone/Button` and `moonstone/Panels.Header` prop `casing` which is no longer supported
- `moonstone/Input.InputBase` prop `focused` which was used to indicate when the internal input field had focused but was replaced by the `:focus-within` pseudo-selector
- `moonstone/VirtualList` and `moonstone/VirtualList.VirtualGridList` property `isItemDisabled`

### Added

- `core/util.clamp` to safely clamp a value between min and max bounds
- `moonstone/BodyText` prop `size` to offer a new "small" size
- `moonstone/Button` prop `iconPosition`
- `moonstone/ContextualPopup` config `noArrow`
- `moonstone/Dropdown` component
- `moonstone/Panels.Header` prop `centered` to support immersive apps with a completely centered design
- `moonstone/Heading` component, an improved version of `moonstone/Divider` with additional features
- `moonstone/Panels` slot `<controls>` to easily add custom controls next to the Panels' "close" button
- `moonstone/Spinner` prop `size` to support a new "small" size for use inside `SlotItem` components
- `moonstone/TooltipDecorator` prop `tooltipRelative` and `moonstone/TooltipDecorator.Tooltip` prop `relative` to support relative positioning. This is an advanced feature and requires a container with specific rules. See documentation for details.
- `ui/Button` public class `.hasIcon` which is present on the root node only when an icon has been provided
- `ui/Heading` component
- `ui/Measurable` HOC and Hook for quick and convenient measuring of simple components
- `ui/Scroller`, `ui/VirtualList.VirtualGridList`, and `ui/VirtualList.VirtualList` prop `noScrollByWheel` for preventing scroll by wheel

### Changed

- `moonstone/Button.ButtonDecorator` to remove `i18n/Uppercase` HOC
- `moonstone/Button`, `moonstone/Checkbox`, `moonstone/CheckboxItem`, `moonstone/ContextualPopupDecorator`, `moonstone/FormCheckbox`, `moonstone/FormCheckboxItem`, `moonstone/Panels.Header`, `moonstone/Notification`, `moonstone/RadioItem`, and `moonstone/Tooltip` appearance to match the latest designs
- `moonstone/Button`, `moonstone/Dropdown`, `moonstone/Icon`, `moonstone/IconButton`, `moonstone/Input`, and `moonstone/ToggleButton` default size to "small", which unifies their initial heights
- `moonstone/DaySelector` to have squared check boxes to match the rest of the checkmark components
- `moonstone/LabeledIcon` and `moonstone/LabeledIconButton` text size to be smaller
- `moonstone/Panel` and `moonstone/Panels` now allocate slightly more screen edge space for a cleaner look
- `moonstone/Scroller.Scroller`, `moonstone/VirtualList.VirtualGridList`, and `moonstone/VirtualList.VirtualList` scrollbar button to gain focus when pressing a page up or down key if `focusableScrollbar` is true
- `spotlight/Spottable` to allow disabled items to be focused
- global styling rules affecting standard font-weight, disabled opacity, and LESS color variable definitions

### Fixed

- `ui/Measurable` to remeasure after a re-layout so the measurement value is always correct
- `ui/Scroller`, `ui/VirtualList.VirtualGridList`, and `ui/VirtualList.VirtualList` not to scroll by wheel at the same time when multiple lists/scrollers are nested

## [2.6.0] - ???

### Deprecated

- `moonstone/Divider` which will be replaced by `moonstone/Heading`
- `moonstone/Input.InputBase` prop `focused` which will be handled by CSS in 3.0
- `small` prop in `moonstone/Input` and `moonstone/ToggleButton`, which will be replaced by `size="small"` in 3.0
- `small` prop in `ui/Button.ButtonBase`, `ui/Icon.IconBase`, `ui/IconButton.IconButtonBase`, and `ui/LabeledIcon.LabeledIconBase`, which will be replaced by `size="small"` in 3.0

### Added

- `moonstone/Input` and `moonstone/ToggleButton` prop `size`
- `moonstone/Button`, `moonstone/IconButton`, and `moonstone/LabeledIconButton` public class name `large` to support customizing the style for the new `size` prop on `ui/Button`
- `ui/Button`, `ui/Icon`, `ui/IconButton`, and `ui/LabeledIcon` prop `size`
- `ui/ToggleItem` props  `itemIcon` and `itemIconPosition` to support additional icons on ToggleItem-derived components

### Fixed

- `moonstone/EditableIntegerPicker`, `moonstone/Picker`, and `moonstone/RangePicker` to not error when the `min` prop exceeds the `max` prop

## [2.5.3] - 2019-06-06

### Fixed

- `moonstone/ContextualPopupDecorator` imperative methods to be correctly bound to the instance
- `moonstone/ExpandableInput` to retain focus when touching within the input field on touch platforms
- `moonstone/ExpandableList` to not error if `selected` is passed as an array to a non-multi-select list
- `moonstone/Input` refocusing on touch on iOS
- `moonstone/Scroller` to allow changing spotlight focus to opposite scroll button when switching to 5way mode
- `moonstone/Scroller` and `moonstone/VirtualList` to animate with 5-way navigation by default
- `moonstone/Scroller`, `moonstone/VirtualList.VirtualGridList`, and `moonstone/VirtualList.VirtualList` to change spotlight focus due to touch events
- `moonstone/Slider` to not scroll the viewport when dragging on touch platforms
- `moonstone/VideoPlayer` to correctly handle touch events while moving slider knobs
- `spotlight` to unspot the current element when tapping on non-spottable target on touch platforms
- `ui/Scroller`, `ui/VirtualList`, and `ui/VirtualGridList` to size properly
- `ui/Scroller`, `ui/VirtualList`, and `ui/VirtualGridList` to scroll correctly on iOS and Safari
- `ui/Touchable` to not misfire a hold pulse when a drag re-enters a touch target and `cancelOnMove` is set
- `ui/ViewManager` to correctly handle transitioning quickly between two children

## [2.5.2] - 2019-04-23

### Fixed

- `moonstone/EditableIntegerPicker` text alignment when not editing the value
- `moonstone/Scroller` to scroll via dragging when the platform has touch support
- `moonstone/VideoPlayer` to continue to display the thumbnail image while the slider is focused
- `ui/Skinnable` to allow overriding default `skinVariant` values
- `ui/Touchable` to prevent events firing on different nodes for the same touch action
- `ui/Touchable` to neither force focus to components nor blur components after they are touched

## [2.5.1] - 2019-04-09

### Fixed

- `core/kind` to address warnings raised in React 16.8.6
- `moonstone/ExpandableInput` to close on touch platforms when tapping another component
- `ui/Touchable` to prevent doubled events in some situations on touch devices

## [2.5.0] - 2019-04-01

### Added

- `ui/Item`, `ui/Layout`, `ui/Repeater`, `ui/SlotItem`, `ui/Spinner`, `ui/ToggleItem`, and `ui/ViewManager` support for `ref` to gain access to the wrapped `component`

### Fixed

- `moonstone/ContextualPopupDecorator` method `positionContextualPopup()` to correctly reposition the popup when invoked from app code
- `moonstone/Tooltip` to better support long tooltips
- `moonstone/Popup` to resume spotlight pauses when closing with animation
- `moonstone/Panels` to correctly ignore `null` children
- `spotlight` to guard against runtime errors caused by attempting to access containers that do not exist
- `spotlight/Spottable` to prevent unnecessary updates due to focus and blur changes

## [2.4.1] - 2019-03-11

### Fixed

- `core/util.isRenderable` to treat values returned by `React.lazy()`, `React.memo()`, and `React.forwardRef()` as renderable
- `core/hoc` to support wrapping components returned by `React.lazy()`, `React.memo()`, and `React.forwardRef()`
- `i18n/I18nDecorator` to defer updating the locale until window is focused
- `moonstone/Checkbox`, `moonstone/FormCheckbox`, `moonstone/RadioItem`, `moonstone/SelectableIcon`, and `moonstone/Slider` spotlight muted colors
- `moonstone/Spinner` animation synchronization after a rerender
- `moonstone/TooltipDecorator` to position `Tooltip` correctly when the wrapped component moves or resizes
- `moonstone/VideoPlayer` to continue to show thumbnail when playback control keys are pressed
- `moonstone/VideoPlayer` to stop seeking by remote key when it loses focus
- `moonstone/VirtualList` to only resume spotlight pauses it initiated
- `spotlight` to remain in pointer mode when any 'cancel' key (e.g. Escape or back button) is pressed
- `ui/VirtualList` `scrollTo` callback to scroll properly during prop change updates

## [2.4.0] - 2019-03-04

### Added

- `moonstone` `line-height` rule to base text CSS for both latin and non-latin locales
- `moonstone` support for high contrast colors in dark and light skin
- `moonstone/BodyText` prop `noWrap` which automatically adds `moonstone/Marquee` support as well as limits the content to only display one line of text
- `ui/BodyText` prop `component` to allow customization of the tag/component used to render its base element
- `ui/Repeater` prop `component` to allow customization of its base element
- `ui/Spinner` prop `paused` to halt the animation. Previously this was hard-coded "on", but now it can be toggled.

### Changed

- `moonstone/Spinner` visuals from 3 spinning balls to an energetic flexing line
- `ui/Changeable` and `ui/Toggleable` to warn when both `[defaultProp]` and `[prop]` are provided

### Fixed

- `moonstone/Panels` to set child's `autoFocus` prop to `default-element` when `index` increases
- `moonstone/Slider` to prevent gaining focus when clicked when disabled
- `moonstone/Slider` to prevent default browser scroll behavior when 5-way directional key is pressed on an active knob
- `moonstone/DatePicker` and `moonstone/TimePicker` to close with back/ESC
- `moonstone/DatePicker` and `moonstone/TimePicker` value handling when open on mount
- `moonstone/ContextualPopupDecorator` to correctly focus on popup content when opened
- `spotlight/Spottable` to prevent unnecessary updates due to focus changes

## [2.3.0] - 2019-02-11

### Deprecated

- `core/kind` config property `contextTypes`, to be removed in 3.0.

### Added

- `core/kind` config property `contextType` replacing legacy `contextTypes` property
- `i18n/I18nDecorator` HOC config prop `resources` to support retrieval of user-space i18n resource files on locale change
- `i18n/I18nDecorator` HOC config prop `sync` to support asynchronous retrieval of i18n resource files
- `i18n/I18nDecorator` HOC config props `latinLanguageOverrides` and `nonLatinLanguageOverrides` to allow consumers to configure some locales to be treated as Latin or non-Latin for the purposes of applying the `enact-locale-non-latin` global class name.
- `i18n/Text` component to provide asynchronous text translations
- `moonstone/VirtualList.VirtualGridList` and `moonstone/VirtualList.VirtualList` property `childProps` to support additional props included in the object passed to the `itemsRenderer` callback
- `moonstone/Skinnable` support for `skinVariants`, to enable features like high contrast mode and large text mode
- Support for 8k (UHD2) displays
- `spotlight/Spottable` property `selectionKeys`
- `ui/Skinnable` support for `skinVariants`; a way to augment a skin by adding variations of a skin to your visuals, like large text, high contrast, or grayscale
- `ui/Touchable` event `onHoldEnd` to notify when a hold has been released
- `ui/Touchable` prop `holdConfig.global` to allow a hold to continue when leaving or blurring the element

### Changed

- All content-containing LESS stylesheets (not within a `styles` directory) extensions to be `*.module.less` to retain modular context with CLI 2.x.

### Fixed

- `i18n` resource loader to use intelligent defaults when the path variables are not injected
- `moonstone/VirtualList` to focus an item properly by `scrollTo` API immediately after a prior call to the same position
- `moonstone/Popup` to close floating layer when the popup closes without animation
- `spotlight` to improve prioritization of the contents of spotlight containers within overflow containers
- `spotlight/Spottable` and `spotlight/SpotlightContainerDecorator` to prevent focus when `spotlightDisabled` is set
- `spotlight/Spottable` to prevent emitting multiple click events when certain node types are selected via 5-way enter
- `ui/Touchable` to continue drag events when blurring the element when `dragConfig.global` is set
- `ui/Marquee` to marquee when necessary after a locale change

## [2.2.9] - 2019-01-11

### Fixed

- `moonstone/Scroller` scrolling to boundary behavior for short scrollers

## [2.2.8] - 2018-12-06

### Fixed

- `moonstone/ExpandableInput` to focus labeled item on close
- `moonstone/ExpandableItem` to disable its spotlight container when the component is disabled
- `moonstone/Scroller` to correctly handle scrolling focused elements and containers into view
- `spotlight` to focus correctly within an overflow container in which the first element is another container without spottable children
- `ui/Marquee` to display an ellipsis when changing to text that no longer fits within its bounds
- `ui/VirtualList`, `ui/VirtualGridList`, and `ui/Scroller` to debounce `onScrollStop` events for non-animated scrolls

## [2.2.7] - 2018-11-21

### Fixed

- `moonstone/Picker`, `moonstone/ExpandablePicker`, `moonstone/ExpandableList`, `moonstone/IncrementSlider` to support disabling voice control
- `ui/Marquee` to avoid very small animations

## [2.2.6] - 2018-11-15

### Fixed

- `i18n/I18nDecorator` to allow changing the locale to a falsy value to use the device locale
- `moonstone/VideoPlayer` to blur slider when hiding media controls
- `moonstone/VideoPlayer` to disable pointer mode when hiding media controls via 5-way
- `moonstone/VirtualList` and `moonstone/Scroller` to not to animate with 5-way navigation by default
- `ui/Marquee` to handle contents which overflow their containers only slightly


## [2.2.5] - 2018-11-05

### Fixed

- `moonstone/ExpandableItem` to not steal focus after closing
- `ui/Transition` to better support layout after changing children

## [2.2.4] - 2018-10-29

### Fixed

- `moonstone/DayPicker` separator character used between selected days in the label in fa-IR locale
- `moonstone/Scroller`, `moonstone/VirtualList.VirtualGridList`, and `moonstone/VirtualList.VirtualList` scrolling by voice commands in RTL locales

## [2.2.3] - 2018-10-22

### Fixed

- `moonstone/Scroller` to respect the disabled spotlight container status when handling pointer events
- `moonstone/Scroller` to scroll to the boundary when focusing the first or last element with a minimal margin in 5-way mode
- `moonstone/VideoPlayer` to position the slider knob correctly when beyond the left or right edge of the slider
- `spotlight` selection of elements clipped by an overflow container

## [2.2.2] - 2018-10-15

### Fixed

- `core/util.Job` to cancel existing scheduled `idle()` jobs before scheduling another
- `moonstone/Scroller` stuttering when page up/down key is pressed
- `ui/Scroller` slowed scrolling behavior when repeatedly requesting a scroll to the same position

## [2.2.1] - 2018-10-09

### Fixed

- `i18n/ilib/DurationFmt` to respect `sync` parameter when loading strings
- `i18n` resource loading failure due to resolving the path incorrectly
- `moonstone/Scroller`, `moonstone/VirtualList.VirtualGridList`, and `moonstone/VirtualList.VirtualList` to notify user when scrolling is not possible via voice command
- `moonstone/TimePicker` to not read out meridiem label when changing the value
- `spotlight` navigation into an overflow container which contains elements or containers larger than the container's bounds
- `ui/Marquee` to prevent restarting animation after blurring just before the previous animation completed

## [2.2.0] - 2018-10-02

### Added

- `moonstone/GridListImageItem` voice control feature support
- `ui/Marquee.MarqueeBase` prop `willAnimate` to improve app performance by deferring animation preparation styling such as composite layer promotion
- `ui/Skinnable` config option `prop` to configure the property in which to pass the current skin to the wrapped component
- `ui/Transition` prop `css` to support customizable styling

### Changed

- `spotlight` to not explicitly `blur()` the currently focused element when focusing another, allowing the platform to manage blurring before focus
- `ui/Cell` and `ui/Layout` to accept any type of children, since the `component` that may be set could accept any format of `children`

### Fixed

- `moonstone/DayPicker` to prevent closing when selecting days via voice control
- `moonstone/VideoPlayer` to unfocus media controls when hidden
- `moonstone/Scroller` to set correct scroll position when an expandable child is closed
- `moonstone/Scroller` to prevent focusing children while scrolling
- `spotlight` to correctly set focus when the window is activated
- `spotlight` to correctly set focus when entering a restricted container
- `ui/Touchable` to correctly handle a hold cancelled from an onHold handler

## [2.1.4] - 2018-09-17

### Fixed

- `moonstone/Button` and `moonstone/IconButton` to style image-based icons correctly when focused and disabled
- `moonstone/FormCheckboxItem` styling when focused and disabled
- `moonstone/Panels` to always blur breadcrumbs when transitioning to a new panel
- `moonstone/Scroller` to correctly set scroll position when nested item is focused
- `moonstone/Scroller` to not adjust `scrollTop` when nested item is focused
- `moonstone/VideoPlayer` to show correct playback rate feedback on play or pause
- `spotlight/Spottable` to respect paused state when it becomes enabled
- `ui/ViewManager` to emit `onWillTransition` when views are either added or removed

## [2.1.3] - 2018-09-10

### Fixed

- `moonstone/Scroller`, `moonstone/VirtualList.VirtualGridList`, and `moonstone/VirtualList.VirtualList` to show overscroll effects properly on repeating wheel input
- `moonstone/TooltipDecorator` to handle runtime error when setting `tooltipText` to an empty string
- `moonstone/VideoPlayer` timing to read out `infoComponents` accessibility value when `moreButton` or `moreButtonColor` is pressed
- `ui/Marquee` to stop when blurred during restart timer

## [2.1.2] - 2018-09-04

### Fixed

- `moonstone/ExpandableItem` to prevent default browser scroll behavior when 5-way key is pressed on the first item or the last item
- `moonstone/Scroller` scrolling behavior for focused items in 5-way mode
- `moonstone/Scroller` to scroll container elements into view
- `moonstone/TooltipDecorator` to update position when `tooltipText` is changed
- `moonstone/VideoPlayer` to prevent default browser scroll behavior when navigating via 5-way
- `moonstone/VirtualList` to allow `onKeyDown` events to bubble
- `moonstone/VirtualList.VirtualGridList` and `moonstone/VirtualList.VirtualList` scrolling via page up or down keys
- `spotlight` to prevent default browser scrolling behavior when focusing elements within a spotlight container configured with `overflow: true`
- `ui/GridListImageItem` to properly set `selected` style
- `ui/Marquee` positioning bug when used with CSS flexbox layouts

## [2.1.1] - 2018-08-27

### Changed

- `moonstone/Scroller`, `moonstone/VirtualList.VirtualGridList`, and `moonstone/VirtualList.VirtualList` to show overscroll effects only by wheel input

### Fixed

- `moonstone/VideoPlayer` so that activity is detected and the `autoCloseTimeout` timer is reset when using 5-way to navigate from the media slider
- `spotlight` to correctly handle focus with `'self-only'` containers
- `spotlight/SpotlightContainerDecorator` to unmount config instead of remove when spotlightId is changed if it preserves id

## [2.1.0] - 2018-08-20

### Added

- `moonstone/VideoPlayer` property `noMediaSliderFeedback`
- `moonstone/VideoPlayer.MediaControls` property `playPauseButtonDisabled`

### Changed

- `i18n` to use the latest version of the `ilib`
- `moonstone/Picker` key down hold threshold to 800ms before firing the `onChange` event

### Fixed

- `moonstone/GridListImageItem` to properly vertically align when the content varies in size
- `moonstone/Scroller`, `moonstone/VirtualList.VirtualGridList`, and `moonstone/VirtualList.VirtualList` to not scroll by dragging
- `moonstone/Slider` to not emit `onChange` event when `value` has not changed
- `moonstone/VideoPlayer` to focus on available media buttons if the default spotlight component is disabled
- `moonstone/VideoPlayer` to keep media controls visible when interacting with popups
- `moonstone/VideoPlayer` to read out `infoComponents` accessibility value when `moreButtonColor` is pressed
- `moonstone/VideoPlayer` to round the time displayed down to the nearest second
- `moonstone/VirtualList` to restore last focused item correctly
- `ui/VirtualList` sampler to use `ui/Item` instead of `moonstone/Item`
- `ui/FloatingLayer` to apply `key`s to prevent React warnings

## [2.0.2] - 2018-08-13

### Fixed

- `moonstone/DatePicker` to correctly change year when `minYear` and `maxYear` aren't provided
- `moonstone/EditableIntegerPicker` management of spotlight pointer mode
- `moonstone/LabeledIcon` and `moonstone/LabeledIconButton` to have proper spacing and label-alignment with all label positions
- `moonstone/Popup` to prevent duplicate 5-way navigation when `spotlightRestrict="self-first"`
- `moonstone/Scroller` not to scroll to wrong position via 5way navigation in RTL languages
- `moonstone/Scroller` not to scroll when focusing in pointer mode
- `moonstone/Slider` to forward `onActivate` event
- `moonstone/VideoPlayer` to reset key down hold when media becomes unavailable
- `spotlight` to update pointer mode after hiding webOS VKB
- `ui/Image` to not display "missing image" icon when `src` fails to load
- `ui/Image` to not require `src` prop if `placeholder` is specified
- `ui/GridListImageItem` to not require `source` prop
- `ui/Scrollable` to use GPU acceleration to improve rendering performance
- `ui/Marquee` to move `position: relative` style into `animate` class to improve rendering performance

## [2.0.1] - 2018-08-01

### Fixed

- `moonstone/Dialog` read order of dialog contents
- `moonstone/Scroller` to go to next page properly via page up/down keys
- `spotlight` to not blur when pointer leaves floating webOS app while paused

## [2.0.0] - 2018-07-30

### Removed

- `ui/Skinnable.withSkinnableProps` higher-order component

### Added

- `moonstone/LabeledIcon` and `moonstone/LabeledIconButton` components for a lightweight `Icon` or `IconButton` with a label
- `moonstone/VideoPlayer` property `noAutoShowMediaControls`
- `ui/LabeledIcon` component for a lightweight `Icon` with a label

### Changed

- `spotlight` to default to 5-way mode on initialization

### Fixed

- `moonstone/Scroller` to prevent scrolling via page up/down keys if there is no spottable component in that direction
- `moonstone/Dialog` to hide `titleBelow` when `title` is not set
- `moonstone/Image` to suppress drag and drop support by default
- `moonstone/VideoPlayer` audio guidance behavior of More button
- `moonstone/VirtualList.VirtualGridList` and `moonstone/VirtualList.VirtualList` to handle focus properly via page up/down keys when switching to 5-way mode
- `moonstone/Popup` to spot the content after it's mounted
- `moonstone/Scroller`, `moonstone/VirtualList.VirtualGridList`, and `moonstone/VirtualList.VirtualList` to scroll properly via voice control in RTL locales
- `spotlight` to blur when pointer leaves floating webOS app
- `spotlight` to prevent changing the active container when the currently active container is restricted is "self-only"
- `ui/Scrollable` to ignore native drag events which interfered with touch drag support

## [2.0.0-rc.3] - 2018-07-23

### Fixed

- `i18n/ilib` to calculate time properly over DST boundary in fa-IR locale
- `moonstone/ContextualPopup` to refocus its activator on close when the popup lacks spottable children
- `moonstone/Scroller`, `moonstone/VirtualList.VirtualGridList`, and `moonstone/VirtualList.VirtualList` to scroll properly when holding down paging control buttons
- `moonstone/ExpandableItem` spotlight behavior when leaving the component via 5-way
- `moonstone/RadioItem` circle thickness to be 2px, matching the design
- `moonstone/Slider` to correctly prevent 5-way actions when activated
- `moonstone/ExpandableItem` and other expandable components to spotlight correctly when switching from pointer mode to 5-way with `closeOnSelect`
- `spotlight` to track pointer mode while paused

## [2.0.0-rc.2] - 2018-07-16

### Added

- `spotlight` debugging to visualize which components will be targeted as the next component for any 5-way direction

### Fixed

- `moonstone/Input` to not focus by *tab* key
- `moonstone/Picker` to properly set focus when navigating between buttons
- `moonstone/ProgressBar.ProgressBarTooltip` unknown props warning
- `moonstone/Scrollable` to disable spotlight container during flick events only when contents can scroll
- `moonstone/Scroller`, `moonstone/VirtualList.VirtualGridList`, and `moonstone/VirtualList.VirtualList` to scroll properly when `animate` is false via `scrollTo`
- `moonstone/Scroller`, `moonstone/VirtualList.VirtualGridList`, and `moonstone/VirtualList.VirtualList` page controls to stop propagating an event when the event is handled
- `moonstone/Scroller`, `moonstone/VirtualList.VirtualGridList`, and `moonstone/VirtualList.VirtualList` to hide overscroll effect when focus is moved from a disabled paging control button to the opposite button
- `moonstone/Scroller`, `moonstone/VirtualList.VirtualGridList`, and `moonstone/VirtualList.VirtualList` to show overscroll effect when reaching the edge for the first time by wheel
- `moonstone/VideoPlayer` to display feedback tooltip when pointer leaves slider while playing
- `moonstone/VirtualList` and `moonstone/VirtualGridList` to restore focus on items focused by pointer

## [2.0.0-rc.1] - 2018-07-09

### Removed

- `core/util.withContextFromProps` function
- `i18n/I18nDecorator.contextTypes`, replaced by `i18n/I18nDecorator.I18nContextDecorator`
- `moonstone/Button` built-in support for tooltips
- `ui/FloatingLayer.contextTypes` export
- `ui/Marquee.controlContextTypes` export
- `ui/Placeholder.contextTypes` export
- `ui/Resizable.contextTypes` export

### Added

- `i18n/I18nDecorator.I18nContextDecorator` HOC to support notification of locale changes
- `moonstone/VirtualList.VirtualList` and `moonstone/VirtualList.VirtualGridList` support `data-webos-voice-focused` and `data-webos-voice-group-label`

### Changed

- `moonstone/Spinner` to blur Spotlight when the spinner is active

### Fixed

- `i18n/Uppercase` to apply the designated `casing` prop format to each child instead of only the first child
- `moonstone/Scroller.Scroller`, `moonstone/VirtualList.VirtualGridList`, and `moonstone/VirtualList.VirtualList` to handle direction, page up, and page down keys properly on page controls them when `focusableScrollbar` is false
- `moonstone/Scroller.Scroller`, `moonstone/VirtualList.VirtualGridList`, and `moonstone/VirtualList.VirtualList` to handle a page up or down key in pointer mode
- `moonstone/VideoPlayer.MediaControls` to correctly handle more button color when the prop is not specified

## [2.0.0-beta.9] - 2018-07-02

### Added

- `moonstone/ContextualPopupDecorator` instance method `positionContextualPopup()`
- `moonstone/MoonstoneDecorator` config property `disableFullscreen` to prevent the decorator from filling the entire screen
- `moonstone/Scroller` prop `onUpdate`

### Fixed

- `moonstone/Scrollable` to update scroll properly on pointer click
- `moonstone/TooltipDecorator` to prevent unnecessary re-renders when losing focus
- `moonstone/TooltipDecorator` to not dismiss the tooltip on pointer click

## [2.0.0-beta.8] - 2018-06-25

### Added

- `moonstone/Scroller.Scroller`, `moonstone/VirtualList.VirtualGridList`, and `moonstone/VirtualList.VirtualList` support for scrolling via voice control on webOS
- `moonstone/Scroller.Scroller`, `moonstone/VirtualList.VirtualGridList`, and `moonstone/VirtualList.VirtualList` overscroll effect when the edges are reached

### Changed

- `moonstone/Divider` property `marqueeOn` default value to `render`
- `moonstone/Scroller.Scroller`, `moonstone/VirtualList.VirtualGridList`, and `moonstone/VirtualList.VirtualList` scrollbar button to move a previous or next page when pressing a page up or down key instead of releasing it

### Fixed

- `moonstone/VideoPlayer` to prevent updating state when the source is changed to the preload source, but the current preload source is the same
- `moonstone/MediaOverlay` to marquee correctly
- `moonstone/MediaOverlay` to match UX guidelines
- `spotlight/Spottable` to retain focus for disabled component after updates
- `spotlight/Spottable` to emulate `onMouseUp` events that occur immediately after a non-enter key press
- `spotlight/Spottable` to prevent scroll on focus on webOS
- `ui/VirtualList` to allow scrolling on focus by default on webOS

## [2.0.0-beta.7] - 2018-06-11

### Removed

- `i18n/Uppercase` property `preserveCase`, replaced by `casing`
- `moonstone/Dialog` properties `preserveCase` and `showDivider`, replaced by `casing` and `noDivider` respectively
- `moonstone/Divider` property `preserveCase`, replaced by `casing`
- `moonstone/ExpandableInput` property `onInputChange`, replaced by `onChange`
- `moonstone/MoonstoneDecorator.TextSizeDecorator`, replaced by `moonstone/MoonstoneDecorator.AccessibilityDecorator`
- `moonstone/Panels.Header` property `preserveCase`, replaced by `casing`
- `moonstone/Panels.Panel` property `noAutoFocus`, replaced by `autoFocus`
- `moonstone/TooltipDecorator` property `tooltipPreserveCase`, replaced by `tooltipCasing`

### Added

- `ui/FloatingLayer.FloatingLayerBase` export

### Changed

- `moonstone/VideoPlayer` to allow spotlight focus to move left and right from `MediaControls`
- `moonstone/VideoPlayer` to disable bottom controls when loading until it's playable
- `ui/FloatingLayer` to call `onOpen` only after it is rendered

### Fixed

- `moonstone/EditableIntegerPicker` to disable itself when on a range consisting of a single static value
- `moonstone/Picker` to disable itself when containing fewer than two items
- `moonstone/Popup` to spot its content correctly when `open` by default
- `moonstone/RangePicker` to disable itself when on a range consisting of a single static value
- `moonstone/TooltipDecorator` to hide when `onDismiss` has been invoked
- `moonstone/VideoPlayer` to show media controls when pressing down in pointer mode
- `moonstone/VideoPlayer` to provide a more natural 5-way focus behavior
- `moonstone/VideoPlayer.MediaControls` to handle left and right key to jump when `moonstone/VideoPlayer` is focused
- `ui/MarqueeDecorator` to stop marqueeing when using hover and pointer hides

## [2.0.0-beta.6] - 2018-06-04

### Removed

- `moonstone/IncrementSlider` prop `children` which was no longer supported for setting the tooltip (since 2.0.0-beta.1)

### Fixed

- `moonstone/Scroller` to check focus possibilities first then go to fallback at the top of the container of focused item
- `moonstone/Scroller` to scroll by page when focus was at the edge of the viewport
- `moonstone/ToggleButton` padding and orientation for RTL
- `moonstone/VideoPlayer` to not hide title and info section when showing more components
- `moonstone/VideoPlayer` to select a position in slider to seek in 5-way mode
- `moonstone/VideoPlayer` to show thumbnail only when focused on slider
- `spotlight` to provide more natural 5-way behavior
- `spotlight` to handle pointer events only when pointer has moved
- `spotlight` to update the last focused container when unable to set focus within that container
- `spotlight/Spottable` to not trigger a scroll on focus on webOS
- `ui/FloatingLayer` to render correctly if already opened at mounting time
- `webos/speech` method `readAlert` to subscribe to changes in audio guidance to improve speech response time

## [2.0.0-beta.5] - 2018-05-29

### Removed

- `moonstone/Popup`, `moonstone/Dialog` and `moonstone/Notification` property `spotlightRestrict` option `'none'`
- `moonstone/VideoPlayer` prop `preloadSource`, to be replaced by `moonstone/VideoPlayer.Video` prop `preloadSource`
- `moonstone/Button` and `moonstone/IconButton` allowed value `'opaque'` from prop `backgroundOpacity` which was the default and therefore has the same effect as omitting the prop

### Added

- `moonstone/VideoPlayer` props `selection` and `onSeekOutsideRange` to support selecting a range and notification of interactions outside of that range
- `moonstone/VideoPlayer.Video` component to support preloading video sources
- `ui/FloatingLayerDecorator` imperative API to close all floating layers registered in the same id
- `ui/ProgressBar` and `ui/Slider` prop `progressAnchor` to configure from where in the progress bar or slider progress should begin
- `ui/Slider` prop `progressBarComponent` to support customization of progress bar within a slider
- `ui/ForwardRef` HOC to adapt `React.forwardRef` to HOC chains
- `ui/Media` component

### Changed

- `moonstone/VideoPlayer.videoComponent` prop to default to `ui/Media.Media` instead of `'video'`. As a result, to use a custom video element, one must pass an instance of `ui/Media` with its `mediaComponent` prop set to the desired element.

### Fixed

- `moonstone/ContextualPopupDecorator` to properly stop propagating keydown event if fired from the popup container
- `moonstone/Slider` to read when knob gains focus or for a change in value
- `moonstone/Scroller` to not cut off Expandables when scrollbar appears
- `moonstone/VideoPlayer` to correctly read out when play button is pressed
- `ui/MarqueeController` to update hovered state when pointer hides
- `ui/Touchable` to end gestures when focus is lost
- `ui/VirtualList.VirtualList` and `ui/VirtualList.VirtualGridList` to prevent items overlap with scroll buttons

## [2.0.0-beta.4] - 2018-05-21

### Added

- `core/handle.handle` utility `bindAs` to facilitate debugging and binding handlers to component instances
- `moonstone/Button` and `moonstone/IconButton` class name `small` to the list of allowed `css` overrides
- `moonstone/ProgressBar` prop `highlighted` for when the UX needs to call special attention to a progress bar

### Fixed

- `moonstone/ContextualPopupDecorator` to not set focus to activator when closing if focus was set elsewhere
- `moonstone/IconButton` to allow external customization of vertical alignment of its `Icon` by setting `line-height`
- `moonstone/Marquee.MarqueeController` to not cancel valid animations
- `moonstone/VideoPlayer` feedback and feedback icon to hide properly on play/pause/fast forward/rewind
- `moonstone/VideoPlayer` to correctly focus to default media controls component
- `moonstone/VideoPlayer` to show controls on mount and when playing next preload video
- `moonstone/VirtualList`, `moonstone/VirtualGridList`, `ui/VirtualList`, and `ui/VirtualGridList` samples to show items properly when `dataSize` is greater than 1000
- `spotlight/Spottable` to not make components spottable when `spotlightDisabled` is set
- `ui/Touchable` to guard against null events

## [2.0.0-beta.3] - 2018-05-14

### Added

- `moonstone/SelectableItem.SelectableItemDecorator`
- `ui/Touchable` support to fire `onTap` when a `click` event occurs

### Changed

- `moonstone/ToggleItem` to forward native events on `onFocus` and `onBlur`
- `moonstone/Input` and `moonstone/ExpandableInput` to support forwarding valid `<input>` props to the contained `<input>` node
- `moonstone/ToggleButton` to fire `onToggle` when toggled
- `ui/Touchable` custom events `onDown`, `onUp`, `onMove`, and `onTap` to use the event name as the `type` rather than the shorter name (e.g. `onTap` rather than `tap`)
- `ui/Toggleable` to forward events on `activate` and `deactivate` instead of firing toggled payload. Use `toggle` to handle toggled payload from the event.

### Fixed

- `moonstone/VirtualList.VirtualList`, `moonstone/VirtualList.VirtualGridList`, and `moonstone/Scroller.Scroller` to ignore any user key events in pointer mode
- `moonstone/Image` so it automatically swaps the `src` to the appropriate resolution dynamically as the screen resizes
- `moonstone/Popup` to support all `spotlightRestrict` options
- `moonstone` component `disabled` colors to match the most recent design guidelines (from 30% to 60% opacity)
- `moonstone/ExpandableInput` spotlight behavior when leaving the component via 5-way
- `spotlight` to retry setting focus when the window is activated
- `spotlight` handling of 5-way events after the pointer hides


## [2.0.0-beta.2] - 2018-05-07

### Fixed

- `core/dispatcher.on` to not add duplicate event handlers
- `moonstone/IconButton` to allow theme-style customization, like it claimed was possible
- `moonstone/ExpandableItem` and related expandables to deal with disabled items and the `autoClose`, `lockBottom` and `noLockBottom` props
- `moonstone/Slider` not to fire `onChange` event when 5-ways out of boundary
- `moonstone/ToggleButton` layout for RTL locales
- `moonstone/Item`, `moonstone/SlotItem`, `moonstone/ToggleItem` to not apply duplicate `className` values
- `moonstone/VirtualList.VirtualList`, `moonstone/VirtualList.VirtualGridList`, and `moonstone/Scroller.Scroller` scrollbar button's aria-label in RTL
- `moonstone/VirtualList.VirtualList` and `moonstone/VirtualList.VirtualGridList` to scroll properly with all disabled items
- `moonstone/VirtualList.VirtualList` and `moonstone/VirtualList.VirtualGridList` to not scroll on focus when jumping
- `spotlight/Spottable` to not add a focused state when a component had already been set as disabled
- `ui/Marquee` to always marquee when `marqueeOn` is set to `'render'`
- `ui/Item` to use its natural width rather than imposing a 100% width allowing inline Items to be the correct width
- `ui/Marquee.MarqueeDecorator` to correctly reset animation when `children` updates

## [2.0.0-beta.1] - 2018-04-29

### Removed

- `moonstone/IncrementSlider` and `moonstone/Slider` props `tooltipAsPercent`, `tooltipSide`, and `tooltipForceSide`, to be replaced by `moonstone/IncrementSlider.IncrementSliderTooltip` and `moonstone/Slider.SliderTooltip` props `percent`, and `side`
- `moonstone/IncrementSlider` props `detachedKnob`, `onDecrement`, `onIncrement`, and `scrubbing`
- `moonstone/ProgressBar` props `tooltipSide` and `tooltipForceSide`, to be replaced by `moonstone/ProgressBar.ProgressBarTooltip` prop `side`
- `moonstone/Slider` props `detachedKnob`, `onDecrement`, `onIncrement`, `scrubbing`, and `onKnobMove`
- `moonstone/VideoPlayer` property `tooltipHideDelay`
- `moonstone/VideoPlayer` props `backwardIcon`, `forwardIcon`, `initialJumpDelay`, `jumpBackwardIcon`, `jumpButtonsDisabled`, `jumpDelay`, `jumpForwardIcon`, `leftComponents`, `moreButtonCloseLabel`, `moreButtonColor`, `moreButtonDisabled`, `moreButtonLabel`, `no5WayJump`, `noJumpButtons`, `noRateButtons`, `pauseIcon`, `playIcon`, `rateButtonsDisabled`, and `rightComponents`, replaced by corresponding props on `moonstone/VideoPlayer.MediaControls`
- `moonstone/VideoPlayer` props `onBackwardButtonClick`, `onForwardButtonClick`, `onJumpBackwardButtonClick`, `onJumpForwardButtonClick`, and `onPlayButtonClick`, replaced by `onRewind`, `onFastForward`, `onJumpBackward`, `onJumpForward`, `onPause`, and `onPlay`, respectively
- `webos/VoiceReadout` module and replaced with `webos/speech.readAlert()`

### Added

- `core/snapshot` module with `isWindowReady` method to check the window state and `onWindowReady` method to queue window-dependent callbacks for snapshot builds
- `moonstone/DatePicker` props `dayAriaLabel`, `dayLabel`, `monthAriaLabel`, `monthLabel`, `yearAriaLabel` and `yearLabel` to configure the label set on date pickers
- `moonstone/DayPicker` and `moonstone/DaySelector` props `dayNameLength`, `everyDayText`, `everyWeekdayText`, and `everyWeekendText`
- `moonstone/ExpandablePicker` props `checkButtonAriaLabel`, `decrementAriaLabel`, `incrementAriaLabel`, and `pickerAriaLabel` to configure the label set on each button and picker
- `moonstone/MediaOverlay` component
- `moonstone/Picker` props `aria-label`, `decrementAriaLabel`, and `incrementAriaLabel` to configure the label set on each button
- `moonstone/Popup` property `closeButtonAriaLabel` to configure the label set on popup close button
- `moonstone/ProgressBar.ProgressBarTooltip` props `percent` to format the value as a percent and `visible` to control display of the tooltip
- `moonstone/TimePicker` props `hourAriaLabel`, `hourLabel`, `meridiemAriaLabel`, `meridiemLabel`, `minuteAriaLabel`, and `minuteLabel` to configure the label set on time pickers
- `moonstone/VideoPlayer.MediaControls` component to support additional customization of the playback controls
- `moonstone/VideoPlayer` props `mediaControlsComponent`, `onRewind`, `onFastForward`, `onJumpBackward`, `onJumpForward`, `onPause`, `onPlay`, and `preloadSource`
- `moonstone/VirtualList.VirtualList` and `moonstone/VirtualList.VirtualGridList` `role="list"`
- `moonstone/VirtualList.VirtualList` and `moonstone/VirtualList.VirtualGridList` prop `wrap` to support wrap-around spotlight navigation
- `moonstone/VirtualList`, `moonstone/VirtualGridList` and `moonstone/Scroller` props `scrollRightAriaLabel`, `scrollLeftAriaLabel`, `scrollDownAriaLabel`, and `scrollUpAriaLabel` to configure the aria-label set on scroll buttons in the scrollbars
- `webos/speech` module with `readAlert()` function and `VoiceControlDecorator` Higher-order Component

### Changed

- `moonstone/IncrementSlider` and `moonstone/Slider` prop `tooltip` to support either a boolean for the default tooltip or an element or component for a custom tooltip
- `moonstone/Input` to prevent pointer actions on other component when the input has focus
- `moonstone/ProgressBar.ProgressBarTooltip` prop `side` to support either locale-aware or locale-independent positioning
- `moonstone/ProgressBar.ProgressBarTooltip` prop `tooltip` to support custom tooltip components
- `moonstone/Scroller`, `moonstone/Picker`, and `moonstone/IncrementSlider` to retain focus on `moonstone/IconButton` when it becomes disabled
- `spotlight/Spottable` to retain focus on a component when it becomes disabled while focused
- `ui/Cancelable` callback `onCancel` to accept an event with a `stopPropagation` method to prevent upstream instances from handling the event instead of using the return value from the callback to prevent propagation. When a function is passed to `onCancel`, it will now receive an event and a props object instead of only the props object. When a string is passed to `onCancel`, it will now receive an event instead of no arguments. Also when a string is passed, the event will now propagate to upstream instances unless `stopPropagation` is called.
- `ui/Transition` property `duration` to now also support a numeric value representing milliseconds or a string representing any valid CSS duration value

### Fixed

- `core/util.memoize` to forward all args to memoized function
- `moonstone/ExpandableItem` and related expandable components to expand smoothly when used in a scroller
- `moonstone/GridListImageItem` to show proper `placeholder` and `selectionOverlay`
- `moonstone/MoonstoneDecorator` to optimize localized font loading performance
- `moonstone/Scroller` and `moonstone/VirtualList` navigation via 5-way from paging controls
- `moonstone/VideoPlayer` to render bottom controls at idle after mounting
- `moonstone/VirtualList.VirtualList` and `moonstone/VirtualList.VirtualGridList` to give initial focus
- `moonstone/VirtualList.VirtualList` and `moonstone/VirtualList.VirtualGridList` to have the default value for `dataSize`, `pageScroll`, and `spacing` props
- `ui/Layout.Cell` to no longer overflow when both `size` and `shrink` are set together
- `ui/Layout` to correctly support two `align` values, allowing horizontal and vertical in one property. Previously, the transverse alignment was ignored, only allowing perpendicular alignment.
- `ui/VirtualList.VirtualList` and `ui/VirtualList.VirtualGridList` showing blank when `direction` prop changed after scroll position changed
- `ui/VirtualList.VirtualList` and `ui/VirtualList.VirtualGridList` to support RTL by dynamic language changes

## [2.0.0-alpha.8] - 2018-04-17

### Added

- `core/handle.call` to invoke a named method on a bound handler
- `moonstone/Panels` property `closeButtonAriaLabel` to configure the label set on application close button
- `background` global knob to help visualize components over various background images
- `ui/Placeholder.PlaceholderControllerDecorator` config property `thresholdFactor`

### Changed

- `moonstone/VirtualList.VirtualList` and `moonstone/VirtualList.VirtualGridList` to set its ARIA `role` to `"list"`
- `moonstone/VideoPlayer` property `title` to accept node type
- `ui/Transition` property `children` to not be required
- `ui/Transition` to fire `onShow` and `onHide` even when there are no `children`

### Fixed

- `moonstone/TimePicker` to show `meridiem` correctly in all locales
- `moonstone/Scrollable` scroll buttons to read out out audio guidance when button pressed down
- `moonstone/ExpandableItem` to show label properly when open and disabled
- `moonstone/Notification` to position properly in RTL locales
- `moonstone/VideoPlayer` to show controls when pressing 5-way select
- `ui/ViewManager` to not initially pass the wrong value for `enteringProp` when a view initiates a transition into the viewport

## [2.0.0-alpha.7] - 2018-04-03

### Removed

- `moonstone/VirtualList.VirtualList` and `moonstone/VirtualList.VirtualGridList` property `data`
- `ui/VirtualList.VirtualList` and `ui/VirtualList.VirtualGridList` prop `data`

### Added

- `moonstone/VideoPlayer` property `noSpinner` to allow apps to show/hide spinner while loading video
- `webos/LS2Request` `send()` parameters `onTimeout` and `timeout`
- `webos/LS2Request` `send()` default `onFailure` and `onTimeout` handlers

### Changed

- `moonstone/VideoPlayer` to disable play/pause button when media controls are disabled
- `moonstone/VideoPlayer` property `moreButtonColor` to allow setting underline colors for more button
- `moonstone/VirtualList.VirtualList` and `moonstone/VirtualList.VirtualGridList` prop `isItemDisabled`, which accepts a function that checks if the item at the supplied index is disabled
- `moonstone/Panels.Header` support for `headerInput` so the Header can be used as an Input. See documentation for usage examples.
- `moonstone/ProgressBar` property `tooltipSide` to configure tooltip position relative to the progress bar
- `moonstone/ProgressBar` colors (affecting `moonstone/Slider` as well) for light and dark theme to match the latest designs and make them more visible when drawn over arbitrary background colors

### Fixed

- `moonstone/VideoPlayer` to correctly adjust spaces when the number of components changes in `leftComponents` and `rightComponents`
- `moonstone/VideoPlayer` to read out audio guidance every time `source` changes
- `moonstone/VideoPlayer` to display custom thumbnail node
- `moonstone/VideoPlayer` to hide more icon when right components are removed
- `moonstone/Picker` to correctly update pressed state when dragging off buttons
- `moonstone/Notification` to display when it's opened
- `moonstone/VirtualList` and `moonstone/VirtualGridList` to show Spotlight properly while navigating with page up and down keys
- `moonstone/Input` to allow navigating via left or right to other components when the input is active and the selection is at start or end of the text, respectively
- `moonstone/Panels.ActivityPanels` to correctly lay out the existing panel after adding additional panels
- `spotlight` to partition and prioritize next spottable elements for more natural 5-way behavior
- `ui/Scroller` horizontal scrolling in RTL locales

## [2.0.0-alpha.6] - 2018-03-22

### Removed

- `core/factory` module, replaced by the `css` override feature
- `moonstone/Slider` exports `SliderFactory` and `SliderBaseFactory`
- `moonstone/IncrementSlider` exports `IncrementSliderFactory` and `IncrementSliderBaseFactory`
- `moonstone/ProgressBar`, `moonstone/Slider`, `moonstone/Slider.SliderTooltip`, `moonstone/IncrementSlider` components' `vertical` property and replaced it with `orientation`
- `spotlight/SpotlightContainerDecorator` prop `containerId`, to be replaced by `spotlightId`
- `ui/Transition` property `clipHeight`
- `ui/ProgressBar` property `vertical` and replaced it with `orientation`

### Added

- `moonstone/VideoPlayer` property `component` to handle custom video element
- `moonstone/IncrementSlider` properties `incrementAriaLabel` and `decrementAriaLabel` to configure the label set on each button
- `moonstone/Input` support for `small` prop
- `moonstone/ProgressBar` support for `tooltip` and `tooltipForceSide`
- `moonstone/ProgressBar`, `moonstone/Slider`, `moonstone/Slider.SliderTooltip`, `moonstone/IncrementSlider` property `orientation` to accept orientation strings like "vertical" and "horizontal" (replaced old `vertical` prop)
- `spotlight/Pause` module which acts as a semaphore for spotlight pause state
- `spotlight/Spottable` prop `spotlightId` to simplify focusing components
- `ui/Scrollable` support for scrolling by touch
- `ui/ProgressBar` property `orientation` to accept orientation strings like `"vertical"` and `"horizontal"`

### Changed

- `moonstone/Input` input `height`, `vertical-align`, and `margins`. Please verify your layouts to ensure everything lines up correctly; this change may require removal of old sizing and positioning CSS which is no longer necessary.
- `moonstone/FormCheckbox` to have a small border around the circle, according to new GUI designs
- `moonstone/RadioItem` dot size and added an inner-dot to selected-focused state, according to new GUI designs
- `moonstone/ContextualPopup` prop `popupContainerId` to `popupSpotlightId`
- `moonstone/Popup` prop `containerId` to `spotlightId`
- `moonstone/VideoPlayer` prop `containerId` to `spotlightId`
- `moonstone/VirtualList.VirtualList` and `moonstone/VirtualList.VirtualGridList` prop `component` to be replaced by `itemRenderer`
- `spotlight/Spotlight.focus` to support focusing by `spotlightId`
- `spotlight` container attributes `data-container-disabled` and `data-container-muted` to be `data-spotlight-container-disabled` and `data-spotlight-container-muted`, respectively
- `ui/VirtualList.VirtualList` and `ui/VirtualList.VirtualGridList` prop `component` to be replaced by `itemRenderer`

### Fixed

- `moonstone/ExpandableItem` to be more performant when animating
- `moonstone/GridListImageItem` to hide overlay checkmark icon on focus when unselected
- `moonstone/GridListImageItem` to use `ui/GridListImageItem`
- `moonstone/VirtualList`, `moonstone/VirtualGridList` and `moonstone/Scroller` components to use their base UI components
- `moonstone/VirtualList` to show the selected state on hovered paging controls properly
- `moonstone/Slider` to highlight knob when selected
- `moonstone/Slider` to handle updates to its `value` prop correctly
- `moonstone/ToggleItem` to accept HTML DOM node tag names as strings for its `component` property
- `moonstone/Popup` to properly pause and resume spotlight when animating
- `ui/Transition` animation for `clip` for `"up"`, `"left"`, and `"right"` directions. This includes a DOM addition to the Transition markup.
- `ui/ComponentOverride` and `ui/ToggleItem` to accept HTML DOM node tag names as strings for its `component` property

## [2.0.0-alpha.5] - 2018-03-07

### Removed

- `core/util.childrenEquals` which was no longer supported by React 16
- `moonstone/Marquee.MarqueeText`, replaced by `moonstone/Marquee.Marquee`
- `moonstone/VirtualGridList.GridListImageItem`, replaced by `moonstone/GridListImageItem`

### Added

- `core/util.memoize` method to optimize the execution of expensive functions
- `ui/Touchable` support for drag gesture
- `ui/Marquee` component

### Changed

- `moonstone/Marquee.Marquee` to be `moonstone/Marquee.MarqueeBase`
- `moonstone/ContextualPopupDecorator` to not restore last-focused child

### Fixed

- `moonstone/Slider` to correctly show localized percentage value in tooltip when `tooltipAsPercent` is true
- `moonstone/VirtualGridList` to show or hide its scrollbars properly
- `moonstone/Button` text to be properly centered
- `ui/ViewManager` to suppress `enteringProp` for views that are rendered at mount

## [2.0.0-alpha.4] - 2018-02-13

### Removed

- `moonstone/Button` and `moonstone/IconButton` prop `noAnimation`

### Added

- `ui/BodyText`, `ui/Image`, `ui/Item`, `ui/ProgressBar`, `ui/SlotItem`, `ui/Spinner`, `ui/ToggleIcon` components as unstyled base components to support UI libraries

### Changed

- `core/kind` to always return a component rather than either a component or an SFC depending upon the configuration
- `moonstone/Marquee` to do less-costly calculations during measurement and optimized the applied styles
- `moonstone/ExpandableList` to require a unique key for each object type data
- samples to be organized by library and removed background selector
- `ui/Repeater` and `ui/Group` to require a unique key for each object type data
- `ui/Toggleable` to use `'selected'` as its default `prop`, rather than `'active'`, since `'selected'` is by far the most common use case
- `ui/Touchable` to use global gesture configuration with instance override rather than component-level configuration via HOC configs with instance override

### Fixed

- `moonstone/VirtualList` to render properly with fiber reconciler
- `moonstone/VirtualList` focus option in scrollTo api
- `moonstone/ExpandableSpotlightDecorator` to not spot the title upon collapse when in `pointerMode`
- `moonstone/Spinner` to not unpause Spotlight unless it was the one to pause it
- `moonstone/Marquee` to stop when becoming disabled
- `spotlight/Spottable` to not remove `tabindex` from unspottable components to allow blur events to propagate as expected when a component becomes disabled

## [2.0.0-alpha.3] - 2018-01-18

### Added

- `ui/Button`, `ui/Icon`, and `ui/IconButton` components to support reuse by themes
- `ui/Touchable` support for flick gestures

### Fixed

- `moonstone/MoonstoneDecorator` root node to fill the entire space available, which simplifies positioning and sizing for child elements (previously always measured 0 in height)
- `moonstone/VirtualList` to prevent infinite function call when a size of contents is slightly longer than a client size without a scrollbar
- `moonstone/VirtualList` to sync scroll position when clientSize changed
- `ui/resolution` to measure the App's rendering area instead of the entire window, and now factors-in the height as well

### Removed

- `moonstone/Scroller` and `moonstone/VirtualList` option `indexToFocus` in `scrollTo` method which is deprecated from 1.2.0
- `moonstone/Scroller` props `horizontal` and `vertical` which are deprecated from 1.3.0 and replaced with `direction` prop

## [2.0.0-alpha.2] - 2017-08-29

## Added

- `ui/Scroller` and `ui/VirtualList`

## [2.0.0-alpha.1] - 2017-08-27

## Added

- `ui/Layout` which provides a technique for laying-out components on the screen using `Cells`, in rows or columns
- `ui/Touchable` to support consistent mouse and touch events along with hold gesture

### Changed

- `moonstone/Button`, `moonstone/Checkbox`, `moonstone/FormCheckbox`, `moonstone/IconButton`, `moonstone/IncrementSlider`, `moonstone/Item`, `moonstone/Picker`, and `moonstone/RangePicker`, `moonstone/Switch` and `moonstone/VideoPlayer` to use `ui/Touchable`

## Removed

- `ui/Holdable` and `ui/Pressable` which were replaced by `ui/Touchable`

## [1.15.0] - 2018-02-28

### Deprecated

- `core/util/childrenEquals`, to be removed in 2.0.0
- `moonstone/Marquee.Marquee`, to be moved to `moonstone/Marquee.MarqueeBase` in 2.0.0
- `moonstone/Marquee.MarqueeText`, to be moved to `moonstone/Marquee.Marquee` in 2.0.0

### Fixed

- `moonstone/GridListImageItem` to display correctly
- Internal method used by many components that sometimes prevented re-renders when they were needed

## [1.14.0] - 2018-02-23

### Deprecated

- `core/factory`, to be removed in 2.0.0
- `moonstone/VirtualFlexList`, to be replaced by `ui/VirtualFlexList` in 2.0.0
- `moonstone/VirtualGridList.GridListImageItem`, to be replaced by `moonstone/GridListImageItem` in 2.0.0
- `moonstone/Button` and `moonstone/IconButton` prop `noAnimation`, to be removed in 2.0.0
- `moonstone/Button.ButtonFactory`, `moonstone/Button.ButtonBaseFactory`, `moonstone/IconButton.IconButtonFactory`, `moonstone/IconButton.IconButtonBaseFactory`, `moonstone/IncrementSlider.IncrementSliderFactory`, `moonstone/IncrementSlider.IncrementSliderBaseFactory`, `moonstone/Slider.SliderFactory`, and `moonstone/Slider.SliderBaseFactory`, to be removed in 2.0.0
- `moonstone/Item.ItemOverlay`, to be replaced by `ui/SlotItem` in 2.0.0
- `moonstone/Item.Overlay` and `moonstone/Item.OverlayDecorator`, to be removed in 2.0.0
- `ui/Holdable` and `ui/Pressable`, to be replaced by `ui/Touchable` in 2.0.0

### Added

- `moonstone/DaySelector` component
- `moonstone/EditableIntegerPicker` component
- `moonstone/GridListImageItem` component

## [1.13.4] - 2018-07-30

### Fixed

- `moonstone/DatePicker` to calculate min and max year in the current calender

## [1.13.3] - 2018-01-16

### Fixed

- `core/kind` and `core/hoc` public documentation to be visible
- `moonstone/TimePicker` to not read out meridiem label when meridiem picker gets a focus
- `moonstone/Scroller` to correctly update scrollbars when the scroller's contents change
- Several samples that would not rescale correctly when the viewport was resized

## [1.13.2] - 2017-12-14

### Fixed

- `moonstone/Panels` to maintain spotlight focus when `noAnimation` is set
- `moonstone/Panels` to not accept back key presses during transition
- `moonstone/Panels` to revert 1.13.0 fix that blurred Spotlight when transitioning panels
- `moonstone/Scroller` and other scrolling components to not show scroll thumb when only child item is updated
- `moonstone/Scroller` and other scrolling components to not hide scroll thumb immediately after scroll position reaches the top or the bottom
- `moonstone/Scroller` and other scrolling components to show scroll thumb properly when scroll position reaches the top or the bottom by paging controls
- `spotlight` to guard against accessing unconfigured container configurations
- `ui/ViewManager` to revert 1.13.0 fix for lifecycle timing when entering a view

## [1.13.1] - 2017-12-06

### Fixed

- `moonstone/Slider` to not unnecessarily fire `onChange` if the initial value has not changed

## [1.13.0] - 2017-11-28

### Added

- `moonstone/VideoPlayer` props `disabled`, `loading`, `miniFeedbackHideDelay`, and `thumbnailComponent` as well as new APIs: `areControlsVisible`, `getVideoNode`, `showFeedback`, and `toggleControls`
- `ui/Transition` animation timing functions `ease-in`, `ease-out`, `ease-in-quart`, and `ease-out-quart` to provide prettier options for transitions that may be more suited to a specific visual style

### Fixed

- `moonstone/Expandable` and derivatives to use the new `ease-out-quart` animation timing function to better match the aesthetic of Enyo's Expandables
- `moonstone/LabeledItem` to start marquee when hovering while disabled
- `moonstone/Marquee.MarqueeController` to not abort marquee when moving among components
- `moonstone/Marquee` to correctly start when hovering on disabled spottable components
- `moonstone/Marquee` to restart animation on every resize update
- `moonstone/MarqueeDecorator` to stop when unhovering a disabled component using `marqueeOn` `'focus'`
- `moonstone/Panels` to prevent loss of spotlight issue when moving between panels
- `moonstone/Picker` marquee issues with disabled buttons or Picker
- `moonstone/Slider` by removing unnecessary repaints to the screen
- `moonstone/Slider` to fire `onChange` events when the knob is pressed near the boundaries
- `moonstone/Slider` to not forward `onChange` when `disabled` on `mouseUp/click`
- `moonstone/TooltipDecorator` to correctly display tooltip direction when locale changes
- `moonstone/VideoPlayer` to bring it in line with real-world use-cases
- `moonstone/VideoPlayer` to correctly position knob when interacting with media slider
- `moonstone/VideoPlayer` to defer rendering playback controls until needed
- `moonstone/VideoPlayer` to not read out the focused button when the media controls hide
- `moonstone/VirtualList` to handle focus properly via page up at the first page and via page down at the last page
- `moonstone/VirtualList` to render items from a correct index on edge cases at the top of a list
- `ui/ViewManager` to prevent interaction issue with `moonstone/Scroller`

## [1.12.2] - 2017-11-15

### Fixed

- `moonstone/VirtualList` to scroll and focus properly by pageUp and pageDown when disabled items are in it
- `moonstone/Button` to correctly specify minimum width when in large text mode
- `moonstone/Scroller.Scrollable` to restore last focused index when panel is changed
- `moonstone/VideoPlayer` to display time correctly in RTL locale
- `moonstone/VirtualList` to scroll correctly using page down key with disabled items
- `moonstone/Scrollable` to not cause a script error when scrollbar is not rendered
- `moonstone/Picker` incrementer and decrementer to not change size when focused
- `moonstone/Panels.Header` to use a slightly smaller font size for `title` in non-latin locales and a line-height for `titleBelow` and `subTitleBelow` that better meets the needs of tall-glyph languages like Tamil and Thai, as well as latin locales
- `moonstone/Scroller` and `moonstone/VirtualList` to keep spotlight when pressing a 5-way control while scrolling
- `moonstone/Panels` to prevent user interaction with panel contents during transition
- `moonstone/Slider` and related components to correctly position knob for `detachedKnob` on mouse down and fire value where mouse was positioned on mouse up
- `moonstone/DayPicker` to update day names when changing locale
- `moonstone/ExpandableItem` and all other `Expandable` components to revert 1.12.1 change to pull down from the top
- `spotlight` to handle non-5-way keys correctly to focus on next 5-way keys
- `spotlight/Spottable` to forward `onMouseEnter` and `onMouseLeave`
- `ui/Remeasurable` to update on every trigger change
- `ui/Transition` to revert 1.12.1 change to support `clip` transition-type directions and rendering optimizations

## [1.12.1] - 2017-11-07

### Fixed

- `moonstone/ExpandableItem` and all other `Expandable` components to now pull down from the top instead of being revealed from the bottom, matching Enyo's design
- `moonstone/VirtualListNative` to scroll properly with page up/down keys if there is a disabled item
- `moonstone/RangePicker` to display negative values correctly in RTL
- `moonstone/Scrollable` to not blur scroll buttons when wheeling
- `moonstone/Scrollbar` to hide scroll thumb immediately without delay after scroll position reaches min or max
- `moonstone/Divider` to pass `marqueeOn` prop
- `moonstone/Slider` to fire `onChange` on mouse up and key up
- `moonstone/VideoPlayer` to show knob when pressed
- `moonstone/Panels.Header` to layout `titleBelow` and `subTitleBelow` correctly
- `moonstone/Panels.Header` to use correct font-weight for `subTitleBelow`
- `ui/Transition` support for all `clip` transition-type directions and made rendering optimizations

## [1.12.0] - 2017-10-27

### Added

- `core/util.Job` APIs `idle`, `idleUntil`, `startRaf` and `startRafAfter`

### Fixed

- `moonstone/Input` to correctly hide VKB when dismissing
- `moonstone/Panels` to retain focus when back key is pressed on breadcrumb
- `moonstone/Popup` from `last-focused` to `default-element` in `SpotlightContainerDecorator` config
- `moonstone/Scrollable` to prevent focusing outside the viewport when pressing a 5-way key during wheeling
- `moonstone/Scroller` to called scrollToBoundary once when focus is moved using holding child item
- `moonstone/VideoPlayer` to apply skin correctly
- `spotlight` to focus enabled items that were hovered while disabled
- `spotlight` to not access non-existent container configurations
- `spotlight/Spottable` to not block next enter key when focus is moved while pressing enter

## [1.11.0] - 2017-10-24

### Added

- `moonstone/VideoPlayer` properties `seekDisabled` and `onSeekFailed` to disable seek function

### Changed

- `moonstone/ExpandableList` to become `disabled` if there are no children
- `spotlight` to handle key events to preserve pointer mode for specific keys

### Fixed

- `moonstone/Scroller` to apply scroll position on vertical or horizontal Scroller when child gets a focus
- `moonstone/Scroller.Scrollable` to scroll without animation when panel is changed
- `moonstone/ContextualPopup` padding to not overlap close button
- `moonstone/Scroller.Scrollable` and `moonstone/Scroller` to change focus via page up/down only when the scrollbar is visible
- `moonstone/Picker` to only increment one value on hold
- `moonstone/ItemOverlay` to remeasure when focused
- `spotlight` to not require multiple 5-way key presses in order to change focus after the window regains focus

## [1.10.1] - 2017-10-16

### Fixed

- `moonstone/Scrollable` and `moonstone/Scroller` to scroll via page up/down when focus is inside a Spotlight container
- `moonstone/VirtualList` and `moonstone/VirtualGridList` to scroll by 5-way keys right after wheeling
- `moonstone/VirtualList` not to move focus when a current item and the last item are located at the same line and pressing a page down key
- `moonstone/Panels.Header` to layout header row correctly in `standard` type
- `moonstone/Input` to not dismiss on-screen keyboard when dragging cursor out of input box
- `moonstone/Panels.Header` RTL `line-height` issue
- `moonstone/Panels` to render children on idle
- `moonstone/Scroller.Scrollable` to limit its muted spotlight container scrim to its bounds
- `moonstone/Input` to always forward `onKeyUp` event
- `spotlight.Spotlight` method `focus()` to prevent focusing components within containers that are being removed
- `ui/Pressable` to properly set pressed state to false on blur and release

## [1.10.0] - 2017-10-09

### Added

- `moonstone/VideoPlayer` support for designating components with `.spottable-default` as the default focus target when pressing 5-way down from the slider
- `moonstone/Slider` property `activateOnFocus` which when enabled, allows 5-way directional key interaction with the `Slider` value without pressing [Enter] first
- `moonstone/VideoPlayer` property `noMiniFeedback` to support controlling the visibility of mini feedback

### Changed

- `moonstone/Popup` to focus on mount if it’s initially opened and non-animating and to always pass an object to `onHide` and `onShow`
- `moonstone/VideoPlayer` to emit `onScrub` event and provide audio guidance when setting focus to slider

### Fixed

- `moonstone/ExpandableItem` and derivatives to restore focus to the Item if the contents were last focused when closed
- `moonstone/Slider` toggling activated state when holding enter/select key
- `moonstone/TimePicker` picker icons shifting slightly when focusing an adjacent picker
- `moonstone/Icon` so it handles color the same way generic text does, by inheriting from the parent's color. This applies to all instances of `Icon`, `IconButton`, and `Icon` inside `Button`.
- `moonstone/VideoPlayer` to correctly position knob on mouse click
- `moonstone/Panels.Header` to show an ellipsis for long titles with RTL text
- `moonstone/Marquee` to restart when invalidated by a prop change and managed by a `moonstone/Marquee.MarqueeController`

## [1.9.3] - 2017-10-03

### Changed

- `Moonstone Icons` font file to include the latest designs for several icons
- `moonstone/Panels/ApplicationCloseButton` to expose its `backgroundOpacity` prop
- `sampler` `Icon` and `IconButton` samples to include updated images assets

### Fixed

- `moonstone/Button` and `moonstone/IconButton` to be properly visually muted when in a muted container
- `moonstone/Icon` not to read out image characters
- `moonstone/Icon` to correctly display focused state when using external image
- `moonstone/Picker` to increment and decrement normally at the edges of joined picker
- `moonstone/Scrollable` not to accumulate paging scroll by pressing page up/down in scrollbar
- `moonstone/VirtualList` to apply "position: absolute" inline style to items
- `ui/Transition` to recalculate height when a resize occurs

## [1.9.2] - 2017-09-26

### Fixed

- `moonstone/ExpandableList` preventing updates when its children had changed

## [1.9.1] - 2017-09-25

### Fixed

- `moonstone/ExpandableList` run-time error when using an array of objects as children
- `moonstone/VideoPlayer` blocking pointer events when the controls were hidden

## [1.9.0] - 2017-09-22

### Added

- `moonstone/styles/mixins.less` mixins: `.moon-spotlight-margin()` and `.moon-spotlight-padding()`
- `moonstone/Button` property `noAnimation` to support non-animating pressed visual
- `sampler` locale Vietnamese to the locale list knob
- `ui/styles/mixins.less` mixins: `.remove-margin-on-edge-children()` and `.remove-padding-on-edge-children()` to better handle edge margins on container components

### Changed

- `i18n` to classify Vietnamese as a non-latin language
- `moonstone/TimePicker` to use "AM/PM" instead of "meridiem" for label under meridiem picker
- `moonstone/IconButton` default style to not animate on press. NOTE: This behavior will change back to its previous setting in release 2.0.0.
- `moonstone/Popup` to warn when using `scrimType` `'none'` and `spotlightRestrict` `'self-only'`
- `moonstone/Scroller` to block spotlight during scroll
- `moonstone/ExpandableItem` and derivatives to always pause spotlight before animation
- `spotlight` to block handling repeated key down events that were interrupted by a pointer event
- `ui/Holdable` to cancel key hold events when the pointer moves
- `ui/Holdable` and `ui/Changeable` back to Components and moved performance improvements elsewhere

### Fixed

- `moonstone/Input` height for non-latin locales
- `moonstone/VirtualGridList` to not move focus to wrong column when scrolled from the bottom by holding the "up" key
- `moonstone/VirtualList` to focus an item properly when moving to a next or previous page
- `moonstone/Scrollable` to move focus toward first or last child when page up or down key is pressed if the number of children is small
- `moonstone/VirtualList` to scroll to preserved index when it exists within dataSize for preserving focus
- `moonstone/Picker` buttons to not change size
- `moonstone/Panel` to move key navigation to application close button on holding the "up" key.
- `moonstone/Picker` to show numbers when changing values rapidly
- `moonstone/Popup` layout in large text mode to show close button correctly
- `moonstone/Picker` from moving scroller when pressing 5-way keys in `joined` Picker
- `moonstone/Input` so it displays all locales the same way, without cutting off the edges of characters
- `moonstone/TooltipDecorator` to hide tooltip when 5-way keys are pressed for disabled components
- `moonstone/Picker` to not tremble in width when changing values while using a numeric width prop value
- `moonstone/Picker` to not overlap values when changing values in `vertical`
- `moonstone/ContextualPopup` pointer mode focus behavior for `spotlightRestrict='self-only'`
- `moonstone/VideoPlayer` to prevent interacting with more components in pointer mode when hidden
- `moonstone/Scroller` to not repaint its entire contents whenever partial content is updated
- `moonstone/Slider` knob positioning after its container is resized
- `moonstone/VideoPlayer` to maintain focus when media controls are hidden
- `moonstone/Scroller` to scroll expandable components into view when opening when pointer has moved elsewhere
- `spotlight` to not try to focus something when the window is activated unless the window has been previously blurred
- `spotlight` to prevent containers that have been unmounted from being considered potential targets
- `ui/FloatingLayer` to not asynchronously attach a click handler when the floating layer is removed
- `ui/ViewManager` to correctly position items when changing mid-transition

## [1.8.0] - 2017-09-07

### Deprecated

- `moonstone/Dialog` property `showDivider`, will be replaced by `noDivider` property in 2.0.0

### Added

- `moonstone/Popup` callback property `onShow` which fires after popup appears for both animating and non-animating popups

### Changed

- `i18n` package to use latest iLib
- `moonstone/Popup` callback property `onHide` to run on both animating and non-animating popups
- `moonstone/VideoPlayer` state `playbackRate` to media events
- `moonstone/VideoPlayer` support for `spotlightDisabled`
- `moonstone/VideoPlayer` thumbnail positioning and style
- `moonstone/VirtualList` to render when dataSize increased or decreased
- `moonstone/Dialog` style
- `moonstone/Popup`, `moonstone/Dialog`, and `moonstone/Notification` to support `node` type for children
- `moonstone/Scroller` to forward `onKeyDown` events
- `ui/Holdable` and `ui/Changeable` to be PureComponents to reduce the number of updates

### Fixed

- `moonstone/Scrollable` to enable focus when wheel scroll is stopped
- `moonstone/VirtualList` to show scroll thumb when a preserved item is focused in a Panel
- `moonstone/Scroller` to navigate properly with 5-way when expandable child is opened
- `moonstone/VirtualList` to stop scrolling when focus is moved on an item from paging controls or outside
- `moonstone/VirtualList` to move out with 5-way navigation when the first or last item is disabled
- `moonstone/IconButton` Tooltip position when disabled
- `moonstone/VideoPlayer` Tooltip time after unhovering
- `moonstone/VirtualList` to not show invisible items
- `moonstone/IconButton` Tooltip position when disabled
- `moonstone/VideoPlayer` to display feedback tooltip correctly when navigating in 5-way
- `moonstone/MarqueeDecorator` to work with synchronized `marqueeOn` `'render'` and hovering as well as `marqueOn` `'hover'` when moving rapidly among synchronized marquees
- `moonstone/Input` aria-label for translation
- `moonstone/Marquee` to recalculate inside `moonstone/Scroller` and `moonstone/SelectableItem` by bypassing `shouldComponentUpdate`
- `spotlight/Spottable` to clean up internal spotted state when blurred within `onSpotlightDisappear` handler

## [1.7.0] - 2017-08-23

### Deprecated

- `moonstone/TextSizeDecorator` and it will be replaced by `moonstone/AccessibilityDecorator`
- `moonstone/MarqueeDecorator` property `marqueeCentered` and `moonstone/Marquee` property `centered` will be replaced by `alignment` property in 2.0.0

### Added

- `moonstone/TooltipDecorator` config property to direct tooltip into a property instead of adding to `children`
- `moonstone/VideoPlayer` prop `thumbnailUnavailable` to fade thumbnail
- `moonstone/AccessibilityDecorator` with `highContrast` and `textSize`
- `moonstone/VideoPlayer` high contrast scrim
- `moonstone/MarqueeDecorator`and `moonstone/Marquee` property `alignment` to allow setting  alignment of marquee content
- `spotlight/SpotlightContainerDecorator` config option `continue5WayHold` to support moving focus to the next spottable element on 5-way hold key.
- `spotlight/SpotlightContainerDecorator` config option `continue5WayHold` to support moving focus to the next spottable element on 5-way hold key
- `spotlight/Spottable` ability to restore focus when an initially disabled component becomes enabled

### Changed

- `moonstone/Scrollbar` to disable paging control down button properly at the bottom when a scroller size is a non-integer value
- `moonstone/VirtualList`, `moonstone/VirtualGridList`, and `moonstone/Scroller` to scroll on `keydown` event instead of `keyup` event of page up and page down keys
- `moonstone/VirtualGridList` to scroll by item via 5 way key
- `moonstone/VideoPlayer` to read target time when jump by left/right key
- `moonstone/IconButton` to not use `MarqueeDecorator` and `Uppercase`

### Fixed

- `moonstone/VirtualList` and `moonstone/VirtualGridList` to focus the correct item when page up and page down keys are pressed
- `moonstone/VirtualList` not to lose focus when moving out from the first item via 5way when it has disabled items
- `moonstone/VirtualList` to not lose focus when moving out from the first item via 5way when it has disabled items
- `moonstone/Slider` to align tooltip with detached knob
- `moonstone/FormCheckbox` to display correct colors in light skin
- `moonstone/Picker` and `moonstone/RangePicker` to forward `onKeyDown` events when not `joined`
- `moonstone/SelectableItem` to display correct icon width and alignment
- `moonstone/LabeledItem` to always match alignment with the locale
- `moonstone/Scroller` to properly 5-way navigate from scroll buttons
- `moonstone/ExpandableList` to display correct font weight and size for list items
- `moonstone/Divider` to not italicize in non-italic locales
- `moonstone/VideoPlayer` slider knob to follow progress after being selected when seeking
- `moonstone/LabeledItem` to correctly position its icon. This affects all of the `Expandables`, `moonstone/DatePicker` and `moonstone/TimePicker`.
- `moonstone/Panels.Header` and `moonstone/Item` to prevent them from allowing their contents to overflow unexpectedly
- `moonstone/Marquee` to recalculate when vertical scrollbar appears
- `moonstone/SelectableItem` to recalculate marquee when toggled
- `spotlight` to correctly restore focus to a spotlight container in another container
- `spotlight` to not try to focus something when the window is activated if focus is already set

### Removed

- `moonstone/Input` large-text mode

## [1.6.1] - 2017-08-07

### Changed

- `moonstone/Icon` and `moonstone/IconButton` to no longer fit image source to the icon's boundary

## [1.6.0] - 2017-08-04

### Added
- `moonstone/VideoPlayer` ability to seek when holding down the right and left keys. Sensitivity can be adjusted using throttling options `jumpDelay` and `initialJumpDelay`.
- `moonstone/VideoPlayer` property `no5WayJump` to disable jumping done by 5-way

- `moonstone/VideoPlayer` support for the "More" button to use tooltips
- `moonstone/VideoPlayer` properties `moreButtonLabel` and `moreButtonCloseLabel` to allow customization of the "More" button's tooltip and Aria labels
- `moonstone/VideoPlayer` property `moreButtonDisabled` to disable the "More" button
- `moonstone/Picker` and `moonstone/RangePicker` prop `aria-valuetext` to support reading custom text instead of value

- `moonstone/VideoPlayer` methods `showControls` and `hideControls` to allow external interaction with the player
- `moonstone/Scroller` support for Page Up/Page Down keys in pointer mode when no item has focus

### Changed

- `moonstone/VideoPlayer` to handle play, pause, stop, fast forward and rewind on remote controller
- `moonstone/Marquee` to also start when hovered if `marqueeOnRender` is set
- `spotlight` containers using a `restrict` value of `'self-only'` will ignore `leaveFor` directives when attempting to leave the container via 5-way

### Fixed

- `moonstone/IconButton` to fit image source within `IconButton`
- `moonstone` icon font sizes for wide icons
- `moonstone/ContextualPopupDecorator` to prefer setting focus to the appropriate popup instead of other underlying controls when using 5-way from the activating control
- `moonstone/Scroller` not scrolled via 5 way when `moonstone/ExpandableList` is opened
- `moonstone/VirtualList` no not let the focus move outside of container even if there are children left when navigating with 5way
- `moonstone/Scrollable` to update disability of paging controls when the scrollbar is set to `visible` and the content becomes shorter
- `moonstone/VideoPlayer` to focus on hover over play/pause button when video is loading
- `moonstone/VideoPlayer` to update and display proper time while moving knob when video is paused
- `moonstone/VideoPlayer` long title overlap issues
- `moonstone/Panels.Header` to apply `marqueeOn` prop to `subTitleBelow` and `titleBelow`
- `moonstone/Picker` wheeling in `moonstone/Scroller`
- `moonstone/IncrementSlider` and `moonstone/Picker` to read value changes when selecting buttons
- `spotlight` to not blur and re-focus an element that is already focused
- `ui/PlaceholderDecorator` to update bounds of `Scroller` when the `visible` state changed

## [1.5.0] - 2017-07-19

### Added

- `moonstone/Slider` and `moonstone/IncrementSlider` prop `aria-valuetext` to support reading custom text instead of value
- `moonstone/TooltipDecorator` property `tooltipProps` to attach props to tooltip component
- `moonstone/Scroller` and `moonstone/VirtualList` ability to scroll via page up and page down keys
- `moonstone/VideoPlayer` tooltip-thumbnail support with the `thumbnailSrc` prop and the `onScrub` callback to fire when the knob moves and a new thumbnail is needed
- `moonstone/VirtualList` ability to navigate via 5way when there are disabled items
- `moonstone/ContextualPopupDecorator` property `popupContainerId` to support configuration of the popup's spotlight container
- `moonstone/ContextualPopupDecorator` property `onOpen` to notify containers when the popup has been opened
- `moonstone/ContextualPopupDecorator` config option `openProp` to support mapping the value of `open` property to the chosen property of wrapped component

### Changed

- `moonstone/ExpandableList` to use 'radio' as the default, and adapt 'single' mode to render as a `moonstone/RadioItem` instead of a `moonstone/CheckboxItem`
- `moonstone/VideoPlayer` to not hide pause icon when it appears
- `moonstone/ContextualPopupDecorator` to set accessibility-related props onto the container node rather than the popup node
- `moonstone/ExpandableItem`, `moonstone/ExpandableList`, `moonstone/ExpandablePicker`, `moonstone/DatePicker`, and `moonstone/TimePicker` to pause spotlight when animating in 5-way mode
- `moonstone/Spinner` to position the text content under the spinner, rather than to the right side
- `moonstone/VideoPlayer` to include hour when announcing the time while scrubbing
- `spotlight` 5-way target selection to ignore empty containers
- `spotlight` containers to support an array of selectors for `defaultElement`

### Fixed

- `moonstone/Input` ellipsis to show if placeholder is changed dynamically and is too long
- `moonstone/Marquee` to re-evaluate RTL orientation when its content changes
- `moonstone/VirtualList` to restore focus on short lists
- `moonstone/ExpandableInput` to expand the width of its contained `moonstone/Input`
- `moonstone/Input` support for `dismissOnEnter`
- `moonstone/Input` focus management to prevent stealing focus when programmatically moved elsewhere
- `moonstone/Input` 5-way spot behavior
- `moonstone` international fonts to always be used, even when unsupported font-weights or font-styles are requested
- `moonstone/Panels.Panel` support for selecting components with `.spottable-default` as the default focus target
- `moonstone/Panels` layout in RTL locales
- `moonstone` spottable components to support `onSpotlightDown`, `onSpotlightLeft`, `onSpotlightRight`, and `onSpotlightUp` event property
- `moonstone/VirtualList` losing spotlight when the list is empty
- `moonstone/FormCheckbox` in focused state to have the correct "check" color
- `moonstone/Scrollable` bug in `navigableFilter` when passed a container id
- `ui/Cancelable` warning for string type cancel handler
- `webos/pmloglib` isomorphic compatibility with logging in non-browser environments

## [1.4.1] - 2017-07-05

### Changed

- `moonstone/Popup` to only call `onKeyDown` when there is a focused item in the `Popup`
- `moonstone/Scroller`, `moonstone/Picker`, and `moonstone/IncrementSlider` to automatically move focus when the currently focused `moonstone/IconButton` becomes disabled
- `spotlight/Spottable` to remove focus from a component when it becomes disabled and move it to another component if not explicitly moved during the `onSpotlightDisappear` event callback

### Fixed

- `moonstone/ContextualPopupDecorator` close button to account for large text size
- `moonstone/ContextualPopupDecorator` to not spot controls other than its activator when navigating out via 5-way
- `moonstone/Panels.Header` to set the value of `marqueeOn` for all types of headers

## [1.4.0] - 2017-06-29

### Deprecated

- `moonstone/Input` prop `noDecorator` is being replaced by `autoFocus` in 2.0.0

### Added

- `moonstone/styles/text.less` mixin `.locale-japanese-line-break()` to apply the correct  Japanese language line-break rules for the following multi-line components: `moonstone/BodyText`, `moonstone/Dialog`, `moonstone/Notification`, `moonstone/Popup`, and `moonstone/Tooltip`
- `moonstone/ContextualPopupDecorator` property `popupProps` to attach props to popup component
- `moonstone/VideoPlayer` property `pauseAtEnd` to control forward/backward seeking
- `spotlight` handlers for window focus events
- `moonstone/Panels/Header` prop `marqueeOn` to control marquee of header

### Changed

- `moonstone/Panels/Header` to expose its `marqueeOn` prop
- `moonstone/VideoPlayer` to automatically adjust the width of the allocated space for the side components so the media controls have more space to appear on smaller screens
- `moonstone/VideoPlayer` properties `autoCloseTimeout` and `titleHideDelay` default value to `5000`
- `moonstone/VirtualList` to support restoring focus to the last focused item
- `moonstone/Scrollable` to call `onScrollStop` before unmounting if a scroll is in progress
- `moonstone/Scroller` to reveal non-spottable content when navigating out of a scroller

### Fixed

- `moonstone/Dialog` to properly focus via pointer on child components
- `moonstone/VirtualList`, `moonstone/VirtualGridList`, and `moonstone/Scroller` not to be slower when scrolled to the first or the last position by wheeling
- `moonstone` component hold delay time
- `moonstone/VideoPlayer` to show its controls when pressing down the first time
- `moonstone/Panel` autoFocus logic to only focus on initial render
- `moonstone/Input` text colors
- `moonstone/ExpandableInput` to focus its decorator when leaving by 5-way left/right
- `spotlight` navigation through spottable components while holding down a directional key
- `spotlight` support for preventing 5-way navigation out of a container using an empty selector
- `spotlight` container support for default elements within subcontainers

## [1.3.1] - 2017-06-14

### Fixed

- `moonstone/Picker` support for large text
- `moonstone/Scroller` support for focusing paging controls with the pointer
- `moonstone` CSS rules for unskinned spottable components
- `spotlight` incorrectly focusing components within spotlight containers with `data-container-disabled` set to `false`
- `spotlight` failing to focus the default element configured for a container

## [1.3.0] - 2017-06-12

### Deprecated

- `moonstone/Scroller` props `horizontal` and `vertical`. Deprecated props are replaced with `direction` prop. `horizontal` and `vertical` will be removed in 2.0.0.
- `moonstone/Panel` prop `noAutoFocus` in favor of `autoFocus="none"`

### Added

- `core/platform` to support platform detection across multiple browsers
- `moonstone/Image` support for `children` prop inside images
- `moonstone/Scroller` prop `direction` which replaces `horizontal` and `vertical` props
- `moonstone/VideoPlayer` property `tooltipHideDelay` to hide tooltip with a given amount of time
- `moonstone/VideoPlayer` methods `fastForward`, `getMediaState`, `jump`, `pause`, `play`, `rewind`, and `seek` to allow external interaction with the player. See docs for example usage.
- `spotlight/styles/mixins.less` mixins which allow state-selector-rules (muted, spottable, focus, disabled) to be applied to the parent instead of the component's self. This provides much more flexibility without extra mixins to memorize.
- `ui/ViewManager` prop `childProps` to pass static props to each child

### Changed

- `moonstone/Skinnable` to support context and allow it to be added to any component to be individually skinned. This includes a further optimization in skinning which consolidates all color assignments into a single block, so non-color rules aren't unnecessarily duplicated.
- `moonstone/Skinnable` light and dark skin names ("moonstone-light" and "moonstone") to "light" and "dark", respectively
- `moonstone/VideoPlayer` to set play/pause icon to display "play" when rewinding or fast forwarding
- `moonstone/VideoPlayer` to rewind or fast forward when previous command is slow-forward or slow-rewind respectively
- `moonstone/VideoPlayer` to fast forward when previous command is slow-forward and it reaches the last of its play rate
- `moonstone/VideoPlayer` to not play video on reload when `noAutoPlay` is `true`
- `moonstone/VideoPlayer` property `feedbackHideDelay`'s default value to `3000`
- `moonstone/Notification` to break line in characters in ja and zh locale
- `moonstone/Notification` to align texts left in LTR locale and right in RTL locale
- `moonstone/VideoPlayer` to simulate rewind functionality on non-webOS platforms only
- `spotlight` submodules to significantly improve testability

### Fixed

- `moonstone/ExpandableItem` to correct the `titleIcon` when using `open` and `disabled`
- `moonstone/GridListImageItem` to center its selection icon on the image instead of the item
- `moonstone/Input` to have correct `Tooltip` position in `RTL`
- `moonstone/SwitchItem` to not unintentionally overflow `Scroller` containers, causing them to jump to the side when focusing
- `moonstone/VideoPlayer` to fast forward properly when video is at paused state
- `moonstone/VideoPlayer` to correctly change sources
- `moonstone/VideoPlayer` to show or hide feedback tooltip properly
- `moonstone/DateTimeDecorator` to work properly with `RadioControllerDecorator`
- `moonstone/Picker` in joined, large text mode so the arrows are properly aligned and sized
- `moonstone/Icon` to reflect the same proportion in relation to its size in large-text mode
- `spotlight` submodules to significantly improve testability
- `ui/ViewManager` to have a view count of 0 specifically for `noAnimation` cases. This helps things like `spotlight` restore `focus` properly.
- `ui/Cancelable` to run modal handlers on `window` object and correctly store handlers in LIFO order


## [1.2.2] - 2017-05-31

### Added

- Localization support to various `moonstone` components

## [1.2.1] - 2017-05-25

### Fixed

- `moonstone/MoonstoneDecorator` `fontGenerator` invalidly using `console`

## [1.2.0] - 2017-05-17

### Deprecated

- `moonstone/Scroller.Scrollable` option `indexToFocus` in `scrollTo` method to be removed in 2.0.0
- `spotlight/SpotlightRootDecorator.spotlightRootContainerName` to be removed in 2.0.0

### Added

- `core/handle.oneOf` to support branching event handlers
- `moonstone/Slider` and `moonstone/IncrementSlider` prop `noFill` to support a style without the fill
- `moonstone/Marquee` property `rtl` to set directionality to right-to-left
- `moonstone/VirtualList.GridListImageItem` property `selectionOverlay` to add custom component for selection overlay
- `moonstone/MoonstoneDecorator` property `skin` to let an app choose its skin: "moonstone" and "moonstone-light" are now available
- `moonstone/FormCheckboxItem`
- `moonstone/FormCheckbox`, a standalone checkbox, to support `moonstone/FormCheckboxItem`
- `moonstone/Input` props `invalid` and `invalidMessage` to display a tooltip when input value is invalid
- `moonstone/Scroller.Scrollable` option `focus` in `scrollTo()` method
- `moonstone/Scroller.Scrollable` property `spottableScrollbar`
- `moonstone/Icon.IconList` icons: `arrowshrinkleft` and `arrowshrinkright`
- `spotlight/styles/mixins.less` which includes several mixins (`.focus`, `.disabled`, `.muted`, and `.mutedFocus`) to make it a little easier to target specific spotlight states
- `ui/transition` callback prop `onShow` that fires when transitioning into view completes

### Changed

- `moonstone/Picker` arrow icon for `joined` picker: small when not spotted, hidden when it reaches the end of the picker
- `moonstone/Checkbox` and `moonstone/CheckboxItem` to reflect the latest design
- `moonstone/MoonstoneDecorator/fontGenerator` was refactored to use the browser's FontFace API to dynamically load locale fonts
- `moonstone/VideoPlayer` space allotment on both sides of the playback controls to support 4 buttons; consequently the "more" controls area has shrunk by the same amount
- `moonstone/VideoPlayer` to not disable media button (play/pause)
- `moonstone/Scroller.Scrollable` so that paging controls are not spottable by default with 5-way
- `moonstone/VideoPlayer`'s more/less button to use updated arrow icon
- `spotlight/SpotlightContainerDecorator` config property, `enterTo`, default value to be `null` rather than `'last-focused'`
- `spotlight` container handling to address known issues and improve testability
- `ui/View` to prevent re-renders on views leaving the `ViewManager`

### Fixed

- `moonstone/MarqueeDecorator` to properly stop marquee on items with `'marqueeOnHover'`
- `moonstone/ExpandableList` to work properly with object-based children
- `moonstone/styles/fonts.less` to restore the Moonstone Icon font to request the local system font by default. Remember to update your webOS build to get the latest version of the font so you don't see empty boxes for your icons.
- `moonstone/Picker` and `moonstone/RangePicker` to now use the correct size from Enyo (60px v.s. 84px) for icon buttons
- `moonstone/Scrollable` to apply ri.scale properly
- `moonstone/Panel` to not cover a `Panels`'s `ApplicationCloseButton` when not using a `Header`
- `moonstone/IncrementSlider` to show tooltip when buttons focused

## [1.1.0] - 2017-04-21

> Note: We have updated Enact to support React 15.5.  This version of React has deprecated accessing
> PropTypes from the `react` import.  Existing apps should update to import from the `prop-types` module.
> `enact-dev` has also been updated to the new release.

### Deprecated

- `moonstone/ExpandableInput` property `onInputChange`

### Added

- `core/util` documentation
- `i18n/Uppercase` prop `casing` to control how the component should be uppercased
- `i18n/util` methods `toCapitalized` and `toWordCase` to locale-aware uppercase strings
- `moonstone/Panels.Panel` prop and `moonstone/MoonstoneDecorator` config option: `noAutoFocus` to support prevention of setting automatic focus after render
- `moonstone/VideoPlayer` props: `backwardIcon`, `forwardIcon`, `jumpBackwardIcon`, `jumpForwardIcon`, `pauseIcon`, and `playIcon` to support icon customization of the player
- `moonstone/VideoPlayer` props `jumpButtonsDisabled` and `rateButtonsDisabled` for disabling the pairs of buttons when it's inappropriate for the playing media
- `moonstone/VideoPlayer` property `playbackRateHash` to support custom playback rates
- `moonstone/VideoPlayer` callback prop `onControlsAvailable` which fires when the players controls show or hide
- `moonstone/Image` support for `onLoad` and `onError` events
- `moonstone/VirtualList.GridListImageItem` prop `placeholder`
- `moonstone/Divider` property `preserveCase` to display text without capitalizing it
- `spotlight/SpotlightRootDecorator` config option: `noAutoFocus` to support prevention of setting automatic focus after render
- `spotlight/Spotlight` method `getSpottableDescendants()`

### Changed

- `moonstone/Slider` colors and sizing to match the latest designs
- `moonstone/ProgressBar` to position correctly with other components nearby
- `moonstone/Panels` breadcrumb to no longer have a horizontal line above it
- `moonstone/Transition` to measure itself when the CPU is idle
- style for disabled opacity from 0.4 to 0.3
- `moonstone/Button` colors for transparent and translucent background opacity when disabled
- `moonstone/ExpandableInput` property `onInputChange` to fire along with `onChange`. `onInputChange` is deprecated and will be removed in a future update.
- `Moonstone.ttf` font to include new icons
- `moonstone/Icon` to reference additional icons
- `spotlight/SpotlightContainerDecorator` to have no default for `spotlightRestrict`
- `ui/Slottable` to support slot-candidate tags that have multiple props, which are now forwarded directly instead of just their children

### Fixed

- `core/util.childrenEquals` to work with mixed components and text
- `moonstone/Popup` and `moonstone/ContextualPopupDecorator` 5-way navigation behavior
- `moonstone/Input` to not spot its own input decorator on 5-way out
- `moonstone/VideoPlayer` to no longer render its `children` in multiple places
- `moonstone/Button` text color when used on a neutral (light) background in some cases
- `moonstone/Popup` background opacity
- `moonstone/Marquee` to recalculate properly when its contents change
- `moonstone/TimePicker` to display time in correct order
- `moonstone/Scroller` to prefer spotlight navigation to its internal components
- `spotlight/Spotlight` to consider nested containers when adjusting focus
- `ui/Cancelable` to run modal handlers in the right order

## [1.0.0] - 2017-03-31

> NOTE: This version includes a breaking change to the way modules are organized. This change was necessary to prevent further API breakage following the 1.0.0 release and to facilitate changes we want to make in the future. We understand that this will require some work on the part of developers to update their code. Below you will find details about the changes:
>
> #### Moved/renamed modules:
> * `core/jobs` -> `core/util/Job`
> * `core/Accelerator` -> `spotlight/Accelerator`
> * `i18n.$L` -> `i18n/$L`
> * `i18n.toIString` -> `i18n/$L.toIString`
> * `spotlight.Spottable` -> `spotlight/Spottable`
> * `spotlight.spottableClass` -> `spotlight/Spottable.spottableClass`
> * `spotlight.SpotlightContainerDecorator` -> `spotlight/SpotlightContainerDecorator`
> * `spotlight.spotlightDefaultClass` -> `spotlight/SpotlightContainerDecorator.spotlightDefaultClass`
> * `spotlight.SpotlightRootDecorator` -> `spotlight/SpotlightRootDecorator`
>
> #### Removed modules:
> * `core/selection`
> * `core/fetch`
> * `ui/validators`
>
> #### Removed aliases:
> * `core.hoc` - Use `core/hoc`
> * `core.kind` - Use `core/kind`
>
> We have also modified most form components to be usable in a controlled (app manages component
> state) or uncontrolled (Enact manages component state) manner. To put a component into a
> controlled state, pass in `value` (or other appropriate state property such as `selected` or
> `open`) at component creation and then respond to events and update the value as needed. To put a
> component into an uncontrolled state, do not set `value` (or equivalent), at creation. From this
> point on, Enact will manage the state and events will be sent when the state is updated. To
> specify an initial value, use the `defaultValue` (or, `defaultSelected, `defaultOpen, etc.)
> property.  See the documentation for individual components for more information.
>
> Additionally, we no longer export a `version` with the root import. If you need a version number, import from `package.json` instead.

### Added

- `moonstone/Button` property `icon` to support a built-in icon next to the text content. The Icon supports everything that `moonstone/Icon` supports, as well as a custom icon.
- `moonstone/MoonstoneDecorator` property `textSize` to resize several components to requested CMR sizes. Simply add `textSize="large"` to your `App` and the new sizes will automatically take effect.
- `ui/Placeholder` module with `PlaceholderControllerDecorator` and `PlaceholderDecorator` HOCs which facilitate rendering placeholder components until the wrapped component would scroll into the viewport

### Changed

- `i18n` iLib dependency to 20151019-build-12.0-002-04
- `moonstone/Slider` to use the property `tooltip` instead of `noTooltip`, so the built-in tooltip is not enabled by default
- `moonstone/IncrementSlider` to include tooltip documentation
- `moonstone/ExpandableList` to accept an array of objects as children which are spread onto the generated components
- `moonstone/CheckboxItem` style to match the latest designs, with support for the `moonstone/Checkbox` to be on either the left or the right side by using the `iconPosition` property
- `moonstone/VideoPlayer` to supply every event callback-method with an object representing the VideoPlayer's current state, including: `currentTime`, `duration`, `paused`, `proportionLoaded`, and `proportionPlayed`
- `ui/Repeater` to accept an array of objects as children which are spread onto the generated components

### Fixed

- `moonstone/Panels.Panel` behavior for remembering focus on unmount and setting focus after render
- `moonstone/VirtualList.VirtualGridList` showing empty items when items are continuously added dynamically
- `moonstone/Picker` to marquee on focus once again
- `spotlight/Spotlight` `set()` to properly update the container config
- `spotlight/Spotlight` to properly save the last-focused element for nested containers

## [1.0.0-beta.4] - 2017-03-10

### Added

- `core/kind` support for `contextTypes`
- `core/utils` function `extractAriaProps()` for redirecting ARIA props when the root node of a component isn't focusable
- `moonstone/VirtualList` `indexToFocus` option to `scrollTo` method to focus on item with specified index
- `moonstone/IconButton` and `moonstone/Button` `color` property to add a remote control key color to the button
- `moonstone/Scrollbar` property `disabled` to disable both paging controls when it is true
- `moonstone/VirtualList` parameter `moreInfo` to pass `firstVisibleIndex` and `lastVisibleIndex` when scroll events are firing
- Accessibility support to UI components
- `moonstone/VideoPlayer` property `onUMSMediaInfo` to support the custom webOS “umsmediainfo” event
- `moonstone/Region` component which encourages wrapping components for improved accessibility rather than only preceding the components with a `moonstone/Divider`
- `moonstone/Slider` tooltip. It's enabled by default and comes with options like `noTooltip`, `tooltipAsPercent`, and `tooltipSide`. See the component docs for more details.
- `moonstone/Spinner` properties `blockClickOn` and `scrim` to block click events behind spinner
- `ui/A11yDecorator` to facilitate adding pre/post hints to components
- `ui/AnnounceDecorator` to facilitate announcing actions for accessibility
- `webos/pmloglib` logging method `perfLog` which calls `PmLogInfoWithClock`

### Changed

- `core/handle` to allow binding to components. This also introduces a breaking change in the return value of handle methods.
- `moonstone/VirtualGridImageItem` styles to reduce redundant style code app side
- `moonstone/VirtualList` and `moonstone/VirtualGridList` to add essential CSS for list items automatically
- `moonstone/VirtualList` and `moonstone/VirtualGridList` to not add `data-index` to their item DOM elements directly, but to pass `data-index` as the parameter of their `component` prop like the `key` parameter of their `component` prop
- `moonstone/ExpandableItem` and derivatives to defer focusing the contents until animation completes
- `moonstone/LabeledItem`, `moonstone/ExpandableItem`, `moonstone/ExpandableList` to each support the `node` type in their `label` property. Best used with `ui/Slottable`.
- `spotlight.Spottable` to prevent emulating mouse events for repeated key events

### Fixed

- `moonstone/VirtualList.GridListImageItem` to have proper padding size according to the existence of caption/subcaption
- `moonstone/Scrollable` to display scrollbars with proper size
- `moonstone/VirtualGridList` to not be truncated
- `webos/LS2Request` to return failure in isomorphic mode

## [1.0.0-beta.3] - 2017-02-21

> **NOTE** - The change to support caching of iLib locales requires an update to the `enact-dev` tool. This change is not backwards compatible with 1.0.0-beta.2.  Be sure to update both at the same time and reinstall/re-bootstrap the modules.

### Added

- `ui/Resizable` Higher-order Component to facilitate notification of resized components
- `core/handle` function `forEventProp` to test properties on an event
- localStorage caching support for ilib resource files
- Support for 5-way operation of `moonstone/Slider` and `moonstone/VideoPlayer.MediaSlider`
- `moonstone/Slider` now supports `children` which are added to the `Slider`'s knob, and follow it as it moves
- `moonstone/ExpandableInput` properties `iconAfter` and `iconBefore` to display icons after and before the input, respectively
- `moonstone/Dialog` property `preserveCase`, which affects `title` text

### Changed

- `moonstone/Marquee` to allow disabled marquees to animate
- `moonstone/Dialog` to marquee `title` and `titleBelow`
- `moonstone/Marquee.MarqueeController` config option `startOnFocus` to `marqueeOnFocus`. `startOnFocus` is deprecated and will be removed in a future update.
- `moonstone/Button`, `moonstone/IconButton`, `moonstone/Item` to not forward `onClick` when `disabled`

### Fixed

- `moonstone/Scroller` to recalculate when an expandable child opens
- `moonstone/Popup` and `moonstone/ContextualPopupDecorator` so that when the popup is closed, spotlight focus returns to the control that had focus prior to the popup opening
- `moonstone/Input` to not get focus when disabled
- `spotlight.Spotlight` behavior to follow container config rules when navigating between containers
- `spotlight.Spotlight` behavior to not set focus on spottable components animating past the pointer when not in pointer-mode
- `spotlight.Spotlight` 5-way behavior where selecting a spottable component may require multiple attempts before performing actions
- `spotlight.Spotlight` to not unfocus elements on scroll
- `spotlightDisabled` property support for spottable moonstone components

## [1.0.0-beta.2] - 2017-01-30

### Added

- Support for a new `handlers` block for components created with `core/kind` to allow cached event handlers
- `core/handle` handler `forKey`
- `core/keymap` module to abstract keyboard key codes behind common names (e.g. 'up' and 'down')
- `moonstone/Panels.Panel` property `showChildren` to support deferring rendering the panel body until animation completes
- `moonstone/MarqueeDecorator` property `invalidateProps` that specifies which props cause the marquee distance to be invalidated
- developer-mode warnings to several components to warn when values are out-of-range
- `moonstone/Divider` property `spacing` which adjusts the amount of empty space above and below the `Divider`. `'normal'`, `'small'`, `'medium'`, `'large'`, and `'none'` are available.
- `moonstone/Picker` when `joined` the ability to be incremented and decremented by arrow keys
- `onSpotlightDisappear` event property support for spottable moonstone components
- `spotlight.SpotlightContainerDecorator` support for `spotlightDisabled` prop
- `spotlight.Spottable` support for `onSpotlightDown`, `onSpotlightLeft`, `onSpotlightRight`, and `onSpotlightUp` properties
- `spotlight.Spotlight` method `getDirection` to replace `spotlightDirections`
- `ui/ViewManager` properties `enteringDelay` and `enteringProp` to aid deferred rendering of views
- `ui/resolution` function `scaleToRem` for those times when you have a size in pixels that you want to convert directly to `rem` to support automatic dynamic resizing

### Changed

- `moonstone/Panels.Panels` and variations to defer rendering the children of contained `Panel` instances until animation completes
- `moonstone/ProgressBar` properties `progress` and `backgroundProgress` to accept a number between 0 and 1
- `moonstone/Slider` and `moonstone/IncrementSlider` property `backgroundPercent` to `backgroundProgress` which now accepts a number between 0 and 1
- `moonstone/Slider` to not ignore `value` prop when it is the same as the previous value
- `moonstone/Picker` component's buttons to reverse their operation such that 'up' selects the previous item and 'down' the next
- `moonstone/Picker` and derivatives may now use numeric width, which represents the amount of characters to use for sizing. `width={4}` represents four characters, `2` for two characters, etc. `width` still accepts the size-name strings.
- `moonstone/Divider` to now behave as a simple horizontal line when no text content is provided
- `moonstone/Scrollable` to not display scrollbar controls by default
- `moonstone/DatePicker` and `moonstone/TimePicker` to emit `onChange` event whenever the value is changed, not just when the component is closed

### Removed

- `core/handle.withArgs` helper function which is no longer needed with the addition of the `handlers` support in `kind()`
- `moonstone/ProgressBar` properties `min` and `max`
- `spotlight` `spotlightDirections`

### Fixed

- `moonstone/IncrementSlider` so that the knob is spottable via pointer, and 5-way navigation between the knob and the increment/decrement buttons is functional
- `moonstone/Slider` and `moonstone/IncrementSlider` to not fire `onChange` for value changes from props

## [1.0.0-beta.1] - 2016-12-30

### Added

- `core/factory` which provides the means to support design-time customization of components
- `Moonstone/VideoPlayer` and `moonstone/TooltipDecorator` components
- `moonstone/Panels.Panels` property `onBack` to support `ui/Cancelable`
- `moonstone/VirtualFlexList` Work-In-Progress component (with sample) to support variably sized rows or columns
- `moonstone/ExpandableItem` properties `autoClose` and `lockBottom`
- `moonstone/ExpandableList` properties `noAutoClose` and `noLockBottom`
- `moonstone/ContextualPopup` property `noAutoDismiss`
- `moonstone/Dialog` property `scrimType`
- `moonstone/Popup` property `spotlightRestrict`
- `spotlight.Spotlight` methods `isPaused()`, `isSpottable()`, `getCurrent()`, and `isMuted()`
- `spotlight.SpotlightContainerDecorator` property `spotlightMuted`
- `spotlight.spotlightDirections` export
- `ui/RadioDecorator` and `ui/RadioControllerDecorator` to support radio group-style management of components
- `ui/Holdable` Higher-order Component
- `ui/ViewManager` events `onAppear`, `onEnter`, `onLeave`, `onStay`, `onTransition`, and `onWillTransition`
- `ui/FloatingLayer` `scrimType` prop value `none`
- `ui/Pressable` config option `onMouseLeave`

### Changed

- `moonstone/Panels.Routable` to require a `navigate` configuration property indicating the event callback for back or cancel actions
- `moonstone/MarqueeController` focus/blur handling to start and stop synchronized `moonstone/Marquee` components
- `moonstone/ExpandableList` property `autoClose` to `closeOnSelect` to disambiguate it from the added `autoClose` on 5-way up
- `moonstone/ContextualPopupDecorator.ContextualPopupDecorator` component's `onCloseButtonClick` property to `onClose`
- `moonstone/Spinner` component's `center` and `middle` properties to a single `centered` property
	that applies both horizontal and vertical centering
- `moonstone/Popup.PopupBase` component's `onCloseButtonClicked` property to `onCloseButtonClick`
- `moonstone/Item.ItemOverlay` component's `autoHide` property to remove the `'no'` option. The same
	effect can be achieved by omitting the property or passing `null`.
- `moonstone/VirtualGridList` to be scrolled by page when navigating with a 5-way direction key
- `moonstone/Scroller`, `moonstone/VirtualList`, `moonstone/VirtualGridList`, and `moonstone/Scrollable` to no longer respond to mouse down/move/up events
- all Expandables to include a state arrow UI element
- `moonstone/LabeledItem` to support a `titleIcon` property which positions just after the title text
- `moonstone/Button` to include `moonstone/TooltipDecorator`
- `moonstone/Expandable` to support being managed, radio group-style, by a component wrapped with `RadioControllerDecorator` from `ui/RadioDecorator`
- `moonstone/Picker` to animate `moonstone/Marquee` children when any part of the `moonstone/Picker` is focused
- `moonstone/VirtualList` to mute its container instead of disabling it during scroll events
- `moonstone/VirtualList`, `moonstone/VirtualGridList`, and `moonstone/Scroller` to continue scrolling when holding down the paging controls
- `moonstone/VirtualList` to require a `component` prop and not have a default value
- `moonstone/Picker` to continuously change when a button is held down by adding `ui/Holdable`.
- `ui/FloatingLayer` property `autoDismiss` to handle both ESC key and click events

### Removed

- `ui/Transition` prop `fit` in favor of using `className`

### Fixed

- `i18n/I18nDecorator` issue causing multiple requests for ilibmanifest.
- `moonstone/Popup` and `moonstone/ContextualPopup` 5-way navigation behavior using spotlight.
- Bug where a synchronized marquee whose content fit the available space would prevent restarting of the marquees
- `moonstone/Input` to show an ellipsis on the correct side based on the text directionality of the `value` or `placeholder` content.
- `moonstone/VirtualList` and `moonstone/VirtualGridList` to prevent unwanted scrolling when focused with the pointer
- `moonstone/Picker` to remove fingernail when a the pointer is held down, but the pointer is moved off the `joined` picker.
- `moonstone/LabeledItem` to include marquee on both `title` and `label`, and be synchronized

## [1.0.0-alpha.5] - 2016-12-16

### Fixed

- `core/dispatcher` to support pre-rendering

## [1.0.0-alpha.4] - 2016-12-2

> NOTE: The framework was updated to support React 15.4

### Added

- `moonstone/Popup`, `moonstone/ContextualPopupDecorator`, `moonstone/Notification`, `moonstone/Dialog`, `moonstone/ExpandableInput`, `moonstone/Item.ItemOverlay`, `ui/FloatingLayer` and `ui/FloatingLayer.FloatingLayerDecorator` components
- `moonstone/Popup`, `moonstone/ContextualPopupDecorator`, `moonstone/Notification`, `moonstone/Dialog`, `moonstone/Item.ItemOverlay`, `moonstone/ExpandableInput` and `ui/Group` samples
- `marqueeCentered` prop to `moonstone/MarqueeDecorator` and `moonstone/MarqueeText`
- `placeholder` prop to `moonstone/Image`
- `moonstone/MarqueeController` component to synchronize multiple `moonstone/Marquee` components
- Non-latin locale support to all existing Moonstone components
- Language-specific font support
- `setPointerMode()` and `setActiveContainer()` methods to `@enact/spotlight` export
- `fit`, `noAnimation` props to `ui/TransitionBase`
- `onHide` prop to `ui/Transition`

### Changed

- `moonstone/Input` component's `iconStart` and `iconEnd` properties to be `iconBefore` and `iconAfter`, respectively, for consistency with `moonstone/Item.ItemOverlay` naming
- `moonstone/Icon` and `moonstone/IconButton` so the `children` property supports both font-based icons and images. This removes support for the `src` property.
- the `checked` property to `selected` for consistency across the whole framework. This allows better interoperability when switching between various components.  Affects the following: `CheckboxItem`, `RadioItem`, `SelectableItem`, `Switch`, `SwitchItem`, and `ToggleItem`. Additionally, these now use `moonstone/Item.ItemOverlay` to position and handle their Icons.
- documentation to support our doc generation tool
- `moonstone/Slider` and `moonstone/IncrementSlider` to be more performant. No changes were made to
	the public API.
- `moonstone/GridListImageItem` so that a placeholder image displays while loading the image, and the caption and subcaption support marqueeing
- `moonstone/MoonstoneDecorator` to add `FloatingLayerDecorator`

### Removed

- the `src` property from `moonstone/Icon` and `moonstone/IconButton`. Use the support for URLs in
	the `children` property as noted above.

### Fixed

- Addressed many bugs and performance issues

## [1.0.0-alpha.3] - 2016-11-8

> Note: For those who are using `eslint-config-enact` for in-editor linting, there have been some important changes and reinstallation is necessary. Refer to [https://github.com/enactjs/eslint-config-enact/](https://github.com/enactjs/eslint-config-enact/) for install instructions or reinstall via:
>
> ```
> npm install -g eslint eslint-plugin-react eslint-plugin-babel babel-eslint enactjs/eslint-plugin-enact enactjs/eslint-config-enact
> ```
>
>If you don't use in-editor linting or use a different linting configuration, you can safely ignore this notice.

### Added

- `core/dispatcher` - an event dispatcher for global events (e.g. `window` and `document` events) that fire outside of the React tree
- Support for detecting browser locale change events through `languagechange` event in
	`i18n/I18nDecorator`
- `moonstone/BodyText`, `moonstone/DatePicker`, `moonstone/DayPicker`, `moonstone/ExpandableItem`, `moonstone/Image`, and `moonstone/TimePicker` components
- `fullBleed` prop to `moonstone/Panels/Header`. When `true`, the header content is indented and the header lines are removed.
- Application close button to `moonstone/Panels`. Fires `onApplicationClose` when clicked. Can be omitted with the `noCloseButton` prop.
- Samples for `moonstone/BodyText`, `moonstone/DatePicker`, `moonstone/DayPicker`,
	`moonstone/ExpandableItem`, `moonstone/Image`, `moonstone/Scroller`, `moonstone/TimePicker`,
	`moonstone/VirtualList`, and `moonstone/VirtualList.VirtualGridList`
- `spotlightDefaultClass` to `@enact/spotlight` export. Applying this class to an item in a
	container will cause it to be the default spotted item in that container.
- Selection type support to `ui/Group`
- Documentation on Flexbox and an Enyo to Enact component migration guide

### Changed

- `data` parameter passed to `component` prop of `VirtualList`.
- `moonstone/Expandable` into a submodule of `moonstone/ExpandableItem`
- `ExpandableList` to properly support selection
- `moonstone/Divider`'s `children` property to be optional
- `moonstone/ToggleItem`'s `inline` version to have a `max-width` of `240px`
- `moonstone/Input` to use `<div>` instead of `<label>` for wrapping components. No change to
	functionality, only markup.
- Spotlight containers to spot the last focused element by default.
- `ui/Group` prop `select` to `childSelect` and added prop `select` to support selection types

### Removed

- `moonstone/ExpandableCheckboxItemGroup` in favor of `ExpandableList`
- `decorated` prop from `@enact/spotlight/focusable` as this relationship is managed
	implicitly by the component decorated by `@enact/spotlight/focusable`.

### Fixed

- Spotlight stops at container boundaries when 5-way key held down
- Several issues related to spotting controls in edge cases


## [1.0.0-alpha.2] - 2016-10-21

This version includes a lot of refactoring from the previous release. Developers need to switch to the new enact-dev command-line tool.

### Added

- New components and HOCs: `moonstone/Scroller`, `moonstone/VirtualList`, `moonstone/VirtualGridList`, `moonstone/Scrollable`, `moonstone/MarqueeText`, `moonstone/Spinner`, `moonstone/ExpandableCheckboxItemGroup`, `moonstone/MarqueeDecorator`, `ui/Cancelable`, `ui/Changeable`, `ui/Selectable`
- Support for enact-dev command-line tool.
- `fetch()` polyfill to support pre-rendering
- New options for `ui/Toggleable` HOC
- Ability to adjust locale in Sampler
- Marquee support to many components
- Image support to `moonstone/Icon` and `moonstone/IconButton`
- QA Sampler with test-specific samples (not to be used as examples of good coding style!)
- Looser app-specific ESLint rules
- webOS utility functions
- `dismissOnEnter` prop for `moonstone/Input`
- Many more unit tests

### Changed

- Sampler now uses port 8080
- Removed `ui/Pickable` HOC
- Some props for UI state were renamed to have `default` prefix where state was managed by the component. (e.g. `defaultOpen`)
- Removed Babel polyfill to support future snapshot work. This may affect apps that relied on specific polyfills. Added the following specific polyfills: `window.fetch` (plus associated Fetch APIs), `window.Promise`, `Math.sign`, `Object.assign`, `String.fromCodePoint`, `String.prototype.codePointAt`
- Computed properties in `kind()` no longer mutate props. In other words, changing the value of a prop in one computed property does not affect the value of that prop in another computed property.

### Fixed

- Many components were fixed, polished, updated and documented
- Inline docs updated to be more consistent and comprehensive

## [1.0.0-alpha.1] - 2016-09-26

Initial release<|MERGE_RESOLUTION|>--- conflicted
+++ resolved
@@ -2,15 +2,12 @@
 
 The following is a curated list of changes in the Enact project, newest changes on the top.
 
-<<<<<<< HEAD
 ## [unreleased]
-=======
 ## [4.5.2] - 2022-08-17
 
 ### Fixed
 
 - `ui/Marquee` to stop at the starting point after one cycle when scaled
->>>>>>> c437b083
 
 ## [4.5.1] - 2022-08-03
 
