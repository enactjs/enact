# Change Log

The following is a curated list of changes in the Enact project, newest changes on the top.

<<<<<<< HEAD
## [5.0.0-alpha.1] - 2024-07-11

### Added

- `spotlight/SpotlightRootDecorator` config `rootId` to specify React DOM tree root for global event handlers

### Changed

- `ui/Marquee.MarqueeDecorator` to use `@enact/i18n/utils.isRtlText` API to determine the text directionality

### Fixed

- `ui/Marquee.MarqueeDecorator` to start animation properly when synchronized by `ui/Marquee.MarqueeController` and text changed

### Removed

- `core/platform` member `windowsPhone`, `edge`, `androidChrome`, `android`, `ie`, `ios`, `webos`, `androidFirefox`, `firefoxOS`, `blackberry`, and `tizen`
- `core/platform` member `gesture`, `node`, `platformName`, and `unknown`
- `core/platform` member `touch` and `touchscreen`
- `ui/GridListImageItem`
- `ui/IconButton`
- `ui/Marquee.MarqueeDecorator` config `className`
- `ui/RadioDecorator`
- `ui/Scroller.ScrollerBase`
- `ui/SlotItem`
- `ui/ToggleItem`
- `ui/VirtualList.VirtualListBase`
- `webos/platform` member `watch` and `legacy`
=======
## [4.9.0] - 2024-07-17

### Fixed

- `spotlight/Spotlight.disableSelector` to properly update the `selectorDisabled` container config
- `ui/Marquee.MarqueeDecorator` to start animation properly when synchronized by `ui/Marquee.MarqueeController` and text changed
- `ui/Placeholder.PlaceholderControllerDecorator` to not remount its children when it rerenders
- `webos/speech.VoiceControlDecorator` to not remount its children when it rerenders
>>>>>>> ef8be8e5

## [4.9.0-beta.1] - 2024-06-17

No significant changes.

## [4.9.0-alpha.3] - 2024-06-05

### Changed

- `spotlight/Spottable` to have sibling DOM node as alternative to findDOMNode API which will be removed in React 19
- `ui/Placeholder.PlaceholderControllerDecorator` and `ui/ViewManager` to have sibling DOM node as alternative to findDOMNode API which will be removed in React 19
- `webos/speech.VoiceControlDecorator` to have sibling DOM node as alternative to findDOMNode API which will be removed in React 19

## [4.0.15] - 2024-05-28

### Fixed

- `i18n` resource loader to override strings where the original strings file does not exist

## [4.9.0-alpha.2] - 2024-05-24

No significant changes.

## [4.0.14] - 2024-05-14

### Fixed

- `i18n` resource loader to prioritize strings from additional resources files

## [4.7.11] - 2024-05-13

No significant changes.

## [4.9.0-alpha.1] - 2024-04-09

### Deprecated

- `core/platform` member `windowsPhone`, `edge`, `androidChrome`, `android`, `ie`, `ios`, `webos`, `androidFirefox`, `firefoxOS`, `blackberry`, and `tizen`, to be removed in 5.0.0
- `core/platform` member `gesture`, `node`, `platformName`, and `unknown`, to be removed in 5.0.0
- `core/platform` member `touch` and `touchscreen`, to be removed in 5.0.0
- `webos/platform` member `watch` and `legacy`, to be removed in 5.0.0

### Added

- `core/platform` member `type` to detect a platform like 'desktop', 'mobile', 'webos', and 'node'
- `core/platform` member `browserName` and `browserVersion` to detect the compatible major browser name and version
- `core/platform` member `touchEvent` and `touchScreen` replacing legacy `touch` and `touchscreen` respectively
- `ui/Layout.Cell` prop `componentCss` to support customizing the component used in `Cell`

### Fixed

- `spotlight` navigation from the focused element clipped by an overflow container

## [4.7.10] - 2024-03-05

### Fixed

- `spotlight` navigation from the focused element clipped by an overflow container

## [4.8.0] - 2024-02-08

No significant changes.

## [4.7.9] - 2023-12-08

No significant changes.

## [4.5.6] - 2023-11-30

### Fixed

- `ui/Marquee.MarqueeDecorator` to re-render when its size changed

## [4.0.13] - 2022-11-29

### Fixed

- `ui/Marquee.MarqueeDecorator` to re-render when its size changed

## [4.7.8] - 2023-11-17

### Fixed

- `ui/Marquee.MarqueeDecorator` to re-render when its size changed

## [4.7.7] - 2023-11-09

### Fixed

- `i18n` resource loader to prioritize strings from additional resources files.

## [4.7.6] - 2023-09-20

No significant changes.

## [4.7.5] - 2023-09-12

No significant changes.

## [4.7.4] - 2023-08-31

### Fixed

- `ui/Marquee` style to avoid letters being cut off

## [4.7.3] - 2023-08-10

### Added

- `spotlight/SpotlightContainerDecorator` config option `leaveFor` to direct which element receives focus when the focus is leaving

## [4.7.2] - 2023-07-14

### Fixed

- `core/handle.forwardCustom` and `core/handle.forwardCustomWithPrevent` to bind an adapter function properly
- `spotlight` to not show the focus effect when pointer mode is changed to `false` by touch while an app is loading

## [4.5.4] - 2023-06-07

### Fixed

- `ui/Scroller` and `ui/VirtualList` to pass scrolling state properly to UI libraries

## [4.7.1] - 2023-06-02

No significant changes.

## [4.5.3] - 2023-04-06

### Fixed

- `spotlight` to show the focus effect when pointer mode is changed to `false` while an app is loading

## [4.7.0] - 2023-04-25

### Deprecated

- `windowsPhone` platform in `core/platform.platforms` to be removed in 5.0.0

### Added

- `ui/Layout.Cell` prop `grow` to expand its size to the container

### Fixed

- `i18n` resource loader to override strings where the original strings file does not exist
- `spotlight` to show the focus effect when pointer mode is changed to `false` while an app is loading
- `ui/ViewManager` to set index prop properly when reverseTransition prop is given

## [4.6.2] - 2023-03-09

### Fixed

- `i18n` loader to load resources for theme libraries asynchronously

## [4.6.1] - 2023-02-03

### Added

- `ui/Touchable` events `onPinch`, `onPinchStart`, `onPinchEnd`, and config `pinchConfig` to support pinch gesture

### Deprecated

- `ui/IconButton` to be removed in 5.0.0, use `ui/Button` instead
- `ui/RadioDecorator` to be removed in 5.0.0
- `ui/Scroller.ScrollerBase` to be removed in 5.0.0
- `ui/SlotItem` to be removed in 5.0.0
- `ui/ToggleItem` to be removed in 5.0.0
- `ui/VirtualList.VirtualListBase` to be removed 5.0.0

## [4.6.0] - 2022-12-05

### Fixed

- `core/dispatcher`  to set the default target for event listeners properly when built with the snapshot option
- `ui/Marquee.MarqueeDecorator` to restart animation properly when `marqueeDelay` is 0

## [4.0.12] - 2022-09-16

### Fixed

- `ui/Marquee.MarqueeDecorator` to have proper spacing for bidirectional text

## [4.5.2] - 2022-08-17

### Fixed

- `ui/Marquee` to stop at the starting point after one cycle when scaled

## [4.5.1] - 2022-08-03

### Fixed

- `ui/Marquee.MarqueeDecorator` to have proper spacing for bidirectional text
- `ui/Marquee.MarqueeDecorator` to restart animation properly with React 18

## [4.5.0] - 2022-07-19

No significant changes.

## [4.5.0-rc.2] - 2022-07-06

### Changed

- `core/handle.forwardCustom` handler to include `preventDefault` and `stopPropagation` methods in the forwarded event payload

### Fixed

- `spotlight` to not leave the restrict container after returning from another app
- `ui/Scroller` and `ui/VirtualList` to rerender property when `clientSize` is changed

## [4.5.0-rc.1] - 2022-06-23

No significant changes.

## [4.5.0-beta.1] - 2022-05-31

### Added

- `spotlight` an optional `containerOption.toOuterContainer` parameter to `focus` function to search target recursively to outer container
- `ui/FloatingLayer` to add `detail` property containing `inputType` in `onDismiss` event payload

## [4.5.0-alpha.2] - 2022-05-09

### Deprecated

- `ui/Marquee.MarqueeDecorator` config `className` to be removed in 5.0.0

### Added

- `ui/Marquee.MarqueeDecorator` config `css` to support customizing the marquee styles

### Changed

- `spotlight` to not focus on an invisible element

## [4.0.11] - 2022-04-25

No significant changes.

## [4.5.0-alpha.1] - 2022-04-15

- Update dependencies including React 18.0.0

### Fixed

- `ui/FloatingLayer` to stack popups always in the order in which they were opened

## [4.0.10] - 2022-04-05

### Added

- Support for loading changed resources and additional ilib resources paths

## [4.1.4] - 2022-03-24

### Removed

- `ui/Scroller` and `ui/VirtualList` prop `data-webos-voice-focused`, `data-webos-voice-disabled`, and `data-webos-voice-group-label`

### Added

- `ui/Marquee.MarqueeDecorator` `locale` type for `forceDirection` prop not to override the direction depending on contents

### Fixed

- `ui/Button` not to pass `icon` prop as children when `icon` is true
- `ui/Transition` to pass the event when handling transition event

## [4.1.3] - 2022-03-07

- Updated to use `forwardCustom` and add `type` when forwarding custom events

### Fixed

- `spotlight` to correctly control focus when boundaries of an element are not integers
- Styles for `debug spotlight` option in samplers to work properly

## [3.2.7] - 2022-01-17

### Fixed

- `moonstone/Panels.Panel` to restore focus properly when it has `moonstone/Scroller` with `focusableScrollbar`

## [4.1.2] - 2021-12-22

### Fixed

- `ui/Scroller` and `ui/VirtualList` to avoid stuttering of content on drag in mobile devices
- `ui/Scroller` and `ui/VirtualList` to scroll correctly on Android platform for RTL locales

## [4.0.9] - 2021-12-15

No significant changes.

## [4.1.1] - 2021-11-30

### Added

- Support for loading changed resources and additional ilib resources paths

## [4.1.0] - 2021-11-04

### Fixed

- `spotlight/SpotlightRootDecorator` to show focus effect after initial loading
- `ui/Marquee.MarqueeDecorator` to restart animation when text changed while focus retained

## [4.0.8] - 2021-10-21

### Fixed

`ui/Marquee.MarqueeDecorator` style to render text properly when starting animation

## [4.0.7] - 2021-09-28

### Fixed

- `sampler` not to fail in build.

## [4.0.6] - 2021-09-28

No significant changes.

## [4.0.5] - 2021-08-02

### Fixed

- `spotlight/SpotlightRootDecorator` not to add locale specific classes in the wrong DOM after isomorphic build with multi locales

## [4.0.4] - 2021-07-02

### Fixed

- `ui/Marquee.MarqueeDecorator` to stop marquee properly after hiding pointer when `marqueeOn` is `hover`

## [4.0.3] - 2021-06-18

### Added

- `spotlight` an optional `containerOption` parameter to `focus` function

## [4.0.2] - 2021-05-24

### Fixed

- `spotlight/SpotlightRootDecorator` not to fail in isomorphic build

## [4.0.1] - 2021-05-21

### Changed

- `spotlight/SpotlightRootDecorator` to remove focus effect when touching up

### Fixed

- `core/platform` to detect chromium version for webOS

## [4.0.0] - 2021-03-26

### Removed

- `ui/A11yDecorator`
- `ui/Button`, `ui/Icon`, `ui/IconButton`, and `ui/LabeledIcon` default size values

### Added

- `ui/BodyText`, `ui/Button`, `ui/Group`, `ui/Heading`, `ui/Icon`, `ui/IconButton`, `ui/Image`, `ui/ImageItem`, `ui/LabeledIcon`, `ui/Layout`, `ui/ProgressBar`, `ui/Repeater`, `ui/Slider`, `ui/SlotItem`, `ui/Spinner`, `ui/ToggleIcon`, `ui/ToggleItem`, and `ui/ViewManager` support for forwarding `ref`s to the respective root component

### Changed

- `sampler` look and feel by updating to Storybook 6 
- `ui/Touchable` event `onHold` and `onHoldPulse` to `onHoldStart` and `onHold` respectively to match with the naming convention

### Fixed

- `ui/FloatingLayerDecorator` to render floating node properly
- `ui/Touchable' to handle touch related events only for valid targets

## [4.0.0-alpha.1] - 2021-02-24

-  The framework was updated to support React 17.0.1

### Fixed

- `spotlight/SpotlightContainerDecorator` to properly save the last-focused element with React 17

## [3.5.0] - 2021-02-05

### Deprecated

- `ui/A11yDecorator`, to be removed in 4.0.0

### Changed

- `ui/Transition` prop `duration` to support any valid CSS value for `slide` and `fade` `type`

## [3.4.11] - 2020-12-11

### Fixed

- `ui` documentation problem in styles/internal directory

## [3.4.10] - 2020-12-09

### Added

- `ui/Routable` sample

### Changed

- `ui/Media` `play` function to return promise

### Fixed

- `ui/MarqueeDecorator` to restart animation when text changed while focus retained
- `ui/Routable` to respect the current path on first render when using relative paths in links

## [3.4.9] - 2020-10-30

### Fixed

- `i18n/I18nDecorator` to add global class `enact-locale-non-italic` for scriptName `Kore`

## [3.4.8] - 2020-10-08

### Fixed

- `ui/Button` to prevent browser's default styling when pressed by touch

## [3.4.7] - 2020-09-01

### Fixed

- `ui/Scroller` and `ui/VirtualList` to call `onScrollStop` when scrollbar's visibility changed while scrolling
- `ui/ViewManager` to handle transitioning away and back to a view before a transition completes

## [3.4.6] - 2020-08-24

### Added

- `ui/MarqueeDecorator` warning against nested `Marquee`'s

### Fixed

- `spotlight` to correctly prioritize next spottable elements when wrapped by a container that does not also wrap the currently focused element
- `spotlight` to restore focus to last focused elements in an overflow container if they are visible

## [3.4.5] - 2020-08-18

### Fixed

- `spotlight/SpotlightContainerDecorator` to allow use of `ref`

## [3.4.4] - 2020-08-17

### Fixed

- `ui/FloatingLayer` and `ui/Slider` to prevent global classname leaks

## [3.4.3] - 2020-08-10

No significant changes.

## [3.4.2] - 2020-08-05

Addresses a transpile error during the build of 3.4.1. No other changes were made.

## [3.4.1] - 2020-08-05

### Fixed

- `ui/Touchable` to invoke event callbacks updated during gesture

## [3.4.0] - 2020-07-29

### Added

- `ui/AnnounceDecorator.Announce` method `announce` parameter `clear` to clear previous message before setting the new message
- `ui/ViewManager` prop and `ui/ViewManager.Arranger` callback config prop `rtl` to allow arrangers to adjust animations to be locale aware

### Fixed

- `ui/Marquee` to correctly animate when scaled or when less than 1px longer than its container
- `ui/Scroller` prop `data-webos-voice-focused`, `data-webos-voice-disabled`, and `data-webos-voice-group-label`
- `ui/Scroller` and `ui/VirtualList` to re-render when its size changed
- `ui/Scroller` and `ui/VirtualList` to not fire `onScrollStop` event redundantly
- `ui/VirtualList` with scrollMode `native` to not scrollTo bottom when dataSize changed to smaller and scrollTo called with `animate: false` option

## [3.3.1] - 2020-07-20

### Changed

- `ui/Scroller` by increasing the scrollbar's inactivity timeout to 1000 ms

### Fixed

- `spotlight/Spottable` to correctly control focus when elements move under a stationary pointer

## [3.3.0] - 2020-07-13

### Changed

- `ui/ViewManager.TransitionGroup` to suppress `onTransition` events when a view appears or stays

## [3.3.0-alpha.15] - 2020-07-07

No significant changes.

## [3.3.0-alpha.14] - 2020-06-29

### Added

- `core/util` function `mapAndFilterChildren` to safely iterate over React `children`

### Fixed

- `ui/Scroller` to update when `clientSize` is changed
- `ui/VirtualList` to reset scroll position when `clientSize` is changed

## [3.3.0-alpha.13] - 2020-06-22

### Fixed

- `spotlight` to trigger `onLeaveContainerFail` when `leaveFor` prevents navigation
- `spotlight` to correctly maintain pointer mode on webOS

## [3.3.0-alpha.12] - 2020-06-15

### Added

- `ui/Button` prop `iconFlip` to set the `flip` prop of `iconComponent`

### Fixed

- `ui/Marquee.MarqueeDecorator` to not cause unnecessary rerenders
- `ui/Scroller` and `ui/VirtualList` to not inadvertently scroll due to click events when in RTL locales
- `ui/Skinnable` to not force all `Skinnable` children to update if a parent updates

## [3.3.0-alpha.11] - 2020-06-08

### Added

- `core/handle.forwardCustom` handler to simplify forwarding custom events from components

### Fixed

- `i18n/I18nDecorator` locale selection during prerendering

## [3.3.0-alpha.10] - 2020-05-26

### Added

- `ui/Group` prop `selectedEventProp` to configure the key used to hold the value in the `onSelect` event

### Fixed

- `Toggleable` to recognize changes in `disabled` and `onToggle`

## [3.3.0-alpha.9] - 2020-05-11

No significant changes.

## [3.3.0-alpha.8] - 2020-05-04

### Added

- `core/kind` option `functional` to return a functional component, suitable for use with React hooks, instead of a class component

### Fixed

- `ui/Layout` to export `Layout` by default instead of `LayoutBase`

## [3.3.0-alpha.7] - 2020-04-27

### Added

- `ui/ProgressBar` support for `orientation` type of `'radial'`
- `ui/ProgressBar` public class name `radial`
- `ui/ViewManager` events `onTransition` and `onWillTransition` payload members `index` and `previousIndex`

### Fixed

- `ui/ViewManager` to only fire `onTransition` once per transition
- `ui/Spinner` center alignment

## [3.3.0-alpha.6] - 2020-04-14

### Fixed

- `ui/Scroller` to prevent interaction with scrollbars when muted

## [3.3.0-alpha.5] - 2020-04-06

### Added

- `core/handle.not` to return the logical complement of the value returned from the handler

## [3.3.0-alpha.4] - 2020-03-30

### Deprecated

- `ui/GridListImageItem`, use `ui/ImageItem` instead

### Added

- `ui/ImageItem` component

### Fixed

- `ui/Scroller`, `ui/VirtualList.VirtualGridList`, and `ui/VirtualList.VirtualList` to update scroll thumb position properly in nested cases

## [3.3.0-alpha.3] - 2020-03-09

### Added

- `ui/styles/mixins.less` `.position()` support for list-style arguments, in addition to the existing separated arguments
- `ui/GridListItemItem` prop `subComponents`

### Fixed

- `core/util.mergeClassNames` to mirror class names when used in unit tests

## [3.3.0-alpha.2] - 2020-03-09

### Changed

- `ui/VirtualList.VirtualList` and `ui/VirtualList.VirtualGridList` prop `itemProps` to `childProps` for backwards compatibility

### Fixed

- `ui/VirtualList.VirtualList` and `ui/VirtualList.VirtualGridList` to not suddenly jump when pressing directional keys after wheeling

## [3.3.0-alpha.1] - 2020-02-26

> Note: Moonstone was removed from the core Enact repository. It is now in its own repository at https://github.com/enactjs/moonstone/. Using Moonstone through npm has not changed.

### Added

- `ui/Scroller`, `ui/VirtualList.VirtualGridList`, and `ui/VirtualList.VirtualList` prop `scrollMode` is added

### Changed

- `ui/VirtualList.VirtualList` and `ui/VirtualList.VirtualGridList` prop `childProps` to `itemProps` for clarity
- `enact-sampler` to use common Enact Storybook configurations, addons, and utilities from `@enact/storybook-utils` helper package.

### Fixed

- `ui/Marquee` to not error when passed `null` `children` during an animation
- `ui/Button` to have more robust support for a customized `iconComponent` prop

## [3.2.6] - 2020-03-26

### Fixed

- `ui/VirtualList.VirtualGridList` and `ui/VirtualList.VirtualList` to show items properly when reducing data size by updating `firstIndex` correctly
- `ui/VirtualList.VirtualList` and `ui/VirtualList.VirtualGridList` not to suddenly jump when pressing directional keys after wheeling
- `ui/VirtualList.VirtualList` and `ui/VirtualList.VirtualGridList` to show items properly when reducing data size

## [3.2.5] - 2019-11-14

### Fixed

- `moonstone/Notification` to support 3 max-width buttons in a single line
- `ui/Marquee` to not double aria readout for marqueeing contents

## [3.2.4] - 2019-11-07

### Fixed

- `moonstone/Notification` line height for non-latin locales
- `moonstone/Notification` to show all buttons in one line
- `ui/Marquee` text alignment when content is centered

## [3.2.3] - 2019-11-01

### Changed

- `moonstone/Panels.Header` prop `marqueeOn` default value to `'render'` to improve usability on systems without a pointer

### Fixed

- `ui/Marquee` text alignment when restarting
- `ui/Marquee` to display an ellipsis when its content changes and overflows its bounds

## [3.2.2] - 2019-10-24

### Fixed

- `moonstone/Marquee` text shake when restarting

## [3.2.1] - 2019-10-22

### Fixed

- `moonstone/VirtualList` horizontal scrolling in RTL locales
- `moonstone/EditableIntegerPicker` to include the `unit` in the ARIA read out
- `ui/VirtualList.VirtualList` item rendering in RTL locales

## [3.2.0] - 2019-10-18

### Added

- `moonstone/Icon` icons
- `ui/Marquee` prop `marqueeSpacing` and CSS class `spacing` to configure the spacing between the repeated content

### Changed

- `ilib` peer dependency to `^14.4.0 || ^14.4.0-webostv1` baseline to target support for caching improvements
- `ui/Marquee` to have a wrap-around effect

### Fixed

- `moonstone/Icon` icon sizes
- `moonstone/InputSpotlightDecorator` to not focus when Spotlight is paused
- `ui/Marquee` to start on focus when disabled

## [3.1.3] - 2019-10-09

### Added

- `moonstone/Icon` icons

### Fixed

- `moonstone/Button` `color` bar height
- `moonstone/Slider` to show `tooltip` when disabled
- `moonstone/TooltipDecorator` to keep showing when changing from pointer mode to 5-way mode
- `moonstone/Scroller`, `moonstone/VirtualList.VirtualGridList`, and `moonstone/VirtualList.VirtualList` to scroll correctly when clicking on paging controls during a scroll event
- `moonstone/FormCheckbox` and `moonstone/RadioItem` high contrast colors
- `ui/FloatingLayer` to be dismissable when `open` on mount

## [3.1.2] - 2019-09-30

### Fixed

- `core/handle` documentation for even better Typescript output
- `moonstone` language-specific (`LG Smart UI AR HE TH`) and Indian font assignment
- `ui/Button` to not require `children`
- `ui/VirtualList.VirtualGridList` and `ui/VirtualList.VirtualList` to scroll smoothly when wheeling
- `ui/Scroller`, `ui/VirtualList.VirtualGridList`, and `ui/VirtualList.VirtualList` to scroll correctly after performing flick events

## [3.1.1] - 2019-09-23

### Fixed

- `core/kind` documentation of `handlers` and `computed` functions to support better Typescript definitions
- `moonstone` internationalization resource loading
- `moonstone/Dropdown` to only call `onOpen` when closed
- `moonstone/Input` text color
- `moonstone/VirtualList.VirtualGridList` and `moonstone/VirtualList.VirtualList` to correctly set focus to items scrolling into the viewport
- `moonstone/VirtualList.VirtualList` to scroll properly when a different sized item gains focus
- `ui/VirtualList.VirtualGridList` and `ui/VirtualList.VirtualList` to show items properly when reducing data size

## [3.1.0] - 2019-09-16

### Deprecated

- `moonstone/ProgressBar.ProgressBarTooltip` and `moonstone/Slider.SliderTooltip` prop `side`, will be replaced by `position` in 4.0.0

### Added

- `core/platform` member `touchscreen` to detect the presence of a touchscreen separately from support for touch events
- `moonstone/Dropdown` to add new size `x-large`
- `moonstone/ProgressBar.ProgressBarTooltip` and `moonstone/Slider.SliderTooltip` prop `position`, replacing `side`
- `moonstone/VirtualList.VirtualGridList` and `moonstone/VirtualList.VirtualList` prop `role` to set the ARIA `role`
- `spotlight` support for passing a spottable node or a container node or selector to `Spotlight.focus()`
- `ui/Routable` module
- `ui/VirtualList.VirtualGridList` and `ui/VirtualList.VirtualList` prop `role` to set the ARIA `role`

### Fixed

- `core/kind` and `core/handle` documentation to support better Typescript definitions
- `core/platform` touch event detection
- `moonstone/Header` to fix font size of `titleBelow` and `subTitleBelow`
- `moonstone/Dropdown` to apply `tiny` width
- `moonstone/Dropdown` to include selected `data` in the `onSelect` handler
- `moonstone/Scroller`, `moonstone/VirtualList.VirtualGridList`, and `moonstone/VirtualList.VirtualList` spotlight behavior to focus the last item when reaching the bounds after scroll by page up or down
- `moonstone/VirtualList.VirtualList` to allow a dynamically resized item to scroll into view properly
- `moonstone/Dropdown` accessibility read out when an item is focused

## [3.0.1] - 2019-09-09

### Fixed

- `moonstone/Button` text alignment when `color` is set
- `moonstone/FormCheckboxItem` opacity of `itemIcon` value when focused and disabled
- `moonstone/Notification` to shrink to fit small content
- `moonstone/Scroller` to restore focus properly when pressing page up after holding 5-way down
- `moonstone/Switch` colors to improve visibility
- `moonstone/VirtualList.VirtualGridList` and `moonstone/VirtualList.VirtualList` to properly navigate from paging controls to items by 5-way key when `focusableScrollbar` is false

## [3.0.0] - 2019-09-03

### Fixed

- `moonstone/ContextualPopupDecorator` layout in large text mode in RTL locales
- `moonstone/Dropdown` performance when using many options
- `moonstone/ProgressBar` fill color when `highlighted` is set
- `moonstone/Scroller` to correctly handle horizontally scrolling focused elements into view when using a `direction` value of `'both'`
- `moonstone/Skinnable` TypeScript signature
- `moonstone/Slider` progress bar fill color when focused with `noFill` set
- `moonstone/VirtualList.VirtualGridList` and `moonstone/VirtualList.VirtualList` to render the first item properly when the `dataSize` prop is updated and the function as a parameter of the `cbScrollTo` prop is called
- `spotlight` TypeScript signatures
- `ui/Scroller` TypeScript signatures
- `ui/VirtualList.VirtualGridList` and `ui/VirtualList.VirtualList` to apply `will-change` CSS property to the proper node
- `webos/LS2Request` to automatically prefix `luna://` service protocol when absent

## [3.0.0-rc.4] - 2019-08-22

### Fixed

- `i18n/Text` to generate a proper TypeScript definition and to properly detect if translations were available when async
- `moonstone/ContextualPopupDecorator` arrow rendering issue in Chromium
- `moonstone/EditableIntegerPicker` to properly rerender when the edited value is invalid
- `moonstone/FormCheckboxItem` to marquee its contents
- `moonstone/VideoPlayer` to have correct jump forward/backward icon
- `ui/styles/mixins.less` mixins: `.buildLocaleFont`, `.buildLocaleFonts`, `.buildFontFace` to properly support font-weight ranges, font-weight default values, and font-stretch values
- Language-specific fonts so they always use the correct typeface for their locale

## [3.0.0-rc.3] - 2019-08-15

### Fixed

- `moonstone/Header` input highlight positioning
- `moonstone/MediaOverlay` to not mute media playback
- `moonstone/Panels` animation performance issues on low powered hardware
- `moonstone/VirtualList.VirtualGridList` and `moonstone/VirtualList.VirtualList` to correctly scroll to a selected component when focused via 5way
- `sampler` to limit the fields included in the Actions tab to improve serialization performance on low-powered hardware
- `spotlight` to attempt to restore focus to an element nearest the pointer position when the pointer hides within an overflow container
- `ui/VirtualList.VirtualGridList` and `ui/VirtualList.VirtualList` to retain the proper scroll position when updating the `itemSize` or `spacing` props

## [3.0.0-rc.2] - 2019-08-08

### Added

- `moonstone/Icon.icons` entries for new icons

### Fixed

- `moonstone` to support custom font for simplified Chinese
- `moonstone` disabled focus appearance to match the latest designs
- `moonstone/DatePicker`, `moonstone/DayPicker`, `moonstone/ExpandableList`, and `moonstone/TimePicker` disabled opacity in high contrast mode
- `moonstone/Picker` to avoid overlapping items on render
- `moonstone/Scroller` and other scrolling components to properly scroll via remote page up/down buttons when nested within another scrolling component
- `moonstone/Scroller`, `moonstone/VirtualList.VirtualGridList`, and `moonstone/VirtualList.VirtualList` to scroll via a page up or down key when focus is on any vertical paging control while in pointer mode
- `moonstone/Scroller`, `moonstone/VirtualList.VirtualGridList`, and `moonstone/VirtualList.VirtualList` to correctly set focus after scrolling by page up/down keys
- `moonstone/Scroller`, `moonstone/VirtualList.VirtualGridList`, and `moonstone/VirtualList.VirtualList` not to scroll via a page up or down key when focus is on any horizontal paging control

## [3.0.0-rc.1] - 2019-07-31

### Added

- `moonstone/LabeledIconButton` prop `flip` to flip the icon horizontally, vertically, or both
- `moonstone/Popup` public class names `body` and `closeContainer`
- `ui/Icon`, `ui/IconButton`, and `ui/LabeledIcon` prop `flip` to flip the icon horizontally, vertically, or both

### Changed

- `moonstone/Dialog` appearance to match the latest designs
- `moonstone/Scroller` and other scrolling components to scroll via remote page up/down buttons when the scrollbar is hidden
- `spotlight` containers to include nodes identified on the `aria-owns` attribute of the container node as candidates within that container

### Fixed

- `moonstone` fonts be consolidated under "Moonstone" font-family to properly display all localized fonts when representing glyphs from any locale
- `moonstone/Input` text color when focused and disabled
- `moonstone/Panels` to allow 5-way navigation to components within `controls` when used with a `Header` with `headerInput`
- `moonstone/Panels` to treat all components within `controls` as part of the active panel for the purposes of accessibility
- `moonstone/Scroller` to not jump to the top when right key is pressed in the right most item of a vertical scroller
- `moonstone/Scroller` to not scroll horizontally via 5-way down in horizontal scroller
- `moonstone/Tooltip` arrow gap
- `moonstone/VideoPlayer` feedback tooltip to overlap in non-latin locale
- `moonstone/VideoPlayer` more button tooltip to not clip or reverse text in RTL locales
- `moonstone/VirtualList.VirtualGridList` and `moonstone/VirtualList.VirtualList` to navigate items properly in RTL languages
- `moonstone/VirtualList.VirtualGridList` and `moonstone/VirtualList.VirtualList` to properly navigate from paging controls to controls out of the list
- `spotlight` to attempt to restore focus through ancestor containers when the pointer hides
- `ui/Scroller`, `ui/VirtualList.VirtualGridList`, and `ui/VirtualList.VirtualList` to handle mouse down events on scrollbars

## [3.0.0-beta.2] - 2019-07-23

### Added

- `moonstone/Panels.Header` prop `hideLine` to hide the bottom separator line
- `moonstone/Panels.Header` type "dense" for "AlwaysViewing" Panels types

### Fixed

- `moonstone/Dropdown` button to not animate
- `moonstone/FormCheckboxItem` so it doesn't change size between normal and large text mode
- `moonstone/Heading` to have a bit more space between the text and the line, when the line is present
- `moonstone/LabeledItem` to pass `marqueeOn` prop to its contents
- `moonstone/Panels.Header` to use the latest designs with better spacing between the titles below
- `moonstone/Picker` accessibility read out when a button becomes disabled
- `moonstone/ProgressBar`, `moonstone/Slider`, and `moonstone/IncrementSlider` to use the latest set of design colors
- `moonstone/RadioItem` to have a much prettier dot in dark and light skins
- `moonstone/Spinner` to use the latest designs
- `moonstone/Tooltip` layer order so it doesn't interfere with other positioned elements, like `ContextualPopup`
- `moonstone/VirtualList.VirtualGridList` and `moonstone/VirtualList.VirtualList` to properly respond to 5way directional key presses
- `ui/ProgressBar` public class name `bar` to support customizing the background of the bar
- `webos/LS2Request` to return an error for a null response from a service

## [3.0.0-beta.1] - 2019-07-15

### Removed

- `core/kind` config property `contextTypes`
- `i18n/ilib` embedded copy of iLib in favour of the NPM package `ilib`
- `small` prop in `moonstone/Input`, `moonstone/ToggleButton`, `moonstone/Button`, `moonstone/Icon`, `moonstone/IconButton`, and `moonstone/LabeledIcon`, replaced by `size` prop, which accepts `"small"` or `"large"`
- `moonstone/Divider`, replaced by `moonstone/Heading`

### Added

- `ilib@^14.2.0` package as a peer dependency for `@enact/i18n` and `@enact/moonstone`, which apps will need to include
- `moonstone/Dropdown` widths `tiny`, and `huge`
- `ui/VirtualList.VirtualGridList` and `ui/VirtualList.VirtualList` support for resizing a window

### Fixed

- Moonstone Fonts to use the updated names of global fonts available in the system
- `core/platform` logic for webOS detection
- `moonstone/Popup` to properly handle closing in mid-transition
- `moonstone/Scroller` to properly move focus out of the container
- `moonstone/VirtualList` to allow keydown events to bubble up when not handled by the component
- `moonstone/IncrementSlider` to support aria-label when disabled
- `moonstone/LabeledItem` to not clip the bottom of descender glyphs in large text mode
- `moonstone/VirtualList.VirtualGridList` and `moonstone/VirtualList.VirtualList` to focus an item properly after an update
- `moonstone/Scroller`, `moonstone/VirtualList.VirtualGridList`, and `moonstone/VirtualList.VirtualList` not to scroll too far by page up/down keys
- `spotlight/SpotlightContainerDecorator` to correctly forward `onFocusCapture` and `onBlurCapture` events
- `ui/Icon` to support arbitrary icon name strings, like in material icons

## [3.0.0-alpha.7] - 2019-06-24

### Changed

- `sampler` look and feel by updating to Storybook 5 and applying an Enact theme

### Fixed

- `moonstone/Dropdown` to scroll to and focus the selected item when opened
- `moonstone/ExpandableItem.ExpandableItemBase` to not error if `onClose` or `onOpen` was not supplied
- `moonstone/GridListImageItem` to support overriding the `image` CSS class name
- `moonstone/Scroller` to scroll and to move focus to the paging control properly if the current item sticking to the top is only spottable
- `moonstone/VirtualList` to scroll to the focused item when navigating out of the viewport via 5-way

## [3.0.0-alpha.6] - 2019-06-17

## Removed

- `i18n/Uppercase` HOC, replaced by `i18n/util` casing functions
- `moonstone/Divider`, `moonstone/Dialog`, and `moonstone/Heading` prop `casing`

### Fixed

- `moonstone/Dropdown` to support voice readout
- `moonstone/Dropdown` remaining open after it becomes `disabled`
- `ui/ViewManager` to correctly arrange views when initially rendering a non-zero index

## [3.0.0-alpha.5] - 2019-06-10

### Added

- `moonstone/Dropdown` property `width` to support `'small'`, `'medium'`, and `'large'` sizes
- `ui/Toggleable` HOC config prop `eventProps` to allow wrapped components to specify additional event information

## Fixed

- `Fonts` for non-Latin to not intermix font weights for bold when using a combination of Latin and non-Latin glyphs
- `moonstone/VirtualList` to restore focus to an item when scrollbars are visible
- `ui/ToggleItem` to send its `value` prop when toggled

## [3.0.0-alpha.4] - 2019-06-03

### Changed

- `moonstone/Dropdown` to prevent spotlight moving out of the popup
- `moonstone/Dropdown` to use radio selection which allows only changing the selection but not deselection

### Fixed

- Non-Latin locale font assignments to match the new font family support in `LG Smart UI`
- `moonstone/Checkbox`, `moonstone/FormCheckbox`, `moonstone/Panels.Header`, `moonstone/RadioItem`, `moonstone/Slider`, and `moonstone/Switch` to render correctly in high contrast
- `moonstone/VideoPlayer` to hide scrim for high contrast if bottom controls are hidden

## [3.0.0-alpha.3] - 2019-05-29

### Added

- `moonstone/Panels` support for managing share state of contained components
- `moonstone/Scroller` and `moonstone/VirtualList` support for restoring scroll position when within a `moonstone/Panels.Panel`
- `moonstone/Panels.Header` sample

### Changed

- `moonstone/Scroller` to scroll when no spottable child exists in the pressed 5-way key direction and, when `focusableScrollbar` is set, focus the scrollbar button
- `ui/ViewManager` to use Web Animations instead of animation callbacks to improve performance resulting in API changes to `Arranger` and the pre-configured arrangers `SlideArranger`, `SlideBottomArranger`, `SlideLeftArranger`, `SlideRightArranger`, and `SlideTopArranger`

### Fixed

- Fonts to correctly use the new font files and updated the international font name from "Moonstone LG Display" to "Moonstone Global"
- `moonstone/Dropdown` `children` propType so it supports the same format as `ui/Group` (an array of strings or an array of objects with props)
- `moonstone/FormCheckbox`, `moonstone/Input`, `moonstone/ProgressBar`, `moonstone/RadioItem`, `moonstone/SwitchItem`, and `moonstone/Tooltip` light skin colors.
- `moonstone/VideoPlayer` to have correct sized control buttons

## [3.0.0-alpha.2] - 2019-05-20

### Added

- `moonstone/Heading` prop `spacing` with default value `'small'`

### Fixed

- `moonstone/Button` background colors for translucent and lightTranslucent
- `moonstone/Checkbox` by updating colors for both dark and light skins
- `moonstone/DaySelector` item text size in large-text mode
- `moonstone/Dropdown` popup scroller arrows showing in non-latin locales and added large-text mode support
- `moonstone/FormCheckboxItem` to match the designs
- `moonstone/Panels.Header` with `Input` to not have a distracting white background color
- `moonstone/Input` caret color to match the designs (black bar on white background, white bar on black background, standard inversion)
- `moonstone/Item` height in non-latin locales
- `moonstone/RadioItem` and `moonstone/SelectableItem` icon size in large-text mode

## [3.0.0-alpha.1] - 2019-05-15

> NOTE:  Support for 2019 TV platform (Blink <68) has been dropped from this version of Enact

### Removed

- `moonstone/Button` and `moonstone/Panels.Header` prop `casing` which is no longer supported
- `moonstone/Input.InputBase` prop `focused` which was used to indicate when the internal input field had focused but was replaced by the `:focus-within` pseudo-selector
- `moonstone/VirtualList` and `moonstone/VirtualList.VirtualGridList` property `isItemDisabled`

### Added

- `core/util.clamp` to safely clamp a value between min and max bounds
- `moonstone/BodyText` prop `size` to offer a new "small" size
- `moonstone/Button` prop `iconPosition`
- `moonstone/ContextualPopup` config `noArrow`
- `moonstone/Dropdown` component
- `moonstone/Panels.Header` prop `centered` to support immersive apps with a completely centered design
- `moonstone/Heading` component, an improved version of `moonstone/Divider` with additional features
- `moonstone/Panels` slot `<controls>` to easily add custom controls next to the Panels' "close" button
- `moonstone/Spinner` prop `size` to support a new "small" size for use inside `SlotItem` components
- `moonstone/TooltipDecorator` prop `tooltipRelative` and `moonstone/TooltipDecorator.Tooltip` prop `relative` to support relative positioning. This is an advanced feature and requires a container with specific rules. See documentation for details.
- `ui/Button` public class `.hasIcon` which is present on the root node only when an icon has been provided
- `ui/Heading` component
- `ui/Measurable` HOC and Hook for quick and convenient measuring of simple components
- `ui/Scroller`, `ui/VirtualList.VirtualGridList`, and `ui/VirtualList.VirtualList` prop `noScrollByWheel` for preventing scroll by wheel

### Changed

- `moonstone/Button.ButtonDecorator` to remove `i18n/Uppercase` HOC
- `moonstone/Button`, `moonstone/Checkbox`, `moonstone/CheckboxItem`, `moonstone/ContextualPopupDecorator`, `moonstone/FormCheckbox`, `moonstone/FormCheckboxItem`, `moonstone/Panels.Header`, `moonstone/Notification`, `moonstone/RadioItem`, and `moonstone/Tooltip` appearance to match the latest designs
- `moonstone/Button`, `moonstone/Dropdown`, `moonstone/Icon`, `moonstone/IconButton`, `moonstone/Input`, and `moonstone/ToggleButton` default size to "small", which unifies their initial heights
- `moonstone/DaySelector` to have squared check boxes to match the rest of the checkmark components
- `moonstone/LabeledIcon` and `moonstone/LabeledIconButton` text size to be smaller
- `moonstone/Panel` and `moonstone/Panels` now allocate slightly more screen edge space for a cleaner look
- `moonstone/Scroller.Scroller`, `moonstone/VirtualList.VirtualGridList`, and `moonstone/VirtualList.VirtualList` scrollbar button to gain focus when pressing a page up or down key if `focusableScrollbar` is true
- `spotlight/Spottable` to allow disabled items to be focused
- global styling rules affecting standard font-weight, disabled opacity, and LESS color variable definitions

### Fixed

- `ui/Measurable` to remeasure after a re-layout so the measurement value is always correct
- `ui/Scroller`, `ui/VirtualList.VirtualGridList`, and `ui/VirtualList.VirtualList` not to scroll by wheel at the same time when multiple lists/scrollers are nested

## [2.6.0] - ???

### Deprecated

- `moonstone/Divider` which will be replaced by `moonstone/Heading`
- `moonstone/Input.InputBase` prop `focused` which will be handled by CSS in 3.0
- `small` prop in `moonstone/Input` and `moonstone/ToggleButton`, which will be replaced by `size="small"` in 3.0
- `small` prop in `ui/Button.ButtonBase`, `ui/Icon.IconBase`, `ui/IconButton.IconButtonBase`, and `ui/LabeledIcon.LabeledIconBase`, which will be replaced by `size="small"` in 3.0

### Added

- `moonstone/Input` and `moonstone/ToggleButton` prop `size`
- `moonstone/Button`, `moonstone/IconButton`, and `moonstone/LabeledIconButton` public class name `large` to support customizing the style for the new `size` prop on `ui/Button`
- `ui/Button`, `ui/Icon`, `ui/IconButton`, and `ui/LabeledIcon` prop `size`
- `ui/ToggleItem` props  `itemIcon` and `itemIconPosition` to support additional icons on ToggleItem-derived components

### Fixed

- `moonstone/EditableIntegerPicker`, `moonstone/Picker`, and `moonstone/RangePicker` to not error when the `min` prop exceeds the `max` prop

## [2.5.3] - 2019-06-06

### Fixed

- `moonstone/ContextualPopupDecorator` imperative methods to be correctly bound to the instance
- `moonstone/ExpandableInput` to retain focus when touching within the input field on touch platforms
- `moonstone/ExpandableList` to not error if `selected` is passed as an array to a non-multi-select list
- `moonstone/Input` refocusing on touch on iOS
- `moonstone/Scroller` to allow changing spotlight focus to opposite scroll button when switching to 5way mode
- `moonstone/Scroller` and `moonstone/VirtualList` to animate with 5-way navigation by default
- `moonstone/Scroller`, `moonstone/VirtualList.VirtualGridList`, and `moonstone/VirtualList.VirtualList` to change spotlight focus due to touch events
- `moonstone/Slider` to not scroll the viewport when dragging on touch platforms
- `moonstone/VideoPlayer` to correctly handle touch events while moving slider knobs
- `spotlight` to unspot the current element when tapping on non-spottable target on touch platforms
- `ui/Scroller`, `ui/VirtualList`, and `ui/VirtualGridList` to size properly
- `ui/Scroller`, `ui/VirtualList`, and `ui/VirtualGridList` to scroll correctly on iOS and Safari
- `ui/Touchable` to not misfire a hold pulse when a drag re-enters a touch target and `cancelOnMove` is set
- `ui/ViewManager` to correctly handle transitioning quickly between two children

## [2.5.2] - 2019-04-23

### Fixed

- `moonstone/EditableIntegerPicker` text alignment when not editing the value
- `moonstone/Scroller` to scroll via dragging when the platform has touch support
- `moonstone/VideoPlayer` to continue to display the thumbnail image while the slider is focused
- `ui/Skinnable` to allow overriding default `skinVariant` values
- `ui/Touchable` to prevent events firing on different nodes for the same touch action
- `ui/Touchable` to neither force focus to components nor blur components after they are touched

## [2.5.1] - 2019-04-09

### Fixed

- `core/kind` to address warnings raised in React 16.8.6
- `moonstone/ExpandableInput` to close on touch platforms when tapping another component
- `ui/Touchable` to prevent doubled events in some situations on touch devices

## [2.5.0] - 2019-04-01

### Added

- `ui/Item`, `ui/Layout`, `ui/Repeater`, `ui/SlotItem`, `ui/Spinner`, `ui/ToggleItem`, and `ui/ViewManager` support for `ref` to gain access to the wrapped `component`

### Fixed

- `moonstone/ContextualPopupDecorator` method `positionContextualPopup()` to correctly reposition the popup when invoked from app code
- `moonstone/Tooltip` to better support long tooltips
- `moonstone/Popup` to resume spotlight pauses when closing with animation
- `moonstone/Panels` to correctly ignore `null` children
- `spotlight` to guard against runtime errors caused by attempting to access containers that do not exist
- `spotlight/Spottable` to prevent unnecessary updates due to focus and blur changes

## [2.4.1] - 2019-03-11

### Fixed

- `core/util.isRenderable` to treat values returned by `React.lazy()`, `React.memo()`, and `React.forwardRef()` as renderable
- `core/hoc` to support wrapping components returned by `React.lazy()`, `React.memo()`, and `React.forwardRef()`
- `i18n/I18nDecorator` to defer updating the locale until window is focused
- `moonstone/Checkbox`, `moonstone/FormCheckbox`, `moonstone/RadioItem`, `moonstone/SelectableIcon`, and `moonstone/Slider` spotlight muted colors
- `moonstone/Spinner` animation synchronization after a rerender
- `moonstone/TooltipDecorator` to position `Tooltip` correctly when the wrapped component moves or resizes
- `moonstone/VideoPlayer` to continue to show thumbnail when playback control keys are pressed
- `moonstone/VideoPlayer` to stop seeking by remote key when it loses focus
- `moonstone/VirtualList` to only resume spotlight pauses it initiated
- `spotlight` to remain in pointer mode when any 'cancel' key (e.g. Escape or back button) is pressed
- `ui/VirtualList` `scrollTo` callback to scroll properly during prop change updates

## [2.4.0] - 2019-03-04

### Added

- `moonstone` `line-height` rule to base text CSS for both latin and non-latin locales
- `moonstone` support for high contrast colors in dark and light skin
- `moonstone/BodyText` prop `noWrap` which automatically adds `moonstone/Marquee` support as well as limits the content to only display one line of text
- `ui/BodyText` prop `component` to allow customization of the tag/component used to render its base element
- `ui/Repeater` prop `component` to allow customization of its base element
- `ui/Spinner` prop `paused` to halt the animation. Previously this was hard-coded "on", but now it can be toggled.

### Changed

- `moonstone/Spinner` visuals from 3 spinning balls to an energetic flexing line
- `ui/Changeable` and `ui/Toggleable` to warn when both `[defaultProp]` and `[prop]` are provided

### Fixed

- `moonstone/Panels` to set child's `autoFocus` prop to `default-element` when `index` increases
- `moonstone/Slider` to prevent gaining focus when clicked when disabled
- `moonstone/Slider` to prevent default browser scroll behavior when 5-way directional key is pressed on an active knob
- `moonstone/DatePicker` and `moonstone/TimePicker` to close with back/ESC
- `moonstone/DatePicker` and `moonstone/TimePicker` value handling when open on mount
- `moonstone/ContextualPopupDecorator` to correctly focus on popup content when opened
- `spotlight/Spottable` to prevent unnecessary updates due to focus changes

## [2.3.0] - 2019-02-11

### Deprecated

- `core/kind` config property `contextTypes`, to be removed in 3.0.

### Added

- `core/kind` config property `contextType` replacing legacy `contextTypes` property
- `i18n/I18nDecorator` HOC config prop `resources` to support retrieval of user-space i18n resource files on locale change
- `i18n/I18nDecorator` HOC config prop `sync` to support asynchronous retrieval of i18n resource files
- `i18n/I18nDecorator` HOC config props `latinLanguageOverrides` and `nonLatinLanguageOverrides` to allow consumers to configure some locales to be treated as Latin or non-Latin for the purposes of applying the `enact-locale-non-latin` global class name.
- `i18n/Text` component to provide asynchronous text translations
- `moonstone/VirtualList.VirtualGridList` and `moonstone/VirtualList.VirtualList` property `childProps` to support additional props included in the object passed to the `itemsRenderer` callback
- `moonstone/Skinnable` support for `skinVariants`, to enable features like high contrast mode and large text mode
- Support for 8k (UHD2) displays
- `spotlight/Spottable` property `selectionKeys`
- `ui/Skinnable` support for `skinVariants`; a way to augment a skin by adding variations of a skin to your visuals, like large text, high contrast, or grayscale
- `ui/Touchable` event `onHoldEnd` to notify when a hold has been released
- `ui/Touchable` prop `holdConfig.global` to allow a hold to continue when leaving or blurring the element

### Changed

- All content-containing LESS stylesheets (not within a `styles` directory) extensions to be `*.module.less` to retain modular context with CLI 2.x.

### Fixed

- `i18n` resource loader to use intelligent defaults when the path variables are not injected
- `moonstone/VirtualList` to focus an item properly by `scrollTo` API immediately after a prior call to the same position
- `moonstone/Popup` to close floating layer when the popup closes without animation
- `spotlight` to improve prioritization of the contents of spotlight containers within overflow containers
- `spotlight/Spottable` and `spotlight/SpotlightContainerDecorator` to prevent focus when `spotlightDisabled` is set
- `spotlight/Spottable` to prevent emitting multiple click events when certain node types are selected via 5-way enter
- `ui/Touchable` to continue drag events when blurring the element when `dragConfig.global` is set
- `ui/Marquee` to marquee when necessary after a locale change

## [2.2.9] - 2019-01-11

### Fixed

- `moonstone/Scroller` scrolling to boundary behavior for short scrollers

## [2.2.8] - 2018-12-06

### Fixed

- `moonstone/ExpandableInput` to focus labeled item on close
- `moonstone/ExpandableItem` to disable its spotlight container when the component is disabled
- `moonstone/Scroller` to correctly handle scrolling focused elements and containers into view
- `spotlight` to focus correctly within an overflow container in which the first element is another container without spottable children
- `ui/Marquee` to display an ellipsis when changing to text that no longer fits within its bounds
- `ui/VirtualList`, `ui/VirtualGridList`, and `ui/Scroller` to debounce `onScrollStop` events for non-animated scrolls

## [2.2.7] - 2018-11-21

### Fixed

- `moonstone/Picker`, `moonstone/ExpandablePicker`, `moonstone/ExpandableList`, `moonstone/IncrementSlider` to support disabling voice control
- `ui/Marquee` to avoid very small animations

## [2.2.6] - 2018-11-15

### Fixed

- `i18n/I18nDecorator` to allow changing the locale to a falsy value to use the device locale
- `moonstone/VideoPlayer` to blur slider when hiding media controls
- `moonstone/VideoPlayer` to disable pointer mode when hiding media controls via 5-way
- `moonstone/VirtualList` and `moonstone/Scroller` to not to animate with 5-way navigation by default
- `ui/Marquee` to handle contents which overflow their containers only slightly


## [2.2.5] - 2018-11-05

### Fixed

- `moonstone/ExpandableItem` to not steal focus after closing
- `ui/Transition` to better support layout after changing children

## [2.2.4] - 2018-10-29

### Fixed

- `moonstone/DayPicker` separator character used between selected days in the label in fa-IR locale
- `moonstone/Scroller`, `moonstone/VirtualList.VirtualGridList`, and `moonstone/VirtualList.VirtualList` scrolling by voice commands in RTL locales

## [2.2.3] - 2018-10-22

### Fixed

- `moonstone/Scroller` to respect the disabled spotlight container status when handling pointer events
- `moonstone/Scroller` to scroll to the boundary when focusing the first or last element with a minimal margin in 5-way mode
- `moonstone/VideoPlayer` to position the slider knob correctly when beyond the left or right edge of the slider
- `spotlight` selection of elements clipped by an overflow container

## [2.2.2] - 2018-10-15

### Fixed

- `core/util.Job` to cancel existing scheduled `idle()` jobs before scheduling another
- `moonstone/Scroller` stuttering when page up/down key is pressed
- `ui/Scroller` slowed scrolling behavior when repeatedly requesting a scroll to the same position

## [2.2.1] - 2018-10-09

### Fixed

- `i18n/ilib/DurationFmt` to respect `sync` parameter when loading strings
- `i18n` resource loading failure due to resolving the path incorrectly
- `moonstone/Scroller`, `moonstone/VirtualList.VirtualGridList`, and `moonstone/VirtualList.VirtualList` to notify user when scrolling is not possible via voice command
- `moonstone/TimePicker` to not read out meridiem label when changing the value
- `spotlight` navigation into an overflow container which contains elements or containers larger than the container's bounds
- `ui/Marquee` to prevent restarting animation after blurring just before the previous animation completed

## [2.2.0] - 2018-10-02

### Added

- `moonstone/GridListImageItem` voice control feature support
- `ui/Marquee.MarqueeBase` prop `willAnimate` to improve app performance by deferring animation preparation styling such as composite layer promotion
- `ui/Skinnable` config option `prop` to configure the property in which to pass the current skin to the wrapped component
- `ui/Transition` prop `css` to support customizable styling

### Changed

- `spotlight` to not explicitly `blur()` the currently focused element when focusing another, allowing the platform to manage blurring before focus
- `ui/Cell` and `ui/Layout` to accept any type of children, since the `component` that may be set could accept any format of `children`

### Fixed

- `moonstone/DayPicker` to prevent closing when selecting days via voice control
- `moonstone/VideoPlayer` to unfocus media controls when hidden
- `moonstone/Scroller` to set correct scroll position when an expandable child is closed
- `moonstone/Scroller` to prevent focusing children while scrolling
- `spotlight` to correctly set focus when the window is activated
- `spotlight` to correctly set focus when entering a restricted container
- `ui/Touchable` to correctly handle a hold cancelled from an onHold handler

## [2.1.4] - 2018-09-17

### Fixed

- `moonstone/Button` and `moonstone/IconButton` to style image-based icons correctly when focused and disabled
- `moonstone/FormCheckboxItem` styling when focused and disabled
- `moonstone/Panels` to always blur breadcrumbs when transitioning to a new panel
- `moonstone/Scroller` to correctly set scroll position when nested item is focused
- `moonstone/Scroller` to not adjust `scrollTop` when nested item is focused
- `moonstone/VideoPlayer` to show correct playback rate feedback on play or pause
- `spotlight/Spottable` to respect paused state when it becomes enabled
- `ui/ViewManager` to emit `onWillTransition` when views are either added or removed

## [2.1.3] - 2018-09-10

### Fixed

- `moonstone/Scroller`, `moonstone/VirtualList.VirtualGridList`, and `moonstone/VirtualList.VirtualList` to show overscroll effects properly on repeating wheel input
- `moonstone/TooltipDecorator` to handle runtime error when setting `tooltipText` to an empty string
- `moonstone/VideoPlayer` timing to read out `infoComponents` accessibility value when `moreButton` or `moreButtonColor` is pressed
- `ui/Marquee` to stop when blurred during restart timer

## [2.1.2] - 2018-09-04

### Fixed

- `moonstone/ExpandableItem` to prevent default browser scroll behavior when 5-way key is pressed on the first item or the last item
- `moonstone/Scroller` scrolling behavior for focused items in 5-way mode
- `moonstone/Scroller` to scroll container elements into view
- `moonstone/TooltipDecorator` to update position when `tooltipText` is changed
- `moonstone/VideoPlayer` to prevent default browser scroll behavior when navigating via 5-way
- `moonstone/VirtualList` to allow `onKeyDown` events to bubble
- `moonstone/VirtualList.VirtualGridList` and `moonstone/VirtualList.VirtualList` scrolling via page up or down keys
- `spotlight` to prevent default browser scrolling behavior when focusing elements within a spotlight container configured with `overflow: true`
- `ui/GridListImageItem` to properly set `selected` style
- `ui/Marquee` positioning bug when used with CSS flexbox layouts

## [2.1.1] - 2018-08-27

### Changed

- `moonstone/Scroller`, `moonstone/VirtualList.VirtualGridList`, and `moonstone/VirtualList.VirtualList` to show overscroll effects only by wheel input

### Fixed

- `moonstone/VideoPlayer` so that activity is detected and the `autoCloseTimeout` timer is reset when using 5-way to navigate from the media slider
- `spotlight` to correctly handle focus with `'self-only'` containers
- `spotlight/SpotlightContainerDecorator` to unmount config instead of remove when spotlightId is changed if it preserves id

## [2.1.0] - 2018-08-20

### Added

- `moonstone/VideoPlayer` property `noMediaSliderFeedback`
- `moonstone/VideoPlayer.MediaControls` property `playPauseButtonDisabled`

### Changed

- `i18n` to use the latest version of the `ilib`
- `moonstone/Picker` key down hold threshold to 800ms before firing the `onChange` event

### Fixed

- `moonstone/GridListImageItem` to properly vertically align when the content varies in size
- `moonstone/Scroller`, `moonstone/VirtualList.VirtualGridList`, and `moonstone/VirtualList.VirtualList` to not scroll by dragging
- `moonstone/Slider` to not emit `onChange` event when `value` has not changed
- `moonstone/VideoPlayer` to focus on available media buttons if the default spotlight component is disabled
- `moonstone/VideoPlayer` to keep media controls visible when interacting with popups
- `moonstone/VideoPlayer` to read out `infoComponents` accessibility value when `moreButtonColor` is pressed
- `moonstone/VideoPlayer` to round the time displayed down to the nearest second
- `moonstone/VirtualList` to restore last focused item correctly
- `ui/VirtualList` sampler to use `ui/Item` instead of `moonstone/Item`
- `ui/FloatingLayer` to apply `key`s to prevent React warnings

## [2.0.2] - 2018-08-13

### Fixed

- `moonstone/DatePicker` to correctly change year when `minYear` and `maxYear` aren't provided
- `moonstone/EditableIntegerPicker` management of spotlight pointer mode
- `moonstone/LabeledIcon` and `moonstone/LabeledIconButton` to have proper spacing and label-alignment with all label positions
- `moonstone/Popup` to prevent duplicate 5-way navigation when `spotlightRestrict="self-first"`
- `moonstone/Scroller` not to scroll to wrong position via 5way navigation in RTL languages
- `moonstone/Scroller` not to scroll when focusing in pointer mode
- `moonstone/Slider` to forward `onActivate` event
- `moonstone/VideoPlayer` to reset key down hold when media becomes unavailable
- `spotlight` to update pointer mode after hiding webOS VKB
- `ui/Image` to not display "missing image" icon when `src` fails to load
- `ui/Image` to not require `src` prop if `placeholder` is specified
- `ui/GridListImageItem` to not require `source` prop
- `ui/Scrollable` to use GPU acceleration to improve rendering performance
- `ui/Marquee` to move `position: relative` style into `animate` class to improve rendering performance

## [2.0.1] - 2018-08-01

### Fixed

- `moonstone/Dialog` read order of dialog contents
- `moonstone/Scroller` to go to next page properly via page up/down keys
- `spotlight` to not blur when pointer leaves floating webOS app while paused

## [2.0.0] - 2018-07-30

### Removed

- `ui/Skinnable.withSkinnableProps` higher-order component

### Added

- `moonstone/LabeledIcon` and `moonstone/LabeledIconButton` components for a lightweight `Icon` or `IconButton` with a label
- `moonstone/VideoPlayer` property `noAutoShowMediaControls`
- `ui/LabeledIcon` component for a lightweight `Icon` with a label

### Changed

- `spotlight` to default to 5-way mode on initialization

### Fixed

- `moonstone/Scroller` to prevent scrolling via page up/down keys if there is no spottable component in that direction
- `moonstone/Dialog` to hide `titleBelow` when `title` is not set
- `moonstone/Image` to suppress drag and drop support by default
- `moonstone/VideoPlayer` audio guidance behavior of More button
- `moonstone/VirtualList.VirtualGridList` and `moonstone/VirtualList.VirtualList` to handle focus properly via page up/down keys when switching to 5-way mode
- `moonstone/Popup` to spot the content after it's mounted
- `moonstone/Scroller`, `moonstone/VirtualList.VirtualGridList`, and `moonstone/VirtualList.VirtualList` to scroll properly via voice control in RTL locales
- `spotlight` to blur when pointer leaves floating webOS app
- `spotlight` to prevent changing the active container when the currently active container is restricted is "self-only"
- `ui/Scrollable` to ignore native drag events which interfered with touch drag support

## [2.0.0-rc.3] - 2018-07-23

### Fixed

- `i18n/ilib` to calculate time properly over DST boundary in fa-IR locale
- `moonstone/ContextualPopup` to refocus its activator on close when the popup lacks spottable children
- `moonstone/Scroller`, `moonstone/VirtualList.VirtualGridList`, and `moonstone/VirtualList.VirtualList` to scroll properly when holding down paging control buttons
- `moonstone/ExpandableItem` spotlight behavior when leaving the component via 5-way
- `moonstone/RadioItem` circle thickness to be 2px, matching the design
- `moonstone/Slider` to correctly prevent 5-way actions when activated
- `moonstone/ExpandableItem` and other expandable components to spotlight correctly when switching from pointer mode to 5-way with `closeOnSelect`
- `spotlight` to track pointer mode while paused

## [2.0.0-rc.2] - 2018-07-16

### Added

- `spotlight` debugging to visualize which components will be targeted as the next component for any 5-way direction

### Fixed

- `moonstone/Input` to not focus by *tab* key
- `moonstone/Picker` to properly set focus when navigating between buttons
- `moonstone/ProgressBar.ProgressBarTooltip` unknown props warning
- `moonstone/Scrollable` to disable spotlight container during flick events only when contents can scroll
- `moonstone/Scroller`, `moonstone/VirtualList.VirtualGridList`, and `moonstone/VirtualList.VirtualList` to scroll properly when `animate` is false via `scrollTo`
- `moonstone/Scroller`, `moonstone/VirtualList.VirtualGridList`, and `moonstone/VirtualList.VirtualList` page controls to stop propagating an event when the event is handled
- `moonstone/Scroller`, `moonstone/VirtualList.VirtualGridList`, and `moonstone/VirtualList.VirtualList` to hide overscroll effect when focus is moved from a disabled paging control button to the opposite button
- `moonstone/Scroller`, `moonstone/VirtualList.VirtualGridList`, and `moonstone/VirtualList.VirtualList` to show overscroll effect when reaching the edge for the first time by wheel
- `moonstone/VideoPlayer` to display feedback tooltip when pointer leaves slider while playing
- `moonstone/VirtualList` and `moonstone/VirtualGridList` to restore focus on items focused by pointer

## [2.0.0-rc.1] - 2018-07-09

### Removed

- `core/util.withContextFromProps` function
- `i18n/I18nDecorator.contextTypes`, replaced by `i18n/I18nDecorator.I18nContextDecorator`
- `moonstone/Button` built-in support for tooltips
- `ui/FloatingLayer.contextTypes` export
- `ui/Marquee.controlContextTypes` export
- `ui/Placeholder.contextTypes` export
- `ui/Resizable.contextTypes` export

### Added

- `i18n/I18nDecorator.I18nContextDecorator` HOC to support notification of locale changes
- `moonstone/VirtualList.VirtualList` and `moonstone/VirtualList.VirtualGridList` support `data-webos-voice-focused` and `data-webos-voice-group-label`

### Changed

- `moonstone/Spinner` to blur Spotlight when the spinner is active

### Fixed

- `i18n/Uppercase` to apply the designated `casing` prop format to each child instead of only the first child
- `moonstone/Scroller.Scroller`, `moonstone/VirtualList.VirtualGridList`, and `moonstone/VirtualList.VirtualList` to handle direction, page up, and page down keys properly on page controls them when `focusableScrollbar` is false
- `moonstone/Scroller.Scroller`, `moonstone/VirtualList.VirtualGridList`, and `moonstone/VirtualList.VirtualList` to handle a page up or down key in pointer mode
- `moonstone/VideoPlayer.MediaControls` to correctly handle more button color when the prop is not specified

## [2.0.0-beta.9] - 2018-07-02

### Added

- `moonstone/ContextualPopupDecorator` instance method `positionContextualPopup()`
- `moonstone/MoonstoneDecorator` config property `disableFullscreen` to prevent the decorator from filling the entire screen
- `moonstone/Scroller` prop `onUpdate`

### Fixed

- `moonstone/Scrollable` to update scroll properly on pointer click
- `moonstone/TooltipDecorator` to prevent unnecessary re-renders when losing focus
- `moonstone/TooltipDecorator` to not dismiss the tooltip on pointer click

## [2.0.0-beta.8] - 2018-06-25

### Added

- `moonstone/Scroller.Scroller`, `moonstone/VirtualList.VirtualGridList`, and `moonstone/VirtualList.VirtualList` support for scrolling via voice control on webOS
- `moonstone/Scroller.Scroller`, `moonstone/VirtualList.VirtualGridList`, and `moonstone/VirtualList.VirtualList` overscroll effect when the edges are reached

### Changed

- `moonstone/Divider` property `marqueeOn` default value to `render`
- `moonstone/Scroller.Scroller`, `moonstone/VirtualList.VirtualGridList`, and `moonstone/VirtualList.VirtualList` scrollbar button to move a previous or next page when pressing a page up or down key instead of releasing it

### Fixed

- `moonstone/VideoPlayer` to prevent updating state when the source is changed to the preload source, but the current preload source is the same
- `moonstone/MediaOverlay` to marquee correctly
- `moonstone/MediaOverlay` to match UX guidelines
- `spotlight/Spottable` to retain focus for disabled component after updates
- `spotlight/Spottable` to emulate `onMouseUp` events that occur immediately after a non-enter key press
- `spotlight/Spottable` to prevent scroll on focus on webOS
- `ui/VirtualList` to allow scrolling on focus by default on webOS

## [2.0.0-beta.7] - 2018-06-11

### Removed

- `i18n/Uppercase` property `preserveCase`, replaced by `casing`
- `moonstone/Dialog` properties `preserveCase` and `showDivider`, replaced by `casing` and `noDivider` respectively
- `moonstone/Divider` property `preserveCase`, replaced by `casing`
- `moonstone/ExpandableInput` property `onInputChange`, replaced by `onChange`
- `moonstone/MoonstoneDecorator.TextSizeDecorator`, replaced by `moonstone/MoonstoneDecorator.AccessibilityDecorator`
- `moonstone/Panels.Header` property `preserveCase`, replaced by `casing`
- `moonstone/Panels.Panel` property `noAutoFocus`, replaced by `autoFocus`
- `moonstone/TooltipDecorator` property `tooltipPreserveCase`, replaced by `tooltipCasing`

### Added

- `ui/FloatingLayer.FloatingLayerBase` export

### Changed

- `moonstone/VideoPlayer` to allow spotlight focus to move left and right from `MediaControls`
- `moonstone/VideoPlayer` to disable bottom controls when loading until it's playable
- `ui/FloatingLayer` to call `onOpen` only after it is rendered

### Fixed

- `moonstone/EditableIntegerPicker` to disable itself when on a range consisting of a single static value
- `moonstone/Picker` to disable itself when containing fewer than two items
- `moonstone/Popup` to spot its content correctly when `open` by default
- `moonstone/RangePicker` to disable itself when on a range consisting of a single static value
- `moonstone/TooltipDecorator` to hide when `onDismiss` has been invoked
- `moonstone/VideoPlayer` to show media controls when pressing down in pointer mode
- `moonstone/VideoPlayer` to provide a more natural 5-way focus behavior
- `moonstone/VideoPlayer.MediaControls` to handle left and right key to jump when `moonstone/VideoPlayer` is focused
- `ui/MarqueeDecorator` to stop marqueeing when using hover and pointer hides

## [2.0.0-beta.6] - 2018-06-04

### Removed

- `moonstone/IncrementSlider` prop `children` which was no longer supported for setting the tooltip (since 2.0.0-beta.1)

### Fixed

- `moonstone/Scroller` to check focus possibilities first then go to fallback at the top of the container of focused item
- `moonstone/Scroller` to scroll by page when focus was at the edge of the viewport
- `moonstone/ToggleButton` padding and orientation for RTL
- `moonstone/VideoPlayer` to not hide title and info section when showing more components
- `moonstone/VideoPlayer` to select a position in slider to seek in 5-way mode
- `moonstone/VideoPlayer` to show thumbnail only when focused on slider
- `spotlight` to provide more natural 5-way behavior
- `spotlight` to handle pointer events only when pointer has moved
- `spotlight` to update the last focused container when unable to set focus within that container
- `spotlight/Spottable` to not trigger a scroll on focus on webOS
- `ui/FloatingLayer` to render correctly if already opened at mounting time
- `webos/speech` method `readAlert` to subscribe to changes in audio guidance to improve speech response time

## [2.0.0-beta.5] - 2018-05-29

### Removed

- `moonstone/Popup`, `moonstone/Dialog` and `moonstone/Notification` property `spotlightRestrict` option `'none'`
- `moonstone/VideoPlayer` prop `preloadSource`, to be replaced by `moonstone/VideoPlayer.Video` prop `preloadSource`
- `moonstone/Button` and `moonstone/IconButton` allowed value `'opaque'` from prop `backgroundOpacity` which was the default and therefore has the same effect as omitting the prop

### Added

- `moonstone/VideoPlayer` props `selection` and `onSeekOutsideRange` to support selecting a range and notification of interactions outside of that range
- `moonstone/VideoPlayer.Video` component to support preloading video sources
- `ui/FloatingLayerDecorator` imperative API to close all floating layers registered in the same id
- `ui/ProgressBar` and `ui/Slider` prop `progressAnchor` to configure from where in the progress bar or slider progress should begin
- `ui/Slider` prop `progressBarComponent` to support customization of progress bar within a slider
- `ui/ForwardRef` HOC to adapt `React.forwardRef` to HOC chains
- `ui/Media` component

### Changed

- `moonstone/VideoPlayer.videoComponent` prop to default to `ui/Media.Media` instead of `'video'`. As a result, to use a custom video element, one must pass an instance of `ui/Media` with its `mediaComponent` prop set to the desired element.

### Fixed

- `moonstone/ContextualPopupDecorator` to properly stop propagating keydown event if fired from the popup container
- `moonstone/Slider` to read when knob gains focus or for a change in value
- `moonstone/Scroller` to not cut off Expandables when scrollbar appears
- `moonstone/VideoPlayer` to correctly read out when play button is pressed
- `ui/MarqueeController` to update hovered state when pointer hides
- `ui/Touchable` to end gestures when focus is lost
- `ui/VirtualList.VirtualList` and `ui/VirtualList.VirtualGridList` to prevent items overlap with scroll buttons

## [2.0.0-beta.4] - 2018-05-21

### Added

- `core/handle.handle` utility `bindAs` to facilitate debugging and binding handlers to component instances
- `moonstone/Button` and `moonstone/IconButton` class name `small` to the list of allowed `css` overrides
- `moonstone/ProgressBar` prop `highlighted` for when the UX needs to call special attention to a progress bar

### Fixed

- `moonstone/ContextualPopupDecorator` to not set focus to activator when closing if focus was set elsewhere
- `moonstone/IconButton` to allow external customization of vertical alignment of its `Icon` by setting `line-height`
- `moonstone/Marquee.MarqueeController` to not cancel valid animations
- `moonstone/VideoPlayer` feedback and feedback icon to hide properly on play/pause/fast forward/rewind
- `moonstone/VideoPlayer` to correctly focus to default media controls component
- `moonstone/VideoPlayer` to show controls on mount and when playing next preload video
- `moonstone/VirtualList`, `moonstone/VirtualGridList`, `ui/VirtualList`, and `ui/VirtualGridList` samples to show items properly when `dataSize` is greater than 1000
- `spotlight/Spottable` to not make components spottable when `spotlightDisabled` is set
- `ui/Touchable` to guard against null events

## [2.0.0-beta.3] - 2018-05-14

### Added

- `moonstone/SelectableItem.SelectableItemDecorator`
- `ui/Touchable` support to fire `onTap` when a `click` event occurs

### Changed

- `moonstone/ToggleItem` to forward native events on `onFocus` and `onBlur`
- `moonstone/Input` and `moonstone/ExpandableInput` to support forwarding valid `<input>` props to the contained `<input>` node
- `moonstone/ToggleButton` to fire `onToggle` when toggled
- `ui/Touchable` custom events `onDown`, `onUp`, `onMove`, and `onTap` to use the event name as the `type` rather than the shorter name (e.g. `onTap` rather than `tap`)
- `ui/Toggleable` to forward events on `activate` and `deactivate` instead of firing toggled payload. Use `toggle` to handle toggled payload from the event.

### Fixed

- `moonstone/VirtualList.VirtualList`, `moonstone/VirtualList.VirtualGridList`, and `moonstone/Scroller.Scroller` to ignore any user key events in pointer mode
- `moonstone/Image` so it automatically swaps the `src` to the appropriate resolution dynamically as the screen resizes
- `moonstone/Popup` to support all `spotlightRestrict` options
- `moonstone` component `disabled` colors to match the most recent design guidelines (from 30% to 60% opacity)
- `moonstone/ExpandableInput` spotlight behavior when leaving the component via 5-way
- `spotlight` to retry setting focus when the window is activated
- `spotlight` handling of 5-way events after the pointer hides


## [2.0.0-beta.2] - 2018-05-07

### Fixed

- `core/dispatcher.on` to not add duplicate event handlers
- `moonstone/IconButton` to allow theme-style customization, like it claimed was possible
- `moonstone/ExpandableItem` and related expandables to deal with disabled items and the `autoClose`, `lockBottom` and `noLockBottom` props
- `moonstone/Slider` not to fire `onChange` event when 5-ways out of boundary
- `moonstone/ToggleButton` layout for RTL locales
- `moonstone/Item`, `moonstone/SlotItem`, `moonstone/ToggleItem` to not apply duplicate `className` values
- `moonstone/VirtualList.VirtualList`, `moonstone/VirtualList.VirtualGridList`, and `moonstone/Scroller.Scroller` scrollbar button's aria-label in RTL
- `moonstone/VirtualList.VirtualList` and `moonstone/VirtualList.VirtualGridList` to scroll properly with all disabled items
- `moonstone/VirtualList.VirtualList` and `moonstone/VirtualList.VirtualGridList` to not scroll on focus when jumping
- `spotlight/Spottable` to not add a focused state when a component had already been set as disabled
- `ui/Marquee` to always marquee when `marqueeOn` is set to `'render'`
- `ui/Item` to use its natural width rather than imposing a 100% width allowing inline Items to be the correct width
- `ui/Marquee.MarqueeDecorator` to correctly reset animation when `children` updates

## [2.0.0-beta.1] - 2018-04-29

### Removed

- `moonstone/IncrementSlider` and `moonstone/Slider` props `tooltipAsPercent`, `tooltipSide`, and `tooltipForceSide`, to be replaced by `moonstone/IncrementSlider.IncrementSliderTooltip` and `moonstone/Slider.SliderTooltip` props `percent`, and `side`
- `moonstone/IncrementSlider` props `detachedKnob`, `onDecrement`, `onIncrement`, and `scrubbing`
- `moonstone/ProgressBar` props `tooltipSide` and `tooltipForceSide`, to be replaced by `moonstone/ProgressBar.ProgressBarTooltip` prop `side`
- `moonstone/Slider` props `detachedKnob`, `onDecrement`, `onIncrement`, `scrubbing`, and `onKnobMove`
- `moonstone/VideoPlayer` property `tooltipHideDelay`
- `moonstone/VideoPlayer` props `backwardIcon`, `forwardIcon`, `initialJumpDelay`, `jumpBackwardIcon`, `jumpButtonsDisabled`, `jumpDelay`, `jumpForwardIcon`, `leftComponents`, `moreButtonCloseLabel`, `moreButtonColor`, `moreButtonDisabled`, `moreButtonLabel`, `no5WayJump`, `noJumpButtons`, `noRateButtons`, `pauseIcon`, `playIcon`, `rateButtonsDisabled`, and `rightComponents`, replaced by corresponding props on `moonstone/VideoPlayer.MediaControls`
- `moonstone/VideoPlayer` props `onBackwardButtonClick`, `onForwardButtonClick`, `onJumpBackwardButtonClick`, `onJumpForwardButtonClick`, and `onPlayButtonClick`, replaced by `onRewind`, `onFastForward`, `onJumpBackward`, `onJumpForward`, `onPause`, and `onPlay`, respectively
- `webos/VoiceReadout` module and replaced with `webos/speech.readAlert()`

### Added

- `core/snapshot` module with `isWindowReady` method to check the window state and `onWindowReady` method to queue window-dependent callbacks for snapshot builds
- `moonstone/DatePicker` props `dayAriaLabel`, `dayLabel`, `monthAriaLabel`, `monthLabel`, `yearAriaLabel` and `yearLabel` to configure the label set on date pickers
- `moonstone/DayPicker` and `moonstone/DaySelector` props `dayNameLength`, `everyDayText`, `everyWeekdayText`, and `everyWeekendText`
- `moonstone/ExpandablePicker` props `checkButtonAriaLabel`, `decrementAriaLabel`, `incrementAriaLabel`, and `pickerAriaLabel` to configure the label set on each button and picker
- `moonstone/MediaOverlay` component
- `moonstone/Picker` props `aria-label`, `decrementAriaLabel`, and `incrementAriaLabel` to configure the label set on each button
- `moonstone/Popup` property `closeButtonAriaLabel` to configure the label set on popup close button
- `moonstone/ProgressBar.ProgressBarTooltip` props `percent` to format the value as a percent and `visible` to control display of the tooltip
- `moonstone/TimePicker` props `hourAriaLabel`, `hourLabel`, `meridiemAriaLabel`, `meridiemLabel`, `minuteAriaLabel`, and `minuteLabel` to configure the label set on time pickers
- `moonstone/VideoPlayer.MediaControls` component to support additional customization of the playback controls
- `moonstone/VideoPlayer` props `mediaControlsComponent`, `onRewind`, `onFastForward`, `onJumpBackward`, `onJumpForward`, `onPause`, `onPlay`, and `preloadSource`
- `moonstone/VirtualList.VirtualList` and `moonstone/VirtualList.VirtualGridList` `role="list"`
- `moonstone/VirtualList.VirtualList` and `moonstone/VirtualList.VirtualGridList` prop `wrap` to support wrap-around spotlight navigation
- `moonstone/VirtualList`, `moonstone/VirtualGridList` and `moonstone/Scroller` props `scrollRightAriaLabel`, `scrollLeftAriaLabel`, `scrollDownAriaLabel`, and `scrollUpAriaLabel` to configure the aria-label set on scroll buttons in the scrollbars
- `webos/speech` module with `readAlert()` function and `VoiceControlDecorator` Higher-order Component

### Changed

- `moonstone/IncrementSlider` and `moonstone/Slider` prop `tooltip` to support either a boolean for the default tooltip or an element or component for a custom tooltip
- `moonstone/Input` to prevent pointer actions on other component when the input has focus
- `moonstone/ProgressBar.ProgressBarTooltip` prop `side` to support either locale-aware or locale-independent positioning
- `moonstone/ProgressBar.ProgressBarTooltip` prop `tooltip` to support custom tooltip components
- `moonstone/Scroller`, `moonstone/Picker`, and `moonstone/IncrementSlider` to retain focus on `moonstone/IconButton` when it becomes disabled
- `spotlight/Spottable` to retain focus on a component when it becomes disabled while focused
- `ui/Cancelable` callback `onCancel` to accept an event with a `stopPropagation` method to prevent upstream instances from handling the event instead of using the return value from the callback to prevent propagation. When a function is passed to `onCancel`, it will now receive an event and a props object instead of only the props object. When a string is passed to `onCancel`, it will now receive an event instead of no arguments. Also when a string is passed, the event will now propagate to upstream instances unless `stopPropagation` is called.
- `ui/Transition` property `duration` to now also support a numeric value representing milliseconds or a string representing any valid CSS duration value

### Fixed

- `core/util.memoize` to forward all args to memoized function
- `moonstone/ExpandableItem` and related expandable components to expand smoothly when used in a scroller
- `moonstone/GridListImageItem` to show proper `placeholder` and `selectionOverlay`
- `moonstone/MoonstoneDecorator` to optimize localized font loading performance
- `moonstone/Scroller` and `moonstone/VirtualList` navigation via 5-way from paging controls
- `moonstone/VideoPlayer` to render bottom controls at idle after mounting
- `moonstone/VirtualList.VirtualList` and `moonstone/VirtualList.VirtualGridList` to give initial focus
- `moonstone/VirtualList.VirtualList` and `moonstone/VirtualList.VirtualGridList` to have the default value for `dataSize`, `pageScroll`, and `spacing` props
- `ui/Layout.Cell` to no longer overflow when both `size` and `shrink` are set together
- `ui/Layout` to correctly support two `align` values, allowing horizontal and vertical in one property. Previously, the transverse alignment was ignored, only allowing perpendicular alignment.
- `ui/VirtualList.VirtualList` and `ui/VirtualList.VirtualGridList` showing blank when `direction` prop changed after scroll position changed
- `ui/VirtualList.VirtualList` and `ui/VirtualList.VirtualGridList` to support RTL by dynamic language changes

## [2.0.0-alpha.8] - 2018-04-17

### Added

- `core/handle.call` to invoke a named method on a bound handler
- `moonstone/Panels` property `closeButtonAriaLabel` to configure the label set on application close button
- `background` global knob to help visualize components over various background images
- `ui/Placeholder.PlaceholderControllerDecorator` config property `thresholdFactor`

### Changed

- `moonstone/VirtualList.VirtualList` and `moonstone/VirtualList.VirtualGridList` to set its ARIA `role` to `"list"`
- `moonstone/VideoPlayer` property `title` to accept node type
- `ui/Transition` property `children` to not be required
- `ui/Transition` to fire `onShow` and `onHide` even when there are no `children`

### Fixed

- `moonstone/TimePicker` to show `meridiem` correctly in all locales
- `moonstone/Scrollable` scroll buttons to read out out audio guidance when button pressed down
- `moonstone/ExpandableItem` to show label properly when open and disabled
- `moonstone/Notification` to position properly in RTL locales
- `moonstone/VideoPlayer` to show controls when pressing 5-way select
- `ui/ViewManager` to not initially pass the wrong value for `enteringProp` when a view initiates a transition into the viewport

## [2.0.0-alpha.7] - 2018-04-03

### Removed

- `moonstone/VirtualList.VirtualList` and `moonstone/VirtualList.VirtualGridList` property `data`
- `ui/VirtualList.VirtualList` and `ui/VirtualList.VirtualGridList` prop `data`

### Added

- `moonstone/VideoPlayer` property `noSpinner` to allow apps to show/hide spinner while loading video
- `webos/LS2Request` `send()` parameters `onTimeout` and `timeout`
- `webos/LS2Request` `send()` default `onFailure` and `onTimeout` handlers

### Changed

- `moonstone/VideoPlayer` to disable play/pause button when media controls are disabled
- `moonstone/VideoPlayer` property `moreButtonColor` to allow setting underline colors for more button
- `moonstone/VirtualList.VirtualList` and `moonstone/VirtualList.VirtualGridList` prop `isItemDisabled`, which accepts a function that checks if the item at the supplied index is disabled
- `moonstone/Panels.Header` support for `headerInput` so the Header can be used as an Input. See documentation for usage examples.
- `moonstone/ProgressBar` property `tooltipSide` to configure tooltip position relative to the progress bar
- `moonstone/ProgressBar` colors (affecting `moonstone/Slider` as well) for light and dark theme to match the latest designs and make them more visible when drawn over arbitrary background colors

### Fixed

- `moonstone/VideoPlayer` to correctly adjust spaces when the number of components changes in `leftComponents` and `rightComponents`
- `moonstone/VideoPlayer` to read out audio guidance every time `source` changes
- `moonstone/VideoPlayer` to display custom thumbnail node
- `moonstone/VideoPlayer` to hide more icon when right components are removed
- `moonstone/Picker` to correctly update pressed state when dragging off buttons
- `moonstone/Notification` to display when it's opened
- `moonstone/VirtualList` and `moonstone/VirtualGridList` to show Spotlight properly while navigating with page up and down keys
- `moonstone/Input` to allow navigating via left or right to other components when the input is active and the selection is at start or end of the text, respectively
- `moonstone/Panels.ActivityPanels` to correctly lay out the existing panel after adding additional panels
- `spotlight` to partition and prioritize next spottable elements for more natural 5-way behavior
- `ui/Scroller` horizontal scrolling in RTL locales

## [2.0.0-alpha.6] - 2018-03-22

### Removed

- `core/factory` module, replaced by the `css` override feature
- `moonstone/Slider` exports `SliderFactory` and `SliderBaseFactory`
- `moonstone/IncrementSlider` exports `IncrementSliderFactory` and `IncrementSliderBaseFactory`
- `moonstone/ProgressBar`, `moonstone/Slider`, `moonstone/Slider.SliderTooltip`, `moonstone/IncrementSlider` components' `vertical` property and replaced it with `orientation`
- `spotlight/SpotlightContainerDecorator` prop `containerId`, to be replaced by `spotlightId`
- `ui/Transition` property `clipHeight`
- `ui/ProgressBar` property `vertical` and replaced it with `orientation`

### Added

- `moonstone/VideoPlayer` property `component` to handle custom video element
- `moonstone/IncrementSlider` properties `incrementAriaLabel` and `decrementAriaLabel` to configure the label set on each button
- `moonstone/Input` support for `small` prop
- `moonstone/ProgressBar` support for `tooltip` and `tooltipForceSide`
- `moonstone/ProgressBar`, `moonstone/Slider`, `moonstone/Slider.SliderTooltip`, `moonstone/IncrementSlider` property `orientation` to accept orientation strings like "vertical" and "horizontal" (replaced old `vertical` prop)
- `spotlight/Pause` module which acts as a semaphore for spotlight pause state
- `spotlight/Spottable` prop `spotlightId` to simplify focusing components
- `ui/Scrollable` support for scrolling by touch
- `ui/ProgressBar` property `orientation` to accept orientation strings like `"vertical"` and `"horizontal"`

### Changed

- `moonstone/Input` input `height`, `vertical-align`, and `margins`. Please verify your layouts to ensure everything lines up correctly; this change may require removal of old sizing and positioning CSS which is no longer necessary.
- `moonstone/FormCheckbox` to have a small border around the circle, according to new GUI designs
- `moonstone/RadioItem` dot size and added an inner-dot to selected-focused state, according to new GUI designs
- `moonstone/ContextualPopup` prop `popupContainerId` to `popupSpotlightId`
- `moonstone/Popup` prop `containerId` to `spotlightId`
- `moonstone/VideoPlayer` prop `containerId` to `spotlightId`
- `moonstone/VirtualList.VirtualList` and `moonstone/VirtualList.VirtualGridList` prop `component` to be replaced by `itemRenderer`
- `spotlight/Spotlight.focus` to support focusing by `spotlightId`
- `spotlight` container attributes `data-container-disabled` and `data-container-muted` to be `data-spotlight-container-disabled` and `data-spotlight-container-muted`, respectively
- `ui/VirtualList.VirtualList` and `ui/VirtualList.VirtualGridList` prop `component` to be replaced by `itemRenderer`

### Fixed

- `moonstone/ExpandableItem` to be more performant when animating
- `moonstone/GridListImageItem` to hide overlay checkmark icon on focus when unselected
- `moonstone/GridListImageItem` to use `ui/GridListImageItem`
- `moonstone/VirtualList`, `moonstone/VirtualGridList` and `moonstone/Scroller` components to use their base UI components
- `moonstone/VirtualList` to show the selected state on hovered paging controls properly
- `moonstone/Slider` to highlight knob when selected
- `moonstone/Slider` to handle updates to its `value` prop correctly
- `moonstone/ToggleItem` to accept HTML DOM node tag names as strings for its `component` property
- `moonstone/Popup` to properly pause and resume spotlight when animating
- `ui/Transition` animation for `clip` for `"up"`, `"left"`, and `"right"` directions. This includes a DOM addition to the Transition markup.
- `ui/ComponentOverride` and `ui/ToggleItem` to accept HTML DOM node tag names as strings for its `component` property

## [2.0.0-alpha.5] - 2018-03-07

### Removed

- `core/util.childrenEquals` which was no longer supported by React 16
- `moonstone/Marquee.MarqueeText`, replaced by `moonstone/Marquee.Marquee`
- `moonstone/VirtualGridList.GridListImageItem`, replaced by `moonstone/GridListImageItem`

### Added

- `core/util.memoize` method to optimize the execution of expensive functions
- `ui/Touchable` support for drag gesture
- `ui/Marquee` component

### Changed

- `moonstone/Marquee.Marquee` to be `moonstone/Marquee.MarqueeBase`
- `moonstone/ContextualPopupDecorator` to not restore last-focused child

### Fixed

- `moonstone/Slider` to correctly show localized percentage value in tooltip when `tooltipAsPercent` is true
- `moonstone/VirtualGridList` to show or hide its scrollbars properly
- `moonstone/Button` text to be properly centered
- `ui/ViewManager` to suppress `enteringProp` for views that are rendered at mount

## [2.0.0-alpha.4] - 2018-02-13

### Removed

- `moonstone/Button` and `moonstone/IconButton` prop `noAnimation`

### Added

- `ui/BodyText`, `ui/Image`, `ui/Item`, `ui/ProgressBar`, `ui/SlotItem`, `ui/Spinner`, `ui/ToggleIcon` components as unstyled base components to support UI libraries

### Changed

- `core/kind` to always return a component rather than either a component or an SFC depending upon the configuration
- `moonstone/Marquee` to do less-costly calculations during measurement and optimized the applied styles
- `moonstone/ExpandableList` to require a unique key for each object type data
- samples to be organized by library and removed background selector
- `ui/Repeater` and `ui/Group` to require a unique key for each object type data
- `ui/Toggleable` to use `'selected'` as its default `prop`, rather than `'active'`, since `'selected'` is by far the most common use case
- `ui/Touchable` to use global gesture configuration with instance override rather than component-level configuration via HOC configs with instance override

### Fixed

- `moonstone/VirtualList` to render properly with fiber reconciler
- `moonstone/VirtualList` focus option in scrollTo api
- `moonstone/ExpandableSpotlightDecorator` to not spot the title upon collapse when in `pointerMode`
- `moonstone/Spinner` to not unpause Spotlight unless it was the one to pause it
- `moonstone/Marquee` to stop when becoming disabled
- `spotlight/Spottable` to not remove `tabindex` from unspottable components to allow blur events to propagate as expected when a component becomes disabled

## [2.0.0-alpha.3] - 2018-01-18

### Added

- `ui/Button`, `ui/Icon`, and `ui/IconButton` components to support reuse by themes
- `ui/Touchable` support for flick gestures

### Fixed

- `moonstone/MoonstoneDecorator` root node to fill the entire space available, which simplifies positioning and sizing for child elements (previously always measured 0 in height)
- `moonstone/VirtualList` to prevent infinite function call when a size of contents is slightly longer than a client size without a scrollbar
- `moonstone/VirtualList` to sync scroll position when clientSize changed
- `ui/resolution` to measure the App's rendering area instead of the entire window, and now factors-in the height as well

### Removed

- `moonstone/Scroller` and `moonstone/VirtualList` option `indexToFocus` in `scrollTo` method which is deprecated from 1.2.0
- `moonstone/Scroller` props `horizontal` and `vertical` which are deprecated from 1.3.0 and replaced with `direction` prop

## [2.0.0-alpha.2] - 2017-08-29

## Added

- `ui/Scroller` and `ui/VirtualList`

## [2.0.0-alpha.1] - 2017-08-27

## Added

- `ui/Layout` which provides a technique for laying-out components on the screen using `Cells`, in rows or columns
- `ui/Touchable` to support consistent mouse and touch events along with hold gesture

### Changed

- `moonstone/Button`, `moonstone/Checkbox`, `moonstone/FormCheckbox`, `moonstone/IconButton`, `moonstone/IncrementSlider`, `moonstone/Item`, `moonstone/Picker`, and `moonstone/RangePicker`, `moonstone/Switch` and `moonstone/VideoPlayer` to use `ui/Touchable`

## Removed

- `ui/Holdable` and `ui/Pressable` which were replaced by `ui/Touchable`

## [1.15.0] - 2018-02-28

### Deprecated

- `core/util/childrenEquals`, to be removed in 2.0.0
- `moonstone/Marquee.Marquee`, to be moved to `moonstone/Marquee.MarqueeBase` in 2.0.0
- `moonstone/Marquee.MarqueeText`, to be moved to `moonstone/Marquee.Marquee` in 2.0.0

### Fixed

- `moonstone/GridListImageItem` to display correctly
- Internal method used by many components that sometimes prevented re-renders when they were needed

## [1.14.0] - 2018-02-23

### Deprecated

- `core/factory`, to be removed in 2.0.0
- `moonstone/VirtualFlexList`, to be replaced by `ui/VirtualFlexList` in 2.0.0
- `moonstone/VirtualGridList.GridListImageItem`, to be replaced by `moonstone/GridListImageItem` in 2.0.0
- `moonstone/Button` and `moonstone/IconButton` prop `noAnimation`, to be removed in 2.0.0
- `moonstone/Button.ButtonFactory`, `moonstone/Button.ButtonBaseFactory`, `moonstone/IconButton.IconButtonFactory`, `moonstone/IconButton.IconButtonBaseFactory`, `moonstone/IncrementSlider.IncrementSliderFactory`, `moonstone/IncrementSlider.IncrementSliderBaseFactory`, `moonstone/Slider.SliderFactory`, and `moonstone/Slider.SliderBaseFactory`, to be removed in 2.0.0
- `moonstone/Item.ItemOverlay`, to be replaced by `ui/SlotItem` in 2.0.0
- `moonstone/Item.Overlay` and `moonstone/Item.OverlayDecorator`, to be removed in 2.0.0
- `ui/Holdable` and `ui/Pressable`, to be replaced by `ui/Touchable` in 2.0.0

### Added

- `moonstone/DaySelector` component
- `moonstone/EditableIntegerPicker` component
- `moonstone/GridListImageItem` component

## [1.13.4] - 2018-07-30

### Fixed

- `moonstone/DatePicker` to calculate min and max year in the current calender

## [1.13.3] - 2018-01-16

### Fixed

- `core/kind` and `core/hoc` public documentation to be visible
- `moonstone/TimePicker` to not read out meridiem label when meridiem picker gets a focus
- `moonstone/Scroller` to correctly update scrollbars when the scroller's contents change
- Several samples that would not rescale correctly when the viewport was resized

## [1.13.2] - 2017-12-14

### Fixed

- `moonstone/Panels` to maintain spotlight focus when `noAnimation` is set
- `moonstone/Panels` to not accept back key presses during transition
- `moonstone/Panels` to revert 1.13.0 fix that blurred Spotlight when transitioning panels
- `moonstone/Scroller` and other scrolling components to not show scroll thumb when only child item is updated
- `moonstone/Scroller` and other scrolling components to not hide scroll thumb immediately after scroll position reaches the top or the bottom
- `moonstone/Scroller` and other scrolling components to show scroll thumb properly when scroll position reaches the top or the bottom by paging controls
- `spotlight` to guard against accessing unconfigured container configurations
- `ui/ViewManager` to revert 1.13.0 fix for lifecycle timing when entering a view

## [1.13.1] - 2017-12-06

### Fixed

- `moonstone/Slider` to not unnecessarily fire `onChange` if the initial value has not changed

## [1.13.0] - 2017-11-28

### Added

- `moonstone/VideoPlayer` props `disabled`, `loading`, `miniFeedbackHideDelay`, and `thumbnailComponent` as well as new APIs: `areControlsVisible`, `getVideoNode`, `showFeedback`, and `toggleControls`
- `ui/Transition` animation timing functions `ease-in`, `ease-out`, `ease-in-quart`, and `ease-out-quart` to provide prettier options for transitions that may be more suited to a specific visual style

### Fixed

- `moonstone/Expandable` and derivatives to use the new `ease-out-quart` animation timing function to better match the aesthetic of Enyo's Expandables
- `moonstone/LabeledItem` to start marquee when hovering while disabled
- `moonstone/Marquee.MarqueeController` to not abort marquee when moving among components
- `moonstone/Marquee` to correctly start when hovering on disabled spottable components
- `moonstone/Marquee` to restart animation on every resize update
- `moonstone/MarqueeDecorator` to stop when unhovering a disabled component using `marqueeOn` `'focus'`
- `moonstone/Panels` to prevent loss of spotlight issue when moving between panels
- `moonstone/Picker` marquee issues with disabled buttons or Picker
- `moonstone/Slider` by removing unnecessary repaints to the screen
- `moonstone/Slider` to fire `onChange` events when the knob is pressed near the boundaries
- `moonstone/Slider` to not forward `onChange` when `disabled` on `mouseUp/click`
- `moonstone/TooltipDecorator` to correctly display tooltip direction when locale changes
- `moonstone/VideoPlayer` to bring it in line with real-world use-cases
- `moonstone/VideoPlayer` to correctly position knob when interacting with media slider
- `moonstone/VideoPlayer` to defer rendering playback controls until needed
- `moonstone/VideoPlayer` to not read out the focused button when the media controls hide
- `moonstone/VirtualList` to handle focus properly via page up at the first page and via page down at the last page
- `moonstone/VirtualList` to render items from a correct index on edge cases at the top of a list
- `ui/ViewManager` to prevent interaction issue with `moonstone/Scroller`

## [1.12.2] - 2017-11-15

### Fixed

- `moonstone/VirtualList` to scroll and focus properly by pageUp and pageDown when disabled items are in it
- `moonstone/Button` to correctly specify minimum width when in large text mode
- `moonstone/Scroller.Scrollable` to restore last focused index when panel is changed
- `moonstone/VideoPlayer` to display time correctly in RTL locale
- `moonstone/VirtualList` to scroll correctly using page down key with disabled items
- `moonstone/Scrollable` to not cause a script error when scrollbar is not rendered
- `moonstone/Picker` incrementer and decrementer to not change size when focused
- `moonstone/Panels.Header` to use a slightly smaller font size for `title` in non-latin locales and a line-height for `titleBelow` and `subTitleBelow` that better meets the needs of tall-glyph languages like Tamil and Thai, as well as latin locales
- `moonstone/Scroller` and `moonstone/VirtualList` to keep spotlight when pressing a 5-way control while scrolling
- `moonstone/Panels` to prevent user interaction with panel contents during transition
- `moonstone/Slider` and related components to correctly position knob for `detachedKnob` on mouse down and fire value where mouse was positioned on mouse up
- `moonstone/DayPicker` to update day names when changing locale
- `moonstone/ExpandableItem` and all other `Expandable` components to revert 1.12.1 change to pull down from the top
- `spotlight` to handle non-5-way keys correctly to focus on next 5-way keys
- `spotlight/Spottable` to forward `onMouseEnter` and `onMouseLeave`
- `ui/Remeasurable` to update on every trigger change
- `ui/Transition` to revert 1.12.1 change to support `clip` transition-type directions and rendering optimizations

## [1.12.1] - 2017-11-07

### Fixed

- `moonstone/ExpandableItem` and all other `Expandable` components to now pull down from the top instead of being revealed from the bottom, matching Enyo's design
- `moonstone/VirtualListNative` to scroll properly with page up/down keys if there is a disabled item
- `moonstone/RangePicker` to display negative values correctly in RTL
- `moonstone/Scrollable` to not blur scroll buttons when wheeling
- `moonstone/Scrollbar` to hide scroll thumb immediately without delay after scroll position reaches min or max
- `moonstone/Divider` to pass `marqueeOn` prop
- `moonstone/Slider` to fire `onChange` on mouse up and key up
- `moonstone/VideoPlayer` to show knob when pressed
- `moonstone/Panels.Header` to layout `titleBelow` and `subTitleBelow` correctly
- `moonstone/Panels.Header` to use correct font-weight for `subTitleBelow`
- `ui/Transition` support for all `clip` transition-type directions and made rendering optimizations

## [1.12.0] - 2017-10-27

### Added

- `core/util.Job` APIs `idle`, `idleUntil`, `startRaf` and `startRafAfter`

### Fixed

- `moonstone/Input` to correctly hide VKB when dismissing
- `moonstone/Panels` to retain focus when back key is pressed on breadcrumb
- `moonstone/Popup` from `last-focused` to `default-element` in `SpotlightContainerDecorator` config
- `moonstone/Scrollable` to prevent focusing outside the viewport when pressing a 5-way key during wheeling
- `moonstone/Scroller` to called scrollToBoundary once when focus is moved using holding child item
- `moonstone/VideoPlayer` to apply skin correctly
- `spotlight` to focus enabled items that were hovered while disabled
- `spotlight` to not access non-existent container configurations
- `spotlight/Spottable` to not block next enter key when focus is moved while pressing enter

## [1.11.0] - 2017-10-24

### Added

- `moonstone/VideoPlayer` properties `seekDisabled` and `onSeekFailed` to disable seek function

### Changed

- `moonstone/ExpandableList` to become `disabled` if there are no children
- `spotlight` to handle key events to preserve pointer mode for specific keys

### Fixed

- `moonstone/Scroller` to apply scroll position on vertical or horizontal Scroller when child gets a focus
- `moonstone/Scroller.Scrollable` to scroll without animation when panel is changed
- `moonstone/ContextualPopup` padding to not overlap close button
- `moonstone/Scroller.Scrollable` and `moonstone/Scroller` to change focus via page up/down only when the scrollbar is visible
- `moonstone/Picker` to only increment one value on hold
- `moonstone/ItemOverlay` to remeasure when focused
- `spotlight` to not require multiple 5-way key presses in order to change focus after the window regains focus

## [1.10.1] - 2017-10-16

### Fixed

- `moonstone/Scrollable` and `moonstone/Scroller` to scroll via page up/down when focus is inside a Spotlight container
- `moonstone/VirtualList` and `moonstone/VirtualGridList` to scroll by 5-way keys right after wheeling
- `moonstone/VirtualList` not to move focus when a current item and the last item are located at the same line and pressing a page down key
- `moonstone/Panels.Header` to layout header row correctly in `standard` type
- `moonstone/Input` to not dismiss on-screen keyboard when dragging cursor out of input box
- `moonstone/Panels.Header` RTL `line-height` issue
- `moonstone/Panels` to render children on idle
- `moonstone/Scroller.Scrollable` to limit its muted spotlight container scrim to its bounds
- `moonstone/Input` to always forward `onKeyUp` event
- `spotlight.Spotlight` method `focus()` to prevent focusing components within containers that are being removed
- `ui/Pressable` to properly set pressed state to false on blur and release

## [1.10.0] - 2017-10-09

### Added

- `moonstone/VideoPlayer` support for designating components with `.spottable-default` as the default focus target when pressing 5-way down from the slider
- `moonstone/Slider` property `activateOnFocus` which when enabled, allows 5-way directional key interaction with the `Slider` value without pressing [Enter] first
- `moonstone/VideoPlayer` property `noMiniFeedback` to support controlling the visibility of mini feedback

### Changed

- `moonstone/Popup` to focus on mount if it’s initially opened and non-animating and to always pass an object to `onHide` and `onShow`
- `moonstone/VideoPlayer` to emit `onScrub` event and provide audio guidance when setting focus to slider

### Fixed

- `moonstone/ExpandableItem` and derivatives to restore focus to the Item if the contents were last focused when closed
- `moonstone/Slider` toggling activated state when holding enter/select key
- `moonstone/TimePicker` picker icons shifting slightly when focusing an adjacent picker
- `moonstone/Icon` so it handles color the same way generic text does, by inheriting from the parent's color. This applies to all instances of `Icon`, `IconButton`, and `Icon` inside `Button`.
- `moonstone/VideoPlayer` to correctly position knob on mouse click
- `moonstone/Panels.Header` to show an ellipsis for long titles with RTL text
- `moonstone/Marquee` to restart when invalidated by a prop change and managed by a `moonstone/Marquee.MarqueeController`

## [1.9.3] - 2017-10-03

### Changed

- `Moonstone Icons` font file to include the latest designs for several icons
- `moonstone/Panels/ApplicationCloseButton` to expose its `backgroundOpacity` prop
- `sampler` `Icon` and `IconButton` samples to include updated images assets

### Fixed

- `moonstone/Button` and `moonstone/IconButton` to be properly visually muted when in a muted container
- `moonstone/Icon` not to read out image characters
- `moonstone/Icon` to correctly display focused state when using external image
- `moonstone/Picker` to increment and decrement normally at the edges of joined picker
- `moonstone/Scrollable` not to accumulate paging scroll by pressing page up/down in scrollbar
- `moonstone/VirtualList` to apply "position: absolute" inline style to items
- `ui/Transition` to recalculate height when a resize occurs

## [1.9.2] - 2017-09-26

### Fixed

- `moonstone/ExpandableList` preventing updates when its children had changed

## [1.9.1] - 2017-09-25

### Fixed

- `moonstone/ExpandableList` run-time error when using an array of objects as children
- `moonstone/VideoPlayer` blocking pointer events when the controls were hidden

## [1.9.0] - 2017-09-22

### Added

- `moonstone/styles/mixins.less` mixins: `.moon-spotlight-margin()` and `.moon-spotlight-padding()`
- `moonstone/Button` property `noAnimation` to support non-animating pressed visual
- `sampler` locale Vietnamese to the locale list knob
- `ui/styles/mixins.less` mixins: `.remove-margin-on-edge-children()` and `.remove-padding-on-edge-children()` to better handle edge margins on container components

### Changed

- `i18n` to classify Vietnamese as a non-latin language
- `moonstone/TimePicker` to use "AM/PM" instead of "meridiem" for label under meridiem picker
- `moonstone/IconButton` default style to not animate on press. NOTE: This behavior will change back to its previous setting in release 2.0.0.
- `moonstone/Popup` to warn when using `scrimType` `'none'` and `spotlightRestrict` `'self-only'`
- `moonstone/Scroller` to block spotlight during scroll
- `moonstone/ExpandableItem` and derivatives to always pause spotlight before animation
- `spotlight` to block handling repeated key down events that were interrupted by a pointer event
- `ui/Holdable` to cancel key hold events when the pointer moves
- `ui/Holdable` and `ui/Changeable` back to Components and moved performance improvements elsewhere

### Fixed

- `moonstone/Input` height for non-latin locales
- `moonstone/VirtualGridList` to not move focus to wrong column when scrolled from the bottom by holding the "up" key
- `moonstone/VirtualList` to focus an item properly when moving to a next or previous page
- `moonstone/Scrollable` to move focus toward first or last child when page up or down key is pressed if the number of children is small
- `moonstone/VirtualList` to scroll to preserved index when it exists within dataSize for preserving focus
- `moonstone/Picker` buttons to not change size
- `moonstone/Panel` to move key navigation to application close button on holding the "up" key.
- `moonstone/Picker` to show numbers when changing values rapidly
- `moonstone/Popup` layout in large text mode to show close button correctly
- `moonstone/Picker` from moving scroller when pressing 5-way keys in `joined` Picker
- `moonstone/Input` so it displays all locales the same way, without cutting off the edges of characters
- `moonstone/TooltipDecorator` to hide tooltip when 5-way keys are pressed for disabled components
- `moonstone/Picker` to not tremble in width when changing values while using a numeric width prop value
- `moonstone/Picker` to not overlap values when changing values in `vertical`
- `moonstone/ContextualPopup` pointer mode focus behavior for `spotlightRestrict='self-only'`
- `moonstone/VideoPlayer` to prevent interacting with more components in pointer mode when hidden
- `moonstone/Scroller` to not repaint its entire contents whenever partial content is updated
- `moonstone/Slider` knob positioning after its container is resized
- `moonstone/VideoPlayer` to maintain focus when media controls are hidden
- `moonstone/Scroller` to scroll expandable components into view when opening when pointer has moved elsewhere
- `spotlight` to not try to focus something when the window is activated unless the window has been previously blurred
- `spotlight` to prevent containers that have been unmounted from being considered potential targets
- `ui/FloatingLayer` to not asynchronously attach a click handler when the floating layer is removed
- `ui/ViewManager` to correctly position items when changing mid-transition

## [1.8.0] - 2017-09-07

### Deprecated

- `moonstone/Dialog` property `showDivider`, will be replaced by `noDivider` property in 2.0.0

### Added

- `moonstone/Popup` callback property `onShow` which fires after popup appears for both animating and non-animating popups

### Changed

- `i18n` package to use latest iLib
- `moonstone/Popup` callback property `onHide` to run on both animating and non-animating popups
- `moonstone/VideoPlayer` state `playbackRate` to media events
- `moonstone/VideoPlayer` support for `spotlightDisabled`
- `moonstone/VideoPlayer` thumbnail positioning and style
- `moonstone/VirtualList` to render when dataSize increased or decreased
- `moonstone/Dialog` style
- `moonstone/Popup`, `moonstone/Dialog`, and `moonstone/Notification` to support `node` type for children
- `moonstone/Scroller` to forward `onKeyDown` events
- `ui/Holdable` and `ui/Changeable` to be PureComponents to reduce the number of updates

### Fixed

- `moonstone/Scrollable` to enable focus when wheel scroll is stopped
- `moonstone/VirtualList` to show scroll thumb when a preserved item is focused in a Panel
- `moonstone/Scroller` to navigate properly with 5-way when expandable child is opened
- `moonstone/VirtualList` to stop scrolling when focus is moved on an item from paging controls or outside
- `moonstone/VirtualList` to move out with 5-way navigation when the first or last item is disabled
- `moonstone/IconButton` Tooltip position when disabled
- `moonstone/VideoPlayer` Tooltip time after unhovering
- `moonstone/VirtualList` to not show invisible items
- `moonstone/IconButton` Tooltip position when disabled
- `moonstone/VideoPlayer` to display feedback tooltip correctly when navigating in 5-way
- `moonstone/MarqueeDecorator` to work with synchronized `marqueeOn` `'render'` and hovering as well as `marqueOn` `'hover'` when moving rapidly among synchronized marquees
- `moonstone/Input` aria-label for translation
- `moonstone/Marquee` to recalculate inside `moonstone/Scroller` and `moonstone/SelectableItem` by bypassing `shouldComponentUpdate`
- `spotlight/Spottable` to clean up internal spotted state when blurred within `onSpotlightDisappear` handler

## [1.7.0] - 2017-08-23

### Deprecated

- `moonstone/TextSizeDecorator` and it will be replaced by `moonstone/AccessibilityDecorator`
- `moonstone/MarqueeDecorator` property `marqueeCentered` and `moonstone/Marquee` property `centered` will be replaced by `alignment` property in 2.0.0

### Added

- `moonstone/TooltipDecorator` config property to direct tooltip into a property instead of adding to `children`
- `moonstone/VideoPlayer` prop `thumbnailUnavailable` to fade thumbnail
- `moonstone/AccessibilityDecorator` with `highContrast` and `textSize`
- `moonstone/VideoPlayer` high contrast scrim
- `moonstone/MarqueeDecorator`and `moonstone/Marquee` property `alignment` to allow setting  alignment of marquee content
- `spotlight/SpotlightContainerDecorator` config option `continue5WayHold` to support moving focus to the next spottable element on 5-way hold key.
- `spotlight/SpotlightContainerDecorator` config option `continue5WayHold` to support moving focus to the next spottable element on 5-way hold key
- `spotlight/Spottable` ability to restore focus when an initially disabled component becomes enabled

### Changed

- `moonstone/Scrollbar` to disable paging control down button properly at the bottom when a scroller size is a non-integer value
- `moonstone/VirtualList`, `moonstone/VirtualGridList`, and `moonstone/Scroller` to scroll on `keydown` event instead of `keyup` event of page up and page down keys
- `moonstone/VirtualGridList` to scroll by item via 5 way key
- `moonstone/VideoPlayer` to read target time when jump by left/right key
- `moonstone/IconButton` to not use `MarqueeDecorator` and `Uppercase`

### Fixed

- `moonstone/VirtualList` and `moonstone/VirtualGridList` to focus the correct item when page up and page down keys are pressed
- `moonstone/VirtualList` not to lose focus when moving out from the first item via 5way when it has disabled items
- `moonstone/VirtualList` to not lose focus when moving out from the first item via 5way when it has disabled items
- `moonstone/Slider` to align tooltip with detached knob
- `moonstone/FormCheckbox` to display correct colors in light skin
- `moonstone/Picker` and `moonstone/RangePicker` to forward `onKeyDown` events when not `joined`
- `moonstone/SelectableItem` to display correct icon width and alignment
- `moonstone/LabeledItem` to always match alignment with the locale
- `moonstone/Scroller` to properly 5-way navigate from scroll buttons
- `moonstone/ExpandableList` to display correct font weight and size for list items
- `moonstone/Divider` to not italicize in non-italic locales
- `moonstone/VideoPlayer` slider knob to follow progress after being selected when seeking
- `moonstone/LabeledItem` to correctly position its icon. This affects all of the `Expandables`, `moonstone/DatePicker` and `moonstone/TimePicker`.
- `moonstone/Panels.Header` and `moonstone/Item` to prevent them from allowing their contents to overflow unexpectedly
- `moonstone/Marquee` to recalculate when vertical scrollbar appears
- `moonstone/SelectableItem` to recalculate marquee when toggled
- `spotlight` to correctly restore focus to a spotlight container in another container
- `spotlight` to not try to focus something when the window is activated if focus is already set

### Removed

- `moonstone/Input` large-text mode

## [1.6.1] - 2017-08-07

### Changed

- `moonstone/Icon` and `moonstone/IconButton` to no longer fit image source to the icon's boundary

## [1.6.0] - 2017-08-04

### Added
- `moonstone/VideoPlayer` ability to seek when holding down the right and left keys. Sensitivity can be adjusted using throttling options `jumpDelay` and `initialJumpDelay`.
- `moonstone/VideoPlayer` property `no5WayJump` to disable jumping done by 5-way

- `moonstone/VideoPlayer` support for the "More" button to use tooltips
- `moonstone/VideoPlayer` properties `moreButtonLabel` and `moreButtonCloseLabel` to allow customization of the "More" button's tooltip and Aria labels
- `moonstone/VideoPlayer` property `moreButtonDisabled` to disable the "More" button
- `moonstone/Picker` and `moonstone/RangePicker` prop `aria-valuetext` to support reading custom text instead of value

- `moonstone/VideoPlayer` methods `showControls` and `hideControls` to allow external interaction with the player
- `moonstone/Scroller` support for Page Up/Page Down keys in pointer mode when no item has focus

### Changed

- `moonstone/VideoPlayer` to handle play, pause, stop, fast forward and rewind on remote controller
- `moonstone/Marquee` to also start when hovered if `marqueeOnRender` is set
- `spotlight` containers using a `restrict` value of `'self-only'` will ignore `leaveFor` directives when attempting to leave the container via 5-way

### Fixed

- `moonstone/IconButton` to fit image source within `IconButton`
- `moonstone` icon font sizes for wide icons
- `moonstone/ContextualPopupDecorator` to prefer setting focus to the appropriate popup instead of other underlying controls when using 5-way from the activating control
- `moonstone/Scroller` not scrolled via 5 way when `moonstone/ExpandableList` is opened
- `moonstone/VirtualList` no not let the focus move outside of container even if there are children left when navigating with 5way
- `moonstone/Scrollable` to update disability of paging controls when the scrollbar is set to `visible` and the content becomes shorter
- `moonstone/VideoPlayer` to focus on hover over play/pause button when video is loading
- `moonstone/VideoPlayer` to update and display proper time while moving knob when video is paused
- `moonstone/VideoPlayer` long title overlap issues
- `moonstone/Panels.Header` to apply `marqueeOn` prop to `subTitleBelow` and `titleBelow`
- `moonstone/Picker` wheeling in `moonstone/Scroller`
- `moonstone/IncrementSlider` and `moonstone/Picker` to read value changes when selecting buttons
- `spotlight` to not blur and re-focus an element that is already focused
- `ui/PlaceholderDecorator` to update bounds of `Scroller` when the `visible` state changed

## [1.5.0] - 2017-07-19

### Added

- `moonstone/Slider` and `moonstone/IncrementSlider` prop `aria-valuetext` to support reading custom text instead of value
- `moonstone/TooltipDecorator` property `tooltipProps` to attach props to tooltip component
- `moonstone/Scroller` and `moonstone/VirtualList` ability to scroll via page up and page down keys
- `moonstone/VideoPlayer` tooltip-thumbnail support with the `thumbnailSrc` prop and the `onScrub` callback to fire when the knob moves and a new thumbnail is needed
- `moonstone/VirtualList` ability to navigate via 5way when there are disabled items
- `moonstone/ContextualPopupDecorator` property `popupContainerId` to support configuration of the popup's spotlight container
- `moonstone/ContextualPopupDecorator` property `onOpen` to notify containers when the popup has been opened
- `moonstone/ContextualPopupDecorator` config option `openProp` to support mapping the value of `open` property to the chosen property of wrapped component

### Changed

- `moonstone/ExpandableList` to use 'radio' as the default, and adapt 'single' mode to render as a `moonstone/RadioItem` instead of a `moonstone/CheckboxItem`
- `moonstone/VideoPlayer` to not hide pause icon when it appears
- `moonstone/ContextualPopupDecorator` to set accessibility-related props onto the container node rather than the popup node
- `moonstone/ExpandableItem`, `moonstone/ExpandableList`, `moonstone/ExpandablePicker`, `moonstone/DatePicker`, and `moonstone/TimePicker` to pause spotlight when animating in 5-way mode
- `moonstone/Spinner` to position the text content under the spinner, rather than to the right side
- `moonstone/VideoPlayer` to include hour when announcing the time while scrubbing
- `spotlight` 5-way target selection to ignore empty containers
- `spotlight` containers to support an array of selectors for `defaultElement`

### Fixed

- `moonstone/Input` ellipsis to show if placeholder is changed dynamically and is too long
- `moonstone/Marquee` to re-evaluate RTL orientation when its content changes
- `moonstone/VirtualList` to restore focus on short lists
- `moonstone/ExpandableInput` to expand the width of its contained `moonstone/Input`
- `moonstone/Input` support for `dismissOnEnter`
- `moonstone/Input` focus management to prevent stealing focus when programmatically moved elsewhere
- `moonstone/Input` 5-way spot behavior
- `moonstone` international fonts to always be used, even when unsupported font-weights or font-styles are requested
- `moonstone/Panels.Panel` support for selecting components with `.spottable-default` as the default focus target
- `moonstone/Panels` layout in RTL locales
- `moonstone` spottable components to support `onSpotlightDown`, `onSpotlightLeft`, `onSpotlightRight`, and `onSpotlightUp` event property
- `moonstone/VirtualList` losing spotlight when the list is empty
- `moonstone/FormCheckbox` in focused state to have the correct "check" color
- `moonstone/Scrollable` bug in `navigableFilter` when passed a container id
- `ui/Cancelable` warning for string type cancel handler
- `webos/pmloglib` isomorphic compatibility with logging in non-browser environments

## [1.4.1] - 2017-07-05

### Changed

- `moonstone/Popup` to only call `onKeyDown` when there is a focused item in the `Popup`
- `moonstone/Scroller`, `moonstone/Picker`, and `moonstone/IncrementSlider` to automatically move focus when the currently focused `moonstone/IconButton` becomes disabled
- `spotlight/Spottable` to remove focus from a component when it becomes disabled and move it to another component if not explicitly moved during the `onSpotlightDisappear` event callback

### Fixed

- `moonstone/ContextualPopupDecorator` close button to account for large text size
- `moonstone/ContextualPopupDecorator` to not spot controls other than its activator when navigating out via 5-way
- `moonstone/Panels.Header` to set the value of `marqueeOn` for all types of headers

## [1.4.0] - 2017-06-29

### Deprecated

- `moonstone/Input` prop `noDecorator` is being replaced by `autoFocus` in 2.0.0

### Added

- `moonstone/styles/text.less` mixin `.locale-japanese-line-break()` to apply the correct  Japanese language line-break rules for the following multi-line components: `moonstone/BodyText`, `moonstone/Dialog`, `moonstone/Notification`, `moonstone/Popup`, and `moonstone/Tooltip`
- `moonstone/ContextualPopupDecorator` property `popupProps` to attach props to popup component
- `moonstone/VideoPlayer` property `pauseAtEnd` to control forward/backward seeking
- `spotlight` handlers for window focus events
- `moonstone/Panels/Header` prop `marqueeOn` to control marquee of header

### Changed

- `moonstone/Panels/Header` to expose its `marqueeOn` prop
- `moonstone/VideoPlayer` to automatically adjust the width of the allocated space for the side components so the media controls have more space to appear on smaller screens
- `moonstone/VideoPlayer` properties `autoCloseTimeout` and `titleHideDelay` default value to `5000`
- `moonstone/VirtualList` to support restoring focus to the last focused item
- `moonstone/Scrollable` to call `onScrollStop` before unmounting if a scroll is in progress
- `moonstone/Scroller` to reveal non-spottable content when navigating out of a scroller

### Fixed

- `moonstone/Dialog` to properly focus via pointer on child components
- `moonstone/VirtualList`, `moonstone/VirtualGridList`, and `moonstone/Scroller` not to be slower when scrolled to the first or the last position by wheeling
- `moonstone` component hold delay time
- `moonstone/VideoPlayer` to show its controls when pressing down the first time
- `moonstone/Panel` autoFocus logic to only focus on initial render
- `moonstone/Input` text colors
- `moonstone/ExpandableInput` to focus its decorator when leaving by 5-way left/right
- `spotlight` navigation through spottable components while holding down a directional key
- `spotlight` support for preventing 5-way navigation out of a container using an empty selector
- `spotlight` container support for default elements within subcontainers

## [1.3.1] - 2017-06-14

### Fixed

- `moonstone/Picker` support for large text
- `moonstone/Scroller` support for focusing paging controls with the pointer
- `moonstone` CSS rules for unskinned spottable components
- `spotlight` incorrectly focusing components within spotlight containers with `data-container-disabled` set to `false`
- `spotlight` failing to focus the default element configured for a container

## [1.3.0] - 2017-06-12

### Deprecated

- `moonstone/Scroller` props `horizontal` and `vertical`. Deprecated props are replaced with `direction` prop. `horizontal` and `vertical` will be removed in 2.0.0.
- `moonstone/Panel` prop `noAutoFocus` in favor of `autoFocus="none"`

### Added

- `core/platform` to support platform detection across multiple browsers
- `moonstone/Image` support for `children` prop inside images
- `moonstone/Scroller` prop `direction` which replaces `horizontal` and `vertical` props
- `moonstone/VideoPlayer` property `tooltipHideDelay` to hide tooltip with a given amount of time
- `moonstone/VideoPlayer` methods `fastForward`, `getMediaState`, `jump`, `pause`, `play`, `rewind`, and `seek` to allow external interaction with the player. See docs for example usage.
- `spotlight/styles/mixins.less` mixins which allow state-selector-rules (muted, spottable, focus, disabled) to be applied to the parent instead of the component's self. This provides much more flexibility without extra mixins to memorize.
- `ui/ViewManager` prop `childProps` to pass static props to each child

### Changed

- `moonstone/Skinnable` to support context and allow it to be added to any component to be individually skinned. This includes a further optimization in skinning which consolidates all color assignments into a single block, so non-color rules aren't unnecessarily duplicated.
- `moonstone/Skinnable` light and dark skin names ("moonstone-light" and "moonstone") to "light" and "dark", respectively
- `moonstone/VideoPlayer` to set play/pause icon to display "play" when rewinding or fast forwarding
- `moonstone/VideoPlayer` to rewind or fast forward when previous command is slow-forward or slow-rewind respectively
- `moonstone/VideoPlayer` to fast forward when previous command is slow-forward and it reaches the last of its play rate
- `moonstone/VideoPlayer` to not play video on reload when `noAutoPlay` is `true`
- `moonstone/VideoPlayer` property `feedbackHideDelay`'s default value to `3000`
- `moonstone/Notification` to break line in characters in ja and zh locale
- `moonstone/Notification` to align texts left in LTR locale and right in RTL locale
- `moonstone/VideoPlayer` to simulate rewind functionality on non-webOS platforms only
- `spotlight` submodules to significantly improve testability

### Fixed

- `moonstone/ExpandableItem` to correct the `titleIcon` when using `open` and `disabled`
- `moonstone/GridListImageItem` to center its selection icon on the image instead of the item
- `moonstone/Input` to have correct `Tooltip` position in `RTL`
- `moonstone/SwitchItem` to not unintentionally overflow `Scroller` containers, causing them to jump to the side when focusing
- `moonstone/VideoPlayer` to fast forward properly when video is at paused state
- `moonstone/VideoPlayer` to correctly change sources
- `moonstone/VideoPlayer` to show or hide feedback tooltip properly
- `moonstone/DateTimeDecorator` to work properly with `RadioControllerDecorator`
- `moonstone/Picker` in joined, large text mode so the arrows are properly aligned and sized
- `moonstone/Icon` to reflect the same proportion in relation to its size in large-text mode
- `spotlight` submodules to significantly improve testability
- `ui/ViewManager` to have a view count of 0 specifically for `noAnimation` cases. This helps things like `spotlight` restore `focus` properly.
- `ui/Cancelable` to run modal handlers on `window` object and correctly store handlers in LIFO order


## [1.2.2] - 2017-05-31

### Added

- Localization support to various `moonstone` components

## [1.2.1] - 2017-05-25

### Fixed

- `moonstone/MoonstoneDecorator` `fontGenerator` invalidly using `console`

## [1.2.0] - 2017-05-17

### Deprecated

- `moonstone/Scroller.Scrollable` option `indexToFocus` in `scrollTo` method to be removed in 2.0.0
- `spotlight/SpotlightRootDecorator.spotlightRootContainerName` to be removed in 2.0.0

### Added

- `core/handle.oneOf` to support branching event handlers
- `moonstone/Slider` and `moonstone/IncrementSlider` prop `noFill` to support a style without the fill
- `moonstone/Marquee` property `rtl` to set directionality to right-to-left
- `moonstone/VirtualList.GridListImageItem` property `selectionOverlay` to add custom component for selection overlay
- `moonstone/MoonstoneDecorator` property `skin` to let an app choose its skin: "moonstone" and "moonstone-light" are now available
- `moonstone/FormCheckboxItem`
- `moonstone/FormCheckbox`, a standalone checkbox, to support `moonstone/FormCheckboxItem`
- `moonstone/Input` props `invalid` and `invalidMessage` to display a tooltip when input value is invalid
- `moonstone/Scroller.Scrollable` option `focus` in `scrollTo()` method
- `moonstone/Scroller.Scrollable` property `spottableScrollbar`
- `moonstone/Icon.IconList` icons: `arrowshrinkleft` and `arrowshrinkright`
- `spotlight/styles/mixins.less` which includes several mixins (`.focus`, `.disabled`, `.muted`, and `.mutedFocus`) to make it a little easier to target specific spotlight states
- `ui/transition` callback prop `onShow` that fires when transitioning into view completes

### Changed

- `moonstone/Picker` arrow icon for `joined` picker: small when not spotted, hidden when it reaches the end of the picker
- `moonstone/Checkbox` and `moonstone/CheckboxItem` to reflect the latest design
- `moonstone/MoonstoneDecorator/fontGenerator` was refactored to use the browser's FontFace API to dynamically load locale fonts
- `moonstone/VideoPlayer` space allotment on both sides of the playback controls to support 4 buttons; consequently the "more" controls area has shrunk by the same amount
- `moonstone/VideoPlayer` to not disable media button (play/pause)
- `moonstone/Scroller.Scrollable` so that paging controls are not spottable by default with 5-way
- `moonstone/VideoPlayer`'s more/less button to use updated arrow icon
- `spotlight/SpotlightContainerDecorator` config property, `enterTo`, default value to be `null` rather than `'last-focused'`
- `spotlight` container handling to address known issues and improve testability
- `ui/View` to prevent re-renders on views leaving the `ViewManager`

### Fixed

- `moonstone/MarqueeDecorator` to properly stop marquee on items with `'marqueeOnHover'`
- `moonstone/ExpandableList` to work properly with object-based children
- `moonstone/styles/fonts.less` to restore the Moonstone Icon font to request the local system font by default. Remember to update your webOS build to get the latest version of the font so you don't see empty boxes for your icons.
- `moonstone/Picker` and `moonstone/RangePicker` to now use the correct size from Enyo (60px v.s. 84px) for icon buttons
- `moonstone/Scrollable` to apply ri.scale properly
- `moonstone/Panel` to not cover a `Panels`'s `ApplicationCloseButton` when not using a `Header`
- `moonstone/IncrementSlider` to show tooltip when buttons focused

## [1.1.0] - 2017-04-21

> Note: We have updated Enact to support React 15.5.  This version of React has deprecated accessing
> PropTypes from the `react` import.  Existing apps should update to import from the `prop-types` module.
> `enact-dev` has also been updated to the new release.

### Deprecated

- `moonstone/ExpandableInput` property `onInputChange`

### Added

- `core/util` documentation
- `i18n/Uppercase` prop `casing` to control how the component should be uppercased
- `i18n/util` methods `toCapitalized` and `toWordCase` to locale-aware uppercase strings
- `moonstone/Panels.Panel` prop and `moonstone/MoonstoneDecorator` config option: `noAutoFocus` to support prevention of setting automatic focus after render
- `moonstone/VideoPlayer` props: `backwardIcon`, `forwardIcon`, `jumpBackwardIcon`, `jumpForwardIcon`, `pauseIcon`, and `playIcon` to support icon customization of the player
- `moonstone/VideoPlayer` props `jumpButtonsDisabled` and `rateButtonsDisabled` for disabling the pairs of buttons when it's inappropriate for the playing media
- `moonstone/VideoPlayer` property `playbackRateHash` to support custom playback rates
- `moonstone/VideoPlayer` callback prop `onControlsAvailable` which fires when the players controls show or hide
- `moonstone/Image` support for `onLoad` and `onError` events
- `moonstone/VirtualList.GridListImageItem` prop `placeholder`
- `moonstone/Divider` property `preserveCase` to display text without capitalizing it
- `spotlight/SpotlightRootDecorator` config option: `noAutoFocus` to support prevention of setting automatic focus after render
- `spotlight/Spotlight` method `getSpottableDescendants()`

### Changed

- `moonstone/Slider` colors and sizing to match the latest designs
- `moonstone/ProgressBar` to position correctly with other components nearby
- `moonstone/Panels` breadcrumb to no longer have a horizontal line above it
- `moonstone/Transition` to measure itself when the CPU is idle
- style for disabled opacity from 0.4 to 0.3
- `moonstone/Button` colors for transparent and translucent background opacity when disabled
- `moonstone/ExpandableInput` property `onInputChange` to fire along with `onChange`. `onInputChange` is deprecated and will be removed in a future update.
- `Moonstone.ttf` font to include new icons
- `moonstone/Icon` to reference additional icons
- `spotlight/SpotlightContainerDecorator` to have no default for `spotlightRestrict`
- `ui/Slottable` to support slot-candidate tags that have multiple props, which are now forwarded directly instead of just their children

### Fixed

- `core/util.childrenEquals` to work with mixed components and text
- `moonstone/Popup` and `moonstone/ContextualPopupDecorator` 5-way navigation behavior
- `moonstone/Input` to not spot its own input decorator on 5-way out
- `moonstone/VideoPlayer` to no longer render its `children` in multiple places
- `moonstone/Button` text color when used on a neutral (light) background in some cases
- `moonstone/Popup` background opacity
- `moonstone/Marquee` to recalculate properly when its contents change
- `moonstone/TimePicker` to display time in correct order
- `moonstone/Scroller` to prefer spotlight navigation to its internal components
- `spotlight/Spotlight` to consider nested containers when adjusting focus
- `ui/Cancelable` to run modal handlers in the right order

## [1.0.0] - 2017-03-31

> NOTE: This version includes a breaking change to the way modules are organized. This change was necessary to prevent further API breakage following the 1.0.0 release and to facilitate changes we want to make in the future. We understand that this will require some work on the part of developers to update their code. Below you will find details about the changes:
>
> #### Moved/renamed modules:
> * `core/jobs` -> `core/util/Job`
> * `core/Accelerator` -> `spotlight/Accelerator`
> * `i18n.$L` -> `i18n/$L`
> * `i18n.toIString` -> `i18n/$L.toIString`
> * `spotlight.Spottable` -> `spotlight/Spottable`
> * `spotlight.spottableClass` -> `spotlight/Spottable.spottableClass`
> * `spotlight.SpotlightContainerDecorator` -> `spotlight/SpotlightContainerDecorator`
> * `spotlight.spotlightDefaultClass` -> `spotlight/SpotlightContainerDecorator.spotlightDefaultClass`
> * `spotlight.SpotlightRootDecorator` -> `spotlight/SpotlightRootDecorator`
>
> #### Removed modules:
> * `core/selection`
> * `core/fetch`
> * `ui/validators`
>
> #### Removed aliases:
> * `core.hoc` - Use `core/hoc`
> * `core.kind` - Use `core/kind`
>
> We have also modified most form components to be usable in a controlled (app manages component
> state) or uncontrolled (Enact manages component state) manner. To put a component into a
> controlled state, pass in `value` (or other appropriate state property such as `selected` or
> `open`) at component creation and then respond to events and update the value as needed. To put a
> component into an uncontrolled state, do not set `value` (or equivalent), at creation. From this
> point on, Enact will manage the state and events will be sent when the state is updated. To
> specify an initial value, use the `defaultValue` (or, `defaultSelected, `defaultOpen, etc.)
> property.  See the documentation for individual components for more information.
>
> Additionally, we no longer export a `version` with the root import. If you need a version number, import from `package.json` instead.

### Added

- `moonstone/Button` property `icon` to support a built-in icon next to the text content. The Icon supports everything that `moonstone/Icon` supports, as well as a custom icon.
- `moonstone/MoonstoneDecorator` property `textSize` to resize several components to requested CMR sizes. Simply add `textSize="large"` to your `App` and the new sizes will automatically take effect.
- `ui/Placeholder` module with `PlaceholderControllerDecorator` and `PlaceholderDecorator` HOCs which facilitate rendering placeholder components until the wrapped component would scroll into the viewport

### Changed

- `i18n` iLib dependency to 20151019-build-12.0-002-04
- `moonstone/Slider` to use the property `tooltip` instead of `noTooltip`, so the built-in tooltip is not enabled by default
- `moonstone/IncrementSlider` to include tooltip documentation
- `moonstone/ExpandableList` to accept an array of objects as children which are spread onto the generated components
- `moonstone/CheckboxItem` style to match the latest designs, with support for the `moonstone/Checkbox` to be on either the left or the right side by using the `iconPosition` property
- `moonstone/VideoPlayer` to supply every event callback-method with an object representing the VideoPlayer's current state, including: `currentTime`, `duration`, `paused`, `proportionLoaded`, and `proportionPlayed`
- `ui/Repeater` to accept an array of objects as children which are spread onto the generated components

### Fixed

- `moonstone/Panels.Panel` behavior for remembering focus on unmount and setting focus after render
- `moonstone/VirtualList.VirtualGridList` showing empty items when items are continuously added dynamically
- `moonstone/Picker` to marquee on focus once again
- `spotlight/Spotlight` `set()` to properly update the container config
- `spotlight/Spotlight` to properly save the last-focused element for nested containers

## [1.0.0-beta.4] - 2017-03-10

### Added

- `core/kind` support for `contextTypes`
- `core/utils` function `extractAriaProps()` for redirecting ARIA props when the root node of a component isn't focusable
- `moonstone/VirtualList` `indexToFocus` option to `scrollTo` method to focus on item with specified index
- `moonstone/IconButton` and `moonstone/Button` `color` property to add a remote control key color to the button
- `moonstone/Scrollbar` property `disabled` to disable both paging controls when it is true
- `moonstone/VirtualList` parameter `moreInfo` to pass `firstVisibleIndex` and `lastVisibleIndex` when scroll events are firing
- Accessibility support to UI components
- `moonstone/VideoPlayer` property `onUMSMediaInfo` to support the custom webOS “umsmediainfo” event
- `moonstone/Region` component which encourages wrapping components for improved accessibility rather than only preceding the components with a `moonstone/Divider`
- `moonstone/Slider` tooltip. It's enabled by default and comes with options like `noTooltip`, `tooltipAsPercent`, and `tooltipSide`. See the component docs for more details.
- `moonstone/Spinner` properties `blockClickOn` and `scrim` to block click events behind spinner
- `ui/A11yDecorator` to facilitate adding pre/post hints to components
- `ui/AnnounceDecorator` to facilitate announcing actions for accessibility
- `webos/pmloglib` logging method `perfLog` which calls `PmLogInfoWithClock`

### Changed

- `core/handle` to allow binding to components. This also introduces a breaking change in the return value of handle methods.
- `moonstone/VirtualGridImageItem` styles to reduce redundant style code app side
- `moonstone/VirtualList` and `moonstone/VirtualGridList` to add essential CSS for list items automatically
- `moonstone/VirtualList` and `moonstone/VirtualGridList` to not add `data-index` to their item DOM elements directly, but to pass `data-index` as the parameter of their `component` prop like the `key` parameter of their `component` prop
- `moonstone/ExpandableItem` and derivatives to defer focusing the contents until animation completes
- `moonstone/LabeledItem`, `moonstone/ExpandableItem`, `moonstone/ExpandableList` to each support the `node` type in their `label` property. Best used with `ui/Slottable`.
- `spotlight.Spottable` to prevent emulating mouse events for repeated key events

### Fixed

- `moonstone/VirtualList.GridListImageItem` to have proper padding size according to the existence of caption/subcaption
- `moonstone/Scrollable` to display scrollbars with proper size
- `moonstone/VirtualGridList` to not be truncated
- `webos/LS2Request` to return failure in isomorphic mode

## [1.0.0-beta.3] - 2017-02-21

> **NOTE** - The change to support caching of iLib locales requires an update to the `enact-dev` tool. This change is not backwards compatible with 1.0.0-beta.2.  Be sure to update both at the same time and reinstall/re-bootstrap the modules.

### Added

- `ui/Resizable` Higher-order Component to facilitate notification of resized components
- `core/handle` function `forEventProp` to test properties on an event
- localStorage caching support for ilib resource files
- Support for 5-way operation of `moonstone/Slider` and `moonstone/VideoPlayer.MediaSlider`
- `moonstone/Slider` now supports `children` which are added to the `Slider`'s knob, and follow it as it moves
- `moonstone/ExpandableInput` properties `iconAfter` and `iconBefore` to display icons after and before the input, respectively
- `moonstone/Dialog` property `preserveCase`, which affects `title` text

### Changed

- `moonstone/Marquee` to allow disabled marquees to animate
- `moonstone/Dialog` to marquee `title` and `titleBelow`
- `moonstone/Marquee.MarqueeController` config option `startOnFocus` to `marqueeOnFocus`. `startOnFocus` is deprecated and will be removed in a future update.
- `moonstone/Button`, `moonstone/IconButton`, `moonstone/Item` to not forward `onClick` when `disabled`

### Fixed

- `moonstone/Scroller` to recalculate when an expandable child opens
- `moonstone/Popup` and `moonstone/ContextualPopupDecorator` so that when the popup is closed, spotlight focus returns to the control that had focus prior to the popup opening
- `moonstone/Input` to not get focus when disabled
- `spotlight.Spotlight` behavior to follow container config rules when navigating between containers
- `spotlight.Spotlight` behavior to not set focus on spottable components animating past the pointer when not in pointer-mode
- `spotlight.Spotlight` 5-way behavior where selecting a spottable component may require multiple attempts before performing actions
- `spotlight.Spotlight` to not unfocus elements on scroll
- `spotlightDisabled` property support for spottable moonstone components

## [1.0.0-beta.2] - 2017-01-30

### Added

- Support for a new `handlers` block for components created with `core/kind` to allow cached event handlers
- `core/handle` handler `forKey`
- `core/keymap` module to abstract keyboard key codes behind common names (e.g. 'up' and 'down')
- `moonstone/Panels.Panel` property `showChildren` to support deferring rendering the panel body until animation completes
- `moonstone/MarqueeDecorator` property `invalidateProps` that specifies which props cause the marquee distance to be invalidated
- developer-mode warnings to several components to warn when values are out-of-range
- `moonstone/Divider` property `spacing` which adjusts the amount of empty space above and below the `Divider`. `'normal'`, `'small'`, `'medium'`, `'large'`, and `'none'` are available.
- `moonstone/Picker` when `joined` the ability to be incremented and decremented by arrow keys
- `onSpotlightDisappear` event property support for spottable moonstone components
- `spotlight.SpotlightContainerDecorator` support for `spotlightDisabled` prop
- `spotlight.Spottable` support for `onSpotlightDown`, `onSpotlightLeft`, `onSpotlightRight`, and `onSpotlightUp` properties
- `spotlight.Spotlight` method `getDirection` to replace `spotlightDirections`
- `ui/ViewManager` properties `enteringDelay` and `enteringProp` to aid deferred rendering of views
- `ui/resolution` function `scaleToRem` for those times when you have a size in pixels that you want to convert directly to `rem` to support automatic dynamic resizing

### Changed

- `moonstone/Panels.Panels` and variations to defer rendering the children of contained `Panel` instances until animation completes
- `moonstone/ProgressBar` properties `progress` and `backgroundProgress` to accept a number between 0 and 1
- `moonstone/Slider` and `moonstone/IncrementSlider` property `backgroundPercent` to `backgroundProgress` which now accepts a number between 0 and 1
- `moonstone/Slider` to not ignore `value` prop when it is the same as the previous value
- `moonstone/Picker` component's buttons to reverse their operation such that 'up' selects the previous item and 'down' the next
- `moonstone/Picker` and derivatives may now use numeric width, which represents the amount of characters to use for sizing. `width={4}` represents four characters, `2` for two characters, etc. `width` still accepts the size-name strings.
- `moonstone/Divider` to now behave as a simple horizontal line when no text content is provided
- `moonstone/Scrollable` to not display scrollbar controls by default
- `moonstone/DatePicker` and `moonstone/TimePicker` to emit `onChange` event whenever the value is changed, not just when the component is closed

### Removed

- `core/handle.withArgs` helper function which is no longer needed with the addition of the `handlers` support in `kind()`
- `moonstone/ProgressBar` properties `min` and `max`
- `spotlight` `spotlightDirections`

### Fixed

- `moonstone/IncrementSlider` so that the knob is spottable via pointer, and 5-way navigation between the knob and the increment/decrement buttons is functional
- `moonstone/Slider` and `moonstone/IncrementSlider` to not fire `onChange` for value changes from props

## [1.0.0-beta.1] - 2016-12-30

### Added

- `core/factory` which provides the means to support design-time customization of components
- `Moonstone/VideoPlayer` and `moonstone/TooltipDecorator` components
- `moonstone/Panels.Panels` property `onBack` to support `ui/Cancelable`
- `moonstone/VirtualFlexList` Work-In-Progress component (with sample) to support variably sized rows or columns
- `moonstone/ExpandableItem` properties `autoClose` and `lockBottom`
- `moonstone/ExpandableList` properties `noAutoClose` and `noLockBottom`
- `moonstone/ContextualPopup` property `noAutoDismiss`
- `moonstone/Dialog` property `scrimType`
- `moonstone/Popup` property `spotlightRestrict`
- `spotlight.Spotlight` methods `isPaused()`, `isSpottable()`, `getCurrent()`, and `isMuted()`
- `spotlight.SpotlightContainerDecorator` property `spotlightMuted`
- `spotlight.spotlightDirections` export
- `ui/RadioDecorator` and `ui/RadioControllerDecorator` to support radio group-style management of components
- `ui/Holdable` Higher-order Component
- `ui/ViewManager` events `onAppear`, `onEnter`, `onLeave`, `onStay`, `onTransition`, and `onWillTransition`
- `ui/FloatingLayer` `scrimType` prop value `none`
- `ui/Pressable` config option `onMouseLeave`

### Changed

- `moonstone/Panels.Routable` to require a `navigate` configuration property indicating the event callback for back or cancel actions
- `moonstone/MarqueeController` focus/blur handling to start and stop synchronized `moonstone/Marquee` components
- `moonstone/ExpandableList` property `autoClose` to `closeOnSelect` to disambiguate it from the added `autoClose` on 5-way up
- `moonstone/ContextualPopupDecorator.ContextualPopupDecorator` component's `onCloseButtonClick` property to `onClose`
- `moonstone/Spinner` component's `center` and `middle` properties to a single `centered` property
	that applies both horizontal and vertical centering
- `moonstone/Popup.PopupBase` component's `onCloseButtonClicked` property to `onCloseButtonClick`
- `moonstone/Item.ItemOverlay` component's `autoHide` property to remove the `'no'` option. The same
	effect can be achieved by omitting the property or passing `null`.
- `moonstone/VirtualGridList` to be scrolled by page when navigating with a 5-way direction key
- `moonstone/Scroller`, `moonstone/VirtualList`, `moonstone/VirtualGridList`, and `moonstone/Scrollable` to no longer respond to mouse down/move/up events
- all Expandables to include a state arrow UI element
- `moonstone/LabeledItem` to support a `titleIcon` property which positions just after the title text
- `moonstone/Button` to include `moonstone/TooltipDecorator`
- `moonstone/Expandable` to support being managed, radio group-style, by a component wrapped with `RadioControllerDecorator` from `ui/RadioDecorator`
- `moonstone/Picker` to animate `moonstone/Marquee` children when any part of the `moonstone/Picker` is focused
- `moonstone/VirtualList` to mute its container instead of disabling it during scroll events
- `moonstone/VirtualList`, `moonstone/VirtualGridList`, and `moonstone/Scroller` to continue scrolling when holding down the paging controls
- `moonstone/VirtualList` to require a `component` prop and not have a default value
- `moonstone/Picker` to continuously change when a button is held down by adding `ui/Holdable`.
- `ui/FloatingLayer` property `autoDismiss` to handle both ESC key and click events

### Removed

- `ui/Transition` prop `fit` in favor of using `className`

### Fixed

- `i18n/I18nDecorator` issue causing multiple requests for ilibmanifest.
- `moonstone/Popup` and `moonstone/ContextualPopup` 5-way navigation behavior using spotlight.
- Bug where a synchronized marquee whose content fit the available space would prevent restarting of the marquees
- `moonstone/Input` to show an ellipsis on the correct side based on the text directionality of the `value` or `placeholder` content.
- `moonstone/VirtualList` and `moonstone/VirtualGridList` to prevent unwanted scrolling when focused with the pointer
- `moonstone/Picker` to remove fingernail when a the pointer is held down, but the pointer is moved off the `joined` picker.
- `moonstone/LabeledItem` to include marquee on both `title` and `label`, and be synchronized

## [1.0.0-alpha.5] - 2016-12-16

### Fixed

- `core/dispatcher` to support pre-rendering

## [1.0.0-alpha.4] - 2016-12-2

> NOTE: The framework was updated to support React 15.4

### Added

- `moonstone/Popup`, `moonstone/ContextualPopupDecorator`, `moonstone/Notification`, `moonstone/Dialog`, `moonstone/ExpandableInput`, `moonstone/Item.ItemOverlay`, `ui/FloatingLayer` and `ui/FloatingLayer.FloatingLayerDecorator` components
- `moonstone/Popup`, `moonstone/ContextualPopupDecorator`, `moonstone/Notification`, `moonstone/Dialog`, `moonstone/Item.ItemOverlay`, `moonstone/ExpandableInput` and `ui/Group` samples
- `marqueeCentered` prop to `moonstone/MarqueeDecorator` and `moonstone/MarqueeText`
- `placeholder` prop to `moonstone/Image`
- `moonstone/MarqueeController` component to synchronize multiple `moonstone/Marquee` components
- Non-latin locale support to all existing Moonstone components
- Language-specific font support
- `setPointerMode()` and `setActiveContainer()` methods to `@enact/spotlight` export
- `fit`, `noAnimation` props to `ui/TransitionBase`
- `onHide` prop to `ui/Transition`

### Changed

- `moonstone/Input` component's `iconStart` and `iconEnd` properties to be `iconBefore` and `iconAfter`, respectively, for consistency with `moonstone/Item.ItemOverlay` naming
- `moonstone/Icon` and `moonstone/IconButton` so the `children` property supports both font-based icons and images. This removes support for the `src` property.
- the `checked` property to `selected` for consistency across the whole framework. This allows better interoperability when switching between various components.  Affects the following: `CheckboxItem`, `RadioItem`, `SelectableItem`, `Switch`, `SwitchItem`, and `ToggleItem`. Additionally, these now use `moonstone/Item.ItemOverlay` to position and handle their Icons.
- documentation to support our doc generation tool
- `moonstone/Slider` and `moonstone/IncrementSlider` to be more performant. No changes were made to
	the public API.
- `moonstone/GridListImageItem` so that a placeholder image displays while loading the image, and the caption and subcaption support marqueeing
- `moonstone/MoonstoneDecorator` to add `FloatingLayerDecorator`

### Removed

- the `src` property from `moonstone/Icon` and `moonstone/IconButton`. Use the support for URLs in
	the `children` property as noted above.

### Fixed

- Addressed many bugs and performance issues

## [1.0.0-alpha.3] - 2016-11-8

> Note: For those who are using `eslint-config-enact` for in-editor linting, there have been some important changes and reinstallation is necessary. Refer to [https://github.com/enactjs/eslint-config-enact/](https://github.com/enactjs/eslint-config-enact/) for install instructions or reinstall via:
>
> ```
> npm install -g eslint eslint-plugin-react eslint-plugin-babel babel-eslint enactjs/eslint-plugin-enact enactjs/eslint-config-enact
> ```
>
>If you don't use in-editor linting or use a different linting configuration, you can safely ignore this notice.

### Added

- `core/dispatcher` - an event dispatcher for global events (e.g. `window` and `document` events) that fire outside of the React tree
- Support for detecting browser locale change events through `languagechange` event in
	`i18n/I18nDecorator`
- `moonstone/BodyText`, `moonstone/DatePicker`, `moonstone/DayPicker`, `moonstone/ExpandableItem`, `moonstone/Image`, and `moonstone/TimePicker` components
- `fullBleed` prop to `moonstone/Panels/Header`. When `true`, the header content is indented and the header lines are removed.
- Application close button to `moonstone/Panels`. Fires `onApplicationClose` when clicked. Can be omitted with the `noCloseButton` prop.
- Samples for `moonstone/BodyText`, `moonstone/DatePicker`, `moonstone/DayPicker`,
	`moonstone/ExpandableItem`, `moonstone/Image`, `moonstone/Scroller`, `moonstone/TimePicker`,
	`moonstone/VirtualList`, and `moonstone/VirtualList.VirtualGridList`
- `spotlightDefaultClass` to `@enact/spotlight` export. Applying this class to an item in a
	container will cause it to be the default spotted item in that container.
- Selection type support to `ui/Group`
- Documentation on Flexbox and an Enyo to Enact component migration guide

### Changed

- `data` parameter passed to `component` prop of `VirtualList`.
- `moonstone/Expandable` into a submodule of `moonstone/ExpandableItem`
- `ExpandableList` to properly support selection
- `moonstone/Divider`'s `children` property to be optional
- `moonstone/ToggleItem`'s `inline` version to have a `max-width` of `240px`
- `moonstone/Input` to use `<div>` instead of `<label>` for wrapping components. No change to
	functionality, only markup.
- Spotlight containers to spot the last focused element by default.
- `ui/Group` prop `select` to `childSelect` and added prop `select` to support selection types

### Removed

- `moonstone/ExpandableCheckboxItemGroup` in favor of `ExpandableList`
- `decorated` prop from `@enact/spotlight/focusable` as this relationship is managed
	implicitly by the component decorated by `@enact/spotlight/focusable`.

### Fixed

- Spotlight stops at container boundaries when 5-way key held down
- Several issues related to spotting controls in edge cases


## [1.0.0-alpha.2] - 2016-10-21

This version includes a lot of refactoring from the previous release. Developers need to switch to the new enact-dev command-line tool.

### Added

- New components and HOCs: `moonstone/Scroller`, `moonstone/VirtualList`, `moonstone/VirtualGridList`, `moonstone/Scrollable`, `moonstone/MarqueeText`, `moonstone/Spinner`, `moonstone/ExpandableCheckboxItemGroup`, `moonstone/MarqueeDecorator`, `ui/Cancelable`, `ui/Changeable`, `ui/Selectable`
- Support for enact-dev command-line tool.
- `fetch()` polyfill to support pre-rendering
- New options for `ui/Toggleable` HOC
- Ability to adjust locale in Sampler
- Marquee support to many components
- Image support to `moonstone/Icon` and `moonstone/IconButton`
- QA Sampler with test-specific samples (not to be used as examples of good coding style!)
- Looser app-specific ESLint rules
- webOS utility functions
- `dismissOnEnter` prop for `moonstone/Input`
- Many more unit tests

### Changed

- Sampler now uses port 8080
- Removed `ui/Pickable` HOC
- Some props for UI state were renamed to have `default` prefix where state was managed by the component. (e.g. `defaultOpen`)
- Removed Babel polyfill to support future snapshot work. This may affect apps that relied on specific polyfills. Added the following specific polyfills: `window.fetch` (plus associated Fetch APIs), `window.Promise`, `Math.sign`, `Object.assign`, `String.fromCodePoint`, `String.prototype.codePointAt`
- Computed properties in `kind()` no longer mutate props. In other words, changing the value of a prop in one computed property does not affect the value of that prop in another computed property.

### Fixed

- Many components were fixed, polished, updated and documented
- Inline docs updated to be more consistent and comprehensive

## [1.0.0-alpha.1] - 2016-09-26

Initial release<|MERGE_RESOLUTION|>--- conflicted
+++ resolved
@@ -2,7 +2,15 @@
 
 The following is a curated list of changes in the Enact project, newest changes on the top.
 
-<<<<<<< HEAD
+## [4.9.0] - 2024-07-17
+
+### Fixed
+
+- `spotlight/Spotlight.disableSelector` to properly update the `selectorDisabled` container config
+- `ui/Marquee.MarqueeDecorator` to start animation properly when synchronized by `ui/Marquee.MarqueeController` and text changed
+- `ui/Placeholder.PlaceholderControllerDecorator` to not remount its children when it rerenders
+- `webos/speech.VoiceControlDecorator` to not remount its children when it rerenders
+
 ## [5.0.0-alpha.1] - 2024-07-11
 
 ### Added
@@ -31,16 +39,6 @@
 - `ui/ToggleItem`
 - `ui/VirtualList.VirtualListBase`
 - `webos/platform` member `watch` and `legacy`
-=======
-## [4.9.0] - 2024-07-17
-
-### Fixed
-
-- `spotlight/Spotlight.disableSelector` to properly update the `selectorDisabled` container config
-- `ui/Marquee.MarqueeDecorator` to start animation properly when synchronized by `ui/Marquee.MarqueeController` and text changed
-- `ui/Placeholder.PlaceholderControllerDecorator` to not remount its children when it rerenders
-- `webos/speech.VoiceControlDecorator` to not remount its children when it rerenders
->>>>>>> ef8be8e5
 
 ## [4.9.0-beta.1] - 2024-06-17
 
