--- conflicted
+++ resolved
@@ -2,13 +2,11 @@
 
 The following is a curated list of changes in the Enact project, newest changes on the top.
 
-<<<<<<< HEAD
 ## [unreleased]
 
 ### Added
 
 - `spotlight/SpotlightRootDecorator` config `rootId` to specify React DOM tree root for global event handlers
-=======
 ## [4.9.0-alpha.3] - 2024-06-05
 
 ### Changed
@@ -22,7 +20,6 @@
 ### Fixed
 
 - `i18n` resource loader to override strings where the original strings file does not exist
->>>>>>> e5f884e9
 
 ## [4.9.0-alpha.2] - 2024-05-24
 
