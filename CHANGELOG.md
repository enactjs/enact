--- conflicted
+++ resolved
@@ -2,7 +2,6 @@
 
 The following is a curated list of changes in the Enact project, newest changes on the top.
 
-<<<<<<< HEAD
 ## [2.0.0-alpha.2] - 2017-08-29
 
 ## Added
@@ -23,7 +22,7 @@
 ## Removed
 
 - `ui/Holdable` and `ui/Pressable` which were replaced by `ui/Touchable`
-=======
+
 ## [1.9.3] - 2017-10-03
 
 ### Changed
@@ -41,7 +40,6 @@
 - `moonstone/Scrollable` not to accumulate paging scroll by pressing page up/down in scrollbar
 - `moonstone/VirtualList` to apply "position: absolute" inline style to items
 - `ui/Transition` to recalculate height when a resize occurs
->>>>>>> ddcee97f
 
 ## [1.9.2] - 2017-09-26
 
