# Change Log

The following is a curated list of changes in the Enact project, newest changes on the top.

<<<<<<< HEAD
## [unreleased]

### Changed

- `ui/Transition` to support any valid CSS duration for any `type` prop
=======
## [3.4.11] - 2020-12-11

### Fixed

- `ui` documentation problem in styles/internal directory

## [3.4.10] - 2020-12-09

### Added

- `ui/Routable` sample

### Changed

- `ui/Media` `play` function to return promise

### Fixed

- `ui/MarqueeDecorator` to restart animation when text changed while focus retained
- `ui/Routable` to respect the current path on first render when using relative paths in links
>>>>>>> 2f85e138

## [3.4.9] - 2020-10-30

### Fixed

- `i18n/I18nDecorator` to add global class `enact-locale-non-italic` for scriptName `Kore`

## [3.4.8] - 2020-10-08

### Fixed

- `ui/Button` to prevent browser's default styling when pressed by touch

## [3.4.7] - 2020-09-01

### Fixed

- `ui/Scroller` and `ui/VirtualList` to call `onScrollStop` when scrollbar's visibility changed while scrolling
- `ui/ViewManager` to handle transitioning away and back to a view before a transition completes

## [3.4.6] - 2020-08-24

### Added

- `ui/MarqueeDecorator` warning against nested `Marquee`'s

### Fixed

- `spotlight` to correctly prioritize next spottable elements when wrapped by a container that does not also wrap the currently focused element
- `spotlight` to restore focus to last focused elements in an overflow container if they are visible

## [3.4.5] - 2020-08-18

### Fixed

- `spotlight/SpotlightContainerDecorator` to allow use of `ref`

## [3.4.4] - 2020-08-17

### Fixed

- `ui/FloatingLayer` and `ui/Slider` to prevent global classname leaks

## [3.4.3] - 2020-08-10

No significant changes.

## [3.4.2] - 2020-08-05

Addresses a transpile error during the build of 3.4.1. No other changes were made.

## [3.4.1] - 2020-08-05

### Fixed

- `ui/Touchable` to invoke event callbacks updated during gesture

## [3.4.0] - 2020-07-29

### Added

- `ui/AnnounceDecorator.Announce` method `announce` parameter `clear` to clear previous message before setting the new message
- `ui/ViewManager` prop and `ui/ViewManager.Arranger` callback config prop `rtl` to allow arrangers to adjust animations to be locale aware

### Fixed

- `ui/Marquee` to correctly animate when scaled or when less than 1px longer than its container
- `ui/Scroller` prop `data-webos-voice-focused`, `data-webos-voice-disabled`, and `data-webos-voice-group-label`
- `ui/Scroller` and `ui/VirtualList` to re-render when its size changed
- `ui/Scroller` and `ui/VirtualList` to not fire `onScrollStop` event redundantly
- `ui/VirtualList` with scrollMode `native` to not scrollTo bottom when dataSize changed to smaller and scrollTo called with `animate: false` option

## [3.3.1] - 2020-07-20

### Changed

- `ui/Scroller` by increasing the scrollbar's inactivity timeout to 1000 ms

### Fixed

- `spotlight/Spottable` to correctly control focus when elements move under a stationary pointer

## [3.3.0] - 2020-07-13

### Changed

- `ui/ViewManager.TransitionGroup` to suppress `onTransition` events when a view appears or stays

## [3.3.0-alpha.15] - 2020-07-07

No significant changes.

## [3.3.0-alpha.14] - 2020-06-29

### Added

- `core/util` function `mapAndFilterChildren` to safely iterate over React `children`

### Fixed

- `ui/Scroller` to update when `clientSize` is changed
- `ui/VirtualList` to reset scroll position when `clientSize` is changed

## [3.3.0-alpha.13] - 2020-06-22

### Fixed

- `spotlight` to trigger `onLeaveContainerFail` when `leaveFor` prevents navigation
- `spotlight` to correctly maintain pointer mode on webOS

## [3.3.0-alpha.12] - 2020-06-15

### Added

- `ui/Button` prop `iconFlip` to set the `flip` prop of `iconComponent`

### Fixed

- `ui/Marquee.MarqueeDecorator` to not cause unnecessary rerenders
- `ui/Scroller` and `ui/VirtualList` to not inadvertently scroll due to click events when in RTL locales
- `ui/Skinnable` to not force all `Skinnable` children to update if a parent updates

## [3.3.0-alpha.11] - 2020-06-08

### Added

- `core/handle.forwardCustom` handler to simplify forwarding custom events from components

### Fixed

- `i18n/I18nDecorator` locale selection during prerendering

## [3.3.0-alpha.10] - 2020-05-26

### Added

- `ui/Group` prop `selectedEventProp` to configure the key used to hold the value in the `onSelect` event

### Fixed

- `Toggleable` to recognize changes in `disabled` and `onToggle`

## [3.3.0-alpha.9] - 2020-05-11

No significant changes.

## [3.3.0-alpha.8] - 2020-05-04

### Added

- `core/kind` option `functional` to return a functional component, suitable for use with React hooks, instead of a class component

### Fixed

- `ui/Layout` to export `Layout` by default instead of `LayoutBase`

## [3.3.0-alpha.7] - 2020-04-27

### Added

- `ui/ProgressBar` support for `orientation` type of `'radial'`
- `ui/ProgressBar` public class name `radial`
- `ui/ViewManager` events `onTransition` and `onWillTransition` payload members `index` and `previousIndex`

### Fixed

- `ui/ViewManager` to only fire `onTransition` once per transition
- `ui/Spinner` center alignment

## [3.3.0-alpha.6] - 2020-04-14

### Fixed

- `ui/Scroller` to prevent interaction with scrollbars when muted

## [3.3.0-alpha.5] - 2020-04-06

### Added

- `core/handle.not` to return the logical complement of the value returned from the handler

## [3.3.0-alpha.4] - 2020-03-30

### Deprecated

- `ui/GridListImageItem`, use `ui/ImageItem` instead

### Added

- `ui/ImageItem` component

### Fixed

- `ui/Scroller`, `ui/VirtualList.VirtualGridList`, and `ui/VirtualList.VirtualList` to update scroll thumb position properly in nested cases

## [3.3.0-alpha.3] - 2020-03-09

### Added

- `ui/styles/mixins.less` `.position()` support for list-style arguments, in addition to the existing separated arguments
- `ui/GridListItemItem` prop `subComponents`

### Fixed

- `core/util.mergeClassNames` to mirror class names when used in unit tests

## [3.3.0-alpha.2] - 2020-03-09

### Changed

- `ui/VirtualList.VirtualList` and `ui/VirtualList.VirtualGridList` prop `itemProps` to `childProps` for backwards compatibility

### Fixed

- `ui/VirtualList.VirtualList` and `ui/VirtualList.VirtualGridList` to not suddenly jump when pressing directional keys after wheeling

## [3.3.0-alpha.1] - 2020-02-26

> Note: Moonstone was removed from the core Enact repository. It is now in its own repository at https://github.com/enactjs/moonstone/. Using Moonstone through npm has not changed.

### Added

- `ui/Scroller`, `ui/VirtualList.VirtualGridList`, and `ui/VirtualList.VirtualList` prop `scrollMode` is added

### Changed

- `ui/VirtualList.VirtualList` and `ui/VirtualList.VirtualGridList` prop `childProps` to `itemProps` for clarity
- `enact-sampler` to use common Enact Storybook configurations, addons, and utilities from `@enact/storybook-utils` helper package.

### Fixed

- `ui/Marquee` to not error when passed `null` `children` during an animation
- `ui/Button` to have more robust support for a customized `iconComponent` prop

## [3.2.6] - 2020-03-26

### Fixed

- `ui/VirtualList.VirtualList` and `ui/VirtualList.VirtualGridList` to show items properly when reducing data size

## [3.2.5] - 2019-11-14

### Fixed

- `moonstone/Notification` to support 3 max-width buttons in a single line
- `ui/Marquee` to not double aria readout for marqueeing contents

## [3.2.4] - 2019-11-07

### Fixed

- `moonstone/Notification` line height for non-latin locales
- `moonstone/Notification` to show all buttons in one line
- `ui/Marquee` text alignment when content is centered

## [3.2.3] - 2019-11-01

### Changed

- `moonstone/Panels.Header` prop `marqueeOn` default value to `'render'` to improve usability on systems without a pointer

### Fixed

- `ui/Marquee` text alignment when restarting
- `ui/Marquee` to display an ellipsis when its content changes and overflows its bounds

## [3.2.2] - 2019-10-24

### Fixed

- `moonstone/Marquee` text shake when restarting

## [3.2.1] - 2019-10-22

### Fixed

- `moonstone/VirtualList` horizontal scrolling in RTL locales
- `moonstone/EditableIntegerPicker` to include the `unit` in the ARIA read out
- `ui/VirtualList.VirtualList` item rendering in RTL locales

## [3.2.0] - 2019-10-18

### Added

- `moonstone/Icon` icons
- `ui/Marquee` prop `marqueeSpacing` and CSS class `spacing` to configure the spacing between the repeated content

### Changed

- `ilib` peer dependency to `^14.4.0 || ^14.4.0-webostv1` baseline to target support for caching improvements
- `ui/Marquee` to have a wrap-around effect

### Fixed

- `moonstone/Icon` icon sizes
- `moonstone/InputSpotlightDecorator` to not focus when Spotlight is paused
- `ui/Marquee` to start on focus when disabled

## [3.1.3] - 2019-10-09

### Added

- `moonstone/Icon` icons

### Fixed

- `moonstone/Button` `color` bar height
- `moonstone/Slider` to show `tooltip` when disabled
- `moonstone/TooltipDecorator` to keep showing when changing from pointer mode to 5-way mode
- `moonstone/Scroller`, `moonstone/VirtualList.VirtualGridList`, and `moonstone/VirtualList.VirtualList` to scroll correctly when clicking on paging controls during a scroll event
- `moonstone/FormCheckbox` and `moonstone/RadioItem` high contrast colors
- `ui/FloatingLayer` to be dismissable when `open` on mount

## [3.1.2] - 2019-09-30

### Fixed

- `core/handle` documentation for even better Typescript output
- `moonstone` language-specific (`LG Smart UI AR HE TH`) and Indian font assignment
- `ui/Button` to not require `children`
- `ui/VirtualList.VirtualGridList` and `ui/VirtualList.VirtualList` to scroll smoothly when wheeling
- `ui/Scroller`, `ui/VirtualList.VirtualGridList`, and `ui/VirtualList.VirtualList` to scroll correctly after performing flick events

## [3.1.1] - 2019-09-23

### Fixed

- `core/kind` documentation of `handlers` and `computed` functions to support better Typescript definitions
- `moonstone` internationalization resource loading
- `moonstone/Dropdown` to only call `onOpen` when closed
- `moonstone/Input` text color
- `moonstone/VirtualList.VirtualGridList` and `moonstone/VirtualList.VirtualList` to correctly set focus to items scrolling into the viewport
- `moonstone/VirtualList.VirtualList` to scroll properly when a different sized item gains focus
- `ui/VirtualList.VirtualGridList` and `ui/VirtualList.VirtualList` to show items properly when reducing data size

## [3.1.0] - 2019-09-16

### Deprecated

- `moonstone/ProgressBar.ProgressBarTooltip` and `moonstone/Slider.SliderTooltip` prop `side`, will be replaced by `position` in 4.0.0

### Added

- `core/platform` member `touchscreen` to detect the presence of a touchscreen separately from support for touch events
- `moonstone/Dropdown` to add new size `x-large`
- `moonstone/ProgressBar.ProgressBarTooltip` and `moonstone/Slider.SliderTooltip` prop `position`, replacing `side`
- `moonstone/VirtualList.VirtualGridList` and `moonstone/VirtualList.VirtualList` prop `role` to set the ARIA `role`
- `spotlight` support for passing a spottable node or a container node or selector to `Spotlight.focus()`
- `ui/Routable` module
- `ui/VirtualList.VirtualGridList` and `ui/VirtualList.VirtualList` prop `role` to set the ARIA `role`

### Fixed

- `core/kind` and `core/handle` documentation to support better Typescript definitions
- `core/platform` touch event detection
- `moonstone/Header` to fix font size of `titleBelow` and `subTitleBelow`
- `moonstone/Dropdown` to apply `tiny` width
- `moonstone/Dropdown` to include selected `data` in the `onSelect` handler
- `moonstone/Scroller`, `moonstone/VirtualList.VirtualGridList`, and `moonstone/VirtualList.VirtualList` spotlight behavior to focus the last item when reaching the bounds after scroll by page up or down
- `moonstone/VirtualList.VirtualList` to allow a dynamically resized item to scroll into view properly
- `moonstone/Dropdown` accessibility read out when an item is focused

## [3.0.1] - 2019-09-09

### Fixed

- `moonstone/Button` text alignment when `color` is set
- `moonstone/FormCheckboxItem` opacity of `itemIcon` value when focused and disabled
- `moonstone/Notification` to shrink to fit small content
- `moonstone/Scroller` to restore focus properly when pressing page up after holding 5-way down
- `moonstone/Switch` colors to improve visibility
- `moonstone/VirtualList.VirtualGridList` and `moonstone/VirtualList.VirtualList` to properly navigate from paging controls to items by 5-way key when `focusableScrollbar` is false

## [3.0.0] - 2019-09-03

### Fixed

- `moonstone/ContextualPopupDecorator` layout in large text mode in RTL locales
- `moonstone/Dropdown` performance when using many options
- `moonstone/ProgressBar` fill color when `highlighted` is set
- `moonstone/Scroller` to correctly handle horizontally scrolling focused elements into view when using a `direction` value of `'both'`
- `moonstone/Skinnable` TypeScript signature
- `moonstone/Slider` progress bar fill color when focused with `noFill` set
- `moonstone/VirtualList.VirtualGridList` and `moonstone/VirtualList.VirtualList` to render the first item properly when the `dataSize` prop is updated and the function as a parameter of the `cbScrollTo` prop is called
- `spotlight` TypeScript signatures
- `ui/Scroller` TypeScript signatures
- `ui/VirtualList.VirtualGridList` and `ui/VirtualList.VirtualList` to apply `will-change` CSS property to the proper node
- `webos/LS2Request` to automatically prefix `luna://` service protocol when absent

## [3.0.0-rc.4] - 2019-08-22

### Fixed

- `i18n/Text` to generate a proper TypeScript definition and to properly detect if translations were available when async
- `moonstone/ContextualPopupDecorator` arrow rendering issue in Chromium
- `moonstone/EditableIntegerPicker` to properly rerender when the edited value is invalid
- `moonstone/FormCheckboxItem` to marquee its contents
- `moonstone/VideoPlayer` to have correct jump forward/backward icon
- `ui/styles/mixins.less` mixins: `.buildLocaleFont`, `.buildLocaleFonts`, `.buildFontFace` to properly support font-weight ranges, font-weight default values, and font-stretch values
- Language-specific fonts so they always use the correct typeface for their locale

## [3.0.0-rc.3] - 2019-08-15

### Fixed

- `moonstone/Header` input highlight positioning
- `moonstone/MediaOverlay` to not mute media playback
- `moonstone/Panels` animation performance issues on low powered hardware
- `moonstone/VirtualList.VirtualGridList` and `moonstone/VirtualList.VirtualList` to correctly scroll to a selected component when focused via 5way
- `sampler` to limit the fields included in the Actions tab to improve serialization performance on low-powered hardware
- `spotlight` to attempt to restore focus to an element nearest the pointer position when the pointer hides within an overflow container
- `ui/VirtualList.VirtualGridList` and `ui/VirtualList.VirtualList` to retain the proper scroll position when updating the `itemSize` or `spacing` props

## [3.0.0-rc.2] - 2019-08-08

### Added

- `moonstone/Icon.icons` entries for new icons

### Fixed

- `moonstone` to support custom font for simplified Chinese
- `moonstone` disabled focus appearance to match the latest designs
- `moonstone/DatePicker`, `moonstone/DayPicker`, `moonstone/ExpandableList`, and `moonstone/TimePicker` disabled opacity in high contrast mode
- `moonstone/Picker` to avoid overlapping items on render
- `moonstone/Scroller` and other scrolling components to properly scroll via remote page up/down buttons when nested within another scrolling component
- `moonstone/Scroller`, `moonstone/VirtualList.VirtualGridList`, and `moonstone/VirtualList.VirtualList` to scroll via a page up or down key when focus is on any vertical paging control while in pointer mode
- `moonstone/Scroller`, `moonstone/VirtualList.VirtualGridList`, and `moonstone/VirtualList.VirtualList` to correctly set focus after scrolling by page up/down keys
- `moonstone/Scroller`, `moonstone/VirtualList.VirtualGridList`, and `moonstone/VirtualList.VirtualList` not to scroll via a page up or down key when focus is on any horizontal paging control

## [3.0.0-rc.1] - 2019-07-31

### Added

- `moonstone/LabeledIconButton` prop `flip` to flip the icon horizontally, vertically, or both
- `moonstone/Popup` public class names `body` and `closeContainer`
- `ui/Icon`, `ui/IconButton`, and `ui/LabeledIcon` prop `flip` to flip the icon horizontally, vertically, or both

### Changed

- `moonstone/Dialog` appearance to match the latest designs
- `moonstone/Scroller` and other scrolling components to scroll via remote page up/down buttons when the scrollbar is hidden
- `spotlight` containers to include nodes identified on the `aria-owns` attribute of the container node as candidates within that container

### Fixed

- `moonstone` fonts be consolidated under "Moonstone" font-family to properly display all localized fonts when representing glyphs from any locale
- `moonstone/Input` text color when focused and disabled
- `moonstone/Panels` to allow 5-way navigation to components within `controls` when used with a `Header` with `headerInput`
- `moonstone/Panels` to treat all components within `controls` as part of the active panel for the purposes of accessibility
- `moonstone/Scroller` to not jump to the top when right key is pressed in the right most item of a vertical scroller
- `moonstone/Scroller` to not scroll horizontally via 5-way down in horizontal scroller
- `moonstone/Tooltip` arrow gap
- `moonstone/VideoPlayer` feedback tooltip to overlap in non-latin locale
- `moonstone/VideoPlayer` more button tooltip to not clip or reverse text in RTL locales
- `moonstone/VirtualList.VirtualGridList` and `moonstone/VirtualList.VirtualList` to navigate items properly in RTL languages
- `moonstone/VirtualList.VirtualGridList` and `moonstone/VirtualList.VirtualList` to properly navigate from paging controls to controls out of the list
- `spotlight` to attempt to restore focus through ancestor containers when the pointer hides
- `ui/Scroller`, `ui/VirtualList.VirtualGridList`, and `ui/VirtualList.VirtualList` to handle mouse down events on scrollbars

## [3.0.0-beta.2] - 2019-07-23

### Added

- `moonstone/Panels.Header` prop `hideLine` to hide the bottom separator line
- `moonstone/Panels.Header` type "dense" for "AlwaysViewing" Panels types

### Fixed

- `moonstone/Dropdown` button to not animate
- `moonstone/FormCheckboxItem` so it doesn't change size between normal and large text mode
- `moonstone/Heading` to have a bit more space between the text and the line, when the line is present
- `moonstone/LabeledItem` to pass `marqueeOn` prop to its contents
- `moonstone/Panels.Header` to use the latest designs with better spacing between the titles below
- `moonstone/Picker` accessibility read out when a button becomes disabled
- `moonstone/ProgressBar`, `moonstone/Slider`, and `moonstone/IncrementSlider` to use the latest set of design colors
- `moonstone/RadioItem` to have a much prettier dot in dark and light skins
- `moonstone/Spinner` to use the latest designs
- `moonstone/Tooltip` layer order so it doesn't interfere with other positioned elements, like `ContextualPopup`
- `moonstone/VirtualList.VirtualGridList` and `moonstone/VirtualList.VirtualList` to properly respond to 5way directional key presses
- `ui/ProgressBar` public class name `bar` to support customizing the background of the bar
- `webos/LS2Request` to return an error for a null response from a service

## [3.0.0-beta.1] - 2019-07-15

### Removed

- `core/kind` config property `contextTypes`
- `i18n/ilib` embedded copy of iLib in favour of the NPM package `ilib`
- `small` prop in `moonstone/Input`, `moonstone/ToggleButton`, `moonstone/Button`, `moonstone/Icon`, `moonstone/IconButton`, and `moonstone/LabeledIcon`, replaced by `size` prop, which accepts `"small"` or `"large"`
- `moonstone/Divider`, replaced by `moonstone/Heading`

### Added

- `ilib@^14.2.0` package as a peer dependency for `@enact/i18n` and `@enact/moonstone`, which apps will need to include
- `moonstone/Dropdown` widths `tiny`, and `huge`
- `ui/VirtualList.VirtualGridList` and `ui/VirtualList.VirtualList` support for resizing a window

### Fixed

- Moonstone Fonts to use the updated names of global fonts available in the system
- `core/platform` logic for webOS detection
- `moonstone/Popup` to properly handle closing in mid-transition
- `moonstone/Scroller` to properly move focus out of the container
- `moonstone/VirtualList` to allow keydown events to bubble up when not handled by the component
- `moonstone/IncrementSlider` to support aria-label when disabled
- `moonstone/LabeledItem` to not clip the bottom of descender glyphs in large text mode
- `moonstone/VirtualList.VirtualGridList` and `moonstone/VirtualList.VirtualList` to focus an item properly after an update
- `moonstone/Scroller`, `moonstone/VirtualList.VirtualGridList`, and `moonstone/VirtualList.VirtualList` not to scroll too far by page up/down keys
- `spotlight/SpotlightContainerDecorator` to correctly forward `onFocusCapture` and `onBlurCapture` events
- `ui/Icon` to support arbitrary icon name strings, like in material icons

## [3.0.0-alpha.7] - 2019-06-24

### Changed

- `sampler` look and feel by updating to Storybook 5 and applying an Enact theme

### Fixed

- `moonstone/Dropdown` to scroll to and focus the selected item when opened
- `moonstone/ExpandableItem.ExpandableItemBase` to not error if `onClose` or `onOpen` was not supplied
- `moonstone/GridListImageItem` to support overriding the `image` CSS class name
- `moonstone/Scroller` to scroll and to move focus to the paging control properly if the current item sticking to the top is only spottable
- `moonstone/VirtualList` to scroll to the focused item when navigating out of the viewport via 5-way

## [3.0.0-alpha.6] - 2019-06-17

## Removed

- `i18n/Uppercase` HOC, replaced by `i18n/util` casing functions
- `moonstone/Divider`, `moonstone/Dialog`, and `moonstone/Heading` prop `casing`

### Fixed

- `moonstone/Dropdown` to support voice readout
- `moonstone/Dropdown` remaining open after it becomes `disabled`
- `ui/ViewManager` to correctly arrange views when initially rendering a non-zero index

## [3.0.0-alpha.5] - 2019-06-10

### Added

- `moonstone/Dropdown` property `width` to support `'small'`, `'medium'`, and `'large'` sizes
- `ui/Toggleable` HOC config prop `eventProps` to allow wrapped components to specify additional event information

## Fixed

- `Fonts` for non-Latin to not intermix font weights for bold when using a combination of Latin and non-Latin glyphs
- `moonstone/VirtualList` to restore focus to an item when scrollbars are visible
- `ui/ToggleItem` to send its `value` prop when toggled

## [3.0.0-alpha.4] - 2019-06-03

### Changed

- `moonstone/Dropdown` to prevent spotlight moving out of the popup
- `moonstone/Dropdown` to use radio selection which allows only changing the selection but not deselection

### Fixed

- Non-Latin locale font assignments to match the new font family support in `LG Smart UI`
- `moonstone/Checkbox`, `moonstone/FormCheckbox`, `moonstone/Panels.Header`, `moonstone/RadioItem`, `moonstone/Slider`, and `moonstone/Switch` to render correctly in high contrast
- `moonstone/VideoPlayer` to hide scrim for high contrast if bottom controls are hidden

## [3.0.0-alpha.3] - 2019-05-29

### Added

- `moonstone/Panels` support for managing share state of contained components
- `moonstone/Scroller` and `moonstone/VirtualList` support for restoring scroll position when within a `moonstone/Panels.Panel`
- `moonstone/Panels.Header` sample

### Changed

- `moonstone/Scroller` to scroll when no spottable child exists in the pressed 5-way key direction and, when `focusableScrollbar` is set, focus the scrollbar button
- `ui/ViewManager` to use Web Animations instead of animation callbacks to improve performance resulting in API changes to `Arranger` and the pre-configured arrangers `SlideArranger`, `SlideBottomArranger`, `SlideLeftArranger`, `SlideRightArranger`, and `SlideTopArranger`

### Fixed

- Fonts to correctly use the new font files and updated the international font name from "Moonstone LG Display" to "Moonstone Global"
- `moonstone/Dropdown` `children` propType so it supports the same format as `ui/Group` (an array of strings or an array of objects with props)
- `moonstone/FormCheckbox`, `moonstone/Input`, `moonstone/ProgressBar`, `moonstone/RadioItem`, `moonstone/SwitchItem`, and `moonstone/Tooltip` light skin colors.
- `moonstone/VideoPlayer` to have correct sized control buttons

## [3.0.0-alpha.2] - 2019-05-20

### Added

- `moonstone/Heading` prop `spacing` with default value `'small'`

### Fixed

- `moonstone/Button` background colors for translucent and lightTranslucent
- `moonstone/Checkbox` by updating colors for both dark and light skins
- `moonstone/DaySelector` item text size in large-text mode
- `moonstone/Dropdown` popup scroller arrows showing in non-latin locales and added large-text mode support
- `moonstone/FormCheckboxItem` to match the designs
- `moonstone/Panels.Header` with `Input` to not have a distracting white background color
- `moonstone/Input` caret color to match the designs (black bar on white background, white bar on black background, standard inversion)
- `moonstone/Item` height in non-latin locales
- `moonstone/RadioItem` and `moonstone/SelectableItem` icon size in large-text mode

## [3.0.0-alpha.1] - 2019-05-15

> NOTE:  Support for 2019 TV platform (Blink <68) has been dropped from this version of Enact

### Removed

- `moonstone/Button` and `moonstone/Panels.Header` prop `casing` which is no longer supported
- `moonstone/Input.InputBase` prop `focused` which was used to indicate when the internal input field had focused but was replaced by the `:focus-within` pseudo-selector
- `moonstone/VirtualList` and `moonstone/VirtualList.VirtualGridList` property `isItemDisabled`

### Added

- `core/util.clamp` to safely clamp a value between min and max bounds
- `moonstone/BodyText` prop `size` to offer a new "small" size
- `moonstone/Button` prop `iconPosition`
- `moonstone/ContextualPopup` config `noArrow`
- `moonstone/Dropdown` component
- `moonstone/Panels.Header` prop `centered` to support immersive apps with a completely centered design
- `moonstone/Heading` component, an improved version of `moonstone/Divider` with additional features
- `moonstone/Panels` slot `<controls>` to easily add custom controls next to the Panels' "close" button
- `moonstone/Spinner` prop `size` to support a new "small" size for use inside `SlotItem` components
- `moonstone/TooltipDecorator` prop `tooltipRelative` and `moonstone/TooltipDecorator.Tooltip` prop `relative` to support relative positioning. This is an advanced feature and requires a container with specific rules. See documentation for details.
- `ui/Button` public class `.hasIcon` which is present on the root node only when an icon has been provided
- `ui/Heading` component
- `ui/Measurable` HOC and Hook for quick and convenient measuring of simple components
- `ui/Scroller`, `ui/VirtualList.VirtualGridList`, and `ui/VirtualList.VirtualList` prop `noScrollByWheel` for preventing scroll by wheel

### Changed

- `moonstone/Button.ButtonDecorator` to remove `i18n/Uppercase` HOC
- `moonstone/Button`, `moonstone/Checkbox`, `moonstone/CheckboxItem`, `moonstone/ContextualPopupDecorator`, `moonstone/FormCheckbox`, `moonstone/FormCheckboxItem`, `moonstone/Panels.Header`, `moonstone/Notification`, `moonstone/RadioItem`, and `moonstone/Tooltip` appearance to match the latest designs
- `moonstone/Button`, `moonstone/Dropdown`, `moonstone/Icon`, `moonstone/IconButton`, `moonstone/Input`, and `moonstone/ToggleButton` default size to "small", which unifies their initial heights
- `moonstone/DaySelector` to have squared check boxes to match the rest of the checkmark components
- `moonstone/LabeledIcon` and `moonstone/LabeledIconButton` text size to be smaller
- `moonstone/Panel` and `moonstone/Panels` now allocate slightly more screen edge space for a cleaner look
- `moonstone/Scroller.Scroller`, `moonstone/VirtualList.VirtualGridList`, and `moonstone/VirtualList.VirtualList` scrollbar button to gain focus when pressing a page up or down key if `focusableScrollbar` is true
- `spotlight/Spottable` to allow disabled items to be focused
- global styling rules affecting standard font-weight, disabled opacity, and LESS color variable definitions

### Fixed

- `ui/Measurable` to remeasure after a re-layout so the measurement value is always correct
- `ui/Scroller`, `ui/VirtualList.VirtualGridList`, and `ui/VirtualList.VirtualList` not to scroll by wheel at the same time when multiple lists/scrollers are nested

## [2.6.0] - ???

### Deprecated

- `moonstone/Divider` which will be replaced by `moonstone/Heading`
- `moonstone/Input.InputBase` prop `focused` which will be handled by CSS in 3.0
- `small` prop in `moonstone/Input` and `moonstone/ToggleButton`, which will be replaced by `size="small"` in 3.0
- `small` prop in `ui/Button.ButtonBase`, `ui/Icon.IconBase`, `ui/IconButton.IconButtonBase`, and `ui/LabeledIcon.LabeledIconBase`, which will be replaced by `size="small"` in 3.0

### Added

- `moonstone/Input` and `moonstone/ToggleButton` prop `size`
- `moonstone/Button`, `moonstone/IconButton`, and `moonstone/LabeledIconButton` public class name `large` to support customizing the style for the new `size` prop on `ui/Button`
- `ui/Button`, `ui/Icon`, `ui/IconButton`, and `ui/LabeledIcon` prop `size`
- `ui/ToggleItem` props  `itemIcon` and `itemIconPosition` to support additional icons on ToggleItem-derived components

### Fixed

- `moonstone/EditableIntegerPicker`, `moonstone/Picker`, and `moonstone/RangePicker` to not error when the `min` prop exceeds the `max` prop

## [2.5.3] - 2019-06-06

### Fixed

- `moonstone/ContextualPopupDecorator` imperative methods to be correctly bound to the instance
- `moonstone/ExpandableInput` to retain focus when touching within the input field on touch platforms
- `moonstone/ExpandableList` to not error if `selected` is passed as an array to a non-multi-select list
- `moonstone/Input` refocusing on touch on iOS
- `moonstone/Scroller` to allow changing spotlight focus to opposite scroll button when switching to 5way mode
- `moonstone/Scroller` and `moonstone/VirtualList` to animate with 5-way navigation by default
- `moonstone/Scroller`, `moonstone/VirtualList.VirtualGridList`, and `moonstone/VirtualList.VirtualList` to change spotlight focus due to touch events
- `moonstone/Slider` to not scroll the viewport when dragging on touch platforms
- `moonstone/VideoPlayer` to correctly handle touch events while moving slider knobs
- `spotlight` to unspot the current element when tapping on non-spottable target on touch platforms
- `ui/Scroller`, `ui/VirtualList`, and `ui/VirtualGridList` to size properly
- `ui/Scroller`, `ui/VirtualList`, and `ui/VirtualGridList` to scroll correctly on iOS and Safari
- `ui/Touchable` to not misfire a hold pulse when a drag re-enters a touch target and `cancelOnMove` is set
- `ui/ViewManager` to correctly handle transitioning quickly between two children

## [2.5.2] - 2019-04-23

### Fixed

- `moonstone/EditableIntegerPicker` text alignment when not editing the value
- `moonstone/Scroller` to scroll via dragging when the platform has touch support
- `moonstone/VideoPlayer` to continue to display the thumbnail image while the slider is focused
- `ui/Skinnable` to allow overriding default `skinVariant` values
- `ui/Touchable` to prevent events firing on different nodes for the same touch action
- `ui/Touchable` to neither force focus to components nor blur components after they are touched

## [2.5.1] - 2019-04-09

### Fixed

- `core/kind` to address warnings raised in React 16.8.6
- `moonstone/ExpandableInput` to close on touch platforms when tapping another component
- `ui/Touchable` to prevent doubled events in some situations on touch devices

## [2.5.0] - 2019-04-01

### Added

- `ui/Item`, `ui/Layout`, `ui/Repeater`, `ui/SlotItem`, `ui/Spinner`, `ui/ToggleItem`, and `ui/ViewManager` support for `ref` to gain access to the wrapped `component`

### Fixed

- `moonstone/ContextualPopupDecorator` method `positionContextualPopup()` to correctly reposition the popup when invoked from app code
- `moonstone/Tooltip` to better support long tooltips
- `moonstone/Popup` to resume spotlight pauses when closing with animation
- `moonstone/Panels` to correctly ignore `null` children
- `spotlight` to guard against runtime errors caused by attempting to access containers that do not exist
- `spotlight/Spottable` to prevent unnecessary updates due to focus and blur changes

## [2.4.1] - 2019-03-11

### Fixed

- `core/util.isRenderable` to treat values returned by `React.lazy()`, `React.memo()`, and `React.forwardRef()` as renderable
- `core/hoc` to support wrapping components returned by `React.lazy()`, `React.memo()`, and `React.forwardRef()`
- `i18n/I18nDecorator` to defer updating the locale until window is focused
- `moonstone/Checkbox`, `moonstone/FormCheckbox`, `moonstone/RadioItem`, `moonstone/SelectableIcon`, and `moonstone/Slider` spotlight muted colors
- `moonstone/Spinner` animation synchronization after a rerender
- `moonstone/TooltipDecorator` to position `Tooltip` correctly when the wrapped component moves or resizes
- `moonstone/VideoPlayer` to continue to show thumbnail when playback control keys are pressed
- `moonstone/VideoPlayer` to stop seeking by remote key when it loses focus
- `moonstone/VirtualList` to only resume spotlight pauses it initiated
- `spotlight` to remain in pointer mode when any 'cancel' key (e.g. Escape or back button) is pressed
- `ui/VirtualList` `scrollTo` callback to scroll properly during prop change updates

## [2.4.0] - 2019-03-04

### Added

- `moonstone` `line-height` rule to base text CSS for both latin and non-latin locales
- `moonstone` support for high contrast colors in dark and light skin
- `moonstone/BodyText` prop `noWrap` which automatically adds `moonstone/Marquee` support as well as limits the content to only display one line of text
- `ui/BodyText` prop `component` to allow customization of the tag/component used to render its base element
- `ui/Repeater` prop `component` to allow customization of its base element
- `ui/Spinner` prop `paused` to halt the animation. Previously this was hard-coded "on", but now it can be toggled.

### Changed

- `moonstone/Spinner` visuals from 3 spinning balls to an energetic flexing line
- `ui/Changeable` and `ui/Toggleable` to warn when both `[defaultProp]` and `[prop]` are provided

### Fixed

- `moonstone/Panels` to set child's `autoFocus` prop to `default-element` when `index` increases
- `moonstone/Slider` to prevent gaining focus when clicked when disabled
- `moonstone/Slider` to prevent default browser scroll behavior when 5-way directional key is pressed on an active knob
- `moonstone/DatePicker` and `moonstone/TimePicker` to close with back/ESC
- `moonstone/DatePicker` and `moonstone/TimePicker` value handling when open on mount
- `moonstone/ContextualPopupDecorator` to correctly focus on popup content when opened
- `spotlight/Spottable` to prevent unnecessary updates due to focus changes

## [2.3.0] - 2019-02-11

### Deprecated

- `core/kind` config property `contextTypes`, to be removed in 3.0.

### Added

- `core/kind` config property `contextType` replacing legacy `contextTypes` property
- `i18n/I18nDecorator` HOC config prop `resources` to support retrieval of user-space i18n resource files on locale change
- `i18n/I18nDecorator` HOC config prop `sync` to support asynchronous retrieval of i18n resource files
- `i18n/I18nDecorator` HOC config props `latinLanguageOverrides` and `nonLatinLanguageOverrides` to allow consumers to configure some locales to be treated as Latin or non-Latin for the purposes of applying the `enact-locale-non-latin` global class name.
- `i18n/Text` component to provide asynchronous text translations
- `moonstone/VirtualList.VirtualGridList` and `moonstone/VirtualList.VirtualList` property `childProps` to support additional props included in the object passed to the `itemsRenderer` callback
- `moonstone/Skinnable` support for `skinVariants`, to enable features like high contrast mode and large text mode
- Support for 8k (UHD2) displays
- `spotlight/Spottable` property `selectionKeys`
- `ui/Skinnable` support for `skinVariants`; a way to augment a skin by adding variations of a skin to your visuals, like large text, high contrast, or grayscale
- `ui/Touchable` event `onHoldEnd` to notify when a hold has been released
- `ui/Touchable` prop `holdConfig.global` to allow a hold to continue when leaving or blurring the element

### Changed

- All content-containing LESS stylesheets (not within a `styles` directory) extensions to be `*.module.less` to retain modular context with CLI 2.x.

### Fixed

- `i18n` resource loader to use intelligent defaults when the path variables are not injected
- `moonstone/VirtualList` to focus an item properly by `scrollTo` API immediately after a prior call to the same position
- `moonstone/Popup` to close floating layer when the popup closes without animation
- `spotlight` to improve prioritization of the contents of spotlight containers within overflow containers
- `spotlight/Spottable` and `spotlight/SpotlightContainerDecorator` to prevent focus when `spotlightDisabled` is set
- `spotlight/Spottable` to prevent emitting multiple click events when certain node types are selected via 5-way enter
- `ui/Touchable` to continue drag events when blurring the element when `dragConfig.global` is set
- `ui/Marquee` to marquee when necessary after a locale change

## [2.2.9] - 2019-01-11

### Fixed

- `moonstone/Scroller` scrolling to boundary behavior for short scrollers

## [2.2.8] - 2018-12-06

### Fixed

- `moonstone/ExpandableInput` to focus labeled item on close
- `moonstone/ExpandableItem` to disable its spotlight container when the component is disabled
- `moonstone/Scroller` to correctly handle scrolling focused elements and containers into view
- `spotlight` to focus correctly within an overflow container in which the first element is another container without spottable children
- `ui/Marquee` to display an ellipsis when changing to text that no longer fits within its bounds
- `ui/VirtualList`, `ui/VirtualGridList`, and `ui/Scroller` to debounce `onScrollStop` events for non-animated scrolls

## [2.2.7] - 2018-11-21

### Fixed

- `moonstone/Picker`, `moonstone/ExpandablePicker`, `moonstone/ExpandableList`, `moonstone/IncrementSlider` to support disabling voice control
- `ui/Marquee` to avoid very small animations

## [2.2.6] - 2018-11-15

### Fixed

- `i18n/I18nDecorator` to allow changing the locale to a falsy value to use the device locale
- `moonstone/VideoPlayer` to blur slider when hiding media controls
- `moonstone/VideoPlayer` to disable pointer mode when hiding media controls via 5-way
- `moonstone/VirtualList` and `moonstone/Scroller` to not to animate with 5-way navigation by default
- `ui/Marquee` to handle contents which overflow their containers only slightly


## [2.2.5] - 2018-11-05

### Fixed

- `moonstone/ExpandableItem` to not steal focus after closing
- `ui/Transition` to better support layout after changing children

## [2.2.4] - 2018-10-29

### Fixed

- `moonstone/DayPicker` separator character used between selected days in the label in fa-IR locale
- `moonstone/Scroller`, `moonstone/VirtualList.VirtualGridList`, and `moonstone/VirtualList.VirtualList` scrolling by voice commands in RTL locales

## [2.2.3] - 2018-10-22

### Fixed

- `moonstone/Scroller` to respect the disabled spotlight container status when handling pointer events
- `moonstone/Scroller` to scroll to the boundary when focusing the first or last element with a minimal margin in 5-way mode
- `moonstone/VideoPlayer` to position the slider knob correctly when beyond the left or right edge of the slider
- `spotlight` selection of elements clipped by an overflow container

## [2.2.2] - 2018-10-15

### Fixed

- `core/util.Job` to cancel existing scheduled `idle()` jobs before scheduling another
- `moonstone/Scroller` stuttering when page up/down key is pressed
- `ui/Scroller` slowed scrolling behavior when repeatedly requesting a scroll to the same position

## [2.2.1] - 2018-10-09

### Fixed

- `i18n/ilib/DurationFmt` to respect `sync` parameter when loading strings
- `i18n` resource loading failure due to resolving the path incorrectly
- `moonstone/Scroller`, `moonstone/VirtualList.VirtualGridList`, and `moonstone/VirtualList.VirtualList` to notify user when scrolling is not possible via voice command
- `moonstone/TimePicker` to not read out meridiem label when changing the value
- `spotlight` navigation into an overflow container which contains elements or containers larger than the container's bounds
- `ui/Marquee` to prevent restarting animation after blurring just before the previous animation completed

## [2.2.0] - 2018-10-02

### Added

- `moonstone/GridListImageItem` voice control feature support
- `ui/Marquee.MarqueeBase` prop `willAnimate` to improve app performance by deferring animation preparation styling such as composite layer promotion
- `ui/Skinnable` config option `prop` to configure the property in which to pass the current skin to the wrapped component
- `ui/Transition` prop `css` to support customizable styling

### Changed

- `spotlight` to not explicitly `blur()` the currently focused element when focusing another, allowing the platform to manage blurring before focus
- `ui/Cell` and `ui/Layout` to accept any type of children, since the `component` that may be set could accept any format of `children`

### Fixed

- `moonstone/DayPicker` to prevent closing when selecting days via voice control
- `moonstone/VideoPlayer` to unfocus media controls when hidden
- `moonstone/Scroller` to set correct scroll position when an expandable child is closed
- `moonstone/Scroller` to prevent focusing children while scrolling
- `spotlight` to correctly set focus when the window is activated
- `spotlight` to correctly set focus when entering a restricted container
- `ui/Touchable` to correctly handle a hold cancelled from an onHold handler

## [2.1.4] - 2018-09-17

### Fixed

- `moonstone/Button` and `moonstone/IconButton` to style image-based icons correctly when focused and disabled
- `moonstone/FormCheckboxItem` styling when focused and disabled
- `moonstone/Panels` to always blur breadcrumbs when transitioning to a new panel
- `moonstone/Scroller` to correctly set scroll position when nested item is focused
- `moonstone/Scroller` to not adjust `scrollTop` when nested item is focused
- `moonstone/VideoPlayer` to show correct playback rate feedback on play or pause
- `spotlight/Spottable` to respect paused state when it becomes enabled
- `ui/ViewManager` to emit `onWillTransition` when views are either added or removed

## [2.1.3] - 2018-09-10

### Fixed

- `moonstone/Scroller`, `moonstone/VirtualList.VirtualGridList`, and `moonstone/VirtualList.VirtualList` to show overscroll effects properly on repeating wheel input
- `moonstone/TooltipDecorator` to handle runtime error when setting `tooltipText` to an empty string
- `moonstone/VideoPlayer` timing to read out `infoComponents` accessibility value when `moreButton` or `moreButtonColor` is pressed
- `ui/Marquee` to stop when blurred during restart timer

## [2.1.2] - 2018-09-04

### Fixed

- `moonstone/ExpandableItem` to prevent default browser scroll behavior when 5-way key is pressed on the first item or the last item
- `moonstone/Scroller` scrolling behavior for focused items in 5-way mode
- `moonstone/Scroller` to scroll container elements into view
- `moonstone/TooltipDecorator` to update position when `tooltipText` is changed
- `moonstone/VideoPlayer` to prevent default browser scroll behavior when navigating via 5-way
- `moonstone/VirtualList` to allow `onKeyDown` events to bubble
- `moonstone/VirtualList.VirtualGridList` and `moonstone/VirtualList.VirtualList` scrolling via page up or down keys
- `spotlight` to prevent default browser scrolling behavior when focusing elements within a spotlight container configured with `overflow: true`
- `ui/GridListImageItem` to properly set `selected` style
- `ui/Marquee` positioning bug when used with CSS flexbox layouts

## [2.1.1] - 2018-08-27

### Changed

- `moonstone/Scroller`, `moonstone/VirtualList.VirtualGridList`, and `moonstone/VirtualList.VirtualList` to show overscroll effects only by wheel input

### Fixed

- `moonstone/VideoPlayer` so that activity is detected and the `autoCloseTimeout` timer is reset when using 5-way to navigate from the media slider
- `spotlight` to correctly handle focus with `'self-only'` containers
- `spotlight/SpotlightContainerDecorator` to unmount config instead of remove when spotlightId is changed if it preserves id

## [2.1.0] - 2018-08-20

### Added

- `moonstone/VideoPlayer` property `noMediaSliderFeedback`
- `moonstone/VideoPlayer.MediaControls` property `playPauseButtonDisabled`

### Changed

- `i18n` to use the latest version of the `ilib`
- `moonstone/Picker` key down hold threshold to 800ms before firing the `onChange` event

### Fixed

- `moonstone/GridListImageItem` to properly vertically align when the content varies in size
- `moonstone/Scroller`, `moonstone/VirtualList.VirtualGridList`, and `moonstone/VirtualList.VirtualList` to not scroll by dragging
- `moonstone/Slider` to not emit `onChange` event when `value` has not changed
- `moonstone/VideoPlayer` to focus on available media buttons if the default spotlight component is disabled
- `moonstone/VideoPlayer` to keep media controls visible when interacting with popups
- `moonstone/VideoPlayer` to read out `infoComponents` accessibility value when `moreButtonColor` is pressed
- `moonstone/VideoPlayer` to round the time displayed down to the nearest second
- `moonstone/VirtualList` to restore last focused item correctly
- `ui/VirtualList` sampler to use `ui/Item` instead of `moonstone/Item`
- `ui/FloatingLayer` to apply `key`s to prevent React warnings

## [2.0.2] - 2018-08-13

### Fixed

- `moonstone/DatePicker` to correctly change year when `minYear` and `maxYear` aren't provided
- `moonstone/EditableIntegerPicker` management of spotlight pointer mode
- `moonstone/LabeledIcon` and `moonstone/LabeledIconButton` to have proper spacing and label-alignment with all label positions
- `moonstone/Popup` to prevent duplicate 5-way navigation when `spotlightRestrict="self-first"`
- `moonstone/Scroller` not to scroll to wrong position via 5way navigation in RTL languages
- `moonstone/Scroller` not to scroll when focusing in pointer mode
- `moonstone/Slider` to forward `onActivate` event
- `moonstone/VideoPlayer` to reset key down hold when media becomes unavailable
- `spotlight` to update pointer mode after hiding webOS VKB
- `ui/Image` to not display "missing image" icon when `src` fails to load
- `ui/Image` to not require `src` prop if `placeholder` is specified
- `ui/GridListImageItem` to not require `source` prop
- `ui/Scrollable` to use GPU acceleration to improve rendering performance
- `ui/Marquee` to move `position: relative` style into `animate` class to improve rendering performance

## [2.0.1] - 2018-08-01

### Fixed

- `moonstone/Dialog` read order of dialog contents
- `moonstone/Scroller` to go to next page properly via page up/down keys
- `spotlight` to not blur when pointer leaves floating webOS app while paused

## [2.0.0] - 2018-07-30

### Removed

- `ui/Skinnable.withSkinnableProps` higher-order component

### Added

- `moonstone/LabeledIcon` and `moonstone/LabeledIconButton` components for a lightweight `Icon` or `IconButton` with a label
- `moonstone/VideoPlayer` property `noAutoShowMediaControls`
- `ui/LabeledIcon` component for a lightweight `Icon` with a label

### Changed

- `spotlight` to default to 5-way mode on initialization

### Fixed

- `moonstone/Scroller` to prevent scrolling via page up/down keys if there is no spottable component in that direction
- `moonstone/Dialog` to hide `titleBelow` when `title` is not set
- `moonstone/Image` to suppress drag and drop support by default
- `moonstone/VideoPlayer` audio guidance behavior of More button
- `moonstone/VirtualList.VirtualGridList` and `moonstone/VirtualList.VirtualList` to handle focus properly via page up/down keys when switching to 5-way mode
- `moonstone/Popup` to spot the content after it's mounted
- `moonstone/Scroller`, `moonstone/VirtualList.VirtualGridList`, and `moonstone/VirtualList.VirtualList` to scroll properly via voice control in RTL locales
- `spotlight` to blur when pointer leaves floating webOS app
- `spotlight` to prevent changing the active container when the currently active container is restricted is "self-only"
- `ui/Scrollable` to ignore native drag events which interfered with touch drag support

## [2.0.0-rc.3] - 2018-07-23

### Fixed

- `i18n/ilib` to calculate time properly over DST boundary in fa-IR locale
- `moonstone/ContextualPopup` to refocus its activator on close when the popup lacks spottable children
- `moonstone/Scroller`, `moonstone/VirtualList.VirtualGridList`, and `moonstone/VirtualList.VirtualList` to scroll properly when holding down paging control buttons
- `moonstone/ExpandableItem` spotlight behavior when leaving the component via 5-way
- `moonstone/RadioItem` circle thickness to be 2px, matching the design
- `moonstone/Slider` to correctly prevent 5-way actions when activated
- `moonstone/ExpandableItem` and other expandable components to spotlight correctly when switching from pointer mode to 5-way with `closeOnSelect`
- `spotlight` to track pointer mode while paused

## [2.0.0-rc.2] - 2018-07-16

### Added

- `spotlight` debugging to visualize which components will be targeted as the next component for any 5-way direction

### Fixed

- `moonstone/Input` to not focus by *tab* key
- `moonstone/Picker` to properly set focus when navigating between buttons
- `moonstone/ProgressBar.ProgressBarTooltip` unknown props warning
- `moonstone/Scrollable` to disable spotlight container during flick events only when contents can scroll
- `moonstone/Scroller`, `moonstone/VirtualList.VirtualGridList`, and `moonstone/VirtualList.VirtualList` to scroll properly when `animate` is false via `scrollTo`
- `moonstone/Scroller`, `moonstone/VirtualList.VirtualGridList`, and `moonstone/VirtualList.VirtualList` page controls to stop propagating an event when the event is handled
- `moonstone/Scroller`, `moonstone/VirtualList.VirtualGridList`, and `moonstone/VirtualList.VirtualList` to hide overscroll effect when focus is moved from a disabled paging control button to the opposite button
- `moonstone/Scroller`, `moonstone/VirtualList.VirtualGridList`, and `moonstone/VirtualList.VirtualList` to show overscroll effect when reaching the edge for the first time by wheel
- `moonstone/VideoPlayer` to display feedback tooltip when pointer leaves slider while playing
- `moonstone/VirtualList` and `moonstone/VirtualGridList` to restore focus on items focused by pointer

## [2.0.0-rc.1] - 2018-07-09

### Removed

- `core/util.withContextFromProps` function
- `i18n/I18nDecorator.contextTypes`, replaced by `i18n/I18nDecorator.I18nContextDecorator`
- `moonstone/Button` built-in support for tooltips
- `ui/FloatingLayer.contextTypes` export
- `ui/Marquee.controlContextTypes` export
- `ui/Placeholder.contextTypes` export
- `ui/Resizable.contextTypes` export

### Added

- `i18n/I18nDecorator.I18nContextDecorator` HOC to support notification of locale changes
- `moonstone/VirtualList.VirtualList` and `moonstone/VirtualList.VirtualGridList` support `data-webos-voice-focused` and `data-webos-voice-group-label`

### Changed

- `moonstone/Spinner` to blur Spotlight when the spinner is active

### Fixed

- `i18n/Uppercase` to apply the designated `casing` prop format to each child instead of only the first child
- `moonstone/Scroller.Scroller`, `moonstone/VirtualList.VirtualGridList`, and `moonstone/VirtualList.VirtualList` to handle direction, page up, and page down keys properly on page controls them when `focusableScrollbar` is false
- `moonstone/Scroller.Scroller`, `moonstone/VirtualList.VirtualGridList`, and `moonstone/VirtualList.VirtualList` to handle a page up or down key in pointer mode
- `moonstone/VideoPlayer.MediaControls` to correctly handle more button color when the prop is not specified

## [2.0.0-beta.9] - 2018-07-02

### Added

- `moonstone/ContextualPopupDecorator` instance method `positionContextualPopup()`
- `moonstone/MoonstoneDecorator` config property `disableFullscreen` to prevent the decorator from filling the entire screen
- `moonstone/Scroller` prop `onUpdate`

### Fixed

- `moonstone/Scrollable` to update scroll properly on pointer click
- `moonstone/TooltipDecorator` to prevent unnecessary re-renders when losing focus
- `moonstone/TooltipDecorator` to not dismiss the tooltip on pointer click

## [2.0.0-beta.8] - 2018-06-25

### Added

- `moonstone/Scroller.Scroller`, `moonstone/VirtualList.VirtualGridList`, and `moonstone/VirtualList.VirtualList` support for scrolling via voice control on webOS
- `moonstone/Scroller.Scroller`, `moonstone/VirtualList.VirtualGridList`, and `moonstone/VirtualList.VirtualList` overscroll effect when the edges are reached

### Changed

- `moonstone/Divider` property `marqueeOn` default value to `render`
- `moonstone/Scroller.Scroller`, `moonstone/VirtualList.VirtualGridList`, and `moonstone/VirtualList.VirtualList` scrollbar button to move a previous or next page when pressing a page up or down key instead of releasing it

### Fixed

- `moonstone/VideoPlayer` to prevent updating state when the source is changed to the preload source, but the current preload source is the same
- `moonstone/MediaOverlay` to marquee correctly
- `moonstone/MediaOverlay` to match UX guidelines
- `spotlight/Spottable` to retain focus for disabled component after updates
- `spotlight/Spottable` to emulate `onMouseUp` events that occur immediately after a non-enter key press
- `spotlight/Spottable` to prevent scroll on focus on webOS
- `ui/VirtualList` to allow scrolling on focus by default on webOS

## [2.0.0-beta.7] - 2018-06-11

### Removed

- `i18n/Uppercase` property `preserveCase`, replaced by `casing`
- `moonstone/Dialog` properties `preserveCase` and `showDivider`, replaced by `casing` and `noDivider` respectively
- `moonstone/Divider` property `preserveCase`, replaced by `casing`
- `moonstone/ExpandableInput` property `onInputChange`, replaced by `onChange`
- `moonstone/MoonstoneDecorator.TextSizeDecorator`, replaced by `moonstone/MoonstoneDecorator.AccessibilityDecorator`
- `moonstone/Panels.Header` property `preserveCase`, replaced by `casing`
- `moonstone/Panels.Panel` property `noAutoFocus`, replaced by `autoFocus`
- `moonstone/TooltipDecorator` property `tooltipPreserveCase`, replaced by `tooltipCasing`

### Added

- `ui/FloatingLayer.FloatingLayerBase` export

### Changed

- `moonstone/VideoPlayer` to allow spotlight focus to move left and right from `MediaControls`
- `moonstone/VideoPlayer` to disable bottom controls when loading until it's playable
- `ui/FloatingLayer` to call `onOpen` only after it is rendered

### Fixed

- `moonstone/EditableIntegerPicker` to disable itself when on a range consisting of a single static value
- `moonstone/Picker` to disable itself when containing fewer than two items
- `moonstone/Popup` to spot its content correctly when `open` by default
- `moonstone/RangePicker` to disable itself when on a range consisting of a single static value
- `moonstone/TooltipDecorator` to hide when `onDismiss` has been invoked
- `moonstone/VideoPlayer` to show media controls when pressing down in pointer mode
- `moonstone/VideoPlayer` to provide a more natural 5-way focus behavior
- `moonstone/VideoPlayer.MediaControls` to handle left and right key to jump when `moonstone/VideoPlayer` is focused
- `ui/MarqueeDecorator` to stop marqueeing when using hover and pointer hides

## [2.0.0-beta.6] - 2018-06-04

### Removed

- `moonstone/IncrementSlider` prop `children` which was no longer supported for setting the tooltip (since 2.0.0-beta.1)

### Fixed

- `moonstone/Scroller` to check focus possibilities first then go to fallback at the top of the container of focused item
- `moonstone/Scroller` to scroll by page when focus was at the edge of the viewport
- `moonstone/ToggleButton` padding and orientation for RTL
- `moonstone/VideoPlayer` to not hide title and info section when showing more components
- `moonstone/VideoPlayer` to select a position in slider to seek in 5-way mode
- `moonstone/VideoPlayer` to show thumbnail only when focused on slider
- `spotlight` to provide more natural 5-way behavior
- `spotlight` to handle pointer events only when pointer has moved
- `spotlight` to update the last focused container when unable to set focus within that container
- `spotlight/Spottable` to not trigger a scroll on focus on webOS
- `ui/FloatingLayer` to render correctly if already opened at mounting time
- `webos/speech` method `readAlert` to subscribe to changes in audio guidance to improve speech response time

## [2.0.0-beta.5] - 2018-05-29

### Removed

- `moonstone/Popup`, `moonstone/Dialog` and `moonstone/Notification` property `spotlightRestrict` option `'none'`
- `moonstone/VideoPlayer` prop `preloadSource`, to be replaced by `moonstone/VideoPlayer.Video` prop `preloadSource`
- `moonstone/Button` and `moonstone/IconButton` allowed value `'opaque'` from prop `backgroundOpacity` which was the default and therefore has the same effect as omitting the prop

### Added

- `moonstone/VideoPlayer` props `selection` and `onSeekOutsideRange` to support selecting a range and notification of interactions outside of that range
- `moonstone/VideoPlayer.Video` component to support preloading video sources
- `ui/FloatingLayerDecorator` imperative API to close all floating layers registered in the same id
- `ui/ProgressBar` and `ui/Slider` prop `progressAnchor` to configure from where in the progress bar or slider progress should begin
- `ui/Slider` prop `progressBarComponent` to support customization of progress bar within a slider
- `ui/ForwardRef` HOC to adapt `React.forwardRef` to HOC chains
- `ui/Media` component

### Changed

- `moonstone/VideoPlayer.videoComponent` prop to default to `ui/Media.Media` instead of `'video'`. As a result, to use a custom video element, one must pass an instance of `ui/Media` with its `mediaComponent` prop set to the desired element.

### Fixed

- `moonstone/ContextualPopupDecorator` to properly stop propagating keydown event if fired from the popup container
- `moonstone/Slider` to read when knob gains focus or for a change in value
- `moonstone/Scroller` to not cut off Expandables when scrollbar appears
- `moonstone/VideoPlayer` to correctly read out when play button is pressed
- `ui/MarqueeController` to update hovered state when pointer hides
- `ui/Touchable` to end gestures when focus is lost
- `ui/VirtualList.VirtualList` and `ui/VirtualList.VirtualGridList` to prevent items overlap with scroll buttons

## [2.0.0-beta.4] - 2018-05-21

### Added

- `core/handle.handle` utility `bindAs` to facilitate debugging and binding handlers to component instances
- `moonstone/Button` and `moonstone/IconButton` class name `small` to the list of allowed `css` overrides
- `moonstone/ProgressBar` prop `highlighted` for when the UX needs to call special attention to a progress bar

### Fixed

- `moonstone/ContextualPopupDecorator` to not set focus to activator when closing if focus was set elsewhere
- `moonstone/IconButton` to allow external customization of vertical alignment of its `Icon` by setting `line-height`
- `moonstone/Marquee.MarqueeController` to not cancel valid animations
- `moonstone/VideoPlayer` feedback and feedback icon to hide properly on play/pause/fast forward/rewind
- `moonstone/VideoPlayer` to correctly focus to default media controls component
- `moonstone/VideoPlayer` to show controls on mount and when playing next preload video
- `moonstone/VirtualList`, `moonstone/VirtualGridList`, `ui/VirtualList`, and `ui/VirtualGridList` samples to show items properly when `dataSize` is greater than 1000
- `spotlight/Spottable` to not make components spottable when `spotlightDisabled` is set
- `ui/Touchable` to guard against null events

## [2.0.0-beta.3] - 2018-05-14

### Added

- `moonstone/SelectableItem.SelectableItemDecorator`
- `ui/Touchable` support to fire `onTap` when a `click` event occurs

### Changed

- `moonstone/ToggleItem` to forward native events on `onFocus` and `onBlur`
- `moonstone/Input` and `moonstone/ExpandableInput` to support forwarding valid `<input>` props to the contained `<input>` node
- `moonstone/ToggleButton` to fire `onToggle` when toggled
- `ui/Touchable` custom events `onDown`, `onUp`, `onMove`, and `onTap` to use the event name as the `type` rather than the shorter name (e.g. `onTap` rather than `tap`)
- `ui/Toggleable` to forward events on `activate` and `deactivate` instead of firing toggled payload. Use `toggle` to handle toggled payload from the event.

### Fixed

- `moonstone/VirtualList.VirtualList`, `moonstone/VirtualList.VirtualGridList`, and `moonstone/Scroller.Scroller` to ignore any user key events in pointer mode
- `moonstone/Image` so it automatically swaps the `src` to the appropriate resolution dynamically as the screen resizes
- `moonstone/Popup` to support all `spotlightRestrict` options
- `moonstone` component `disabled` colors to match the most recent design guidelines (from 30% to 60% opacity)
- `moonstone/ExpandableInput` spotlight behavior when leaving the component via 5-way
- `spotlight` to retry setting focus when the window is activated
- `spotlight` handling of 5-way events after the pointer hides


## [2.0.0-beta.2] - 2018-05-07

### Fixed

- `core/dispatcher.on` to not add duplicate event handlers
- `moonstone/IconButton` to allow theme-style customization, like it claimed was possible
- `moonstone/ExpandableItem` and related expandables to deal with disabled items and the `autoClose`, `lockBottom` and `noLockBottom` props
- `moonstone/Slider` not to fire `onChange` event when 5-ways out of boundary
- `moonstone/ToggleButton` layout for RTL locales
- `moonstone/Item`, `moonstone/SlotItem`, `moonstone/ToggleItem` to not apply duplicate `className` values
- `moonstone/VirtualList.VirtualList`, `moonstone/VirtualList.VirtualGridList`, and `moonstone/Scroller.Scroller` scrollbar button's aria-label in RTL
- `moonstone/VirtualList.VirtualList` and `moonstone/VirtualList.VirtualGridList` to scroll properly with all disabled items
- `moonstone/VirtualList.VirtualList` and `moonstone/VirtualList.VirtualGridList` to not scroll on focus when jumping
- `spotlight/Spottable` to not add a focused state when a component had already been set as disabled
- `ui/Marquee` to always marquee when `marqueeOn` is set to `'render'`
- `ui/Item` to use its natural width rather than imposing a 100% width allowing inline Items to be the correct width
- `ui/Marquee.MarqueeDecorator` to correctly reset animation when `children` updates

## [2.0.0-beta.1] - 2018-04-29

### Removed

- `moonstone/IncrementSlider` and `moonstone/Slider` props `tooltipAsPercent`, `tooltipSide`, and `tooltipForceSide`, to be replaced by `moonstone/IncrementSlider.IncrementSliderTooltip` and `moonstone/Slider.SliderTooltip` props `percent`, and `side`
- `moonstone/IncrementSlider` props `detachedKnob`, `onDecrement`, `onIncrement`, and `scrubbing`
- `moonstone/ProgressBar` props `tooltipSide` and `tooltipForceSide`, to be replaced by `moonstone/ProgressBar.ProgressBarTooltip` prop `side`
- `moonstone/Slider` props `detachedKnob`, `onDecrement`, `onIncrement`, `scrubbing`, and `onKnobMove`
- `moonstone/VideoPlayer` property `tooltipHideDelay`
- `moonstone/VideoPlayer` props `backwardIcon`, `forwardIcon`, `initialJumpDelay`, `jumpBackwardIcon`, `jumpButtonsDisabled`, `jumpDelay`, `jumpForwardIcon`, `leftComponents`, `moreButtonCloseLabel`, `moreButtonColor`, `moreButtonDisabled`, `moreButtonLabel`, `no5WayJump`, `noJumpButtons`, `noRateButtons`, `pauseIcon`, `playIcon`, `rateButtonsDisabled`, and `rightComponents`, replaced by corresponding props on `moonstone/VideoPlayer.MediaControls`
- `moonstone/VideoPlayer` props `onBackwardButtonClick`, `onForwardButtonClick`, `onJumpBackwardButtonClick`, `onJumpForwardButtonClick`, and `onPlayButtonClick`, replaced by `onRewind`, `onFastForward`, `onJumpBackward`, `onJumpForward`, `onPause`, and `onPlay`, respectively
- `webos/VoiceReadout` module and replaced with `webos/speech.readAlert()`

### Added

- `core/snapshot` module with `isWindowReady` method to check the window state and `onWindowReady` method to queue window-dependent callbacks for snapshot builds
- `moonstone/DatePicker` props `dayAriaLabel`, `dayLabel`, `monthAriaLabel`, `monthLabel`, `yearAriaLabel` and `yearLabel` to configure the label set on date pickers
- `moonstone/DayPicker` and `moonstone/DaySelector` props `dayNameLength`, `everyDayText`, `everyWeekdayText`, and `everyWeekendText`
- `moonstone/ExpandablePicker` props `checkButtonAriaLabel`, `decrementAriaLabel`, `incrementAriaLabel`, and `pickerAriaLabel` to configure the label set on each button and picker
- `moonstone/MediaOverlay` component
- `moonstone/Picker` props `aria-label`, `decrementAriaLabel`, and `incrementAriaLabel` to configure the label set on each button
- `moonstone/Popup` property `closeButtonAriaLabel` to configure the label set on popup close button
- `moonstone/ProgressBar.ProgressBarTooltip` props `percent` to format the value as a percent and `visible` to control display of the tooltip
- `moonstone/TimePicker` props `hourAriaLabel`, `hourLabel`, `meridiemAriaLabel`, `meridiemLabel`, `minuteAriaLabel`, and `minuteLabel` to configure the label set on time pickers
- `moonstone/VideoPlayer.MediaControls` component to support additional customization of the playback controls
- `moonstone/VideoPlayer` props `mediaControlsComponent`, `onRewind`, `onFastForward`, `onJumpBackward`, `onJumpForward`, `onPause`, `onPlay`, and `preloadSource`
- `moonstone/VirtualList.VirtualList` and `moonstone/VirtualList.VirtualGridList` `role="list"`
- `moonstone/VirtualList.VirtualList` and `moonstone/VirtualList.VirtualGridList` prop `wrap` to support wrap-around spotlight navigation
- `moonstone/VirtualList`, `moonstone/VirtualGridList` and `moonstone/Scroller` props `scrollRightAriaLabel`, `scrollLeftAriaLabel`, `scrollDownAriaLabel`, and `scrollUpAriaLabel` to configure the aria-label set on scroll buttons in the scrollbars
- `webos/speech` module with `readAlert()` function and `VoiceControlDecorator` Higher-order Component

### Changed

- `moonstone/IncrementSlider` and `moonstone/Slider` prop `tooltip` to support either a boolean for the default tooltip or an element or component for a custom tooltip
- `moonstone/Input` to prevent pointer actions on other component when the input has focus
- `moonstone/ProgressBar.ProgressBarTooltip` prop `side` to support either locale-aware or locale-independent positioning
- `moonstone/ProgressBar.ProgressBarTooltip` prop `tooltip` to support custom tooltip components
- `moonstone/Scroller`, `moonstone/Picker`, and `moonstone/IncrementSlider` to retain focus on `moonstone/IconButton` when it becomes disabled
- `spotlight/Spottable` to retain focus on a component when it becomes disabled while focused
- `ui/Cancelable` callback `onCancel` to accept an event with a `stopPropagation` method to prevent upstream instances from handling the event instead of using the return value from the callback to prevent propagation. When a function is passed to `onCancel`, it will now receive an event and a props object instead of only the props object. When a string is passed to `onCancel`, it will now receive an event instead of no arguments. Also when a string is passed, the event will now propagate to upstream instances unless `stopPropagation` is called.
- `ui/Transition` property `duration` to now also support a numeric value representing milliseconds or a string representing any valid CSS duration value

### Fixed

- `core/util.memoize` to forward all args to memoized function
- `moonstone/ExpandableItem` and related expandable components to expand smoothly when used in a scroller
- `moonstone/GridListImageItem` to show proper `placeholder` and `selectionOverlay`
- `moonstone/MoonstoneDecorator` to optimize localized font loading performance
- `moonstone/Scroller` and `moonstone/VirtualList` navigation via 5-way from paging controls
- `moonstone/VideoPlayer` to render bottom controls at idle after mounting
- `moonstone/VirtualList.VirtualList` and `moonstone/VirtualList.VirtualGridList` to give initial focus
- `moonstone/VirtualList.VirtualList` and `moonstone/VirtualList.VirtualGridList` to have the default value for `dataSize`, `pageScroll`, and `spacing` props
- `ui/Layout.Cell` to no longer overflow when both `size` and `shrink` are set together
- `ui/Layout` to correctly support two `align` values, allowing horizontal and vertical in one property. Previously, the transverse alignment was ignored, only allowing perpendicular alignment.
- `ui/VirtualList.VirtualList` and `ui/VirtualList.VirtualGridList` showing blank when `direction` prop changed after scroll position changed
- `ui/VirtualList.VirtualList` and `ui/VirtualList.VirtualGridList` to support RTL by dynamic language changes

## [2.0.0-alpha.8] - 2018-04-17

### Added

- `core/handle.call` to invoke a named method on a bound handler
- `moonstone/Panels` property `closeButtonAriaLabel` to configure the label set on application close button
- `background` global knob to help visualize components over various background images
- `ui/Placeholder.PlaceholderControllerDecorator` config property `thresholdFactor`

### Changed

- `moonstone/VirtualList.VirtualList` and `moonstone/VirtualList.VirtualGridList` to set its ARIA `role` to `"list"`
- `moonstone/VideoPlayer` property `title` to accept node type
- `ui/Transition` property `children` to not be required
- `ui/Transition` to fire `onShow` and `onHide` even when there are no `children`

### Fixed

- `moonstone/TimePicker` to show `meridiem` correctly in all locales
- `moonstone/Scrollable` scroll buttons to read out out audio guidance when button pressed down
- `moonstone/ExpandableItem` to show label properly when open and disabled
- `moonstone/Notification` to position properly in RTL locales
- `moonstone/VideoPlayer` to show controls when pressing 5-way select
- `ui/ViewManager` to not initially pass the wrong value for `enteringProp` when a view initiates a transition into the viewport

## [2.0.0-alpha.7] - 2018-04-03

### Removed

- `moonstone/VirtualList.VirtualList` and `moonstone/VirtualList.VirtualGridList` property `data`
- `ui/VirtualList.VirtualList` and `ui/VirtualList.VirtualGridList` prop `data`

### Added

- `moonstone/VideoPlayer` property `noSpinner` to allow apps to show/hide spinner while loading video
- `webos/LS2Request` `send()` parameters `onTimeout` and `timeout`
- `webos/LS2Request` `send()` default `onFailure` and `onTimeout` handlers

### Changed

- `moonstone/VideoPlayer` to disable play/pause button when media controls are disabled
- `moonstone/VideoPlayer` property `moreButtonColor` to allow setting underline colors for more button
- `moonstone/VirtualList.VirtualList` and `moonstone/VirtualList.VirtualGridList` prop `isItemDisabled`, which accepts a function that checks if the item at the supplied index is disabled
- `moonstone/Panels.Header` support for `headerInput` so the Header can be used as an Input. See documentation for usage examples.
- `moonstone/ProgressBar` property `tooltipSide` to configure tooltip position relative to the progress bar
- `moonstone/ProgressBar` colors (affecting `moonstone/Slider` as well) for light and dark theme to match the latest designs and make them more visible when drawn over arbitrary background colors

### Fixed

- `moonstone/VideoPlayer` to correctly adjust spaces when the number of components changes in `leftComponents` and `rightComponents`
- `moonstone/VideoPlayer` to read out audio guidance every time `source` changes
- `moonstone/VideoPlayer` to display custom thumbnail node
- `moonstone/VideoPlayer` to hide more icon when right components are removed
- `moonstone/Picker` to correctly update pressed state when dragging off buttons
- `moonstone/Notification` to display when it's opened
- `moonstone/VirtualList` and `moonstone/VirtualGridList` to show Spotlight properly while navigating with page up and down keys
- `moonstone/Input` to allow navigating via left or right to other components when the input is active and the selection is at start or end of the text, respectively
- `moonstone/Panels.ActivityPanels` to correctly lay out the existing panel after adding additional panels
- `spotlight` to partition and prioritize next spottable elements for more natural 5-way behavior
- `ui/Scroller` horizontal scrolling in RTL locales

## [2.0.0-alpha.6] - 2018-03-22

### Removed

- `core/factory` module, replaced by the `css` override feature
- `moonstone/Slider` exports `SliderFactory` and `SliderBaseFactory`
- `moonstone/IncrementSlider` exports `IncrementSliderFactory` and `IncrementSliderBaseFactory`
- `moonstone/ProgressBar`, `moonstone/Slider`, `moonstone/Slider.SliderTooltip`, `moonstone/IncrementSlider` components' `vertical` property and replaced it with `orientation`
- `spotlight/SpotlightContainerDecorator` prop `containerId`, to be replaced by `spotlightId`
- `ui/Transition` property `clipHeight`
- `ui/ProgressBar` property `vertical` and replaced it with `orientation`

### Added

- `moonstone/VideoPlayer` property `component` to handle custom video element
- `moonstone/IncrementSlider` properties `incrementAriaLabel` and `decrementAriaLabel` to configure the label set on each button
- `moonstone/Input` support for `small` prop
- `moonstone/ProgressBar` support for `tooltip` and `tooltipForceSide`
- `moonstone/ProgressBar`, `moonstone/Slider`, `moonstone/Slider.SliderTooltip`, `moonstone/IncrementSlider` property `orientation` to accept orientation strings like "vertical" and "horizontal" (replaced old `vertical` prop)
- `spotlight/Pause` module which acts as a semaphore for spotlight pause state
- `spotlight/Spottable` prop `spotlightId` to simplify focusing components
- `ui/Scrollable` support for scrolling by touch
- `ui/ProgressBar` property `orientation` to accept orientation strings like `"vertical"` and `"horizontal"`

### Changed

- `moonstone/Input` input `height`, `vertical-align`, and `margins`. Please verify your layouts to ensure everything lines up correctly; this change may require removal of old sizing and positioning CSS which is no longer necessary.
- `moonstone/FormCheckbox` to have a small border around the circle, according to new GUI designs
- `moonstone/RadioItem` dot size and added an inner-dot to selected-focused state, according to new GUI designs
- `moonstone/ContextualPopup` prop `popupContainerId` to `popupSpotlightId`
- `moonstone/Popup` prop `containerId` to `spotlightId`
- `moonstone/VideoPlayer` prop `containerId` to `spotlightId`
- `moonstone/VirtualList.VirtualList` and `moonstone/VirtualList.VirtualGridList` prop `component` to be replaced by `itemRenderer`
- `spotlight/Spotlight.focus` to support focusing by `spotlightId`
- `spotlight` container attributes `data-container-disabled` and `data-container-muted` to be `data-spotlight-container-disabled` and `data-spotlight-container-muted`, respectively
- `ui/VirtualList.VirtualList` and `ui/VirtualList.VirtualGridList` prop `component` to be replaced by `itemRenderer`

### Fixed

- `moonstone/ExpandableItem` to be more performant when animating
- `moonstone/GridListImageItem` to hide overlay checkmark icon on focus when unselected
- `moonstone/GridListImageItem` to use `ui/GridListImageItem`
- `moonstone/VirtualList`, `moonstone/VirtualGridList` and `moonstone/Scroller` components to use their base UI components
- `moonstone/VirtualList` to show the selected state on hovered paging controls properly
- `moonstone/Slider` to highlight knob when selected
- `moonstone/Slider` to handle updates to its `value` prop correctly
- `moonstone/ToggleItem` to accept HTML DOM node tag names as strings for its `component` property
- `moonstone/Popup` to properly pause and resume spotlight when animating
- `ui/Transition` animation for `clip` for `"up"`, `"left"`, and `"right"` directions. This includes a DOM addition to the Transition markup.
- `ui/ComponentOverride` and `ui/ToggleItem` to accept HTML DOM node tag names as strings for its `component` property

## [2.0.0-alpha.5] - 2018-03-07

### Removed

- `core/util.childrenEquals` which was no longer supported by React 16
- `moonstone/Marquee.MarqueeText`, replaced by `moonstone/Marquee.Marquee`
- `moonstone/VirtualGridList.GridListImageItem`, replaced by `moonstone/GridListImageItem`

### Added

- `core/util.memoize` method to optimize the execution of expensive functions
- `ui/Touchable` support for drag gesture
- `ui/Marquee` component

### Changed

- `moonstone/Marquee.Marquee` to be `moonstone/Marquee.MarqueeBase`
- `moonstone/ContextualPopupDecorator` to not restore last-focused child

### Fixed

- `moonstone/Slider` to correctly show localized percentage value in tooltip when `tooltipAsPercent` is true
- `moonstone/VirtualGridList` to show or hide its scrollbars properly
- `moonstone/Button` text to be properly centered
- `ui/ViewManager` to suppress `enteringProp` for views that are rendered at mount

## [2.0.0-alpha.4] - 2018-02-13

### Removed

- `moonstone/Button` and `moonstone/IconButton` prop `noAnimation`

### Added

- `ui/BodyText`, `ui/Image`, `ui/Item`, `ui/ProgressBar`, `ui/SlotItem`, `ui/Spinner`, `ui/ToggleIcon` components as unstyled base components to support UI libraries

### Changed

- `core/kind` to always return a component rather than either a component or an SFC depending upon the configuration
- `moonstone/Marquee` to do less-costly calculations during measurement and optimized the applied styles
- `moonstone/ExpandableList` to require a unique key for each object type data
- samples to be organized by library and removed background selector
- `ui/Repeater` and `ui/Group` to require a unique key for each object type data
- `ui/Toggleable` to use `'selected'` as its default `prop`, rather than `'active'`, since `'selected'` is by far the most common use case
- `ui/Touchable` to use global gesture configuration with instance override rather than component-level configuration via HOC configs with instance override

### Fixed

- `moonstone/VirtualList` to render properly with fiber reconciler
- `moonstone/VirtualList` focus option in scrollTo api
- `moonstone/ExpandableSpotlightDecorator` to not spot the title upon collapse when in `pointerMode`
- `moonstone/Spinner` to not unpause Spotlight unless it was the one to pause it
- `moonstone/Marquee` to stop when becoming disabled
- `spotlight/Spottable` to not remove `tabindex` from unspottable components to allow blur events to propagate as expected when a component becomes disabled

## [2.0.0-alpha.3] - 2018-01-18

### Added

- `ui/Button`, `ui/Icon`, and `ui/IconButton` components to support reuse by themes
- `ui/Touchable` support for flick gestures

### Fixed

- `moonstone/MoonstoneDecorator` root node to fill the entire space available, which simplifies positioning and sizing for child elements (previously always measured 0 in height)
- `moonstone/VirtualList` to prevent infinite function call when a size of contents is slightly longer than a client size without a scrollbar
- `moonstone/VirtualList` to sync scroll position when clientSize changed
- `ui/resolution` to measure the App's rendering area instead of the entire window, and now factors-in the height as well

### Removed

- `moonstone/Scroller` and `moonstone/VirtualList` option `indexToFocus` in `scrollTo` method which is deprecated from 1.2.0
- `moonstone/Scroller` props `horizontal` and `vertical` which are deprecated from 1.3.0 and replaced with `direction` prop

## [2.0.0-alpha.2] - 2017-08-29

## Added

- `ui/Scroller` and `ui/VirtualList`

## [2.0.0-alpha.1] - 2017-08-27

## Added

- `ui/Layout` which provides a technique for laying-out components on the screen using `Cells`, in rows or columns
- `ui/Touchable` to support consistent mouse and touch events along with hold gesture

### Changed

- `moonstone/Button`, `moonstone/Checkbox`, `moonstone/FormCheckbox`, `moonstone/IconButton`, `moonstone/IncrementSlider`, `moonstone/Item`, `moonstone/Picker`, and `moonstone/RangePicker`, `moonstone/Switch` and `moonstone/VideoPlayer` to use `ui/Touchable`

## Removed

- `ui/Holdable` and `ui/Pressable` which were replaced by `ui/Touchable`

## [1.15.0] - 2018-02-28

### Deprecated

- `core/util/childrenEquals`, to be removed in 2.0.0
- `moonstone/Marquee.Marquee`, to be moved to `moonstone/Marquee.MarqueeBase` in 2.0.0
- `moonstone/Marquee.MarqueeText`, to be moved to `moonstone/Marquee.Marquee` in 2.0.0

### Fixed

- `moonstone/GridListImageItem` to display correctly
- Internal method used by many components that sometimes prevented re-renders when they were needed

## [1.14.0] - 2018-02-23

### Deprecated

- `core/factory`, to be removed in 2.0.0
- `moonstone/VirtualFlexList`, to be replaced by `ui/VirtualFlexList` in 2.0.0
- `moonstone/VirtualGridList.GridListImageItem`, to be replaced by `moonstone/GridListImageItem` in 2.0.0
- `moonstone/Button` and `moonstone/IconButton` prop `noAnimation`, to be removed in 2.0.0
- `moonstone/Button.ButtonFactory`, `moonstone/Button.ButtonBaseFactory`, `moonstone/IconButton.IconButtonFactory`, `moonstone/IconButton.IconButtonBaseFactory`, `moonstone/IncrementSlider.IncrementSliderFactory`, `moonstone/IncrementSlider.IncrementSliderBaseFactory`, `moonstone/Slider.SliderFactory`, and `moonstone/Slider.SliderBaseFactory`, to be removed in 2.0.0
- `moonstone/Item.ItemOverlay`, to be replaced by `ui/SlotItem` in 2.0.0
- `moonstone/Item.Overlay` and `moonstone/Item.OverlayDecorator`, to be removed in 2.0.0
- `ui/Holdable` and `ui/Pressable`, to be replaced by `ui/Touchable` in 2.0.0

### Added

- `moonstone/DaySelector` component
- `moonstone/EditableIntegerPicker` component
- `moonstone/GridListImageItem` component

## [1.13.4] - 2018-07-30

### Fixed

- `moonstone/DatePicker` to calculate min and max year in the current calender

## [1.13.3] - 2018-01-16

### Fixed

- `core/kind` and `core/hoc` public documentation to be visible
- `moonstone/TimePicker` to not read out meridiem label when meridiem picker gets a focus
- `moonstone/Scroller` to correctly update scrollbars when the scroller's contents change
- Several samples that would not rescale correctly when the viewport was resized

## [1.13.2] - 2017-12-14

### Fixed

- `moonstone/Panels` to maintain spotlight focus when `noAnimation` is set
- `moonstone/Panels` to not accept back key presses during transition
- `moonstone/Panels` to revert 1.13.0 fix that blurred Spotlight when transitioning panels
- `moonstone/Scroller` and other scrolling components to not show scroll thumb when only child item is updated
- `moonstone/Scroller` and other scrolling components to not hide scroll thumb immediately after scroll position reaches the top or the bottom
- `moonstone/Scroller` and other scrolling components to show scroll thumb properly when scroll position reaches the top or the bottom by paging controls
- `spotlight` to guard against accessing unconfigured container configurations
- `ui/ViewManager` to revert 1.13.0 fix for lifecycle timing when entering a view

## [1.13.1] - 2017-12-06

### Fixed

- `moonstone/Slider` to not unnecessarily fire `onChange` if the initial value has not changed

## [1.13.0] - 2017-11-28

### Added

- `moonstone/VideoPlayer` props `disabled`, `loading`, `miniFeedbackHideDelay`, and `thumbnailComponent` as well as new APIs: `areControlsVisible`, `getVideoNode`, `showFeedback`, and `toggleControls`
- `ui/Transition` animation timing functions `ease-in`, `ease-out`, `ease-in-quart`, and `ease-out-quart` to provide prettier options for transitions that may be more suited to a specific visual style

### Fixed

- `moonstone/Expandable` and derivatives to use the new `ease-out-quart` animation timing function to better match the aesthetic of Enyo's Expandables
- `moonstone/LabeledItem` to start marquee when hovering while disabled
- `moonstone/Marquee.MarqueeController` to not abort marquee when moving among components
- `moonstone/Marquee` to correctly start when hovering on disabled spottable components
- `moonstone/Marquee` to restart animation on every resize update
- `moonstone/MarqueeDecorator` to stop when unhovering a disabled component using `marqueeOn` `'focus'`
- `moonstone/Panels` to prevent loss of spotlight issue when moving between panels
- `moonstone/Picker` marquee issues with disabled buttons or Picker
- `moonstone/Slider` by removing unnecessary repaints to the screen
- `moonstone/Slider` to fire `onChange` events when the knob is pressed near the boundaries
- `moonstone/Slider` to not forward `onChange` when `disabled` on `mouseUp/click`
- `moonstone/TooltipDecorator` to correctly display tooltip direction when locale changes
- `moonstone/VideoPlayer` to bring it in line with real-world use-cases
- `moonstone/VideoPlayer` to correctly position knob when interacting with media slider
- `moonstone/VideoPlayer` to defer rendering playback controls until needed
- `moonstone/VideoPlayer` to not read out the focused button when the media controls hide
- `moonstone/VirtualList` to handle focus properly via page up at the first page and via page down at the last page
- `moonstone/VirtualList` to render items from a correct index on edge cases at the top of a list
- `ui/ViewManager` to prevent interaction issue with `moonstone/Scroller`

## [1.12.2] - 2017-11-15

### Fixed

- `moonstone/VirtualList` to scroll and focus properly by pageUp and pageDown when disabled items are in it
- `moonstone/Button` to correctly specify minimum width when in large text mode
- `moonstone/Scroller.Scrollable` to restore last focused index when panel is changed
- `moonstone/VideoPlayer` to display time correctly in RTL locale
- `moonstone/VirtualList` to scroll correctly using page down key with disabled items
- `moonstone/Scrollable` to not cause a script error when scrollbar is not rendered
- `moonstone/Picker` incrementer and decrementer to not change size when focused
- `moonstone/Panels.Header` to use a slightly smaller font size for `title` in non-latin locales and a line-height for `titleBelow` and `subTitleBelow` that better meets the needs of tall-glyph languages like Tamil and Thai, as well as latin locales
- `moonstone/Scroller` and `moonstone/VirtualList` to keep spotlight when pressing a 5-way control while scrolling
- `moonstone/Panels` to prevent user interaction with panel contents during transition
- `moonstone/Slider` and related components to correctly position knob for `detachedKnob` on mouse down and fire value where mouse was positioned on mouse up
- `moonstone/DayPicker` to update day names when changing locale
- `moonstone/ExpandableItem` and all other `Expandable` components to revert 1.12.1 change to pull down from the top
- `spotlight` to handle non-5-way keys correctly to focus on next 5-way keys
- `spotlight/Spottable` to forward `onMouseEnter` and `onMouseLeave`
- `ui/Remeasurable` to update on every trigger change
- `ui/Transition` to revert 1.12.1 change to support `clip` transition-type directions and rendering optimizations

## [1.12.1] - 2017-11-07

### Fixed

- `moonstone/ExpandableItem` and all other `Expandable` components to now pull down from the top instead of being revealed from the bottom, matching Enyo's design
- `moonstone/VirtualListNative` to scroll properly with page up/down keys if there is a disabled item
- `moonstone/RangePicker` to display negative values correctly in RTL
- `moonstone/Scrollable` to not blur scroll buttons when wheeling
- `moonstone/Scrollbar` to hide scroll thumb immediately without delay after scroll position reaches min or max
- `moonstone/Divider` to pass `marqueeOn` prop
- `moonstone/Slider` to fire `onChange` on mouse up and key up
- `moonstone/VideoPlayer` to show knob when pressed
- `moonstone/Panels.Header` to layout `titleBelow` and `subTitleBelow` correctly
- `moonstone/Panels.Header` to use correct font-weight for `subTitleBelow`
- `ui/Transition` support for all `clip` transition-type directions and made rendering optimizations

## [1.12.0] - 2017-10-27

### Added

- `core/util.Job` APIs `idle`, `idleUntil`, `startRaf` and `startRafAfter`

### Fixed

- `moonstone/Input` to correctly hide VKB when dismissing
- `moonstone/Panels` to retain focus when back key is pressed on breadcrumb
- `moonstone/Popup` from `last-focused` to `default-element` in `SpotlightContainerDecorator` config
- `moonstone/Scrollable` to prevent focusing outside the viewport when pressing a 5-way key during wheeling
- `moonstone/Scroller` to called scrollToBoundary once when focus is moved using holding child item
- `moonstone/VideoPlayer` to apply skin correctly
- `spotlight` to focus enabled items that were hovered while disabled
- `spotlight` to not access non-existent container configurations
- `spotlight/Spottable` to not block next enter key when focus is moved while pressing enter

## [1.11.0] - 2017-10-24

### Added

- `moonstone/VideoPlayer` properties `seekDisabled` and `onSeekFailed` to disable seek function

### Changed

- `moonstone/ExpandableList` to become `disabled` if there are no children
- `spotlight` to handle key events to preserve pointer mode for specific keys

### Fixed

- `moonstone/Scroller` to apply scroll position on vertical or horizontal Scroller when child gets a focus
- `moonstone/Scroller.Scrollable` to scroll without animation when panel is changed
- `moonstone/ContextualPopup` padding to not overlap close button
- `moonstone/Scroller.Scrollable` and `moonstone/Scroller` to change focus via page up/down only when the scrollbar is visible
- `moonstone/Picker` to only increment one value on hold
- `moonstone/ItemOverlay` to remeasure when focused
- `spotlight` to not require multiple 5-way key presses in order to change focus after the window regains focus

## [1.10.1] - 2017-10-16

### Fixed

- `moonstone/Scrollable` and `moonstone/Scroller` to scroll via page up/down when focus is inside a Spotlight container
- `moonstone/VirtualList` and `moonstone/VirtualGridList` to scroll by 5-way keys right after wheeling
- `moonstone/VirtualList` not to move focus when a current item and the last item are located at the same line and pressing a page down key
- `moonstone/Panels.Header` to layout header row correctly in `standard` type
- `moonstone/Input` to not dismiss on-screen keyboard when dragging cursor out of input box
- `moonstone/Panels.Header` RTL `line-height` issue
- `moonstone/Panels` to render children on idle
- `moonstone/Scroller.Scrollable` to limit its muted spotlight container scrim to its bounds
- `moonstone/Input` to always forward `onKeyUp` event
- `spotlight.Spotlight` method `focus()` to prevent focusing components within containers that are being removed
- `ui/Pressable` to properly set pressed state to false on blur and release

## [1.10.0] - 2017-10-09

### Added

- `moonstone/VideoPlayer` support for designating components with `.spottable-default` as the default focus target when pressing 5-way down from the slider
- `moonstone/Slider` property `activateOnFocus` which when enabled, allows 5-way directional key interaction with the `Slider` value without pressing [Enter] first
- `moonstone/VideoPlayer` property `noMiniFeedback` to support controlling the visibility of mini feedback

### Changed

- `moonstone/Popup` to focus on mount if it’s initially opened and non-animating and to always pass an object to `onHide` and `onShow`
- `moonstone/VideoPlayer` to emit `onScrub` event and provide audio guidance when setting focus to slider

### Fixed

- `moonstone/ExpandableItem` and derivatives to restore focus to the Item if the contents were last focused when closed
- `moonstone/Slider` toggling activated state when holding enter/select key
- `moonstone/TimePicker` picker icons shifting slightly when focusing an adjacent picker
- `moonstone/Icon` so it handles color the same way generic text does, by inheriting from the parent's color. This applies to all instances of `Icon`, `IconButton`, and `Icon` inside `Button`.
- `moonstone/VideoPlayer` to correctly position knob on mouse click
- `moonstone/Panels.Header` to show an ellipsis for long titles with RTL text
- `moonstone/Marquee` to restart when invalidated by a prop change and managed by a `moonstone/Marquee.MarqueeController`

## [1.9.3] - 2017-10-03

### Changed

- `Moonstone Icons` font file to include the latest designs for several icons
- `moonstone/Panels/ApplicationCloseButton` to expose its `backgroundOpacity` prop
- `sampler` `Icon` and `IconButton` samples to include updated images assets

### Fixed

- `moonstone/Button` and `moonstone/IconButton` to be properly visually muted when in a muted container
- `moonstone/Icon` not to read out image characters
- `moonstone/Icon` to correctly display focused state when using external image
- `moonstone/Picker` to increment and decrement normally at the edges of joined picker
- `moonstone/Scrollable` not to accumulate paging scroll by pressing page up/down in scrollbar
- `moonstone/VirtualList` to apply "position: absolute" inline style to items
- `ui/Transition` to recalculate height when a resize occurs

## [1.9.2] - 2017-09-26

### Fixed

- `moonstone/ExpandableList` preventing updates when its children had changed

## [1.9.1] - 2017-09-25

### Fixed

- `moonstone/ExpandableList` run-time error when using an array of objects as children
- `moonstone/VideoPlayer` blocking pointer events when the controls were hidden

## [1.9.0] - 2017-09-22

### Added

- `moonstone/styles/mixins.less` mixins: `.moon-spotlight-margin()` and `.moon-spotlight-padding()`
- `moonstone/Button` property `noAnimation` to support non-animating pressed visual
- `sampler` locale Vietnamese to the locale list knob
- `ui/styles/mixins.less` mixins: `.remove-margin-on-edge-children()` and `.remove-padding-on-edge-children()` to better handle edge margins on container components

### Changed

- `i18n` to classify Vietnamese as a non-latin language
- `moonstone/TimePicker` to use "AM/PM" instead of "meridiem" for label under meridiem picker
- `moonstone/IconButton` default style to not animate on press. NOTE: This behavior will change back to its previous setting in release 2.0.0.
- `moonstone/Popup` to warn when using `scrimType` `'none'` and `spotlightRestrict` `'self-only'`
- `moonstone/Scroller` to block spotlight during scroll
- `moonstone/ExpandableItem` and derivatives to always pause spotlight before animation
- `spotlight` to block handling repeated key down events that were interrupted by a pointer event
- `ui/Holdable` to cancel key hold events when the pointer moves
- `ui/Holdable` and `ui/Changeable` back to Components and moved performance improvements elsewhere

### Fixed

- `moonstone/Input` height for non-latin locales
- `moonstone/VirtualGridList` to not move focus to wrong column when scrolled from the bottom by holding the "up" key
- `moonstone/VirtualList` to focus an item properly when moving to a next or previous page
- `moonstone/Scrollable` to move focus toward first or last child when page up or down key is pressed if the number of children is small
- `moonstone/VirtualList` to scroll to preserved index when it exists within dataSize for preserving focus
- `moonstone/Picker` buttons to not change size
- `moonstone/Panel` to move key navigation to application close button on holding the "up" key.
- `moonstone/Picker` to show numbers when changing values rapidly
- `moonstone/Popup` layout in large text mode to show close button correctly
- `moonstone/Picker` from moving scroller when pressing 5-way keys in `joined` Picker
- `moonstone/Input` so it displays all locales the same way, without cutting off the edges of characters
- `moonstone/TooltipDecorator` to hide tooltip when 5-way keys are pressed for disabled components
- `moonstone/Picker` to not tremble in width when changing values while using a numeric width prop value
- `moonstone/Picker` to not overlap values when changing values in `vertical`
- `moonstone/ContextualPopup` pointer mode focus behavior for `spotlightRestrict='self-only'`
- `moonstone/VideoPlayer` to prevent interacting with more components in pointer mode when hidden
- `moonstone/Scroller` to not repaint its entire contents whenever partial content is updated
- `moonstone/Slider` knob positioning after its container is resized
- `moonstone/VideoPlayer` to maintain focus when media controls are hidden
- `moonstone/Scroller` to scroll expandable components into view when opening when pointer has moved elsewhere
- `spotlight` to not try to focus something when the window is activated unless the window has been previously blurred
- `spotlight` to prevent containers that have been unmounted from being considered potential targets
- `ui/FloatingLayer` to not asynchronously attach a click handler when the floating layer is removed
- `ui/ViewManager` to correctly position items when changing mid-transition

## [1.8.0] - 2017-09-07

### Deprecated

- `moonstone/Dialog` property `showDivider`, will be replaced by `noDivider` property in 2.0.0

### Added

- `moonstone/Popup` callback property `onShow` which fires after popup appears for both animating and non-animating popups

### Changed

- `i18n` package to use latest iLib
- `moonstone/Popup` callback property `onHide` to run on both animating and non-animating popups
- `moonstone/VideoPlayer` state `playbackRate` to media events
- `moonstone/VideoPlayer` support for `spotlightDisabled`
- `moonstone/VideoPlayer` thumbnail positioning and style
- `moonstone/VirtualList` to render when dataSize increased or decreased
- `moonstone/Dialog` style
- `moonstone/Popup`, `moonstone/Dialog`, and `moonstone/Notification` to support `node` type for children
- `moonstone/Scroller` to forward `onKeyDown` events
- `ui/Holdable` and `ui/Changeable` to be PureComponents to reduce the number of updates

### Fixed

- `moonstone/Scrollable` to enable focus when wheel scroll is stopped
- `moonstone/VirtualList` to show scroll thumb when a preserved item is focused in a Panel
- `moonstone/Scroller` to navigate properly with 5-way when expandable child is opened
- `moonstone/VirtualList` to stop scrolling when focus is moved on an item from paging controls or outside
- `moonstone/VirtualList` to move out with 5-way navigation when the first or last item is disabled
- `moonstone/IconButton` Tooltip position when disabled
- `moonstone/VideoPlayer` Tooltip time after unhovering
- `moonstone/VirtualList` to not show invisible items
- `moonstone/IconButton` Tooltip position when disabled
- `moonstone/VideoPlayer` to display feedback tooltip correctly when navigating in 5-way
- `moonstone/MarqueeDecorator` to work with synchronized `marqueeOn` `'render'` and hovering as well as `marqueOn` `'hover'` when moving rapidly among synchronized marquees
- `moonstone/Input` aria-label for translation
- `moonstone/Marquee` to recalculate inside `moonstone/Scroller` and `moonstone/SelectableItem` by bypassing `shouldComponentUpdate`
- `spotlight/Spottable` to clean up internal spotted state when blurred within `onSpotlightDisappear` handler

## [1.7.0] - 2017-08-23

### Deprecated

- `moonstone/TextSizeDecorator` and it will be replaced by `moonstone/AccessibilityDecorator`
- `moonstone/MarqueeDecorator` property `marqueeCentered` and `moonstone/Marquee` property `centered` will be replaced by `alignment` property in 2.0.0

### Added

- `moonstone/TooltipDecorator` config property to direct tooltip into a property instead of adding to `children`
- `moonstone/VideoPlayer` prop `thumbnailUnavailable` to fade thumbnail
- `moonstone/AccessibilityDecorator` with `highContrast` and `textSize`
- `moonstone/VideoPlayer` high contrast scrim
- `moonstone/MarqueeDecorator`and `moonstone/Marquee` property `alignment` to allow setting  alignment of marquee content
- `spotlight/SpotlightContainerDecorator` config option `continue5WayHold` to support moving focus to the next spottable element on 5-way hold key.
- `spotlight/SpotlightContainerDecorator` config option `continue5WayHold` to support moving focus to the next spottable element on 5-way hold key
- `spotlight/Spottable` ability to restore focus when an initially disabled component becomes enabled

### Changed

- `moonstone/Scrollbar` to disable paging control down button properly at the bottom when a scroller size is a non-integer value
- `moonstone/VirtualList`, `moonstone/VirtualGridList`, and `moonstone/Scroller` to scroll on `keydown` event instead of `keyup` event of page up and page down keys
- `moonstone/VirtualGridList` to scroll by item via 5 way key
- `moonstone/VideoPlayer` to read target time when jump by left/right key
- `moonstone/IconButton` to not use `MarqueeDecorator` and `Uppercase`

### Fixed

- `moonstone/VirtualList` and `moonstone/VirtualGridList` to focus the correct item when page up and page down keys are pressed
- `moonstone/VirtualList` not to lose focus when moving out from the first item via 5way when it has disabled items
- `moonstone/VirtualList` to not lose focus when moving out from the first item via 5way when it has disabled items
- `moonstone/Slider` to align tooltip with detached knob
- `moonstone/FormCheckbox` to display correct colors in light skin
- `moonstone/Picker` and `moonstone/RangePicker` to forward `onKeyDown` events when not `joined`
- `moonstone/SelectableItem` to display correct icon width and alignment
- `moonstone/LabeledItem` to always match alignment with the locale
- `moonstone/Scroller` to properly 5-way navigate from scroll buttons
- `moonstone/ExpandableList` to display correct font weight and size for list items
- `moonstone/Divider` to not italicize in non-italic locales
- `moonstone/VideoPlayer` slider knob to follow progress after being selected when seeking
- `moonstone/LabeledItem` to correctly position its icon. This affects all of the `Expandables`, `moonstone/DatePicker` and `moonstone/TimePicker`.
- `moonstone/Panels.Header` and `moonstone/Item` to prevent them from allowing their contents to overflow unexpectedly
- `moonstone/Marquee` to recalculate when vertical scrollbar appears
- `moonstone/SelectableItem` to recalculate marquee when toggled
- `spotlight` to correctly restore focus to a spotlight container in another container
- `spotlight` to not try to focus something when the window is activated if focus is already set

### Removed

- `moonstone/Input` large-text mode

## [1.6.1] - 2017-08-07

### Changed

- `moonstone/Icon` and `moonstone/IconButton` to no longer fit image source to the icon's boundary

## [1.6.0] - 2017-08-04

### Added
- `moonstone/VideoPlayer` ability to seek when holding down the right and left keys. Sensitivity can be adjusted using throttling options `jumpDelay` and `initialJumpDelay`.
- `moonstone/VideoPlayer` property `no5WayJump` to disable jumping done by 5-way

- `moonstone/VideoPlayer` support for the "More" button to use tooltips
- `moonstone/VideoPlayer` properties `moreButtonLabel` and `moreButtonCloseLabel` to allow customization of the "More" button's tooltip and Aria labels
- `moonstone/VideoPlayer` property `moreButtonDisabled` to disable the "More" button
- `moonstone/Picker` and `moonstone/RangePicker` prop `aria-valuetext` to support reading custom text instead of value

- `moonstone/VideoPlayer` methods `showControls` and `hideControls` to allow external interaction with the player
- `moonstone/Scroller` support for Page Up/Page Down keys in pointer mode when no item has focus

### Changed

- `moonstone/VideoPlayer` to handle play, pause, stop, fast forward and rewind on remote controller
- `moonstone/Marquee` to also start when hovered if `marqueeOnRender` is set
- `spotlight` containers using a `restrict` value of `'self-only'` will ignore `leaveFor` directives when attempting to leave the container via 5-way

### Fixed

- `moonstone/IconButton` to fit image source within `IconButton`
- `moonstone` icon font sizes for wide icons
- `moonstone/ContextualPopupDecorator` to prefer setting focus to the appropriate popup instead of other underlying controls when using 5-way from the activating control
- `moonstone/Scroller` not scrolled via 5 way when `moonstone/ExpandableList` is opened
- `moonstone/VirtualList` no not let the focus move outside of container even if there are children left when navigating with 5way
- `moonstone/Scrollable` to update disability of paging controls when the scrollbar is set to `visible` and the content becomes shorter
- `moonstone/VideoPlayer` to focus on hover over play/pause button when video is loading
- `moonstone/VideoPlayer` to update and display proper time while moving knob when video is paused
- `moonstone/VideoPlayer` long title overlap issues
- `moonstone/Panels.Header` to apply `marqueeOn` prop to `subTitleBelow` and `titleBelow`
- `moonstone/Picker` wheeling in `moonstone/Scroller`
- `moonstone/IncrementSlider` and `moonstone/Picker` to read value changes when selecting buttons
- `spotlight` to not blur and re-focus an element that is already focused
- `ui/PlaceholderDecorator` to update bounds of `Scroller` when the `visible` state changed

## [1.5.0] - 2017-07-19

### Added

- `moonstone/Slider` and `moonstone/IncrementSlider` prop `aria-valuetext` to support reading custom text instead of value
- `moonstone/TooltipDecorator` property `tooltipProps` to attach props to tooltip component
- `moonstone/Scroller` and `moonstone/VirtualList` ability to scroll via page up and page down keys
- `moonstone/VideoPlayer` tooltip-thumbnail support with the `thumbnailSrc` prop and the `onScrub` callback to fire when the knob moves and a new thumbnail is needed
- `moonstone/VirtualList` ability to navigate via 5way when there are disabled items
- `moonstone/ContextualPopupDecorator` property `popupContainerId` to support configuration of the popup's spotlight container
- `moonstone/ContextualPopupDecorator` property `onOpen` to notify containers when the popup has been opened
- `moonstone/ContextualPopupDecorator` config option `openProp` to support mapping the value of `open` property to the chosen property of wrapped component

### Changed

- `moonstone/ExpandableList` to use 'radio' as the default, and adapt 'single' mode to render as a `moonstone/RadioItem` instead of a `moonstone/CheckboxItem`
- `moonstone/VideoPlayer` to not hide pause icon when it appears
- `moonstone/ContextualPopupDecorator` to set accessibility-related props onto the container node rather than the popup node
- `moonstone/ExpandableItem`, `moonstone/ExpandableList`, `moonstone/ExpandablePicker`, `moonstone/DatePicker`, and `moonstone/TimePicker` to pause spotlight when animating in 5-way mode
- `moonstone/Spinner` to position the text content under the spinner, rather than to the right side
- `moonstone/VideoPlayer` to include hour when announcing the time while scrubbing
- `spotlight` 5-way target selection to ignore empty containers
- `spotlight` containers to support an array of selectors for `defaultElement`

### Fixed

- `moonstone/Input` ellipsis to show if placeholder is changed dynamically and is too long
- `moonstone/Marquee` to re-evaluate RTL orientation when its content changes
- `moonstone/VirtualList` to restore focus on short lists
- `moonstone/ExpandableInput` to expand the width of its contained `moonstone/Input`
- `moonstone/Input` support for `dismissOnEnter`
- `moonstone/Input` focus management to prevent stealing focus when programmatically moved elsewhere
- `moonstone/Input` 5-way spot behavior
- `moonstone` international fonts to always be used, even when unsupported font-weights or font-styles are requested
- `moonstone/Panels.Panel` support for selecting components with `.spottable-default` as the default focus target
- `moonstone/Panels` layout in RTL locales
- `moonstone` spottable components to support `onSpotlightDown`, `onSpotlightLeft`, `onSpotlightRight`, and `onSpotlightUp` event property
- `moonstone/VirtualList` losing spotlight when the list is empty
- `moonstone/FormCheckbox` in focused state to have the correct "check" color
- `moonstone/Scrollable` bug in `navigableFilter` when passed a container id
- `ui/Cancelable` warning for string type cancel handler
- `webos/pmloglib` isomorphic compatibility with logging in non-browser environments

## [1.4.1] - 2017-07-05

### Changed

- `moonstone/Popup` to only call `onKeyDown` when there is a focused item in the `Popup`
- `moonstone/Scroller`, `moonstone/Picker`, and `moonstone/IncrementSlider` to automatically move focus when the currently focused `moonstone/IconButton` becomes disabled
- `spotlight/Spottable` to remove focus from a component when it becomes disabled and move it to another component if not explicitly moved during the `onSpotlightDisappear` event callback

### Fixed

- `moonstone/ContextualPopupDecorator` close button to account for large text size
- `moonstone/ContextualPopupDecorator` to not spot controls other than its activator when navigating out via 5-way
- `moonstone/Panels.Header` to set the value of `marqueeOn` for all types of headers

## [1.4.0] - 2017-06-29

### Deprecated

- `moonstone/Input` prop `noDecorator` is being replaced by `autoFocus` in 2.0.0

### Added

- `moonstone/styles/text.less` mixin `.locale-japanese-line-break()` to apply the correct  Japanese language line-break rules for the following multi-line components: `moonstone/BodyText`, `moonstone/Dialog`, `moonstone/Notification`, `moonstone/Popup`, and `moonstone/Tooltip`
- `moonstone/ContextualPopupDecorator` property `popupProps` to attach props to popup component
- `moonstone/VideoPlayer` property `pauseAtEnd` to control forward/backward seeking
- `spotlight` handlers for window focus events
- `moonstone/Panels/Header` prop `marqueeOn` to control marquee of header

### Changed

- `moonstone/Panels/Header` to expose its `marqueeOn` prop
- `moonstone/VideoPlayer` to automatically adjust the width of the allocated space for the side components so the media controls have more space to appear on smaller screens
- `moonstone/VideoPlayer` properties `autoCloseTimeout` and `titleHideDelay` default value to `5000`
- `moonstone/VirtualList` to support restoring focus to the last focused item
- `moonstone/Scrollable` to call `onScrollStop` before unmounting if a scroll is in progress
- `moonstone/Scroller` to reveal non-spottable content when navigating out of a scroller

### Fixed

- `moonstone/Dialog` to properly focus via pointer on child components
- `moonstone/VirtualList`, `moonstone/VirtualGridList`, and `moonstone/Scroller` not to be slower when scrolled to the first or the last position by wheeling
- `moonstone` component hold delay time
- `moonstone/VideoPlayer` to show its controls when pressing down the first time
- `moonstone/Panel` autoFocus logic to only focus on initial render
- `moonstone/Input` text colors
- `moonstone/ExpandableInput` to focus its decorator when leaving by 5-way left/right
- `spotlight` navigation through spottable components while holding down a directional key
- `spotlight` support for preventing 5-way navigation out of a container using an empty selector
- `spotlight` container support for default elements within subcontainers

## [1.3.1] - 2017-06-14

### Fixed

- `moonstone/Picker` support for large text
- `moonstone/Scroller` support for focusing paging controls with the pointer
- `moonstone` CSS rules for unskinned spottable components
- `spotlight` incorrectly focusing components within spotlight containers with `data-container-disabled` set to `false`
- `spotlight` failing to focus the default element configured for a container

## [1.3.0] - 2017-06-12

### Deprecated

- `moonstone/Scroller` props `horizontal` and `vertical`. Deprecated props are replaced with `direction` prop. `horizontal` and `vertical` will be removed in 2.0.0.
- `moonstone/Panel` prop `noAutoFocus` in favor of `autoFocus="none"`

### Added

- `core/platform` to support platform detection across multiple browsers
- `moonstone/Image` support for `children` prop inside images
- `moonstone/Scroller` prop `direction` which replaces `horizontal` and `vertical` props
- `moonstone/VideoPlayer` property `tooltipHideDelay` to hide tooltip with a given amount of time
- `moonstone/VideoPlayer` methods `fastForward`, `getMediaState`, `jump`, `pause`, `play`, `rewind`, and `seek` to allow external interaction with the player. See docs for example usage.
- `spotlight/styles/mixins.less` mixins which allow state-selector-rules (muted, spottable, focus, disabled) to be applied to the parent instead of the component's self. This provides much more flexibility without extra mixins to memorize.
- `ui/ViewManager` prop `childProps` to pass static props to each child

### Changed

- `moonstone/Skinnable` to support context and allow it to be added to any component to be individually skinned. This includes a further optimization in skinning which consolidates all color assignments into a single block, so non-color rules aren't unnecessarily duplicated.
- `moonstone/Skinnable` light and dark skin names ("moonstone-light" and "moonstone") to "light" and "dark", respectively
- `moonstone/VideoPlayer` to set play/pause icon to display "play" when rewinding or fast forwarding
- `moonstone/VideoPlayer` to rewind or fast forward when previous command is slow-forward or slow-rewind respectively
- `moonstone/VideoPlayer` to fast forward when previous command is slow-forward and it reaches the last of its play rate
- `moonstone/VideoPlayer` to not play video on reload when `noAutoPlay` is `true`
- `moonstone/VideoPlayer` property `feedbackHideDelay`'s default value to `3000`
- `moonstone/Notification` to break line in characters in ja and zh locale
- `moonstone/Notification` to align texts left in LTR locale and right in RTL locale
- `moonstone/VideoPlayer` to simulate rewind functionality on non-webOS platforms only
- `spotlight` submodules to significantly improve testability

### Fixed

- `moonstone/ExpandableItem` to correct the `titleIcon` when using `open` and `disabled`
- `moonstone/GridListImageItem` to center its selection icon on the image instead of the item
- `moonstone/Input` to have correct `Tooltip` position in `RTL`
- `moonstone/SwitchItem` to not unintentionally overflow `Scroller` containers, causing them to jump to the side when focusing
- `moonstone/VideoPlayer` to fast forward properly when video is at paused state
- `moonstone/VideoPlayer` to correctly change sources
- `moonstone/VideoPlayer` to show or hide feedback tooltip properly
- `moonstone/DateTimeDecorator` to work properly with `RadioControllerDecorator`
- `moonstone/Picker` in joined, large text mode so the arrows are properly aligned and sized
- `moonstone/Icon` to reflect the same proportion in relation to its size in large-text mode
- `spotlight` submodules to significantly improve testability
- `ui/ViewManager` to have a view count of 0 specifically for `noAnimation` cases. This helps things like `spotlight` restore `focus` properly.
- `ui/Cancelable` to run modal handlers on `window` object and correctly store handlers in LIFO order


## [1.2.2] - 2017-05-31

### Added

- Localization support to various `moonstone` components

## [1.2.1] - 2017-05-25

### Fixed

- `moonstone/MoonstoneDecorator` `fontGenerator` invalidly using `console`

## [1.2.0] - 2017-05-17

### Deprecated

- `moonstone/Scroller.Scrollable` option `indexToFocus` in `scrollTo` method to be removed in 2.0.0
- `spotlight/SpotlightRootDecorator.spotlightRootContainerName` to be removed in 2.0.0

### Added

- `core/handle.oneOf` to support branching event handlers
- `moonstone/Slider` and `moonstone/IncrementSlider` prop `noFill` to support a style without the fill
- `moonstone/Marquee` property `rtl` to set directionality to right-to-left
- `moonstone/VirtualList.GridListImageItem` property `selectionOverlay` to add custom component for selection overlay
- `moonstone/MoonstoneDecorator` property `skin` to let an app choose its skin: "moonstone" and "moonstone-light" are now available
- `moonstone/FormCheckboxItem`
- `moonstone/FormCheckbox`, a standalone checkbox, to support `moonstone/FormCheckboxItem`
- `moonstone/Input` props `invalid` and `invalidMessage` to display a tooltip when input value is invalid
- `moonstone/Scroller.Scrollable` option `focus` in `scrollTo()` method
- `moonstone/Scroller.Scrollable` property `spottableScrollbar`
- `moonstone/Icon.IconList` icons: `arrowshrinkleft` and `arrowshrinkright`
- `spotlight/styles/mixins.less` which includes several mixins (`.focus`, `.disabled`, `.muted`, and `.mutedFocus`) to make it a little easier to target specific spotlight states
- `ui/transition` callback prop `onShow` that fires when transitioning into view completes

### Changed

- `moonstone/Picker` arrow icon for `joined` picker: small when not spotted, hidden when it reaches the end of the picker
- `moonstone/Checkbox` and `moonstone/CheckboxItem` to reflect the latest design
- `moonstone/MoonstoneDecorator/fontGenerator` was refactored to use the browser's FontFace API to dynamically load locale fonts
- `moonstone/VideoPlayer` space allotment on both sides of the playback controls to support 4 buttons; consequently the "more" controls area has shrunk by the same amount
- `moonstone/VideoPlayer` to not disable media button (play/pause)
- `moonstone/Scroller.Scrollable` so that paging controls are not spottable by default with 5-way
- `moonstone/VideoPlayer`'s more/less button to use updated arrow icon
- `spotlight/SpotlightContainerDecorator` config property, `enterTo`, default value to be `null` rather than `'last-focused'`
- `spotlight` container handling to address known issues and improve testability
- `ui/View` to prevent re-renders on views leaving the `ViewManager`

### Fixed

- `moonstone/MarqueeDecorator` to properly stop marquee on items with `'marqueeOnHover'`
- `moonstone/ExpandableList` to work properly with object-based children
- `moonstone/styles/fonts.less` to restore the Moonstone Icon font to request the local system font by default. Remember to update your webOS build to get the latest version of the font so you don't see empty boxes for your icons.
- `moonstone/Picker` and `moonstone/RangePicker` to now use the correct size from Enyo (60px v.s. 84px) for icon buttons
- `moonstone/Scrollable` to apply ri.scale properly
- `moonstone/Panel` to not cover a `Panels`'s `ApplicationCloseButton` when not using a `Header`
- `moonstone/IncrementSlider` to show tooltip when buttons focused

## [1.1.0] - 2017-04-21

> Note: We have updated Enact to support React 15.5.  This version of React has deprecated accessing
> PropTypes from the `react` import.  Existing apps should update to import from the `prop-types` module.
> `enact-dev` has also been updated to the new release.

### Deprecated

- `moonstone/ExpandableInput` property `onInputChange`

### Added

- `core/util` documentation
- `i18n/Uppercase` prop `casing` to control how the component should be uppercased
- `i18n/util` methods `toCapitalized` and `toWordCase` to locale-aware uppercase strings
- `moonstone/Panels.Panel` prop and `moonstone/MoonstoneDecorator` config option: `noAutoFocus` to support prevention of setting automatic focus after render
- `moonstone/VideoPlayer` props: `backwardIcon`, `forwardIcon`, `jumpBackwardIcon`, `jumpForwardIcon`, `pauseIcon`, and `playIcon` to support icon customization of the player
- `moonstone/VideoPlayer` props `jumpButtonsDisabled` and `rateButtonsDisabled` for disabling the pairs of buttons when it's inappropriate for the playing media
- `moonstone/VideoPlayer` property `playbackRateHash` to support custom playback rates
- `moonstone/VideoPlayer` callback prop `onControlsAvailable` which fires when the players controls show or hide
- `moonstone/Image` support for `onLoad` and `onError` events
- `moonstone/VirtualList.GridListImageItem` prop `placeholder`
- `moonstone/Divider` property `preserveCase` to display text without capitalizing it
- `spotlight/SpotlightRootDecorator` config option: `noAutoFocus` to support prevention of setting automatic focus after render
- `spotlight/Spotlight` method `getSpottableDescendants()`

### Changed

- `moonstone/Slider` colors and sizing to match the latest designs
- `moonstone/ProgressBar` to position correctly with other components nearby
- `moonstone/Panels` breadcrumb to no longer have a horizontal line above it
- `moonstone/Transition` to measure itself when the CPU is idle
- style for disabled opacity from 0.4 to 0.3
- `moonstone/Button` colors for transparent and translucent background opacity when disabled
- `moonstone/ExpandableInput` property `onInputChange` to fire along with `onChange`. `onInputChange` is deprecated and will be removed in a future update.
- `Moonstone.ttf` font to include new icons
- `moonstone/Icon` to reference additional icons
- `spotlight/SpotlightContainerDecorator` to have no default for `spotlightRestrict`
- `ui/Slottable` to support slot-candidate tags that have multiple props, which are now forwarded directly instead of just their children

### Fixed

- `core/util.childrenEquals` to work with mixed components and text
- `moonstone/Popup` and `moonstone/ContextualPopupDecorator` 5-way navigation behavior
- `moonstone/Input` to not spot its own input decorator on 5-way out
- `moonstone/VideoPlayer` to no longer render its `children` in multiple places
- `moonstone/Button` text color when used on a neutral (light) background in some cases
- `moonstone/Popup` background opacity
- `moonstone/Marquee` to recalculate properly when its contents change
- `moonstone/TimePicker` to display time in correct order
- `moonstone/Scroller` to prefer spotlight navigation to its internal components
- `spotlight/Spotlight` to consider nested containers when adjusting focus
- `ui/Cancelable` to run modal handlers in the right order

## [1.0.0] - 2017-03-31

> NOTE: This version includes a breaking change to the way modules are organized. This change was necessary to prevent further API breakage following the 1.0.0 release and to facilitate changes we want to make in the future. We understand that this will require some work on the part of developers to update their code. Below you will find details about the changes:
>
> #### Moved/renamed modules:
> * `core/jobs` -> `core/util/Job`
> * `core/Accelerator` -> `spotlight/Accelerator`
> * `i18n.$L` -> `i18n/$L`
> * `i18n.toIString` -> `i18n/$L.toIString`
> * `spotlight.Spottable` -> `spotlight/Spottable`
> * `spotlight.spottableClass` -> `spotlight/Spottable.spottableClass`
> * `spotlight.SpotlightContainerDecorator` -> `spotlight/SpotlightContainerDecorator`
> * `spotlight.spotlightDefaultClass` -> `spotlight/SpotlightContainerDecorator.spotlightDefaultClass`
> * `spotlight.SpotlightRootDecorator` -> `spotlight/SpotlightRootDecorator`
>
> #### Removed modules:
> * `core/selection`
> * `core/fetch`
> * `ui/validators`
>
> #### Removed aliases:
> * `core.hoc` - Use `core/hoc`
> * `core.kind` - Use `core/kind`
>
> We have also modified most form components to be usable in a controlled (app manages component
> state) or uncontrolled (Enact manages component state) manner. To put a component into a
> controlled state, pass in `value` (or other appropriate state property such as `selected` or
> `open`) at component creation and then respond to events and update the value as needed. To put a
> component into an uncontrolled state, do not set `value` (or equivalent), at creation. From this
> point on, Enact will manage the state and events will be sent when the state is updated. To
> specify an initial value, use the `defaultValue` (or, `defaultSelected, `defaultOpen, etc.)
> property.  See the documentation for individual components for more information.
>
> Additionally, we no longer export a `version` with the root import. If you need a version number, import from `package.json` instead.

### Added

- `moonstone/Button` property `icon` to support a built-in icon next to the text content. The Icon supports everything that `moonstone/Icon` supports, as well as a custom icon.
- `moonstone/MoonstoneDecorator` property `textSize` to resize several components to requested CMR sizes. Simply add `textSize="large"` to your `App` and the new sizes will automatically take effect.
- `ui/Placeholder` module with `PlaceholderControllerDecorator` and `PlaceholderDecorator` HOCs which facilitate rendering placeholder components until the wrapped component would scroll into the viewport

### Changed

- `i18n` iLib dependency to 20151019-build-12.0-002-04
- `moonstone/Slider` to use the property `tooltip` instead of `noTooltip`, so the built-in tooltip is not enabled by default
- `moonstone/IncrementSlider` to include tooltip documentation
- `moonstone/ExpandableList` to accept an array of objects as children which are spread onto the generated components
- `moonstone/CheckboxItem` style to match the latest designs, with support for the `moonstone/Checkbox` to be on either the left or the right side by using the `iconPosition` property
- `moonstone/VideoPlayer` to supply every event callback-method with an object representing the VideoPlayer's current state, including: `currentTime`, `duration`, `paused`, `proportionLoaded`, and `proportionPlayed`
- `ui/Repeater` to accept an array of objects as children which are spread onto the generated components

### Fixed

- `moonstone/Panels.Panel` behavior for remembering focus on unmount and setting focus after render
- `moonstone/VirtualList.VirtualGridList` showing empty items when items are continuously added dynamically
- `moonstone/Picker` to marquee on focus once again
- `spotlight/Spotlight` `set()` to properly update the container config
- `spotlight/Spotlight` to properly save the last-focused element for nested containers

## [1.0.0-beta.4] - 2017-03-10

### Added

- `core/kind` support for `contextTypes`
- `core/utils` function `extractAriaProps()` for redirecting ARIA props when the root node of a component isn't focusable
- `moonstone/VirtualList` `indexToFocus` option to `scrollTo` method to focus on item with specified index
- `moonstone/IconButton` and `moonstone/Button` `color` property to add a remote control key color to the button
- `moonstone/Scrollbar` property `disabled` to disable both paging controls when it is true
- `moonstone/VirtualList` parameter `moreInfo` to pass `firstVisibleIndex` and `lastVisibleIndex` when scroll events are firing
- Accessibility support to UI components
- `moonstone/VideoPlayer` property `onUMSMediaInfo` to support the custom webOS “umsmediainfo” event
- `moonstone/Region` component which encourages wrapping components for improved accessibility rather than only preceding the components with a `moonstone/Divider`
- `moonstone/Slider` tooltip. It's enabled by default and comes with options like `noTooltip`, `tooltipAsPercent`, and `tooltipSide`. See the component docs for more details.
- `moonstone/Spinner` properties `blockClickOn` and `scrim` to block click events behind spinner
- `ui/A11yDecorator` to facilitate adding pre/post hints to components
- `ui/AnnounceDecorator` to facilitate announcing actions for accessibility
- `webos/pmloglib` logging method `perfLog` which calls `PmLogInfoWithClock`

### Changed

- `core/handle` to allow binding to components. This also introduces a breaking change in the return value of handle methods.
- `moonstone/VirtualGridImageItem` styles to reduce redundant style code app side
- `moonstone/VirtualList` and `moonstone/VirtualGridList` to add essential CSS for list items automatically
- `moonstone/VirtualList` and `moonstone/VirtualGridList` to not add `data-index` to their item DOM elements directly, but to pass `data-index` as the parameter of their `component` prop like the `key` parameter of their `component` prop
- `moonstone/ExpandableItem` and derivatives to defer focusing the contents until animation completes
- `moonstone/LabeledItem`, `moonstone/ExpandableItem`, `moonstone/ExpandableList` to each support the `node` type in their `label` property. Best used with `ui/Slottable`.
- `spotlight.Spottable` to prevent emulating mouse events for repeated key events

### Fixed

- `moonstone/VirtualList.GridListImageItem` to have proper padding size according to the existence of caption/subcaption
- `moonstone/Scrollable` to display scrollbars with proper size
- `moonstone/VirtualGridList` to not be truncated
- `webos/LS2Request` to return failure in isomorphic mode

## [1.0.0-beta.3] - 2017-02-21

> **NOTE** - The change to support caching of iLib locales requires an update to the `enact-dev` tool. This change is not backwards compatible with 1.0.0-beta.2.  Be sure to update both at the same time and reinstall/re-bootstrap the modules.

### Added

- `ui/Resizable` Higher-order Component to facilitate notification of resized components
- `core/handle` function `forEventProp` to test properties on an event
- localStorage caching support for ilib resource files
- Support for 5-way operation of `moonstone/Slider` and `moonstone/VideoPlayer.MediaSlider`
- `moonstone/Slider` now supports `children` which are added to the `Slider`'s knob, and follow it as it moves
- `moonstone/ExpandableInput` properties `iconAfter` and `iconBefore` to display icons after and before the input, respectively
- `moonstone/Dialog` property `preserveCase`, which affects `title` text

### Changed

- `moonstone/Marquee` to allow disabled marquees to animate
- `moonstone/Dialog` to marquee `title` and `titleBelow`
- `moonstone/Marquee.MarqueeController` config option `startOnFocus` to `marqueeOnFocus`. `startOnFocus` is deprecated and will be removed in a future update.
- `moonstone/Button`, `moonstone/IconButton`, `moonstone/Item` to not forward `onClick` when `disabled`

### Fixed

- `moonstone/Scroller` to recalculate when an expandable child opens
- `moonstone/Popup` and `moonstone/ContextualPopupDecorator` so that when the popup is closed, spotlight focus returns to the control that had focus prior to the popup opening
- `moonstone/Input` to not get focus when disabled
- `spotlight.Spotlight` behavior to follow container config rules when navigating between containers
- `spotlight.Spotlight` behavior to not set focus on spottable components animating past the pointer when not in pointer-mode
- `spotlight.Spotlight` 5-way behavior where selecting a spottable component may require multiple attempts before performing actions
- `spotlight.Spotlight` to not unfocus elements on scroll
- `spotlightDisabled` property support for spottable moonstone components

## [1.0.0-beta.2] - 2017-01-30

### Added

- Support for a new `handlers` block for components created with `core/kind` to allow cached event handlers
- `core/handle` handler `forKey`
- `core/keymap` module to abstract keyboard key codes behind common names (e.g. 'up' and 'down')
- `moonstone/Panels.Panel` property `showChildren` to support deferring rendering the panel body until animation completes
- `moonstone/MarqueeDecorator` property `invalidateProps` that specifies which props cause the marquee distance to be invalidated
- developer-mode warnings to several components to warn when values are out-of-range
- `moonstone/Divider` property `spacing` which adjusts the amount of empty space above and below the `Divider`. `'normal'`, `'small'`, `'medium'`, `'large'`, and `'none'` are available.
- `moonstone/Picker` when `joined` the ability to be incremented and decremented by arrow keys
- `onSpotlightDisappear` event property support for spottable moonstone components
- `spotlight.SpotlightContainerDecorator` support for `spotlightDisabled` prop
- `spotlight.Spottable` support for `onSpotlightDown`, `onSpotlightLeft`, `onSpotlightRight`, and `onSpotlightUp` properties
- `spotlight.Spotlight` method `getDirection` to replace `spotlightDirections`
- `ui/ViewManager` properties `enteringDelay` and `enteringProp` to aid deferred rendering of views
- `ui/resolution` function `scaleToRem` for those times when you have a size in pixels that you want to convert directly to `rem` to support automatic dynamic resizing

### Changed

- `moonstone/Panels.Panels` and variations to defer rendering the children of contained `Panel` instances until animation completes
- `moonstone/ProgressBar` properties `progress` and `backgroundProgress` to accept a number between 0 and 1
- `moonstone/Slider` and `moonstone/IncrementSlider` property `backgroundPercent` to `backgroundProgress` which now accepts a number between 0 and 1
- `moonstone/Slider` to not ignore `value` prop when it is the same as the previous value
- `moonstone/Picker` component's buttons to reverse their operation such that 'up' selects the previous item and 'down' the next
- `moonstone/Picker` and derivatives may now use numeric width, which represents the amount of characters to use for sizing. `width={4}` represents four characters, `2` for two characters, etc. `width` still accepts the size-name strings.
- `moonstone/Divider` to now behave as a simple horizontal line when no text content is provided
- `moonstone/Scrollable` to not display scrollbar controls by default
- `moonstone/DatePicker` and `moonstone/TimePicker` to emit `onChange` event whenever the value is changed, not just when the component is closed

### Removed

- `core/handle.withArgs` helper function which is no longer needed with the addition of the `handlers` support in `kind()`
- `moonstone/ProgressBar` properties `min` and `max`
- `spotlight` `spotlightDirections`

### Fixed

- `moonstone/IncrementSlider` so that the knob is spottable via pointer, and 5-way navigation between the knob and the increment/decrement buttons is functional
- `moonstone/Slider` and `moonstone/IncrementSlider` to not fire `onChange` for value changes from props

## [1.0.0-beta.1] - 2016-12-30

### Added

- `core/factory` which provides the means to support design-time customization of components
- `Moonstone/VideoPlayer` and `moonstone/TooltipDecorator` components
- `moonstone/Panels.Panels` property `onBack` to support `ui/Cancelable`
- `moonstone/VirtualFlexList` Work-In-Progress component (with sample) to support variably sized rows or columns
- `moonstone/ExpandableItem` properties `autoClose` and `lockBottom`
- `moonstone/ExpandableList` properties `noAutoClose` and `noLockBottom`
- `moonstone/ContextualPopup` property `noAutoDismiss`
- `moonstone/Dialog` property `scrimType`
- `moonstone/Popup` property `spotlightRestrict`
- `spotlight.Spotlight` methods `isPaused()`, `isSpottable()`, `getCurrent()`, and `isMuted()`
- `spotlight.SpotlightContainerDecorator` property `spotlightMuted`
- `spotlight.spotlightDirections` export
- `ui/RadioDecorator` and `ui/RadioControllerDecorator` to support radio group-style management of components
- `ui/Holdable` Higher-order Component
- `ui/ViewManager` events `onAppear`, `onEnter`, `onLeave`, `onStay`, `onTransition`, and `onWillTransition`
- `ui/FloatingLayer` `scrimType` prop value `none`
- `ui/Pressable` config option `onMouseLeave`

### Changed

- `moonstone/Panels.Routable` to require a `navigate` configuration property indicating the event callback for back or cancel actions
- `moonstone/MarqueeController` focus/blur handling to start and stop synchronized `moonstone/Marquee` components
- `moonstone/ExpandableList` property `autoClose` to `closeOnSelect` to disambiguate it from the added `autoClose` on 5-way up
- `moonstone/ContextualPopupDecorator.ContextualPopupDecorator` component's `onCloseButtonClick` property to `onClose`
- `moonstone/Spinner` component's `center` and `middle` properties to a single `centered` property
	that applies both horizontal and vertical centering
- `moonstone/Popup.PopupBase` component's `onCloseButtonClicked` property to `onCloseButtonClick`
- `moonstone/Item.ItemOverlay` component's `autoHide` property to remove the `'no'` option. The same
	effect can be achieved by omitting the property or passing `null`.
- `moonstone/VirtualGridList` to be scrolled by page when navigating with a 5-way direction key
- `moonstone/Scroller`, `moonstone/VirtualList`, `moonstone/VirtualGridList`, and `moonstone/Scrollable` to no longer respond to mouse down/move/up events
- all Expandables to include a state arrow UI element
- `moonstone/LabeledItem` to support a `titleIcon` property which positions just after the title text
- `moonstone/Button` to include `moonstone/TooltipDecorator`
- `moonstone/Expandable` to support being managed, radio group-style, by a component wrapped with `RadioControllerDecorator` from `ui/RadioDecorator`
- `moonstone/Picker` to animate `moonstone/Marquee` children when any part of the `moonstone/Picker` is focused
- `moonstone/VirtualList` to mute its container instead of disabling it during scroll events
- `moonstone/VirtualList`, `moonstone/VirtualGridList`, and `moonstone/Scroller` to continue scrolling when holding down the paging controls
- `moonstone/VirtualList` to require a `component` prop and not have a default value
- `moonstone/Picker` to continuously change when a button is held down by adding `ui/Holdable`.
- `ui/FloatingLayer` property `autoDismiss` to handle both ESC key and click events

### Removed

- `ui/Transition` prop `fit` in favor of using `className`

### Fixed

- `i18n/I18nDecorator` issue causing multiple requests for ilibmanifest.
- `moonstone/Popup` and `moonstone/ContextualPopup` 5-way navigation behavior using spotlight.
- Bug where a synchronized marquee whose content fit the available space would prevent restarting of the marquees
- `moonstone/Input` to show an ellipsis on the correct side based on the text directionality of the `value` or `placeholder` content.
- `moonstone/VirtualList` and `moonstone/VirtualGridList` to prevent unwanted scrolling when focused with the pointer
- `moonstone/Picker` to remove fingernail when a the pointer is held down, but the pointer is moved off the `joined` picker.
- `moonstone/LabeledItem` to include marquee on both `title` and `label`, and be synchronized

## [1.0.0-alpha.5] - 2016-12-16

### Fixed

- `core/dispatcher` to support pre-rendering

## [1.0.0-alpha.4] - 2016-12-2

> NOTE: The framework was updated to support React 15.4

### Added

- `moonstone/Popup`, `moonstone/ContextualPopupDecorator`, `moonstone/Notification`, `moonstone/Dialog`, `moonstone/ExpandableInput`, `moonstone/Item.ItemOverlay`, `ui/FloatingLayer` and `ui/FloatingLayer.FloatingLayerDecorator` components
- `moonstone/Popup`, `moonstone/ContextualPopupDecorator`, `moonstone/Notification`, `moonstone/Dialog`, `moonstone/Item.ItemOverlay`, `moonstone/ExpandableInput` and `ui/Group` samples
- `marqueeCentered` prop to `moonstone/MarqueeDecorator` and `moonstone/MarqueeText`
- `placeholder` prop to `moonstone/Image`
- `moonstone/MarqueeController` component to synchronize multiple `moonstone/Marquee` components
- Non-latin locale support to all existing Moonstone components
- Language-specific font support
- `setPointerMode()` and `setActiveContainer()` methods to `@enact/spotlight` export
- `fit`, `noAnimation` props to `ui/TransitionBase`
- `onHide` prop to `ui/Transition`

### Changed

- `moonstone/Input` component's `iconStart` and `iconEnd` properties to be `iconBefore` and `iconAfter`, respectively, for consistency with `moonstone/Item.ItemOverlay` naming
- `moonstone/Icon` and `moonstone/IconButton` so the `children` property supports both font-based icons and images. This removes support for the `src` property.
- the `checked` property to `selected` for consistency across the whole framework. This allows better interoperability when switching between various components.  Affects the following: `CheckboxItem`, `RadioItem`, `SelectableItem`, `Switch`, `SwitchItem`, and `ToggleItem`. Additionally, these now use `moonstone/Item.ItemOverlay` to position and handle their Icons.
- documentation to support our doc generation tool
- `moonstone/Slider` and `moonstone/IncrementSlider` to be more performant. No changes were made to
	the public API.
- `moonstone/GridListImageItem` so that a placeholder image displays while loading the image, and the caption and subcaption support marqueeing
- `moonstone/MoonstoneDecorator` to add `FloatingLayerDecorator`

### Removed

- the `src` property from `moonstone/Icon` and `moonstone/IconButton`. Use the support for URLs in
	the `children` property as noted above.

### Fixed

- Addressed many bugs and performance issues

## [1.0.0-alpha.3] - 2016-11-8

> Note: For those who are using `eslint-config-enact` for in-editor linting, there have been some important changes and reinstallation is necessary. Refer to [https://github.com/enactjs/eslint-config-enact/](https://github.com/enactjs/eslint-config-enact/) for install instructions or reinstall via:
>
> ```
> npm install -g eslint eslint-plugin-react eslint-plugin-babel babel-eslint enactjs/eslint-plugin-enact enactjs/eslint-config-enact
> ```
>
>If you don't use in-editor linting or use a different linting configuration, you can safely ignore this notice.

### Added

- `core/dispatcher` - an event dispatcher for global events (e.g. `window` and `document` events) that fire outside of the React tree
- Support for detecting browser locale change events through `languagechange` event in
	`i18n/I18nDecorator`
- `moonstone/BodyText`, `moonstone/DatePicker`, `moonstone/DayPicker`, `moonstone/ExpandableItem`, `moonstone/Image`, and `moonstone/TimePicker` components
- `fullBleed` prop to `moonstone/Panels/Header`. When `true`, the header content is indented and the header lines are removed.
- Application close button to `moonstone/Panels`. Fires `onApplicationClose` when clicked. Can be omitted with the `noCloseButton` prop.
- Samples for `moonstone/BodyText`, `moonstone/DatePicker`, `moonstone/DayPicker`,
	`moonstone/ExpandableItem`, `moonstone/Image`, `moonstone/Scroller`, `moonstone/TimePicker`,
	`moonstone/VirtualList`, and `moonstone/VirtualList.VirtualGridList`
- `spotlightDefaultClass` to `@enact/spotlight` export. Applying this class to an item in a
	container will cause it to be the default spotted item in that container.
- Selection type support to `ui/Group`
- Documentation on Flexbox and an Enyo to Enact component migration guide

### Changed

- `data` parameter passed to `component` prop of `VirtualList`.
- `moonstone/Expandable` into a submodule of `moonstone/ExpandableItem`
- `ExpandableList` to properly support selection
- `moonstone/Divider`'s `children` property to be optional
- `moonstone/ToggleItem`'s `inline` version to have a `max-width` of `240px`
- `moonstone/Input` to use `<div>` instead of `<label>` for wrapping components. No change to
	functionality, only markup.
- Spotlight containers to spot the last focused element by default.
- `ui/Group` prop `select` to `childSelect` and added prop `select` to support selection types

### Removed

- `moonstone/ExpandableCheckboxItemGroup` in favor of `ExpandableList`
- `decorated` prop from `@enact/spotlight/focusable` as this relationship is managed
	implicitly by the component decorated by `@enact/spotlight/focusable`.

### Fixed

- Spotlight stops at container boundaries when 5-way key held down
- Several issues related to spotting controls in edge cases


## [1.0.0-alpha.2] - 2016-10-21

This version includes a lot of refactoring from the previous release. Developers need to switch to the new enact-dev command-line tool.

### Added

- New components and HOCs: `moonstone/Scroller`, `moonstone/VirtualList`, `moonstone/VirtualGridList`, `moonstone/Scrollable`, `moonstone/MarqueeText`, `moonstone/Spinner`, `moonstone/ExpandableCheckboxItemGroup`, `moonstone/MarqueeDecorator`, `ui/Cancelable`, `ui/Changeable`, `ui/Selectable`
- Support for enact-dev command-line tool.
- `fetch()` polyfill to support pre-rendering
- New options for `ui/Toggleable` HOC
- Ability to adjust locale in Sampler
- Marquee support to many components
- Image support to `moonstone/Icon` and `moonstone/IconButton`
- QA Sampler with test-specific samples (not to be used as examples of good coding style!)
- Looser app-specific ESLint rules
- webOS utility functions
- `dismissOnEnter` prop for `moonstone/Input`
- Many more unit tests

### Changed

- Sampler now uses port 8080
- Removed `ui/Pickable` HOC
- Some props for UI state were renamed to have `default` prefix where state was managed by the component. (e.g. `defaultOpen`)
- Removed Babel polyfill to support future snapshot work. This may affect apps that relied on specific polyfills. Added the following specific polyfills: `window.fetch` (plus associated Fetch APIs), `window.Promise`, `Math.sign`, `Object.assign`, `String.fromCodePoint`, `String.prototype.codePointAt`
- Computed properties in `kind()` no longer mutate props. In other words, changing the value of a prop in one computed property does not affect the value of that prop in another computed property.

### Fixed

- Many components were fixed, polished, updated and documented
- Inline docs updated to be more consistent and comprehensive

## [1.0.0-alpha.1] - 2016-09-26

Initial release<|MERGE_RESOLUTION|>--- conflicted
+++ resolved
@@ -2,13 +2,13 @@
 
 The following is a curated list of changes in the Enact project, newest changes on the top.
 
-<<<<<<< HEAD
+
 ## [unreleased]
 
 ### Changed
 
 - `ui/Transition` to support any valid CSS duration for any `type` prop
-=======
+
 ## [3.4.11] - 2020-12-11
 
 ### Fixed
@@ -29,7 +29,6 @@
 
 - `ui/MarqueeDecorator` to restart animation when text changed while focus retained
 - `ui/Routable` to respect the current path on first render when using relative paths in links
->>>>>>> 2f85e138
 
 ## [3.4.9] - 2020-10-30
 
