--- conflicted
+++ resolved
@@ -2,13 +2,11 @@
 
 The following is a curated list of changes in the Enact project, newest changes on the top.
 
-<<<<<<< HEAD
 ## [unreleased]
 
 ### Added
 
 - `ui/MarqueeDecorator` warning against nested `Marquee`'s
-=======
 ## [3.4.5] - 2020-08-18
 
 ### Fixed
@@ -20,7 +18,6 @@
 ### Fixed
 
 - `ui/FloatingLayer` and `ui/Slider` to prevent global classname leaks
->>>>>>> e7ee6948
 
 ## [3.4.3] - 2020-08-10
 
