--- conflicted
+++ resolved
@@ -2,7 +2,6 @@
 
 The following is a curated list of changes in the Enact project, newest changes on the top.
 
-<<<<<<< HEAD
 ## [2.0.0-alpha.2] - 2017-08-29
 
 ## Added
@@ -23,7 +22,7 @@
 ## Removed
 
 - `ui/Holdable` and `ui/Pressable` which were replaced by `ui/Touchable`
-=======
+
 ## [1.13.3] - 2017-01-16
 
 ### Fixed
@@ -32,7 +31,6 @@
 - `moonstone/TimePicker` to not read out meridiem label when meridiem picker gets a focus
 - `moonstone/Scroller` to correctly update scrollbars when the scroller's contents change
 - Several samples that would not rescale correctly when the viewport was resized
->>>>>>> 02ba13df
 
 ## [1.13.2] - 2017-12-14
 
