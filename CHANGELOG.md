# Change Log

The following is a curated list of changes in the Enact project, newest changes on the top.

<<<<<<< HEAD
## [3.3.0-alpha.3] - 2020-03-09

### Added

- `ui/styles/mixins.less` `.position()` support for list-style arguments, in addition to the existing separated arguments
- `ui/GridListItemItem` prop `subComponents`

### Fixed

- `core/util.mergeClassNames` to mirror class names when used in unit tests
=======
## [3.2.6] - 2020-03-26

### Fixed

>>>>>>> 495df403
- `ui/VirtualList.VirtualGridList` and `ui/VirtualList.VirtualList` to show items properly when reducing data size by updating `firstIndex` correctly
- `ui/VirtualList.VirtualList` and `ui/VirtualList.VirtualGridList` not to suddenly jump when pressing directional keys after wheeling
- `ui/VirtualList.VirtualList` and `ui/VirtualList.VirtualGridList` to show items properly when reducing data size

<<<<<<< HEAD
## [3.3.0-alpha.2] - 2020-03-09

### Changed

- `ui/VirtualList.VirtualList` and `ui/VirtualList.VirtualGridList` prop `itemProps` to `childProps` for backwards compatibility

### Fixed

- `ui/VirtualList.VirtualList` and `ui/VirtualList.VirtualGridList` to not suddenly jump when pressing directional keys after wheeling

## [3.3.0-alpha.1] - 2020-02-26

> Note: Moonstone was removed from the core Enact repository. It is now in its own repository at https://github.com/enactjs/moonstone/. Using Moonstone through npm has not changed.

### Added

- `ui/Scroller`, `ui/VirtualList.VirtualGridList`, and `ui/VirtualList.VirtualList` prop `scrollMode` is added

### Changed

- `ui/VirtualList.VirtualList` and `ui/VirtualList.VirtualGridList` prop `childProps` to `itemProps` for clarity
- `enact-sampler` to use common Enact Storybook configurations, addons, and utilities from `@enact/storybook-utils` helper package.

### Fixed

- `ui/Marquee` to not error when passed `null` `children` during an animation
- `ui/Button` to have more robust support for a customized `iconComponent` prop


=======
>>>>>>> 495df403
## [3.2.5] - 2019-11-14

### Fixed

- `moonstone/Notification` to support 3 max-width buttons in a single line
- `ui/Marquee` to not double aria readout for marqueeing contents

## [3.2.4] - 2019-11-07

### Fixed

- `moonstone/Notification` line height for non-latin locales
- `moonstone/Notification` to show all buttons in one line
- `ui/Marquee` text alignment when content is centered

## [3.2.3] - 2019-11-01

### Changed

- `moonstone/Panels.Header` prop `marqueeOn` default value to `'render'` to improve usability on systems without a pointer

### Fixed

- `ui/Marquee` text alignment when restarting
- `ui/Marquee` to display an ellipsis when its content changes and overflows its bounds

## [3.2.2] - 2019-10-24

### Fixed

- `moonstone/Marquee` text shake when restarting

## [3.2.1] - 2019-10-22

### Fixed

- `moonstone/VirtualList` horizontal scrolling in RTL locales
- `moonstone/EditableIntegerPicker` to include the `unit` in the ARIA read out
- `ui/VirtualList.VirtualList` item rendering in RTL locales

## [3.2.0] - 2019-10-18

### Added

- `moonstone/Icon` icons
- `ui/Marquee` prop `marqueeSpacing` and CSS class `spacing` to configure the spacing between the repeated content

### Changed

- `ilib` peer dependency to `^14.4.0 || ^14.4.0-webostv1` baseline to target support for caching improvements
- `ui/Marquee` to have a wrap-around effect

### Fixed

- `moonstone/Icon` icon sizes
- `moonstone/InputSpotlightDecorator` to not focus when Spotlight is paused
- `ui/Marquee` to start on focus when disabled

## [3.1.3] - 2019-10-09

### Added

- `moonstone/Icon` icons

### Fixed

- `moonstone/Button` `color` bar height
- `moonstone/Slider` to show `tooltip` when disabled
- `moonstone/TooltipDecorator` to keep showing when changing from pointer mode to 5-way mode
- `moonstone/Scroller`, `moonstone/VirtualList.VirtualGridList`, and `moonstone/VirtualList.VirtualList` to scroll correctly when clicking on paging controls during a scroll event
- `moonstone/FormCheckbox` and `moonstone/RadioItem` high contrast colors
- `ui/FloatingLayer` to be dismissable when `open` on mount

## [3.1.2] - 2019-09-30

### Fixed

- `core/handle` documentation for even better Typescript output
- `moonstone` language-specific (`LG Smart UI AR HE TH`) and Indian font assignment
- `ui/Button` to not require `children`
- `ui/VirtualList.VirtualGridList` and `ui/VirtualList.VirtualList` to scroll smoothly when wheeling
- `ui/Scroller`, `ui/VirtualList.VirtualGridList`, and `ui/VirtualList.VirtualList` to scroll correctly after performing flick events

## [3.1.1] - 2019-09-23

### Fixed

- `core/kind` documentation of `handlers` and `computed` functions to support better Typescript definitions
- `moonstone` internationalization resource loading
- `moonstone/Dropdown` to only call `onOpen` when closed
- `moonstone/Input` text color
- `moonstone/VirtualList.VirtualGridList` and `moonstone/VirtualList.VirtualList` to correctly set focus to items scrolling into the viewport
- `moonstone/VirtualList.VirtualList` to scroll properly when a different sized item gains focus
- `ui/VirtualList.VirtualGridList` and `ui/VirtualList.VirtualList` to show items properly when reducing data size

## [3.1.0] - 2019-09-16

### Deprecated

- `moonstone/ProgressBar.ProgressBarTooltip` and `moonstone/Slider.SliderTooltip` prop `side`, will be replaced by `position` in 4.0.0

### Added

- `core/platform` member `touchscreen` to detect the presence of a touchscreen separately from support for touch events
- `moonstone/Dropdown` to add new size `x-large`
- `moonstone/ProgressBar.ProgressBarTooltip` and `moonstone/Slider.SliderTooltip` prop `position`, replacing `side`
- `moonstone/VirtualList.VirtualGridList` and `moonstone/VirtualList.VirtualList` prop `role` to set the ARIA `role`
- `spotlight` support for passing a spottable node or a container node or selector to `Spotlight.focus()`
- `ui/Routable` module
- `ui/VirtualList.VirtualGridList` and `ui/VirtualList.VirtualList` prop `role` to set the ARIA `role`

### Fixed

- `core/kind` and `core/handle` documentation to support better Typescript definitions
- `core/platform` touch event detection
- `moonstone/Header` to fix font size of `titleBelow` and `subTitleBelow`
- `moonstone/Dropdown` to apply `tiny` width
- `moonstone/Dropdown` to include selected `data` in the `onSelect` handler
- `moonstone/Scroller`, `moonstone/VirtualList.VirtualGridList`, and `moonstone/VirtualList.VirtualList` spotlight behavior to focus the last item when reaching the bounds after scroll by page up or down
- `moonstone/VirtualList.VirtualList` to allow a dynamically resized item to scroll into view properly
- `moonstone/Dropdown` accessibility read out when an item is focused

## [3.0.1] - 2019-09-09

### Fixed

- `moonstone/Button` text alignment when `color` is set
- `moonstone/FormCheckboxItem` opacity of `itemIcon` value when focused and disabled
- `moonstone/Notification` to shrink to fit small content
- `moonstone/Scroller` to restore focus properly when pressing page up after holding 5-way down
- `moonstone/Switch` colors to improve visibility
- `moonstone/VirtualList.VirtualGridList` and `moonstone/VirtualList.VirtualList` to properly navigate from paging controls to items by 5-way key when `focusableScrollbar` is false

## [3.0.0] - 2019-09-03

### Fixed

- `moonstone/ContextualPopupDecorator` layout in large text mode in RTL locales
- `moonstone/Dropdown` performance when using many options
- `moonstone/ProgressBar` fill color when `highlighted` is set
- `moonstone/Scroller` to correctly handle horizontally scrolling focused elements into view when using a `direction` value of `'both'`
- `moonstone/Skinnable` TypeScript signature
- `moonstone/Slider` progress bar fill color when focused with `noFill` set
- `moonstone/VirtualList.VirtualGridList` and `moonstone/VirtualList.VirtualList` to render the first item properly when the `dataSize` prop is updated and the function as a parameter of the `cbScrollTo` prop is called
- `spotlight` TypeScript signatures
- `ui/Scroller` TypeScript signatures
- `ui/VirtualList.VirtualGridList` and `ui/VirtualList.VirtualList` to apply `will-change` CSS property to the proper node
- `webos/LS2Request` to automatically prefix `luna://` service protocol when absent

## [3.0.0-rc.4] - 2019-08-22

### Fixed

- `i18n/Text` to generate a proper TypeScript definition and to properly detect if translations were available when async
- `moonstone/ContextualPopupDecorator` arrow rendering issue in Chromium
- `moonstone/EditableIntegerPicker` to properly rerender when the edited value is invalid
- `moonstone/FormCheckboxItem` to marquee its contents
- `moonstone/VideoPlayer` to have correct jump forward/backward icon
- `ui/styles/mixins.less` mixins: `.buildLocaleFont`, `.buildLocaleFonts`, `.buildFontFace` to properly support font-weight ranges, font-weight default values, and font-stretch values
- Language-specific fonts so they always use the correct typeface for their locale

## [3.0.0-rc.3] - 2019-08-15

### Fixed

- `moonstone/Header` input highlight positioning
- `moonstone/MediaOverlay` to not mute media playback
- `moonstone/Panels` animation performance issues on low powered hardware
- `moonstone/VirtualList.VirtualGridList` and `moonstone/VirtualList.VirtualList` to correctly scroll to a selected component when focused via 5way
- `sampler` to limit the fields included in the Actions tab to improve serialization performance on low-powered hardware
- `spotlight` to attempt to restore focus to an element nearest the pointer position when the pointer hides within an overflow container
- `ui/VirtualList.VirtualGridList` and `ui/VirtualList.VirtualList` to retain the proper scroll position when updating the `itemSize` or `spacing` props

## [3.0.0-rc.2] - 2019-08-08

### Added

- `moonstone/Icon.icons` entries for new icons

### Fixed

- `moonstone` to support custom font for simplified Chinese
- `moonstone` disabled focus appearance to match the latest designs
- `moonstone/DatePicker`, `moonstone/DayPicker`, `moonstone/ExpandableList`, and `moonstone/TimePicker` disabled opacity in high contrast mode
- `moonstone/Picker` to avoid overlapping items on render
- `moonstone/Scroller` and other scrolling components to properly scroll via remote page up/down buttons when nested within another scrolling component
- `moonstone/Scroller`, `moonstone/VirtualList.VirtualGridList`, and `moonstone/VirtualList.VirtualList` to scroll via a page up or down key when focus is on any vertical paging control while in pointer mode
- `moonstone/Scroller`, `moonstone/VirtualList.VirtualGridList`, and `moonstone/VirtualList.VirtualList` to correctly set focus after scrolling by page up/down keys
- `moonstone/Scroller`, `moonstone/VirtualList.VirtualGridList`, and `moonstone/VirtualList.VirtualList` not to scroll via a page up or down key when focus is on any horizontal paging control

## [3.0.0-rc.1] - 2019-07-31

### Added

- `moonstone/LabeledIconButton` prop `flip` to flip the icon horizontally, vertically, or both
- `moonstone/Popup` public class names `body` and `closeContainer`
- `ui/Icon`, `ui/IconButton`, and `ui/LabeledIcon` prop `flip` to flip the icon horizontally, vertically, or both

### Changed

- `moonstone/Dialog` appearance to match the latest designs
- `moonstone/Scroller` and other scrolling components to scroll via remote page up/down buttons when the scrollbar is hidden
- `spotlight` containers to include nodes identified on the `aria-owns` attribute of the container node as candidates within that container

### Fixed

- `moonstone` fonts be consolidated under "Moonstone" font-family to properly display all localized fonts when representing glyphs from any locale
- `moonstone/Input` text color when focused and disabled
- `moonstone/Panels` to allow 5-way navigation to components within `controls` when used with a `Header` with `headerInput`
- `moonstone/Panels` to treat all components within `controls` as part of the active panel for the purposes of accessibility
- `moonstone/Scroller` to not jump to the top when right key is pressed in the right most item of a vertical scroller
- `moonstone/Scroller` to not scroll horizontally via 5-way down in horizontal scroller
- `moonstone/Tooltip` arrow gap
- `moonstone/VideoPlayer` feedback tooltip to overlap in non-latin locale
- `moonstone/VideoPlayer` more button tooltip to not clip or reverse text in RTL locales
- `moonstone/VirtualList.VirtualGridList` and `moonstone/VirtualList.VirtualList` to navigate items properly in RTL languages
- `moonstone/VirtualList.VirtualGridList` and `moonstone/VirtualList.VirtualList` to properly navigate from paging controls to controls out of the list
- `spotlight` to attempt to restore focus through ancestor containers when the pointer hides
- `ui/Scroller`, `ui/VirtualList.VirtualGridList`, and `ui/VirtualList.VirtualList` to handle mouse down events on scrollbars

## [3.0.0-beta.2] - 2019-07-23

### Added

- `moonstone/Panels.Header` prop `hideLine` to hide the bottom separator line
- `moonstone/Panels.Header` type "dense" for "AlwaysViewing" Panels types

### Fixed

- `moonstone/Dropdown` button to not animate
- `moonstone/FormCheckboxItem` so it doesn't change size between normal and large text mode
- `moonstone/Heading` to have a bit more space between the text and the line, when the line is present
- `moonstone/LabeledItem` to pass `marqueeOn` prop to its contents
- `moonstone/Panels.Header` to use the latest designs with better spacing between the titles below
- `moonstone/Picker` accessibility read out when a button becomes disabled
- `moonstone/ProgressBar`, `moonstone/Slider`, and `moonstone/IncrementSlider` to use the latest set of design colors
- `moonstone/RadioItem` to have a much prettier dot in dark and light skins
- `moonstone/Spinner` to use the latest designs
- `moonstone/Tooltip` layer order so it doesn't interfere with other positioned elements, like `ContextualPopup`
- `moonstone/VirtualList.VirtualGridList` and `moonstone/VirtualList.VirtualList` to properly respond to 5way directional key presses
- `ui/ProgressBar` public class name `bar` to support customizing the background of the bar
- `webos/LS2Request` to return an error for a null response from a service

## [3.0.0-beta.1] - 2019-07-15

### Removed

- `core/kind` config property `contextTypes`
- `i18n/ilib` embedded copy of iLib in favour of the NPM package `ilib`
- `small` prop in `moonstone/Input`, `moonstone/ToggleButton`, `moonstone/Button`, `moonstone/Icon`, `moonstone/IconButton`, and `moonstone/LabeledIcon`, replaced by `size` prop, which accepts `"small"` or `"large"`
- `moonstone/Divider`, replaced by `moonstone/Heading`

### Added

- `ilib@^14.2.0` package as a peer dependency for `@enact/i18n` and `@enact/moonstone`, which apps will need to include
- `moonstone/Dropdown` widths `tiny`, and `huge`
- `ui/VirtualList.VirtualGridList` and `ui/VirtualList.VirtualList` support for resizing a window

### Fixed

- Moonstone Fonts to use the updated names of global fonts available in the system
- `core/platform` logic for webOS detection
- `moonstone/Popup` to properly handle closing in mid-transition
- `moonstone/Scroller` to properly move focus out of the container
- `moonstone/VirtualList` to allow keydown events to bubble up when not handled by the component
- `moonstone/IncrementSlider` to support aria-label when disabled
- `moonstone/LabeledItem` to not clip the bottom of descender glyphs in large text mode
- `moonstone/VirtualList.VirtualGridList` and `moonstone/VirtualList.VirtualList` to focus an item properly after an update
- `moonstone/Scroller`, `moonstone/VirtualList.VirtualGridList`, and `moonstone/VirtualList.VirtualList` not to scroll too far by page up/down keys
- `spotlight/SpotlightContainerDecorator` to correctly forward `onFocusCapture` and `onBlurCapture` events
- `ui/Icon` to support arbitrary icon name strings, like in material icons

## [3.0.0-alpha.7] - 2019-06-24

### Changed

- `sampler` look and feel by updating to Storybook 5 and applying an Enact theme

### Fixed

- `moonstone/Dropdown` to scroll to and focus the selected item when opened
- `moonstone/ExpandableItem.ExpandableItemBase` to not error if `onClose` or `onOpen` was not supplied
- `moonstone/GridListImageItem` to support overriding the `image` CSS class name
- `moonstone/Scroller` to scroll and to move focus to the paging control properly if the current item sticking to the top is only spottable
- `moonstone/VirtualList` to scroll to the focused item when navigating out of the viewport via 5-way

## [3.0.0-alpha.6] - 2019-06-17

## Removed

- `i18n/Uppercase` HOC, replaced by `i18n/util` casing functions
- `moonstone/Divider`, `moonstone/Dialog`, and `moonstone/Heading` prop `casing`

### Fixed

- `moonstone/Dropdown` to support voice readout
- `moonstone/Dropdown` remaining open after it becomes `disabled`
- `ui/ViewManager` to correctly arrange views when initially rendering a non-zero index

## [3.0.0-alpha.5] - 2019-06-10

### Added

- `moonstone/Dropdown` property `width` to support `'small'`, `'medium'`, and `'large'` sizes
- `ui/Toggleable` HOC config prop `eventProps` to allow wrapped components to specify additional event information

## Fixed

- `Fonts` for non-Latin to not intermix font weights for bold when using a combination of Latin and non-Latin glyphs
- `moonstone/VirtualList` to restore focus to an item when scrollbars are visible
- `ui/ToggleItem` to send its `value` prop when toggled

## [3.0.0-alpha.4] - 2019-06-03

### Changed

- `moonstone/Dropdown` to prevent spotlight moving out of the popup
- `moonstone/Dropdown` to use radio selection which allows only changing the selection but not deselection

### Fixed

- Non-Latin locale font assignments to match the new font family support in `LG Smart UI`
- `moonstone/Checkbox`, `moonstone/FormCheckbox`, `moonstone/Panels.Header`, `moonstone/RadioItem`, `moonstone/Slider`, and `moonstone/Switch` to render correctly in high contrast
- `moonstone/VideoPlayer` to hide scrim for high contrast if bottom controls are hidden

## [3.0.0-alpha.3] - 2019-05-29

### Added

- `moonstone/Panels` support for managing share state of contained components
- `moonstone/Scroller` and `moonstone/VirtualList` support for restoring scroll position when within a `moonstone/Panels.Panel`
- `moonstone/Panels.Header` sample

### Changed

- `moonstone/Scroller` to scroll when no spottable child exists in the pressed 5-way key direction and, when `focusableScrollbar` is set, focus the scrollbar button
- `ui/ViewManager` to use Web Animations instead of animation callbacks to improve performance resulting in API changes to `Arranger` and the pre-configured arrangers `SlideArranger`, `SlideBottomArranger`, `SlideLeftArranger`, `SlideRightArranger`, and `SlideTopArranger`

### Fixed

- Fonts to correctly use the new font files and updated the international font name from "Moonstone LG Display" to "Moonstone Global"
- `moonstone/Dropdown` `children` propType so it supports the same format as `ui/Group` (an array of strings or an array of objects with props)
- `moonstone/FormCheckbox`, `moonstone/Input`, `moonstone/ProgressBar`, `moonstone/RadioItem`, `moonstone/SwitchItem`, and `moonstone/Tooltip` light skin colors.
- `moonstone/VideoPlayer` to have correct sized control buttons

## [3.0.0-alpha.2] - 2019-05-20

### Added

- `moonstone/Heading` prop `spacing` with default value `'small'`

### Fixed

- `moonstone/Button` background colors for translucent and lightTranslucent
- `moonstone/Checkbox` by updating colors for both dark and light skins
- `moonstone/DaySelector` item text size in large-text mode
- `moonstone/Dropdown` popup scroller arrows showing in non-latin locales and added large-text mode support
- `moonstone/FormCheckboxItem` to match the designs
- `moonstone/Panels.Header` with `Input` to not have a distracting white background color
- `moonstone/Input` caret color to match the designs (black bar on white background, white bar on black background, standard inversion)
- `moonstone/Item` height in non-latin locales
- `moonstone/RadioItem` and `moonstone/SelectableItem` icon size in large-text mode

## [3.0.0-alpha.1] - 2019-05-15

> NOTE:  Support for 2019 TV platform (Blink <68) has been dropped from this version of Enact

### Removed

- `moonstone/Button` and `moonstone/Panels.Header` prop `casing` which is no longer supported
- `moonstone/Input.InputBase` prop `focused` which was used to indicate when the internal input field had focused but was replaced by the `:focus-within` pseudo-selector
- `moonstone/VirtualList` and `moonstone/VirtualList.VirtualGridList` property `isItemDisabled`

### Added

- `core/util.clamp` to safely clamp a value between min and max bounds
- `moonstone/BodyText` prop `size` to offer a new "small" size
- `moonstone/Button` prop `iconPosition`
- `moonstone/ContextualPopup` config `noArrow`
- `moonstone/Dropdown` component
- `moonstone/Panels.Header` prop `centered` to support immersive apps with a completely centered design
- `moonstone/Heading` component, an improved version of `moonstone/Divider` with additional features
- `moonstone/Panels` slot `<controls>` to easily add custom controls next to the Panels' "close" button
- `moonstone/Spinner` prop `size` to support a new "small" size for use inside `SlotItem` components
- `moonstone/TooltipDecorator` prop `tooltipRelative` and `moonstone/TooltipDecorator.Tooltip` prop `relative` to support relative positioning. This is an advanced feature and requires a container with specific rules. See documentation for details.
- `ui/Button` public class `.hasIcon` which is present on the root node only when an icon has been provided
- `ui/Heading` component
- `ui/Measurable` HOC and Hook for quick and convenient measuring of simple components
- `ui/Scroller`, `ui/VirtualList.VirtualGridList`, and `ui/VirtualList.VirtualList` prop `noScrollByWheel` for preventing scroll by wheel

### Changed

- `moonstone/Button.ButtonDecorator` to remove `i18n/Uppercase` HOC
- `moonstone/Button`, `moonstone/Checkbox`, `moonstone/CheckboxItem`, `moonstone/ContextualPopupDecorator`, `moonstone/FormCheckbox`, `moonstone/FormCheckboxItem`, `moonstone/Panels.Header`, `moonstone/Notification`, `moonstone/RadioItem`, and `moonstone/Tooltip` appearance to match the latest designs
- `moonstone/Button`, `moonstone/Dropdown`, `moonstone/Icon`, `moonstone/IconButton`, `moonstone/Input`, and `moonstone/ToggleButton` default size to "small", which unifies their initial heights
- `moonstone/DaySelector` to have squared check boxes to match the rest of the checkmark components
- `moonstone/LabeledIcon` and `moonstone/LabeledIconButton` text size to be smaller
- `moonstone/Panel` and `moonstone/Panels` now allocate slightly more screen edge space for a cleaner look
- `moonstone/Scroller.Scroller`, `moonstone/VirtualList.VirtualGridList`, and `moonstone/VirtualList.VirtualList` scrollbar button to gain focus when pressing a page up or down key if `focusableScrollbar` is true
- `spotlight/Spottable` to allow disabled items to be focused
- global styling rules affecting standard font-weight, disabled opacity, and LESS color variable definitions

### Fixed

- `ui/Measurable` to remeasure after a re-layout so the measurement value is always correct
- `ui/Scroller`, `ui/VirtualList.VirtualGridList`, and `ui/VirtualList.VirtualList` not to scroll by wheel at the same time when multiple lists/scrollers are nested

## [2.6.0] - ???

### Deprecated

- `moonstone/Divider` which will be replaced by `moonstone/Heading`
- `moonstone/Input.InputBase` prop `focused` which will be handled by CSS in 3.0
- `small` prop in `moonstone/Input` and `moonstone/ToggleButton`, which will be replaced by `size="small"` in 3.0
- `small` prop in `ui/Button.ButtonBase`, `ui/Icon.IconBase`, `ui/IconButton.IconButtonBase`, and `ui/LabeledIcon.LabeledIconBase`, which will be replaced by `size="small"` in 3.0

### Added

- `moonstone/Input` and `moonstone/ToggleButton` prop `size`
- `moonstone/Button`, `moonstone/IconButton`, and `moonstone/LabeledIconButton` public class name `large` to support customizing the style for the new `size` prop on `ui/Button`
- `ui/Button`, `ui/Icon`, `ui/IconButton`, and `ui/LabeledIcon` prop `size`
- `ui/ToggleItem` props  `itemIcon` and `itemIconPosition` to support additional icons on ToggleItem-derived components

### Fixed

- `moonstone/EditableIntegerPicker`, `moonstone/Picker`, and `moonstone/RangePicker` to not error when the `min` prop exceeds the `max` prop

## [2.5.3] - 2019-06-06

### Fixed

- `moonstone/ContextualPopupDecorator` imperative methods to be correctly bound to the instance
- `moonstone/ExpandableInput` to retain focus when touching within the input field on touch platforms
- `moonstone/ExpandableList` to not error if `selected` is passed as an array to a non-multi-select list
- `moonstone/Input` refocusing on touch on iOS
- `moonstone/Scroller` to allow changing spotlight focus to opposite scroll button when switching to 5way mode
- `moonstone/Scroller` and `moonstone/VirtualList` to animate with 5-way navigation by default
- `moonstone/Scroller`, `moonstone/VirtualList.VirtualGridList`, and `moonstone/VirtualList.VirtualList` to change spotlight focus due to touch events
- `moonstone/Slider` to not scroll the viewport when dragging on touch platforms
- `moonstone/VideoPlayer` to correctly handle touch events while moving slider knobs
- `spotlight` to unspot the current element when tapping on non-spottable target on touch platforms
- `ui/Scroller`, `ui/VirtualList`, and `ui/VirtualGridList` to size properly
- `ui/Scroller`, `ui/VirtualList`, and `ui/VirtualGridList` to scroll correctly on iOS and Safari
- `ui/Touchable` to not misfire a hold pulse when a drag re-enters a touch target and `cancelOnMove` is set
- `ui/ViewManager` to correctly handle transitioning quickly between two children

## [2.5.2] - 2019-04-23

### Fixed

- `moonstone/EditableIntegerPicker` text alignment when not editing the value
- `moonstone/Scroller` to scroll via dragging when the platform has touch support
- `moonstone/VideoPlayer` to continue to display the thumbnail image while the slider is focused
- `ui/Skinnable` to allow overriding default `skinVariant` values
- `ui/Touchable` to prevent events firing on different nodes for the same touch action
- `ui/Touchable` to neither force focus to components nor blur components after they are touched

## [2.5.1] - 2019-04-09

### Fixed

- `core/kind` to address warnings raised in React 16.8.6
- `moonstone/ExpandableInput` to close on touch platforms when tapping another component
- `ui/Touchable` to prevent doubled events in some situations on touch devices

## [2.5.0] - 2019-04-01

### Added

- `ui/Item`, `ui/Layout`, `ui/Repeater`, `ui/SlotItem`, `ui/Spinner`, `ui/ToggleItem`, and `ui/ViewManager` support for `ref` to gain access to the wrapped `component`

### Fixed

- `moonstone/ContextualPopupDecorator` method `positionContextualPopup()` to correctly reposition the popup when invoked from app code
- `moonstone/Tooltip` to better support long tooltips
- `moonstone/Popup` to resume spotlight pauses when closing with animation
- `moonstone/Panels` to correctly ignore `null` children
- `spotlight` to guard against runtime errors caused by attempting to access containers that do not exist
- `spotlight/Spottable` to prevent unnecessary updates due to focus and blur changes

## [2.4.1] - 2019-03-11

### Fixed

- `core/util.isRenderable` to treat values returned by `React.lazy()`, `React.memo()`, and `React.forwardRef()` as renderable
- `core/hoc` to support wrapping components returned by `React.lazy()`, `React.memo()`, and `React.forwardRef()`
- `i18n/I18nDecorator` to defer updating the locale until window is focused
- `moonstone/Checkbox`, `moonstone/FormCheckbox`, `moonstone/RadioItem`, `moonstone/SelectableIcon`, and `moonstone/Slider` spotlight muted colors
- `moonstone/Spinner` animation synchronization after a rerender
- `moonstone/TooltipDecorator` to position `Tooltip` correctly when the wrapped component moves or resizes
- `moonstone/VideoPlayer` to continue to show thumbnail when playback control keys are pressed
- `moonstone/VideoPlayer` to stop seeking by remote key when it loses focus
- `moonstone/VirtualList` to only resume spotlight pauses it initiated
- `spotlight` to remain in pointer mode when any 'cancel' key (e.g. Escape or back button) is pressed
- `ui/VirtualList` `scrollTo` callback to scroll properly during prop change updates

## [2.4.0] - 2019-03-04

### Added

- `moonstone` `line-height` rule to base text CSS for both latin and non-latin locales
- `moonstone` support for high contrast colors in dark and light skin
- `moonstone/BodyText` prop `noWrap` which automatically adds `moonstone/Marquee` support as well as limits the content to only display one line of text
- `ui/BodyText` prop `component` to allow customization of the tag/component used to render its base element
- `ui/Repeater` prop `component` to allow customization of its base element
- `ui/Spinner` prop `paused` to halt the animation. Previously this was hard-coded "on", but now it can be toggled.

### Changed

- `moonstone/Spinner` visuals from 3 spinning balls to an energetic flexing line
- `ui/Changeable` and `ui/Toggleable` to warn when both `[defaultProp]` and `[prop]` are provided

### Fixed

- `moonstone/Panels` to set child's `autoFocus` prop to `default-element` when `index` increases
- `moonstone/Slider` to prevent gaining focus when clicked when disabled
- `moonstone/Slider` to prevent default browser scroll behavior when 5-way directional key is pressed on an active knob
- `moonstone/DatePicker` and `moonstone/TimePicker` to close with back/ESC
- `moonstone/DatePicker` and `moonstone/TimePicker` value handling when open on mount
- `moonstone/ContextualPopupDecorator` to correctly focus on popup content when opened
- `spotlight/Spottable` to prevent unnecessary updates due to focus changes

## [2.3.0] - 2019-02-11

### Deprecated

- `core/kind` config property `contextTypes`, to be removed in 3.0.

### Added

- `core/kind` config property `contextType` replacing legacy `contextTypes` property
- `i18n/I18nDecorator` HOC config prop `resources` to support retrieval of user-space i18n resource files on locale change
- `i18n/I18nDecorator` HOC config prop `sync` to support asynchronous retrieval of i18n resource files
- `i18n/I18nDecorator` HOC config props `latinLanguageOverrides` and `nonLatinLanguageOverrides` to allow consumers to configure some locales to be treated as Latin or non-Latin for the purposes of applying the `enact-locale-non-latin` global class name.
- `i18n/Text` component to provide asynchronous text translations
- `moonstone/VirtualList.VirtualGridList` and `moonstone/VirtualList.VirtualList` property `childProps` to support additional props included in the object passed to the `itemsRenderer` callback
- `moonstone/Skinnable` support for `skinVariants`, to enable features like high contrast mode and large text mode
- Support for 8k (UHD2) displays
- `spotlight/Spottable` property `selectionKeys`
- `ui/Skinnable` support for `skinVariants`; a way to augment a skin by adding variations of a skin to your visuals, like large text, high contrast, or grayscale
- `ui/Touchable` event `onHoldEnd` to notify when a hold has been released
- `ui/Touchable` prop `holdConfig.global` to allow a hold to continue when leaving or blurring the element

### Changed

- All content-containing LESS stylesheets (not within a `styles` directory) extensions to be `*.module.less` to retain modular context with CLI 2.x.

### Fixed

- `i18n` resource loader to use intelligent defaults when the path variables are not injected
- `moonstone/VirtualList` to focus an item properly by `scrollTo` API immediately after a prior call to the same position
- `moonstone/Popup` to close floating layer when the popup closes without animation
- `spotlight` to improve prioritization of the contents of spotlight containers within overflow containers
- `spotlight/Spottable` and `spotlight/SpotlightContainerDecorator` to prevent focus when `spotlightDisabled` is set
- `spotlight/Spottable` to prevent emitting multiple click events when certain node types are selected via 5-way enter
- `ui/Touchable` to continue drag events when blurring the element when `dragConfig.global` is set
- `ui/Marquee` to marquee when necessary after a locale change

## [2.2.9] - 2019-01-11

### Fixed

- `moonstone/Scroller` scrolling to boundary behavior for short scrollers

## [2.2.8] - 2018-12-06

### Fixed

- `moonstone/ExpandableInput` to focus labeled item on close
- `moonstone/ExpandableItem` to disable its spotlight container when the component is disabled
- `moonstone/Scroller` to correctly handle scrolling focused elements and containers into view
- `spotlight` to focus correctly within an overflow container in which the first element is another container without spottable children
- `ui/Marquee` to display an ellipsis when changing to text that no longer fits within its bounds
- `ui/VirtualList`, `ui/VirtualGridList`, and `ui/Scroller` to debounce `onScrollStop` events for non-animated scrolls

## [2.2.7] - 2018-11-21

### Fixed

- `moonstone/Picker`, `moonstone/ExpandablePicker`, `moonstone/ExpandableList`, `moonstone/IncrementSlider` to support disabling voice control
- `ui/Marquee` to avoid very small animations

## [2.2.6] - 2018-11-15

### Fixed

- `i18n/I18nDecorator` to allow changing the locale to a falsy value to use the device locale
- `moonstone/VideoPlayer` to blur slider when hiding media controls
- `moonstone/VideoPlayer` to disable pointer mode when hiding media controls via 5-way
- `moonstone/VirtualList` and `moonstone/Scroller` to not to animate with 5-way navigation by default
- `ui/Marquee` to handle contents which overflow their containers only slightly


## [2.2.5] - 2018-11-05

### Fixed

- `moonstone/ExpandableItem` to not steal focus after closing
- `ui/Transition` to better support layout after changing children

## [2.2.4] - 2018-10-29

### Fixed

- `moonstone/DayPicker` separator character used between selected days in the label in fa-IR locale
- `moonstone/Scroller`, `moonstone/VirtualList.VirtualGridList`, and `moonstone/VirtualList.VirtualList` scrolling by voice commands in RTL locales

## [2.2.3] - 2018-10-22

### Fixed

- `moonstone/Scroller` to respect the disabled spotlight container status when handling pointer events
- `moonstone/Scroller` to scroll to the boundary when focusing the first or last element with a minimal margin in 5-way mode
- `moonstone/VideoPlayer` to position the slider knob correctly when beyond the left or right edge of the slider
- `spotlight` selection of elements clipped by an overflow container

## [2.2.2] - 2018-10-15

### Fixed

- `core/util.Job` to cancel existing scheduled `idle()` jobs before scheduling another
- `moonstone/Scroller` stuttering when page up/down key is pressed
- `ui/Scroller` slowed scrolling behavior when repeatedly requesting a scroll to the same position

## [2.2.1] - 2018-10-09

### Fixed

- `i18n/ilib/DurationFmt` to respect `sync` parameter when loading strings
- `i18n` resource loading failure due to resolving the path incorrectly
- `moonstone/Scroller`, `moonstone/VirtualList.VirtualGridList`, and `moonstone/VirtualList.VirtualList` to notify user when scrolling is not possible via voice command
- `moonstone/TimePicker` to not read out meridiem label when changing the value
- `spotlight` navigation into an overflow container which contains elements or containers larger than the container's bounds
- `ui/Marquee` to prevent restarting animation after blurring just before the previous animation completed

## [2.2.0] - 2018-10-02

### Added

- `moonstone/GridListImageItem` voice control feature support
- `ui/Marquee.MarqueeBase` prop `willAnimate` to improve app performance by deferring animation preparation styling such as composite layer promotion
- `ui/Skinnable` config option `prop` to configure the property in which to pass the current skin to the wrapped component
- `ui/Transition` prop `css` to support customizable styling

### Changed

- `spotlight` to not explicitly `blur()` the currently focused element when focusing another, allowing the platform to manage blurring before focus
- `ui/Cell` and `ui/Layout` to accept any type of children, since the `component` that may be set could accept any format of `children`

### Fixed

- `moonstone/DayPicker` to prevent closing when selecting days via voice control
- `moonstone/VideoPlayer` to unfocus media controls when hidden
- `moonstone/Scroller` to set correct scroll position when an expandable child is closed
- `moonstone/Scroller` to prevent focusing children while scrolling
- `spotlight` to correctly set focus when the window is activated
- `spotlight` to correctly set focus when entering a restricted container
- `ui/Touchable` to correctly handle a hold cancelled from an onHold handler

## [2.1.4] - 2018-09-17

### Fixed

- `moonstone/Button` and `moonstone/IconButton` to style image-based icons correctly when focused and disabled
- `moonstone/FormCheckboxItem` styling when focused and disabled
- `moonstone/Panels` to always blur breadcrumbs when transitioning to a new panel
- `moonstone/Scroller` to correctly set scroll position when nested item is focused
- `moonstone/Scroller` to not adjust `scrollTop` when nested item is focused
- `moonstone/VideoPlayer` to show correct playback rate feedback on play or pause
- `spotlight/Spottable` to respect paused state when it becomes enabled
- `ui/ViewManager` to emit `onWillTransition` when views are either added or removed

## [2.1.3] - 2018-09-10

### Fixed

- `moonstone/Scroller`, `moonstone/VirtualList.VirtualGridList`, and `moonstone/VirtualList.VirtualList` to show overscroll effects properly on repeating wheel input
- `moonstone/TooltipDecorator` to handle runtime error when setting `tooltipText` to an empty string
- `moonstone/VideoPlayer` timing to read out `infoComponents` accessibility value when `moreButton` or `moreButtonColor` is pressed
- `ui/Marquee` to stop when blurred during restart timer

## [2.1.2] - 2018-09-04

### Fixed

- `moonstone/ExpandableItem` to prevent default browser scroll behavior when 5-way key is pressed on the first item or the last item
- `moonstone/Scroller` scrolling behavior for focused items in 5-way mode
- `moonstone/Scroller` to scroll container elements into view
- `moonstone/TooltipDecorator` to update position when `tooltipText` is changed
- `moonstone/VideoPlayer` to prevent default browser scroll behavior when navigating via 5-way
- `moonstone/VirtualList` to allow `onKeyDown` events to bubble
- `moonstone/VirtualList.VirtualGridList` and `moonstone/VirtualList.VirtualList` scrolling via page up or down keys
- `spotlight` to prevent default browser scrolling behavior when focusing elements within a spotlight container configured with `overflow: true`
- `ui/GridListImageItem` to properly set `selected` style
- `ui/Marquee` positioning bug when used with CSS flexbox layouts

## [2.1.1] - 2018-08-27

### Changed

- `moonstone/Scroller`, `moonstone/VirtualList.VirtualGridList`, and `moonstone/VirtualList.VirtualList` to show overscroll effects only by wheel input

### Fixed

- `moonstone/VideoPlayer` so that activity is detected and the `autoCloseTimeout` timer is reset when using 5-way to navigate from the media slider
- `spotlight` to correctly handle focus with `'self-only'` containers
- `spotlight/SpotlightContainerDecorator` to unmount config instead of remove when spotlightId is changed if it preserves id

## [2.1.0] - 2018-08-20

### Added

- `moonstone/VideoPlayer` property `noMediaSliderFeedback`
- `moonstone/VideoPlayer.MediaControls` property `playPauseButtonDisabled`

### Changed

- `i18n` to use the latest version of the `ilib`
- `moonstone/Picker` key down hold threshold to 800ms before firing the `onChange` event

### Fixed

- `moonstone/GridListImageItem` to properly vertically align when the content varies in size
- `moonstone/Scroller`, `moonstone/VirtualList.VirtualGridList`, and `moonstone/VirtualList.VirtualList` to not scroll by dragging
- `moonstone/Slider` to not emit `onChange` event when `value` has not changed
- `moonstone/VideoPlayer` to focus on available media buttons if the default spotlight component is disabled
- `moonstone/VideoPlayer` to keep media controls visible when interacting with popups
- `moonstone/VideoPlayer` to read out `infoComponents` accessibility value when `moreButtonColor` is pressed
- `moonstone/VideoPlayer` to round the time displayed down to the nearest second
- `moonstone/VirtualList` to restore last focused item correctly
- `ui/VirtualList` sampler to use `ui/Item` instead of `moonstone/Item`
- `ui/FloatingLayer` to apply `key`s to prevent React warnings

## [2.0.2] - 2018-08-13

### Fixed

- `moonstone/DatePicker` to correctly change year when `minYear` and `maxYear` aren't provided
- `moonstone/EditableIntegerPicker` management of spotlight pointer mode
- `moonstone/LabeledIcon` and `moonstone/LabeledIconButton` to have proper spacing and label-alignment with all label positions
- `moonstone/Popup` to prevent duplicate 5-way navigation when `spotlightRestrict="self-first"`
- `moonstone/Scroller` not to scroll to wrong position via 5way navigation in RTL languages
- `moonstone/Scroller` not to scroll when focusing in pointer mode
- `moonstone/Slider` to forward `onActivate` event
- `moonstone/VideoPlayer` to reset key down hold when media becomes unavailable
- `spotlight` to update pointer mode after hiding webOS VKB
- `ui/Image` to not display "missing image" icon when `src` fails to load
- `ui/Image` to not require `src` prop if `placeholder` is specified
- `ui/GridListImageItem` to not require `source` prop
- `ui/Scrollable` to use GPU acceleration to improve rendering performance
- `ui/Marquee` to move `position: relative` style into `animate` class to improve rendering performance

## [2.0.1] - 2018-08-01

### Fixed

- `moonstone/Dialog` read order of dialog contents
- `moonstone/Scroller` to go to next page properly via page up/down keys
- `spotlight` to not blur when pointer leaves floating webOS app while paused

## [2.0.0] - 2018-07-30

### Removed

- `ui/Skinnable.withSkinnableProps` higher-order component

### Added

- `moonstone/LabeledIcon` and `moonstone/LabeledIconButton` components for a lightweight `Icon` or `IconButton` with a label
- `moonstone/VideoPlayer` property `noAutoShowMediaControls`
- `ui/LabeledIcon` component for a lightweight `Icon` with a label

### Changed

- `spotlight` to default to 5-way mode on initialization

### Fixed

- `moonstone/Scroller` to prevent scrolling via page up/down keys if there is no spottable component in that direction
- `moonstone/Dialog` to hide `titleBelow` when `title` is not set
- `moonstone/Image` to suppress drag and drop support by default
- `moonstone/VideoPlayer` audio guidance behavior of More button
- `moonstone/VirtualList.VirtualGridList` and `moonstone/VirtualList.VirtualList` to handle focus properly via page up/down keys when switching to 5-way mode
- `moonstone/Popup` to spot the content after it's mounted
- `moonstone/Scroller`, `moonstone/VirtualList.VirtualGridList`, and `moonstone/VirtualList.VirtualList` to scroll properly via voice control in RTL locales
- `spotlight` to blur when pointer leaves floating webOS app
- `spotlight` to prevent changing the active container when the currently active container is restricted is "self-only"
- `ui/Scrollable` to ignore native drag events which interfered with touch drag support

## [2.0.0-rc.3] - 2018-07-23

### Fixed

- `i18n/ilib` to calculate time properly over DST boundary in fa-IR locale
- `moonstone/ContextualPopup` to refocus its activator on close when the popup lacks spottable children
- `moonstone/Scroller`, `moonstone/VirtualList.VirtualGridList`, and `moonstone/VirtualList.VirtualList` to scroll properly when holding down paging control buttons
- `moonstone/ExpandableItem` spotlight behavior when leaving the component via 5-way
- `moonstone/RadioItem` circle thickness to be 2px, matching the design
- `moonstone/Slider` to correctly prevent 5-way actions when activated
- `moonstone/ExpandableItem` and other expandable components to spotlight correctly when switching from pointer mode to 5-way with `closeOnSelect`
- `spotlight` to track pointer mode while paused

## [2.0.0-rc.2] - 2018-07-16

### Added

- `spotlight` debugging to visualize which components will be targeted as the next component for any 5-way direction

### Fixed

- `moonstone/Input` to not focus by *tab* key
- `moonstone/Picker` to properly set focus when navigating between buttons
- `moonstone/ProgressBar.ProgressBarTooltip` unknown props warning
- `moonstone/Scrollable` to disable spotlight container during flick events only when contents can scroll
- `moonstone/Scroller`, `moonstone/VirtualList.VirtualGridList`, and `moonstone/VirtualList.VirtualList` to scroll properly when `animate` is false via `scrollTo`
- `moonstone/Scroller`, `moonstone/VirtualList.VirtualGridList`, and `moonstone/VirtualList.VirtualList` page controls to stop propagating an event when the event is handled
- `moonstone/Scroller`, `moonstone/VirtualList.VirtualGridList`, and `moonstone/VirtualList.VirtualList` to hide overscroll effect when focus is moved from a disabled paging control button to the opposite button
- `moonstone/Scroller`, `moonstone/VirtualList.VirtualGridList`, and `moonstone/VirtualList.VirtualList` to show overscroll effect when reaching the edge for the first time by wheel
- `moonstone/VideoPlayer` to display feedback tooltip when pointer leaves slider while playing
- `moonstone/VirtualList` and `moonstone/VirtualGridList` to restore focus on items focused by pointer

## [2.0.0-rc.1] - 2018-07-09

### Removed

- `core/util.withContextFromProps` function
- `i18n/I18nDecorator.contextTypes`, replaced by `i18n/I18nDecorator.I18nContextDecorator`
- `moonstone/Button` built-in support for tooltips
- `ui/FloatingLayer.contextTypes` export
- `ui/Marquee.controlContextTypes` export
- `ui/Placeholder.contextTypes` export
- `ui/Resizable.contextTypes` export

### Added

- `i18n/I18nDecorator.I18nContextDecorator` HOC to support notification of locale changes
- `moonstone/VirtualList.VirtualList` and `moonstone/VirtualList.VirtualGridList` support `data-webos-voice-focused` and `data-webos-voice-group-label`

### Changed

- `moonstone/Spinner` to blur Spotlight when the spinner is active

### Fixed

- `i18n/Uppercase` to apply the designated `casing` prop format to each child instead of only the first child
- `moonstone/Scroller.Scroller`, `moonstone/VirtualList.VirtualGridList`, and `moonstone/VirtualList.VirtualList` to handle direction, page up, and page down keys properly on page controls them when `focusableScrollbar` is false
- `moonstone/Scroller.Scroller`, `moonstone/VirtualList.VirtualGridList`, and `moonstone/VirtualList.VirtualList` to handle a page up or down key in pointer mode
- `moonstone/VideoPlayer.MediaControls` to correctly handle more button color when the prop is not specified

## [2.0.0-beta.9] - 2018-07-02

### Added

- `moonstone/ContextualPopupDecorator` instance method `positionContextualPopup()`
- `moonstone/MoonstoneDecorator` config property `disableFullscreen` to prevent the decorator from filling the entire screen
- `moonstone/Scroller` prop `onUpdate`

### Fixed

- `moonstone/Scrollable` to update scroll properly on pointer click
- `moonstone/TooltipDecorator` to prevent unnecessary re-renders when losing focus
- `moonstone/TooltipDecorator` to not dismiss the tooltip on pointer click

## [2.0.0-beta.8] - 2018-06-25

### Added

- `moonstone/Scroller.Scroller`, `moonstone/VirtualList.VirtualGridList`, and `moonstone/VirtualList.VirtualList` support for scrolling via voice control on webOS
- `moonstone/Scroller.Scroller`, `moonstone/VirtualList.VirtualGridList`, and `moonstone/VirtualList.VirtualList` overscroll effect when the edges are reached

### Changed

- `moonstone/Divider` property `marqueeOn` default value to `render`
- `moonstone/Scroller.Scroller`, `moonstone/VirtualList.VirtualGridList`, and `moonstone/VirtualList.VirtualList` scrollbar button to move a previous or next page when pressing a page up or down key instead of releasing it

### Fixed

- `moonstone/VideoPlayer` to prevent updating state when the source is changed to the preload source, but the current preload source is the same
- `moonstone/MediaOverlay` to marquee correctly
- `moonstone/MediaOverlay` to match UX guidelines
- `spotlight/Spottable` to retain focus for disabled component after updates
- `spotlight/Spottable` to emulate `onMouseUp` events that occur immediately after a non-enter key press
- `spotlight/Spottable` to prevent scroll on focus on webOS
- `ui/VirtualList` to allow scrolling on focus by default on webOS

## [2.0.0-beta.7] - 2018-06-11

### Removed

- `i18n/Uppercase` property `preserveCase`, replaced by `casing`
- `moonstone/Dialog` properties `preserveCase` and `showDivider`, replaced by `casing` and `noDivider` respectively
- `moonstone/Divider` property `preserveCase`, replaced by `casing`
- `moonstone/ExpandableInput` property `onInputChange`, replaced by `onChange`
- `moonstone/MoonstoneDecorator.TextSizeDecorator`, replaced by `moonstone/MoonstoneDecorator.AccessibilityDecorator`
- `moonstone/Panels.Header` property `preserveCase`, replaced by `casing`
- `moonstone/Panels.Panel` property `noAutoFocus`, replaced by `autoFocus`
- `moonstone/TooltipDecorator` property `tooltipPreserveCase`, replaced by `tooltipCasing`

### Added

- `ui/FloatingLayer.FloatingLayerBase` export

### Changed

- `moonstone/VideoPlayer` to allow spotlight focus to move left and right from `MediaControls`
- `moonstone/VideoPlayer` to disable bottom controls when loading until it's playable
- `ui/FloatingLayer` to call `onOpen` only after it is rendered

### Fixed

- `moonstone/EditableIntegerPicker` to disable itself when on a range consisting of a single static value
- `moonstone/Picker` to disable itself when containing fewer than two items
- `moonstone/Popup` to spot its content correctly when `open` by default
- `moonstone/RangePicker` to disable itself when on a range consisting of a single static value
- `moonstone/TooltipDecorator` to hide when `onDismiss` has been invoked
- `moonstone/VideoPlayer` to show media controls when pressing down in pointer mode
- `moonstone/VideoPlayer` to provide a more natural 5-way focus behavior
- `moonstone/VideoPlayer.MediaControls` to handle left and right key to jump when `moonstone/VideoPlayer` is focused
- `ui/MarqueeDecorator` to stop marqueeing when using hover and pointer hides

## [2.0.0-beta.6] - 2018-06-04

### Removed

- `moonstone/IncrementSlider` prop `children` which was no longer supported for setting the tooltip (since 2.0.0-beta.1)

### Fixed

- `moonstone/Scroller` to check focus possibilities first then go to fallback at the top of the container of focused item
- `moonstone/Scroller` to scroll by page when focus was at the edge of the viewport
- `moonstone/ToggleButton` padding and orientation for RTL
- `moonstone/VideoPlayer` to not hide title and info section when showing more components
- `moonstone/VideoPlayer` to select a position in slider to seek in 5-way mode
- `moonstone/VideoPlayer` to show thumbnail only when focused on slider
- `spotlight` to provide more natural 5-way behavior
- `spotlight` to handle pointer events only when pointer has moved
- `spotlight` to update the last focused container when unable to set focus within that container
- `spotlight/Spottable` to not trigger a scroll on focus on webOS
- `ui/FloatingLayer` to render correctly if already opened at mounting time
- `webos/speech` method `readAlert` to subscribe to changes in audio guidance to improve speech response time

## [2.0.0-beta.5] - 2018-05-29

### Removed

- `moonstone/Popup`, `moonstone/Dialog` and `moonstone/Notification` property `spotlightRestrict` option `'none'`
- `moonstone/VideoPlayer` prop `preloadSource`, to be replaced by `moonstone/VideoPlayer.Video` prop `preloadSource`
- `moonstone/Button` and `moonstone/IconButton` allowed value `'opaque'` from prop `backgroundOpacity` which was the default and therefore has the same effect as omitting the prop

### Added

- `moonstone/VideoPlayer` props `selection` and `onSeekOutsideRange` to support selecting a range and notification of interactions outside of that range
- `moonstone/VideoPlayer.Video` component to support preloading video sources
- `ui/FloatingLayerDecorator` imperative API to close all floating layers registered in the same id
- `ui/ProgressBar` and `ui/Slider` prop `progressAnchor` to configure from where in the progress bar or slider progress should begin
- `ui/Slider` prop `progressBarComponent` to support customization of progress bar within a slider
- `ui/ForwardRef` HOC to adapt `React.forwardRef` to HOC chains
- `ui/Media` component

### Changed

- `moonstone/VideoPlayer.videoComponent` prop to default to `ui/Media.Media` instead of `'video'`. As a result, to use a custom video element, one must pass an instance of `ui/Media` with its `mediaComponent` prop set to the desired element.

### Fixed

- `moonstone/ContextualPopupDecorator` to properly stop propagating keydown event if fired from the popup container
- `moonstone/Slider` to read when knob gains focus or for a change in value
- `moonstone/Scroller` to not cut off Expandables when scrollbar appears
- `moonstone/VideoPlayer` to correctly read out when play button is pressed
- `ui/MarqueeController` to update hovered state when pointer hides
- `ui/Touchable` to end gestures when focus is lost
- `ui/VirtualList.VirtualList` and `ui/VirtualList.VirtualGridList` to prevent items overlap with scroll buttons

## [2.0.0-beta.4] - 2018-05-21

### Added

- `core/handle.handle` utility `bindAs` to facilitate debugging and binding handlers to component instances
- `moonstone/Button` and `moonstone/IconButton` class name `small` to the list of allowed `css` overrides
- `moonstone/ProgressBar` prop `highlighted` for when the UX needs to call special attention to a progress bar

### Fixed

- `moonstone/ContextualPopupDecorator` to not set focus to activator when closing if focus was set elsewhere
- `moonstone/IconButton` to allow external customization of vertical alignment of its `Icon` by setting `line-height`
- `moonstone/Marquee.MarqueeController` to not cancel valid animations
- `moonstone/VideoPlayer` feedback and feedback icon to hide properly on play/pause/fast forward/rewind
- `moonstone/VideoPlayer` to correctly focus to default media controls component
- `moonstone/VideoPlayer` to show controls on mount and when playing next preload video
- `moonstone/VirtualList`, `moonstone/VirtualGridList`, `ui/VirtualList`, and `ui/VirtualGridList` samples to show items properly when `dataSize` is greater than 1000
- `spotlight/Spottable` to not make components spottable when `spotlightDisabled` is set
- `ui/Touchable` to guard against null events

## [2.0.0-beta.3] - 2018-05-14

### Added

- `moonstone/SelectableItem.SelectableItemDecorator`
- `ui/Touchable` support to fire `onTap` when a `click` event occurs

### Changed

- `moonstone/ToggleItem` to forward native events on `onFocus` and `onBlur`
- `moonstone/Input` and `moonstone/ExpandableInput` to support forwarding valid `<input>` props to the contained `<input>` node
- `moonstone/ToggleButton` to fire `onToggle` when toggled
- `ui/Touchable` custom events `onDown`, `onUp`, `onMove`, and `onTap` to use the event name as the `type` rather than the shorter name (e.g. `onTap` rather than `tap`)
- `ui/Toggleable` to forward events on `activate` and `deactivate` instead of firing toggled payload. Use `toggle` to handle toggled payload from the event.

### Fixed

- `moonstone/VirtualList.VirtualList`, `moonstone/VirtualList.VirtualGridList`, and `moonstone/Scroller.Scroller` to ignore any user key events in pointer mode
- `moonstone/Image` so it automatically swaps the `src` to the appropriate resolution dynamically as the screen resizes
- `moonstone/Popup` to support all `spotlightRestrict` options
- `moonstone` component `disabled` colors to match the most recent design guidelines (from 30% to 60% opacity)
- `moonstone/ExpandableInput` spotlight behavior when leaving the component via 5-way
- `spotlight` to retry setting focus when the window is activated
- `spotlight` handling of 5-way events after the pointer hides


## [2.0.0-beta.2] - 2018-05-07

### Fixed

- `core/dispatcher.on` to not add duplicate event handlers
- `moonstone/IconButton` to allow theme-style customization, like it claimed was possible
- `moonstone/ExpandableItem` and related expandables to deal with disabled items and the `autoClose`, `lockBottom` and `noLockBottom` props
- `moonstone/Slider` not to fire `onChange` event when 5-ways out of boundary
- `moonstone/ToggleButton` layout for RTL locales
- `moonstone/Item`, `moonstone/SlotItem`, `moonstone/ToggleItem` to not apply duplicate `className` values
- `moonstone/VirtualList.VirtualList`, `moonstone/VirtualList.VirtualGridList`, and `moonstone/Scroller.Scroller` scrollbar button's aria-label in RTL
- `moonstone/VirtualList.VirtualList` and `moonstone/VirtualList.VirtualGridList` to scroll properly with all disabled items
- `moonstone/VirtualList.VirtualList` and `moonstone/VirtualList.VirtualGridList` to not scroll on focus when jumping
- `spotlight/Spottable` to not add a focused state when a component had already been set as disabled
- `ui/Marquee` to always marquee when `marqueeOn` is set to `'render'`
- `ui/Item` to use its natural width rather than imposing a 100% width allowing inline Items to be the correct width
- `ui/Marquee.MarqueeDecorator` to correctly reset animation when `children` updates

## [2.0.0-beta.1] - 2018-04-29

### Removed

- `moonstone/IncrementSlider` and `moonstone/Slider` props `tooltipAsPercent`, `tooltipSide`, and `tooltipForceSide`, to be replaced by `moonstone/IncrementSlider.IncrementSliderTooltip` and `moonstone/Slider.SliderTooltip` props `percent`, and `side`
- `moonstone/IncrementSlider` props `detachedKnob`, `onDecrement`, `onIncrement`, and `scrubbing`
- `moonstone/ProgressBar` props `tooltipSide` and `tooltipForceSide`, to be replaced by `moonstone/ProgressBar.ProgressBarTooltip` prop `side`
- `moonstone/Slider` props `detachedKnob`, `onDecrement`, `onIncrement`, `scrubbing`, and `onKnobMove`
- `moonstone/VideoPlayer` property `tooltipHideDelay`
- `moonstone/VideoPlayer` props `backwardIcon`, `forwardIcon`, `initialJumpDelay`, `jumpBackwardIcon`, `jumpButtonsDisabled`, `jumpDelay`, `jumpForwardIcon`, `leftComponents`, `moreButtonCloseLabel`, `moreButtonColor`, `moreButtonDisabled`, `moreButtonLabel`, `no5WayJump`, `noJumpButtons`, `noRateButtons`, `pauseIcon`, `playIcon`, `rateButtonsDisabled`, and `rightComponents`, replaced by corresponding props on `moonstone/VideoPlayer.MediaControls`
- `moonstone/VideoPlayer` props `onBackwardButtonClick`, `onForwardButtonClick`, `onJumpBackwardButtonClick`, `onJumpForwardButtonClick`, and `onPlayButtonClick`, replaced by `onRewind`, `onFastForward`, `onJumpBackward`, `onJumpForward`, `onPause`, and `onPlay`, respectively
- `webos/VoiceReadout` module and replaced with `webos/speech.readAlert()`

### Added

- `core/snapshot` module with `isWindowReady` method to check the window state and `onWindowReady` method to queue window-dependent callbacks for snapshot builds
- `moonstone/DatePicker` props `dayAriaLabel`, `dayLabel`, `monthAriaLabel`, `monthLabel`, `yearAriaLabel` and `yearLabel` to configure the label set on date pickers
- `moonstone/DayPicker` and `moonstone/DaySelector` props `dayNameLength`, `everyDayText`, `everyWeekdayText`, and `everyWeekendText`
- `moonstone/ExpandablePicker` props `checkButtonAriaLabel`, `decrementAriaLabel`, `incrementAriaLabel`, and `pickerAriaLabel` to configure the label set on each button and picker
- `moonstone/MediaOverlay` component
- `moonstone/Picker` props `aria-label`, `decrementAriaLabel`, and `incrementAriaLabel` to configure the label set on each button
- `moonstone/Popup` property `closeButtonAriaLabel` to configure the label set on popup close button
- `moonstone/ProgressBar.ProgressBarTooltip` props `percent` to format the value as a percent and `visible` to control display of the tooltip
- `moonstone/TimePicker` props `hourAriaLabel`, `hourLabel`, `meridiemAriaLabel`, `meridiemLabel`, `minuteAriaLabel`, and `minuteLabel` to configure the label set on time pickers
- `moonstone/VideoPlayer.MediaControls` component to support additional customization of the playback controls
- `moonstone/VideoPlayer` props `mediaControlsComponent`, `onRewind`, `onFastForward`, `onJumpBackward`, `onJumpForward`, `onPause`, `onPlay`, and `preloadSource`
- `moonstone/VirtualList.VirtualList` and `moonstone/VirtualList.VirtualGridList` `role="list"`
- `moonstone/VirtualList.VirtualList` and `moonstone/VirtualList.VirtualGridList` prop `wrap` to support wrap-around spotlight navigation
- `moonstone/VirtualList`, `moonstone/VirtualGridList` and `moonstone/Scroller` props `scrollRightAriaLabel`, `scrollLeftAriaLabel`, `scrollDownAriaLabel`, and `scrollUpAriaLabel` to configure the aria-label set on scroll buttons in the scrollbars
- `webos/speech` module with `readAlert()` function and `VoiceControlDecorator` Higher-order Component

### Changed

- `moonstone/IncrementSlider` and `moonstone/Slider` prop `tooltip` to support either a boolean for the default tooltip or an element or component for a custom tooltip
- `moonstone/Input` to prevent pointer actions on other component when the input has focus
- `moonstone/ProgressBar.ProgressBarTooltip` prop `side` to support either locale-aware or locale-independent positioning
- `moonstone/ProgressBar.ProgressBarTooltip` prop `tooltip` to support custom tooltip components
- `moonstone/Scroller`, `moonstone/Picker`, and `moonstone/IncrementSlider` to retain focus on `moonstone/IconButton` when it becomes disabled
- `spotlight/Spottable` to retain focus on a component when it becomes disabled while focused
- `ui/Cancelable` callback `onCancel` to accept an event with a `stopPropagation` method to prevent upstream instances from handling the event instead of using the return value from the callback to prevent propagation. When a function is passed to `onCancel`, it will now receive an event and a props object instead of only the props object. When a string is passed to `onCancel`, it will now receive an event instead of no arguments. Also when a string is passed, the event will now propagate to upstream instances unless `stopPropagation` is called.
- `ui/Transition` property `duration` to now also support a numeric value representing milliseconds or a string representing any valid CSS duration value

### Fixed

- `core/util.memoize` to forward all args to memoized function
- `moonstone/ExpandableItem` and related expandable components to expand smoothly when used in a scroller
- `moonstone/GridListImageItem` to show proper `placeholder` and `selectionOverlay`
- `moonstone/MoonstoneDecorator` to optimize localized font loading performance
- `moonstone/Scroller` and `moonstone/VirtualList` navigation via 5-way from paging controls
- `moonstone/VideoPlayer` to render bottom controls at idle after mounting
- `moonstone/VirtualList.VirtualList` and `moonstone/VirtualList.VirtualGridList` to give initial focus
- `moonstone/VirtualList.VirtualList` and `moonstone/VirtualList.VirtualGridList` to have the default value for `dataSize`, `pageScroll`, and `spacing` props
- `ui/Layout.Cell` to no longer overflow when both `size` and `shrink` are set together
- `ui/Layout` to correctly support two `align` values, allowing horizontal and vertical in one property. Previously, the transverse alignment was ignored, only allowing perpendicular alignment.
- `ui/VirtualList.VirtualList` and `ui/VirtualList.VirtualGridList` showing blank when `direction` prop changed after scroll position changed
- `ui/VirtualList.VirtualList` and `ui/VirtualList.VirtualGridList` to support RTL by dynamic language changes

## [2.0.0-alpha.8] - 2018-04-17

### Added

- `core/handle.call` to invoke a named method on a bound handler
- `moonstone/Panels` property `closeButtonAriaLabel` to configure the label set on application close button
- `background` global knob to help visualize components over various background images
- `ui/Placeholder.PlaceholderControllerDecorator` config property `thresholdFactor`

### Changed

- `moonstone/VirtualList.VirtualList` and `moonstone/VirtualList.VirtualGridList` to set its ARIA `role` to `"list"`
- `moonstone/VideoPlayer` property `title` to accept node type
- `ui/Transition` property `children` to not be required
- `ui/Transition` to fire `onShow` and `onHide` even when there are no `children`

### Fixed

- `moonstone/TimePicker` to show `meridiem` correctly in all locales
- `moonstone/Scrollable` scroll buttons to read out out audio guidance when button pressed down
- `moonstone/ExpandableItem` to show label properly when open and disabled
- `moonstone/Notification` to position properly in RTL locales
- `moonstone/VideoPlayer` to show controls when pressing 5-way select
- `ui/ViewManager` to not initially pass the wrong value for `enteringProp` when a view initiates a transition into the viewport

## [2.0.0-alpha.7] - 2018-04-03

### Removed

- `moonstone/VirtualList.VirtualList` and `moonstone/VirtualList.VirtualGridList` property `data`
- `ui/VirtualList.VirtualList` and `ui/VirtualList.VirtualGridList` prop `data`

### Added

- `moonstone/VideoPlayer` property `noSpinner` to allow apps to show/hide spinner while loading video
- `webos/LS2Request` `send()` parameters `onTimeout` and `timeout`
- `webos/LS2Request` `send()` default `onFailure` and `onTimeout` handlers

### Changed

- `moonstone/VideoPlayer` to disable play/pause button when media controls are disabled
- `moonstone/VideoPlayer` property `moreButtonColor` to allow setting underline colors for more button
- `moonstone/VirtualList.VirtualList` and `moonstone/VirtualList.VirtualGridList` prop `isItemDisabled`, which accepts a function that checks if the item at the supplied index is disabled
- `moonstone/Panels.Header` support for `headerInput` so the Header can be used as an Input. See documentation for usage examples.
- `moonstone/ProgressBar` property `tooltipSide` to configure tooltip position relative to the progress bar
- `moonstone/ProgressBar` colors (affecting `moonstone/Slider` as well) for light and dark theme to match the latest designs and make them more visible when drawn over arbitrary background colors

### Fixed

- `moonstone/VideoPlayer` to correctly adjust spaces when the number of components changes in `leftComponents` and `rightComponents`
- `moonstone/VideoPlayer` to read out audio guidance every time `source` changes
- `moonstone/VideoPlayer` to display custom thumbnail node
- `moonstone/VideoPlayer` to hide more icon when right components are removed
- `moonstone/Picker` to correctly update pressed state when dragging off buttons
- `moonstone/Notification` to display when it's opened
- `moonstone/VirtualList` and `moonstone/VirtualGridList` to show Spotlight properly while navigating with page up and down keys
- `moonstone/Input` to allow navigating via left or right to other components when the input is active and the selection is at start or end of the text, respectively
- `moonstone/Panels.ActivityPanels` to correctly lay out the existing panel after adding additional panels
- `spotlight` to partition and prioritize next spottable elements for more natural 5-way behavior
- `ui/Scroller` horizontal scrolling in RTL locales

## [2.0.0-alpha.6] - 2018-03-22

### Removed

- `core/factory` module, replaced by the `css` override feature
- `moonstone/Slider` exports `SliderFactory` and `SliderBaseFactory`
- `moonstone/IncrementSlider` exports `IncrementSliderFactory` and `IncrementSliderBaseFactory`
- `moonstone/ProgressBar`, `moonstone/Slider`, `moonstone/Slider.SliderTooltip`, `moonstone/IncrementSlider` components' `vertical` property and replaced it with `orientation`
- `spotlight/SpotlightContainerDecorator` prop `containerId`, to be replaced by `spotlightId`
- `ui/Transition` property `clipHeight`
- `ui/ProgressBar` property `vertical` and replaced it with `orientation`

### Added

- `moonstone/VideoPlayer` property `component` to handle custom video element
- `moonstone/IncrementSlider` properties `incrementAriaLabel` and `decrementAriaLabel` to configure the label set on each button
- `moonstone/Input` support for `small` prop
- `moonstone/ProgressBar` support for `tooltip` and `tooltipForceSide`
- `moonstone/ProgressBar`, `moonstone/Slider`, `moonstone/Slider.SliderTooltip`, `moonstone/IncrementSlider` property `orientation` to accept orientation strings like "vertical" and "horizontal" (replaced old `vertical` prop)
- `spotlight/Pause` module which acts as a semaphore for spotlight pause state
- `spotlight/Spottable` prop `spotlightId` to simplify focusing components
- `ui/Scrollable` support for scrolling by touch
- `ui/ProgressBar` property `orientation` to accept orientation strings like `"vertical"` and `"horizontal"`

### Changed

- `moonstone/Input` input `height`, `vertical-align`, and `margins`. Please verify your layouts to ensure everything lines up correctly; this change may require removal of old sizing and positioning CSS which is no longer necessary.
- `moonstone/FormCheckbox` to have a small border around the circle, according to new GUI designs
- `moonstone/RadioItem` dot size and added an inner-dot to selected-focused state, according to new GUI designs
- `moonstone/ContextualPopup` prop `popupContainerId` to `popupSpotlightId`
- `moonstone/Popup` prop `containerId` to `spotlightId`
- `moonstone/VideoPlayer` prop `containerId` to `spotlightId`
- `moonstone/VirtualList.VirtualList` and `moonstone/VirtualList.VirtualGridList` prop `component` to be replaced by `itemRenderer`
- `spotlight/Spotlight.focus` to support focusing by `spotlightId`
- `spotlight` container attributes `data-container-disabled` and `data-container-muted` to be `data-spotlight-container-disabled` and `data-spotlight-container-muted`, respectively
- `ui/VirtualList.VirtualList` and `ui/VirtualList.VirtualGridList` prop `component` to be replaced by `itemRenderer`

### Fixed

- `moonstone/ExpandableItem` to be more performant when animating
- `moonstone/GridListImageItem` to hide overlay checkmark icon on focus when unselected
- `moonstone/GridListImageItem` to use `ui/GridListImageItem`
- `moonstone/VirtualList`, `moonstone/VirtualGridList` and `moonstone/Scroller` components to use their base UI components
- `moonstone/VirtualList` to show the selected state on hovered paging controls properly
- `moonstone/Slider` to highlight knob when selected
- `moonstone/Slider` to handle updates to its `value` prop correctly
- `moonstone/ToggleItem` to accept HTML DOM node tag names as strings for its `component` property
- `moonstone/Popup` to properly pause and resume spotlight when animating
- `ui/Transition` animation for `clip` for `"up"`, `"left"`, and `"right"` directions. This includes a DOM addition to the Transition markup.
- `ui/ComponentOverride` and `ui/ToggleItem` to accept HTML DOM node tag names as strings for its `component` property

## [2.0.0-alpha.5] - 2018-03-07

### Removed

- `core/util.childrenEquals` which was no longer supported by React 16
- `moonstone/Marquee.MarqueeText`, replaced by `moonstone/Marquee.Marquee`
- `moonstone/VirtualGridList.GridListImageItem`, replaced by `moonstone/GridListImageItem`

### Added

- `core/util.memoize` method to optimize the execution of expensive functions
- `ui/Touchable` support for drag gesture
- `ui/Marquee` component

### Changed

- `moonstone/Marquee.Marquee` to be `moonstone/Marquee.MarqueeBase`
- `moonstone/ContextualPopupDecorator` to not restore last-focused child

### Fixed

- `moonstone/Slider` to correctly show localized percentage value in tooltip when `tooltipAsPercent` is true
- `moonstone/VirtualGridList` to show or hide its scrollbars properly
- `moonstone/Button` text to be properly centered
- `ui/ViewManager` to suppress `enteringProp` for views that are rendered at mount

## [2.0.0-alpha.4] - 2018-02-13

### Removed

- `moonstone/Button` and `moonstone/IconButton` prop `noAnimation`

### Added

- `ui/BodyText`, `ui/Image`, `ui/Item`, `ui/ProgressBar`, `ui/SlotItem`, `ui/Spinner`, `ui/ToggleIcon` components as unstyled base components to support UI libraries

### Changed

- `core/kind` to always return a component rather than either a component or an SFC depending upon the configuration
- `moonstone/Marquee` to do less-costly calculations during measurement and optimized the applied styles
- `moonstone/ExpandableList` to require a unique key for each object type data
- samples to be organized by library and removed background selector
- `ui/Repeater` and `ui/Group` to require a unique key for each object type data
- `ui/Toggleable` to use `'selected'` as its default `prop`, rather than `'active'`, since `'selected'` is by far the most common use case
- `ui/Touchable` to use global gesture configuration with instance override rather than component-level configuration via HOC configs with instance override

### Fixed

- `moonstone/VirtualList` to render properly with fiber reconciler
- `moonstone/VirtualList` focus option in scrollTo api
- `moonstone/ExpandableSpotlightDecorator` to not spot the title upon collapse when in `pointerMode`
- `moonstone/Spinner` to not unpause Spotlight unless it was the one to pause it
- `moonstone/Marquee` to stop when becoming disabled
- `spotlight/Spottable` to not remove `tabindex` from unspottable components to allow blur events to propagate as expected when a component becomes disabled

## [2.0.0-alpha.3] - 2018-01-18

### Added

- `ui/Button`, `ui/Icon`, and `ui/IconButton` components to support reuse by themes
- `ui/Touchable` support for flick gestures

### Fixed

- `moonstone/MoonstoneDecorator` root node to fill the entire space available, which simplifies positioning and sizing for child elements (previously always measured 0 in height)
- `moonstone/VirtualList` to prevent infinite function call when a size of contents is slightly longer than a client size without a scrollbar
- `moonstone/VirtualList` to sync scroll position when clientSize changed
- `ui/resolution` to measure the App's rendering area instead of the entire window, and now factors-in the height as well

### Removed

- `moonstone/Scroller` and `moonstone/VirtualList` option `indexToFocus` in `scrollTo` method which is deprecated from 1.2.0
- `moonstone/Scroller` props `horizontal` and `vertical` which are deprecated from 1.3.0 and replaced with `direction` prop

## [2.0.0-alpha.2] - 2017-08-29

## Added

- `ui/Scroller` and `ui/VirtualList`

## [2.0.0-alpha.1] - 2017-08-27

## Added

- `ui/Layout` which provides a technique for laying-out components on the screen using `Cells`, in rows or columns
- `ui/Touchable` to support consistent mouse and touch events along with hold gesture

### Changed

- `moonstone/Button`, `moonstone/Checkbox`, `moonstone/FormCheckbox`, `moonstone/IconButton`, `moonstone/IncrementSlider`, `moonstone/Item`, `moonstone/Picker`, and `moonstone/RangePicker`, `moonstone/Switch` and `moonstone/VideoPlayer` to use `ui/Touchable`

## Removed

- `ui/Holdable` and `ui/Pressable` which were replaced by `ui/Touchable`

## [1.15.0] - 2018-02-28

### Deprecated

- `core/util/childrenEquals`, to be removed in 2.0.0
- `moonstone/Marquee.Marquee`, to be moved to `moonstone/Marquee.MarqueeBase` in 2.0.0
- `moonstone/Marquee.MarqueeText`, to be moved to `moonstone/Marquee.Marquee` in 2.0.0

### Fixed

- `moonstone/GridListImageItem` to display correctly
- Internal method used by many components that sometimes prevented re-renders when they were needed

## [1.14.0] - 2018-02-23

### Deprecated

- `core/factory`, to be removed in 2.0.0
- `moonstone/VirtualFlexList`, to be replaced by `ui/VirtualFlexList` in 2.0.0
- `moonstone/VirtualGridList.GridListImageItem`, to be replaced by `moonstone/GridListImageItem` in 2.0.0
- `moonstone/Button` and `moonstone/IconButton` prop `noAnimation`, to be removed in 2.0.0
- `moonstone/Button.ButtonFactory`, `moonstone/Button.ButtonBaseFactory`, `moonstone/IconButton.IconButtonFactory`, `moonstone/IconButton.IconButtonBaseFactory`, `moonstone/IncrementSlider.IncrementSliderFactory`, `moonstone/IncrementSlider.IncrementSliderBaseFactory`, `moonstone/Slider.SliderFactory`, and `moonstone/Slider.SliderBaseFactory`, to be removed in 2.0.0
- `moonstone/Item.ItemOverlay`, to be replaced by `ui/SlotItem` in 2.0.0
- `moonstone/Item.Overlay` and `moonstone/Item.OverlayDecorator`, to be removed in 2.0.0
- `ui/Holdable` and `ui/Pressable`, to be replaced by `ui/Touchable` in 2.0.0

### Added

- `moonstone/DaySelector` component
- `moonstone/EditableIntegerPicker` component
- `moonstone/GridListImageItem` component

## [1.13.4] - 2018-07-30

### Fixed

- `moonstone/DatePicker` to calculate min and max year in the current calender

## [1.13.3] - 2018-01-16

### Fixed

- `core/kind` and `core/hoc` public documentation to be visible
- `moonstone/TimePicker` to not read out meridiem label when meridiem picker gets a focus
- `moonstone/Scroller` to correctly update scrollbars when the scroller's contents change
- Several samples that would not rescale correctly when the viewport was resized

## [1.13.2] - 2017-12-14

### Fixed

- `moonstone/Panels` to maintain spotlight focus when `noAnimation` is set
- `moonstone/Panels` to not accept back key presses during transition
- `moonstone/Panels` to revert 1.13.0 fix that blurred Spotlight when transitioning panels
- `moonstone/Scroller` and other scrolling components to not show scroll thumb when only child item is updated
- `moonstone/Scroller` and other scrolling components to not hide scroll thumb immediately after scroll position reaches the top or the bottom
- `moonstone/Scroller` and other scrolling components to show scroll thumb properly when scroll position reaches the top or the bottom by paging controls
- `spotlight` to guard against accessing unconfigured container configurations
- `ui/ViewManager` to revert 1.13.0 fix for lifecycle timing when entering a view

## [1.13.1] - 2017-12-06

### Fixed

- `moonstone/Slider` to not unnecessarily fire `onChange` if the initial value has not changed

## [1.13.0] - 2017-11-28

### Added

- `moonstone/VideoPlayer` props `disabled`, `loading`, `miniFeedbackHideDelay`, and `thumbnailComponent` as well as new APIs: `areControlsVisible`, `getVideoNode`, `showFeedback`, and `toggleControls`
- `ui/Transition` animation timing functions `ease-in`, `ease-out`, `ease-in-quart`, and `ease-out-quart` to provide prettier options for transitions that may be more suited to a specific visual style

### Fixed

- `moonstone/Expandable` and derivatives to use the new `ease-out-quart` animation timing function to better match the aesthetic of Enyo's Expandables
- `moonstone/LabeledItem` to start marquee when hovering while disabled
- `moonstone/Marquee.MarqueeController` to not abort marquee when moving among components
- `moonstone/Marquee` to correctly start when hovering on disabled spottable components
- `moonstone/Marquee` to restart animation on every resize update
- `moonstone/MarqueeDecorator` to stop when unhovering a disabled component using `marqueeOn` `'focus'`
- `moonstone/Panels` to prevent loss of spotlight issue when moving between panels
- `moonstone/Picker` marquee issues with disabled buttons or Picker
- `moonstone/Slider` by removing unnecessary repaints to the screen
- `moonstone/Slider` to fire `onChange` events when the knob is pressed near the boundaries
- `moonstone/Slider` to not forward `onChange` when `disabled` on `mouseUp/click`
- `moonstone/TooltipDecorator` to correctly display tooltip direction when locale changes
- `moonstone/VideoPlayer` to bring it in line with real-world use-cases
- `moonstone/VideoPlayer` to correctly position knob when interacting with media slider
- `moonstone/VideoPlayer` to defer rendering playback controls until needed
- `moonstone/VideoPlayer` to not read out the focused button when the media controls hide
- `moonstone/VirtualList` to handle focus properly via page up at the first page and via page down at the last page
- `moonstone/VirtualList` to render items from a correct index on edge cases at the top of a list
- `ui/ViewManager` to prevent interaction issue with `moonstone/Scroller`

## [1.12.2] - 2017-11-15

### Fixed

- `moonstone/VirtualList` to scroll and focus properly by pageUp and pageDown when disabled items are in it
- `moonstone/Button` to correctly specify minimum width when in large text mode
- `moonstone/Scroller.Scrollable` to restore last focused index when panel is changed
- `moonstone/VideoPlayer` to display time correctly in RTL locale
- `moonstone/VirtualList` to scroll correctly using page down key with disabled items
- `moonstone/Scrollable` to not cause a script error when scrollbar is not rendered
- `moonstone/Picker` incrementer and decrementer to not change size when focused
- `moonstone/Panels.Header` to use a slightly smaller font size for `title` in non-latin locales and a line-height for `titleBelow` and `subTitleBelow` that better meets the needs of tall-glyph languages like Tamil and Thai, as well as latin locales
- `moonstone/Scroller` and `moonstone/VirtualList` to keep spotlight when pressing a 5-way control while scrolling
- `moonstone/Panels` to prevent user interaction with panel contents during transition
- `moonstone/Slider` and related components to correctly position knob for `detachedKnob` on mouse down and fire value where mouse was positioned on mouse up
- `moonstone/DayPicker` to update day names when changing locale
- `moonstone/ExpandableItem` and all other `Expandable` components to revert 1.12.1 change to pull down from the top
- `spotlight` to handle non-5-way keys correctly to focus on next 5-way keys
- `spotlight/Spottable` to forward `onMouseEnter` and `onMouseLeave`
- `ui/Remeasurable` to update on every trigger change
- `ui/Transition` to revert 1.12.1 change to support `clip` transition-type directions and rendering optimizations

## [1.12.1] - 2017-11-07

### Fixed

- `moonstone/ExpandableItem` and all other `Expandable` components to now pull down from the top instead of being revealed from the bottom, matching Enyo's design
- `moonstone/VirtualListNative` to scroll properly with page up/down keys if there is a disabled item
- `moonstone/RangePicker` to display negative values correctly in RTL
- `moonstone/Scrollable` to not blur scroll buttons when wheeling
- `moonstone/Scrollbar` to hide scroll thumb immediately without delay after scroll position reaches min or max
- `moonstone/Divider` to pass `marqueeOn` prop
- `moonstone/Slider` to fire `onChange` on mouse up and key up
- `moonstone/VideoPlayer` to show knob when pressed
- `moonstone/Panels.Header` to layout `titleBelow` and `subTitleBelow` correctly
- `moonstone/Panels.Header` to use correct font-weight for `subTitleBelow`
- `ui/Transition` support for all `clip` transition-type directions and made rendering optimizations

## [1.12.0] - 2017-10-27

### Added

- `core/util.Job` APIs `idle`, `idleUntil`, `startRaf` and `startRafAfter`

### Fixed

- `moonstone/Input` to correctly hide VKB when dismissing
- `moonstone/Panels` to retain focus when back key is pressed on breadcrumb
- `moonstone/Popup` from `last-focused` to `default-element` in `SpotlightContainerDecorator` config
- `moonstone/Scrollable` to prevent focusing outside the viewport when pressing a 5-way key during wheeling
- `moonstone/Scroller` to called scrollToBoundary once when focus is moved using holding child item
- `moonstone/VideoPlayer` to apply skin correctly
- `spotlight` to focus enabled items that were hovered while disabled
- `spotlight` to not access non-existent container configurations
- `spotlight/Spottable` to not block next enter key when focus is moved while pressing enter

## [1.11.0] - 2017-10-24

### Added

- `moonstone/VideoPlayer` properties `seekDisabled` and `onSeekFailed` to disable seek function

### Changed

- `moonstone/ExpandableList` to become `disabled` if there are no children
- `spotlight` to handle key events to preserve pointer mode for specific keys

### Fixed

- `moonstone/Scroller` to apply scroll position on vertical or horizontal Scroller when child gets a focus
- `moonstone/Scroller.Scrollable` to scroll without animation when panel is changed
- `moonstone/ContextualPopup` padding to not overlap close button
- `moonstone/Scroller.Scrollable` and `moonstone/Scroller` to change focus via page up/down only when the scrollbar is visible
- `moonstone/Picker` to only increment one value on hold
- `moonstone/ItemOverlay` to remeasure when focused
- `spotlight` to not require multiple 5-way key presses in order to change focus after the window regains focus

## [1.10.1] - 2017-10-16

### Fixed

- `moonstone/Scrollable` and `moonstone/Scroller` to scroll via page up/down when focus is inside a Spotlight container
- `moonstone/VirtualList` and `moonstone/VirtualGridList` to scroll by 5-way keys right after wheeling
- `moonstone/VirtualList` not to move focus when a current item and the last item are located at the same line and pressing a page down key
- `moonstone/Panels.Header` to layout header row correctly in `standard` type
- `moonstone/Input` to not dismiss on-screen keyboard when dragging cursor out of input box
- `moonstone/Panels.Header` RTL `line-height` issue
- `moonstone/Panels` to render children on idle
- `moonstone/Scroller.Scrollable` to limit its muted spotlight container scrim to its bounds
- `moonstone/Input` to always forward `onKeyUp` event
- `spotlight.Spotlight` method `focus()` to prevent focusing components within containers that are being removed
- `ui/Pressable` to properly set pressed state to false on blur and release

## [1.10.0] - 2017-10-09

### Added

- `moonstone/VideoPlayer` support for designating components with `.spottable-default` as the default focus target when pressing 5-way down from the slider
- `moonstone/Slider` property `activateOnFocus` which when enabled, allows 5-way directional key interaction with the `Slider` value without pressing [Enter] first
- `moonstone/VideoPlayer` property `noMiniFeedback` to support controlling the visibility of mini feedback

### Changed

- `moonstone/Popup` to focus on mount if it’s initially opened and non-animating and to always pass an object to `onHide` and `onShow`
- `moonstone/VideoPlayer` to emit `onScrub` event and provide audio guidance when setting focus to slider

### Fixed

- `moonstone/ExpandableItem` and derivatives to restore focus to the Item if the contents were last focused when closed
- `moonstone/Slider` toggling activated state when holding enter/select key
- `moonstone/TimePicker` picker icons shifting slightly when focusing an adjacent picker
- `moonstone/Icon` so it handles color the same way generic text does, by inheriting from the parent's color. This applies to all instances of `Icon`, `IconButton`, and `Icon` inside `Button`.
- `moonstone/VideoPlayer` to correctly position knob on mouse click
- `moonstone/Panels.Header` to show an ellipsis for long titles with RTL text
- `moonstone/Marquee` to restart when invalidated by a prop change and managed by a `moonstone/Marquee.MarqueeController`

## [1.9.3] - 2017-10-03

### Changed

- `Moonstone Icons` font file to include the latest designs for several icons
- `moonstone/Panels/ApplicationCloseButton` to expose its `backgroundOpacity` prop
- `sampler` `Icon` and `IconButton` samples to include updated images assets

### Fixed

- `moonstone/Button` and `moonstone/IconButton` to be properly visually muted when in a muted container
- `moonstone/Icon` not to read out image characters
- `moonstone/Icon` to correctly display focused state when using external image
- `moonstone/Picker` to increment and decrement normally at the edges of joined picker
- `moonstone/Scrollable` not to accumulate paging scroll by pressing page up/down in scrollbar
- `moonstone/VirtualList` to apply "position: absolute" inline style to items
- `ui/Transition` to recalculate height when a resize occurs

## [1.9.2] - 2017-09-26

### Fixed

- `moonstone/ExpandableList` preventing updates when its children had changed

## [1.9.1] - 2017-09-25

### Fixed

- `moonstone/ExpandableList` run-time error when using an array of objects as children
- `moonstone/VideoPlayer` blocking pointer events when the controls were hidden

## [1.9.0] - 2017-09-22

### Added

- `moonstone/styles/mixins.less` mixins: `.moon-spotlight-margin()` and `.moon-spotlight-padding()`
- `moonstone/Button` property `noAnimation` to support non-animating pressed visual
- `sampler` locale Vietnamese to the locale list knob
- `ui/styles/mixins.less` mixins: `.remove-margin-on-edge-children()` and `.remove-padding-on-edge-children()` to better handle edge margins on container components

### Changed

- `i18n` to classify Vietnamese as a non-latin language
- `moonstone/TimePicker` to use "AM/PM" instead of "meridiem" for label under meridiem picker
- `moonstone/IconButton` default style to not animate on press. NOTE: This behavior will change back to its previous setting in release 2.0.0.
- `moonstone/Popup` to warn when using `scrimType` `'none'` and `spotlightRestrict` `'self-only'`
- `moonstone/Scroller` to block spotlight during scroll
- `moonstone/ExpandableItem` and derivatives to always pause spotlight before animation
- `spotlight` to block handling repeated key down events that were interrupted by a pointer event
- `ui/Holdable` to cancel key hold events when the pointer moves
- `ui/Holdable` and `ui/Changeable` back to Components and moved performance improvements elsewhere

### Fixed

- `moonstone/Input` height for non-latin locales
- `moonstone/VirtualGridList` to not move focus to wrong column when scrolled from the bottom by holding the "up" key
- `moonstone/VirtualList` to focus an item properly when moving to a next or previous page
- `moonstone/Scrollable` to move focus toward first or last child when page up or down key is pressed if the number of children is small
- `moonstone/VirtualList` to scroll to preserved index when it exists within dataSize for preserving focus
- `moonstone/Picker` buttons to not change size
- `moonstone/Panel` to move key navigation to application close button on holding the "up" key.
- `moonstone/Picker` to show numbers when changing values rapidly
- `moonstone/Popup` layout in large text mode to show close button correctly
- `moonstone/Picker` from moving scroller when pressing 5-way keys in `joined` Picker
- `moonstone/Input` so it displays all locales the same way, without cutting off the edges of characters
- `moonstone/TooltipDecorator` to hide tooltip when 5-way keys are pressed for disabled components
- `moonstone/Picker` to not tremble in width when changing values while using a numeric width prop value
- `moonstone/Picker` to not overlap values when changing values in `vertical`
- `moonstone/ContextualPopup` pointer mode focus behavior for `spotlightRestrict='self-only'`
- `moonstone/VideoPlayer` to prevent interacting with more components in pointer mode when hidden
- `moonstone/Scroller` to not repaint its entire contents whenever partial content is updated
- `moonstone/Slider` knob positioning after its container is resized
- `moonstone/VideoPlayer` to maintain focus when media controls are hidden
- `moonstone/Scroller` to scroll expandable components into view when opening when pointer has moved elsewhere
- `spotlight` to not try to focus something when the window is activated unless the window has been previously blurred
- `spotlight` to prevent containers that have been unmounted from being considered potential targets
- `ui/FloatingLayer` to not asynchronously attach a click handler when the floating layer is removed
- `ui/ViewManager` to correctly position items when changing mid-transition

## [1.8.0] - 2017-09-07

### Deprecated

- `moonstone/Dialog` property `showDivider`, will be replaced by `noDivider` property in 2.0.0

### Added

- `moonstone/Popup` callback property `onShow` which fires after popup appears for both animating and non-animating popups

### Changed

- `i18n` package to use latest iLib
- `moonstone/Popup` callback property `onHide` to run on both animating and non-animating popups
- `moonstone/VideoPlayer` state `playbackRate` to media events
- `moonstone/VideoPlayer` support for `spotlightDisabled`
- `moonstone/VideoPlayer` thumbnail positioning and style
- `moonstone/VirtualList` to render when dataSize increased or decreased
- `moonstone/Dialog` style
- `moonstone/Popup`, `moonstone/Dialog`, and `moonstone/Notification` to support `node` type for children
- `moonstone/Scroller` to forward `onKeyDown` events
- `ui/Holdable` and `ui/Changeable` to be PureComponents to reduce the number of updates

### Fixed

- `moonstone/Scrollable` to enable focus when wheel scroll is stopped
- `moonstone/VirtualList` to show scroll thumb when a preserved item is focused in a Panel
- `moonstone/Scroller` to navigate properly with 5-way when expandable child is opened
- `moonstone/VirtualList` to stop scrolling when focus is moved on an item from paging controls or outside
- `moonstone/VirtualList` to move out with 5-way navigation when the first or last item is disabled
- `moonstone/IconButton` Tooltip position when disabled
- `moonstone/VideoPlayer` Tooltip time after unhovering
- `moonstone/VirtualList` to not show invisible items
- `moonstone/IconButton` Tooltip position when disabled
- `moonstone/VideoPlayer` to display feedback tooltip correctly when navigating in 5-way
- `moonstone/MarqueeDecorator` to work with synchronized `marqueeOn` `'render'` and hovering as well as `marqueOn` `'hover'` when moving rapidly among synchronized marquees
- `moonstone/Input` aria-label for translation
- `moonstone/Marquee` to recalculate inside `moonstone/Scroller` and `moonstone/SelectableItem` by bypassing `shouldComponentUpdate`
- `spotlight/Spottable` to clean up internal spotted state when blurred within `onSpotlightDisappear` handler

## [1.7.0] - 2017-08-23

### Deprecated

- `moonstone/TextSizeDecorator` and it will be replaced by `moonstone/AccessibilityDecorator`
- `moonstone/MarqueeDecorator` property `marqueeCentered` and `moonstone/Marquee` property `centered` will be replaced by `alignment` property in 2.0.0

### Added

- `moonstone/TooltipDecorator` config property to direct tooltip into a property instead of adding to `children`
- `moonstone/VideoPlayer` prop `thumbnailUnavailable` to fade thumbnail
- `moonstone/AccessibilityDecorator` with `highContrast` and `textSize`
- `moonstone/VideoPlayer` high contrast scrim
- `moonstone/MarqueeDecorator`and `moonstone/Marquee` property `alignment` to allow setting  alignment of marquee content
- `spotlight/SpotlightContainerDecorator` config option `continue5WayHold` to support moving focus to the next spottable element on 5-way hold key.
- `spotlight/SpotlightContainerDecorator` config option `continue5WayHold` to support moving focus to the next spottable element on 5-way hold key
- `spotlight/Spottable` ability to restore focus when an initially disabled component becomes enabled

### Changed

- `moonstone/Scrollbar` to disable paging control down button properly at the bottom when a scroller size is a non-integer value
- `moonstone/VirtualList`, `moonstone/VirtualGridList`, and `moonstone/Scroller` to scroll on `keydown` event instead of `keyup` event of page up and page down keys
- `moonstone/VirtualGridList` to scroll by item via 5 way key
- `moonstone/VideoPlayer` to read target time when jump by left/right key
- `moonstone/IconButton` to not use `MarqueeDecorator` and `Uppercase`

### Fixed

- `moonstone/VirtualList` and `moonstone/VirtualGridList` to focus the correct item when page up and page down keys are pressed
- `moonstone/VirtualList` not to lose focus when moving out from the first item via 5way when it has disabled items
- `moonstone/VirtualList` to not lose focus when moving out from the first item via 5way when it has disabled items
- `moonstone/Slider` to align tooltip with detached knob
- `moonstone/FormCheckbox` to display correct colors in light skin
- `moonstone/Picker` and `moonstone/RangePicker` to forward `onKeyDown` events when not `joined`
- `moonstone/SelectableItem` to display correct icon width and alignment
- `moonstone/LabeledItem` to always match alignment with the locale
- `moonstone/Scroller` to properly 5-way navigate from scroll buttons
- `moonstone/ExpandableList` to display correct font weight and size for list items
- `moonstone/Divider` to not italicize in non-italic locales
- `moonstone/VideoPlayer` slider knob to follow progress after being selected when seeking
- `moonstone/LabeledItem` to correctly position its icon. This affects all of the `Expandables`, `moonstone/DatePicker` and `moonstone/TimePicker`.
- `moonstone/Panels.Header` and `moonstone/Item` to prevent them from allowing their contents to overflow unexpectedly
- `moonstone/Marquee` to recalculate when vertical scrollbar appears
- `moonstone/SelectableItem` to recalculate marquee when toggled
- `spotlight` to correctly restore focus to a spotlight container in another container
- `spotlight` to not try to focus something when the window is activated if focus is already set

### Removed

- `moonstone/Input` large-text mode

## [1.6.1] - 2017-08-07

### Changed

- `moonstone/Icon` and `moonstone/IconButton` to no longer fit image source to the icon's boundary

## [1.6.0] - 2017-08-04

### Added
- `moonstone/VideoPlayer` ability to seek when holding down the right and left keys. Sensitivity can be adjusted using throttling options `jumpDelay` and `initialJumpDelay`.
- `moonstone/VideoPlayer` property `no5WayJump` to disable jumping done by 5-way

- `moonstone/VideoPlayer` support for the "More" button to use tooltips
- `moonstone/VideoPlayer` properties `moreButtonLabel` and `moreButtonCloseLabel` to allow customization of the "More" button's tooltip and Aria labels
- `moonstone/VideoPlayer` property `moreButtonDisabled` to disable the "More" button
- `moonstone/Picker` and `moonstone/RangePicker` prop `aria-valuetext` to support reading custom text instead of value

- `moonstone/VideoPlayer` methods `showControls` and `hideControls` to allow external interaction with the player
- `moonstone/Scroller` support for Page Up/Page Down keys in pointer mode when no item has focus

### Changed

- `moonstone/VideoPlayer` to handle play, pause, stop, fast forward and rewind on remote controller
- `moonstone/Marquee` to also start when hovered if `marqueeOnRender` is set
- `spotlight` containers using a `restrict` value of `'self-only'` will ignore `leaveFor` directives when attempting to leave the container via 5-way

### Fixed

- `moonstone/IconButton` to fit image source within `IconButton`
- `moonstone` icon font sizes for wide icons
- `moonstone/ContextualPopupDecorator` to prefer setting focus to the appropriate popup instead of other underlying controls when using 5-way from the activating control
- `moonstone/Scroller` not scrolled via 5 way when `moonstone/ExpandableList` is opened
- `moonstone/VirtualList` no not let the focus move outside of container even if there are children left when navigating with 5way
- `moonstone/Scrollable` to update disability of paging controls when the scrollbar is set to `visible` and the content becomes shorter
- `moonstone/VideoPlayer` to focus on hover over play/pause button when video is loading
- `moonstone/VideoPlayer` to update and display proper time while moving knob when video is paused
- `moonstone/VideoPlayer` long title overlap issues
- `moonstone/Panels.Header` to apply `marqueeOn` prop to `subTitleBelow` and `titleBelow`
- `moonstone/Picker` wheeling in `moonstone/Scroller`
- `moonstone/IncrementSlider` and `moonstone/Picker` to read value changes when selecting buttons
- `spotlight` to not blur and re-focus an element that is already focused
- `ui/PlaceholderDecorator` to update bounds of `Scroller` when the `visible` state changed

## [1.5.0] - 2017-07-19

### Added

- `moonstone/Slider` and `moonstone/IncrementSlider` prop `aria-valuetext` to support reading custom text instead of value
- `moonstone/TooltipDecorator` property `tooltipProps` to attach props to tooltip component
- `moonstone/Scroller` and `moonstone/VirtualList` ability to scroll via page up and page down keys
- `moonstone/VideoPlayer` tooltip-thumbnail support with the `thumbnailSrc` prop and the `onScrub` callback to fire when the knob moves and a new thumbnail is needed
- `moonstone/VirtualList` ability to navigate via 5way when there are disabled items
- `moonstone/ContextualPopupDecorator` property `popupContainerId` to support configuration of the popup's spotlight container
- `moonstone/ContextualPopupDecorator` property `onOpen` to notify containers when the popup has been opened
- `moonstone/ContextualPopupDecorator` config option `openProp` to support mapping the value of `open` property to the chosen property of wrapped component

### Changed

- `moonstone/ExpandableList` to use 'radio' as the default, and adapt 'single' mode to render as a `moonstone/RadioItem` instead of a `moonstone/CheckboxItem`
- `moonstone/VideoPlayer` to not hide pause icon when it appears
- `moonstone/ContextualPopupDecorator` to set accessibility-related props onto the container node rather than the popup node
- `moonstone/ExpandableItem`, `moonstone/ExpandableList`, `moonstone/ExpandablePicker`, `moonstone/DatePicker`, and `moonstone/TimePicker` to pause spotlight when animating in 5-way mode
- `moonstone/Spinner` to position the text content under the spinner, rather than to the right side
- `moonstone/VideoPlayer` to include hour when announcing the time while scrubbing
- `spotlight` 5-way target selection to ignore empty containers
- `spotlight` containers to support an array of selectors for `defaultElement`

### Fixed

- `moonstone/Input` ellipsis to show if placeholder is changed dynamically and is too long
- `moonstone/Marquee` to re-evaluate RTL orientation when its content changes
- `moonstone/VirtualList` to restore focus on short lists
- `moonstone/ExpandableInput` to expand the width of its contained `moonstone/Input`
- `moonstone/Input` support for `dismissOnEnter`
- `moonstone/Input` focus management to prevent stealing focus when programmatically moved elsewhere
- `moonstone/Input` 5-way spot behavior
- `moonstone` international fonts to always be used, even when unsupported font-weights or font-styles are requested
- `moonstone/Panels.Panel` support for selecting components with `.spottable-default` as the default focus target
- `moonstone/Panels` layout in RTL locales
- `moonstone` spottable components to support `onSpotlightDown`, `onSpotlightLeft`, `onSpotlightRight`, and `onSpotlightUp` event property
- `moonstone/VirtualList` losing spotlight when the list is empty
- `moonstone/FormCheckbox` in focused state to have the correct "check" color
- `moonstone/Scrollable` bug in `navigableFilter` when passed a container id
- `ui/Cancelable` warning for string type cancel handler
- `webos/pmloglib` isomorphic compatibility with logging in non-browser environments

## [1.4.1] - 2017-07-05

### Changed

- `moonstone/Popup` to only call `onKeyDown` when there is a focused item in the `Popup`
- `moonstone/Scroller`, `moonstone/Picker`, and `moonstone/IncrementSlider` to automatically move focus when the currently focused `moonstone/IconButton` becomes disabled
- `spotlight/Spottable` to remove focus from a component when it becomes disabled and move it to another component if not explicitly moved during the `onSpotlightDisappear` event callback

### Fixed

- `moonstone/ContextualPopupDecorator` close button to account for large text size
- `moonstone/ContextualPopupDecorator` to not spot controls other than its activator when navigating out via 5-way
- `moonstone/Panels.Header` to set the value of `marqueeOn` for all types of headers

## [1.4.0] - 2017-06-29

### Deprecated

- `moonstone/Input` prop `noDecorator` is being replaced by `autoFocus` in 2.0.0

### Added

- `moonstone/styles/text.less` mixin `.locale-japanese-line-break()` to apply the correct  Japanese language line-break rules for the following multi-line components: `moonstone/BodyText`, `moonstone/Dialog`, `moonstone/Notification`, `moonstone/Popup`, and `moonstone/Tooltip`
- `moonstone/ContextualPopupDecorator` property `popupProps` to attach props to popup component
- `moonstone/VideoPlayer` property `pauseAtEnd` to control forward/backward seeking
- `spotlight` handlers for window focus events
- `moonstone/Panels/Header` prop `marqueeOn` to control marquee of header

### Changed

- `moonstone/Panels/Header` to expose its `marqueeOn` prop
- `moonstone/VideoPlayer` to automatically adjust the width of the allocated space for the side components so the media controls have more space to appear on smaller screens
- `moonstone/VideoPlayer` properties `autoCloseTimeout` and `titleHideDelay` default value to `5000`
- `moonstone/VirtualList` to support restoring focus to the last focused item
- `moonstone/Scrollable` to call `onScrollStop` before unmounting if a scroll is in progress
- `moonstone/Scroller` to reveal non-spottable content when navigating out of a scroller

### Fixed

- `moonstone/Dialog` to properly focus via pointer on child components
- `moonstone/VirtualList`, `moonstone/VirtualGridList`, and `moonstone/Scroller` not to be slower when scrolled to the first or the last position by wheeling
- `moonstone` component hold delay time
- `moonstone/VideoPlayer` to show its controls when pressing down the first time
- `moonstone/Panel` autoFocus logic to only focus on initial render
- `moonstone/Input` text colors
- `moonstone/ExpandableInput` to focus its decorator when leaving by 5-way left/right
- `spotlight` navigation through spottable components while holding down a directional key
- `spotlight` support for preventing 5-way navigation out of a container using an empty selector
- `spotlight` container support for default elements within subcontainers

## [1.3.1] - 2017-06-14

### Fixed

- `moonstone/Picker` support for large text
- `moonstone/Scroller` support for focusing paging controls with the pointer
- `moonstone` CSS rules for unskinned spottable components
- `spotlight` incorrectly focusing components within spotlight containers with `data-container-disabled` set to `false`
- `spotlight` failing to focus the default element configured for a container

## [1.3.0] - 2017-06-12

### Deprecated

- `moonstone/Scroller` props `horizontal` and `vertical`. Deprecated props are replaced with `direction` prop. `horizontal` and `vertical` will be removed in 2.0.0.
- `moonstone/Panel` prop `noAutoFocus` in favor of `autoFocus="none"`

### Added

- `core/platform` to support platform detection across multiple browsers
- `moonstone/Image` support for `children` prop inside images
- `moonstone/Scroller` prop `direction` which replaces `horizontal` and `vertical` props
- `moonstone/VideoPlayer` property `tooltipHideDelay` to hide tooltip with a given amount of time
- `moonstone/VideoPlayer` methods `fastForward`, `getMediaState`, `jump`, `pause`, `play`, `rewind`, and `seek` to allow external interaction with the player. See docs for example usage.
- `spotlight/styles/mixins.less` mixins which allow state-selector-rules (muted, spottable, focus, disabled) to be applied to the parent instead of the component's self. This provides much more flexibility without extra mixins to memorize.
- `ui/ViewManager` prop `childProps` to pass static props to each child

### Changed

- `moonstone/Skinnable` to support context and allow it to be added to any component to be individually skinned. This includes a further optimization in skinning which consolidates all color assignments into a single block, so non-color rules aren't unnecessarily duplicated.
- `moonstone/Skinnable` light and dark skin names ("moonstone-light" and "moonstone") to "light" and "dark", respectively
- `moonstone/VideoPlayer` to set play/pause icon to display "play" when rewinding or fast forwarding
- `moonstone/VideoPlayer` to rewind or fast forward when previous command is slow-forward or slow-rewind respectively
- `moonstone/VideoPlayer` to fast forward when previous command is slow-forward and it reaches the last of its play rate
- `moonstone/VideoPlayer` to not play video on reload when `noAutoPlay` is `true`
- `moonstone/VideoPlayer` property `feedbackHideDelay`'s default value to `3000`
- `moonstone/Notification` to break line in characters in ja and zh locale
- `moonstone/Notification` to align texts left in LTR locale and right in RTL locale
- `moonstone/VideoPlayer` to simulate rewind functionality on non-webOS platforms only
- `spotlight` submodules to significantly improve testability

### Fixed

- `moonstone/ExpandableItem` to correct the `titleIcon` when using `open` and `disabled`
- `moonstone/GridListImageItem` to center its selection icon on the image instead of the item
- `moonstone/Input` to have correct `Tooltip` position in `RTL`
- `moonstone/SwitchItem` to not unintentionally overflow `Scroller` containers, causing them to jump to the side when focusing
- `moonstone/VideoPlayer` to fast forward properly when video is at paused state
- `moonstone/VideoPlayer` to correctly change sources
- `moonstone/VideoPlayer` to show or hide feedback tooltip properly
- `moonstone/DateTimeDecorator` to work properly with `RadioControllerDecorator`
- `moonstone/Picker` in joined, large text mode so the arrows are properly aligned and sized
- `moonstone/Icon` to reflect the same proportion in relation to its size in large-text mode
- `spotlight` submodules to significantly improve testability
- `ui/ViewManager` to have a view count of 0 specifically for `noAnimation` cases. This helps things like `spotlight` restore `focus` properly.
- `ui/Cancelable` to run modal handlers on `window` object and correctly store handlers in LIFO order


## [1.2.2] - 2017-05-31

### Added

- Localization support to various `moonstone` components

## [1.2.1] - 2017-05-25

### Fixed

- `moonstone/MoonstoneDecorator` `fontGenerator` invalidly using `console`

## [1.2.0] - 2017-05-17

### Deprecated

- `moonstone/Scroller.Scrollable` option `indexToFocus` in `scrollTo` method to be removed in 2.0.0
- `spotlight/SpotlightRootDecorator.spotlightRootContainerName` to be removed in 2.0.0

### Added

- `core/handle.oneOf` to support branching event handlers
- `moonstone/Slider` and `moonstone/IncrementSlider` prop `noFill` to support a style without the fill
- `moonstone/Marquee` property `rtl` to set directionality to right-to-left
- `moonstone/VirtualList.GridListImageItem` property `selectionOverlay` to add custom component for selection overlay
- `moonstone/MoonstoneDecorator` property `skin` to let an app choose its skin: "moonstone" and "moonstone-light" are now available
- `moonstone/FormCheckboxItem`
- `moonstone/FormCheckbox`, a standalone checkbox, to support `moonstone/FormCheckboxItem`
- `moonstone/Input` props `invalid` and `invalidMessage` to display a tooltip when input value is invalid
- `moonstone/Scroller.Scrollable` option `focus` in `scrollTo()` method
- `moonstone/Scroller.Scrollable` property `spottableScrollbar`
- `moonstone/Icon.IconList` icons: `arrowshrinkleft` and `arrowshrinkright`
- `spotlight/styles/mixins.less` which includes several mixins (`.focus`, `.disabled`, `.muted`, and `.mutedFocus`) to make it a little easier to target specific spotlight states
- `ui/transition` callback prop `onShow` that fires when transitioning into view completes

### Changed

- `moonstone/Picker` arrow icon for `joined` picker: small when not spotted, hidden when it reaches the end of the picker
- `moonstone/Checkbox` and `moonstone/CheckboxItem` to reflect the latest design
- `moonstone/MoonstoneDecorator/fontGenerator` was refactored to use the browser's FontFace API to dynamically load locale fonts
- `moonstone/VideoPlayer` space allotment on both sides of the playback controls to support 4 buttons; consequently the "more" controls area has shrunk by the same amount
- `moonstone/VideoPlayer` to not disable media button (play/pause)
- `moonstone/Scroller.Scrollable` so that paging controls are not spottable by default with 5-way
- `moonstone/VideoPlayer`'s more/less button to use updated arrow icon
- `spotlight/SpotlightContainerDecorator` config property, `enterTo`, default value to be `null` rather than `'last-focused'`
- `spotlight` container handling to address known issues and improve testability
- `ui/View` to prevent re-renders on views leaving the `ViewManager`

### Fixed

- `moonstone/MarqueeDecorator` to properly stop marquee on items with `'marqueeOnHover'`
- `moonstone/ExpandableList` to work properly with object-based children
- `moonstone/styles/fonts.less` to restore the Moonstone Icon font to request the local system font by default. Remember to update your webOS build to get the latest version of the font so you don't see empty boxes for your icons.
- `moonstone/Picker` and `moonstone/RangePicker` to now use the correct size from Enyo (60px v.s. 84px) for icon buttons
- `moonstone/Scrollable` to apply ri.scale properly
- `moonstone/Panel` to not cover a `Panels`'s `ApplicationCloseButton` when not using a `Header`
- `moonstone/IncrementSlider` to show tooltip when buttons focused

## [1.1.0] - 2017-04-21

> Note: We have updated Enact to support React 15.5.  This version of React has deprecated accessing
> PropTypes from the `react` import.  Existing apps should update to import from the `prop-types` module.
> `enact-dev` has also been updated to the new release.

### Deprecated

- `moonstone/ExpandableInput` property `onInputChange`

### Added

- `core/util` documentation
- `i18n/Uppercase` prop `casing` to control how the component should be uppercased
- `i18n/util` methods `toCapitalized` and `toWordCase` to locale-aware uppercase strings
- `moonstone/Panels.Panel` prop and `moonstone/MoonstoneDecorator` config option: `noAutoFocus` to support prevention of setting automatic focus after render
- `moonstone/VideoPlayer` props: `backwardIcon`, `forwardIcon`, `jumpBackwardIcon`, `jumpForwardIcon`, `pauseIcon`, and `playIcon` to support icon customization of the player
- `moonstone/VideoPlayer` props `jumpButtonsDisabled` and `rateButtonsDisabled` for disabling the pairs of buttons when it's inappropriate for the playing media
- `moonstone/VideoPlayer` property `playbackRateHash` to support custom playback rates
- `moonstone/VideoPlayer` callback prop `onControlsAvailable` which fires when the players controls show or hide
- `moonstone/Image` support for `onLoad` and `onError` events
- `moonstone/VirtualList.GridListImageItem` prop `placeholder`
- `moonstone/Divider` property `preserveCase` to display text without capitalizing it
- `spotlight/SpotlightRootDecorator` config option: `noAutoFocus` to support prevention of setting automatic focus after render
- `spotlight/Spotlight` method `getSpottableDescendants()`

### Changed

- `moonstone/Slider` colors and sizing to match the latest designs
- `moonstone/ProgressBar` to position correctly with other components nearby
- `moonstone/Panels` breadcrumb to no longer have a horizontal line above it
- `moonstone/Transition` to measure itself when the CPU is idle
- style for disabled opacity from 0.4 to 0.3
- `moonstone/Button` colors for transparent and translucent background opacity when disabled
- `moonstone/ExpandableInput` property `onInputChange` to fire along with `onChange`. `onInputChange` is deprecated and will be removed in a future update.
- `Moonstone.ttf` font to include new icons
- `moonstone/Icon` to reference additional icons
- `spotlight/SpotlightContainerDecorator` to have no default for `spotlightRestrict`
- `ui/Slottable` to support slot-candidate tags that have multiple props, which are now forwarded directly instead of just their children

### Fixed

- `core/util.childrenEquals` to work with mixed components and text
- `moonstone/Popup` and `moonstone/ContextualPopupDecorator` 5-way navigation behavior
- `moonstone/Input` to not spot its own input decorator on 5-way out
- `moonstone/VideoPlayer` to no longer render its `children` in multiple places
- `moonstone/Button` text color when used on a neutral (light) background in some cases
- `moonstone/Popup` background opacity
- `moonstone/Marquee` to recalculate properly when its contents change
- `moonstone/TimePicker` to display time in correct order
- `moonstone/Scroller` to prefer spotlight navigation to its internal components
- `spotlight/Spotlight` to consider nested containers when adjusting focus
- `ui/Cancelable` to run modal handlers in the right order

## [1.0.0] - 2017-03-31

> NOTE: This version includes a breaking change to the way modules are organized. This change was necessary to prevent further API breakage following the 1.0.0 release and to facilitate changes we want to make in the future. We understand that this will require some work on the part of developers to update their code. Below you will find details about the changes:
>
> #### Moved/renamed modules:
> * `core/jobs` -> `core/util/Job`
> * `core/Accelerator` -> `spotlight/Accelerator`
> * `i18n.$L` -> `i18n/$L`
> * `i18n.toIString` -> `i18n/$L.toIString`
> * `spotlight.Spottable` -> `spotlight/Spottable`
> * `spotlight.spottableClass` -> `spotlight/Spottable.spottableClass`
> * `spotlight.SpotlightContainerDecorator` -> `spotlight/SpotlightContainerDecorator`
> * `spotlight.spotlightDefaultClass` -> `spotlight/SpotlightContainerDecorator.spotlightDefaultClass`
> * `spotlight.SpotlightRootDecorator` -> `spotlight/SpotlightRootDecorator`
>
> #### Removed modules:
> * `core/selection`
> * `core/fetch`
> * `ui/validators`
>
> #### Removed aliases:
> * `core.hoc` - Use `core/hoc`
> * `core.kind` - Use `core/kind`
>
> We have also modified most form components to be usable in a controlled (app manages component
> state) or uncontrolled (Enact manages component state) manner. To put a component into a
> controlled state, pass in `value` (or other appropriate state property such as `selected` or
> `open`) at component creation and then respond to events and update the value as needed. To put a
> component into an uncontrolled state, do not set `value` (or equivalent), at creation. From this
> point on, Enact will manage the state and events will be sent when the state is updated. To
> specify an initial value, use the `defaultValue` (or, `defaultSelected, `defaultOpen, etc.)
> property.  See the documentation for individual components for more information.
>
> Additionally, we no longer export a `version` with the root import. If you need a version number, import from `package.json` instead.

### Added

- `moonstone/Button` property `icon` to support a built-in icon next to the text content. The Icon supports everything that `moonstone/Icon` supports, as well as a custom icon.
- `moonstone/MoonstoneDecorator` property `textSize` to resize several components to requested CMR sizes. Simply add `textSize="large"` to your `App` and the new sizes will automatically take effect.
- `ui/Placeholder` module with `PlaceholderControllerDecorator` and `PlaceholderDecorator` HOCs which facilitate rendering placeholder components until the wrapped component would scroll into the viewport

### Changed

- `i18n` iLib dependency to 20151019-build-12.0-002-04
- `moonstone/Slider` to use the property `tooltip` instead of `noTooltip`, so the built-in tooltip is not enabled by default
- `moonstone/IncrementSlider` to include tooltip documentation
- `moonstone/ExpandableList` to accept an array of objects as children which are spread onto the generated components
- `moonstone/CheckboxItem` style to match the latest designs, with support for the `moonstone/Checkbox` to be on either the left or the right side by using the `iconPosition` property
- `moonstone/VideoPlayer` to supply every event callback-method with an object representing the VideoPlayer's current state, including: `currentTime`, `duration`, `paused`, `proportionLoaded`, and `proportionPlayed`
- `ui/Repeater` to accept an array of objects as children which are spread onto the generated components

### Fixed

- `moonstone/Panels.Panel` behavior for remembering focus on unmount and setting focus after render
- `moonstone/VirtualList.VirtualGridList` showing empty items when items are continuously added dynamically
- `moonstone/Picker` to marquee on focus once again
- `spotlight/Spotlight` `set()` to properly update the container config
- `spotlight/Spotlight` to properly save the last-focused element for nested containers

## [1.0.0-beta.4] - 2017-03-10

### Added

- `core/kind` support for `contextTypes`
- `core/utils` function `extractAriaProps()` for redirecting ARIA props when the root node of a component isn't focusable
- `moonstone/VirtualList` `indexToFocus` option to `scrollTo` method to focus on item with specified index
- `moonstone/IconButton` and `moonstone/Button` `color` property to add a remote control key color to the button
- `moonstone/Scrollbar` property `disabled` to disable both paging controls when it is true
- `moonstone/VirtualList` parameter `moreInfo` to pass `firstVisibleIndex` and `lastVisibleIndex` when scroll events are firing
- Accessibility support to UI components
- `moonstone/VideoPlayer` property `onUMSMediaInfo` to support the custom webOS “umsmediainfo” event
- `moonstone/Region` component which encourages wrapping components for improved accessibility rather than only preceding the components with a `moonstone/Divider`
- `moonstone/Slider` tooltip. It's enabled by default and comes with options like `noTooltip`, `tooltipAsPercent`, and `tooltipSide`. See the component docs for more details.
- `moonstone/Spinner` properties `blockClickOn` and `scrim` to block click events behind spinner
- `ui/A11yDecorator` to facilitate adding pre/post hints to components
- `ui/AnnounceDecorator` to facilitate announcing actions for accessibility
- `webos/pmloglib` logging method `perfLog` which calls `PmLogInfoWithClock`

### Changed

- `core/handle` to allow binding to components. This also introduces a breaking change in the return value of handle methods.
- `moonstone/VirtualGridImageItem` styles to reduce redundant style code app side
- `moonstone/VirtualList` and `moonstone/VirtualGridList` to add essential CSS for list items automatically
- `moonstone/VirtualList` and `moonstone/VirtualGridList` to not add `data-index` to their item DOM elements directly, but to pass `data-index` as the parameter of their `component` prop like the `key` parameter of their `component` prop
- `moonstone/ExpandableItem` and derivatives to defer focusing the contents until animation completes
- `moonstone/LabeledItem`, `moonstone/ExpandableItem`, `moonstone/ExpandableList` to each support the `node` type in their `label` property. Best used with `ui/Slottable`.
- `spotlight.Spottable` to prevent emulating mouse events for repeated key events

### Fixed

- `moonstone/VirtualList.GridListImageItem` to have proper padding size according to the existence of caption/subcaption
- `moonstone/Scrollable` to display scrollbars with proper size
- `moonstone/VirtualGridList` to not be truncated
- `webos/LS2Request` to return failure in isomorphic mode

## [1.0.0-beta.3] - 2017-02-21

> **NOTE** - The change to support caching of iLib locales requires an update to the `enact-dev` tool. This change is not backwards compatible with 1.0.0-beta.2.  Be sure to update both at the same time and reinstall/re-bootstrap the modules.

### Added

- `ui/Resizable` Higher-order Component to facilitate notification of resized components
- `core/handle` function `forEventProp` to test properties on an event
- localStorage caching support for ilib resource files
- Support for 5-way operation of `moonstone/Slider` and `moonstone/VideoPlayer.MediaSlider`
- `moonstone/Slider` now supports `children` which are added to the `Slider`'s knob, and follow it as it moves
- `moonstone/ExpandableInput` properties `iconAfter` and `iconBefore` to display icons after and before the input, respectively
- `moonstone/Dialog` property `preserveCase`, which affects `title` text

### Changed

- `moonstone/Marquee` to allow disabled marquees to animate
- `moonstone/Dialog` to marquee `title` and `titleBelow`
- `moonstone/Marquee.MarqueeController` config option `startOnFocus` to `marqueeOnFocus`. `startOnFocus` is deprecated and will be removed in a future update.
- `moonstone/Button`, `moonstone/IconButton`, `moonstone/Item` to not forward `onClick` when `disabled`

### Fixed

- `moonstone/Scroller` to recalculate when an expandable child opens
- `moonstone/Popup` and `moonstone/ContextualPopupDecorator` so that when the popup is closed, spotlight focus returns to the control that had focus prior to the popup opening
- `moonstone/Input` to not get focus when disabled
- `spotlight.Spotlight` behavior to follow container config rules when navigating between containers
- `spotlight.Spotlight` behavior to not set focus on spottable components animating past the pointer when not in pointer-mode
- `spotlight.Spotlight` 5-way behavior where selecting a spottable component may require multiple attempts before performing actions
- `spotlight.Spotlight` to not unfocus elements on scroll
- `spotlightDisabled` property support for spottable moonstone components

## [1.0.0-beta.2] - 2017-01-30

### Added

- Support for a new `handlers` block for components created with `core/kind` to allow cached event handlers
- `core/handle` handler `forKey`
- `core/keymap` module to abstract keyboard key codes behind common names (e.g. 'up' and 'down')
- `moonstone/Panels.Panel` property `showChildren` to support deferring rendering the panel body until animation completes
- `moonstone/MarqueeDecorator` property `invalidateProps` that specifies which props cause the marquee distance to be invalidated
- developer-mode warnings to several components to warn when values are out-of-range
- `moonstone/Divider` property `spacing` which adjusts the amount of empty space above and below the `Divider`. `'normal'`, `'small'`, `'medium'`, `'large'`, and `'none'` are available.
- `moonstone/Picker` when `joined` the ability to be incremented and decremented by arrow keys
- `onSpotlightDisappear` event property support for spottable moonstone components
- `spotlight.SpotlightContainerDecorator` support for `spotlightDisabled` prop
- `spotlight.Spottable` support for `onSpotlightDown`, `onSpotlightLeft`, `onSpotlightRight`, and `onSpotlightUp` properties
- `spotlight.Spotlight` method `getDirection` to replace `spotlightDirections`
- `ui/ViewManager` properties `enteringDelay` and `enteringProp` to aid deferred rendering of views
- `ui/resolution` function `scaleToRem` for those times when you have a size in pixels that you want to convert directly to `rem` to support automatic dynamic resizing

### Changed

- `moonstone/Panels.Panels` and variations to defer rendering the children of contained `Panel` instances until animation completes
- `moonstone/ProgressBar` properties `progress` and `backgroundProgress` to accept a number between 0 and 1
- `moonstone/Slider` and `moonstone/IncrementSlider` property `backgroundPercent` to `backgroundProgress` which now accepts a number between 0 and 1
- `moonstone/Slider` to not ignore `value` prop when it is the same as the previous value
- `moonstone/Picker` component's buttons to reverse their operation such that 'up' selects the previous item and 'down' the next
- `moonstone/Picker` and derivatives may now use numeric width, which represents the amount of characters to use for sizing. `width={4}` represents four characters, `2` for two characters, etc. `width` still accepts the size-name strings.
- `moonstone/Divider` to now behave as a simple horizontal line when no text content is provided
- `moonstone/Scrollable` to not display scrollbar controls by default
- `moonstone/DatePicker` and `moonstone/TimePicker` to emit `onChange` event whenever the value is changed, not just when the component is closed

### Removed

- `core/handle.withArgs` helper function which is no longer needed with the addition of the `handlers` support in `kind()`
- `moonstone/ProgressBar` properties `min` and `max`
- `spotlight` `spotlightDirections`

### Fixed

- `moonstone/IncrementSlider` so that the knob is spottable via pointer, and 5-way navigation between the knob and the increment/decrement buttons is functional
- `moonstone/Slider` and `moonstone/IncrementSlider` to not fire `onChange` for value changes from props

## [1.0.0-beta.1] - 2016-12-30

### Added

- `core/factory` which provides the means to support design-time customization of components
- `Moonstone/VideoPlayer` and `moonstone/TooltipDecorator` components
- `moonstone/Panels.Panels` property `onBack` to support `ui/Cancelable`
- `moonstone/VirtualFlexList` Work-In-Progress component (with sample) to support variably sized rows or columns
- `moonstone/ExpandableItem` properties `autoClose` and `lockBottom`
- `moonstone/ExpandableList` properties `noAutoClose` and `noLockBottom`
- `moonstone/ContextualPopup` property `noAutoDismiss`
- `moonstone/Dialog` property `scrimType`
- `moonstone/Popup` property `spotlightRestrict`
- `spotlight.Spotlight` methods `isPaused()`, `isSpottable()`, `getCurrent()`, and `isMuted()`
- `spotlight.SpotlightContainerDecorator` property `spotlightMuted`
- `spotlight.spotlightDirections` export
- `ui/RadioDecorator` and `ui/RadioControllerDecorator` to support radio group-style management of components
- `ui/Holdable` Higher-order Component
- `ui/ViewManager` events `onAppear`, `onEnter`, `onLeave`, `onStay`, `onTransition`, and `onWillTransition`
- `ui/FloatingLayer` `scrimType` prop value `none`
- `ui/Pressable` config option `onMouseLeave`

### Changed

- `moonstone/Panels.Routable` to require a `navigate` configuration property indicating the event callback for back or cancel actions
- `moonstone/MarqueeController` focus/blur handling to start and stop synchronized `moonstone/Marquee` components
- `moonstone/ExpandableList` property `autoClose` to `closeOnSelect` to disambiguate it from the added `autoClose` on 5-way up
- `moonstone/ContextualPopupDecorator.ContextualPopupDecorator` component's `onCloseButtonClick` property to `onClose`
- `moonstone/Spinner` component's `center` and `middle` properties to a single `centered` property
	that applies both horizontal and vertical centering
- `moonstone/Popup.PopupBase` component's `onCloseButtonClicked` property to `onCloseButtonClick`
- `moonstone/Item.ItemOverlay` component's `autoHide` property to remove the `'no'` option. The same
	effect can be achieved by omitting the property or passing `null`.
- `moonstone/VirtualGridList` to be scrolled by page when navigating with a 5-way direction key
- `moonstone/Scroller`, `moonstone/VirtualList`, `moonstone/VirtualGridList`, and `moonstone/Scrollable` to no longer respond to mouse down/move/up events
- all Expandables to include a state arrow UI element
- `moonstone/LabeledItem` to support a `titleIcon` property which positions just after the title text
- `moonstone/Button` to include `moonstone/TooltipDecorator`
- `moonstone/Expandable` to support being managed, radio group-style, by a component wrapped with `RadioControllerDecorator` from `ui/RadioDecorator`
- `moonstone/Picker` to animate `moonstone/Marquee` children when any part of the `moonstone/Picker` is focused
- `moonstone/VirtualList` to mute its container instead of disabling it during scroll events
- `moonstone/VirtualList`, `moonstone/VirtualGridList`, and `moonstone/Scroller` to continue scrolling when holding down the paging controls
- `moonstone/VirtualList` to require a `component` prop and not have a default value
- `moonstone/Picker` to continuously change when a button is held down by adding `ui/Holdable`.
- `ui/FloatingLayer` property `autoDismiss` to handle both ESC key and click events

### Removed

- `ui/Transition` prop `fit` in favor of using `className`

### Fixed

- `i18n/I18nDecorator` issue causing multiple requests for ilibmanifest.
- `moonstone/Popup` and `moonstone/ContextualPopup` 5-way navigation behavior using spotlight.
- Bug where a synchronized marquee whose content fit the available space would prevent restarting of the marquees
- `moonstone/Input` to show an ellipsis on the correct side based on the text directionality of the `value` or `placeholder` content.
- `moonstone/VirtualList` and `moonstone/VirtualGridList` to prevent unwanted scrolling when focused with the pointer
- `moonstone/Picker` to remove fingernail when a the pointer is held down, but the pointer is moved off the `joined` picker.
- `moonstone/LabeledItem` to include marquee on both `title` and `label`, and be synchronized

## [1.0.0-alpha.5] - 2016-12-16

### Fixed

- `core/dispatcher` to support pre-rendering

## [1.0.0-alpha.4] - 2016-12-2

> NOTE: The framework was updated to support React 15.4

### Added

- `moonstone/Popup`, `moonstone/ContextualPopupDecorator`, `moonstone/Notification`, `moonstone/Dialog`, `moonstone/ExpandableInput`, `moonstone/Item.ItemOverlay`, `ui/FloatingLayer` and `ui/FloatingLayer.FloatingLayerDecorator` components
- `moonstone/Popup`, `moonstone/ContextualPopupDecorator`, `moonstone/Notification`, `moonstone/Dialog`, `moonstone/Item.ItemOverlay`, `moonstone/ExpandableInput` and `ui/Group` samples
- `marqueeCentered` prop to `moonstone/MarqueeDecorator` and `moonstone/MarqueeText`
- `placeholder` prop to `moonstone/Image`
- `moonstone/MarqueeController` component to synchronize multiple `moonstone/Marquee` components
- Non-latin locale support to all existing Moonstone components
- Language-specific font support
- `setPointerMode()` and `setActiveContainer()` methods to `@enact/spotlight` export
- `fit`, `noAnimation` props to `ui/TransitionBase`
- `onHide` prop to `ui/Transition`

### Changed

- `moonstone/Input` component's `iconStart` and `iconEnd` properties to be `iconBefore` and `iconAfter`, respectively, for consistency with `moonstone/Item.ItemOverlay` naming
- `moonstone/Icon` and `moonstone/IconButton` so the `children` property supports both font-based icons and images. This removes support for the `src` property.
- the `checked` property to `selected` for consistency across the whole framework. This allows better interoperability when switching between various components.  Affects the following: `CheckboxItem`, `RadioItem`, `SelectableItem`, `Switch`, `SwitchItem`, and `ToggleItem`. Additionally, these now use `moonstone/Item.ItemOverlay` to position and handle their Icons.
- documentation to support our doc generation tool
- `moonstone/Slider` and `moonstone/IncrementSlider` to be more performant. No changes were made to
	the public API.
- `moonstone/GridListImageItem` so that a placeholder image displays while loading the image, and the caption and subcaption support marqueeing
- `moonstone/MoonstoneDecorator` to add `FloatingLayerDecorator`

### Removed

- the `src` property from `moonstone/Icon` and `moonstone/IconButton`. Use the support for URLs in
	the `children` property as noted above.

### Fixed

- Addressed many bugs and performance issues

## [1.0.0-alpha.3] - 2016-11-8

> Note: For those who are using `eslint-config-enact` for in-editor linting, there have been some important changes and reinstallation is necessary. Refer to [https://github.com/enactjs/eslint-config-enact/](https://github.com/enactjs/eslint-config-enact/) for install instructions or reinstall via:
>
> ```
> npm install -g eslint eslint-plugin-react eslint-plugin-babel babel-eslint enactjs/eslint-plugin-enact enactjs/eslint-config-enact
> ```
>
>If you don't use in-editor linting or use a different linting configuration, you can safely ignore this notice.

### Added

- `core/dispatcher` - an event dispatcher for global events (e.g. `window` and `document` events) that fire outside of the React tree
- Support for detecting browser locale change events through `languagechange` event in
	`i18n/I18nDecorator`
- `moonstone/BodyText`, `moonstone/DatePicker`, `moonstone/DayPicker`, `moonstone/ExpandableItem`, `moonstone/Image`, and `moonstone/TimePicker` components
- `fullBleed` prop to `moonstone/Panels/Header`. When `true`, the header content is indented and the header lines are removed.
- Application close button to `moonstone/Panels`. Fires `onApplicationClose` when clicked. Can be omitted with the `noCloseButton` prop.
- Samples for `moonstone/BodyText`, `moonstone/DatePicker`, `moonstone/DayPicker`,
	`moonstone/ExpandableItem`, `moonstone/Image`, `moonstone/Scroller`, `moonstone/TimePicker`,
	`moonstone/VirtualList`, and `moonstone/VirtualList.VirtualGridList`
- `spotlightDefaultClass` to `@enact/spotlight` export. Applying this class to an item in a
	container will cause it to be the default spotted item in that container.
- Selection type support to `ui/Group`
- Documentation on Flexbox and an Enyo to Enact component migration guide

### Changed

- `data` parameter passed to `component` prop of `VirtualList`.
- `moonstone/Expandable` into a submodule of `moonstone/ExpandableItem`
- `ExpandableList` to properly support selection
- `moonstone/Divider`'s `children` property to be optional
- `moonstone/ToggleItem`'s `inline` version to have a `max-width` of `240px`
- `moonstone/Input` to use `<div>` instead of `<label>` for wrapping components. No change to
	functionality, only markup.
- Spotlight containers to spot the last focused element by default.
- `ui/Group` prop `select` to `childSelect` and added prop `select` to support selection types

### Removed

- `moonstone/ExpandableCheckboxItemGroup` in favor of `ExpandableList`
- `decorated` prop from `@enact/spotlight/focusable` as this relationship is managed
	implicitly by the component decorated by `@enact/spotlight/focusable`.

### Fixed

- Spotlight stops at container boundaries when 5-way key held down
- Several issues related to spotting controls in edge cases


## [1.0.0-alpha.2] - 2016-10-21

This version includes a lot of refactoring from the previous release. Developers need to switch to the new enact-dev command-line tool.

### Added

- New components and HOCs: `moonstone/Scroller`, `moonstone/VirtualList`, `moonstone/VirtualGridList`, `moonstone/Scrollable`, `moonstone/MarqueeText`, `moonstone/Spinner`, `moonstone/ExpandableCheckboxItemGroup`, `moonstone/MarqueeDecorator`, `ui/Cancelable`, `ui/Changeable`, `ui/Selectable`
- Support for enact-dev command-line tool.
- `fetch()` polyfill to support pre-rendering
- New options for `ui/Toggleable` HOC
- Ability to adjust locale in Sampler
- Marquee support to many components
- Image support to `moonstone/Icon` and `moonstone/IconButton`
- QA Sampler with test-specific samples (not to be used as examples of good coding style!)
- Looser app-specific ESLint rules
- webOS utility functions
- `dismissOnEnter` prop for `moonstone/Input`
- Many more unit tests

### Changed

- Sampler now uses port 8080
- Removed `ui/Pickable` HOC
- Some props for UI state were renamed to have `default` prefix where state was managed by the component. (e.g. `defaultOpen`)
- Removed Babel polyfill to support future snapshot work. This may affect apps that relied on specific polyfills. Added the following specific polyfills: `window.fetch` (plus associated Fetch APIs), `window.Promise`, `Math.sign`, `Object.assign`, `String.fromCodePoint`, `String.prototype.codePointAt`
- Computed properties in `kind()` no longer mutate props. In other words, changing the value of a prop in one computed property does not affect the value of that prop in another computed property.

### Fixed

- Many components were fixed, polished, updated and documented
- Inline docs updated to be more consistent and comprehensive

## [1.0.0-alpha.1] - 2016-09-26

Initial release<|MERGE_RESOLUTION|>--- conflicted
+++ resolved
@@ -2,7 +2,6 @@
 
 The following is a curated list of changes in the Enact project, newest changes on the top.
 
-<<<<<<< HEAD
 ## [3.3.0-alpha.3] - 2020-03-09
 
 ### Added
@@ -13,17 +12,7 @@
 ### Fixed
 
 - `core/util.mergeClassNames` to mirror class names when used in unit tests
-=======
-## [3.2.6] - 2020-03-26
-
-### Fixed
-
->>>>>>> 495df403
-- `ui/VirtualList.VirtualGridList` and `ui/VirtualList.VirtualList` to show items properly when reducing data size by updating `firstIndex` correctly
-- `ui/VirtualList.VirtualList` and `ui/VirtualList.VirtualGridList` not to suddenly jump when pressing directional keys after wheeling
-- `ui/VirtualList.VirtualList` and `ui/VirtualList.VirtualGridList` to show items properly when reducing data size
-
-<<<<<<< HEAD
+
 ## [3.3.0-alpha.2] - 2020-03-09
 
 ### Changed
@@ -52,9 +41,12 @@
 - `ui/Marquee` to not error when passed `null` `children` during an animation
 - `ui/Button` to have more robust support for a customized `iconComponent` prop
 
-
-=======
->>>>>>> 495df403
+## [3.2.6] - 2020-03-26
+
+### Fixed
+
+- `ui/VirtualList.VirtualList` and `ui/VirtualList.VirtualGridList` to show items properly when reducing data size
+
 ## [3.2.5] - 2019-11-14
 
 ### Fixed
