--- conflicted
+++ resolved
@@ -2,7 +2,6 @@
 
 The following is a curated list of changes in the Enact project, newest changes on the top.
 
-<<<<<<< HEAD
 ## [2.0.0-alpha.4] - 2018-02-13
 
 ### Removed
@@ -71,7 +70,7 @@
 ## Removed
 
 - `ui/Holdable` and `ui/Pressable` which were replaced by `ui/Touchable`
-=======
+
 ## [1.14.0] - 2017-02-23
 
 ### Deprecated
@@ -90,7 +89,6 @@
 - `moonstone/DaySelector` component
 - `moonstone/EditableIntegerPicker` component
 - `moonstone/GridListImageItem` component
->>>>>>> d4002c6d
 
 ## [1.13.3] - 2017-01-16
 
