--- conflicted
+++ resolved
@@ -2,13 +2,11 @@
 
 The following is a curated list of changes in the Enact project, newest changes on the top.
 
-<<<<<<< HEAD
 ## [unreleased]
 
 ### Fixed
 
 - `ui/VirtualList` to remove adding `data-preventscrollonfocus` since `Spottable` handles it by default.
-=======
 ## [2.0.0-beta.7] - 2018-06-11
 
 ### Removed
@@ -43,7 +41,6 @@
 - `moonstone/VideoPlayer` to provide a more natural 5-way focus behavior
 - `moonstone/VideoPlayer.MediaControls` to handle left and right key to jump when `moonstone/VideoPlayer` is focused
 - `ui/MarqueeDecorator` to stop marqueeing when using hover and pointer hides
->>>>>>> 9f5c63dd
 
 ## [2.0.0-beta.6] - 2018-06-04
 
