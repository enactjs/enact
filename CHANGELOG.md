# Change Log

The following is a curated list of changes in the Enact project, newest changes on the top.

<<<<<<< HEAD
## [2.0.0-alpha.2] - 2017-08-29

## Added

- `ui/Scroller` and `ui/VirtualList`

## [2.0.0-alpha.1] - 2017-08-27

## Added

- `ui/Layout` which provides a technique for laying-out components on the screen using `Cells`, in rows or columns
- `ui/Touchable` to support consistent mouse and touch events along with hold gesture

### Changed

- `moonstone/Button`, `moonstone/Checkbox`, `moonstone/FormCheckbox`, `moonstone/IconButton`, `moonstone/IncrementSlider`, `moonstone/Item`, `moonstone/Picker`, and `moonstone/RangePicker`, `moonstone/Switch` and `moonstone/VideoPlayer` to use `ui/Touchable`

## Removed

- `ui/Holdable` and `ui/Pressable` which were replaced by `ui/Touchable`
=======
## [1.13.0] - 2017-11-28

### Added

- `moonstone/VideoPlayer` props `disabled`, `loading`, `miniFeedbackHideDelay`, and `thumbnailComponent` as well as new APIs: `areControlsVisible`, `getVideoNode`, `showFeedback`, and `toggleControls`
- `ui/Transition` animation timing functions `ease-in`, `ease-out`, `ease-in-quart`, and `ease-out-quart` to provide prettier options for transitions that may be more suited to a specific visual style

### Fixed

- `moonstone/Expandable` and derivatives to use the new `ease-out-quart` animation timing function to better match the aesthetic of Enyo's Expandables
- `moonstone/LabeledItem` to start marquee when hovering while disabled
- `moonstone/Marquee.MarqueeController` to not abort marquee when moving among components
- `moonstone/Marquee` to correctly start when hovering on disabled spottable components
- `moonstone/Marquee` to restart animation on every resize update
- `moonstone/MarqueeDecorator` to stop when unhovering a disabled component using `marqueeOn` `'focus'`
- `moonstone/Panels` to prevent loss of spotlight issue when moving between panels
- `moonstone/Picker` marquee issues with disabled buttons or Picker
- `moonstone/Slider` by removing unnecessary repaints to the screen
- `moonstone/Slider` to fire `onChange` events when the knob is pressed near the boundaries
- `moonstone/Slider` to not forward `onChange` when `disabled` on `mouseUp/click`
- `moonstone/TooltipDecorator` to correctly display tooltip direction when locale changes
- `moonstone/VideoPlayer` to bring it in line with real-world use-cases
- `moonstone/VideoPlayer` to correctly position knob when interacting with media slider
- `moonstone/VideoPlayer` to defer rendering playback controls until needed
- `moonstone/VideoPlayer` to not read out the focused button when the media controls hide
- `moonstone/VirtualList` to handle focus properly via page up at the first page and via page down at the last page
- `moonstone/VirtualList` to render items from a correct index on edge cases at the top of a list
- `ui/ViewManager` to prevent interaction issue with `moonstone/Scroller`
>>>>>>> cc8eedf7

## [1.12.2] - 2017-11-15

### Fixed

- `moonstone/VirtualList` to scroll and focus properly by pageUp and pageDown when disabled items are in it
- `moonstone/Button` to correctly specify minimum width when in large text mode
- `moonstone/Scroller.Scrollable` to restore last focused index when panel is changed
- `moonstone/VideoPlayer` to display time correctly in RTL locale
- `moonstone/VirtualList` to scroll correctly using page down key with disabled items
- `moonstone/Scrollable` to not cause a script error when scrollbar is not rendered
- `moonstone/Picker` incrementer and decrementer to not change size when focused
- `moonstone/Header` to use a slightly smaller font size for `title` in non-latin locales and a line-height for `titleBelow` and `subTitleBelow` that better meets the needs of tall-glyph languages like Tamil and Thai, as well as latin locales
- `moonstone/Scroller` and `moonstone/VirtualList` to keep spotlight when pressing a 5-way control while scrolling
- `moonstone/Panels` to prevent user interaction with panel contents during transition
- `moonstone/Slider` and related components to correctly position knob for `detachedKnob` on mouse down and fire value where mouse was positioned on mouse up
- `moonstone/DayPicker` to update day names when changing locale
- `moonstone/ExpandableItem` and all other `Expandable` components to revert 1.12.1 change to pull down from the top
- `spotlight` to handle non-5-way keys correctly to focus on next 5-way keys
- `spotlight/Spottable` to forward `onMouseEnter` and `onMouseLeave`
- `ui/Remeasurable` to update on every trigger change
- `ui/Transition` to revert 1.12.1 change to support `clip` transition-type directions and rendering optimizations

## [1.12.1] - 2017-11-07

### Fixed

- `moonstone/ExpandableItem` and all other `Expandable` components to now pull down from the top instead of being revealed from the bottom, matching Enyo's design
- `moonstone/VirtualListNative` to scroll properly with page up/down keys if there is a disabled item
- `moonstone/RangePicker` to display negative values correctly in RTL
- `moonstone/Scrollable` to not blur scroll buttons when wheeling
- `moonstone/Scrollbar` to hide scroll thumb immediately without delay after scroll position reaches min or max
- `moonstone/Divider` to pass `marqueeOn` prop
- `moonstone/Slider` to fire `onChange` on mouse up and key up
- `moonstone/VideoPlayer` to show knob when pressed
- `moonstone/Header` to layout `titleBelow` and `subTitleBelow` correctly
- `moonstone/Header` to use correct font-weight for `subTitleBelow`
- `ui/Transition` support for all `clip` transition-type directions and made rendering optimizations

## [1.12.0] - 2017-10-27

### Added

- `core/util.Job` APIs `idle`, `idleUntil`, `startRaf` and `startRafAfter`

### Fixed

- `moonstone/Input` to correctly hide VKB when dismissing
- `moonstone/Panels` to retain focus when back key is pressed on breadcrumb
- `moonstone/Popup` from `last-focused` to `default-element` in `SpotlightContainerDecorator` config
- `moonstone/Scrollable` to prevent focusing outside the viewport when pressing a 5-way key during wheeling
- `moonstone/Scroller` to called scrollToBoundary once when focus is moved using holding child item
- `moonstone/VideoPlayer` to apply skin correctly
- `spotlight` to focus enabled items that were hovered while disabled
- `spotlight` to not access non-existent container configurations
- `spotlight/Spottable` to not block next enter key when focus is moved while pressing enter

## [1.11.0] - 2017-10-24

### Added

- `moonstone/VideoPlayer` properties `seekDisabled` and `onSeekFailed` to disable seek function

### Changed

- `moonston/ExpandableList` to become `disabled` if there are no children
- `spotlight` to handle key events to preserve pointer mode for specific keys

### Fixed

- `moonstone/Scroller` to apply scroll position on vertical or horizontal Scroller when child gets a focus
- `moonstone/Scroller.Scrollable` to scroll withtout animation when panel is changed
- `moonstone/ContextualPopup` padding to not overlap close button
- `moonstone/Scroller.Scrollable` and `moonstone/Scroller` to change focus via page up/down only when the scrollbar is visible
- `moonstone/Picker` to only increment one value on hold
- `moonstone/ItemOverlay` to remeasure when focused
- `spotlight` to not require multiple 5-way key presses in order to change focus after the window regains focus

## [1.10.1] - 2017-10-16

### Fixed

- `moonstone/Scrollable` and `moonstone/Scroller` to scroll via page up/down when focus is inside a Spotlight container
- `moonstone/VirtualList` and `moonstone/VirtualGridList` to scroll by 5-way keys right after wheeling
- `moonstone/VirtualList` not to move focus when a current item and the last item are located at the same line and pressing a page down key
- `moonstone/Header` to layout header row correctly in `standard` type
- `moonstone/Input` to not dismiss on-screen keyboard when dragging cursor out of input box
- `moonstone/Header` RTL `line-height` issue
- `moonstone/Panels` to render children on idle
- `moonstone/Scroller.Scrollable` to limit its muted spotlight container scrim to its bounds
- `moonstone/Input` to always forward `onKeyUp` event
- `spotlight.Spotlight` method `focus()` to prevent focusing components within containers that are being removed
- `ui/Pressable` to properly set pressed state to false on blur and release

## [1.10.0] - 2017-10-09

### Added

- `moonstone/VideoPlayer` support for designating components with `.spottable-default` as the default focus target when pressing 5-way down from the slider
- `moonstone/Slider` property `activateOnFocus` which when enabled, allows 5-way directional key interaction with the `Slider` value without pressing [Enter] first
- `moonstone/VideoPlayer` property `noMiniFeedback` to support controlling the visibility of mini feedback

### Changed

- `moonstone/Popup` to focus on mount if it’s initially opened and non-animating and to always pass an object to `onHide` and `onShow`
- `moonstone/VideoPlayer` to emit `onScrub` event and provide audio guidance when setting focus to slider

### Fixed

- `moonstone/ExpandableItem` and derivatives to restore focus to the Item if the contents were last focused when closed
- `moonstone/Slider` toggling activated state when holding enter/select key
- `moonstone/TimePicker` picker icons shifting slightly when focusing an adjacent picker
- `moonstone/Icon` so it handles color the same way generic text does, by inheriting from the parent's color. This applies to all instances of `Icon`, `IconButton`, and `Icon` inside `Button`.
- `moonstone/VideoPlayer` to correctly position knob on mouse click
- `moonstone/Panels.Header` to show an ellipsis for long titles with RTL text
- `moonstone/Marquee` to restart when invalidated by a prop change and managed by a `moonstone/Marquee.MarqueeController`

## [1.9.3] - 2017-10-03

### Changed

- `Moonstone Icons` font file to include the latest designs for several icons
- `moonstone/Panels/ApplicationCloseButton` to expose its `backgroundOpacity` prop
- `sampler` `Icon` and `IconButton` samples to include updated images assets

### Fixed

- `moonstone/Button` and `moonstone/IconButton` to be properly visually muted when in a muted container
- `moonstone/Icon` not to read out image characters
- `moonstone/Icon` to correctly display focused state when using external image
- `moonstone/Picker` to increment and decrement normally at the edges of joined picker
- `moonstone/Scrollable` not to accumulate paging scroll by pressing page up/down in scrollbar
- `moonstone/VirtualList` to apply "position: absolute" inline style to items
- `ui/Transition` to recalculate height when a resize occurs

## [1.9.2] - 2017-09-26

### Fixed

- `moonstone/ExpandableList` preventing updates when its children had changed

## [1.9.1] - 2017-09-25

### Fixed

- `moonstone/ExpandableList` run-time error when using an array of objects as children
- `moonstone/VideoPlayer` blocking pointer events when the controls were hidden

## [1.9.0] - 2017-09-22

### Added

- `moonstone/styles/mixins.less` mixins: `.moon-spotlight-margin()` and `.moon-spotlight-padding()`
- `moonstone/Button` property `noAnimation` to support non-animating pressed visual
- `sampler` locale Vietnamese to the locale list knob
- `ui/styles/mixins.less` mixins: `.remove-margin-on-edge-children()` and `.remove-padding-on-edge-children()` to better handle edge margins on container components

### Changed

- `i18n` to classify Vietnamese as a non-latin language
- `moonstone/TimePicker` to use "AM/PM" instead of "meridiem" for label under meridiem picker
- `moonstone/IconButton` default style to not animate on press. NOTE: This behavior will change back to its previous setting in release 2.0.0.
- `moonstone/Popup` to warn when using `scrimType` `'none'` and `spotlightRestrict` `'self-only'`
- `moonstone/Scroller` to block spotlight during scroll
- `moonstone/ExpandableItem` and derivatives to always pause spotlight before animation
- `spotlight` to block handling repeated key down events that were interrupted by a pointer event
- `ui/Holdable` to cancel key hold events when the pointer moves
- `ui/Holdable` and `ui/Changeable` back to Components and moved performance improvements elsewhere

### Fixed

- `moonstone/Input` height for non-latin locales
- `moonstone/VirtualGridList` to not move focus to wrong column when scrolled from the bottom by holding the "up" key
- `moonstone/VirtualList` to focus an item properly when moving to a next or previous page
- `moonstone/Scrollable` to move focus toward first or last child when page up or down key is pressed if the number of children is small
- `moonstone/VirtualList` to scroll to preserved index when it exists within dataSize for preserving focus
- `moonstone/Picker` buttons to not change size
- `moonstone/Panel` to move key navigation to application close button on holding the "up" key.
- `moonstone/Picker` to show numbers when changing values rapidly
- `moonstone/Popup` layout in large text mode to show close button correctly
- `moonstone/Picker` from moving scroller when pressing 5-way keys in `joined` Picker
- `moonstone/Input` so it displays all locales the same way, without cutting off the edges of characters
- `moonstone/TooltipDecorator` to hide tooltip when 5-way keys are pressed for disabled components
- `moonstone/Picker` to not tremble in width when changing values while using a numeric width prop value
- `moonstone/Picker` to not overlap values when changing values in `vertical`
- `moonstone/ContextualPopup` pointer mode focus behavior for `spotlightRestrict='self-only'`
- `moonstone/VideoPlayer` to prevent interacting with more components in pointer mode when hidden
- `moonstone/Scroller` to not repaint its entire contents whenever partial content is updated
- `moonstone/Slider` knob positioning after its container is resized
- `moonstone/VideoPlayer` to maintain focus when media controls are hidden
- `moonstone/Scroller` to scroll expandable components into view when opening when pointer has moved elsewhere
- `spotlight` to not try to focus something when the window is activated unless the window has been previously blurred
- `spotlight` to prevent containers that have been unmounted from being considered potential targets
- `ui/FloatingLayer` to not asynchronously attach a click handler when the floating layer is removed
- `ui/ViewManager` to correctly position items when changing mid-transition

## [1.8.0] - 2017-09-07

### Deprecated

- `moonstone/Dialog` property `showDivider`, will be replaced by `noDivider` property in 2.0.0

### Added

- `moonstone/Popup` callback property `onShow` which fires after popup appears for both animating and non-animating popups

### Changed

- `i18n` package to use latest iLib
- `moonstone/Popup` callback property `onHide` to run on both animating and non-animating popups
- `moonstone/VideoPlayer` state `playbackRate` to media events
- `moonstone/VideoPlayer` support for `spotlightDisabled`
- `moonstone/VideoPlayer` thumbnail positioning and style
- `moonstone/VirtualList` to render when dataSize increased or decreased
- `moonstone/Dialog` style
- `moonstone/Popup`, `moonstone/Dialog`, and `moonstone/Notification` to support `node` type for children
- `moonstone/Scroller` to forward `onKeyDown` events
- `ui/Holdable` and `ui/Changeable` to be PureComponents to reduce the number of updates

### Fixed

- `moonstone/Scrollable` to enable focus when wheel scroll is stopped
- `moonstone/VirtualList` to show scroll thumb when a preserved item is focused in a Panel
- `moonstone/Scroller` to navigate properly with 5-way when expandable child is opened
- `moonstone/VirtualList` to stop scrolling when focus is moved on an item from paging controls or outside
- `moonstone/VirtualList` to move out with 5-way navigation when the first or last item is disabled
- `moonstone/IconButton` Tooltip position when disabled
- `moonstone/VideoPlayer` Tooltip time after unhovering
- `moonstone/VirtualList` to not show invisible items
- `moonstone/IconButton` Tooltip position when disabled
- `moonstone/VideoPlayer` to display feedback tooltip correctly when navigating in 5-way
- `moonstone/MarqueeDecorator` to work with synchronized `marqueeOn` `'render'` and hovering as well as `marqueOn` `'hover'` when moving rapidly among synchronized marquees
- `moonstone/Input` aria-label for translation
- `moonstone/Marquee` to recalculate inside `moonstone/Scroller` and `moonstone/SelectableItem` by bypassing `shouldComponentUpdate`
- `spotlight/Spottable` to clean up internal spotted state when blurred within `onSpotlightDisappear` handler

## [1.7.0] - 2017-08-23

### Deprecated

- `moonstone/TextSizeDecorator` and it will be replaced by `moonstone/AccessibilityDecorator`
- `moonstone/MarqueeDecorator` property `marqueeCentered` and `moonstone/Marquee` property `centered` will be replaced by `alignment` property in 2.0.0

### Added

- `moonstone/TooltipDecorator` config property to direct tooltip into a property instead of adding to `children`
- `moonstone/VideoPlayer` prop `thumbnailUnavailable` to fade thumbnail
- `moonstone/AccessibilityDecorator` with `highContrast` and `textSize`
- `moonstone/VideoPlayer` high contrast scrim
- `moonstone/MarqueeDecorator`and `moonstone/Marquee` property `alignment` to allow setting  alignment of marquee content
- `spotlight/SpotlightContainerDecorator` config option `continue5WayHold` to support moving focus to the next spottable element on 5-way hold key.
- `spotlight/SpotlightContainerDecorator` config option `continue5WayHold` to support moving focus to the next spottable element on 5-way hold key
- `spotlight/Spottable` ability to restore focus when an initially disabled component becomes enabled

### Changed

- `moonstone/Scrollbar` to disable paging control down button properly at the bottom when a scroller size is a non-integer value
- `moonstone/VirtualList`, `moonstone/VirtualGridList`, and `moonstone/Scroller` to scroll on `keydown` event instead of `keyup` event of page up and page down keys
- `moonstone/VirtualGridList` to scroll by item via 5 way key
- `moonstone/VideoPlayer` to read target time when jump by left/right key
- `moonstone/IconButton` to not use `MarqueeDecorator` and `Uppercase`

### Fixed

- `moonstone/VirtualList` and `moonstone/VirtualGridList` to focus the correct item when page up and page down keys are pressed
- `moonstone/VirtualList` not to lose focus when moving out from the first item via 5way when it has disabled items
- `moonstone/VirtualList` to not lose focus when moving out from the first item via 5way when it has disabled items
- `moonstone/Slider` to align tooltip with detached knob
- `moonstone/FormCheckbox` to display correct colors in light skin
- `moonstone/Picker` and `moonstone/RangePicker` to forward `onKeyDown` events when not `joined`
- `moonstone/SelectableItem` to display correct icon width and alignment
- `moonstone/LabeledItem` to always match alignment with the locale
- `moonstone/Scroller` to properly 5-way navigate from scroll buttons
- `moonstone/ExpandableList` to display correct font weight and size for list items
- `moonstone/Divider` to not italicize in non-italic locales
- `moonstone/VideoPlayer` slider knob to follow progress after being selected when seeking
- `moonstone/LabeledItem` to correctly position its icon. This affects all of the `Expandables`, `moonstone/DatePicker` and `moonstone/TimePicker`.
- `moonstone/Panels.Header` and `moonstone/Item` to prevent them from allowing their contents to overflow unexpectedly
- `moonstone/Marquee` to recalculate when vertical scrollbar appears
- `moonstone/SelectableItem` to recalculate marquee when toggled
- `spotlight` to correctly restore focus to a spotlight container in another container
- `spotlight` to not try to focus something when the window is activated if focus is already set

### Removed

- `moonstone/Input` large-text mode

## [1.6.1] - 2017-08-07

### Changed

- `moonstone/Icon` and `moonstone/IconButton` to no longer fit image source to the icon's boundary

## [1.6.0] - 2017-08-04

### Added
- `moonstone/VideoPlayer` ability to seek when holding down the right and left keys. Sensitivity can be adjusted using throttling options `jumpDelay` and `initialJumpDelay`.
- `moonstone/VideoPlayer` property `no5WayJump` to disable jumping done by 5-way

- `moonstone/VideoPlayer` support for the "More" button to use tooltips
- `moonstone/VideoPlayer` properties `moreButtonLabel` and `moreButtonCloseLabel` to allow customization of the "More" button's tooltip and Aria labels
- `moonstone/VideoPlayer` property `moreButtonDisabled` to disable the "More" button
- `moonstone/Picker` and `moonstone/RangePicker` prop `aria-valuetext` to support reading custom text instead of value

- `moonstone/VideoPlayer` methods `showControls` and `hideControls` to allow external interaction with the player
- `moonstone/Scroller` support for Page Up/Page Down keys in pointer mode when no item has focus

### Changed

- `moonstone/VideoPlayer` to handle play, pause, stop, fast forward and rewind on remote controller
- `moonstone/Marquee` to also start when hovered if `marqueeOnRender` is set
- `spotlight` containers using a `restrict` value of `'self-only'` will ignore `leaveFor` directives when attempting to leave the container via 5-way

### Fixed

- `moonstone/IconButton` to fit image source within `IconButton`
- `moonstone` icon font sizes for wide icons
- `moonstone/ContextualPopupDecorator` to prefer setting focus to the appropriate popup instead of other underlying controls when using 5-way from the activating control
- `moonstone/Scroller` not scrolled via 5 way when `moonstone/ExpandableList` is opened
- `moonstone/VirtualList` no not let the focus move outside of container even if there are children left when navigating with 5way
- `moonstone/Scrollable` to update disability of paging controls when the scrollbar is set to `visible` and the content becomes shorter
- `moonstone/VideoPlayer` to focus on hover over play/pause button when video is loading
- `moonstone/VideoPlayer` to update and display proper time while moving knob when video is paused
- `moonstone/VideoPlayer` long title overlap issues
- `moonstone/Header` to apply `marqueeOn` prop to `subTitleBelow` and `titleBelow`
- `moonstone/Picker` wheeling in `moonstone/Scroller`
- `moonstone/IncrementSlider` and `moonstone/Picker` to read value changes when selecting buttons
- `spotlight` to not blur and re-focus an element that is already focused
- `ui/PlaceholderDecorator` to update bounds of `Scroller` when the `visible` state changed

## [1.5.0] - 2017-07-19

### Added

- `moonstone/Slider` and `moonstone/IncrementSlider` prop `aria-valuetext` to support reading custom text instead of value
- `moonstone/TooltipDecorator` property `tooltipProps` to attach props to tooltip component
- `moonstone/Scroller` and `moonstone/VirtualList` ability to scroll via page up and page down keys
- `moonstone/VideoPlayer` tooltip-thumbnail support with the `thumbnailSrc` prop and the `onScrub` callback to fire when the knob moves and a new thumbnail is needed
- `moonstone/VirtualList` ability to navigate via 5way when there are disabled items
- `moonstone/ContextualPopupDecorator` property `popupContainerId` to support configuration of the popup's spotlight container
- `moonstone/ContextualPopupDecorator` property `onOpen` to notify containers when the popup has been opened
- `moonstone/ContextualPopupDecorator` config option `openProp` to support mapping the value of `open` property to the chosen property of wrapped component

### Changed

- `moonstone/ExpandableList` to use 'radio' as the default, and adapt 'single' mode to render as a `moonstone/RadioItem` instead of a `moonstone/CheckboxItem`
- `moonstone/VideoPlayer` to not hide pause icon when it appears
- `moonstone/ContextualPopupDecorator` to set accessibility-related props onto the container node rather than the popup node
- `moonstone/ExpandableItem`, `moonstone/ExpandableList`, `moonstone/ExpandablePicker`, `moonstone/DatePicker`, and `moonstone/TimePicker` to pause spotlight when animating in 5-way mode
- `moonstone/Spinner` to position the text content under the spinner, rather than to the right side
- `moonstone/VideoPlayer` to include hour when announcing the time while scrubbing
- `spotlight` 5-way target selection to ignore empty containers
- `spotlight` containers to support an array of selectors for `defaultElement`

### Fixed

- `moonstone/Input` ellipsis to show if placeholder is changed dynamically and is too long
- `moonstone/Marquee` to re-evaluate RTL orientation when its content changes
- `moonstone/VirtualList` to restore focus on short lists
- `moonstone/ExpandableInput` to expand the width of its contained `moonstone/Input`
- `moonstone/Input` support for `dismissOnEnter`
- `moonstone/Input` focus management to prevent stealing focus when programmatically moved elsewhere
- `moonstone/Input` 5-way spot behavior
- `moonstone` international fonts to always be used, even when unsupported font-weights or font-styles are requested
- `moonstone/Panels.Panel` support for selecting components with `.spottable-default` as the default focus target
- `moonstone/Panels` layout in RTL locales
- `moonstone` spottable components to support `onSpotlightDown`, `onSpotlightLeft`, `onSpotlightRight`, and `onSpotlightUp` event property
- `moonstone/VirtualList` losing spotlight when the list is empty
- `moonstone/FormCheckbox` in focused state to have the correct "check" color
- `moonstone/Scrollable` bug in `navigableFilter` when passed a container id
- `ui/Cancelable` warning for string type cancel handler
- `webos/pmloglib` isomorphic compatibility with logging in non-browser environments

## [1.4.1] - 2017-07-05

### Changed

- `moonstone/Popup` to only call `onKeyDown` when there is a focused item in the `Popup`
- `moonstone/Scroller`, `moonstone/Picker`, and `moonstone/IncrementSlider` to automatically move focus when the currently focused `moonstone/IconButton` becomes disabled
- `spotlight/Spottable` to remove focus from a component when it becomes disabled and move it to another component if not explicitly moved during the `onSpotlightDisappear` event callback

### Fixed

- `moonstone/ContextualPopupDecorator` close button to account for large text size
- `moonstone/ContextualPopupDecorator` to not spot controls other than its activator when navigating out via 5-way
- `moonstone/Header` to set the value of `marqueeOn` for all types of headers

## [1.4.0] - 2017-06-29

### Deprecated

- `moonstone/Input` prop `noDecorator` is being replaced by `autoFocus` in 2.0.0

### Added

- `moonstone/styles/text.less` mixin `.locale-japanese-line-break()` to apply the correct  Japanese language line-break rules for the following multi-line components: `moonstone/BodyText`, `moonstone/Dialog`, `moonstone/Notification`, `moonstone/Popup`, and `moonstone/Tooltip`
- `moonstone/ContextualPopupDecorator` property `popupProps` to attach props to popup component
- `moonstone/VideoPlayer` property `pauseAtEnd` to control forward/backward seeking
- `spotlight` handlers for window focus events
- `moonstone/Panels/Header` prop `marqueeOn` to control marquee of header

### Changed

- `moonstone/Panels/Header` to expose its `marqueeOn` prop
- `moonstone/VideoPlayer` to automatically adjust the width of the allocated space for the side components so the media controls have more space to appear on smaller screens
- `moonstone/VideoPlayer` properties `autoCloseTimeout` and `titleHideDelay` default value to `5000`
- `moonstone/VirtualList` to support restoring focus to the last focused item
- `moonstone/Scrollable` to call `onScrollStop` before unmounting if a scroll is in progress
- `moonstone/Scroller` to reveal non-spottable content when navigating out of a scroller

### Fixed

- `moonstone/Dialog` to properly focus via pointer on child components
- `moonstone/VirtualList`, `moonstone/VirtualGridList`, and `moonstone/Scroller` not to be slower when scrolled to the first or the last position by wheeling
- `moonstone` component hold delay time
- `moonstone/VideoPlayer` to show its controls when pressing down the first time
- `moonstone/Panel` autoFocus logic to only focus on initial render
- `moonstone/Input` text colors
- `moonstone/ExpandableInput` to focus its decorator when leaving by 5-way left/right
- `spotlight` navigation through spottable components while holding down a directional key
- `spotlight` support for preventing 5-way navigation out of a container using an empty selector
- `spotlight` container support for default elements within subcontainers

## [1.3.1] - 2017-06-14

### Fixed

- `moonstone/Picker` support for large text
- `moonstone/Scroller` support for focusing paging controls with the pointer
- `moonstone` CSS rules for unskinned spottable components
- `spotlight` incorrectly focusing components within spotlight containers with `data-container-disabled` set to `false`
- `spotlight` failing to focus the default element configured for a container

## [1.3.0] - 2017-06-12

### Deprecated

- `moonstone/Scroller` props `horizontal` and `vertical`. Deprecated props are replaced with `direction` prop. `horizontal` and `vertical` will be removed in 2.0.0.
- `moonstone/Panel` prop `noAutoFocus` in favor of `autoFocus="none"`

### Added

- `core/platform` to support platform detection across multiple browsers
- `moonstone/Image` support for `children` prop inside images
- `moonstone/Scroller` prop `direction` which replaces `horizontal` and `vertical` props
- `moonstone/VideoPlayer` property `tooltipHideDelay` to hide tooltip with a given amount of time
- `moonstone/VideoPlayer` methods `fastForward`, `getMediaState`, `jump`, `pause`, `play`, `rewind`, and `seek` to allow external interaction with the player. See docs for example usage.
- `spotlight/styles/mixins.less` mixins which allow state-selector-rules (muted, spottable, focus, disabled) to be applied to the parent instead of the component's self. This provides much more flexibility without extra mixins to memorize.
- `ui/ViewManager` prop `childProps` to pass static props to each child

### Changed

- `moonstone/Skinnable` to support context and allow it to be added to any component to be individually skinned. This includes a further optimization in skinning which consolidates all color assignments into a single block, so non-color rules aren't unnecessarily duplicated.
- `moonstone/Skinnable` light and dark skin names ("moonstone-light" and "moonstone") to "light" and "dark", respectively
- `moonstone/VideoPlayer` to set play/pause icon to display "play" when rewinding or fast forwarding
- `moonstone/VideoPlayer` to rewind or fast forward when previous command is slow-forward or slow-rewind respectively
- `moonstone/VideoPlayer` to fast forward when previous command is slow-forward and it reaches the last of its play rate
- `moonstone/VideoPlayer` to not play video on reload when `noAutoPlay` is `true`
- `moonstone/VideoPlayer` property `feedbackHideDelay`'s default value to `3000`
- `moonstone/Notification` to break line in characters in ja and zh locale
- `moonstone/Notification` to align texts left in LTR locale and right in RTL locale
- `moonstone/VideoPlayer` to simulate rewind functionality on non-webOS platforms only
- `spotlight` submodules to significantly improve testability

### Fixed

- `moonstone/ExpandableItem` to correct the `titleIcon` when using `open` and `disabled`
- `moonstone/GridListImageItem` to center its selection icon on the image instead of the item
- `moonstone/Input` to have correct `Tooltip` position in `RTL`
- `moonstone/SwitchItem` to not unintentionally overflow `Scroller` containers, causing them to jump to the side when focusing
- `moonstone/VideoPlayer` to fast forward properly when video is at paused state
- `moonstone/VideoPlayer` to correctly change sources
- `moonstone/VideoPlayer` to show or hide feedback tooltip properly
- `moonstone/DateTimeDecorator` to work properly with `RadioControllerDecorator`
- `moonstone/Picker` in joined, large text mode so the arrows are properly aligned and sized
- `moonstone/Icon` to reflect the same proportion in relation to its size in large-text mode
- `spotlight` submodules to significantly improve testability
- `ui/ViewManager` to have a view count of 0 specifically for `noAnimation` cases. This helps things like `spotlight` restore `focus` properly.
- `ui/Cancelable` to run modal handlers on `window` object and correctly store handlers in LIFO order


## [1.2.2] - 2017-05-31

### Added

- Localization support to various `moonstone` components

## [1.2.1] - 2017-05-25

### Fixed

- `moonstone/MoonstoneDecorator` `fontGenerator` invalidly using `console`

## [1.2.0] - 2017-05-17

### Deprecated

- `moonstone/Scroller.Scrollable` option `indexToFocus` in `scrollTo` method to be removed in 2.0.0
- `spotlight/SpotlightRootDecorator.spotlightRootContainerName` to be removed in 2.0.0

### Added

- `core/handle.oneOf` to support branching event handlers
- `moonstone/Slider` and `moonstone/IncrementSlider` prop `noFill` to support a style without the fill
- `moonstone/Marquee` property `rtl` to set directionality to right-to-left
- `moonstone/VirtualList.GridListImageItem` property `selectionOverlay` to add custom component for selection overlay
- `moonstone/MoonstoneDecorator` property `skin` to let an app choose its skin: "moonstone" and "moonstone-light" are now available
- `moonstone/FormCheckboxItem`
- `moonstone/FormCheckbox`, a standalone checkbox, to support `moonstone/FormCheckboxItem`
- `moonstone/Input` props `invalid` and `invalidMessage` to display a tooltip when input value is invalid
- `moonstone/Scroller.Scrollable` option `focus` in `scrollTo()` method
- `moonstone/Scroller.Scrollable` property `spottableScrollbar`
- `moonstone/Icon.IconList` icons: `arrowshrinkleft` and `arrowshrinkright`
- `spotlight/styles/mixins.less` which includes several mixins (`.focus`, `.disabled`, `.muted`, and `.mutedFocus`) to make it a little easier to target specific spotlight states
- `ui/transition` callback prop `onShow` that fires when transitioning into view completes

### Changed

- `moonstone/Picker` arrow icon for `joined` picker: small when not spotted, hidden when it reaches the end of the picker
- `moonstone/Checkbox` and `moonstone/CheckboxItem` to reflect the latest design
- `moonstone/MoonstoneDecorator/fontGenerator` was refactored to use the browser's FontFace API to dynamically load locale fonts
- `moonstone/VideoPlayer` space allotment on both sides of the playback controls to support 4 buttons; consequently the "more" controls area has shrunk by the same amount
- `moonstone/VideoPlayer` to not disable media button (play/pause)
- `moonstone/Scroller.Scrollable` so that paging controls are not spottable by default with 5-way
- `moonstone/VideoPlayer`'s more/less button to use updated arrow icon
- `spotlight/SpotlightContainerDecorator` config property, `enterTo`, default value to be `null` rather than `'last-focused'`
- `spotlight` container handling to address known issues and improve testability
-`ui/View` to prevent re-renders on views leaving the `ViewManager`

### Fixed

- `moonstone/MarqueeDecorator` to properly stop marquee on items with `'marqueeOnHover'`
- `moonstone/ExpandableList` to work properly with object-based children
- `moonstone/styles/fonts.less` to restore the Moonstone Icon font to request the local system font by default. Remember to update your webOS build to get the latest version of the font so you don't see empty boxes for your icons.
- `moonstone/Picker` and `moonstone/RangePicker` to now use the correct size from Enyo (60px v.s. 84px) for icon buttons
- `moonstone/Scrollable` to apply ri.scale properly
- `moonstone/Panel` to not cover a `Panels`'s `ApplicationCloseButton` when not using a `Header`
- `moonstone/IncrementSlider` to show tooltip when buttons focused

## [1.1.0] - 2017-04-21

> Note: We have updated Enact to support React 15.5.  This version of React has deprecated accessing
> PropTypes from the `react` import.  Existing apps should update to import from the `prop-types` module.
> `enact-dev` has also been updated to the new release.

### Deprecated

- `moonstone/ExpandableInput` property `onInputChange`

### Added

- `core/util` documentation
- `i18n/Uppercase` prop `casing` to control how the component should be uppercased
- `i18n/util` methods `toCapitalized` and `toWordCase` to locale-aware uppercase strings
- `moonstone/Panels.Panel` prop and `moonstone/MoonstoneDecorator` config option: `noAutoFocus` to support prevention of setting automatic focus after render
- `moonstone/VideoPlayer` props: `backwardIcon`, `forwardIcon`, `jumpBackwardIcon`, `jumpForwardIcon`, `pauseIcon`, and `playIcon` to support icon customization of the player
- `moonstone/VideoPlayer` props `jumpButtonsDisabled` and `rateButtonsDisabled` for disabling the pairs of buttons when it's inappropriate for the playing media
- `moonstone/VideoPlayer` property `playbackRateHash` to support custom playback rates
- `moonstone/VideoPlayer` callback prop `onControlsAvailable` which fires when the players controls show or hide
- `moonstone/Image` support for `onLoad` and `onError` events
- `moonstone/VirtualList.GridListImageItem` prop `placeholder`
- `moonstone/Divider` property `preserveCase` to display text without capitalizing it
- `spotlight/SpotlightRootDecorator` config option: `noAutoFocus` to support prevention of setting automatic focus after render
- `spotlight/Spotlight` method `getSpottableDescendants()`

### Changed

- `moonstone/Slider` colors and sizing to match the latest designs
- `moonstone/ProgressBar` to position correctly with other components nearby
- `moonstone/Panels` breadcrumb to no longer have a horizontal line above it
- `moonstone/Transition` to measure itself when the CPU is idle
- style for disabled opacity from 0.4 to 0.3
- `moonstone/Button` colors for transparent and translucent background opacity when disabled
- `moonstone/ExpandableInput` property `onInputChange` to fire along with `onChange`. `onInputChange` is deprecated and will be removed in a future update.
- `Moonstone.ttf` font to include new icons
- `moonstone/Icon` to reference additional icons
- `spotlight/SpotlightContainerDecorator` to have no default for `spotlightRestrict`
- `ui/Slottable` to support slot-candidate tags that have multiple props, which are now forwarded directly instead of just their children

### Fixed

- `core/util.childrenEquals` to work with mixed components and text
- `moonstone/Popup` and `moonstone/ContextualPopupDecorator` 5-way navigation behavior
- `moonstone/Input` to not spot its own input decorator on 5-way out
- `moonstone/VideoPlayer` to no longer render its `children` in multiple places
- `moonstone/Button` text color when used on a neutral (light) background in some cases
- `moonstone/Popup` background opacity
- `moonstone/Marquee` to recalculate properly when its contents change
- `moonstone/TimePicker` to display time in correct order
- `moonstone/Scroller` to prefer spotlight navigation to its internal components
- `spotlight/Spotlight` to consider nested containers when adjusting focus
- `ui/Cancelable` to run modal handlers in the right order

## [1.0.0] - 2017-03-31

> NOTE: This version includes a breaking change to the way modules are organized. This change was necessary to prevent further API breakage following the 1.0.0 release and to facilitate changes we want to make in the future. We understand that this will require some work on the part of developers to update their code. Below you will find details about the changes:
>
> #### Moved/renamed modules:
> * `core/jobs` -> `core/util/Job`
> * `core/Accelerator` -> `spotlight/Accelerator`
> * `i18n.$L` -> `i18n/$L`
> * `i18n.toIString` -> `i18n/$L.toIString`
> * `spotlight.Spottable` -> `spotlight/Spottable`
> * `spotlight.spottableClass` -> `spotlight/Spottable.spottableClass`
> * `spotlight.SpotlightContainerDecorator` -> `spotlight/SpotlightContainerDecorator`
> * `spotlight.spotlightDefaultClass` -> `spotlight/SpotlightContainerDecorator.spotlightDefaultClass`
> * `spotlight.SpotlightRootDecorator` -> `spotlight/SpotlightRootDecorator`
>
> #### Removed modules:
> * `core/selection`
> * `core/fetch`
> * `ui/validators`
>
> #### Removed aliases:
> * `core.hoc` - Use `core/hoc`
> * `core.kind` - Use `core/kind`
>
> We have also modified most form components to be usable in a controlled (app manages component
> state) or uncontrolled (Enact manages component state) manner. To put a component into a
> controlled state, pass in `value` (or other appropriate state property such as `selected` or
> `open`) at component creation and then respond to events and update the value as needed. To put a
> component into an uncontrolled state, do not set `value` (or equivalent), at creation. From this
> point on, Enact will manage the state and events will be sent when the state is updated. To
> specify an initial value, use the `defaultValue` (or, `defaultSelected, `defaultOpen, etc.)
> property.  See the documentation for individual components for more information.
>
> Additionally, we no longer export a `version` with the root import. If you need a version number, import from `package.json` instead.

### Added

- `moonstone/Button` property `icon` to support a built-in icon next to the text content. The Icon supports everything that `moonstone/Icon` supports, as well as a custom icon.
- `moonstone/MoonstoneDecorator` property `textSize` to resize several components to requested CMR sizes. Simply add `textSize="large"` to your `App` and the new sizes will automatically take effect.
- `ui/Placeholder` module with `PlaceholderControllerDecorator` and `PlaceholderDecorator` HOCs which facilitate rendering placeholder components until the wrapped component would scroll into the viewport

### Changed

- `i18n` iLib dependency to 20151019-build-12.0-002-04
- `moonstone/Slider` to use the property `tooltip` instead of `noTooltip`, so the built-in tooltip is not enabled by default
- `moonstone/IncrementSlider` to include tooltip documentation
- `moonstone/ExpandableList` to accept an array of objects as children which are spread onto the generated components
- `moonstone/CheckboxItem` style to match the latest designs, with support for the `moonstone/Checkbox` to be on either the left or the right side by using the `iconPosition` property
- `moonstone/VideoPlayer` to supply every event callback-method with an object representing the VideoPlayer's current state, including: `currentTime`, `duration`, `paused`, `proportionLoaded`, and `proportionPlayed`
- `ui/Repeater` to accept an array of objects as children which are spread onto the generated components

### Fixed

- `moonstone/Panels.Panel` behavior for remembering focus on unmount and setting focus after render
- `moonstone/VirtualList.VirtualGridList` showing empty items when items are continuously added dynamically
- `moonstone/Picker` to marquee on focus once again
- `spotlight/Spotlight` `set()` to properly update the container config
- `spotlight/Spotlight` to properly save the last-focused element for nested containers

## [1.0.0-beta.4] - 2017-03-10

### Added

- `core/kind` support for `contextTypes`
- `core/utils` function `extractAriaProps()` for redirecting ARIA props when the root node of a component isn't focusable
- `moonstone/VirtualList` `indexToFocus` option to `scrollTo` method to focus on item with specified index
- `moonstone/IconButton` and `moonstone/Button` `color` property to add a remote control key color to the button
- `moonstone/Scrollbar` property `disabled` to disable both paging controls when it is true
- `moonstone/VirtualList` parameter `moreInfo` to pass `firstVisibleIndex` and `lastVisibleIndex` when scroll events are firing
- Accessibility support to UI components
- `moonstone/VideoPlayer` property `onUMSMediaInfo` to support the custom webOS “umsmediainfo” event
- `moonstone/Region` component which encourages wrapping components for improved accessibility rather than only preceding the components with a `moonstone/Divider`
- `moonstone/Slider` tooltip. It's enabled by default and comes with options like `noTooltip`, `tooltipAsPercent`, and `tooltipSide`. See the component docs for more details.
- `moonstone/Spinner` properties `blockClickOn` and `scrim` to block click events behind spinner
- `ui/A11yDecorator` to facilitate adding pre/post hints to components
- `ui/AnnounceDecorator` to facilitate announcing actions for accessibility
- `webos/pmloglib` logging method `perfLog` which calls `PmLogInfoWithClock`

### Changed

- `core/handle` to allow binding to components. This also introduces a breaking change in the return value of handle methods.
- `moonstone/VirtualGridImageItem` styles to reduce redundant style code app side
- `moonstone/VirtualList` and `moonstone/VirtualGridList` to add essential CSS for list items automatically
- `moonstone/VirtualList` and `moonstone/VirtualGridList` to not add `data-index` to their item DOM elements directly, but to pass `data-index` as the parameter of their `component` prop like the `key` parameter of their `component` prop
- `moonstone/ExpandableItem` and derivatives to defer focusing the contents until animation completes
- `moonstone/LabeledItem`, `moonstone/ExpandableItem`, `moonstone/ExpandableList` to each support the `node` type in their `label` property. Best used with `ui/Slottable`.
- `spotlight.Spottable` to prevent emulating mouse events for repeated key events

### Fixed

- `moonstone/VirtualList.GridListImageItem` to have proper padding size according to the existence of caption/subcaption
- `moonstone/Scrollable` to display scrollbars with proper size
- `moonstone/VirtualGridList` to not be truncated
- `webos/LS2Request` to return failure in isomorphic mode

## [1.0.0-beta.3] - 2017-02-21

> **NOTE** - The change to support caching of iLib locales requires an update to the `enact-dev` tool. This change is not backwards compatible with 1.0.0-beta.2.  Be sure to update both at the same time and reinstall/re-bootstrap the modules.

### Added

- `ui/Resizable` Higher-order Component to facilitate notification of resized components
- `core/handle` function `forEventProp` to test properties on an event
- localStorage caching support for ilib resource files
- Support for 5-way operation of `moonstone/Slider` and `moonstone/VideoPlayer.MediaSlider`
- `moonstone/Slider` now supports `children` which are added to the `Slider`'s knob, and follow it as it moves
- `moonstone/ExpandableInput` properties `iconAfter` and `iconBefore` to display icons after and before the input, respectively
- `moonstone/Dialog` property `preserveCase`, which affects `title` text

### Changed

- `moonstone/Marquee` to allow disabled marquees to animate
- `moonstone/Dialog` to marquee `title` and `titleBelow`
- `moonstone/Marquee.MarqueeController` config option `startOnFocus` to `marqueeOnFocus`. `startOnFocus` is deprecated and will be removed in a future update.
- `moonstone/Button`, `moonstone/IconButton`, `moonstone/Item` to not forward `onClick` when `disabled`

### Fixed

- `moonstone/Scroller` to recalculate when an expandable child opens
- `moonstone/Popup` and `moonstone/ContextualPopupDecorator` so that when the popup is closed, spotlight focus returns to the control that had focus prior to the popup opening
- `moonstone/Input` to not get focus when disabled
- `spotlight.Spotlight` behavior to follow container config rules when navigating between containers
- `spotlight.Spotlight` behavior to not set focus on spottable components animating past the pointer when not in pointer-mode
- `spotlight.Spotlight` 5-way behavior where selecting a spottable component may require multiple attempts before performing actions
- `spotlight.Spotlight` to not unfocus elements on scroll
- `spotlightDisabled` property support for spottable moonstone components

## [1.0.0-beta.2] - 2017-01-30

### Added

- Support for a new `handlers` block for components created with `core/kind` to allow cached event handlers
- `core/handle` handler `forKey`
- `core/keymap` module to abstract keyboard key codes behind common names (e.g. 'up' and 'down')
- `moonstone/Panels.Panel` property `showChildren` to support deferring rendering the panel body until animation completes
- `moonstone/MarqueeDecorator` property `invalidateProps` that specifies which props cause the marquee distance to be invalidated
- developer-mode warnings to several components to warn when values are out-of-range
- `moonstone/Divider` property `spacing` which adjusts the amount of empty space above and below the `Divider`. `'normal'`, `'small'`, `'medium'`, `'large'`, and `'none'` are available.
- `moonstone/Picker` when `joined` the ability to be incremented and decremented by arrow keys
- `onSpotlightDisappear` event property support for spottable moonstone components
- `spotlight.SpotlightContainerDecorator` support for `spotlightDisabled` prop
- `spotlight.Spottable` support for `onSpotlightDown`, `onSpotlightLeft`, `onSpotlightRight`, and `onSpotlightUp` properties
- `spotlight.Spotlight` method `getDirection` to replace `spotlightDirections`
- `ui/ViewManager` properties `enteringDelay` and `enteringProp` to aid deferred rendering of views
- `ui/resolution` function `scaleToRem` for those times when you have a size in pixels that you want to convert directly to `rem` to support automatic dynamic resizing

### Changed

- `moonstone/Panels.Panels` and variations to defer rendering the children of contained `Panel` instances until animation completes
- `moonstone/ProgressBar` properties `progress` and `backgroundProgress` to accept a number between 0 and 1
- `moonstone/Slider` and `moonstone/IncrementSlider` property `backgroundPercent` to `backgroundProgress` which now accepts a number between 0 and 1
- `moonstone/Slider` to not ignore `value` prop when it is the same as the previous value
- `moonstone/Picker` component's buttons to reverse their operation such that 'up' selects the previous item and 'down' the next
- `moonstone/Picker` and derivatives may now use numeric width, which represents the amount of characters to use for sizing. `width={4}` represents four characters, `2` for two characters, etc. `width` still accepts the size-name strings.
- `moonstone/Divider` to now behave as a simple horizontal line when no text content is provided
- `moonstone/Scrollable` to not display scrollbar controls by default
- `moonstone/DatePicker` and `moonstone/TimePicker` to emit `onChange` event whenever the value is changed, not just when the component is closed

### Removed

- `core/handle.withArgs` helper function which is no longer needed with the addition of the `handlers` support in `kind()`
- `moonstone/ProgressBar` properties `min` and `max`
- `spotlight` `spotlightDirections`

### Fixed

- `moonstone/IncrementSlider` so that the knob is spottable via pointer, and 5-way navigation between the knob and the increment/decrement buttons is functional
- `moonstone/Slider` and `moonstone/IncrementSlider` to not fire `onChange` for value changes from props

## [1.0.0-beta.1] - 2016-12-30

### Added

- `core/factory` which provides the means to support design-time customization of components
- `Moonstone/VideoPlayer` and `moonstone/TooltipDecorator` components
- `moonstone/Panels.Panels` property `onBack` to support `ui/Cancelable`
- `moonstone/VirtualFlexList` Work-In-Progress component (with sample) to support variably sized rows or columns
- `moonstone/ExpandableItem` properties `autoClose` and `lockBottom`
- `moonstone/ExpandableList` properties `noAutoClose` and `noLockBottom`
- `moonstone/ContextualPopup` property `noAutoDismiss`
- `moonstone/Dialog` property `scrimType`
- `moonstone/Popup` property `spotlightRestrict`
- `spotlight.Spotlight` methods `isPaused()`, `isSpottable()`, `getCurrent()`, and `isMuted()`
- `spotlight.SpotlightContainerDecorator` property `spotlightMuted`
- `spotlight.spotlightDirections` export
- `ui/RadioDecorator` and `ui/RadioControllerDecorator` to support radio group-style management of components
- `ui/Holdable` Higher-order Component
- `ui/ViewManager` events `onAppear`, `onEnter`, `onLeave`, `onStay`, `onTransition`, and `onWillTransition`
- `ui/FloatingLayer` `scrimType` prop value `none`
- `ui/Pressable` config option `onMouseLeave`

### Changed

- `moonstone/Panels.Routable` to require a `navigate` configuration property indicating the event callback for back or cancel actions
- `moonstone/MarqueeController` focus/blur handling to start and stop synchronized `moonstone/Marquee` components
- `moonstone/ExpandableList` property `autoClose` to `closeOnSelect` to disambiguate it from the added `autoClose` on 5-way up
- `moonstone/ContextualPopupDecorator.ContextualPopupDecorator` component's `onCloseButtonClick` property to `onClose`
- `moonstone/Spinner` component's `center` and `middle` properties to a single `centered` property
	that applies both horizontal and vertical centering
- `moonstone/Popup.PopupBase` component's `onCloseButtonClicked` property to `onCloseButtonClick`
- `moonstone/Item.ItemOverlay` component's `autoHide` property to remove the `'no'` option. The same
	effect can be achieved by omitting the property or passing `null`.
- `moonstone/VirtualGridList` to be scrolled by page when navigating with a 5-way direction key
- `moonstone/Scroller`, `moonstone/VirtualList`, `moonstone/VirtualGridList`, and `moonstone/Scrollable` to no longer respond to mouse down/move/up events
- all Expandables to include a state arrow UI element
- `moonstone/LabeledItem` to support a `titleIcon` property which positions just after the title text
- `moonstone/Button` to include `moonstone/TooltipDecorator`
- `moonstone/Expandable` to support being managed, radio group-style, by a component wrapped with `RadioControllerDecorator` from `ui/RadioDecorator`
- `moonstone/Picker` to animate `moonstone/Marquee` children when any part of the `moonstone/Picker` is focused
- `moonstone/VirtualList` to mute its container instead of disabling it during scroll events
- `moonstone/VirtualList`, `moonstone/VirtualGridList`, and `moonstone/Scroller` to continue scrolling when holding down the paging controls
- `moonstone/VirtualList` to require a `component` prop and not have a default value
- `moonstone/Picker` to continuously change when a button is held down by adding `ui/Holdable`.
- `ui/FloatingLayer` property `autoDismiss` to handle both ESC key and click events

### Removed

- `ui/Transition` prop `fit` in favor of using `className`

### Fixed

- `i18n/I18nDecorator` issue causing multiple requests for ilibmanifest.
- `moonstone/Popup` and `moonstone/ContextualPopup` 5-way navigation behavior using spotlight.
- Bug where a synchronized marquee whose content fit the available space would prevent restarting of the marquees
- `moonstone/Input` to show an ellipsis on the correct side based on the text directionality of the `value` or `placeholder` content.
- `moonstone/VirtualList` and `moonstone/VirtualGridList` to prevent unwanted scrolling when focused with the pointer
- `moonstone/Picker` to remove fingernail when a the pointer is held down, but the pointer is moved off the `joined` picker.
- `moonstone/LabeledItem` to include marquee on both `title` and `label`, and be synchronized

## [1.0.0-alpha.5] - 2016-12-16

### Fixed

- `core/dispatcher` to support pre-rendering

## [1.0.0-alpha.4] - 2016-12-2

> NOTE: The framework was updated to support React 15.4

### Added

- `moonstone/Popup`, `moonstone/ContextualPopupDecorator`, `moonstone/Notification`, `moonstone/Dialog`, `moonstone/ExpandableInput`, `moonstone/Item.ItemOverlay`, `ui/FloatingLayer` and `ui/FloatingLayer.FloatingLayerDecorator` components
- `moonstone/Popup`, `moonstone/ContextualPopupDecorator`, `moonstone/Notification`, `moonstone/Dialog`, `moonstone/Item.ItemOverlay`, `moonstone/ExpandableInput` and `ui/Group` samples
- `marqueeCentered` prop to `moonstone/MarqueeDecorator` and `moonstone/MarqueeText`
- `placeholder` prop to `moonstone/Image`
- `moonstone/MarqueeController` component to synchronize multiple `moonstone/Marquee` components
- Non-latin locale support to all existing Moonstone components
- Language-specific font support
- `setPointerMode()` and `setActiveContainer()` methods to `@enact/spotlight` export
- `fit`, `noAnimation` props to `ui/TransitionBase`
- `onHide` prop to `ui/Transition`

### Changed

- `moonstone/Input` component's `iconStart` and `iconEnd` properties to be `iconBefore` and `iconAfter`, respectively, for consistency with `moonstone/Item.ItemOverlay` naming
- `moonstone/Icon` and `moonstone/IconButton` so the `children` property supports both font-based icons and images. This removes support for the `src` property.
- the `checked` property to `selected` for consistency across the whole framework. This allows better interoperability when switching between various components.  Affects the following: `CheckboxItem`, `RadioItem`, `SelectableItem`, `Switch`, `SwitchItem`, and `ToggleItem`. Additionally, these now use `moonstone/Item.ItemOverlay` to position and handle their Icons.
- documentation to support our doc generation tool
- `moonstone/Slider` and `moonstone/IncrementSlider` to be more performant. No changes were made to
	the public API.
- `moonstone/GridListImageItem` so that a placeholder image displays while loading the image, and the caption and subcaption support marqueeing
- `moonstone/MoonstoneDecorator` to add `FloatingLayerDecorator`

### Removed

- the `src` property from `moonstone/Icon` and `moonston/IconButton`. Use the support for URLs in
	the `children` property as noted above.

### Fixed

- Addressed many bugs and performance issues

## [1.0.0-alpha.3] - 2016-11-8

> Note: For those who are using `eslint-config-enact` for in-editor linting, there have been some important changes and reinstallation is necessary. Refer to [https://github.com/enyojs/eslint-config-enact/](https://github.com/enyojs/eslint-config-enact/) for install instructions or reinstall via:
>
> ```
> npm install -g eslint eslint-plugin-react eslint-plugin-babel babel-eslint enyojs/eslint-plugin-enact enyojs/eslint-config-enact
> ```
>
>If you don't use in-editor linting or use a different linting configuration, you can safely ignore this notice.

### Added

- `core/dispatcher` - an event dispatcher for global events (e.g. `window` and `document` events) that fire outside of the React tree
- Support for detecting browser locale change events through `languagechange` event in
	`i18n/I18nDecorator`
- `moonstone/BodyText`, `moonstone/DatePicker`, `moonstone/DayPicker`, `moonstone/ExpandableItem`, `moonstone/Image`, and `moonstone/TimePicker` components
- `fullBleed` prop to `moonstone/Panels/Header`. When `true`, the header content is indented and the header lines are removed.
- Application close button to `moonstone/Panels`. Fires `onApplicationClose` when clicked. Can be omitted with the `noCloseButton` prop.
- Samples for `moonstone/BodyText`, `moonstone/DatePicker`, `moonstone/DayPicker`,
	`moonstone/ExpandableItem`, `moonstone/Image`, `moonstone/Scroller`, `moonstone/TimePicker`,
	`moonstone/VirtualList`, and `moonstone/VirtualList.VirtualGridList`
- `spotlightDefaultClass` to `@enact/spotlight` export. Applying this class to an item in a
	container will cause it to be the default spotted item in that container.
- Selection type support to `ui/Group`
- Documentation on Flexbox and an Enyo to Enact component migration guide

### Changed

- `data` parameter passed to `component` prop of `VirtualList`.
- `moonstone/Expandable` into a submodule of `moonstone/ExpandableItem`
- `ExpandableList` to properly support selection
- `moonstone/Divider`'s `children` property to be optional
- `moonstone/ToggleItem`'s `inline` version to have a `max-width` of `240px`
- `moonstone/Input` to use `<div>` instead of `<label>` for wrapping components. No change to
	functionality, only markup.
- Spotlight containers to spot the last focused element by default.
- `ui/Group` prop `select` to `childSelect` and added prop `select` to support selection types

### Removed

- `moonstone/ExpandableCheckboxItemGroup` in favor of `ExpandableList`
- `decorated` prop from `@enact/spotlight/focusable` as this relationship is managed
	implicitly by the component decorated by `@enact/spotlight/focusable`.

### Fixed

- Spotlight stops at container boundaries when 5-way key held down
- Several issues related to spotting controls in edge cases


## [1.0.0-alpha.2] - 2016-10-21

This version includes a lot of refactoring from the previous release. Developers need to switch to the new enact-dev command-line tool.

### Added

- New components and HOCs: `moonstone/Scroller`, `moonstone/VirtualList`, `moonstone/VirtualGridList`, `moonstone/Scrollable`, `moonstone/MarqueeText`, `moonstone/Spinner`, `moonstone/ExpandableCheckboxItemGroup`, `moonstone/MarqueeDecorator`, `ui/Cancelable`, `ui/Changeable`, `ui/Selectable`
- Support for enact-dev command-line tool.
- `fetch()` polyfill to support pre-rendering
- New options for `ui/Toggleable` HOC
- Ability to adjust locale in Sampler
- Marquee support to many components
- Image support to `moonstone/Icon` and `moonstone/IconButton`
- QA Sampler with test-specific samples (not to be used as examples of good coding style!)
- Looser app-specific ESLint rules
- webOS utility functions
- `dismissOnEnter` prop for `moonstone/Input`
- Many more unit tests

### Changed

- Sampler now uses port 8080
- Removed `ui/Pickable` HOC
- Some props for UI state were renamed to have `default` prefix where state was managed by the component. (e.g. `defaultOpen`)
- Removed Babel polyfill to support future snapshot work. This may affect apps that relied on specific polyfills. Added the following specific polyfills: `window.fetch` (plus associated Fetch APIs), `window.Promise`, `Math.sign`, `Object.assign`, `String.fromCodePoint`, `String.prototype.codePointAt`
- Computed properties in `kind()` no longer mutate props. In other words, changing the value of a prop in one computed property does not affect the value of that prop in another computed property.

### Fixed

- Many components were fixed, polished, updated and documented
- Inline docs updated to be more consistent and comprehensive

## [1.0.0-alpha.1] - 2016-09-26

Initial release<|MERGE_RESOLUTION|>--- conflicted
+++ resolved
@@ -2,7 +2,6 @@
 
 The following is a curated list of changes in the Enact project, newest changes on the top.
 
-<<<<<<< HEAD
 ## [2.0.0-alpha.2] - 2017-08-29
 
 ## Added
@@ -23,7 +22,7 @@
 ## Removed
 
 - `ui/Holdable` and `ui/Pressable` which were replaced by `ui/Touchable`
-=======
+
 ## [1.13.0] - 2017-11-28
 
 ### Added
@@ -52,7 +51,6 @@
 - `moonstone/VirtualList` to handle focus properly via page up at the first page and via page down at the last page
 - `moonstone/VirtualList` to render items from a correct index on edge cases at the top of a list
 - `ui/ViewManager` to prevent interaction issue with `moonstone/Scroller`
->>>>>>> cc8eedf7
 
 ## [1.12.2] - 2017-11-15
 
