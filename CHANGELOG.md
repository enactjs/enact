--- conflicted
+++ resolved
@@ -2,21 +2,6 @@
 
 The following is a curated list of changes in the Enact project, newest changes on the top.
 
-<<<<<<< HEAD
-## [unreleased]
-
-### Removed
-
-- `ui/GridListImageItem`
-- `ui/IconButton`
-- `ui/RadioDecorator`
-- `ui/Scrollable`
-- `ui/Scroller.ScrollerBase`
-- `ui/SlotItem`
-- `ui/ToggleItem`
-- `ui/VirtualList.UiVirtualListBase`
-- `ui/VirtualList.VirtualListBase`
-=======
 ## [4.9.0-alpha.2] - 2024-05-24
 
 No significant changes.
@@ -60,7 +45,6 @@
 ## [4.8.0] - 2024-02-08
 
 No significant changes.
->>>>>>> 3cf15c24
 
 ## [4.7.9] - 2023-12-08
 
