# Change Log

The following is a curated list of changes in the Enact project, newest changes on the top.

<<<<<<< HEAD
## [4.5.4] - 2023-06-07

### Fixed

- `ui/Scroller` and `ui/VirtualList` to pass scrolling state properly to UI libraries
=======
## [4.7.2] - 2023-07-14

### Fixed

- `core/handle.forwardCustom` and `core/handle.forwardCustomWithPrevent` to bind an adapter function properly
- `spotlight` to not show the focus effect when pointer mode is changed to `false` by touch while an app is loading
>>>>>>> 46fd8210

## [4.7.1] - 2023-06-02

No significant changes.

## [4.5.3] - 2023-04-06

### Fixed

- `spotlight` to show the focus effect when pointer mode is changed to `false` while an app is loading

## [4.7.0] - 2023-04-25

### Deprecated

- `windowsPhone` platform in `core/platform.platforms` to be removed in 5.0.0

### Added

- `ui/Layout.Cell` prop `grow` to expand its size to the container

### Fixed

- `i18n` resource loader to override strings where the original strings file does not exist
- `spotlight` to show the focus effect when pointer mode is changed to `false` while an app is loading
- `ui/ViewManager` to set index prop properly when reverseTransition prop is given

## [4.6.2] - 2023-03-09

### Fixed

- `i18n` loader to load resources for theme libraries asynchronously

## [4.6.1] - 2023-02-03

### Added

- `ui/Touchable` events `onPinch`, `onPinchStart`, `onPinchEnd`, and config `pinchConfig` to support pinch gesture

### Deprecated

- `ui/IconButton` to be removed in 5.0.0, use `ui/Button` instead
- `ui/RadioDecorator` to be removed in 5.0.0
- `ui/Scroller.ScrollerBase` to be removed in 5.0.0
- `ui/SlotItem` to be removed in 5.0.0
- `ui/ToggleItem` to be removed in 5.0.0
- `ui/VirtualList.VirtualListBase` to be removed 5.0.0

## [4.6.0] - 2022-12-05

### Fixed

- `core/dispatcher`  to set the default target for event listeners properly when built with the snapshot option
- `ui/Marquee.MarqueeDecorator` to restart animation properly when `marqueeDelay` is 0

## [4.0.12] - 2022-09-16

### Fixed

- `ui/Marquee.MarqueeDecorator` to have proper spacing for bidirectional text

## [4.5.2] - 2022-08-17

### Fixed

- `ui/Marquee` to stop at the starting point after one cycle when scaled

## [4.5.1] - 2022-08-03

### Fixed

- `ui/Marquee.MarqueeDecorator` to have proper spacing for bidirectional text
- `ui/Marquee.MarqueeDecorator` to restart animation properly with React 18

## [4.5.0] - 2022-07-19

No significant changes.

## [4.5.0-rc.2] - 2022-07-06

### Changed

- `core/handle.forwardCustom` handler to include `preventDefault` and `stopPropagation` methods in the forwarded event payload

### Fixed

- `spotlight` to not leave the restrict container after returning from another app
- `ui/Scroller` and `ui/VirtualList` to rerender property when `clientSize` is changed

## [4.5.0-rc.1] - 2022-06-23

No significant changes.

## [4.5.0-beta.1] - 2022-05-31

### Added

- `spotlight` an optional `containerOption.toOuterContainer` parameter to `focus` function to search target recursively to outer container
- `ui/FloatingLayer` to add `detail` property containing `inputType` in `onDismiss` event payload

## [4.5.0-alpha.2] - 2022-05-09

### Deprecated

- `ui/Marquee.MarqueeDecorator` config `className` to be removed in 5.0.0

### Added

- `ui/Marquee.MarqueeDecorator` config `css` to support customizing the marquee styles

### Changed

- `spotlight` to not focus on an invisible element

## [4.0.11] - 2022-04-25

No significant changes.

## [4.5.0-alpha.1] - 2022-04-15

- Update dependencies including React 18.0.0

### Fixed

- `ui/FloatingLayer` to stack popups always in the order in which they were opened

## [4.0.10] - 2022-04-05

### Added

- Support for loading changed resources and additional ilib resources paths

## [4.1.4] - 2022-03-24

### Removed

- `ui/Scroller` and `ui/VirtualList` prop `data-webos-voice-focused`, `data-webos-voice-disabled`, and `data-webos-voice-group-label`

### Added

- `ui/Marquee.MarqueeDecorator` `locale` type for `forceDirection` prop not to override the direction depending on contents

### Fixed

- `ui/Button` not to pass `icon` prop as children when `icon` is true
- `ui/Transition` to pass the event when handling transition event

## [4.1.3] - 2022-03-07

- Updated to use `forwardCustom` and add `type` when forwarding custom events

### Fixed

- `spotlight` to correctly control focus when boundaries of an element are not integers
- Styles for `debug spotlight` option in samplers to work properly

## [3.2.7] - 2022-01-17

### Fixed

- `moonstone/Panels.Panel` to restore focus properly when it has `moonstone/Scroller` with `focusableScrollbar`

## [4.1.2] - 2021-12-22

### Fixed

- `ui/Scroller` and `ui/VirtualList` to avoid stuttering of content on drag in mobile devices
- `ui/Scroller` and `ui/VirtualList` to scroll correctly on Android platform for RTL locales

## [4.0.9] - 2021-12-15

No significant changes.

## [4.1.1] - 2021-11-30

### Added

- Support for loading changed resources and additional ilib resources paths

## [4.1.0] - 2021-11-04

### Fixed

- `spotlight/SpotlightRootDecorator` to show focus effect after initial loading
- `ui/Marquee.MarqueeDecorator` to restart animation when text changed while focus retained

## [4.0.8] - 2021-10-21

### Fixed

`ui/Marquee.MarqueeDecorator` style to render text properly when starting animation

## [4.0.7] - 2021-09-28

### Fixed

- `sampler` not to fail in build.

## [4.0.6] - 2021-09-28

No significant changes.

## [4.0.5] - 2021-08-02

### Fixed

- `spotlight/SpotlightRootDecorator` not to add locale specific classes in the wrong DOM after isomorphic build with multi locales

## [4.0.4] - 2021-07-02

### Fixed

- `ui/Marquee.MarqueeDecorator` to stop marquee properly after hiding pointer when `marqueeOn` is `hover`

## [4.0.3] - 2021-06-18

### Added

- `spotlight` an optional `containerOption` parameter to `focus` function

## [4.0.2] - 2021-05-24

### Fixed

- `spotlight/SpotlightRootDecorator` not to fail in isomorphic build

## [4.0.1] - 2021-05-21

### Changed

- `spotlight/SpotlightRootDecorator` to remove focus effect when touching up

### Fixed

- `core/platform` to detect chromium version for webOS

## [4.0.0] - 2021-03-26

### Removed

- `ui/A11yDecorator`
- `ui/Button`, `ui/Icon`, `ui/IconButton`, and `ui/LabeledIcon` default size values

### Added

- `ui/BodyText`, `ui/Button`, `ui/Group`, `ui/Heading`, `ui/Icon`, `ui/IconButton`, `ui/Image`, `ui/ImageItem`, `ui/LabeledIcon`, `ui/Layout`, `ui/ProgressBar`, `ui/Repeater`, `ui/Slider`, `ui/SlotItem`, `ui/Spinner`, `ui/ToggleIcon`, `ui/ToggleItem`, and `ui/ViewManager` support for forwarding `ref`s to the respective root component

### Changed

- `sampler` look and feel by updating to Storybook 6 
- `ui/Touchable` event `onHold` and `onHoldPulse` to `onHoldStart` and `onHold` respectively to match with the naming convention

### Fixed

- `ui/FloatingLayerDecorator` to render floating node properly
- `ui/Touchable' to handle touch related events only for valid targets

## [4.0.0-alpha.1] - 2021-02-24

-  The framework was updated to support React 17.0.1

### Fixed

- `spotlight/SpotlightContainerDecorator` to properly save the last-focused element with React 17

## [3.5.0] - 2021-02-05

### Deprecated

- `ui/A11yDecorator`, to be removed in 4.0.0

### Changed

- `ui/Transition` prop `duration` to support any valid CSS value for `slide` and `fade` `type`

## [3.4.11] - 2020-12-11

### Fixed

- `ui` documentation problem in styles/internal directory

## [3.4.10] - 2020-12-09

### Added

- `ui/Routable` sample

### Changed

- `ui/Media` `play` function to return promise

### Fixed

- `ui/MarqueeDecorator` to restart animation when text changed while focus retained
- `ui/Routable` to respect the current path on first render when using relative paths in links

## [3.4.9] - 2020-10-30

### Fixed

- `i18n/I18nDecorator` to add global class `enact-locale-non-italic` for scriptName `Kore`

## [3.4.8] - 2020-10-08

### Fixed

- `ui/Button` to prevent browser's default styling when pressed by touch

## [3.4.7] - 2020-09-01

### Fixed

- `ui/Scroller` and `ui/VirtualList` to call `onScrollStop` when scrollbar's visibility changed while scrolling
- `ui/ViewManager` to handle transitioning away and back to a view before a transition completes

## [3.4.6] - 2020-08-24

### Added

- `ui/MarqueeDecorator` warning against nested `Marquee`'s

### Fixed

- `spotlight` to correctly prioritize next spottable elements when wrapped by a container that does not also wrap the currently focused element
- `spotlight` to restore focus to last focused elements in an overflow container if they are visible

## [3.4.5] - 2020-08-18

### Fixed

- `spotlight/SpotlightContainerDecorator` to allow use of `ref`

## [3.4.4] - 2020-08-17

### Fixed

- `ui/FloatingLayer` and `ui/Slider` to prevent global classname leaks

## [3.4.3] - 2020-08-10

No significant changes.

## [3.4.2] - 2020-08-05

Addresses a transpile error during the build of 3.4.1. No other changes were made.

## [3.4.1] - 2020-08-05

### Fixed

- `ui/Touchable` to invoke event callbacks updated during gesture

## [3.4.0] - 2020-07-29

### Added

- `ui/AnnounceDecorator.Announce` method `announce` parameter `clear` to clear previous message before setting the new message
- `ui/ViewManager` prop and `ui/ViewManager.Arranger` callback config prop `rtl` to allow arrangers to adjust animations to be locale aware

### Fixed

- `ui/Marquee` to correctly animate when scaled or when less than 1px longer than its container
- `ui/Scroller` prop `data-webos-voice-focused`, `data-webos-voice-disabled`, and `data-webos-voice-group-label`
- `ui/Scroller` and `ui/VirtualList` to re-render when its size changed
- `ui/Scroller` and `ui/VirtualList` to not fire `onScrollStop` event redundantly
- `ui/VirtualList` with scrollMode `native` to not scrollTo bottom when dataSize changed to smaller and scrollTo called with `animate: false` option

## [3.3.1] - 2020-07-20

### Changed

- `ui/Scroller` by increasing the scrollbar's inactivity timeout to 1000 ms

### Fixed

- `spotlight/Spottable` to correctly control focus when elements move under a stationary pointer

## [3.3.0] - 2020-07-13

### Changed

- `ui/ViewManager.TransitionGroup` to suppress `onTransition` events when a view appears or stays

## [3.3.0-alpha.15] - 2020-07-07

No significant changes.

## [3.3.0-alpha.14] - 2020-06-29

### Added

- `core/util` function `mapAndFilterChildren` to safely iterate over React `children`

### Fixed

- `ui/Scroller` to update when `clientSize` is changed
- `ui/VirtualList` to reset scroll position when `clientSize` is changed

## [3.3.0-alpha.13] - 2020-06-22

### Fixed

- `spotlight` to trigger `onLeaveContainerFail` when `leaveFor` prevents navigation
- `spotlight` to correctly maintain pointer mode on webOS

## [3.3.0-alpha.12] - 2020-06-15

### Added

- `ui/Button` prop `iconFlip` to set the `flip` prop of `iconComponent`

### Fixed

- `ui/Marquee.MarqueeDecorator` to not cause unnecessary rerenders
- `ui/Scroller` and `ui/VirtualList` to not inadvertently scroll due to click events when in RTL locales
- `ui/Skinnable` to not force all `Skinnable` children to update if a parent updates

## [3.3.0-alpha.11] - 2020-06-08

### Added

- `core/handle.forwardCustom` handler to simplify forwarding custom events from components

### Fixed

- `i18n/I18nDecorator` locale selection during prerendering

## [3.3.0-alpha.10] - 2020-05-26

### Added

- `ui/Group` prop `selectedEventProp` to configure the key used to hold the value in the `onSelect` event

### Fixed

- `Toggleable` to recognize changes in `disabled` and `onToggle`

## [3.3.0-alpha.9] - 2020-05-11

No significant changes.

## [3.3.0-alpha.8] - 2020-05-04

### Added

- `core/kind` option `functional` to return a functional component, suitable for use with React hooks, instead of a class component

### Fixed

- `ui/Layout` to export `Layout` by default instead of `LayoutBase`

## [3.3.0-alpha.7] - 2020-04-27

### Added

- `ui/ProgressBar` support for `orientation` type of `'radial'`
- `ui/ProgressBar` public class name `radial`
- `ui/ViewManager` events `onTransition` and `onWillTransition` payload members `index` and `previousIndex`

### Fixed

- `ui/ViewManager` to only fire `onTransition` once per transition
- `ui/Spinner` center alignment

## [3.3.0-alpha.6] - 2020-04-14

### Fixed

- `ui/Scroller` to prevent interaction with scrollbars when muted

## [3.3.0-alpha.5] - 2020-04-06

### Added

- `core/handle.not` to return the logical complement of the value returned from the handler

## [3.3.0-alpha.4] - 2020-03-30

### Deprecated

- `ui/GridListImageItem`, use `ui/ImageItem` instead

### Added

- `ui/ImageItem` component

### Fixed

- `ui/Scroller`, `ui/VirtualList.VirtualGridList`, and `ui/VirtualList.VirtualList` to update scroll thumb position properly in nested cases

## [3.3.0-alpha.3] - 2020-03-09

### Added

- `ui/styles/mixins.less` `.position()` support for list-style arguments, in addition to the existing separated arguments
- `ui/GridListItemItem` prop `subComponents`

### Fixed

- `core/util.mergeClassNames` to mirror class names when used in unit tests

## [3.3.0-alpha.2] - 2020-03-09

### Changed

- `ui/VirtualList.VirtualList` and `ui/VirtualList.VirtualGridList` prop `itemProps` to `childProps` for backwards compatibility

### Fixed

- `ui/VirtualList.VirtualList` and `ui/VirtualList.VirtualGridList` to not suddenly jump when pressing directional keys after wheeling

## [3.3.0-alpha.1] - 2020-02-26

> Note: Moonstone was removed from the core Enact repository. It is now in its own repository at https://github.com/enactjs/moonstone/. Using Moonstone through npm has not changed.

### Added

- `ui/Scroller`, `ui/VirtualList.VirtualGridList`, and `ui/VirtualList.VirtualList` prop `scrollMode` is added

### Changed

- `ui/VirtualList.VirtualList` and `ui/VirtualList.VirtualGridList` prop `childProps` to `itemProps` for clarity
- `enact-sampler` to use common Enact Storybook configurations, addons, and utilities from `@enact/storybook-utils` helper package.

### Fixed

- `ui/Marquee` to not error when passed `null` `children` during an animation
- `ui/Button` to have more robust support for a customized `iconComponent` prop

## [3.2.6] - 2020-03-26

### Fixed

- `ui/VirtualList.VirtualGridList` and `ui/VirtualList.VirtualList` to show items properly when reducing data size by updating `firstIndex` correctly
- `ui/VirtualList.VirtualList` and `ui/VirtualList.VirtualGridList` not to suddenly jump when pressing directional keys after wheeling
- `ui/VirtualList.VirtualList` and `ui/VirtualList.VirtualGridList` to show items properly when reducing data size

## [3.2.5] - 2019-11-14

### Fixed

- `moonstone/Notification` to support 3 max-width buttons in a single line
- `ui/Marquee` to not double aria readout for marqueeing contents

## [3.2.4] - 2019-11-07

### Fixed

- `moonstone/Notification` line height for non-latin locales
- `moonstone/Notification` to show all buttons in one line
- `ui/Marquee` text alignment when content is centered

## [3.2.3] - 2019-11-01

### Changed

- `moonstone/Panels.Header` prop `marqueeOn` default value to `'render'` to improve usability on systems without a pointer

### Fixed

- `ui/Marquee` text alignment when restarting
- `ui/Marquee` to display an ellipsis when its content changes and overflows its bounds

## [3.2.2] - 2019-10-24

### Fixed

- `moonstone/Marquee` text shake when restarting

## [3.2.1] - 2019-10-22

### Fixed

- `moonstone/VirtualList` horizontal scrolling in RTL locales
- `moonstone/EditableIntegerPicker` to include the `unit` in the ARIA read out
- `ui/VirtualList.VirtualList` item rendering in RTL locales

## [3.2.0] - 2019-10-18

### Added

- `moonstone/Icon` icons
- `ui/Marquee` prop `marqueeSpacing` and CSS class `spacing` to configure the spacing between the repeated content

### Changed

- `ilib` peer dependency to `^14.4.0 || ^14.4.0-webostv1` baseline to target support for caching improvements
- `ui/Marquee` to have a wrap-around effect

### Fixed

- `moonstone/Icon` icon sizes
- `moonstone/InputSpotlightDecorator` to not focus when Spotlight is paused
- `ui/Marquee` to start on focus when disabled

## [3.1.3] - 2019-10-09

### Added

- `moonstone/Icon` icons

### Fixed

- `moonstone/Button` `color` bar height
- `moonstone/Slider` to show `tooltip` when disabled
- `moonstone/TooltipDecorator` to keep showing when changing from pointer mode to 5-way mode
- `moonstone/Scroller`, `moonstone/VirtualList.VirtualGridList`, and `moonstone/VirtualList.VirtualList` to scroll correctly when clicking on paging controls during a scroll event
- `moonstone/FormCheckbox` and `moonstone/RadioItem` high contrast colors
- `ui/FloatingLayer` to be dismissable when `open` on mount

## [3.1.2] - 2019-09-30

### Fixed

- `core/handle` documentation for even better Typescript output
- `moonstone` language-specific (`LG Smart UI AR HE TH`) and Indian font assignment
- `ui/Button` to not require `children`
- `ui/VirtualList.VirtualGridList` and `ui/VirtualList.VirtualList` to scroll smoothly when wheeling
- `ui/Scroller`, `ui/VirtualList.VirtualGridList`, and `ui/VirtualList.VirtualList` to scroll correctly after performing flick events

## [3.1.1] - 2019-09-23

### Fixed

- `core/kind` documentation of `handlers` and `computed` functions to support better Typescript definitions
- `moonstone` internationalization resource loading
- `moonstone/Dropdown` to only call `onOpen` when closed
- `moonstone/Input` text color
- `moonstone/VirtualList.VirtualGridList` and `moonstone/VirtualList.VirtualList` to correctly set focus to items scrolling into the viewport
- `moonstone/VirtualList.VirtualList` to scroll properly when a different sized item gains focus
- `ui/VirtualList.VirtualGridList` and `ui/VirtualList.VirtualList` to show items properly when reducing data size

## [3.1.0] - 2019-09-16

### Deprecated

- `moonstone/ProgressBar.ProgressBarTooltip` and `moonstone/Slider.SliderTooltip` prop `side`, will be replaced by `position` in 4.0.0

### Added

- `core/platform` member `touchscreen` to detect the presence of a touchscreen separately from support for touch events
- `moonstone/Dropdown` to add new size `x-large`
- `moonstone/ProgressBar.ProgressBarTooltip` and `moonstone/Slider.SliderTooltip` prop `position`, replacing `side`
- `moonstone/VirtualList.VirtualGridList` and `moonstone/VirtualList.VirtualList` prop `role` to set the ARIA `role`
- `spotlight` support for passing a spottable node or a container node or selector to `Spotlight.focus()`
- `ui/Routable` module
- `ui/VirtualList.VirtualGridList` and `ui/VirtualList.VirtualList` prop `role` to set the ARIA `role`

### Fixed

- `core/kind` and `core/handle` documentation to support better Typescript definitions
- `core/platform` touch event detection
- `moonstone/Header` to fix font size of `titleBelow` and `subTitleBelow`
- `moonstone/Dropdown` to apply `tiny` width
- `moonstone/Dropdown` to include selected `data` in the `onSelect` handler
- `moonstone/Scroller`, `moonstone/VirtualList.VirtualGridList`, and `moonstone/VirtualList.VirtualList` spotlight behavior to focus the last item when reaching the bounds after scroll by page up or down
- `moonstone/VirtualList.VirtualList` to allow a dynamically resized item to scroll into view properly
- `moonstone/Dropdown` accessibility read out when an item is focused

## [3.0.1] - 2019-09-09

### Fixed

- `moonstone/Button` text alignment when `color` is set
- `moonstone/FormCheckboxItem` opacity of `itemIcon` value when focused and disabled
- `moonstone/Notification` to shrink to fit small content
- `moonstone/Scroller` to restore focus properly when pressing page up after holding 5-way down
- `moonstone/Switch` colors to improve visibility
- `moonstone/VirtualList.VirtualGridList` and `moonstone/VirtualList.VirtualList` to properly navigate from paging controls to items by 5-way key when `focusableScrollbar` is false

## [3.0.0] - 2019-09-03

### Fixed

- `moonstone/ContextualPopupDecorator` layout in large text mode in RTL locales
- `moonstone/Dropdown` performance when using many options
- `moonstone/ProgressBar` fill color when `highlighted` is set
- `moonstone/Scroller` to correctly handle horizontally scrolling focused elements into view when using a `direction` value of `'both'`
- `moonstone/Skinnable` TypeScript signature
- `moonstone/Slider` progress bar fill color when focused with `noFill` set
- `moonstone/VirtualList.VirtualGridList` and `moonstone/VirtualList.VirtualList` to render the first item properly when the `dataSize` prop is updated and the function as a parameter of the `cbScrollTo` prop is called
- `spotlight` TypeScript signatures
- `ui/Scroller` TypeScript signatures
- `ui/VirtualList.VirtualGridList` and `ui/VirtualList.VirtualList` to apply `will-change` CSS property to the proper node
- `webos/LS2Request` to automatically prefix `luna://` service protocol when absent

## [3.0.0-rc.4] - 2019-08-22

### Fixed

- `i18n/Text` to generate a proper TypeScript definition and to properly detect if translations were available when async
- `moonstone/ContextualPopupDecorator` arrow rendering issue in Chromium
- `moonstone/EditableIntegerPicker` to properly rerender when the edited value is invalid
- `moonstone/FormCheckboxItem` to marquee its contents
- `moonstone/VideoPlayer` to have correct jump forward/backward icon
- `ui/styles/mixins.less` mixins: `.buildLocaleFont`, `.buildLocaleFonts`, `.buildFontFace` to properly support font-weight ranges, font-weight default values, and font-stretch values
- Language-specific fonts so they always use the correct typeface for their locale

## [3.0.0-rc.3] - 2019-08-15

### Fixed

- `moonstone/Header` input highlight positioning
- `moonstone/MediaOverlay` to not mute media playback
- `moonstone/Panels` animation performance issues on low powered hardware
- `moonstone/VirtualList.VirtualGridList` and `moonstone/VirtualList.VirtualList` to correctly scroll to a selected component when focused via 5way
- `sampler` to limit the fields included in the Actions tab to improve serialization performance on low-powered hardware
- `spotlight` to attempt to restore focus to an element nearest the pointer position when the pointer hides within an overflow container
- `ui/VirtualList.VirtualGridList` and `ui/VirtualList.VirtualList` to retain the proper scroll position when updating the `itemSize` or `spacing` props

## [3.0.0-rc.2] - 2019-08-08

### Added

- `moonstone/Icon.icons` entries for new icons

### Fixed

- `moonstone` to support custom font for simplified Chinese
- `moonstone` disabled focus appearance to match the latest designs
- `moonstone/DatePicker`, `moonstone/DayPicker`, `moonstone/ExpandableList`, and `moonstone/TimePicker` disabled opacity in high contrast mode
- `moonstone/Picker` to avoid overlapping items on render
- `moonstone/Scroller` and other scrolling components to properly scroll via remote page up/down buttons when nested within another scrolling component
- `moonstone/Scroller`, `moonstone/VirtualList.VirtualGridList`, and `moonstone/VirtualList.VirtualList` to scroll via a page up or down key when focus is on any vertical paging control while in pointer mode
- `moonstone/Scroller`, `moonstone/VirtualList.VirtualGridList`, and `moonstone/VirtualList.VirtualList` to correctly set focus after scrolling by page up/down keys
- `moonstone/Scroller`, `moonstone/VirtualList.VirtualGridList`, and `moonstone/VirtualList.VirtualList` not to scroll via a page up or down key when focus is on any horizontal paging control

## [3.0.0-rc.1] - 2019-07-31

### Added

- `moonstone/LabeledIconButton` prop `flip` to flip the icon horizontally, vertically, or both
- `moonstone/Popup` public class names `body` and `closeContainer`
- `ui/Icon`, `ui/IconButton`, and `ui/LabeledIcon` prop `flip` to flip the icon horizontally, vertically, or both

### Changed

- `moonstone/Dialog` appearance to match the latest designs
- `moonstone/Scroller` and other scrolling components to scroll via remote page up/down buttons when the scrollbar is hidden
- `spotlight` containers to include nodes identified on the `aria-owns` attribute of the container node as candidates within that container

### Fixed

- `moonstone` fonts be consolidated under "Moonstone" font-family to properly display all localized fonts when representing glyphs from any locale
- `moonstone/Input` text color when focused and disabled
- `moonstone/Panels` to allow 5-way navigation to components within `controls` when used with a `Header` with `headerInput`
- `moonstone/Panels` to treat all components within `controls` as part of the active panel for the purposes of accessibility
- `moonstone/Scroller` to not jump to the top when right key is pressed in the right most item of a vertical scroller
- `moonstone/Scroller` to not scroll horizontally via 5-way down in horizontal scroller
- `moonstone/Tooltip` arrow gap
- `moonstone/VideoPlayer` feedback tooltip to overlap in non-latin locale
- `moonstone/VideoPlayer` more button tooltip to not clip or reverse text in RTL locales
- `moonstone/VirtualList.VirtualGridList` and `moonstone/VirtualList.VirtualList` to navigate items properly in RTL languages
- `moonstone/VirtualList.VirtualGridList` and `moonstone/VirtualList.VirtualList` to properly navigate from paging controls to controls out of the list
- `spotlight` to attempt to restore focus through ancestor containers when the pointer hides
- `ui/Scroller`, `ui/VirtualList.VirtualGridList`, and `ui/VirtualList.VirtualList` to handle mouse down events on scrollbars

## [3.0.0-beta.2] - 2019-07-23

### Added

- `moonstone/Panels.Header` prop `hideLine` to hide the bottom separator line
- `moonstone/Panels.Header` type "dense" for "AlwaysViewing" Panels types

### Fixed

- `moonstone/Dropdown` button to not animate
- `moonstone/FormCheckboxItem` so it doesn't change size between normal and large text mode
- `moonstone/Heading` to have a bit more space between the text and the line, when the line is present
- `moonstone/LabeledItem` to pass `marqueeOn` prop to its contents
- `moonstone/Panels.Header` to use the latest designs with better spacing between the titles below
- `moonstone/Picker` accessibility read out when a button becomes disabled
- `moonstone/ProgressBar`, `moonstone/Slider`, and `moonstone/IncrementSlider` to use the latest set of design colors
- `moonstone/RadioItem` to have a much prettier dot in dark and light skins
- `moonstone/Spinner` to use the latest designs
- `moonstone/Tooltip` layer order so it doesn't interfere with other positioned elements, like `ContextualPopup`
- `moonstone/VirtualList.VirtualGridList` and `moonstone/VirtualList.VirtualList` to properly respond to 5way directional key presses
- `ui/ProgressBar` public class name `bar` to support customizing the background of the bar
- `webos/LS2Request` to return an error for a null response from a service

## [3.0.0-beta.1] - 2019-07-15

### Removed

- `core/kind` config property `contextTypes`
- `i18n/ilib` embedded copy of iLib in favour of the NPM package `ilib`
- `small` prop in `moonstone/Input`, `moonstone/ToggleButton`, `moonstone/Button`, `moonstone/Icon`, `moonstone/IconButton`, and `moonstone/LabeledIcon`, replaced by `size` prop, which accepts `"small"` or `"large"`
- `moonstone/Divider`, replaced by `moonstone/Heading`

### Added

- `ilib@^14.2.0` package as a peer dependency for `@enact/i18n` and `@enact/moonstone`, which apps will need to include
- `moonstone/Dropdown` widths `tiny`, and `huge`
- `ui/VirtualList.VirtualGridList` and `ui/VirtualList.VirtualList` support for resizing a window

### Fixed

- Moonstone Fonts to use the updated names of global fonts available in the system
- `core/platform` logic for webOS detection
- `moonstone/Popup` to properly handle closing in mid-transition
- `moonstone/Scroller` to properly move focus out of the container
- `moonstone/VirtualList` to allow keydown events to bubble up when not handled by the component
- `moonstone/IncrementSlider` to support aria-label when disabled
- `moonstone/LabeledItem` to not clip the bottom of descender glyphs in large text mode
- `moonstone/VirtualList.VirtualGridList` and `moonstone/VirtualList.VirtualList` to focus an item properly after an update
- `moonstone/Scroller`, `moonstone/VirtualList.VirtualGridList`, and `moonstone/VirtualList.VirtualList` not to scroll too far by page up/down keys
- `spotlight/SpotlightContainerDecorator` to correctly forward `onFocusCapture` and `onBlurCapture` events
- `ui/Icon` to support arbitrary icon name strings, like in material icons

## [3.0.0-alpha.7] - 2019-06-24

### Changed

- `sampler` look and feel by updating to Storybook 5 and applying an Enact theme

### Fixed

- `moonstone/Dropdown` to scroll to and focus the selected item when opened
- `moonstone/ExpandableItem.ExpandableItemBase` to not error if `onClose` or `onOpen` was not supplied
- `moonstone/GridListImageItem` to support overriding the `image` CSS class name
- `moonstone/Scroller` to scroll and to move focus to the paging control properly if the current item sticking to the top is only spottable
- `moonstone/VirtualList` to scroll to the focused item when navigating out of the viewport via 5-way

## [3.0.0-alpha.6] - 2019-06-17

## Removed

- `i18n/Uppercase` HOC, replaced by `i18n/util` casing functions
- `moonstone/Divider`, `moonstone/Dialog`, and `moonstone/Heading` prop `casing`

### Fixed

- `moonstone/Dropdown` to support voice readout
- `moonstone/Dropdown` remaining open after it becomes `disabled`
- `ui/ViewManager` to correctly arrange views when initially rendering a non-zero index

## [3.0.0-alpha.5] - 2019-06-10

### Added

- `moonstone/Dropdown` property `width` to support `'small'`, `'medium'`, and `'large'` sizes
- `ui/Toggleable` HOC config prop `eventProps` to allow wrapped components to specify additional event information

## Fixed

- `Fonts` for non-Latin to not intermix font weights for bold when using a combination of Latin and non-Latin glyphs
- `moonstone/VirtualList` to restore focus to an item when scrollbars are visible
- `ui/ToggleItem` to send its `value` prop when toggled

## [3.0.0-alpha.4] - 2019-06-03

### Changed

- `moonstone/Dropdown` to prevent spotlight moving out of the popup
- `moonstone/Dropdown` to use radio selection which allows only changing the selection but not deselection

### Fixed

- Non-Latin locale font assignments to match the new font family support in `LG Smart UI`
- `moonstone/Checkbox`, `moonstone/FormCheckbox`, `moonstone/Panels.Header`, `moonstone/RadioItem`, `moonstone/Slider`, and `moonstone/Switch` to render correctly in high contrast
- `moonstone/VideoPlayer` to hide scrim for high contrast if bottom controls are hidden

## [3.0.0-alpha.3] - 2019-05-29

### Added

- `moonstone/Panels` support for managing share state of contained components
- `moonstone/Scroller` and `moonstone/VirtualList` support for restoring scroll position when within a `moonstone/Panels.Panel`
- `moonstone/Panels.Header` sample

### Changed

- `moonstone/Scroller` to scroll when no spottable child exists in the pressed 5-way key direction and, when `focusableScrollbar` is set, focus the scrollbar button
- `ui/ViewManager` to use Web Animations instead of animation callbacks to improve performance resulting in API changes to `Arranger` and the pre-configured arrangers `SlideArranger`, `SlideBottomArranger`, `SlideLeftArranger`, `SlideRightArranger`, and `SlideTopArranger`

### Fixed

- Fonts to correctly use the new font files and updated the international font name from "Moonstone LG Display" to "Moonstone Global"
- `moonstone/Dropdown` `children` propType so it supports the same format as `ui/Group` (an array of strings or an array of objects with props)
- `moonstone/FormCheckbox`, `moonstone/Input`, `moonstone/ProgressBar`, `moonstone/RadioItem`, `moonstone/SwitchItem`, and `moonstone/Tooltip` light skin colors.
- `moonstone/VideoPlayer` to have correct sized control buttons

## [3.0.0-alpha.2] - 2019-05-20

### Added

- `moonstone/Heading` prop `spacing` with default value `'small'`

### Fixed

- `moonstone/Button` background colors for translucent and lightTranslucent
- `moonstone/Checkbox` by updating colors for both dark and light skins
- `moonstone/DaySelector` item text size in large-text mode
- `moonstone/Dropdown` popup scroller arrows showing in non-latin locales and added large-text mode support
- `moonstone/FormCheckboxItem` to match the designs
- `moonstone/Panels.Header` with `Input` to not have a distracting white background color
- `moonstone/Input` caret color to match the designs (black bar on white background, white bar on black background, standard inversion)
- `moonstone/Item` height in non-latin locales
- `moonstone/RadioItem` and `moonstone/SelectableItem` icon size in large-text mode

## [3.0.0-alpha.1] - 2019-05-15

> NOTE:  Support for 2019 TV platform (Blink <68) has been dropped from this version of Enact

### Removed

- `moonstone/Button` and `moonstone/Panels.Header` prop `casing` which is no longer supported
- `moonstone/Input.InputBase` prop `focused` which was used to indicate when the internal input field had focused but was replaced by the `:focus-within` pseudo-selector
- `moonstone/VirtualList` and `moonstone/VirtualList.VirtualGridList` property `isItemDisabled`

### Added

- `core/util.clamp` to safely clamp a value between min and max bounds
- `moonstone/BodyText` prop `size` to offer a new "small" size
- `moonstone/Button` prop `iconPosition`
- `moonstone/ContextualPopup` config `noArrow`
- `moonstone/Dropdown` component
- `moonstone/Panels.Header` prop `centered` to support immersive apps with a completely centered design
- `moonstone/Heading` component, an improved version of `moonstone/Divider` with additional features
- `moonstone/Panels` slot `<controls>` to easily add custom controls next to the Panels' "close" button
- `moonstone/Spinner` prop `size` to support a new "small" size for use inside `SlotItem` components
- `moonstone/TooltipDecorator` prop `tooltipRelative` and `moonstone/TooltipDecorator.Tooltip` prop `relative` to support relative positioning. This is an advanced feature and requires a container with specific rules. See documentation for details.
- `ui/Button` public class `.hasIcon` which is present on the root node only when an icon has been provided
- `ui/Heading` component
- `ui/Measurable` HOC and Hook for quick and convenient measuring of simple components
- `ui/Scroller`, `ui/VirtualList.VirtualGridList`, and `ui/VirtualList.VirtualList` prop `noScrollByWheel` for preventing scroll by wheel

### Changed

- `moonstone/Button.ButtonDecorator` to remove `i18n/Uppercase` HOC
- `moonstone/Button`, `moonstone/Checkbox`, `moonstone/CheckboxItem`, `moonstone/ContextualPopupDecorator`, `moonstone/FormCheckbox`, `moonstone/FormCheckboxItem`, `moonstone/Panels.Header`, `moonstone/Notification`, `moonstone/RadioItem`, and `moonstone/Tooltip` appearance to match the latest designs
- `moonstone/Button`, `moonstone/Dropdown`, `moonstone/Icon`, `moonstone/IconButton`, `moonstone/Input`, and `moonstone/ToggleButton` default size to "small", which unifies their initial heights
- `moonstone/DaySelector` to have squared check boxes to match the rest of the checkmark components
- `moonstone/LabeledIcon` and `moonstone/LabeledIconButton` text size to be smaller
- `moonstone/Panel` and `moonstone/Panels` now allocate slightly more screen edge space for a cleaner look
- `moonstone/Scroller.Scroller`, `moonstone/VirtualList.VirtualGridList`, and `moonstone/VirtualList.VirtualList` scrollbar button to gain focus when pressing a page up or down key if `focusableScrollbar` is true
- `spotlight/Spottable` to allow disabled items to be focused
- global styling rules affecting standard font-weight, disabled opacity, and LESS color variable definitions

### Fixed

- `ui/Measurable` to remeasure after a re-layout so the measurement value is always correct
- `ui/Scroller`, `ui/VirtualList.VirtualGridList`, and `ui/VirtualList.VirtualList` not to scroll by wheel at the same time when multiple lists/scrollers are nested

## [2.6.0] - ???

### Deprecated

- `moonstone/Divider` which will be replaced by `moonstone/Heading`
- `moonstone/Input.InputBase` prop `focused` which will be handled by CSS in 3.0
- `small` prop in `moonstone/Input` and `moonstone/ToggleButton`, which will be replaced by `size="small"` in 3.0
- `small` prop in `ui/Button.ButtonBase`, `ui/Icon.IconBase`, `ui/IconButton.IconButtonBase`, and `ui/LabeledIcon.LabeledIconBase`, which will be replaced by `size="small"` in 3.0

### Added

- `moonstone/Input` and `moonstone/ToggleButton` prop `size`
- `moonstone/Button`, `moonstone/IconButton`, and `moonstone/LabeledIconButton` public class name `large` to support customizing the style for the new `size` prop on `ui/Button`
- `ui/Button`, `ui/Icon`, `ui/IconButton`, and `ui/LabeledIcon` prop `size`
- `ui/ToggleItem` props  `itemIcon` and `itemIconPosition` to support additional icons on ToggleItem-derived components

### Fixed

- `moonstone/EditableIntegerPicker`, `moonstone/Picker`, and `moonstone/RangePicker` to not error when the `min` prop exceeds the `max` prop

## [2.5.3] - 2019-06-06

### Fixed

- `moonstone/ContextualPopupDecorator` imperative methods to be correctly bound to the instance
- `moonstone/ExpandableInput` to retain focus when touching within the input field on touch platforms
- `moonstone/ExpandableList` to not error if `selected` is passed as an array to a non-multi-select list
- `moonstone/Input` refocusing on touch on iOS
- `moonstone/Scroller` to allow changing spotlight focus to opposite scroll button when switching to 5way mode
- `moonstone/Scroller` and `moonstone/VirtualList` to animate with 5-way navigation by default
- `moonstone/Scroller`, `moonstone/VirtualList.VirtualGridList`, and `moonstone/VirtualList.VirtualList` to change spotlight focus due to touch events
- `moonstone/Slider` to not scroll the viewport when dragging on touch platforms
- `moonstone/VideoPlayer` to correctly handle touch events while moving slider knobs
- `spotlight` to unspot the current element when tapping on non-spottable target on touch platforms
- `ui/Scroller`, `ui/VirtualList`, and `ui/VirtualGridList` to size properly
- `ui/Scroller`, `ui/VirtualList`, and `ui/VirtualGridList` to scroll correctly on iOS and Safari
- `ui/Touchable` to not misfire a hold pulse when a drag re-enters a touch target and `cancelOnMove` is set
- `ui/ViewManager` to correctly handle transitioning quickly between two children

## [2.5.2] - 2019-04-23

### Fixed

- `moonstone/EditableIntegerPicker` text alignment when not editing the value
- `moonstone/Scroller` to scroll via dragging when the platform has touch support
- `moonstone/VideoPlayer` to continue to display the thumbnail image while the slider is focused
- `ui/Skinnable` to allow overriding default `skinVariant` values
- `ui/Touchable` to prevent events firing on different nodes for the same touch action
- `ui/Touchable` to neither force focus to components nor blur components after they are touched

## [2.5.1] - 2019-04-09

### Fixed

- `core/kind` to address warnings raised in React 16.8.6
- `moonstone/ExpandableInput` to close on touch platforms when tapping another component
- `ui/Touchable` to prevent doubled events in some situations on touch devices

## [2.5.0] - 2019-04-01

### Added

- `ui/Item`, `ui/Layout`, `ui/Repeater`, `ui/SlotItem`, `ui/Spinner`, `ui/ToggleItem`, and `ui/ViewManager` support for `ref` to gain access to the wrapped `component`

### Fixed

- `moonstone/ContextualPopupDecorator` method `positionContextualPopup()` to correctly reposition the popup when invoked from app code
- `moonstone/Tooltip` to better support long tooltips
- `moonstone/Popup` to resume spotlight pauses when closing with animation
- `moonstone/Panels` to correctly ignore `null` children
- `spotlight` to guard against runtime errors caused by attempting to access containers that do not exist
- `spotlight/Spottable` to prevent unnecessary updates due to focus and blur changes

## [2.4.1] - 2019-03-11

### Fixed

- `core/util.isRenderable` to treat values returned by `React.lazy()`, `React.memo()`, and `React.forwardRef()` as renderable
- `core/hoc` to support wrapping components returned by `React.lazy()`, `React.memo()`, and `React.forwardRef()`
- `i18n/I18nDecorator` to defer updating the locale until window is focused
- `moonstone/Checkbox`, `moonstone/FormCheckbox`, `moonstone/RadioItem`, `moonstone/SelectableIcon`, and `moonstone/Slider` spotlight muted colors
- `moonstone/Spinner` animation synchronization after a rerender
- `moonstone/TooltipDecorator` to position `Tooltip` correctly when the wrapped component moves or resizes
- `moonstone/VideoPlayer` to continue to show thumbnail when playback control keys are pressed
- `moonstone/VideoPlayer` to stop seeking by remote key when it loses focus
- `moonstone/VirtualList` to only resume spotlight pauses it initiated
- `spotlight` to remain in pointer mode when any 'cancel' key (e.g. Escape or back button) is pressed
- `ui/VirtualList` `scrollTo` callback to scroll properly during prop change updates

## [2.4.0] - 2019-03-04

### Added

- `moonstone` `line-height` rule to base text CSS for both latin and non-latin locales
- `moonstone` support for high contrast colors in dark and light skin
- `moonstone/BodyText` prop `noWrap` which automatically adds `moonstone/Marquee` support as well as limits the content to only display one line of text
- `ui/BodyText` prop `component` to allow customization of the tag/component used to render its base element
- `ui/Repeater` prop `component` to allow customization of its base element
- `ui/Spinner` prop `paused` to halt the animation. Previously this was hard-coded "on", but now it can be toggled.

### Changed

- `moonstone/Spinner` visuals from 3 spinning balls to an energetic flexing line
- `ui/Changeable` and `ui/Toggleable` to warn when both `[defaultProp]` and `[prop]` are provided

### Fixed

- `moonstone/Panels` to set child's `autoFocus` prop to `default-element` when `index` increases
- `moonstone/Slider` to prevent gaining focus when clicked when disabled
- `moonstone/Slider` to prevent default browser scroll behavior when 5-way directional key is pressed on an active knob
- `moonstone/DatePicker` and `moonstone/TimePicker` to close with back/ESC
- `moonstone/DatePicker` and `moonstone/TimePicker` value handling when open on mount
- `moonstone/ContextualPopupDecorator` to correctly focus on popup content when opened
- `spotlight/Spottable` to prevent unnecessary updates due to focus changes

## [2.3.0] - 2019-02-11

### Deprecated

- `core/kind` config property `contextTypes`, to be removed in 3.0.

### Added

- `core/kind` config property `contextType` replacing legacy `contextTypes` property
- `i18n/I18nDecorator` HOC config prop `resources` to support retrieval of user-space i18n resource files on locale change
- `i18n/I18nDecorator` HOC config prop `sync` to support asynchronous retrieval of i18n resource files
- `i18n/I18nDecorator` HOC config props `latinLanguageOverrides` and `nonLatinLanguageOverrides` to allow consumers to configure some locales to be treated as Latin or non-Latin for the purposes of applying the `enact-locale-non-latin` global class name.
- `i18n/Text` component to provide asynchronous text translations
- `moonstone/VirtualList.VirtualGridList` and `moonstone/VirtualList.VirtualList` property `childProps` to support additional props included in the object passed to the `itemsRenderer` callback
- `moonstone/Skinnable` support for `skinVariants`, to enable features like high contrast mode and large text mode
- Support for 8k (UHD2) displays
- `spotlight/Spottable` property `selectionKeys`
- `ui/Skinnable` support for `skinVariants`; a way to augment a skin by adding variations of a skin to your visuals, like large text, high contrast, or grayscale
- `ui/Touchable` event `onHoldEnd` to notify when a hold has been released
- `ui/Touchable` prop `holdConfig.global` to allow a hold to continue when leaving or blurring the element

### Changed

- All content-containing LESS stylesheets (not within a `styles` directory) extensions to be `*.module.less` to retain modular context with CLI 2.x.

### Fixed

- `i18n` resource loader to use intelligent defaults when the path variables are not injected
- `moonstone/VirtualList` to focus an item properly by `scrollTo` API immediately after a prior call to the same position
- `moonstone/Popup` to close floating layer when the popup closes without animation
- `spotlight` to improve prioritization of the contents of spotlight containers within overflow containers
- `spotlight/Spottable` and `spotlight/SpotlightContainerDecorator` to prevent focus when `spotlightDisabled` is set
- `spotlight/Spottable` to prevent emitting multiple click events when certain node types are selected via 5-way enter
- `ui/Touchable` to continue drag events when blurring the element when `dragConfig.global` is set
- `ui/Marquee` to marquee when necessary after a locale change

## [2.2.9] - 2019-01-11

### Fixed

- `moonstone/Scroller` scrolling to boundary behavior for short scrollers

## [2.2.8] - 2018-12-06

### Fixed

- `moonstone/ExpandableInput` to focus labeled item on close
- `moonstone/ExpandableItem` to disable its spotlight container when the component is disabled
- `moonstone/Scroller` to correctly handle scrolling focused elements and containers into view
- `spotlight` to focus correctly within an overflow container in which the first element is another container without spottable children
- `ui/Marquee` to display an ellipsis when changing to text that no longer fits within its bounds
- `ui/VirtualList`, `ui/VirtualGridList`, and `ui/Scroller` to debounce `onScrollStop` events for non-animated scrolls

## [2.2.7] - 2018-11-21

### Fixed

- `moonstone/Picker`, `moonstone/ExpandablePicker`, `moonstone/ExpandableList`, `moonstone/IncrementSlider` to support disabling voice control
- `ui/Marquee` to avoid very small animations

## [2.2.6] - 2018-11-15

### Fixed

- `i18n/I18nDecorator` to allow changing the locale to a falsy value to use the device locale
- `moonstone/VideoPlayer` to blur slider when hiding media controls
- `moonstone/VideoPlayer` to disable pointer mode when hiding media controls via 5-way
- `moonstone/VirtualList` and `moonstone/Scroller` to not to animate with 5-way navigation by default
- `ui/Marquee` to handle contents which overflow their containers only slightly


## [2.2.5] - 2018-11-05

### Fixed

- `moonstone/ExpandableItem` to not steal focus after closing
- `ui/Transition` to better support layout after changing children

## [2.2.4] - 2018-10-29

### Fixed

- `moonstone/DayPicker` separator character used between selected days in the label in fa-IR locale
- `moonstone/Scroller`, `moonstone/VirtualList.VirtualGridList`, and `moonstone/VirtualList.VirtualList` scrolling by voice commands in RTL locales

## [2.2.3] - 2018-10-22

### Fixed

- `moonstone/Scroller` to respect the disabled spotlight container status when handling pointer events
- `moonstone/Scroller` to scroll to the boundary when focusing the first or last element with a minimal margin in 5-way mode
- `moonstone/VideoPlayer` to position the slider knob correctly when beyond the left or right edge of the slider
- `spotlight` selection of elements clipped by an overflow container

## [2.2.2] - 2018-10-15

### Fixed

- `core/util.Job` to cancel existing scheduled `idle()` jobs before scheduling another
- `moonstone/Scroller` stuttering when page up/down key is pressed
- `ui/Scroller` slowed scrolling behavior when repeatedly requesting a scroll to the same position

## [2.2.1] - 2018-10-09

### Fixed

- `i18n/ilib/DurationFmt` to respect `sync` parameter when loading strings
- `i18n` resource loading failure due to resolving the path incorrectly
- `moonstone/Scroller`, `moonstone/VirtualList.VirtualGridList`, and `moonstone/VirtualList.VirtualList` to notify user when scrolling is not possible via voice command
- `moonstone/TimePicker` to not read out meridiem label when changing the value
- `spotlight` navigation into an overflow container which contains elements or containers larger than the container's bounds
- `ui/Marquee` to prevent restarting animation after blurring just before the previous animation completed

## [2.2.0] - 2018-10-02

### Added

- `moonstone/GridListImageItem` voice control feature support
- `ui/Marquee.MarqueeBase` prop `willAnimate` to improve app performance by deferring animation preparation styling such as composite layer promotion
- `ui/Skinnable` config option `prop` to configure the property in which to pass the current skin to the wrapped component
- `ui/Transition` prop `css` to support customizable styling

### Changed

- `spotlight` to not explicitly `blur()` the currently focused element when focusing another, allowing the platform to manage blurring before focus
- `ui/Cell` and `ui/Layout` to accept any type of children, since the `component` that may be set could accept any format of `children`

### Fixed

- `moonstone/DayPicker` to prevent closing when selecting days via voice control
- `moonstone/VideoPlayer` to unfocus media controls when hidden
- `moonstone/Scroller` to set correct scroll position when an expandable child is closed
- `moonstone/Scroller` to prevent focusing children while scrolling
- `spotlight` to correctly set focus when the window is activated
- `spotlight` to correctly set focus when entering a restricted container
- `ui/Touchable` to correctly handle a hold cancelled from an onHold handler

## [2.1.4] - 2018-09-17

### Fixed

- `moonstone/Button` and `moonstone/IconButton` to style image-based icons correctly when focused and disabled
- `moonstone/FormCheckboxItem` styling when focused and disabled
- `moonstone/Panels` to always blur breadcrumbs when transitioning to a new panel
- `moonstone/Scroller` to correctly set scroll position when nested item is focused
- `moonstone/Scroller` to not adjust `scrollTop` when nested item is focused
- `moonstone/VideoPlayer` to show correct playback rate feedback on play or pause
- `spotlight/Spottable` to respect paused state when it becomes enabled
- `ui/ViewManager` to emit `onWillTransition` when views are either added or removed

## [2.1.3] - 2018-09-10

### Fixed

- `moonstone/Scroller`, `moonstone/VirtualList.VirtualGridList`, and `moonstone/VirtualList.VirtualList` to show overscroll effects properly on repeating wheel input
- `moonstone/TooltipDecorator` to handle runtime error when setting `tooltipText` to an empty string
- `moonstone/VideoPlayer` timing to read out `infoComponents` accessibility value when `moreButton` or `moreButtonColor` is pressed
- `ui/Marquee` to stop when blurred during restart timer

## [2.1.2] - 2018-09-04

### Fixed

- `moonstone/ExpandableItem` to prevent default browser scroll behavior when 5-way key is pressed on the first item or the last item
- `moonstone/Scroller` scrolling behavior for focused items in 5-way mode
- `moonstone/Scroller` to scroll container elements into view
- `moonstone/TooltipDecorator` to update position when `tooltipText` is changed
- `moonstone/VideoPlayer` to prevent default browser scroll behavior when navigating via 5-way
- `moonstone/VirtualList` to allow `onKeyDown` events to bubble
- `moonstone/VirtualList.VirtualGridList` and `moonstone/VirtualList.VirtualList` scrolling via page up or down keys
- `spotlight` to prevent default browser scrolling behavior when focusing elements within a spotlight container configured with `overflow: true`
- `ui/GridListImageItem` to properly set `selected` style
- `ui/Marquee` positioning bug when used with CSS flexbox layouts

## [2.1.1] - 2018-08-27

### Changed

- `moonstone/Scroller`, `moonstone/VirtualList.VirtualGridList`, and `moonstone/VirtualList.VirtualList` to show overscroll effects only by wheel input

### Fixed

- `moonstone/VideoPlayer` so that activity is detected and the `autoCloseTimeout` timer is reset when using 5-way to navigate from the media slider
- `spotlight` to correctly handle focus with `'self-only'` containers
- `spotlight/SpotlightContainerDecorator` to unmount config instead of remove when spotlightId is changed if it preserves id

## [2.1.0] - 2018-08-20

### Added

- `moonstone/VideoPlayer` property `noMediaSliderFeedback`
- `moonstone/VideoPlayer.MediaControls` property `playPauseButtonDisabled`

### Changed

- `i18n` to use the latest version of the `ilib`
- `moonstone/Picker` key down hold threshold to 800ms before firing the `onChange` event

### Fixed

- `moonstone/GridListImageItem` to properly vertically align when the content varies in size
- `moonstone/Scroller`, `moonstone/VirtualList.VirtualGridList`, and `moonstone/VirtualList.VirtualList` to not scroll by dragging
- `moonstone/Slider` to not emit `onChange` event when `value` has not changed
- `moonstone/VideoPlayer` to focus on available media buttons if the default spotlight component is disabled
- `moonstone/VideoPlayer` to keep media controls visible when interacting with popups
- `moonstone/VideoPlayer` to read out `infoComponents` accessibility value when `moreButtonColor` is pressed
- `moonstone/VideoPlayer` to round the time displayed down to the nearest second
- `moonstone/VirtualList` to restore last focused item correctly
- `ui/VirtualList` sampler to use `ui/Item` instead of `moonstone/Item`
- `ui/FloatingLayer` to apply `key`s to prevent React warnings

## [2.0.2] - 2018-08-13

### Fixed

- `moonstone/DatePicker` to correctly change year when `minYear` and `maxYear` aren't provided
- `moonstone/EditableIntegerPicker` management of spotlight pointer mode
- `moonstone/LabeledIcon` and `moonstone/LabeledIconButton` to have proper spacing and label-alignment with all label positions
- `moonstone/Popup` to prevent duplicate 5-way navigation when `spotlightRestrict="self-first"`
- `moonstone/Scroller` not to scroll to wrong position via 5way navigation in RTL languages
- `moonstone/Scroller` not to scroll when focusing in pointer mode
- `moonstone/Slider` to forward `onActivate` event
- `moonstone/VideoPlayer` to reset key down hold when media becomes unavailable
- `spotlight` to update pointer mode after hiding webOS VKB
- `ui/Image` to not display "missing image" icon when `src` fails to load
- `ui/Image` to not require `src` prop if `placeholder` is specified
- `ui/GridListImageItem` to not require `source` prop
- `ui/Scrollable` to use GPU acceleration to improve rendering performance
- `ui/Marquee` to move `position: relative` style into `animate` class to improve rendering performance

## [2.0.1] - 2018-08-01

### Fixed

- `moonstone/Dialog` read order of dialog contents
- `moonstone/Scroller` to go to next page properly via page up/down keys
- `spotlight` to not blur when pointer leaves floating webOS app while paused

## [2.0.0] - 2018-07-30

### Removed

- `ui/Skinnable.withSkinnableProps` higher-order component

### Added

- `moonstone/LabeledIcon` and `moonstone/LabeledIconButton` components for a lightweight `Icon` or `IconButton` with a label
- `moonstone/VideoPlayer` property `noAutoShowMediaControls`
- `ui/LabeledIcon` component for a lightweight `Icon` with a label

### Changed

- `spotlight` to default to 5-way mode on initialization

### Fixed

- `moonstone/Scroller` to prevent scrolling via page up/down keys if there is no spottable component in that direction
- `moonstone/Dialog` to hide `titleBelow` when `title` is not set
- `moonstone/Image` to suppress drag and drop support by default
- `moonstone/VideoPlayer` audio guidance behavior of More button
- `moonstone/VirtualList.VirtualGridList` and `moonstone/VirtualList.VirtualList` to handle focus properly via page up/down keys when switching to 5-way mode
- `moonstone/Popup` to spot the content after it's mounted
- `moonstone/Scroller`, `moonstone/VirtualList.VirtualGridList`, and `moonstone/VirtualList.VirtualList` to scroll properly via voice control in RTL locales
- `spotlight` to blur when pointer leaves floating webOS app
- `spotlight` to prevent changing the active container when the currently active container is restricted is "self-only"
- `ui/Scrollable` to ignore native drag events which interfered with touch drag support

## [2.0.0-rc.3] - 2018-07-23

### Fixed

- `i18n/ilib` to calculate time properly over DST boundary in fa-IR locale
- `moonstone/ContextualPopup` to refocus its activator on close when the popup lacks spottable children
- `moonstone/Scroller`, `moonstone/VirtualList.VirtualGridList`, and `moonstone/VirtualList.VirtualList` to scroll properly when holding down paging control buttons
- `moonstone/ExpandableItem` spotlight behavior when leaving the component via 5-way
- `moonstone/RadioItem` circle thickness to be 2px, matching the design
- `moonstone/Slider` to correctly prevent 5-way actions when activated
- `moonstone/ExpandableItem` and other expandable components to spotlight correctly when switching from pointer mode to 5-way with `closeOnSelect`
- `spotlight` to track pointer mode while paused

## [2.0.0-rc.2] - 2018-07-16

### Added

- `spotlight` debugging to visualize which components will be targeted as the next component for any 5-way direction

### Fixed

- `moonstone/Input` to not focus by *tab* key
- `moonstone/Picker` to properly set focus when navigating between buttons
- `moonstone/ProgressBar.ProgressBarTooltip` unknown props warning
- `moonstone/Scrollable` to disable spotlight container during flick events only when contents can scroll
- `moonstone/Scroller`, `moonstone/VirtualList.VirtualGridList`, and `moonstone/VirtualList.VirtualList` to scroll properly when `animate` is false via `scrollTo`
- `moonstone/Scroller`, `moonstone/VirtualList.VirtualGridList`, and `moonstone/VirtualList.VirtualList` page controls to stop propagating an event when the event is handled
- `moonstone/Scroller`, `moonstone/VirtualList.VirtualGridList`, and `moonstone/VirtualList.VirtualList` to hide overscroll effect when focus is moved from a disabled paging control button to the opposite button
- `moonstone/Scroller`, `moonstone/VirtualList.VirtualGridList`, and `moonstone/VirtualList.VirtualList` to show overscroll effect when reaching the edge for the first time by wheel
- `moonstone/VideoPlayer` to display feedback tooltip when pointer leaves slider while playing
- `moonstone/VirtualList` and `moonstone/VirtualGridList` to restore focus on items focused by pointer

## [2.0.0-rc.1] - 2018-07-09

### Removed

- `core/util.withContextFromProps` function
- `i18n/I18nDecorator.contextTypes`, replaced by `i18n/I18nDecorator.I18nContextDecorator`
- `moonstone/Button` built-in support for tooltips
- `ui/FloatingLayer.contextTypes` export
- `ui/Marquee.controlContextTypes` export
- `ui/Placeholder.contextTypes` export
- `ui/Resizable.contextTypes` export

### Added

- `i18n/I18nDecorator.I18nContextDecorator` HOC to support notification of locale changes
- `moonstone/VirtualList.VirtualList` and `moonstone/VirtualList.VirtualGridList` support `data-webos-voice-focused` and `data-webos-voice-group-label`

### Changed

- `moonstone/Spinner` to blur Spotlight when the spinner is active

### Fixed

- `i18n/Uppercase` to apply the designated `casing` prop format to each child instead of only the first child
- `moonstone/Scroller.Scroller`, `moonstone/VirtualList.VirtualGridList`, and `moonstone/VirtualList.VirtualList` to handle direction, page up, and page down keys properly on page controls them when `focusableScrollbar` is false
- `moonstone/Scroller.Scroller`, `moonstone/VirtualList.VirtualGridList`, and `moonstone/VirtualList.VirtualList` to handle a page up or down key in pointer mode
- `moonstone/VideoPlayer.MediaControls` to correctly handle more button color when the prop is not specified

## [2.0.0-beta.9] - 2018-07-02

### Added

- `moonstone/ContextualPopupDecorator` instance method `positionContextualPopup()`
- `moonstone/MoonstoneDecorator` config property `disableFullscreen` to prevent the decorator from filling the entire screen
- `moonstone/Scroller` prop `onUpdate`

### Fixed

- `moonstone/Scrollable` to update scroll properly on pointer click
- `moonstone/TooltipDecorator` to prevent unnecessary re-renders when losing focus
- `moonstone/TooltipDecorator` to not dismiss the tooltip on pointer click

## [2.0.0-beta.8] - 2018-06-25

### Added

- `moonstone/Scroller.Scroller`, `moonstone/VirtualList.VirtualGridList`, and `moonstone/VirtualList.VirtualList` support for scrolling via voice control on webOS
- `moonstone/Scroller.Scroller`, `moonstone/VirtualList.VirtualGridList`, and `moonstone/VirtualList.VirtualList` overscroll effect when the edges are reached

### Changed

- `moonstone/Divider` property `marqueeOn` default value to `render`
- `moonstone/Scroller.Scroller`, `moonstone/VirtualList.VirtualGridList`, and `moonstone/VirtualList.VirtualList` scrollbar button to move a previous or next page when pressing a page up or down key instead of releasing it

### Fixed

- `moonstone/VideoPlayer` to prevent updating state when the source is changed to the preload source, but the current preload source is the same
- `moonstone/MediaOverlay` to marquee correctly
- `moonstone/MediaOverlay` to match UX guidelines
- `spotlight/Spottable` to retain focus for disabled component after updates
- `spotlight/Spottable` to emulate `onMouseUp` events that occur immediately after a non-enter key press
- `spotlight/Spottable` to prevent scroll on focus on webOS
- `ui/VirtualList` to allow scrolling on focus by default on webOS

## [2.0.0-beta.7] - 2018-06-11

### Removed

- `i18n/Uppercase` property `preserveCase`, replaced by `casing`
- `moonstone/Dialog` properties `preserveCase` and `showDivider`, replaced by `casing` and `noDivider` respectively
- `moonstone/Divider` property `preserveCase`, replaced by `casing`
- `moonstone/ExpandableInput` property `onInputChange`, replaced by `onChange`
- `moonstone/MoonstoneDecorator.TextSizeDecorator`, replaced by `moonstone/MoonstoneDecorator.AccessibilityDecorator`
- `moonstone/Panels.Header` property `preserveCase`, replaced by `casing`
- `moonstone/Panels.Panel` property `noAutoFocus`, replaced by `autoFocus`
- `moonstone/TooltipDecorator` property `tooltipPreserveCase`, replaced by `tooltipCasing`

### Added

- `ui/FloatingLayer.FloatingLayerBase` export

### Changed

- `moonstone/VideoPlayer` to allow spotlight focus to move left and right from `MediaControls`
- `moonstone/VideoPlayer` to disable bottom controls when loading until it's playable
- `ui/FloatingLayer` to call `onOpen` only after it is rendered

### Fixed

- `moonstone/EditableIntegerPicker` to disable itself when on a range consisting of a single static value
- `moonstone/Picker` to disable itself when containing fewer than two items
- `moonstone/Popup` to spot its content correctly when `open` by default
- `moonstone/RangePicker` to disable itself when on a range consisting of a single static value
- `moonstone/TooltipDecorator` to hide when `onDismiss` has been invoked
- `moonstone/VideoPlayer` to show media controls when pressing down in pointer mode
- `moonstone/VideoPlayer` to provide a more natural 5-way focus behavior
- `moonstone/VideoPlayer.MediaControls` to handle left and right key to jump when `moonstone/VideoPlayer` is focused
- `ui/MarqueeDecorator` to stop marqueeing when using hover and pointer hides

## [2.0.0-beta.6] - 2018-06-04

### Removed

- `moonstone/IncrementSlider` prop `children` which was no longer supported for setting the tooltip (since 2.0.0-beta.1)

### Fixed

- `moonstone/Scroller` to check focus possibilities first then go to fallback at the top of the container of focused item
- `moonstone/Scroller` to scroll by page when focus was at the edge of the viewport
- `moonstone/ToggleButton` padding and orientation for RTL
- `moonstone/VideoPlayer` to not hide title and info section when showing more components
- `moonstone/VideoPlayer` to select a position in slider to seek in 5-way mode
- `moonstone/VideoPlayer` to show thumbnail only when focused on slider
- `spotlight` to provide more natural 5-way behavior
- `spotlight` to handle pointer events only when pointer has moved
- `spotlight` to update the last focused container when unable to set focus within that container
- `spotlight/Spottable` to not trigger a scroll on focus on webOS
- `ui/FloatingLayer` to render correctly if already opened at mounting time
- `webos/speech` method `readAlert` to subscribe to changes in audio guidance to improve speech response time

## [2.0.0-beta.5] - 2018-05-29

### Removed

- `moonstone/Popup`, `moonstone/Dialog` and `moonstone/Notification` property `spotlightRestrict` option `'none'`
- `moonstone/VideoPlayer` prop `preloadSource`, to be replaced by `moonstone/VideoPlayer.Video` prop `preloadSource`
- `moonstone/Button` and `moonstone/IconButton` allowed value `'opaque'` from prop `backgroundOpacity` which was the default and therefore has the same effect as omitting the prop

### Added

- `moonstone/VideoPlayer` props `selection` and `onSeekOutsideRange` to support selecting a range and notification of interactions outside of that range
- `moonstone/VideoPlayer.Video` component to support preloading video sources
- `ui/FloatingLayerDecorator` imperative API to close all floating layers registered in the same id
- `ui/ProgressBar` and `ui/Slider` prop `progressAnchor` to configure from where in the progress bar or slider progress should begin
- `ui/Slider` prop `progressBarComponent` to support customization of progress bar within a slider
- `ui/ForwardRef` HOC to adapt `React.forwardRef` to HOC chains
- `ui/Media` component

### Changed

- `moonstone/VideoPlayer.videoComponent` prop to default to `ui/Media.Media` instead of `'video'`. As a result, to use a custom video element, one must pass an instance of `ui/Media` with its `mediaComponent` prop set to the desired element.

### Fixed

- `moonstone/ContextualPopupDecorator` to properly stop propagating keydown event if fired from the popup container
- `moonstone/Slider` to read when knob gains focus or for a change in value
- `moonstone/Scroller` to not cut off Expandables when scrollbar appears
- `moonstone/VideoPlayer` to correctly read out when play button is pressed
- `ui/MarqueeController` to update hovered state when pointer hides
- `ui/Touchable` to end gestures when focus is lost
- `ui/VirtualList.VirtualList` and `ui/VirtualList.VirtualGridList` to prevent items overlap with scroll buttons

## [2.0.0-beta.4] - 2018-05-21

### Added

- `core/handle.handle` utility `bindAs` to facilitate debugging and binding handlers to component instances
- `moonstone/Button` and `moonstone/IconButton` class name `small` to the list of allowed `css` overrides
- `moonstone/ProgressBar` prop `highlighted` for when the UX needs to call special attention to a progress bar

### Fixed

- `moonstone/ContextualPopupDecorator` to not set focus to activator when closing if focus was set elsewhere
- `moonstone/IconButton` to allow external customization of vertical alignment of its `Icon` by setting `line-height`
- `moonstone/Marquee.MarqueeController` to not cancel valid animations
- `moonstone/VideoPlayer` feedback and feedback icon to hide properly on play/pause/fast forward/rewind
- `moonstone/VideoPlayer` to correctly focus to default media controls component
- `moonstone/VideoPlayer` to show controls on mount and when playing next preload video
- `moonstone/VirtualList`, `moonstone/VirtualGridList`, `ui/VirtualList`, and `ui/VirtualGridList` samples to show items properly when `dataSize` is greater than 1000
- `spotlight/Spottable` to not make components spottable when `spotlightDisabled` is set
- `ui/Touchable` to guard against null events

## [2.0.0-beta.3] - 2018-05-14

### Added

- `moonstone/SelectableItem.SelectableItemDecorator`
- `ui/Touchable` support to fire `onTap` when a `click` event occurs

### Changed

- `moonstone/ToggleItem` to forward native events on `onFocus` and `onBlur`
- `moonstone/Input` and `moonstone/ExpandableInput` to support forwarding valid `<input>` props to the contained `<input>` node
- `moonstone/ToggleButton` to fire `onToggle` when toggled
- `ui/Touchable` custom events `onDown`, `onUp`, `onMove`, and `onTap` to use the event name as the `type` rather than the shorter name (e.g. `onTap` rather than `tap`)
- `ui/Toggleable` to forward events on `activate` and `deactivate` instead of firing toggled payload. Use `toggle` to handle toggled payload from the event.

### Fixed

- `moonstone/VirtualList.VirtualList`, `moonstone/VirtualList.VirtualGridList`, and `moonstone/Scroller.Scroller` to ignore any user key events in pointer mode
- `moonstone/Image` so it automatically swaps the `src` to the appropriate resolution dynamically as the screen resizes
- `moonstone/Popup` to support all `spotlightRestrict` options
- `moonstone` component `disabled` colors to match the most recent design guidelines (from 30% to 60% opacity)
- `moonstone/ExpandableInput` spotlight behavior when leaving the component via 5-way
- `spotlight` to retry setting focus when the window is activated
- `spotlight` handling of 5-way events after the pointer hides


## [2.0.0-beta.2] - 2018-05-07

### Fixed

- `core/dispatcher.on` to not add duplicate event handlers
- `moonstone/IconButton` to allow theme-style customization, like it claimed was possible
- `moonstone/ExpandableItem` and related expandables to deal with disabled items and the `autoClose`, `lockBottom` and `noLockBottom` props
- `moonstone/Slider` not to fire `onChange` event when 5-ways out of boundary
- `moonstone/ToggleButton` layout for RTL locales
- `moonstone/Item`, `moonstone/SlotItem`, `moonstone/ToggleItem` to not apply duplicate `className` values
- `moonstone/VirtualList.VirtualList`, `moonstone/VirtualList.VirtualGridList`, and `moonstone/Scroller.Scroller` scrollbar button's aria-label in RTL
- `moonstone/VirtualList.VirtualList` and `moonstone/VirtualList.VirtualGridList` to scroll properly with all disabled items
- `moonstone/VirtualList.VirtualList` and `moonstone/VirtualList.VirtualGridList` to not scroll on focus when jumping
- `spotlight/Spottable` to not add a focused state when a component had already been set as disabled
- `ui/Marquee` to always marquee when `marqueeOn` is set to `'render'`
- `ui/Item` to use its natural width rather than imposing a 100% width allowing inline Items to be the correct width
- `ui/Marquee.MarqueeDecorator` to correctly reset animation when `children` updates

## [2.0.0-beta.1] - 2018-04-29

### Removed

- `moonstone/IncrementSlider` and `moonstone/Slider` props `tooltipAsPercent`, `tooltipSide`, and `tooltipForceSide`, to be replaced by `moonstone/IncrementSlider.IncrementSliderTooltip` and `moonstone/Slider.SliderTooltip` props `percent`, and `side`
- `moonstone/IncrementSlider` props `detachedKnob`, `onDecrement`, `onIncrement`, and `scrubbing`
- `moonstone/ProgressBar` props `tooltipSide` and `tooltipForceSide`, to be replaced by `moonstone/ProgressBar.ProgressBarTooltip` prop `side`
- `moonstone/Slider` props `detachedKnob`, `onDecrement`, `onIncrement`, `scrubbing`, and `onKnobMove`
- `moonstone/VideoPlayer` property `tooltipHideDelay`
- `moonstone/VideoPlayer` props `backwardIcon`, `forwardIcon`, `initialJumpDelay`, `jumpBackwardIcon`, `jumpButtonsDisabled`, `jumpDelay`, `jumpForwardIcon`, `leftComponents`, `moreButtonCloseLabel`, `moreButtonColor`, `moreButtonDisabled`, `moreButtonLabel`, `no5WayJump`, `noJumpButtons`, `noRateButtons`, `pauseIcon`, `playIcon`, `rateButtonsDisabled`, and `rightComponents`, replaced by corresponding props on `moonstone/VideoPlayer.MediaControls`
- `moonstone/VideoPlayer` props `onBackwardButtonClick`, `onForwardButtonClick`, `onJumpBackwardButtonClick`, `onJumpForwardButtonClick`, and `onPlayButtonClick`, replaced by `onRewind`, `onFastForward`, `onJumpBackward`, `onJumpForward`, `onPause`, and `onPlay`, respectively
- `webos/VoiceReadout` module and replaced with `webos/speech.readAlert()`

### Added

- `core/snapshot` module with `isWindowReady` method to check the window state and `onWindowReady` method to queue window-dependent callbacks for snapshot builds
- `moonstone/DatePicker` props `dayAriaLabel`, `dayLabel`, `monthAriaLabel`, `monthLabel`, `yearAriaLabel` and `yearLabel` to configure the label set on date pickers
- `moonstone/DayPicker` and `moonstone/DaySelector` props `dayNameLength`, `everyDayText`, `everyWeekdayText`, and `everyWeekendText`
- `moonstone/ExpandablePicker` props `checkButtonAriaLabel`, `decrementAriaLabel`, `incrementAriaLabel`, and `pickerAriaLabel` to configure the label set on each button and picker
- `moonstone/MediaOverlay` component
- `moonstone/Picker` props `aria-label`, `decrementAriaLabel`, and `incrementAriaLabel` to configure the label set on each button
- `moonstone/Popup` property `closeButtonAriaLabel` to configure the label set on popup close button
- `moonstone/ProgressBar.ProgressBarTooltip` props `percent` to format the value as a percent and `visible` to control display of the tooltip
- `moonstone/TimePicker` props `hourAriaLabel`, `hourLabel`, `meridiemAriaLabel`, `meridiemLabel`, `minuteAriaLabel`, and `minuteLabel` to configure the label set on time pickers
- `moonstone/VideoPlayer.MediaControls` component to support additional customization of the playback controls
- `moonstone/VideoPlayer` props `mediaControlsComponent`, `onRewind`, `onFastForward`, `onJumpBackward`, `onJumpForward`, `onPause`, `onPlay`, and `preloadSource`
- `moonstone/VirtualList.VirtualList` and `moonstone/VirtualList.VirtualGridList` `role="list"`
- `moonstone/VirtualList.VirtualList` and `moonstone/VirtualList.VirtualGridList` prop `wrap` to support wrap-around spotlight navigation
- `moonstone/VirtualList`, `moonstone/VirtualGridList` and `moonstone/Scroller` props `scrollRightAriaLabel`, `scrollLeftAriaLabel`, `scrollDownAriaLabel`, and `scrollUpAriaLabel` to configure the aria-label set on scroll buttons in the scrollbars
- `webos/speech` module with `readAlert()` function and `VoiceControlDecorator` Higher-order Component

### Changed

- `moonstone/IncrementSlider` and `moonstone/Slider` prop `tooltip` to support either a boolean for the default tooltip or an element or component for a custom tooltip
- `moonstone/Input` to prevent pointer actions on other component when the input has focus
- `moonstone/ProgressBar.ProgressBarTooltip` prop `side` to support either locale-aware or locale-independent positioning
- `moonstone/ProgressBar.ProgressBarTooltip` prop `tooltip` to support custom tooltip components
- `moonstone/Scroller`, `moonstone/Picker`, and `moonstone/IncrementSlider` to retain focus on `moonstone/IconButton` when it becomes disabled
- `spotlight/Spottable` to retain focus on a component when it becomes disabled while focused
- `ui/Cancelable` callback `onCancel` to accept an event with a `stopPropagation` method to prevent upstream instances from handling the event instead of using the return value from the callback to prevent propagation. When a function is passed to `onCancel`, it will now receive an event and a props object instead of only the props object. When a string is passed to `onCancel`, it will now receive an event instead of no arguments. Also when a string is passed, the event will now propagate to upstream instances unless `stopPropagation` is called.
- `ui/Transition` property `duration` to now also support a numeric value representing milliseconds or a string representing any valid CSS duration value

### Fixed

- `core/util.memoize` to forward all args to memoized function
- `moonstone/ExpandableItem` and related expandable components to expand smoothly when used in a scroller
- `moonstone/GridListImageItem` to show proper `placeholder` and `selectionOverlay`
- `moonstone/MoonstoneDecorator` to optimize localized font loading performance
- `moonstone/Scroller` and `moonstone/VirtualList` navigation via 5-way from paging controls
- `moonstone/VideoPlayer` to render bottom controls at idle after mounting
- `moonstone/VirtualList.VirtualList` and `moonstone/VirtualList.VirtualGridList` to give initial focus
- `moonstone/VirtualList.VirtualList` and `moonstone/VirtualList.VirtualGridList` to have the default value for `dataSize`, `pageScroll`, and `spacing` props
- `ui/Layout.Cell` to no longer overflow when both `size` and `shrink` are set together
- `ui/Layout` to correctly support two `align` values, allowing horizontal and vertical in one property. Previously, the transverse alignment was ignored, only allowing perpendicular alignment.
- `ui/VirtualList.VirtualList` and `ui/VirtualList.VirtualGridList` showing blank when `direction` prop changed after scroll position changed
- `ui/VirtualList.VirtualList` and `ui/VirtualList.VirtualGridList` to support RTL by dynamic language changes

## [2.0.0-alpha.8] - 2018-04-17

### Added

- `core/handle.call` to invoke a named method on a bound handler
- `moonstone/Panels` property `closeButtonAriaLabel` to configure the label set on application close button
- `background` global knob to help visualize components over various background images
- `ui/Placeholder.PlaceholderControllerDecorator` config property `thresholdFactor`

### Changed

- `moonstone/VirtualList.VirtualList` and `moonstone/VirtualList.VirtualGridList` to set its ARIA `role` to `"list"`
- `moonstone/VideoPlayer` property `title` to accept node type
- `ui/Transition` property `children` to not be required
- `ui/Transition` to fire `onShow` and `onHide` even when there are no `children`

### Fixed

- `moonstone/TimePicker` to show `meridiem` correctly in all locales
- `moonstone/Scrollable` scroll buttons to read out out audio guidance when button pressed down
- `moonstone/ExpandableItem` to show label properly when open and disabled
- `moonstone/Notification` to position properly in RTL locales
- `moonstone/VideoPlayer` to show controls when pressing 5-way select
- `ui/ViewManager` to not initially pass the wrong value for `enteringProp` when a view initiates a transition into the viewport

## [2.0.0-alpha.7] - 2018-04-03

### Removed

- `moonstone/VirtualList.VirtualList` and `moonstone/VirtualList.VirtualGridList` property `data`
- `ui/VirtualList.VirtualList` and `ui/VirtualList.VirtualGridList` prop `data`

### Added

- `moonstone/VideoPlayer` property `noSpinner` to allow apps to show/hide spinner while loading video
- `webos/LS2Request` `send()` parameters `onTimeout` and `timeout`
- `webos/LS2Request` `send()` default `onFailure` and `onTimeout` handlers

### Changed

- `moonstone/VideoPlayer` to disable play/pause button when media controls are disabled
- `moonstone/VideoPlayer` property `moreButtonColor` to allow setting underline colors for more button
- `moonstone/VirtualList.VirtualList` and `moonstone/VirtualList.VirtualGridList` prop `isItemDisabled`, which accepts a function that checks if the item at the supplied index is disabled
- `moonstone/Panels.Header` support for `headerInput` so the Header can be used as an Input. See documentation for usage examples.
- `moonstone/ProgressBar` property `tooltipSide` to configure tooltip position relative to the progress bar
- `moonstone/ProgressBar` colors (affecting `moonstone/Slider` as well) for light and dark theme to match the latest designs and make them more visible when drawn over arbitrary background colors

### Fixed

- `moonstone/VideoPlayer` to correctly adjust spaces when the number of components changes in `leftComponents` and `rightComponents`
- `moonstone/VideoPlayer` to read out audio guidance every time `source` changes
- `moonstone/VideoPlayer` to display custom thumbnail node
- `moonstone/VideoPlayer` to hide more icon when right components are removed
- `moonstone/Picker` to correctly update pressed state when dragging off buttons
- `moonstone/Notification` to display when it's opened
- `moonstone/VirtualList` and `moonstone/VirtualGridList` to show Spotlight properly while navigating with page up and down keys
- `moonstone/Input` to allow navigating via left or right to other components when the input is active and the selection is at start or end of the text, respectively
- `moonstone/Panels.ActivityPanels` to correctly lay out the existing panel after adding additional panels
- `spotlight` to partition and prioritize next spottable elements for more natural 5-way behavior
- `ui/Scroller` horizontal scrolling in RTL locales

## [2.0.0-alpha.6] - 2018-03-22

### Removed

- `core/factory` module, replaced by the `css` override feature
- `moonstone/Slider` exports `SliderFactory` and `SliderBaseFactory`
- `moonstone/IncrementSlider` exports `IncrementSliderFactory` and `IncrementSliderBaseFactory`
- `moonstone/ProgressBar`, `moonstone/Slider`, `moonstone/Slider.SliderTooltip`, `moonstone/IncrementSlider` components' `vertical` property and replaced it with `orientation`
- `spotlight/SpotlightContainerDecorator` prop `containerId`, to be replaced by `spotlightId`
- `ui/Transition` property `clipHeight`
- `ui/ProgressBar` property `vertical` and replaced it with `orientation`

### Added

- `moonstone/VideoPlayer` property `component` to handle custom video element
- `moonstone/IncrementSlider` properties `incrementAriaLabel` and `decrementAriaLabel` to configure the label set on each button
- `moonstone/Input` support for `small` prop
- `moonstone/ProgressBar` support for `tooltip` and `tooltipForceSide`
- `moonstone/ProgressBar`, `moonstone/Slider`, `moonstone/Slider.SliderTooltip`, `moonstone/IncrementSlider` property `orientation` to accept orientation strings like "vertical" and "horizontal" (replaced old `vertical` prop)
- `spotlight/Pause` module which acts as a semaphore for spotlight pause state
- `spotlight/Spottable` prop `spotlightId` to simplify focusing components
- `ui/Scrollable` support for scrolling by touch
- `ui/ProgressBar` property `orientation` to accept orientation strings like `"vertical"` and `"horizontal"`

### Changed

- `moonstone/Input` input `height`, `vertical-align`, and `margins`. Please verify your layouts to ensure everything lines up correctly; this change may require removal of old sizing and positioning CSS which is no longer necessary.
- `moonstone/FormCheckbox` to have a small border around the circle, according to new GUI designs
- `moonstone/RadioItem` dot size and added an inner-dot to selected-focused state, according to new GUI designs
- `moonstone/ContextualPopup` prop `popupContainerId` to `popupSpotlightId`
- `moonstone/Popup` prop `containerId` to `spotlightId`
- `moonstone/VideoPlayer` prop `containerId` to `spotlightId`
- `moonstone/VirtualList.VirtualList` and `moonstone/VirtualList.VirtualGridList` prop `component` to be replaced by `itemRenderer`
- `spotlight/Spotlight.focus` to support focusing by `spotlightId`
- `spotlight` container attributes `data-container-disabled` and `data-container-muted` to be `data-spotlight-container-disabled` and `data-spotlight-container-muted`, respectively
- `ui/VirtualList.VirtualList` and `ui/VirtualList.VirtualGridList` prop `component` to be replaced by `itemRenderer`

### Fixed

- `moonstone/ExpandableItem` to be more performant when animating
- `moonstone/GridListImageItem` to hide overlay checkmark icon on focus when unselected
- `moonstone/GridListImageItem` to use `ui/GridListImageItem`
- `moonstone/VirtualList`, `moonstone/VirtualGridList` and `moonstone/Scroller` components to use their base UI components
- `moonstone/VirtualList` to show the selected state on hovered paging controls properly
- `moonstone/Slider` to highlight knob when selected
- `moonstone/Slider` to handle updates to its `value` prop correctly
- `moonstone/ToggleItem` to accept HTML DOM node tag names as strings for its `component` property
- `moonstone/Popup` to properly pause and resume spotlight when animating
- `ui/Transition` animation for `clip` for `"up"`, `"left"`, and `"right"` directions. This includes a DOM addition to the Transition markup.
- `ui/ComponentOverride` and `ui/ToggleItem` to accept HTML DOM node tag names as strings for its `component` property

## [2.0.0-alpha.5] - 2018-03-07

### Removed

- `core/util.childrenEquals` which was no longer supported by React 16
- `moonstone/Marquee.MarqueeText`, replaced by `moonstone/Marquee.Marquee`
- `moonstone/VirtualGridList.GridListImageItem`, replaced by `moonstone/GridListImageItem`

### Added

- `core/util.memoize` method to optimize the execution of expensive functions
- `ui/Touchable` support for drag gesture
- `ui/Marquee` component

### Changed

- `moonstone/Marquee.Marquee` to be `moonstone/Marquee.MarqueeBase`
- `moonstone/ContextualPopupDecorator` to not restore last-focused child

### Fixed

- `moonstone/Slider` to correctly show localized percentage value in tooltip when `tooltipAsPercent` is true
- `moonstone/VirtualGridList` to show or hide its scrollbars properly
- `moonstone/Button` text to be properly centered
- `ui/ViewManager` to suppress `enteringProp` for views that are rendered at mount

## [2.0.0-alpha.4] - 2018-02-13

### Removed

- `moonstone/Button` and `moonstone/IconButton` prop `noAnimation`

### Added

- `ui/BodyText`, `ui/Image`, `ui/Item`, `ui/ProgressBar`, `ui/SlotItem`, `ui/Spinner`, `ui/ToggleIcon` components as unstyled base components to support UI libraries

### Changed

- `core/kind` to always return a component rather than either a component or an SFC depending upon the configuration
- `moonstone/Marquee` to do less-costly calculations during measurement and optimized the applied styles
- `moonstone/ExpandableList` to require a unique key for each object type data
- samples to be organized by library and removed background selector
- `ui/Repeater` and `ui/Group` to require a unique key for each object type data
- `ui/Toggleable` to use `'selected'` as its default `prop`, rather than `'active'`, since `'selected'` is by far the most common use case
- `ui/Touchable` to use global gesture configuration with instance override rather than component-level configuration via HOC configs with instance override

### Fixed

- `moonstone/VirtualList` to render properly with fiber reconciler
- `moonstone/VirtualList` focus option in scrollTo api
- `moonstone/ExpandableSpotlightDecorator` to not spot the title upon collapse when in `pointerMode`
- `moonstone/Spinner` to not unpause Spotlight unless it was the one to pause it
- `moonstone/Marquee` to stop when becoming disabled
- `spotlight/Spottable` to not remove `tabindex` from unspottable components to allow blur events to propagate as expected when a component becomes disabled

## [2.0.0-alpha.3] - 2018-01-18

### Added

- `ui/Button`, `ui/Icon`, and `ui/IconButton` components to support reuse by themes
- `ui/Touchable` support for flick gestures

### Fixed

- `moonstone/MoonstoneDecorator` root node to fill the entire space available, which simplifies positioning and sizing for child elements (previously always measured 0 in height)
- `moonstone/VirtualList` to prevent infinite function call when a size of contents is slightly longer than a client size without a scrollbar
- `moonstone/VirtualList` to sync scroll position when clientSize changed
- `ui/resolution` to measure the App's rendering area instead of the entire window, and now factors-in the height as well

### Removed

- `moonstone/Scroller` and `moonstone/VirtualList` option `indexToFocus` in `scrollTo` method which is deprecated from 1.2.0
- `moonstone/Scroller` props `horizontal` and `vertical` which are deprecated from 1.3.0 and replaced with `direction` prop

## [2.0.0-alpha.2] - 2017-08-29

## Added

- `ui/Scroller` and `ui/VirtualList`

## [2.0.0-alpha.1] - 2017-08-27

## Added

- `ui/Layout` which provides a technique for laying-out components on the screen using `Cells`, in rows or columns
- `ui/Touchable` to support consistent mouse and touch events along with hold gesture

### Changed

- `moonstone/Button`, `moonstone/Checkbox`, `moonstone/FormCheckbox`, `moonstone/IconButton`, `moonstone/IncrementSlider`, `moonstone/Item`, `moonstone/Picker`, and `moonstone/RangePicker`, `moonstone/Switch` and `moonstone/VideoPlayer` to use `ui/Touchable`

## Removed

- `ui/Holdable` and `ui/Pressable` which were replaced by `ui/Touchable`

## [1.15.0] - 2018-02-28

### Deprecated

- `core/util/childrenEquals`, to be removed in 2.0.0
- `moonstone/Marquee.Marquee`, to be moved to `moonstone/Marquee.MarqueeBase` in 2.0.0
- `moonstone/Marquee.MarqueeText`, to be moved to `moonstone/Marquee.Marquee` in 2.0.0

### Fixed

- `moonstone/GridListImageItem` to display correctly
- Internal method used by many components that sometimes prevented re-renders when they were needed

## [1.14.0] - 2018-02-23

### Deprecated

- `core/factory`, to be removed in 2.0.0
- `moonstone/VirtualFlexList`, to be replaced by `ui/VirtualFlexList` in 2.0.0
- `moonstone/VirtualGridList.GridListImageItem`, to be replaced by `moonstone/GridListImageItem` in 2.0.0
- `moonstone/Button` and `moonstone/IconButton` prop `noAnimation`, to be removed in 2.0.0
- `moonstone/Button.ButtonFactory`, `moonstone/Button.ButtonBaseFactory`, `moonstone/IconButton.IconButtonFactory`, `moonstone/IconButton.IconButtonBaseFactory`, `moonstone/IncrementSlider.IncrementSliderFactory`, `moonstone/IncrementSlider.IncrementSliderBaseFactory`, `moonstone/Slider.SliderFactory`, and `moonstone/Slider.SliderBaseFactory`, to be removed in 2.0.0
- `moonstone/Item.ItemOverlay`, to be replaced by `ui/SlotItem` in 2.0.0
- `moonstone/Item.Overlay` and `moonstone/Item.OverlayDecorator`, to be removed in 2.0.0
- `ui/Holdable` and `ui/Pressable`, to be replaced by `ui/Touchable` in 2.0.0

### Added

- `moonstone/DaySelector` component
- `moonstone/EditableIntegerPicker` component
- `moonstone/GridListImageItem` component

## [1.13.4] - 2018-07-30

### Fixed

- `moonstone/DatePicker` to calculate min and max year in the current calender

## [1.13.3] - 2018-01-16

### Fixed

- `core/kind` and `core/hoc` public documentation to be visible
- `moonstone/TimePicker` to not read out meridiem label when meridiem picker gets a focus
- `moonstone/Scroller` to correctly update scrollbars when the scroller's contents change
- Several samples that would not rescale correctly when the viewport was resized

## [1.13.2] - 2017-12-14

### Fixed

- `moonstone/Panels` to maintain spotlight focus when `noAnimation` is set
- `moonstone/Panels` to not accept back key presses during transition
- `moonstone/Panels` to revert 1.13.0 fix that blurred Spotlight when transitioning panels
- `moonstone/Scroller` and other scrolling components to not show scroll thumb when only child item is updated
- `moonstone/Scroller` and other scrolling components to not hide scroll thumb immediately after scroll position reaches the top or the bottom
- `moonstone/Scroller` and other scrolling components to show scroll thumb properly when scroll position reaches the top or the bottom by paging controls
- `spotlight` to guard against accessing unconfigured container configurations
- `ui/ViewManager` to revert 1.13.0 fix for lifecycle timing when entering a view

## [1.13.1] - 2017-12-06

### Fixed

- `moonstone/Slider` to not unnecessarily fire `onChange` if the initial value has not changed

## [1.13.0] - 2017-11-28

### Added

- `moonstone/VideoPlayer` props `disabled`, `loading`, `miniFeedbackHideDelay`, and `thumbnailComponent` as well as new APIs: `areControlsVisible`, `getVideoNode`, `showFeedback`, and `toggleControls`
- `ui/Transition` animation timing functions `ease-in`, `ease-out`, `ease-in-quart`, and `ease-out-quart` to provide prettier options for transitions that may be more suited to a specific visual style

### Fixed

- `moonstone/Expandable` and derivatives to use the new `ease-out-quart` animation timing function to better match the aesthetic of Enyo's Expandables
- `moonstone/LabeledItem` to start marquee when hovering while disabled
- `moonstone/Marquee.MarqueeController` to not abort marquee when moving among components
- `moonstone/Marquee` to correctly start when hovering on disabled spottable components
- `moonstone/Marquee` to restart animation on every resize update
- `moonstone/MarqueeDecorator` to stop when unhovering a disabled component using `marqueeOn` `'focus'`
- `moonstone/Panels` to prevent loss of spotlight issue when moving between panels
- `moonstone/Picker` marquee issues with disabled buttons or Picker
- `moonstone/Slider` by removing unnecessary repaints to the screen
- `moonstone/Slider` to fire `onChange` events when the knob is pressed near the boundaries
- `moonstone/Slider` to not forward `onChange` when `disabled` on `mouseUp/click`
- `moonstone/TooltipDecorator` to correctly display tooltip direction when locale changes
- `moonstone/VideoPlayer` to bring it in line with real-world use-cases
- `moonstone/VideoPlayer` to correctly position knob when interacting with media slider
- `moonstone/VideoPlayer` to defer rendering playback controls until needed
- `moonstone/VideoPlayer` to not read out the focused button when the media controls hide
- `moonstone/VirtualList` to handle focus properly via page up at the first page and via page down at the last page
- `moonstone/VirtualList` to render items from a correct index on edge cases at the top of a list
- `ui/ViewManager` to prevent interaction issue with `moonstone/Scroller`

## [1.12.2] - 2017-11-15

### Fixed

- `moonstone/VirtualList` to scroll and focus properly by pageUp and pageDown when disabled items are in it
- `moonstone/Button` to correctly specify minimum width when in large text mode
- `moonstone/Scroller.Scrollable` to restore last focused index when panel is changed
- `moonstone/VideoPlayer` to display time correctly in RTL locale
- `moonstone/VirtualList` to scroll correctly using page down key with disabled items
- `moonstone/Scrollable` to not cause a script error when scrollbar is not rendered
- `moonstone/Picker` incrementer and decrementer to not change size when focused
- `moonstone/Panels.Header` to use a slightly smaller font size for `title` in non-latin locales and a line-height for `titleBelow` and `subTitleBelow` that better meets the needs of tall-glyph languages like Tamil and Thai, as well as latin locales
- `moonstone/Scroller` and `moonstone/VirtualList` to keep spotlight when pressing a 5-way control while scrolling
- `moonstone/Panels` to prevent user interaction with panel contents during transition
- `moonstone/Slider` and related components to correctly position knob for `detachedKnob` on mouse down and fire value where mouse was positioned on mouse up
- `moonstone/DayPicker` to update day names when changing locale
- `moonstone/ExpandableItem` and all other `Expandable` components to revert 1.12.1 change to pull down from the top
- `spotlight` to handle non-5-way keys correctly to focus on next 5-way keys
- `spotlight/Spottable` to forward `onMouseEnter` and `onMouseLeave`
- `ui/Remeasurable` to update on every trigger change
- `ui/Transition` to revert 1.12.1 change to support `clip` transition-type directions and rendering optimizations

## [1.12.1] - 2017-11-07

### Fixed

- `moonstone/ExpandableItem` and all other `Expandable` components to now pull down from the top instead of being revealed from the bottom, matching Enyo's design
- `moonstone/VirtualListNative` to scroll properly with page up/down keys if there is a disabled item
- `moonstone/RangePicker` to display negative values correctly in RTL
- `moonstone/Scrollable` to not blur scroll buttons when wheeling
- `moonstone/Scrollbar` to hide scroll thumb immediately without delay after scroll position reaches min or max
- `moonstone/Divider` to pass `marqueeOn` prop
- `moonstone/Slider` to fire `onChange` on mouse up and key up
- `moonstone/VideoPlayer` to show knob when pressed
- `moonstone/Panels.Header` to layout `titleBelow` and `subTitleBelow` correctly
- `moonstone/Panels.Header` to use correct font-weight for `subTitleBelow`
- `ui/Transition` support for all `clip` transition-type directions and made rendering optimizations

## [1.12.0] - 2017-10-27

### Added

- `core/util.Job` APIs `idle`, `idleUntil`, `startRaf` and `startRafAfter`

### Fixed

- `moonstone/Input` to correctly hide VKB when dismissing
- `moonstone/Panels` to retain focus when back key is pressed on breadcrumb
- `moonstone/Popup` from `last-focused` to `default-element` in `SpotlightContainerDecorator` config
- `moonstone/Scrollable` to prevent focusing outside the viewport when pressing a 5-way key during wheeling
- `moonstone/Scroller` to called scrollToBoundary once when focus is moved using holding child item
- `moonstone/VideoPlayer` to apply skin correctly
- `spotlight` to focus enabled items that were hovered while disabled
- `spotlight` to not access non-existent container configurations
- `spotlight/Spottable` to not block next enter key when focus is moved while pressing enter

## [1.11.0] - 2017-10-24

### Added

- `moonstone/VideoPlayer` properties `seekDisabled` and `onSeekFailed` to disable seek function

### Changed

- `moonstone/ExpandableList` to become `disabled` if there are no children
- `spotlight` to handle key events to preserve pointer mode for specific keys

### Fixed

- `moonstone/Scroller` to apply scroll position on vertical or horizontal Scroller when child gets a focus
- `moonstone/Scroller.Scrollable` to scroll without animation when panel is changed
- `moonstone/ContextualPopup` padding to not overlap close button
- `moonstone/Scroller.Scrollable` and `moonstone/Scroller` to change focus via page up/down only when the scrollbar is visible
- `moonstone/Picker` to only increment one value on hold
- `moonstone/ItemOverlay` to remeasure when focused
- `spotlight` to not require multiple 5-way key presses in order to change focus after the window regains focus

## [1.10.1] - 2017-10-16

### Fixed

- `moonstone/Scrollable` and `moonstone/Scroller` to scroll via page up/down when focus is inside a Spotlight container
- `moonstone/VirtualList` and `moonstone/VirtualGridList` to scroll by 5-way keys right after wheeling
- `moonstone/VirtualList` not to move focus when a current item and the last item are located at the same line and pressing a page down key
- `moonstone/Panels.Header` to layout header row correctly in `standard` type
- `moonstone/Input` to not dismiss on-screen keyboard when dragging cursor out of input box
- `moonstone/Panels.Header` RTL `line-height` issue
- `moonstone/Panels` to render children on idle
- `moonstone/Scroller.Scrollable` to limit its muted spotlight container scrim to its bounds
- `moonstone/Input` to always forward `onKeyUp` event
- `spotlight.Spotlight` method `focus()` to prevent focusing components within containers that are being removed
- `ui/Pressable` to properly set pressed state to false on blur and release

## [1.10.0] - 2017-10-09

### Added

- `moonstone/VideoPlayer` support for designating components with `.spottable-default` as the default focus target when pressing 5-way down from the slider
- `moonstone/Slider` property `activateOnFocus` which when enabled, allows 5-way directional key interaction with the `Slider` value without pressing [Enter] first
- `moonstone/VideoPlayer` property `noMiniFeedback` to support controlling the visibility of mini feedback

### Changed

- `moonstone/Popup` to focus on mount if it’s initially opened and non-animating and to always pass an object to `onHide` and `onShow`
- `moonstone/VideoPlayer` to emit `onScrub` event and provide audio guidance when setting focus to slider

### Fixed

- `moonstone/ExpandableItem` and derivatives to restore focus to the Item if the contents were last focused when closed
- `moonstone/Slider` toggling activated state when holding enter/select key
- `moonstone/TimePicker` picker icons shifting slightly when focusing an adjacent picker
- `moonstone/Icon` so it handles color the same way generic text does, by inheriting from the parent's color. This applies to all instances of `Icon`, `IconButton`, and `Icon` inside `Button`.
- `moonstone/VideoPlayer` to correctly position knob on mouse click
- `moonstone/Panels.Header` to show an ellipsis for long titles with RTL text
- `moonstone/Marquee` to restart when invalidated by a prop change and managed by a `moonstone/Marquee.MarqueeController`

## [1.9.3] - 2017-10-03

### Changed

- `Moonstone Icons` font file to include the latest designs for several icons
- `moonstone/Panels/ApplicationCloseButton` to expose its `backgroundOpacity` prop
- `sampler` `Icon` and `IconButton` samples to include updated images assets

### Fixed

- `moonstone/Button` and `moonstone/IconButton` to be properly visually muted when in a muted container
- `moonstone/Icon` not to read out image characters
- `moonstone/Icon` to correctly display focused state when using external image
- `moonstone/Picker` to increment and decrement normally at the edges of joined picker
- `moonstone/Scrollable` not to accumulate paging scroll by pressing page up/down in scrollbar
- `moonstone/VirtualList` to apply "position: absolute" inline style to items
- `ui/Transition` to recalculate height when a resize occurs

## [1.9.2] - 2017-09-26

### Fixed

- `moonstone/ExpandableList` preventing updates when its children had changed

## [1.9.1] - 2017-09-25

### Fixed

- `moonstone/ExpandableList` run-time error when using an array of objects as children
- `moonstone/VideoPlayer` blocking pointer events when the controls were hidden

## [1.9.0] - 2017-09-22

### Added

- `moonstone/styles/mixins.less` mixins: `.moon-spotlight-margin()` and `.moon-spotlight-padding()`
- `moonstone/Button` property `noAnimation` to support non-animating pressed visual
- `sampler` locale Vietnamese to the locale list knob
- `ui/styles/mixins.less` mixins: `.remove-margin-on-edge-children()` and `.remove-padding-on-edge-children()` to better handle edge margins on container components

### Changed

- `i18n` to classify Vietnamese as a non-latin language
- `moonstone/TimePicker` to use "AM/PM" instead of "meridiem" for label under meridiem picker
- `moonstone/IconButton` default style to not animate on press. NOTE: This behavior will change back to its previous setting in release 2.0.0.
- `moonstone/Popup` to warn when using `scrimType` `'none'` and `spotlightRestrict` `'self-only'`
- `moonstone/Scroller` to block spotlight during scroll
- `moonstone/ExpandableItem` and derivatives to always pause spotlight before animation
- `spotlight` to block handling repeated key down events that were interrupted by a pointer event
- `ui/Holdable` to cancel key hold events when the pointer moves
- `ui/Holdable` and `ui/Changeable` back to Components and moved performance improvements elsewhere

### Fixed

- `moonstone/Input` height for non-latin locales
- `moonstone/VirtualGridList` to not move focus to wrong column when scrolled from the bottom by holding the "up" key
- `moonstone/VirtualList` to focus an item properly when moving to a next or previous page
- `moonstone/Scrollable` to move focus toward first or last child when page up or down key is pressed if the number of children is small
- `moonstone/VirtualList` to scroll to preserved index when it exists within dataSize for preserving focus
- `moonstone/Picker` buttons to not change size
- `moonstone/Panel` to move key navigation to application close button on holding the "up" key.
- `moonstone/Picker` to show numbers when changing values rapidly
- `moonstone/Popup` layout in large text mode to show close button correctly
- `moonstone/Picker` from moving scroller when pressing 5-way keys in `joined` Picker
- `moonstone/Input` so it displays all locales the same way, without cutting off the edges of characters
- `moonstone/TooltipDecorator` to hide tooltip when 5-way keys are pressed for disabled components
- `moonstone/Picker` to not tremble in width when changing values while using a numeric width prop value
- `moonstone/Picker` to not overlap values when changing values in `vertical`
- `moonstone/ContextualPopup` pointer mode focus behavior for `spotlightRestrict='self-only'`
- `moonstone/VideoPlayer` to prevent interacting with more components in pointer mode when hidden
- `moonstone/Scroller` to not repaint its entire contents whenever partial content is updated
- `moonstone/Slider` knob positioning after its container is resized
- `moonstone/VideoPlayer` to maintain focus when media controls are hidden
- `moonstone/Scroller` to scroll expandable components into view when opening when pointer has moved elsewhere
- `spotlight` to not try to focus something when the window is activated unless the window has been previously blurred
- `spotlight` to prevent containers that have been unmounted from being considered potential targets
- `ui/FloatingLayer` to not asynchronously attach a click handler when the floating layer is removed
- `ui/ViewManager` to correctly position items when changing mid-transition

## [1.8.0] - 2017-09-07

### Deprecated

- `moonstone/Dialog` property `showDivider`, will be replaced by `noDivider` property in 2.0.0

### Added

- `moonstone/Popup` callback property `onShow` which fires after popup appears for both animating and non-animating popups

### Changed

- `i18n` package to use latest iLib
- `moonstone/Popup` callback property `onHide` to run on both animating and non-animating popups
- `moonstone/VideoPlayer` state `playbackRate` to media events
- `moonstone/VideoPlayer` support for `spotlightDisabled`
- `moonstone/VideoPlayer` thumbnail positioning and style
- `moonstone/VirtualList` to render when dataSize increased or decreased
- `moonstone/Dialog` style
- `moonstone/Popup`, `moonstone/Dialog`, and `moonstone/Notification` to support `node` type for children
- `moonstone/Scroller` to forward `onKeyDown` events
- `ui/Holdable` and `ui/Changeable` to be PureComponents to reduce the number of updates

### Fixed

- `moonstone/Scrollable` to enable focus when wheel scroll is stopped
- `moonstone/VirtualList` to show scroll thumb when a preserved item is focused in a Panel
- `moonstone/Scroller` to navigate properly with 5-way when expandable child is opened
- `moonstone/VirtualList` to stop scrolling when focus is moved on an item from paging controls or outside
- `moonstone/VirtualList` to move out with 5-way navigation when the first or last item is disabled
- `moonstone/IconButton` Tooltip position when disabled
- `moonstone/VideoPlayer` Tooltip time after unhovering
- `moonstone/VirtualList` to not show invisible items
- `moonstone/IconButton` Tooltip position when disabled
- `moonstone/VideoPlayer` to display feedback tooltip correctly when navigating in 5-way
- `moonstone/MarqueeDecorator` to work with synchronized `marqueeOn` `'render'` and hovering as well as `marqueOn` `'hover'` when moving rapidly among synchronized marquees
- `moonstone/Input` aria-label for translation
- `moonstone/Marquee` to recalculate inside `moonstone/Scroller` and `moonstone/SelectableItem` by bypassing `shouldComponentUpdate`
- `spotlight/Spottable` to clean up internal spotted state when blurred within `onSpotlightDisappear` handler

## [1.7.0] - 2017-08-23

### Deprecated

- `moonstone/TextSizeDecorator` and it will be replaced by `moonstone/AccessibilityDecorator`
- `moonstone/MarqueeDecorator` property `marqueeCentered` and `moonstone/Marquee` property `centered` will be replaced by `alignment` property in 2.0.0

### Added

- `moonstone/TooltipDecorator` config property to direct tooltip into a property instead of adding to `children`
- `moonstone/VideoPlayer` prop `thumbnailUnavailable` to fade thumbnail
- `moonstone/AccessibilityDecorator` with `highContrast` and `textSize`
- `moonstone/VideoPlayer` high contrast scrim
- `moonstone/MarqueeDecorator`and `moonstone/Marquee` property `alignment` to allow setting  alignment of marquee content
- `spotlight/SpotlightContainerDecorator` config option `continue5WayHold` to support moving focus to the next spottable element on 5-way hold key.
- `spotlight/SpotlightContainerDecorator` config option `continue5WayHold` to support moving focus to the next spottable element on 5-way hold key
- `spotlight/Spottable` ability to restore focus when an initially disabled component becomes enabled

### Changed

- `moonstone/Scrollbar` to disable paging control down button properly at the bottom when a scroller size is a non-integer value
- `moonstone/VirtualList`, `moonstone/VirtualGridList`, and `moonstone/Scroller` to scroll on `keydown` event instead of `keyup` event of page up and page down keys
- `moonstone/VirtualGridList` to scroll by item via 5 way key
- `moonstone/VideoPlayer` to read target time when jump by left/right key
- `moonstone/IconButton` to not use `MarqueeDecorator` and `Uppercase`

### Fixed

- `moonstone/VirtualList` and `moonstone/VirtualGridList` to focus the correct item when page up and page down keys are pressed
- `moonstone/VirtualList` not to lose focus when moving out from the first item via 5way when it has disabled items
- `moonstone/VirtualList` to not lose focus when moving out from the first item via 5way when it has disabled items
- `moonstone/Slider` to align tooltip with detached knob
- `moonstone/FormCheckbox` to display correct colors in light skin
- `moonstone/Picker` and `moonstone/RangePicker` to forward `onKeyDown` events when not `joined`
- `moonstone/SelectableItem` to display correct icon width and alignment
- `moonstone/LabeledItem` to always match alignment with the locale
- `moonstone/Scroller` to properly 5-way navigate from scroll buttons
- `moonstone/ExpandableList` to display correct font weight and size for list items
- `moonstone/Divider` to not italicize in non-italic locales
- `moonstone/VideoPlayer` slider knob to follow progress after being selected when seeking
- `moonstone/LabeledItem` to correctly position its icon. This affects all of the `Expandables`, `moonstone/DatePicker` and `moonstone/TimePicker`.
- `moonstone/Panels.Header` and `moonstone/Item` to prevent them from allowing their contents to overflow unexpectedly
- `moonstone/Marquee` to recalculate when vertical scrollbar appears
- `moonstone/SelectableItem` to recalculate marquee when toggled
- `spotlight` to correctly restore focus to a spotlight container in another container
- `spotlight` to not try to focus something when the window is activated if focus is already set

### Removed

- `moonstone/Input` large-text mode

## [1.6.1] - 2017-08-07

### Changed

- `moonstone/Icon` and `moonstone/IconButton` to no longer fit image source to the icon's boundary

## [1.6.0] - 2017-08-04

### Added
- `moonstone/VideoPlayer` ability to seek when holding down the right and left keys. Sensitivity can be adjusted using throttling options `jumpDelay` and `initialJumpDelay`.
- `moonstone/VideoPlayer` property `no5WayJump` to disable jumping done by 5-way

- `moonstone/VideoPlayer` support for the "More" button to use tooltips
- `moonstone/VideoPlayer` properties `moreButtonLabel` and `moreButtonCloseLabel` to allow customization of the "More" button's tooltip and Aria labels
- `moonstone/VideoPlayer` property `moreButtonDisabled` to disable the "More" button
- `moonstone/Picker` and `moonstone/RangePicker` prop `aria-valuetext` to support reading custom text instead of value

- `moonstone/VideoPlayer` methods `showControls` and `hideControls` to allow external interaction with the player
- `moonstone/Scroller` support for Page Up/Page Down keys in pointer mode when no item has focus

### Changed

- `moonstone/VideoPlayer` to handle play, pause, stop, fast forward and rewind on remote controller
- `moonstone/Marquee` to also start when hovered if `marqueeOnRender` is set
- `spotlight` containers using a `restrict` value of `'self-only'` will ignore `leaveFor` directives when attempting to leave the container via 5-way

### Fixed

- `moonstone/IconButton` to fit image source within `IconButton`
- `moonstone` icon font sizes for wide icons
- `moonstone/ContextualPopupDecorator` to prefer setting focus to the appropriate popup instead of other underlying controls when using 5-way from the activating control
- `moonstone/Scroller` not scrolled via 5 way when `moonstone/ExpandableList` is opened
- `moonstone/VirtualList` no not let the focus move outside of container even if there are children left when navigating with 5way
- `moonstone/Scrollable` to update disability of paging controls when the scrollbar is set to `visible` and the content becomes shorter
- `moonstone/VideoPlayer` to focus on hover over play/pause button when video is loading
- `moonstone/VideoPlayer` to update and display proper time while moving knob when video is paused
- `moonstone/VideoPlayer` long title overlap issues
- `moonstone/Panels.Header` to apply `marqueeOn` prop to `subTitleBelow` and `titleBelow`
- `moonstone/Picker` wheeling in `moonstone/Scroller`
- `moonstone/IncrementSlider` and `moonstone/Picker` to read value changes when selecting buttons
- `spotlight` to not blur and re-focus an element that is already focused
- `ui/PlaceholderDecorator` to update bounds of `Scroller` when the `visible` state changed

## [1.5.0] - 2017-07-19

### Added

- `moonstone/Slider` and `moonstone/IncrementSlider` prop `aria-valuetext` to support reading custom text instead of value
- `moonstone/TooltipDecorator` property `tooltipProps` to attach props to tooltip component
- `moonstone/Scroller` and `moonstone/VirtualList` ability to scroll via page up and page down keys
- `moonstone/VideoPlayer` tooltip-thumbnail support with the `thumbnailSrc` prop and the `onScrub` callback to fire when the knob moves and a new thumbnail is needed
- `moonstone/VirtualList` ability to navigate via 5way when there are disabled items
- `moonstone/ContextualPopupDecorator` property `popupContainerId` to support configuration of the popup's spotlight container
- `moonstone/ContextualPopupDecorator` property `onOpen` to notify containers when the popup has been opened
- `moonstone/ContextualPopupDecorator` config option `openProp` to support mapping the value of `open` property to the chosen property of wrapped component

### Changed

- `moonstone/ExpandableList` to use 'radio' as the default, and adapt 'single' mode to render as a `moonstone/RadioItem` instead of a `moonstone/CheckboxItem`
- `moonstone/VideoPlayer` to not hide pause icon when it appears
- `moonstone/ContextualPopupDecorator` to set accessibility-related props onto the container node rather than the popup node
- `moonstone/ExpandableItem`, `moonstone/ExpandableList`, `moonstone/ExpandablePicker`, `moonstone/DatePicker`, and `moonstone/TimePicker` to pause spotlight when animating in 5-way mode
- `moonstone/Spinner` to position the text content under the spinner, rather than to the right side
- `moonstone/VideoPlayer` to include hour when announcing the time while scrubbing
- `spotlight` 5-way target selection to ignore empty containers
- `spotlight` containers to support an array of selectors for `defaultElement`

### Fixed

- `moonstone/Input` ellipsis to show if placeholder is changed dynamically and is too long
- `moonstone/Marquee` to re-evaluate RTL orientation when its content changes
- `moonstone/VirtualList` to restore focus on short lists
- `moonstone/ExpandableInput` to expand the width of its contained `moonstone/Input`
- `moonstone/Input` support for `dismissOnEnter`
- `moonstone/Input` focus management to prevent stealing focus when programmatically moved elsewhere
- `moonstone/Input` 5-way spot behavior
- `moonstone` international fonts to always be used, even when unsupported font-weights or font-styles are requested
- `moonstone/Panels.Panel` support for selecting components with `.spottable-default` as the default focus target
- `moonstone/Panels` layout in RTL locales
- `moonstone` spottable components to support `onSpotlightDown`, `onSpotlightLeft`, `onSpotlightRight`, and `onSpotlightUp` event property
- `moonstone/VirtualList` losing spotlight when the list is empty
- `moonstone/FormCheckbox` in focused state to have the correct "check" color
- `moonstone/Scrollable` bug in `navigableFilter` when passed a container id
- `ui/Cancelable` warning for string type cancel handler
- `webos/pmloglib` isomorphic compatibility with logging in non-browser environments

## [1.4.1] - 2017-07-05

### Changed

- `moonstone/Popup` to only call `onKeyDown` when there is a focused item in the `Popup`
- `moonstone/Scroller`, `moonstone/Picker`, and `moonstone/IncrementSlider` to automatically move focus when the currently focused `moonstone/IconButton` becomes disabled
- `spotlight/Spottable` to remove focus from a component when it becomes disabled and move it to another component if not explicitly moved during the `onSpotlightDisappear` event callback

### Fixed

- `moonstone/ContextualPopupDecorator` close button to account for large text size
- `moonstone/ContextualPopupDecorator` to not spot controls other than its activator when navigating out via 5-way
- `moonstone/Panels.Header` to set the value of `marqueeOn` for all types of headers

## [1.4.0] - 2017-06-29

### Deprecated

- `moonstone/Input` prop `noDecorator` is being replaced by `autoFocus` in 2.0.0

### Added

- `moonstone/styles/text.less` mixin `.locale-japanese-line-break()` to apply the correct  Japanese language line-break rules for the following multi-line components: `moonstone/BodyText`, `moonstone/Dialog`, `moonstone/Notification`, `moonstone/Popup`, and `moonstone/Tooltip`
- `moonstone/ContextualPopupDecorator` property `popupProps` to attach props to popup component
- `moonstone/VideoPlayer` property `pauseAtEnd` to control forward/backward seeking
- `spotlight` handlers for window focus events
- `moonstone/Panels/Header` prop `marqueeOn` to control marquee of header

### Changed

- `moonstone/Panels/Header` to expose its `marqueeOn` prop
- `moonstone/VideoPlayer` to automatically adjust the width of the allocated space for the side components so the media controls have more space to appear on smaller screens
- `moonstone/VideoPlayer` properties `autoCloseTimeout` and `titleHideDelay` default value to `5000`
- `moonstone/VirtualList` to support restoring focus to the last focused item
- `moonstone/Scrollable` to call `onScrollStop` before unmounting if a scroll is in progress
- `moonstone/Scroller` to reveal non-spottable content when navigating out of a scroller

### Fixed

- `moonstone/Dialog` to properly focus via pointer on child components
- `moonstone/VirtualList`, `moonstone/VirtualGridList`, and `moonstone/Scroller` not to be slower when scrolled to the first or the last position by wheeling
- `moonstone` component hold delay time
- `moonstone/VideoPlayer` to show its controls when pressing down the first time
- `moonstone/Panel` autoFocus logic to only focus on initial render
- `moonstone/Input` text colors
- `moonstone/ExpandableInput` to focus its decorator when leaving by 5-way left/right
- `spotlight` navigation through spottable components while holding down a directional key
- `spotlight` support for preventing 5-way navigation out of a container using an empty selector
- `spotlight` container support for default elements within subcontainers

## [1.3.1] - 2017-06-14

### Fixed

- `moonstone/Picker` support for large text
- `moonstone/Scroller` support for focusing paging controls with the pointer
- `moonstone` CSS rules for unskinned spottable components
- `spotlight` incorrectly focusing components within spotlight containers with `data-container-disabled` set to `false`
- `spotlight` failing to focus the default element configured for a container

## [1.3.0] - 2017-06-12

### Deprecated

- `moonstone/Scroller` props `horizontal` and `vertical`. Deprecated props are replaced with `direction` prop. `horizontal` and `vertical` will be removed in 2.0.0.
- `moonstone/Panel` prop `noAutoFocus` in favor of `autoFocus="none"`

### Added

- `core/platform` to support platform detection across multiple browsers
- `moonstone/Image` support for `children` prop inside images
- `moonstone/Scroller` prop `direction` which replaces `horizontal` and `vertical` props
- `moonstone/VideoPlayer` property `tooltipHideDelay` to hide tooltip with a given amount of time
- `moonstone/VideoPlayer` methods `fastForward`, `getMediaState`, `jump`, `pause`, `play`, `rewind`, and `seek` to allow external interaction with the player. See docs for example usage.
- `spotlight/styles/mixins.less` mixins which allow state-selector-rules (muted, spottable, focus, disabled) to be applied to the parent instead of the component's self. This provides much more flexibility without extra mixins to memorize.
- `ui/ViewManager` prop `childProps` to pass static props to each child

### Changed

- `moonstone/Skinnable` to support context and allow it to be added to any component to be individually skinned. This includes a further optimization in skinning which consolidates all color assignments into a single block, so non-color rules aren't unnecessarily duplicated.
- `moonstone/Skinnable` light and dark skin names ("moonstone-light" and "moonstone") to "light" and "dark", respectively
- `moonstone/VideoPlayer` to set play/pause icon to display "play" when rewinding or fast forwarding
- `moonstone/VideoPlayer` to rewind or fast forward when previous command is slow-forward or slow-rewind respectively
- `moonstone/VideoPlayer` to fast forward when previous command is slow-forward and it reaches the last of its play rate
- `moonstone/VideoPlayer` to not play video on reload when `noAutoPlay` is `true`
- `moonstone/VideoPlayer` property `feedbackHideDelay`'s default value to `3000`
- `moonstone/Notification` to break line in characters in ja and zh locale
- `moonstone/Notification` to align texts left in LTR locale and right in RTL locale
- `moonstone/VideoPlayer` to simulate rewind functionality on non-webOS platforms only
- `spotlight` submodules to significantly improve testability

### Fixed

- `moonstone/ExpandableItem` to correct the `titleIcon` when using `open` and `disabled`
- `moonstone/GridListImageItem` to center its selection icon on the image instead of the item
- `moonstone/Input` to have correct `Tooltip` position in `RTL`
- `moonstone/SwitchItem` to not unintentionally overflow `Scroller` containers, causing them to jump to the side when focusing
- `moonstone/VideoPlayer` to fast forward properly when video is at paused state
- `moonstone/VideoPlayer` to correctly change sources
- `moonstone/VideoPlayer` to show or hide feedback tooltip properly
- `moonstone/DateTimeDecorator` to work properly with `RadioControllerDecorator`
- `moonstone/Picker` in joined, large text mode so the arrows are properly aligned and sized
- `moonstone/Icon` to reflect the same proportion in relation to its size in large-text mode
- `spotlight` submodules to significantly improve testability
- `ui/ViewManager` to have a view count of 0 specifically for `noAnimation` cases. This helps things like `spotlight` restore `focus` properly.
- `ui/Cancelable` to run modal handlers on `window` object and correctly store handlers in LIFO order


## [1.2.2] - 2017-05-31

### Added

- Localization support to various `moonstone` components

## [1.2.1] - 2017-05-25

### Fixed

- `moonstone/MoonstoneDecorator` `fontGenerator` invalidly using `console`

## [1.2.0] - 2017-05-17

### Deprecated

- `moonstone/Scroller.Scrollable` option `indexToFocus` in `scrollTo` method to be removed in 2.0.0
- `spotlight/SpotlightRootDecorator.spotlightRootContainerName` to be removed in 2.0.0

### Added

- `core/handle.oneOf` to support branching event handlers
- `moonstone/Slider` and `moonstone/IncrementSlider` prop `noFill` to support a style without the fill
- `moonstone/Marquee` property `rtl` to set directionality to right-to-left
- `moonstone/VirtualList.GridListImageItem` property `selectionOverlay` to add custom component for selection overlay
- `moonstone/MoonstoneDecorator` property `skin` to let an app choose its skin: "moonstone" and "moonstone-light" are now available
- `moonstone/FormCheckboxItem`
- `moonstone/FormCheckbox`, a standalone checkbox, to support `moonstone/FormCheckboxItem`
- `moonstone/Input` props `invalid` and `invalidMessage` to display a tooltip when input value is invalid
- `moonstone/Scroller.Scrollable` option `focus` in `scrollTo()` method
- `moonstone/Scroller.Scrollable` property `spottableScrollbar`
- `moonstone/Icon.IconList` icons: `arrowshrinkleft` and `arrowshrinkright`
- `spotlight/styles/mixins.less` which includes several mixins (`.focus`, `.disabled`, `.muted`, and `.mutedFocus`) to make it a little easier to target specific spotlight states
- `ui/transition` callback prop `onShow` that fires when transitioning into view completes

### Changed

- `moonstone/Picker` arrow icon for `joined` picker: small when not spotted, hidden when it reaches the end of the picker
- `moonstone/Checkbox` and `moonstone/CheckboxItem` to reflect the latest design
- `moonstone/MoonstoneDecorator/fontGenerator` was refactored to use the browser's FontFace API to dynamically load locale fonts
- `moonstone/VideoPlayer` space allotment on both sides of the playback controls to support 4 buttons; consequently the "more" controls area has shrunk by the same amount
- `moonstone/VideoPlayer` to not disable media button (play/pause)
- `moonstone/Scroller.Scrollable` so that paging controls are not spottable by default with 5-way
- `moonstone/VideoPlayer`'s more/less button to use updated arrow icon
- `spotlight/SpotlightContainerDecorator` config property, `enterTo`, default value to be `null` rather than `'last-focused'`
- `spotlight` container handling to address known issues and improve testability
- `ui/View` to prevent re-renders on views leaving the `ViewManager`

### Fixed

- `moonstone/MarqueeDecorator` to properly stop marquee on items with `'marqueeOnHover'`
- `moonstone/ExpandableList` to work properly with object-based children
- `moonstone/styles/fonts.less` to restore the Moonstone Icon font to request the local system font by default. Remember to update your webOS build to get the latest version of the font so you don't see empty boxes for your icons.
- `moonstone/Picker` and `moonstone/RangePicker` to now use the correct size from Enyo (60px v.s. 84px) for icon buttons
- `moonstone/Scrollable` to apply ri.scale properly
- `moonstone/Panel` to not cover a `Panels`'s `ApplicationCloseButton` when not using a `Header`
- `moonstone/IncrementSlider` to show tooltip when buttons focused

## [1.1.0] - 2017-04-21

> Note: We have updated Enact to support React 15.5.  This version of React has deprecated accessing
> PropTypes from the `react` import.  Existing apps should update to import from the `prop-types` module.
> `enact-dev` has also been updated to the new release.

### Deprecated

- `moonstone/ExpandableInput` property `onInputChange`

### Added

- `core/util` documentation
- `i18n/Uppercase` prop `casing` to control how the component should be uppercased
- `i18n/util` methods `toCapitalized` and `toWordCase` to locale-aware uppercase strings
- `moonstone/Panels.Panel` prop and `moonstone/MoonstoneDecorator` config option: `noAutoFocus` to support prevention of setting automatic focus after render
- `moonstone/VideoPlayer` props: `backwardIcon`, `forwardIcon`, `jumpBackwardIcon`, `jumpForwardIcon`, `pauseIcon`, and `playIcon` to support icon customization of the player
- `moonstone/VideoPlayer` props `jumpButtonsDisabled` and `rateButtonsDisabled` for disabling the pairs of buttons when it's inappropriate for the playing media
- `moonstone/VideoPlayer` property `playbackRateHash` to support custom playback rates
- `moonstone/VideoPlayer` callback prop `onControlsAvailable` which fires when the players controls show or hide
- `moonstone/Image` support for `onLoad` and `onError` events
- `moonstone/VirtualList.GridListImageItem` prop `placeholder`
- `moonstone/Divider` property `preserveCase` to display text without capitalizing it
- `spotlight/SpotlightRootDecorator` config option: `noAutoFocus` to support prevention of setting automatic focus after render
- `spotlight/Spotlight` method `getSpottableDescendants()`

### Changed

- `moonstone/Slider` colors and sizing to match the latest designs
- `moonstone/ProgressBar` to position correctly with other components nearby
- `moonstone/Panels` breadcrumb to no longer have a horizontal line above it
- `moonstone/Transition` to measure itself when the CPU is idle
- style for disabled opacity from 0.4 to 0.3
- `moonstone/Button` colors for transparent and translucent background opacity when disabled
- `moonstone/ExpandableInput` property `onInputChange` to fire along with `onChange`. `onInputChange` is deprecated and will be removed in a future update.
- `Moonstone.ttf` font to include new icons
- `moonstone/Icon` to reference additional icons
- `spotlight/SpotlightContainerDecorator` to have no default for `spotlightRestrict`
- `ui/Slottable` to support slot-candidate tags that have multiple props, which are now forwarded directly instead of just their children

### Fixed

- `core/util.childrenEquals` to work with mixed components and text
- `moonstone/Popup` and `moonstone/ContextualPopupDecorator` 5-way navigation behavior
- `moonstone/Input` to not spot its own input decorator on 5-way out
- `moonstone/VideoPlayer` to no longer render its `children` in multiple places
- `moonstone/Button` text color when used on a neutral (light) background in some cases
- `moonstone/Popup` background opacity
- `moonstone/Marquee` to recalculate properly when its contents change
- `moonstone/TimePicker` to display time in correct order
- `moonstone/Scroller` to prefer spotlight navigation to its internal components
- `spotlight/Spotlight` to consider nested containers when adjusting focus
- `ui/Cancelable` to run modal handlers in the right order

## [1.0.0] - 2017-03-31

> NOTE: This version includes a breaking change to the way modules are organized. This change was necessary to prevent further API breakage following the 1.0.0 release and to facilitate changes we want to make in the future. We understand that this will require some work on the part of developers to update their code. Below you will find details about the changes:
>
> #### Moved/renamed modules:
> * `core/jobs` -> `core/util/Job`
> * `core/Accelerator` -> `spotlight/Accelerator`
> * `i18n.$L` -> `i18n/$L`
> * `i18n.toIString` -> `i18n/$L.toIString`
> * `spotlight.Spottable` -> `spotlight/Spottable`
> * `spotlight.spottableClass` -> `spotlight/Spottable.spottableClass`
> * `spotlight.SpotlightContainerDecorator` -> `spotlight/SpotlightContainerDecorator`
> * `spotlight.spotlightDefaultClass` -> `spotlight/SpotlightContainerDecorator.spotlightDefaultClass`
> * `spotlight.SpotlightRootDecorator` -> `spotlight/SpotlightRootDecorator`
>
> #### Removed modules:
> * `core/selection`
> * `core/fetch`
> * `ui/validators`
>
> #### Removed aliases:
> * `core.hoc` - Use `core/hoc`
> * `core.kind` - Use `core/kind`
>
> We have also modified most form components to be usable in a controlled (app manages component
> state) or uncontrolled (Enact manages component state) manner. To put a component into a
> controlled state, pass in `value` (or other appropriate state property such as `selected` or
> `open`) at component creation and then respond to events and update the value as needed. To put a
> component into an uncontrolled state, do not set `value` (or equivalent), at creation. From this
> point on, Enact will manage the state and events will be sent when the state is updated. To
> specify an initial value, use the `defaultValue` (or, `defaultSelected, `defaultOpen, etc.)
> property.  See the documentation for individual components for more information.
>
> Additionally, we no longer export a `version` with the root import. If you need a version number, import from `package.json` instead.

### Added

- `moonstone/Button` property `icon` to support a built-in icon next to the text content. The Icon supports everything that `moonstone/Icon` supports, as well as a custom icon.
- `moonstone/MoonstoneDecorator` property `textSize` to resize several components to requested CMR sizes. Simply add `textSize="large"` to your `App` and the new sizes will automatically take effect.
- `ui/Placeholder` module with `PlaceholderControllerDecorator` and `PlaceholderDecorator` HOCs which facilitate rendering placeholder components until the wrapped component would scroll into the viewport

### Changed

- `i18n` iLib dependency to 20151019-build-12.0-002-04
- `moonstone/Slider` to use the property `tooltip` instead of `noTooltip`, so the built-in tooltip is not enabled by default
- `moonstone/IncrementSlider` to include tooltip documentation
- `moonstone/ExpandableList` to accept an array of objects as children which are spread onto the generated components
- `moonstone/CheckboxItem` style to match the latest designs, with support for the `moonstone/Checkbox` to be on either the left or the right side by using the `iconPosition` property
- `moonstone/VideoPlayer` to supply every event callback-method with an object representing the VideoPlayer's current state, including: `currentTime`, `duration`, `paused`, `proportionLoaded`, and `proportionPlayed`
- `ui/Repeater` to accept an array of objects as children which are spread onto the generated components

### Fixed

- `moonstone/Panels.Panel` behavior for remembering focus on unmount and setting focus after render
- `moonstone/VirtualList.VirtualGridList` showing empty items when items are continuously added dynamically
- `moonstone/Picker` to marquee on focus once again
- `spotlight/Spotlight` `set()` to properly update the container config
- `spotlight/Spotlight` to properly save the last-focused element for nested containers

## [1.0.0-beta.4] - 2017-03-10

### Added

- `core/kind` support for `contextTypes`
- `core/utils` function `extractAriaProps()` for redirecting ARIA props when the root node of a component isn't focusable
- `moonstone/VirtualList` `indexToFocus` option to `scrollTo` method to focus on item with specified index
- `moonstone/IconButton` and `moonstone/Button` `color` property to add a remote control key color to the button
- `moonstone/Scrollbar` property `disabled` to disable both paging controls when it is true
- `moonstone/VirtualList` parameter `moreInfo` to pass `firstVisibleIndex` and `lastVisibleIndex` when scroll events are firing
- Accessibility support to UI components
- `moonstone/VideoPlayer` property `onUMSMediaInfo` to support the custom webOS “umsmediainfo” event
- `moonstone/Region` component which encourages wrapping components for improved accessibility rather than only preceding the components with a `moonstone/Divider`
- `moonstone/Slider` tooltip. It's enabled by default and comes with options like `noTooltip`, `tooltipAsPercent`, and `tooltipSide`. See the component docs for more details.
- `moonstone/Spinner` properties `blockClickOn` and `scrim` to block click events behind spinner
- `ui/A11yDecorator` to facilitate adding pre/post hints to components
- `ui/AnnounceDecorator` to facilitate announcing actions for accessibility
- `webos/pmloglib` logging method `perfLog` which calls `PmLogInfoWithClock`

### Changed

- `core/handle` to allow binding to components. This also introduces a breaking change in the return value of handle methods.
- `moonstone/VirtualGridImageItem` styles to reduce redundant style code app side
- `moonstone/VirtualList` and `moonstone/VirtualGridList` to add essential CSS for list items automatically
- `moonstone/VirtualList` and `moonstone/VirtualGridList` to not add `data-index` to their item DOM elements directly, but to pass `data-index` as the parameter of their `component` prop like the `key` parameter of their `component` prop
- `moonstone/ExpandableItem` and derivatives to defer focusing the contents until animation completes
- `moonstone/LabeledItem`, `moonstone/ExpandableItem`, `moonstone/ExpandableList` to each support the `node` type in their `label` property. Best used with `ui/Slottable`.
- `spotlight.Spottable` to prevent emulating mouse events for repeated key events

### Fixed

- `moonstone/VirtualList.GridListImageItem` to have proper padding size according to the existence of caption/subcaption
- `moonstone/Scrollable` to display scrollbars with proper size
- `moonstone/VirtualGridList` to not be truncated
- `webos/LS2Request` to return failure in isomorphic mode

## [1.0.0-beta.3] - 2017-02-21

> **NOTE** - The change to support caching of iLib locales requires an update to the `enact-dev` tool. This change is not backwards compatible with 1.0.0-beta.2.  Be sure to update both at the same time and reinstall/re-bootstrap the modules.

### Added

- `ui/Resizable` Higher-order Component to facilitate notification of resized components
- `core/handle` function `forEventProp` to test properties on an event
- localStorage caching support for ilib resource files
- Support for 5-way operation of `moonstone/Slider` and `moonstone/VideoPlayer.MediaSlider`
- `moonstone/Slider` now supports `children` which are added to the `Slider`'s knob, and follow it as it moves
- `moonstone/ExpandableInput` properties `iconAfter` and `iconBefore` to display icons after and before the input, respectively
- `moonstone/Dialog` property `preserveCase`, which affects `title` text

### Changed

- `moonstone/Marquee` to allow disabled marquees to animate
- `moonstone/Dialog` to marquee `title` and `titleBelow`
- `moonstone/Marquee.MarqueeController` config option `startOnFocus` to `marqueeOnFocus`. `startOnFocus` is deprecated and will be removed in a future update.
- `moonstone/Button`, `moonstone/IconButton`, `moonstone/Item` to not forward `onClick` when `disabled`

### Fixed

- `moonstone/Scroller` to recalculate when an expandable child opens
- `moonstone/Popup` and `moonstone/ContextualPopupDecorator` so that when the popup is closed, spotlight focus returns to the control that had focus prior to the popup opening
- `moonstone/Input` to not get focus when disabled
- `spotlight.Spotlight` behavior to follow container config rules when navigating between containers
- `spotlight.Spotlight` behavior to not set focus on spottable components animating past the pointer when not in pointer-mode
- `spotlight.Spotlight` 5-way behavior where selecting a spottable component may require multiple attempts before performing actions
- `spotlight.Spotlight` to not unfocus elements on scroll
- `spotlightDisabled` property support for spottable moonstone components

## [1.0.0-beta.2] - 2017-01-30

### Added

- Support for a new `handlers` block for components created with `core/kind` to allow cached event handlers
- `core/handle` handler `forKey`
- `core/keymap` module to abstract keyboard key codes behind common names (e.g. 'up' and 'down')
- `moonstone/Panels.Panel` property `showChildren` to support deferring rendering the panel body until animation completes
- `moonstone/MarqueeDecorator` property `invalidateProps` that specifies which props cause the marquee distance to be invalidated
- developer-mode warnings to several components to warn when values are out-of-range
- `moonstone/Divider` property `spacing` which adjusts the amount of empty space above and below the `Divider`. `'normal'`, `'small'`, `'medium'`, `'large'`, and `'none'` are available.
- `moonstone/Picker` when `joined` the ability to be incremented and decremented by arrow keys
- `onSpotlightDisappear` event property support for spottable moonstone components
- `spotlight.SpotlightContainerDecorator` support for `spotlightDisabled` prop
- `spotlight.Spottable` support for `onSpotlightDown`, `onSpotlightLeft`, `onSpotlightRight`, and `onSpotlightUp` properties
- `spotlight.Spotlight` method `getDirection` to replace `spotlightDirections`
- `ui/ViewManager` properties `enteringDelay` and `enteringProp` to aid deferred rendering of views
- `ui/resolution` function `scaleToRem` for those times when you have a size in pixels that you want to convert directly to `rem` to support automatic dynamic resizing

### Changed

- `moonstone/Panels.Panels` and variations to defer rendering the children of contained `Panel` instances until animation completes
- `moonstone/ProgressBar` properties `progress` and `backgroundProgress` to accept a number between 0 and 1
- `moonstone/Slider` and `moonstone/IncrementSlider` property `backgroundPercent` to `backgroundProgress` which now accepts a number between 0 and 1
- `moonstone/Slider` to not ignore `value` prop when it is the same as the previous value
- `moonstone/Picker` component's buttons to reverse their operation such that 'up' selects the previous item and 'down' the next
- `moonstone/Picker` and derivatives may now use numeric width, which represents the amount of characters to use for sizing. `width={4}` represents four characters, `2` for two characters, etc. `width` still accepts the size-name strings.
- `moonstone/Divider` to now behave as a simple horizontal line when no text content is provided
- `moonstone/Scrollable` to not display scrollbar controls by default
- `moonstone/DatePicker` and `moonstone/TimePicker` to emit `onChange` event whenever the value is changed, not just when the component is closed

### Removed

- `core/handle.withArgs` helper function which is no longer needed with the addition of the `handlers` support in `kind()`
- `moonstone/ProgressBar` properties `min` and `max`
- `spotlight` `spotlightDirections`

### Fixed

- `moonstone/IncrementSlider` so that the knob is spottable via pointer, and 5-way navigation between the knob and the increment/decrement buttons is functional
- `moonstone/Slider` and `moonstone/IncrementSlider` to not fire `onChange` for value changes from props

## [1.0.0-beta.1] - 2016-12-30

### Added

- `core/factory` which provides the means to support design-time customization of components
- `Moonstone/VideoPlayer` and `moonstone/TooltipDecorator` components
- `moonstone/Panels.Panels` property `onBack` to support `ui/Cancelable`
- `moonstone/VirtualFlexList` Work-In-Progress component (with sample) to support variably sized rows or columns
- `moonstone/ExpandableItem` properties `autoClose` and `lockBottom`
- `moonstone/ExpandableList` properties `noAutoClose` and `noLockBottom`
- `moonstone/ContextualPopup` property `noAutoDismiss`
- `moonstone/Dialog` property `scrimType`
- `moonstone/Popup` property `spotlightRestrict`
- `spotlight.Spotlight` methods `isPaused()`, `isSpottable()`, `getCurrent()`, and `isMuted()`
- `spotlight.SpotlightContainerDecorator` property `spotlightMuted`
- `spotlight.spotlightDirections` export
- `ui/RadioDecorator` and `ui/RadioControllerDecorator` to support radio group-style management of components
- `ui/Holdable` Higher-order Component
- `ui/ViewManager` events `onAppear`, `onEnter`, `onLeave`, `onStay`, `onTransition`, and `onWillTransition`
- `ui/FloatingLayer` `scrimType` prop value `none`
- `ui/Pressable` config option `onMouseLeave`

### Changed

- `moonstone/Panels.Routable` to require a `navigate` configuration property indicating the event callback for back or cancel actions
- `moonstone/MarqueeController` focus/blur handling to start and stop synchronized `moonstone/Marquee` components
- `moonstone/ExpandableList` property `autoClose` to `closeOnSelect` to disambiguate it from the added `autoClose` on 5-way up
- `moonstone/ContextualPopupDecorator.ContextualPopupDecorator` component's `onCloseButtonClick` property to `onClose`
- `moonstone/Spinner` component's `center` and `middle` properties to a single `centered` property
	that applies both horizontal and vertical centering
- `moonstone/Popup.PopupBase` component's `onCloseButtonClicked` property to `onCloseButtonClick`
- `moonstone/Item.ItemOverlay` component's `autoHide` property to remove the `'no'` option. The same
	effect can be achieved by omitting the property or passing `null`.
- `moonstone/VirtualGridList` to be scrolled by page when navigating with a 5-way direction key
- `moonstone/Scroller`, `moonstone/VirtualList`, `moonstone/VirtualGridList`, and `moonstone/Scrollable` to no longer respond to mouse down/move/up events
- all Expandables to include a state arrow UI element
- `moonstone/LabeledItem` to support a `titleIcon` property which positions just after the title text
- `moonstone/Button` to include `moonstone/TooltipDecorator`
- `moonstone/Expandable` to support being managed, radio group-style, by a component wrapped with `RadioControllerDecorator` from `ui/RadioDecorator`
- `moonstone/Picker` to animate `moonstone/Marquee` children when any part of the `moonstone/Picker` is focused
- `moonstone/VirtualList` to mute its container instead of disabling it during scroll events
- `moonstone/VirtualList`, `moonstone/VirtualGridList`, and `moonstone/Scroller` to continue scrolling when holding down the paging controls
- `moonstone/VirtualList` to require a `component` prop and not have a default value
- `moonstone/Picker` to continuously change when a button is held down by adding `ui/Holdable`.
- `ui/FloatingLayer` property `autoDismiss` to handle both ESC key and click events

### Removed

- `ui/Transition` prop `fit` in favor of using `className`

### Fixed

- `i18n/I18nDecorator` issue causing multiple requests for ilibmanifest.
- `moonstone/Popup` and `moonstone/ContextualPopup` 5-way navigation behavior using spotlight.
- Bug where a synchronized marquee whose content fit the available space would prevent restarting of the marquees
- `moonstone/Input` to show an ellipsis on the correct side based on the text directionality of the `value` or `placeholder` content.
- `moonstone/VirtualList` and `moonstone/VirtualGridList` to prevent unwanted scrolling when focused with the pointer
- `moonstone/Picker` to remove fingernail when a the pointer is held down, but the pointer is moved off the `joined` picker.
- `moonstone/LabeledItem` to include marquee on both `title` and `label`, and be synchronized

## [1.0.0-alpha.5] - 2016-12-16

### Fixed

- `core/dispatcher` to support pre-rendering

## [1.0.0-alpha.4] - 2016-12-2

> NOTE: The framework was updated to support React 15.4

### Added

- `moonstone/Popup`, `moonstone/ContextualPopupDecorator`, `moonstone/Notification`, `moonstone/Dialog`, `moonstone/ExpandableInput`, `moonstone/Item.ItemOverlay`, `ui/FloatingLayer` and `ui/FloatingLayer.FloatingLayerDecorator` components
- `moonstone/Popup`, `moonstone/ContextualPopupDecorator`, `moonstone/Notification`, `moonstone/Dialog`, `moonstone/Item.ItemOverlay`, `moonstone/ExpandableInput` and `ui/Group` samples
- `marqueeCentered` prop to `moonstone/MarqueeDecorator` and `moonstone/MarqueeText`
- `placeholder` prop to `moonstone/Image`
- `moonstone/MarqueeController` component to synchronize multiple `moonstone/Marquee` components
- Non-latin locale support to all existing Moonstone components
- Language-specific font support
- `setPointerMode()` and `setActiveContainer()` methods to `@enact/spotlight` export
- `fit`, `noAnimation` props to `ui/TransitionBase`
- `onHide` prop to `ui/Transition`

### Changed

- `moonstone/Input` component's `iconStart` and `iconEnd` properties to be `iconBefore` and `iconAfter`, respectively, for consistency with `moonstone/Item.ItemOverlay` naming
- `moonstone/Icon` and `moonstone/IconButton` so the `children` property supports both font-based icons and images. This removes support for the `src` property.
- the `checked` property to `selected` for consistency across the whole framework. This allows better interoperability when switching between various components.  Affects the following: `CheckboxItem`, `RadioItem`, `SelectableItem`, `Switch`, `SwitchItem`, and `ToggleItem`. Additionally, these now use `moonstone/Item.ItemOverlay` to position and handle their Icons.
- documentation to support our doc generation tool
- `moonstone/Slider` and `moonstone/IncrementSlider` to be more performant. No changes were made to
	the public API.
- `moonstone/GridListImageItem` so that a placeholder image displays while loading the image, and the caption and subcaption support marqueeing
- `moonstone/MoonstoneDecorator` to add `FloatingLayerDecorator`

### Removed

- the `src` property from `moonstone/Icon` and `moonstone/IconButton`. Use the support for URLs in
	the `children` property as noted above.

### Fixed

- Addressed many bugs and performance issues

## [1.0.0-alpha.3] - 2016-11-8

> Note: For those who are using `eslint-config-enact` for in-editor linting, there have been some important changes and reinstallation is necessary. Refer to [https://github.com/enactjs/eslint-config-enact/](https://github.com/enactjs/eslint-config-enact/) for install instructions or reinstall via:
>
> ```
> npm install -g eslint eslint-plugin-react eslint-plugin-babel babel-eslint enactjs/eslint-plugin-enact enactjs/eslint-config-enact
> ```
>
>If you don't use in-editor linting or use a different linting configuration, you can safely ignore this notice.

### Added

- `core/dispatcher` - an event dispatcher for global events (e.g. `window` and `document` events) that fire outside of the React tree
- Support for detecting browser locale change events through `languagechange` event in
	`i18n/I18nDecorator`
- `moonstone/BodyText`, `moonstone/DatePicker`, `moonstone/DayPicker`, `moonstone/ExpandableItem`, `moonstone/Image`, and `moonstone/TimePicker` components
- `fullBleed` prop to `moonstone/Panels/Header`. When `true`, the header content is indented and the header lines are removed.
- Application close button to `moonstone/Panels`. Fires `onApplicationClose` when clicked. Can be omitted with the `noCloseButton` prop.
- Samples for `moonstone/BodyText`, `moonstone/DatePicker`, `moonstone/DayPicker`,
	`moonstone/ExpandableItem`, `moonstone/Image`, `moonstone/Scroller`, `moonstone/TimePicker`,
	`moonstone/VirtualList`, and `moonstone/VirtualList.VirtualGridList`
- `spotlightDefaultClass` to `@enact/spotlight` export. Applying this class to an item in a
	container will cause it to be the default spotted item in that container.
- Selection type support to `ui/Group`
- Documentation on Flexbox and an Enyo to Enact component migration guide

### Changed

- `data` parameter passed to `component` prop of `VirtualList`.
- `moonstone/Expandable` into a submodule of `moonstone/ExpandableItem`
- `ExpandableList` to properly support selection
- `moonstone/Divider`'s `children` property to be optional
- `moonstone/ToggleItem`'s `inline` version to have a `max-width` of `240px`
- `moonstone/Input` to use `<div>` instead of `<label>` for wrapping components. No change to
	functionality, only markup.
- Spotlight containers to spot the last focused element by default.
- `ui/Group` prop `select` to `childSelect` and added prop `select` to support selection types

### Removed

- `moonstone/ExpandableCheckboxItemGroup` in favor of `ExpandableList`
- `decorated` prop from `@enact/spotlight/focusable` as this relationship is managed
	implicitly by the component decorated by `@enact/spotlight/focusable`.

### Fixed

- Spotlight stops at container boundaries when 5-way key held down
- Several issues related to spotting controls in edge cases


## [1.0.0-alpha.2] - 2016-10-21

This version includes a lot of refactoring from the previous release. Developers need to switch to the new enact-dev command-line tool.

### Added

- New components and HOCs: `moonstone/Scroller`, `moonstone/VirtualList`, `moonstone/VirtualGridList`, `moonstone/Scrollable`, `moonstone/MarqueeText`, `moonstone/Spinner`, `moonstone/ExpandableCheckboxItemGroup`, `moonstone/MarqueeDecorator`, `ui/Cancelable`, `ui/Changeable`, `ui/Selectable`
- Support for enact-dev command-line tool.
- `fetch()` polyfill to support pre-rendering
- New options for `ui/Toggleable` HOC
- Ability to adjust locale in Sampler
- Marquee support to many components
- Image support to `moonstone/Icon` and `moonstone/IconButton`
- QA Sampler with test-specific samples (not to be used as examples of good coding style!)
- Looser app-specific ESLint rules
- webOS utility functions
- `dismissOnEnter` prop for `moonstone/Input`
- Many more unit tests

### Changed

- Sampler now uses port 8080
- Removed `ui/Pickable` HOC
- Some props for UI state were renamed to have `default` prefix where state was managed by the component. (e.g. `defaultOpen`)
- Removed Babel polyfill to support future snapshot work. This may affect apps that relied on specific polyfills. Added the following specific polyfills: `window.fetch` (plus associated Fetch APIs), `window.Promise`, `Math.sign`, `Object.assign`, `String.fromCodePoint`, `String.prototype.codePointAt`
- Computed properties in `kind()` no longer mutate props. In other words, changing the value of a prop in one computed property does not affect the value of that prop in another computed property.

### Fixed

- Many components were fixed, polished, updated and documented
- Inline docs updated to be more consistent and comprehensive

## [1.0.0-alpha.1] - 2016-09-26

Initial release<|MERGE_RESOLUTION|>--- conflicted
+++ resolved
@@ -2,20 +2,17 @@
 
 The following is a curated list of changes in the Enact project, newest changes on the top.
 
-<<<<<<< HEAD
 ## [4.5.4] - 2023-06-07
 
 ### Fixed
 
 - `ui/Scroller` and `ui/VirtualList` to pass scrolling state properly to UI libraries
-=======
 ## [4.7.2] - 2023-07-14
 
 ### Fixed
 
 - `core/handle.forwardCustom` and `core/handle.forwardCustomWithPrevent` to bind an adapter function properly
 - `spotlight` to not show the focus effect when pointer mode is changed to `false` by touch while an app is loading
->>>>>>> 46fd8210
 
 ## [4.7.1] - 2023-06-02
 
