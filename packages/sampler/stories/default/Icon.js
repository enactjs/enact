--- conflicted
+++ resolved
@@ -15,15 +15,8 @@
 storiesOf('Moonstone', module)
 	.add(
 		'Icon',
-<<<<<<< HEAD
 		() => {
-			const small = boolean('small', Icon);
-=======
-		withInfo({
-			text: 'Basic usage of Icon'
-		})(() => {
 			const size = select('size', ['small', 'large'], Icon, 'large');
->>>>>>> 8e9cbdd3
 			return (
 				<div>
 					<Icon
