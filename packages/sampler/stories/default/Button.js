--- conflicted
+++ resolved
@@ -28,10 +28,7 @@
 			<Button
 				onClick={action('onClick')}
 				backgroundOpacity={select('backgroundOpacity', prop.backgroundOpacity, Config)}
-<<<<<<< HEAD
 				color={select('color', ['', 'red', 'green', 'yellow', 'blue'], Config, '')}
-=======
->>>>>>> e0f68869
 				disabled={boolean('disabled', Config)}
 				icon={select('icon', prop.icons, Config)}
 				minWidth={!!boolean('minWidth', Config)}
