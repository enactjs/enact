import ExpandableInput, {ExpandableInputBase} from '@enact/moonstone/ExpandableInput';
import {icons} from '@enact/moonstone/Icon';
import React from 'react';
import {storiesOf} from '@storybook/react';
import {action} from '@storybook/addon-actions';

import {boolean, select, text} from '../../src/enact-knobs';
import {mergeComponentMetadata} from '../../src/utils';

const iconNames = ['', ...Object.keys(icons)];

const Config = mergeComponentMetadata('ExpandableInput', ExpandableInputBase, ExpandableInput);
ExpandableInput.displayName = 'ExpandableInput';

// Set up some defaults for info and knobs
const prop = {
	type: ['text', 'number', 'password']
};

storiesOf('Moonstone', module)
	.add(
		'ExpandableInput',
<<<<<<< HEAD
		() => (
=======
		withInfo({
			text: 'Basic usage of ExpandableInput'
		})(() => (
>>>>>>> 8e9cbdd3
			<ExpandableInput
				disabled={boolean('disabled', Config)}
				iconAfter={select('iconAfter', iconNames, Config)}
				iconBefore={select('iconBefore', iconNames, Config)}
				noneText={text('noneText', Config, 'noneText')}
				onChange={action('onChange')}
				onClose={action('onClose')}
				onOpen={action('onOpen')}
				title={text('title', Config, 'title')}
				placeholder={text('placeholder', Config, 'placeholder')}
				type={select('type', prop.type, Config, prop.type[0])}
			/>
		),
		{
			info: {
				text: 'Basic usage of divider'
			}
		}
	);<|MERGE_RESOLUTION|>--- conflicted
+++ resolved
@@ -20,13 +20,7 @@
 storiesOf('Moonstone', module)
 	.add(
 		'ExpandableInput',
-<<<<<<< HEAD
 		() => (
-=======
-		withInfo({
-			text: 'Basic usage of ExpandableInput'
-		})(() => (
->>>>>>> 8e9cbdd3
 			<ExpandableInput
 				disabled={boolean('disabled', Config)}
 				iconAfter={select('iconAfter', iconNames, Config)}
@@ -42,7 +36,7 @@
 		),
 		{
 			info: {
-				text: 'Basic usage of divider'
+				text: 'Basic usage of ExpandableInput'
 			}
 		}
 	);