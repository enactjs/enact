import SelectableItem from '@enact/moonstone/SelectableItem';
import ToggleItem from '@enact/moonstone/ToggleItem';
import UiToggleItem, {ToggleItemBase as UiToggleItemBase} from '@enact/ui/ToggleItem';
import Item, {ItemBase} from '@enact/moonstone/Item';
import Icon from '@enact/moonstone/Icon';
import {listIcons} from './icons';
import React from 'react';
import {storiesOf} from '@storybook/react';
import {action} from '@storybook/addon-actions';

import {boolean, select, text} from '../../src/enact-knobs';
import {mergeComponentMetadata} from '../../src/utils';

SelectableItem.displayName = 'SelectableItem';
const Config = mergeComponentMetadata('SelectableItem', ItemBase, Item, UiToggleItemBase, UiToggleItem, ToggleItem, SelectableItem);

storiesOf('Moonstone', module)
	.add(
		'SelectableItem',
<<<<<<< HEAD
		() => (
			<SelectableItem
				disabled={boolean('disabled', Config)}
				inline={boolean('inline', Config)}
				onToggle={action('onToggle')}
			>
				{text('children', Config, 'Hello SelectableItem')}
			</SelectableItem>
		),
		{
			info: {
				text: 'Basic usage of SelectableItem'
			}
		}
=======
		withInfo({
			text: 'Basic usage of SelectableItem'
		})(() => {
			const iconPosition = select('iconPosition', ['before', 'after'], Config);
			const icon = select('itemIcon', ['', ...listIcons], Config);
			const itemIcon = (icon ? <Icon small>{icon}</Icon> : null);
			const itemIconPosition = select('itemIconPosition', [null, 'before', 'beforeChildren', 'afterChildren', 'after'], Config);
			return (
				<SelectableItem
					disabled={boolean('disabled', Config)}
					iconPosition={iconPosition}
					inline={boolean('inline', Config)}
					itemIcon={itemIcon}
					itemIconPosition={itemIconPosition}
					onToggle={action('onToggle')}
				>
					{text('children', Config, 'Hello SelectableItem')}
				</SelectableItem>
			);
		})
>>>>>>> 8e9cbdd3
	);<|MERGE_RESOLUTION|>--- conflicted
+++ resolved
@@ -17,25 +17,7 @@
 storiesOf('Moonstone', module)
 	.add(
 		'SelectableItem',
-<<<<<<< HEAD
-		() => (
-			<SelectableItem
-				disabled={boolean('disabled', Config)}
-				inline={boolean('inline', Config)}
-				onToggle={action('onToggle')}
-			>
-				{text('children', Config, 'Hello SelectableItem')}
-			</SelectableItem>
-		),
-		{
-			info: {
-				text: 'Basic usage of SelectableItem'
-			}
-		}
-=======
-		withInfo({
-			text: 'Basic usage of SelectableItem'
-		})(() => {
+		() => {
 			const iconPosition = select('iconPosition', ['before', 'after'], Config);
 			const icon = select('itemIcon', ['', ...listIcons], Config);
 			const itemIcon = (icon ? <Icon small>{icon}</Icon> : null);
@@ -52,6 +34,10 @@
 					{text('children', Config, 'Hello SelectableItem')}
 				</SelectableItem>
 			);
-		})
->>>>>>> 8e9cbdd3
+		},
+		{
+			info: {
+				text: 'Basic usage of SelectableItem'
+			}
+		}
 	);