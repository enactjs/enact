import Divider, {DividerBase} from '@enact/moonstone/Divider';
<<<<<<< HEAD
import Item from '@enact/moonstone/Item';
=======
import BodyText from '@enact/moonstone/BodyText';
>>>>>>> 8e9cbdd3
import React from 'react';
import {storiesOf} from '@storybook/react';

import {select, text} from '../../src/enact-knobs';
import {mergeComponentMetadata} from '../../src/utils';

Divider.displayName = 'Divider';
const Config = mergeComponentMetadata('Divider', DividerBase, Divider);

// Set up some defaults for info and knobs
const prop = {
	casing: ['', 'preserve', 'sentence', 'word', 'upper'],
	marqueeOn: ['', 'hover', 'render'],
	spacing: ['', 'small', 'medium', 'large', 'none']
};

storiesOf('Moonstone', module)
	.add(
		'Divider',
<<<<<<< HEAD
		() => ([
=======
		withInfo({
			text: 'Basic usage of Divider'
		})(() => (<React.Fragment>
>>>>>>> 8e9cbdd3
			<Divider
				key="divider"
				casing={select('casing', prop.casing, Config)}
				marqueeOn={select('marqueeOn', prop.marqueeOn, Config)}
				spacing={select('spacing', prop.spacing, Config)}
			>
				{text('children', Config, 'divider text')}
<<<<<<< HEAD
			</Divider>,
			<Item key="item">Following text</Item>
		]),
		{
			info: {
				text: 'Basic usage of Divider'
			}
		}
=======
			</Divider>
			<BodyText style={{marginTop: 0}}>
				Lorem ipsum dolor sit amet, consectetur adipiscing elit. Sed aliquam dapibus imperdiet. Morbi diam ex, vulputate eget luctus eu, gravida at ligula. Sed tristique eros sit amet iaculis varius. Phasellus rutrum augue id nulla consectetur, a vulputate velit dictum. Vestibulum ultrices tellus ac cursus condimentum. Aliquam sit amet consectetur nulla, viverra bibendum metus.
			</BodyText>
		</React.Fragment>))
>>>>>>> 8e9cbdd3
	);<|MERGE_RESOLUTION|>--- conflicted
+++ resolved
@@ -1,9 +1,5 @@
 import Divider, {DividerBase} from '@enact/moonstone/Divider';
-<<<<<<< HEAD
-import Item from '@enact/moonstone/Item';
-=======
 import BodyText from '@enact/moonstone/BodyText';
->>>>>>> 8e9cbdd3
 import React from 'react';
 import {storiesOf} from '@storybook/react';
 
@@ -23,13 +19,7 @@
 storiesOf('Moonstone', module)
 	.add(
 		'Divider',
-<<<<<<< HEAD
-		() => ([
-=======
-		withInfo({
-			text: 'Basic usage of Divider'
-		})(() => (<React.Fragment>
->>>>>>> 8e9cbdd3
+		() => (<React.Fragment>
 			<Divider
 				key="divider"
 				casing={select('casing', prop.casing, Config)}
@@ -37,20 +27,14 @@
 				spacing={select('spacing', prop.spacing, Config)}
 			>
 				{text('children', Config, 'divider text')}
-<<<<<<< HEAD
-			</Divider>,
-			<Item key="item">Following text</Item>
-		]),
+			</Divider>
+			<BodyText style={{marginTop: 0}}>
+				Lorem ipsum dolor sit amet, consectetur adipiscing elit. Sed aliquam dapibus imperdiet. Morbi diam ex, vulputate eget luctus eu, gravida at ligula. Sed tristique eros sit amet iaculis varius. Phasellus rutrum augue id nulla consectetur, a vulputate velit dictum. Vestibulum ultrices tellus ac cursus condimentum. Aliquam sit amet consectetur nulla, viverra bibendum metus.
+			</BodyText>
+		</React.Fragment>),
 		{
 			info: {
 				text: 'Basic usage of Divider'
 			}
 		}
-=======
-			</Divider>
-			<BodyText style={{marginTop: 0}}>
-				Lorem ipsum dolor sit amet, consectetur adipiscing elit. Sed aliquam dapibus imperdiet. Morbi diam ex, vulputate eget luctus eu, gravida at ligula. Sed tristique eros sit amet iaculis varius. Phasellus rutrum augue id nulla consectetur, a vulputate velit dictum. Vestibulum ultrices tellus ac cursus condimentum. Aliquam sit amet consectetur nulla, viverra bibendum metus.
-			</BodyText>
-		</React.Fragment>))
->>>>>>> 8e9cbdd3
 	);