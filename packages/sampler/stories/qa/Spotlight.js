import Button from '@enact/moonstone/Button';
import CheckboxItem from '@enact/moonstone/CheckboxItem';
import DatePicker from '@enact/moonstone/DatePicker';
import DayPicker from '@enact/moonstone/DayPicker';
import Heading from '@enact/moonstone/Heading';
import ExpandableInput from '@enact/moonstone/ExpandableInput';
import ExpandableItem from '@enact/moonstone/ExpandableItem';
import ExpandableList from '@enact/moonstone/ExpandableList';
import ExpandablePicker from '@enact/moonstone/ExpandablePicker';
import FormCheckboxItem from '@enact/moonstone/FormCheckboxItem';
import Icon from '@enact/moonstone/Icon';
import IconButton from '@enact/moonstone/IconButton';
import IncrementSlider from '@enact/moonstone/IncrementSlider';
import Input from '@enact/moonstone/Input';
import Item from '@enact/moonstone/Item';
import LabeledItem from '@enact/moonstone/LabeledItem';
import Picker from '@enact/moonstone/Picker';
import Popup from '@enact/moonstone/Popup';
import RadioItem from '@enact/moonstone/RadioItem';
import SelectableItem from '@enact/moonstone/SelectableItem';
import SwitchItem from '@enact/moonstone/SwitchItem';
import TimePicker from '@enact/moonstone/TimePicker';
import ToggleButton from '@enact/moonstone/ToggleButton';
import ToggleItem from '@enact/moonstone/ToggleItem';
import Scroller from '@enact/moonstone/Scroller';
import Slider from '@enact/moonstone/Slider';
import Spotlight from '@enact/spotlight';
import {Row, Cell, Column} from '@enact/ui/Layout';
import ri from '@enact/ui/resolution';
import SpotlightContainerDecorator from '@enact/spotlight/SpotlightContainerDecorator';
import React from 'react';
import PropTypes from 'prop-types';
import {storiesOf} from '@storybook/react';
import {action} from '@storybook/addon-actions';

import docs from '../../images/icon-enact-docs.png';
import {boolean, select} from '../../src/enact-knobs';
import Pause from '@enact/spotlight/Pause';

const Container = SpotlightContainerDecorator(
	{enterTo: 'last-focused'},
	'div'
);

const style = {
	container: () => ({
		width: ri.unit(300, 'rem'),
		border: '1px dashed red',
		margin: '0 ' + ri.unit(12, 'rem'),
		padding: ri.unit(12, 'rem')
	}),
	fittedContainer: () => ({
		border: '1px dashed blue',
		margin: '0 ' + ri.unit(12, 'rem'),
		padding: ri.unit(12, 'rem')
	})
};

const Items = ['First', 'Second', 'Third'];

class DisappearTest extends React.Component {
	constructor (props) {
		super(props);

		this.state = {
			showButton: true
		};
	}

	componentWillUnmount () {
		this.stopTimer();
	}

	removeButton = () => {
		this.setState({showButton: false});
	}

	restoreButton = () => {
		this.setState({showButton: true});
	}

	resetFocus = () => {
		Spotlight.focus('restoreButton');
	}

	startTimer = () => {
		this.timer = window.setTimeout(this.removeButton, 4000);
	}

	stopTimer = () => {
		if (this.timer) {
			window.clearTimeout(this.timer);
		}
	}

	render () {
		return (
			<div>
				5-way select to set focus to the Focus Me button and wait until 4s has elapsed, and observe the focused
				button is removed and the remaining button gains focus.
				{this.state.showButton ? (
					<Button
						onFocus={this.startTimer}
						onSpotlightDisappear={this.resetFocus}
					>
						Focus me
					</Button>
				) : null}
				<Button
					spotlightId="restoreButton"
					onClick={this.restoreButton}
				>
					Restore Button
				</Button>
			</div>
		);
	}
}

class DisableOnClick extends React.Component {
	constructor (props) {
		super(props);

		this.state = {
			disabled: false
		};
	}

	handleButtonDisable = () => {
		this.setState({disabled: true});
	}

	handleButtonEnable = () => {
		this.setState({disabled: false});
	}

	render () {
		return (
			<div>
				<p>Pressing the marqueeable button will disable it. The marquee should continue and restart while the button is focused and disabled.</p>
				<Button disabled={this.state.disabled} onClick={this.handleButtonDisable}>
					A very super ultra massive extensively long marquee Button
				</Button>
				<Button onClick={this.handleButtonEnable}>
					Enable
				</Button>
			</div>
		);
	}
}

class DisableTest extends React.Component {
	constructor (props) {
		super(props);

		this.state = {
			disabled: false
		};
	}

	componentDidMount () {
		Spotlight.resume();
		this.id = setInterval(() => this.setState(state => ({disabled: !state.disabled})), 5000);
	}

	componentWillUnmount () {
		clearInterval(this.id);
		this.paused.resume();
	}

	paused = new Pause('Pause Test')

	handleToggle = () => {
		if (this.paused.isPaused()) {
			this.paused.resume();
		} else {
			this.paused.pause();
		}
	}

	render () {
		return (
			<div>
				<p>Timed Button is alternately enabled and disabled every 5 seconds. Pressing the Active/Paused button will resume and pause Spotlight, respectively.</p>
				<Button disabled={this.state.disabled}>
					Timed Button
				</Button>
				<ToggleButton
					defaultSelected
					toggleOnLabel="Active"
					toggleOffLabel="Paused"
					onToggle={this.handleToggle}
				/>
			</div>
		);
	}
}

class PopupFocusTest extends React.Component {
	static propTypes = {
		noAnimation: PropTypes.bool,
		noAutoDismiss: PropTypes.bool,
		scrimType: PropTypes.oneOf(['transparent', 'translucent', 'none']),
		showCloseButton: PropTypes.bool,
		spotlightRestrict: PropTypes.oneOf(['self-first', 'self-only'])
	}

	static defaultProps = {
		noAnimation: false,
		noAutoDismiss: false,
		scrimType: 'translucent',
		showCloseButton: false,
		spotlightRestrict: 'self-only'
	}

	constructor (props) {
		super(props);
		this.state = {
			popupOpen: false
		};
	}

	handleClosePopup = () => {
		this.setState({popupOpen: false});
	}

	handleOpenPopup = () => {
		this.setState({popupOpen: true});
	}

	render () {
		const {noAnimation, noAutoDismiss, scrimType, showCloseButton, spotlightRestrict} = this.props;

		return (
			<div>
				<p>
					Open the popup by using 5-way selection on the &quot;Open Popup&quot; buttons.
					When the popup is visible, select the popup&apos;s close button to close the popup.
					Focus should return to the button used to originally open the popup. Verify this
					behavior for each of the buttons.
				</p>
				<p>
					Use the knobs to verify 5-way behavior under different Popup configurations.
				</p>
				<Button onClick={this.handleOpenPopup}>Open Popup</Button>
				<Button onClick={this.handleOpenPopup}>Open Popup</Button>
				<Popup
					noAnimation={noAnimation}
					noAutoDismiss={noAutoDismiss}
					onClose={this.handleClosePopup}
					open={this.state.popupOpen}
					scrimType={scrimType}
					showCloseButton={showCloseButton}
					spotlightRestrict={spotlightRestrict}
				>
					<div>This is a Popup</div>
				</Popup>
			</div>
		);
	}
}

class FocusedAndDisabled extends React.Component {
	state = {
		index: -1
	}

	tests = [
		<Button icon="star">Button</Button>,
		<IconButton>star</IconButton>,
		<Button icon={docs}>Button</Button>,
		<IconButton>{docs}</IconButton>
	]

	handleClear = () => this.setState({index: -1})

	select = (index) => {
		Spotlight.setPointerMode(false);
		Spotlight.focus(`component-${index}`);
		this.setState({index});
	}

	render () {
		return (
			<Scroller>
				<p>Click or 5-way select the icon buttons to:</p>
				<ol>
					<li>Disable pointer mode</li>
					<li>Set focus on the component next to the button</li>
					<li>Disable the newly focused component</li>
				</ol>
				<Button onClick={this.handleClear}>Enable All</Button>
				{this.tests.map((comp, index) => (
					<div key={`row-${index}`}>
						{/* eslint-disable-next-line react/jsx-no-bind */}
						<IconButton onTap={() => this.select(index)}>
							arrowlargeright
						</IconButton>
						{React.cloneElement(comp, {
							disabled: this.state.index === index,
							spotlightId: `component-${index}`
						})}
					</div>
				))}
			</Scroller>
		);
	}
}

storiesOf('Spotlight', module)
	.add(
		'Multiple Buttons',
		() => (
			<Row align="center space-evenly">
				<Cell shrink>
					<Button onClick={action('onClick')}>
						One
					</Button>
				</Cell>
				<Cell shrink>
					<Button onClick={action('onClick')}>
						Two
					</Button>
				</Cell>
				<Cell shrink>
					<Button onClick={action('onClick')}>
						Three
					</Button>
				</Cell>
			</Row>
		)
	)
	.add(
		'Multiple Containers',
		() => (
			<Scroller>
				<p>
					The containers below will spot the last-focused element. Keep track of the
					last-focused element in the container when testing and ensure that the correct
					element is spotted when re-entering the container with 5-way. If the pointer is
					inside a container and a 5-way directional key is pressed, the nearest element
					to the pointer (in the direction specified by the key) will be spotted.
				</p>
				<Row>
					<Cell component={Container} shrink style={style.container()}>
						<Item>1</Item>
						<Item>2</Item>
						<Item>3</Item>
						<div>Non-spottable content 1</div>
						<div>Non-spottable content 2</div>
						<div>Non-spottable content 3</div>
					</Cell>
					<Cell component={Container} shrink style={style.container()}>
						<div>Non-spottable content A</div>
						<div>Non-spottable content B</div>
						<div>Non-spottable content C</div>
						<Item>A</Item>
						<Item>B</Item>
						<Item>C</Item>
					</Cell>
				</Row>
			</Scroller>
		)
	)
	.add(
		'Nested Containers',
		() => (
			<div>
				<p>
					The nested containers below both use a enterTo: &apos;last-focused&apos; configuration.
					You should be able to naturally 5-way navigate between the items in the containers. Also,
					attempting to 5-way navigate (left or down) from the application close button should
					result in the last-focused item being spotted.
				</p>
				<Row>
					<Cell component={Container} shrink style={style.fittedContainer()} >
						<Item>Item in a container</Item>
						<Container style={style.fittedContainer()} >
							<Item>Item in a nested container</Item>
						</Container>
					</Cell>
				</Row>
			</div>
		)
	)
	.add(
		'Directional Events',
		() => (
			<div>
				<p>
					The item below will emit onSpotlight[Direction] events when attempting
					to 5-way navigate from the item. Highlight the item below and press any of
					the 5-way directional keys to verify a matching directional event in the
					action logger.
				</p>
				<Item
					onSpotlightDown={action('onSpotlightDown')}
					onSpotlightLeft={action('onSpotlightLeft')}
					onSpotlightRight={action('onSpotlightRight')}
					onSpotlightUp={action('onSpotlightUp')}
				>
					Item
				</Item>
			</div>
		)
	)
	.add(
		'Disappearing Spottable',
		() => (
			<DisappearTest />
		)
	)
	.add(
		'Disabled on Click',
		() => (
			<DisableOnClick />
		)
	)
	.add(
		'Disabled with Pause',
		() => (
			<DisableTest />
		)
	)
	.add(
		'Popup Navigation',
		() => (
			<PopupFocusTest
				noAnimation={boolean('noAnimation', Popup, false)}
				noAutoDismiss={boolean('noAutoDismiss', Popup, false)}
				scrimType={select('scrimType', ['none', 'transparent', 'translucent'], Popup, 'translucent')}
				showCloseButton={boolean('showCloseButton', Popup, true)}
				spotlightRestrict={select('spotlightRestrict', ['self-first', 'self-only'], Popup, 'self-only')}
			/>
		)
	)
	.add(
		'Focused and Disabled',
		() => (
			<FocusedAndDisabled />
		)
	)
	.add(
		'Navigating into overflow containers',
		() => (
			<div>
				<Item>Before last-focused Container + Scroller</Item>
				<Container style={{outline: '1px dotted #ffffff80'}}>
					<Scroller>
						<ExpandableItem disabled title="Expandable Item">
							<Button>Hiding!</Button>
						</ExpandableItem>
						<Item>Item A</Item>
						<Item disabled>Item B</Item>
						<Item>Item C</Item>
						<ExpandableItem disabled title="Expandable Item">
							<Button>Hiding!</Button>
						</ExpandableItem>
					</Scroller>
				</Container>
				<Item>After last-focused Container + Scroller</Item>
			</div>
		)
	)
	.add(
		'Kitchen Sink',
		() => (
			<Column>
				<Cell component="p" shrink>
					Use the knobs to test the available behaviors for the spottable components
					below.
<<<<<<< HEAD
				</p>
				<Container style={style.flexBox} spotlightMuted={boolean('spotlightMuted', Container, false)} spotlightDisabled={boolean('Container spotlightDisabled', Container, false)}>
					<div style={style.flexItem}>
						<Heading showLine>
							Misc Components
						</Heading>
						<div style={style.flexBox}>
							<Button
								onSpotlightDown={action('onSpotlightDown')}
								onSpotlightLeft={action('onSpotlightLeft')}
								onSpotlightRight={action('onSpotlightRight')}
								onSpotlightUp={action('onSpotlightUp')}
								spotlightDisabled={boolean('Spottable spotlightDisabled', Container, false)}
							>
								Button
							</Button>
							<Button
								backgroundOpacity="translucent"
								onSpotlightDown={action('onSpotlightDown')}
								onSpotlightLeft={action('onSpotlightLeft')}
								onSpotlightRight={action('onSpotlightRight')}
								onSpotlightUp={action('onSpotlightUp')}
								spotlightDisabled={boolean('Spottable spotlightDisabled', Container, false)}
							>
								Translucent
							</Button>
						</div>
						<div style={style.flexBox}>
							<Button
								backgroundOpacity="transparent"
								onSpotlightDown={action('onSpotlightDown')}
								onSpotlightLeft={action('onSpotlightLeft')}
								onSpotlightRight={action('onSpotlightRight')}
								onSpotlightUp={action('onSpotlightUp')}
								spotlightDisabled={boolean('Spottable spotlightDisabled', Container, false)}
							>
								Transparent
							</Button>
							<ToggleButton
								onSpotlightDown={action('onSpotlightDown')}
								onSpotlightLeft={action('onSpotlightLeft')}
								onSpotlightRight={action('onSpotlightRight')}
								onSpotlightUp={action('onSpotlightUp')}
								spotlightDisabled={boolean('Spottable spotlightDisabled', Container, false)}
							>
								ToggleButton
							</ToggleButton>
						</div>
						<div style={style.flexBox}>
							<IconButton
								onSpotlightDown={action('onSpotlightDown')}
								onSpotlightLeft={action('onSpotlightLeft')}
								onSpotlightRight={action('onSpotlightRight')}
								onSpotlightUp={action('onSpotlightUp')}
								spotlightDisabled={boolean('Spottable spotlightDisabled', Container, false)}
							>
								plus
							</IconButton>
							<Input
								onSpotlightDown={action('onSpotlightDown')}
								onSpotlightLeft={action('onSpotlightLeft')}
								onSpotlightRight={action('onSpotlightRight')}
								onSpotlightUp={action('onSpotlightUp')}
								spotlightDisabled={boolean('Spottable spotlightDisabled', Container, false)}
							/>
						</div>
						<div style={style.flexBox}>
							<Picker
								onSpotlightDown={action('onSpotlightDown')}
								onSpotlightLeft={action('onSpotlightLeft')}
								onSpotlightRight={action('onSpotlightRight')}
								onSpotlightUp={action('onSpotlightUp')}
								spotlightDisabled={boolean('Spottable spotlightDisabled', Container, false)}
							>
								{Items}
							</Picker>
							<Picker
								joined
								onSpotlightDown={action('onSpotlightDown')}
								onSpotlightLeft={action('onSpotlightLeft')}
								onSpotlightRight={action('onSpotlightRight')}
								onSpotlightUp={action('onSpotlightUp')}
								spotlightDisabled={boolean('Spottable spotlightDisabled', Container, false)}
							>
								{Items}
							</Picker>
						</div>
						<IncrementSlider
							onSpotlightDown={action('onSpotlightDown')}
							onSpotlightLeft={action('onSpotlightLeft')}
							onSpotlightRight={action('onSpotlightRight')}
							onSpotlightUp={action('onSpotlightUp')}
							spotlightDisabled={boolean('Spottable spotlightDisabled', Container, false)}
						/>
						<Slider
							onSpotlightDown={action('onSpotlightDown')}
							onSpotlightLeft={action('onSpotlightLeft')}
							onSpotlightRight={action('onSpotlightRight')}
							onSpotlightUp={action('onSpotlightUp')}
							spotlightDisabled={boolean('Spottable spotlightDisabled', Container, false)}
						/>
						<Item
							onSpotlightDown={action('onSpotlightDown')}
							onSpotlightLeft={action('onSpotlightLeft')}
							onSpotlightRight={action('onSpotlightRight')}
							onSpotlightUp={action('onSpotlightUp')}
							spotlightDisabled={boolean('Spottable spotlightDisabled', Container, false)}
						>
							Item
						</Item>
						<LabeledItem
							label="Label"
							onSpotlightDown={action('onSpotlightDown')}
							onSpotlightLeft={action('onSpotlightLeft')}
							onSpotlightRight={action('onSpotlightRight')}
							onSpotlightUp={action('onSpotlightUp')}
							spotlightDisabled={boolean('Spottable spotlightDisabled', Container, false)}
						>
							LabeledItem
						</LabeledItem>
					</div>
					<div style={style.flexItem}>
						<Heading showLine>
							Expandables
						</Heading>
						<Scroller style={{height: '500px'}}>
							<ExpandableItem
								onSpotlightDown={action('onSpotlightDown')}
								onSpotlightLeft={action('onSpotlightLeft')}
								onSpotlightRight={action('onSpotlightRight')}
								onSpotlightUp={action('onSpotlightUp')}
								spotlightDisabled={boolean('Spottable spotlightDisabled', Container, false)}
								title="Various Items in an ExpandableItem"
							>
								<CheckboxItem
									onSpotlightDown={action('onSpotlightDown')}
									onSpotlightLeft={action('onSpotlightLeft')}
									onSpotlightRight={action('onSpotlightRight')}
									onSpotlightUp={action('onSpotlightUp')}
									spotlightDisabled={boolean('Spottable spotlightDisabled', Container, false)}
								>
									CheckboxItem
								</CheckboxItem>
								<FormCheckboxItem
									onSpotlightDown={action('onSpotlightDown')}
									onSpotlightLeft={action('onSpotlightLeft')}
									onSpotlightRight={action('onSpotlightRight')}
									onSpotlightUp={action('onSpotlightUp')}
									spotlightDisabled={boolean('Spottable spotlightDisabled', Container, false)}
								>
									FormCheckboxItem
								</FormCheckboxItem>
								<RadioItem
									onSpotlightDown={action('onSpotlightDown')}
									onSpotlightLeft={action('onSpotlightLeft')}
									onSpotlightRight={action('onSpotlightRight')}
									onSpotlightUp={action('onSpotlightUp')}
									spotlightDisabled={boolean('Spottable spotlightDisabled', Container, false)}
								>
									RadioItem
								</RadioItem>
								<SelectableItem
									onSpotlightDown={action('onSpotlightDown')}
									onSpotlightLeft={action('onSpotlightLeft')}
									onSpotlightRight={action('onSpotlightRight')}
									onSpotlightUp={action('onSpotlightUp')}
									spotlightDisabled={boolean('Spottable spotlightDisabled', Container, false)}
								>
									SelectableItem
								</SelectableItem>
								<SwitchItem
									onSpotlightDown={action('onSpotlightDown')}
									onSpotlightLeft={action('onSpotlightLeft')}
									onSpotlightRight={action('onSpotlightRight')}
									onSpotlightUp={action('onSpotlightUp')}
									spotlightDisabled={boolean('Spottable spotlightDisabled', Container, false)}
								>
									SwitchItem
								</SwitchItem>
								<ToggleItem
									icon="plus"
									iconComponent={Icon}
									onSpotlightDown={action('onSpotlightDown')}
									onSpotlightLeft={action('onSpotlightLeft')}
									onSpotlightRight={action('onSpotlightRight')}
									onSpotlightUp={action('onSpotlightUp')}
									spotlightDisabled={boolean('Spottable spotlightDisabled', Container, false)}
								>
									ToggleItem
								</ToggleItem>
							</ExpandableItem>
							<ExpandableList
								noLockBottom
								onSpotlightDown={action('onSpotlightDown')}
								onSpotlightLeft={action('onSpotlightLeft')}
								onSpotlightRight={action('onSpotlightRight')}
								onSpotlightUp={action('onSpotlightUp')}
								spotlightDisabled={boolean('Spottable spotlightDisabled', Container, false)}
								title="ExpandableList"
							>
								{Items}
							</ExpandableList>
							<ExpandableInput
								onSpotlightDown={action('onSpotlightDown')}
								onSpotlightLeft={action('onSpotlightLeft')}
								onSpotlightRight={action('onSpotlightRight')}
								onSpotlightUp={action('onSpotlightUp')}
								spotlightDisabled={boolean('Spottable spotlightDisabled', Container, false)}
								title="ExpandableInput"
							/>
							<ExpandablePicker
								onSpotlightDown={action('onSpotlightDown')}
								onSpotlightLeft={action('onSpotlightLeft')}
								onSpotlightRight={action('onSpotlightRight')}
								onSpotlightUp={action('onSpotlightUp')}
								spotlightDisabled={boolean('Spottable spotlightDisabled', Container, false)}
								title="ExpandablePicker"
							>
								{Items}
							</ExpandablePicker>
							<DatePicker
								onSpotlightDown={action('onSpotlightDown')}
								onSpotlightLeft={action('onSpotlightLeft')}
								onSpotlightRight={action('onSpotlightRight')}
								onSpotlightUp={action('onSpotlightUp')}
								spotlightDisabled={boolean('Spottable spotlightDisabled', Container, false)}
								title="DatePicker"
							/>
							<DayPicker
								onSpotlightDown={action('onSpotlightDown')}
								onSpotlightLeft={action('onSpotlightLeft')}
								onSpotlightRight={action('onSpotlightRight')}
								onSpotlightUp={action('onSpotlightUp')}
								spotlightDisabled={boolean('Spottable spotlightDisabled', Container, false)}
								title="DayPicker"
							/>
							<TimePicker
								onSpotlightDown={action('onSpotlightDown')}
								onSpotlightLeft={action('onSpotlightLeft')}
								onSpotlightRight={action('onSpotlightRight')}
								onSpotlightUp={action('onSpotlightUp')}
								spotlightDisabled={boolean('Spottable spotlightDisabled', Container, false)}
								title="TimePicker"
							/>
						</Scroller>
					</div>
				</Container>
			</div>
=======
				</Cell>
				<Cell component={Container} spotlightMuted={boolean('spotlightMuted', Container, false)} spotlightDisabled={boolean('Container spotlightDisabled', Container, false)}>
					<Row style={{height: '100%'}}>
						<Cell>
							<Column>
								<Cell component={Heading} showLine shrink>
									Misc Components
								</Cell>
								<Cell component={Scroller}>
									<div>
										<Button
											onSpotlightDown={action('onSpotlightDown')}
											onSpotlightLeft={action('onSpotlightLeft')}
											onSpotlightRight={action('onSpotlightRight')}
											onSpotlightUp={action('onSpotlightUp')}
											spotlightDisabled={boolean('Spottable spotlightDisabled', Container, false)}
										>
											Button
										</Button>
										<Button
											backgroundOpacity="translucent"
											onSpotlightDown={action('onSpotlightDown')}
											onSpotlightLeft={action('onSpotlightLeft')}
											onSpotlightRight={action('onSpotlightRight')}
											onSpotlightUp={action('onSpotlightUp')}
											spotlightDisabled={boolean('Spottable spotlightDisabled', Container, false)}
										>
											Translucent
										</Button>
									</div>
									<div>
										<Button
											backgroundOpacity="transparent"
											onSpotlightDown={action('onSpotlightDown')}
											onSpotlightLeft={action('onSpotlightLeft')}
											onSpotlightRight={action('onSpotlightRight')}
											onSpotlightUp={action('onSpotlightUp')}
											spotlightDisabled={boolean('Spottable spotlightDisabled', Container, false)}
										>
											Transparent
										</Button>
										<ToggleButton
											onSpotlightDown={action('onSpotlightDown')}
											onSpotlightLeft={action('onSpotlightLeft')}
											onSpotlightRight={action('onSpotlightRight')}
											onSpotlightUp={action('onSpotlightUp')}
											spotlightDisabled={boolean('Spottable spotlightDisabled', Container, false)}
										>
											ToggleButton
										</ToggleButton>
									</div>
									<div>
										<IconButton
											onSpotlightDown={action('onSpotlightDown')}
											onSpotlightLeft={action('onSpotlightLeft')}
											onSpotlightRight={action('onSpotlightRight')}
											onSpotlightUp={action('onSpotlightUp')}
											spotlightDisabled={boolean('Spottable spotlightDisabled', Container, false)}
										>
											plus
										</IconButton>
										<Input
											onSpotlightDown={action('onSpotlightDown')}
											onSpotlightLeft={action('onSpotlightLeft')}
											onSpotlightRight={action('onSpotlightRight')}
											onSpotlightUp={action('onSpotlightUp')}
											spotlightDisabled={boolean('Spottable spotlightDisabled', Container, false)}
										/>
									</div>
									<div>
										<Picker
											onSpotlightDown={action('onSpotlightDown')}
											onSpotlightLeft={action('onSpotlightLeft')}
											onSpotlightRight={action('onSpotlightRight')}
											onSpotlightUp={action('onSpotlightUp')}
											spotlightDisabled={boolean('Spottable spotlightDisabled', Container, false)}
										>
											{Items}
										</Picker>
										<Picker
											joined
											onSpotlightDown={action('onSpotlightDown')}
											onSpotlightLeft={action('onSpotlightLeft')}
											onSpotlightRight={action('onSpotlightRight')}
											onSpotlightUp={action('onSpotlightUp')}
											spotlightDisabled={boolean('Spottable spotlightDisabled', Container, false)}
										>
											{Items}
										</Picker>
									</div>
									<IncrementSlider
										onSpotlightDown={action('onSpotlightDown')}
										onSpotlightLeft={action('onSpotlightLeft')}
										onSpotlightRight={action('onSpotlightRight')}
										onSpotlightUp={action('onSpotlightUp')}
										spotlightDisabled={boolean('Spottable spotlightDisabled', Container, false)}
									/>
									<Slider
										onSpotlightDown={action('onSpotlightDown')}
										onSpotlightLeft={action('onSpotlightLeft')}
										onSpotlightRight={action('onSpotlightRight')}
										onSpotlightUp={action('onSpotlightUp')}
										spotlightDisabled={boolean('Spottable spotlightDisabled', Container, false)}
									/>
									<Item
										onSpotlightDown={action('onSpotlightDown')}
										onSpotlightLeft={action('onSpotlightLeft')}
										onSpotlightRight={action('onSpotlightRight')}
										onSpotlightUp={action('onSpotlightUp')}
										spotlightDisabled={boolean('Spottable spotlightDisabled', Container, false)}
									>
										Item
									</Item>
									<LabeledItem
										label="Label"
										onSpotlightDown={action('onSpotlightDown')}
										onSpotlightLeft={action('onSpotlightLeft')}
										onSpotlightRight={action('onSpotlightRight')}
										onSpotlightUp={action('onSpotlightUp')}
										spotlightDisabled={boolean('Spottable spotlightDisabled', Container, false)}
									>
										LabeledItem
									</LabeledItem>
								</Cell>
							</Column>
						</Cell>
						<Cell>
							<Column>
								<Cell component={Heading} showLine shrink>
									Expandables
								</Cell>
								<Cell component={Scroller}>
									<ExpandableItem
										onSpotlightDown={action('onSpotlightDown')}
										onSpotlightLeft={action('onSpotlightLeft')}
										onSpotlightRight={action('onSpotlightRight')}
										onSpotlightUp={action('onSpotlightUp')}
										spotlightDisabled={boolean('Spottable spotlightDisabled', Container, false)}
										title="Various Items in an ExpandableItem"
									>
										<CheckboxItem
											onSpotlightDown={action('onSpotlightDown')}
											onSpotlightLeft={action('onSpotlightLeft')}
											onSpotlightRight={action('onSpotlightRight')}
											onSpotlightUp={action('onSpotlightUp')}
											spotlightDisabled={boolean('Spottable spotlightDisabled', Container, false)}
										>
											CheckboxItem
										</CheckboxItem>
										<FormCheckboxItem
											onSpotlightDown={action('onSpotlightDown')}
											onSpotlightLeft={action('onSpotlightLeft')}
											onSpotlightRight={action('onSpotlightRight')}
											onSpotlightUp={action('onSpotlightUp')}
											spotlightDisabled={boolean('Spottable spotlightDisabled', Container, false)}
										>
											FormCheckboxItem
										</FormCheckboxItem>
										<RadioItem
											onSpotlightDown={action('onSpotlightDown')}
											onSpotlightLeft={action('onSpotlightLeft')}
											onSpotlightRight={action('onSpotlightRight')}
											onSpotlightUp={action('onSpotlightUp')}
											spotlightDisabled={boolean('Spottable spotlightDisabled', Container, false)}
										>
											RadioItem
										</RadioItem>
										<SelectableItem
											onSpotlightDown={action('onSpotlightDown')}
											onSpotlightLeft={action('onSpotlightLeft')}
											onSpotlightRight={action('onSpotlightRight')}
											onSpotlightUp={action('onSpotlightUp')}
											spotlightDisabled={boolean('Spottable spotlightDisabled', Container, false)}
										>
											SelectableItem
										</SelectableItem>
										<SwitchItem
											onSpotlightDown={action('onSpotlightDown')}
											onSpotlightLeft={action('onSpotlightLeft')}
											onSpotlightRight={action('onSpotlightRight')}
											onSpotlightUp={action('onSpotlightUp')}
											spotlightDisabled={boolean('Spottable spotlightDisabled', Container, false)}
										>
											SwitchItem
										</SwitchItem>
										<ToggleItem
											icon="plus"
											iconComponent={Icon}
											onSpotlightDown={action('onSpotlightDown')}
											onSpotlightLeft={action('onSpotlightLeft')}
											onSpotlightRight={action('onSpotlightRight')}
											onSpotlightUp={action('onSpotlightUp')}
											spotlightDisabled={boolean('Spottable spotlightDisabled', Container, false)}
										>
											ToggleItem
										</ToggleItem>
									</ExpandableItem>
									<ExpandableList
										noLockBottom
										onSpotlightDown={action('onSpotlightDown')}
										onSpotlightLeft={action('onSpotlightLeft')}
										onSpotlightRight={action('onSpotlightRight')}
										onSpotlightUp={action('onSpotlightUp')}
										spotlightDisabled={boolean('Spottable spotlightDisabled', Container, false)}
										title="ExpandableList"
									>
										{Items}
									</ExpandableList>
									<ExpandableInput
										onSpotlightDown={action('onSpotlightDown')}
										onSpotlightLeft={action('onSpotlightLeft')}
										onSpotlightRight={action('onSpotlightRight')}
										onSpotlightUp={action('onSpotlightUp')}
										spotlightDisabled={boolean('Spottable spotlightDisabled', Container, false)}
										title="ExpandableInput"
									/>
									<ExpandablePicker
										onSpotlightDown={action('onSpotlightDown')}
										onSpotlightLeft={action('onSpotlightLeft')}
										onSpotlightRight={action('onSpotlightRight')}
										onSpotlightUp={action('onSpotlightUp')}
										spotlightDisabled={boolean('Spottable spotlightDisabled', Container, false)}
										title="ExpandablePicker"
									>
										{Items}
									</ExpandablePicker>
									<DatePicker
										onSpotlightDown={action('onSpotlightDown')}
										onSpotlightLeft={action('onSpotlightLeft')}
										onSpotlightRight={action('onSpotlightRight')}
										onSpotlightUp={action('onSpotlightUp')}
										spotlightDisabled={boolean('Spottable spotlightDisabled', Container, false)}
										title="DatePicker"
									/>
									<DayPicker
										onSpotlightDown={action('onSpotlightDown')}
										onSpotlightLeft={action('onSpotlightLeft')}
										onSpotlightRight={action('onSpotlightRight')}
										onSpotlightUp={action('onSpotlightUp')}
										spotlightDisabled={boolean('Spottable spotlightDisabled', Container, false)}
										title="DayPicker"
									/>
									<TimePicker
										onSpotlightDown={action('onSpotlightDown')}
										onSpotlightLeft={action('onSpotlightLeft')}
										onSpotlightRight={action('onSpotlightRight')}
										onSpotlightUp={action('onSpotlightUp')}
										spotlightDisabled={boolean('Spottable spotlightDisabled', Container, false)}
										title="TimePicker"
									/>
								</Cell>
							</Column>
						</Cell>
					</Row>
				</Cell>
			</Column>
>>>>>>> c8422e29
		)
	);<|MERGE_RESOLUTION|>--- conflicted
+++ resolved
@@ -469,256 +469,6 @@
 				<Cell component="p" shrink>
 					Use the knobs to test the available behaviors for the spottable components
 					below.
-<<<<<<< HEAD
-				</p>
-				<Container style={style.flexBox} spotlightMuted={boolean('spotlightMuted', Container, false)} spotlightDisabled={boolean('Container spotlightDisabled', Container, false)}>
-					<div style={style.flexItem}>
-						<Heading showLine>
-							Misc Components
-						</Heading>
-						<div style={style.flexBox}>
-							<Button
-								onSpotlightDown={action('onSpotlightDown')}
-								onSpotlightLeft={action('onSpotlightLeft')}
-								onSpotlightRight={action('onSpotlightRight')}
-								onSpotlightUp={action('onSpotlightUp')}
-								spotlightDisabled={boolean('Spottable spotlightDisabled', Container, false)}
-							>
-								Button
-							</Button>
-							<Button
-								backgroundOpacity="translucent"
-								onSpotlightDown={action('onSpotlightDown')}
-								onSpotlightLeft={action('onSpotlightLeft')}
-								onSpotlightRight={action('onSpotlightRight')}
-								onSpotlightUp={action('onSpotlightUp')}
-								spotlightDisabled={boolean('Spottable spotlightDisabled', Container, false)}
-							>
-								Translucent
-							</Button>
-						</div>
-						<div style={style.flexBox}>
-							<Button
-								backgroundOpacity="transparent"
-								onSpotlightDown={action('onSpotlightDown')}
-								onSpotlightLeft={action('onSpotlightLeft')}
-								onSpotlightRight={action('onSpotlightRight')}
-								onSpotlightUp={action('onSpotlightUp')}
-								spotlightDisabled={boolean('Spottable spotlightDisabled', Container, false)}
-							>
-								Transparent
-							</Button>
-							<ToggleButton
-								onSpotlightDown={action('onSpotlightDown')}
-								onSpotlightLeft={action('onSpotlightLeft')}
-								onSpotlightRight={action('onSpotlightRight')}
-								onSpotlightUp={action('onSpotlightUp')}
-								spotlightDisabled={boolean('Spottable spotlightDisabled', Container, false)}
-							>
-								ToggleButton
-							</ToggleButton>
-						</div>
-						<div style={style.flexBox}>
-							<IconButton
-								onSpotlightDown={action('onSpotlightDown')}
-								onSpotlightLeft={action('onSpotlightLeft')}
-								onSpotlightRight={action('onSpotlightRight')}
-								onSpotlightUp={action('onSpotlightUp')}
-								spotlightDisabled={boolean('Spottable spotlightDisabled', Container, false)}
-							>
-								plus
-							</IconButton>
-							<Input
-								onSpotlightDown={action('onSpotlightDown')}
-								onSpotlightLeft={action('onSpotlightLeft')}
-								onSpotlightRight={action('onSpotlightRight')}
-								onSpotlightUp={action('onSpotlightUp')}
-								spotlightDisabled={boolean('Spottable spotlightDisabled', Container, false)}
-							/>
-						</div>
-						<div style={style.flexBox}>
-							<Picker
-								onSpotlightDown={action('onSpotlightDown')}
-								onSpotlightLeft={action('onSpotlightLeft')}
-								onSpotlightRight={action('onSpotlightRight')}
-								onSpotlightUp={action('onSpotlightUp')}
-								spotlightDisabled={boolean('Spottable spotlightDisabled', Container, false)}
-							>
-								{Items}
-							</Picker>
-							<Picker
-								joined
-								onSpotlightDown={action('onSpotlightDown')}
-								onSpotlightLeft={action('onSpotlightLeft')}
-								onSpotlightRight={action('onSpotlightRight')}
-								onSpotlightUp={action('onSpotlightUp')}
-								spotlightDisabled={boolean('Spottable spotlightDisabled', Container, false)}
-							>
-								{Items}
-							</Picker>
-						</div>
-						<IncrementSlider
-							onSpotlightDown={action('onSpotlightDown')}
-							onSpotlightLeft={action('onSpotlightLeft')}
-							onSpotlightRight={action('onSpotlightRight')}
-							onSpotlightUp={action('onSpotlightUp')}
-							spotlightDisabled={boolean('Spottable spotlightDisabled', Container, false)}
-						/>
-						<Slider
-							onSpotlightDown={action('onSpotlightDown')}
-							onSpotlightLeft={action('onSpotlightLeft')}
-							onSpotlightRight={action('onSpotlightRight')}
-							onSpotlightUp={action('onSpotlightUp')}
-							spotlightDisabled={boolean('Spottable spotlightDisabled', Container, false)}
-						/>
-						<Item
-							onSpotlightDown={action('onSpotlightDown')}
-							onSpotlightLeft={action('onSpotlightLeft')}
-							onSpotlightRight={action('onSpotlightRight')}
-							onSpotlightUp={action('onSpotlightUp')}
-							spotlightDisabled={boolean('Spottable spotlightDisabled', Container, false)}
-						>
-							Item
-						</Item>
-						<LabeledItem
-							label="Label"
-							onSpotlightDown={action('onSpotlightDown')}
-							onSpotlightLeft={action('onSpotlightLeft')}
-							onSpotlightRight={action('onSpotlightRight')}
-							onSpotlightUp={action('onSpotlightUp')}
-							spotlightDisabled={boolean('Spottable spotlightDisabled', Container, false)}
-						>
-							LabeledItem
-						</LabeledItem>
-					</div>
-					<div style={style.flexItem}>
-						<Heading showLine>
-							Expandables
-						</Heading>
-						<Scroller style={{height: '500px'}}>
-							<ExpandableItem
-								onSpotlightDown={action('onSpotlightDown')}
-								onSpotlightLeft={action('onSpotlightLeft')}
-								onSpotlightRight={action('onSpotlightRight')}
-								onSpotlightUp={action('onSpotlightUp')}
-								spotlightDisabled={boolean('Spottable spotlightDisabled', Container, false)}
-								title="Various Items in an ExpandableItem"
-							>
-								<CheckboxItem
-									onSpotlightDown={action('onSpotlightDown')}
-									onSpotlightLeft={action('onSpotlightLeft')}
-									onSpotlightRight={action('onSpotlightRight')}
-									onSpotlightUp={action('onSpotlightUp')}
-									spotlightDisabled={boolean('Spottable spotlightDisabled', Container, false)}
-								>
-									CheckboxItem
-								</CheckboxItem>
-								<FormCheckboxItem
-									onSpotlightDown={action('onSpotlightDown')}
-									onSpotlightLeft={action('onSpotlightLeft')}
-									onSpotlightRight={action('onSpotlightRight')}
-									onSpotlightUp={action('onSpotlightUp')}
-									spotlightDisabled={boolean('Spottable spotlightDisabled', Container, false)}
-								>
-									FormCheckboxItem
-								</FormCheckboxItem>
-								<RadioItem
-									onSpotlightDown={action('onSpotlightDown')}
-									onSpotlightLeft={action('onSpotlightLeft')}
-									onSpotlightRight={action('onSpotlightRight')}
-									onSpotlightUp={action('onSpotlightUp')}
-									spotlightDisabled={boolean('Spottable spotlightDisabled', Container, false)}
-								>
-									RadioItem
-								</RadioItem>
-								<SelectableItem
-									onSpotlightDown={action('onSpotlightDown')}
-									onSpotlightLeft={action('onSpotlightLeft')}
-									onSpotlightRight={action('onSpotlightRight')}
-									onSpotlightUp={action('onSpotlightUp')}
-									spotlightDisabled={boolean('Spottable spotlightDisabled', Container, false)}
-								>
-									SelectableItem
-								</SelectableItem>
-								<SwitchItem
-									onSpotlightDown={action('onSpotlightDown')}
-									onSpotlightLeft={action('onSpotlightLeft')}
-									onSpotlightRight={action('onSpotlightRight')}
-									onSpotlightUp={action('onSpotlightUp')}
-									spotlightDisabled={boolean('Spottable spotlightDisabled', Container, false)}
-								>
-									SwitchItem
-								</SwitchItem>
-								<ToggleItem
-									icon="plus"
-									iconComponent={Icon}
-									onSpotlightDown={action('onSpotlightDown')}
-									onSpotlightLeft={action('onSpotlightLeft')}
-									onSpotlightRight={action('onSpotlightRight')}
-									onSpotlightUp={action('onSpotlightUp')}
-									spotlightDisabled={boolean('Spottable spotlightDisabled', Container, false)}
-								>
-									ToggleItem
-								</ToggleItem>
-							</ExpandableItem>
-							<ExpandableList
-								noLockBottom
-								onSpotlightDown={action('onSpotlightDown')}
-								onSpotlightLeft={action('onSpotlightLeft')}
-								onSpotlightRight={action('onSpotlightRight')}
-								onSpotlightUp={action('onSpotlightUp')}
-								spotlightDisabled={boolean('Spottable spotlightDisabled', Container, false)}
-								title="ExpandableList"
-							>
-								{Items}
-							</ExpandableList>
-							<ExpandableInput
-								onSpotlightDown={action('onSpotlightDown')}
-								onSpotlightLeft={action('onSpotlightLeft')}
-								onSpotlightRight={action('onSpotlightRight')}
-								onSpotlightUp={action('onSpotlightUp')}
-								spotlightDisabled={boolean('Spottable spotlightDisabled', Container, false)}
-								title="ExpandableInput"
-							/>
-							<ExpandablePicker
-								onSpotlightDown={action('onSpotlightDown')}
-								onSpotlightLeft={action('onSpotlightLeft')}
-								onSpotlightRight={action('onSpotlightRight')}
-								onSpotlightUp={action('onSpotlightUp')}
-								spotlightDisabled={boolean('Spottable spotlightDisabled', Container, false)}
-								title="ExpandablePicker"
-							>
-								{Items}
-							</ExpandablePicker>
-							<DatePicker
-								onSpotlightDown={action('onSpotlightDown')}
-								onSpotlightLeft={action('onSpotlightLeft')}
-								onSpotlightRight={action('onSpotlightRight')}
-								onSpotlightUp={action('onSpotlightUp')}
-								spotlightDisabled={boolean('Spottable spotlightDisabled', Container, false)}
-								title="DatePicker"
-							/>
-							<DayPicker
-								onSpotlightDown={action('onSpotlightDown')}
-								onSpotlightLeft={action('onSpotlightLeft')}
-								onSpotlightRight={action('onSpotlightRight')}
-								onSpotlightUp={action('onSpotlightUp')}
-								spotlightDisabled={boolean('Spottable spotlightDisabled', Container, false)}
-								title="DayPicker"
-							/>
-							<TimePicker
-								onSpotlightDown={action('onSpotlightDown')}
-								onSpotlightLeft={action('onSpotlightLeft')}
-								onSpotlightRight={action('onSpotlightRight')}
-								onSpotlightUp={action('onSpotlightUp')}
-								spotlightDisabled={boolean('Spottable spotlightDisabled', Container, false)}
-								title="TimePicker"
-							/>
-						</Scroller>
-					</div>
-				</Container>
-			</div>
-=======
 				</Cell>
 				<Cell component={Container} spotlightMuted={boolean('spotlightMuted', Container, false)} spotlightDisabled={boolean('Container spotlightDisabled', Container, false)}>
 					<Row style={{height: '100%'}}>
@@ -975,6 +725,5 @@
 					</Row>
 				</Cell>
 			</Column>
->>>>>>> c8422e29
 		)
 	);