--- conflicted
+++ resolved
@@ -296,7 +296,6 @@
 		)
 	)
 	.add(
-<<<<<<< HEAD
 		'With Two ui:Scroller',
 		() => (
 			<div style={{display: 'flex', height: ri.unit(399, 'rem')}}>
@@ -311,10 +310,11 @@
 					</Group>
 				</UiScroller>
 			</div>
-=======
+    )
+	)
+	.add(
 		'With Large Container',
 		() => (
 			<ScrollerWithLargeContainer />
->>>>>>> 3a1cb39a
 		)
 	);