--- conflicted
+++ resolved
@@ -47,11 +47,7 @@
 		'spotlight behavior while dragging',
 		() => (
 			<div>
-<<<<<<< HEAD
-				While holding down the knob(dargging), move the cursor quickly between knob and SliderButtons. Ensure the buttons do not receive spotligh.
-=======
-				While holding down the knob (dragging), move the cursor quickly between knob and SliderButtons.
->>>>>>> b7b3d8ba
+				While holding down the knob (dragging), move the cursor quickly between knob and SliderButtons. Ensure the buttons do not receive spotlight.
 				<IncrementSliderView />
 			</div>
 		)
