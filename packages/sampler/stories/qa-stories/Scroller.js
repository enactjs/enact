--- conflicted
+++ resolved
@@ -1,29 +1,17 @@
-<<<<<<< HEAD
 import React from 'react';
 import ri from '@enact/ui/resolution';
 import Button from '@enact/moonstone/Button';
-=======
->>>>>>> 33378d7a
 import ExpandableList from '@enact/moonstone/ExpandableList';
 import Scroller from '@enact/moonstone/Scroller';
-<<<<<<< HEAD
 
 import {storiesOf, action} from '@kadira/storybook';
 import {withKnobs, boolean, select} from '@kadira/storybook-addon-knobs';
-
-const StatefullExpandableList = Selectable(ExpandableList);
-=======
-import React from 'react';
-import {storiesOf} from '@kadira/storybook';
-import {withKnobs} from '@kadira/storybook-addon-knobs';
->>>>>>> 33378d7a
 
 const itemData = [];
 for (let i = 0; i < 100; i++) {
 	itemData.push(`Item ${i}`);
 }
 
-<<<<<<< HEAD
 const
 	prop = {
 		horizontal: ['auto', 'hidden', 'scroll']
@@ -37,8 +25,6 @@
 		}
 	};
 
-=======
->>>>>>> 33378d7a
 storiesOf('Scroller')
 	.addDecorator(withKnobs)
 	.addWithInfo(
