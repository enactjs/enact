--- conflicted
+++ resolved
@@ -34,13 +34,8 @@
 			const disabled = nullify(boolean('disabled', false));
 			return (
 				<section>
-<<<<<<< HEAD
 					<Marquee
-						style={{width: '400px'}}
-=======
-					<MarqueeText
 						style={{width: ri.unit(399, 'rem')}}
->>>>>>> 02136c43
 						disabled={disabled}
 						marqueeDelay={number('marqueeDelay', 1000)}
 						marqueeDisabled={boolean('marqueeDisabled', false)}
@@ -63,13 +58,8 @@
 			const disabled = nullify(boolean('disabled', false));
 			return (
 				<section>
-<<<<<<< HEAD
 					<Marquee
-						style={{width: '400px'}}
-=======
-					<MarqueeText
 						style={{width: ri.unit(399, 'rem')}}
->>>>>>> 02136c43
 						disabled={disabled}
 						marqueeDelay={number('marqueeDelay', 1000)}
 						marqueeDisabled={boolean('marqueeDisabled', false)}
@@ -136,13 +126,8 @@
 		'Restart Marquee when Marquee completes',
 		() => (
 			<SpottableDiv>
-<<<<<<< HEAD
 				<Marquee
-					style={{width: '400px'}}
-=======
-				<MarqueeText
 					style={{width: ri.unit(399, 'rem')}}
->>>>>>> 02136c43
 					disabled={false}
 					marqueeDelay={1000}
 					marqueeDisabled={false}
@@ -152,15 +137,9 @@
 					marqueeSpeed={60}
 				>
 					{'The quick brown fox.'}
-<<<<<<< HEAD
 				</Marquee>
 				<Marquee
-					style={{width: '400px'}}
-=======
-				</MarqueeText>
-				<MarqueeText
 					style={{width: ri.unit(399, 'rem')}}
->>>>>>> 02136c43
 					disabled={false}
 					marqueeDelay={1000}
 					marqueeDisabled={false}
