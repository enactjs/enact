--- conflicted
+++ resolved
@@ -150,7 +150,6 @@
 		)
 	)
 	.addWithInfo(
-<<<<<<< HEAD
 		'Directional Events',
 		() => (
 			<div>
@@ -169,10 +168,11 @@
 					Item
 				</Item>
 			</div>
-=======
+		)
+	)
+	.addWithInfo(
 		'Disappearing Spottable',
 		() => (
 			<DisappearTest />
->>>>>>> 9ef339c7
 		)
 	);