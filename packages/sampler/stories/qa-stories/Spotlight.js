--- conflicted
+++ resolved
@@ -1,11 +1,7 @@
 import Button, {ButtonBase} from '@enact/moonstone/Button';
 import Item from '@enact/moonstone/Item';
-<<<<<<< HEAD
 import Popup from '@enact/moonstone/Popup';
-import {SpotlightContainerDecorator} from '@enact/spotlight';
-=======
 import Spotlight, {SpotlightContainerDecorator} from '@enact/spotlight';
->>>>>>> 71a61976
 import React from 'react';
 import {storiesOf, action} from '@kadira/storybook';
 import {withKnobs} from '@kadira/storybook-addon-knobs';
@@ -24,18 +20,6 @@
 	}
 };
 
-<<<<<<< HEAD
-class PopupFocusTest extends React.Component {
-	constructor (props) {
-		super(props);
-		this.state = {
-			popupOpen: false
-		};
-	}
-
-	handleTogglePopup = () => {
-		this.setState({popupOpen: !this.state.popupOpen});
-=======
 class DisappearTest extends React.Component {
 	constructor (props) {
 		super(props);
@@ -69,25 +53,11 @@
 		if (this.timer) {
 			window.clearTimeout(this.timer);
 		}
->>>>>>> 71a61976
 	}
 
 	render () {
 		return (
 			<div>
-<<<<<<< HEAD
-				<p>
-					Open the popup by using 5-way selection on the &quot;Open Popup&quot; buttons.
-					When the popup is visible, select the popup&apos;s close button to close the popup.
-					Focus should return to the button used to originally open the popup. Verify this
-					behavior for each of the buttons.
-				</p>
-				<Button onClick={this.handleTogglePopup}>Open Popup</Button>
-				<Button onClick={this.handleTogglePopup}>Open Popup</Button>
-				<Popup onClose={this.handleTogglePopup} open={this.state.popupOpen} showCloseButton>
-					<div>This is a Popup</div>
-				</Popup>
-=======
 				5-way select to set focus to the Focus Me button and wait until 4s has elapsed, and observe the focused
 				button is removed and the remaining button gains focus.
 				{this.state.showButton ? (
@@ -105,7 +75,37 @@
 				>
 					Restore Button
 				</Button>
->>>>>>> 71a61976
+			</div>
+		);
+	}
+}
+
+class PopupFocusTest extends React.Component {
+	constructor (props) {
+		super(props);
+		this.state = {
+			popupOpen: false
+		};
+	}
+
+	handleTogglePopup = () => {
+		this.setState({popupOpen: !this.state.popupOpen});
+	}
+
+	render () {
+		return (
+			<div>
+				<p>
+					Open the popup by using 5-way selection on the &quot;Open Popup&quot; buttons.
+					When the popup is visible, select the popup&apos;s close button to close the popup.
+					Focus should return to the button used to originally open the popup. Verify this
+					behavior for each of the buttons.
+				</p>
+				<Button onClick={this.handleTogglePopup}>Open Popup</Button>
+				<Button onClick={this.handleTogglePopup}>Open Popup</Button>
+				<Popup onClose={this.handleTogglePopup} open={this.state.popupOpen} showCloseButton>
+					<div>This is a Popup</div>
+				</Popup>
 			</div>
 		);
 	}
@@ -182,14 +182,14 @@
 		)
 	)
 	.addWithInfo(
-<<<<<<< HEAD
+		'Disappearing Spottable',
+		() => (
+			<DisappearTest />
+		)
+	)
+	.addWithInfo(
 		'Popup Focus Targets',
 		() => (
 			<PopupFocusTest />
-=======
-		'Disappearing Spottable',
-		() => (
-			<DisappearTest />
->>>>>>> 71a61976
 		)
 	);