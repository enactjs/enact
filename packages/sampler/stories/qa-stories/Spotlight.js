--- conflicted
+++ resolved
@@ -112,18 +112,11 @@
 
 class PopupFocusTest extends React.Component {
 	static propTypes = {
-<<<<<<< HEAD
 		noAnimation: PropTypes.bool,
 		noAutoDismiss: PropTypes.bool,
 		scrimType: PropTypes.oneOf(['transparent', 'translucent', 'none']),
+		showCloseButton: PropTypes.bool,
 		spotlightRestrict: PropTypes.oneOf(['none', 'self-first', 'self-only'])
-=======
-		noAnimation: React.PropTypes.bool,
-		noAutoDismiss: React.PropTypes.bool,
-		scrimType: React.PropTypes.oneOf(['transparent', 'translucent', 'none']),
-		showCloseButton: React.PropTypes.bool,
-		spotlightRestrict: React.PropTypes.oneOf(['none', 'self-first', 'self-only'])
->>>>>>> bad5c201
 	}
 
 	static defaultProps = {
