--- conflicted
+++ resolved
@@ -1,23 +1,15 @@
 import Button from '@enact/moonstone/Button';
 import React from 'react';
-<<<<<<< HEAD
+import Touchable from '@enact/ui/Touchable';
 import {storiesOf} from '@storybook/react';
 import {withInfo} from '@storybook/addon-info';
 import {action} from '@storybook/addon-actions';
 import {boolean, number} from '@storybook/addon-knobs';
 
+const TouchableDiv = Touchable('div');
+
 storiesOf('Touchable', module)
 	.add(
-=======
-import Touchable from '@enact/ui/Touchable';
-import {storiesOf, action} from '@kadira/storybook';
-import {boolean, number} from '@kadira/storybook-addon-knobs';
-
-const TouchableDiv = Touchable('div');
-
-storiesOf('Touchable')
-	.addWithInfo(
->>>>>>> 8087957d
 		'with default hold events',
 		() => (
 			<Button
