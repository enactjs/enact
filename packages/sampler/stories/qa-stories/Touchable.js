--- conflicted
+++ resolved
@@ -80,7 +80,6 @@
 				Flick within this component
 			</TouchableDiv>
 		)
-<<<<<<< HEAD
 	)
 	.addWithInfo(
 		'with drag handlers',
@@ -101,8 +100,4 @@
 				should prevent drag from resuming when re-entering this component after leaving.
 			</TouchableDiv>
 		)
-	);
-
-=======
-	);
->>>>>>> 315dab74
+	);