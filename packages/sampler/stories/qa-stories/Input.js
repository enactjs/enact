import {icons} from '@enact/moonstone/Icon';
import Input from '@enact/moonstone/Input';
import React from 'react';
import {storiesOf, action} from '@kadira/storybook';
import {withKnobs, boolean, select, text} from '@kadira/storybook-addon-knobs';

const iconNames = ['', ...Object.keys(icons)];

const inputData = {
	longText : 'Looooooooooooooooooooooooooooooooooooooooooooooooooooooooooooooooooooooooooooooooooooooooooooooooooooooooooooooooooooooooooooooooooooooooooooooooooooooooooooooooooooooooooooooooooooooooooooooooooooong Text',
	tallText : ['नरेंद्र मोदी', ' ฟิ้  ไั  ஒ  து', 'ÃÑÕÂÊÎÔÛÄËÏÖÜŸ'],
	extraSpaceText : 'This                                              Text                         has                           extra                                           space',
	initialNumericValue: 0,
	initialValue : 'Input field',
	type: ['text', 'number', 'password']
};

storiesOf('Input')
	.addDecorator(withKnobs)
	.addWithInfo(
		'with long text',
		() => (
			<Input
				onChange={action('onChange')}
				disabled={boolean('disabled')}
				iconAfter={select('iconAfter', iconNames)}
				iconBefore={select('iconBefore', iconNames)}
				noDecorator={boolean('noDecorator')}
				placeholder={text('placeholder')}
				type={select('type', inputData.type, inputData.type[0])}
				defaultValue={inputData.longText}
			/>
		)
	)
	.addWithInfo(
		'with tall characters',
		() => (
<<<<<<< HEAD
			<div>
				<StatefulInput
					onChange={action('onChange')}
					disabled={boolean('disabled')}
					iconAfter={select('iconAfter', iconNames)}
					iconBefore={select('iconBefore', iconNames)}
					noDecorator={boolean('noDecorator')}
					placeholder={text('placeholder', 'Input some tall characters')}
					type={select('type', inputData.type, inputData.type[0])}
					defaultValue={inputData.tallText[0]}
				/>
				<StatefulInput
					onChange={action('onChange')}
					disabled={boolean('disabled')}
					iconAfter={select('iconAfter', iconNames)}
					iconBefore={select('iconBefore', iconNames)}
					noDecorator={boolean('noDecorator')}
					placeholder={text('placeholder', 'Input some tall characters')}
					type={select('type', inputData.type, inputData.type[0])}
					defaultValue={inputData.tallText[1]}
				/>
				<StatefulInput
					onChange={action('onChange')}
					disabled={boolean('disabled')}
					iconAfter={select('iconAfter', iconNames)}
					iconBefore={select('iconBefore', iconNames)}
					noDecorator={boolean('noDecorator')}
					placeholder={text('placeholder', 'Input some tall characters')}
					type={select('type', inputData.type, inputData.type[0])}
					defaultValue={inputData.tallText[2]}
				/>
			</div>
=======
			<Input
				onChange={action('onChange')}
				disabled={boolean('disabled')}
				iconAfter={select('iconAfter', iconNames)}
				iconBefore={select('iconBefore', iconNames)}
				noDecorator={boolean('noDecorator')}
				placeholder={text('placeholder', 'Input some tall characters')}
				type={select('type', inputData.type, inputData.type[0])}
				value={select('value', inputData.tallText,  inputData.tallText[2])}
			/>
>>>>>>> 35151e5f
		)
	)
	.addWithInfo(
		'with extra spacing',
		() => (
			<Input
				onChange={action('onChange')}
				disabled={boolean('disabled')}
				iconAfter={select('iconAfter', iconNames)}
				iconBefore={select('iconBefore', iconNames)}
				noDecorator={boolean('noDecorator')}
				placeholder={text('placeholder')}
				type={select('type', inputData.type, inputData.type[0])}
				defaultValue={inputData.extraSpaceText}
			/>
		)
	)
	.addWithInfo(
		'5 way test',
		() => (
			<div>
				<div>
					<Input
						onChange={action('onChange')}
						disabled={boolean('disabled')}
						iconAfter={select('iconAfter', iconNames)}
						iconBefore={select('iconBefore', iconNames)}
						noDecorator={boolean('noDecorator')}
						placeholder={text('placeholder')}
						type={select('type', inputData.type, inputData.type[0])}
						defaultValue={inputData.initialValue + ' one'}
					/>
					<Input
						onChange={action('onChange')}
						disabled={boolean('disabled')}
						iconAfter={select('iconAfter', iconNames)}
						iconBefore={select('iconBefore', iconNames)}
						noDecorator={boolean('noDecorator')}
						placeholder={text('placeholder')}
						type={select('type', inputData.type, inputData.type[0])}
						defaultValue={inputData.initialValue + ' two'}
					/>
				</div>
				<div>
					<Input
						onChange={action('onChange')}
						disabled={boolean('disabled')}
						iconAfter={select('iconAfter', iconNames)}
						iconBefore={select('iconBefore', iconNames)}
						noDecorator={boolean('noDecorator')}
						placeholder={text('placeholder')}
						type={select('type', inputData.type, inputData.type[0])}
						defaultValue={inputData.initialValue + ' three'}
					/>
					<Input
						onChange={action('onChange')}
						disabled={boolean('disabled')}
						iconAfter={select('iconAfter', iconNames)}
						iconBefore={select('iconBefore', iconNames)}
						noDecorator={boolean('noDecorator')}
						placeholder={text('placeholder')}
						type={select('type', inputData.type, inputData.type[0])}
						defaultValue={inputData.initialValue + ' four'}
					/>
				</div>
			</div>
		)
	)
	.addWithInfo(
		'with a range',
		() => (
			<Input
				onChange={action('onChange')}
				disabled={boolean('disabled')}
				iconAfter={select('iconAfter', iconNames)}
				iconBefore={select('iconBefore', iconNames)}
				noDecorator={boolean('noDecorator')}
				type={inputData.type[1]}
				defaultValue={inputData.initialNumericValue}
			/>
		)
	);<|MERGE_RESOLUTION|>--- conflicted
+++ resolved
@@ -35,9 +35,8 @@
 	.addWithInfo(
 		'with tall characters',
 		() => (
-<<<<<<< HEAD
 			<div>
-				<StatefulInput
+				<Input
 					onChange={action('onChange')}
 					disabled={boolean('disabled')}
 					iconAfter={select('iconAfter', iconNames)}
@@ -47,7 +46,7 @@
 					type={select('type', inputData.type, inputData.type[0])}
 					defaultValue={inputData.tallText[0]}
 				/>
-				<StatefulInput
+				<Input
 					onChange={action('onChange')}
 					disabled={boolean('disabled')}
 					iconAfter={select('iconAfter', iconNames)}
@@ -57,7 +56,7 @@
 					type={select('type', inputData.type, inputData.type[0])}
 					defaultValue={inputData.tallText[1]}
 				/>
-				<StatefulInput
+				<Input
 					onChange={action('onChange')}
 					disabled={boolean('disabled')}
 					iconAfter={select('iconAfter', iconNames)}
@@ -68,18 +67,6 @@
 					defaultValue={inputData.tallText[2]}
 				/>
 			</div>
-=======
-			<Input
-				onChange={action('onChange')}
-				disabled={boolean('disabled')}
-				iconAfter={select('iconAfter', iconNames)}
-				iconBefore={select('iconBefore', iconNames)}
-				noDecorator={boolean('noDecorator')}
-				placeholder={text('placeholder', 'Input some tall characters')}
-				type={select('type', inputData.type, inputData.type[0])}
-				value={select('value', inputData.tallText,  inputData.tallText[2])}
-			/>
->>>>>>> 35151e5f
 		)
 	)
 	.addWithInfo(
