--- conflicted
+++ resolved
@@ -86,29 +86,7 @@
 storiesOf('VirtualFlexList', module)
 	.add(
 		' ',
-<<<<<<< HEAD
-		withInfo('Basic usage of VirtualFlexList')(() => (
-			<div style={style.epg}>
-				<VirtualFlexList
-					items={{
-						background: '#141416',
-						colCount: getItemLength,
-						component: renderItem,
-						data: programData,
-						height: ri.scale(number('items.height', 81)),
-						rowCount: number('items.rowCount', programData.length),
-						width: getItemWidth
-					}}
-					maxFlexScrollSize={maxFlexScrollSize}
-					onPositionChange={action('onPositionChange')}
-					x={ri.scale(number('x', 0))}
-					y={ri.scale(number('y', 0))}
-				/>
-			</div>
-		))
-=======
-		'Basic usage of VirtualFlexList',
-		() => {
+		withInfo('Basic usage of VirtualFlexList')(() =>  {
 			const
 				timeWidth = getTimeWidth(),
 				channelWidth = ri.scale(420),
@@ -144,6 +122,5 @@
 					/>
 				</div>
 			);
-		}
->>>>>>> 1edb20bc
+		})
 	);