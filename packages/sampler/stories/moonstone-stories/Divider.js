--- conflicted
+++ resolved
@@ -24,14 +24,9 @@
 			text: 'Basic usage of Divider'
 		})(() => (
 			<Divider
-<<<<<<< HEAD
-				casing={smartSelect('casing', prop.casing, Config)}
-				marqueeOn={smartSelect('marqueeOn', prop.marqueeOn, Config)}
-				spacing={smartSelect('spacing', prop.spacing, Config)}
-=======
 				casing={select('casing', prop.casing, Config)}
+				marqueeOn={select('marqueeOn', prop.marqueeOn, Config)}
 				spacing={select('spacing', prop.spacing, Config)}
->>>>>>> 27095650
 			>
 				{text('children', Config, 'divider text')}
 			</Divider>
