import IconButton from '@enact/moonstone/IconButton';
import icons from './icons';
import React from 'react';
import {storiesOf} from '@storybook/react';
import {action} from '@storybook/addon-actions';
import {withInfo} from '@storybook/addon-info';

import {boolean, select, text} from '../../src/enact-knobs';
import emptify from '../../src/utils/emptify.js';

// import icons
import docs from '../../images/icon-enact-docs.png';
import factory from '../../images/icon-enact-factory.svg';
import logo from '../../images/icon-enact-logo.svg';

// Set up some defaults for info and knobs
const prop = {
	backgroundOpacity: ['', 'translucent', 'lightTranslucent', 'transparent']
};

IconButton.displayName = 'IconButton';

storiesOf('Moonstone', module)
	.add(
		'IconButton',
		withInfo({
			propTablesExclude: [IconButton],
			text: 'The basic IconButton'
		})(() => (
			<IconButton
				onClick={action('onClick')}
<<<<<<< HEAD
				backgroundOpacity={nullify(select('backgroundOpacity', prop.backgroundOpacity))}
				color={nullify(select('color', [null, 'red', 'green', 'yellow', 'blue']))}
				disabled={boolean('disabled', false)}
				selected={nullify(boolean('selected', false))}
				small={boolean('small', false)}
=======
				backgroundOpacity={select('backgroundOpacity', prop.backgroundOpacity, IconButton, '')}
				color={select('color', ['', 'red', 'green', 'yellow', 'blue'], IconButton, '')}
				disabled={boolean('disabled', IconButton)}
				selected={boolean('selected', IconButton)}
				small={boolean('small', IconButton)}
				tooltipText={text('tooltipText', IconButton, '')}
>>>>>>> f150ea8d
			>
				{emptify(select('src', ['', docs, factory, logo], '')) + emptify(select('icon', ['', ...icons], 'plus')) + emptify(text('custom icon', ''))}
			</IconButton>
		))
	);<|MERGE_RESOLUTION|>--- conflicted
+++ resolved
@@ -29,20 +29,11 @@
 		})(() => (
 			<IconButton
 				onClick={action('onClick')}
-<<<<<<< HEAD
-				backgroundOpacity={nullify(select('backgroundOpacity', prop.backgroundOpacity))}
-				color={nullify(select('color', [null, 'red', 'green', 'yellow', 'blue']))}
-				disabled={boolean('disabled', false)}
-				selected={nullify(boolean('selected', false))}
-				small={boolean('small', false)}
-=======
 				backgroundOpacity={select('backgroundOpacity', prop.backgroundOpacity, IconButton, '')}
 				color={select('color', ['', 'red', 'green', 'yellow', 'blue'], IconButton, '')}
 				disabled={boolean('disabled', IconButton)}
 				selected={boolean('selected', IconButton)}
 				small={boolean('small', IconButton)}
-				tooltipText={text('tooltipText', IconButton, '')}
->>>>>>> f150ea8d
 			>
 				{emptify(select('src', ['', docs, factory, logo], '')) + emptify(select('icon', ['', ...icons], 'plus')) + emptify(text('custom icon', ''))}
 			</IconButton>
