--- conflicted
+++ resolved
@@ -108,18 +108,6 @@
 						position: 'relative'
 					}}
 				>
-<<<<<<< HEAD
-					<source src={select('source', videoSource, prop.videos[0].source)} type="video/mp4" />
-					<infoComponents>A video about some things happening to and around some characters. Very exciting stuff.</infoComponents>
-					<leftComponents><IconButton aria-label="fullscreen" backgroundOpacity="translucent">fullscreen</IconButton></leftComponents>
-					<rightComponents><IconButton aria-label="flag" backgroundOpacity="translucent">flag</IconButton></rightComponents>
-
-					<Button backgroundOpacity="translucent">Add To Favorites</Button>
-					<IconButton aria-label="star" backgroundOpacity="translucent">star</IconButton>
-				</VideoPlayer>
-			</div>
-		),
-=======
 					<label
 						style={{
 							outline: 'teal dashed 1px',
@@ -166,6 +154,5 @@
 				</div>
 			);
 		},
->>>>>>> 7ab7fac7
 		{propTables: [Config]}
 	);