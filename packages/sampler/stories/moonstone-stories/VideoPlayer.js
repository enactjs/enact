import icons from './icons';
import VideoPlayer, {VideoPlayerBase} from '@enact/moonstone/VideoPlayer';
import IconButton from '@enact/moonstone/IconButton';
import Button from '@enact/moonstone/Button';
import React from 'react';
import {storiesOf, action} from '@kadira/storybook';
import {boolean, number, select, text} from '@kadira/storybook-addon-knobs';

import {mergeComponentMetadata} from '../../src/utils/propTables';

const Config = mergeComponentMetadata('VideoPlayer', VideoPlayerBase, VideoPlayer);

// Set up some defaults for info and knobs
const prop = {
	videoTitles: [
		'Sintel',
		'Big Buck Bunny',
		'VideoTest',
		'Bad Video Source'
	],
	videos: [
		{
			poster: 'http://media.w3.org/2010/05/sintel/poster.png',
			source: 'http://media.w3.org/2010/05/sintel/trailer.mp4'
		},
		{
			poster: 'http://media.w3.org/2010/05/bunny/poster.png',
			source: 'http://download.blender.org/peach/bigbuckbunny_movies/big_buck_bunny_480p_h264.mov'
		},
		{
			poster: 'http://media.w3.org/2010/05/video/poster.png',
			source: 'http://media.w3.org/2010/05/video/movie_300.mp4'
		},
		{
			poster: 'http://media.w3.org/2010/05/video/poster.png',
			// Purposefully not a video to demonstrate source error state
			source: 'https://github.com/mderrick/react-html5video'
		}
	],
	events: [
		'onAbort',
		'onBackwardButtonClick',
		'onCanPlay',
		'onCanPlayThrough',
		'onControlsAvailable',
		'onDurationChange',
		'onEmptied',
		'onEncrypted',
		'onEnded',
		'onError',
		'onForwardButtonClick',
		'onJumpBackwardButtonClick',
		'onJumpForwardButtonClick',
		'onLoadedData',
		'onLoadedMetadata',
		'onLoadStart',
		'onPause',
		'onPlay',
		'onPlayButtonClick',
		'onPlaying',
		'onProgress',
		'onRateChange',
		'onSeeked',
		'onSeeking',
		'onStalled',
		'onSuspend',
		'onTimeUpdate',
		'onUMSMediaInfo',	// Custom webOS media event
		'onVolumeChange',
		'onWaiting'
	]
};

const videoSources = {};
for (let index = 0; index < prop.videos.length; index++) {
	if (index != null && prop.videos[index]) {
		videoSources[prop.videos[index].source] = prop.videoTitles[index];
	}
}

const matchPoster = (src) => {
	for (let index = 0; index < prop.videos.length; index += 1) {
		if (prop.videos[index].source === src) {
			return prop.videos[index].poster;
		}
	}
	return '';
};

prop.eventActions = {};
prop.events.forEach( (ev) => {
	prop.eventActions[ev] = action(ev);
});

storiesOf('VideoPlayer')
	.addWithInfo(
		' ',
		'The basic VideoPlayer',
		() => {
			const videoSource = select('source', videoSources, prop.videos[0].source);
			const poster = matchPoster(videoSource);
			return (
				<div
					style={{
						transformOrigin: 'top',
						transform: 'scale(' + number('video scale', 1, {range: true, min: 0.05, max: 1, step: 0.01}) + ')',
						outline: 'teal dashed 1px',
						position: 'relative'
					}}
				>
					<label
						style={{
							outline: 'teal dashed 1px',
							backgroundColor: 'rgba(0, 128, 128, 0.5)',
							color: '#0bb',
							position: 'absolute',
							transform: 'translateY(-100%)',
							borderBottomWidth: 0,
							padding: '0.1em 1em',
							fontWeight: 100,
							fontStyle: 'italic',
							fontSize: '16px'
						}}
					>VideoPlayer Edge</label>
					<VideoPlayer
						autoCloseTimeout={number('autoCloseTimeout', 7000)}
						backwardIcon={select('backwardIcon', icons, 'backward')}
						forwardIcon={select('forwardIcon', icons, 'forward')}
						initialJumpDelay={number('initialJumpDelay', 400)}
						jumpBackwardIcon={select('jumpBackwardIcon', icons, 'skipbackward')}
						jumpForwardIcon={select('jumpForwardIcon', icons, 'skipforward')}
						jumpButtonsDisabled={boolean('jumpButtonsDisabled', false)}
						jumpDelay={number('jumpDelay', 200)}
						rateButtonsDisabled={boolean('rateButtonsDisabled', false)}
						loop={boolean('loop', true)}
						moreButtonCloseLabel={text('moreButtonCloseLabel')}
						moreButtonDisabled={boolean('moreButtonDisabled', false)}
						moreButtonLabel={text('moreButtonLabel')}
						muted={boolean('muted', true)}
						no5WayJump={boolean('no5WayJump', false)}
						noAutoPlay={boolean('noAutoPlay', false)}
						noJumpButtons={boolean('noJumpButtons', false)}
						noRateButtons={boolean('noRateButtons', false)}
						noSlider={boolean('noSlider', false)}
						pauseAtEnd={boolean('pauseAtEnd', false)}
						pauseIcon={select('pauseIcon', icons, 'pause')}
						playIcon={select('playIcon', icons, 'play')}
						poster={poster}
<<<<<<< HEAD
=======
						spotlightDisabled={boolean('spotlightDisabled', false)}
>>>>>>> ddebf5e5
						thumbnailSrc={poster}
						thumbnailUnavailable={boolean('thumbnailUnavailable', false)}
						title={text('title', 'Moonstone VideoPlayer Sample Video')}
						titleHideDelay={number('titleHideDelay', 4000)}
						{...prop.eventActions}
					>
						<source src={videoSource} type="video/mp4" />
						<infoComponents>A video about some things happening to and around some characters. Very exciting stuff.</infoComponents>
						<leftComponents><IconButton backgroundOpacity="translucent">fullscreen</IconButton></leftComponents>
						<rightComponents><IconButton backgroundOpacity="translucent">flag</IconButton></rightComponents>

						<Button backgroundOpacity="translucent">Add To Favorites</Button>
						<IconButton backgroundOpacity="translucent">star</IconButton>
					</VideoPlayer>
				</div>
			);
		},
		{propTables: [Config]}
	);<|MERGE_RESOLUTION|>--- conflicted
+++ resolved
@@ -146,10 +146,7 @@
 						pauseIcon={select('pauseIcon', icons, 'pause')}
 						playIcon={select('playIcon', icons, 'play')}
 						poster={poster}
-<<<<<<< HEAD
-=======
 						spotlightDisabled={boolean('spotlightDisabled', false)}
->>>>>>> ddebf5e5
 						thumbnailSrc={poster}
 						thumbnailUnavailable={boolean('thumbnailUnavailable', false)}
 						title={text('title', 'Moonstone VideoPlayer Sample Video')}
