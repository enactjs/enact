{
  "name": "enact-sampler",
<<<<<<< HEAD
  "version": "2.0.0-alpha.2",
  "dependencies": {
    "@enact/core": {
      "version": "2.0.0-alpha.2",
      "from": "@enact/core@>=2.0.0-alpha.2 <3.0.0",
      "resolved": "https://registry.npmjs.org/@enact/core/-/core-2.0.0-alpha.2.tgz"
    },
    "@enact/i18n": {
      "version": "2.0.0-alpha.2",
      "from": "@enact/i18n@>=2.0.0-alpha.2 <3.0.0",
      "resolved": "https://registry.npmjs.org/@enact/i18n/-/i18n-2.0.0-alpha.2.tgz"
    },
    "@enact/moonstone": {
      "version": "2.0.0-alpha.2",
      "from": "@enact/moonstone@>=2.0.0-alpha.2 <3.0.0",
      "resolved": "https://registry.npmjs.org/@enact/moonstone/-/moonstone-2.0.0-alpha.2.tgz",
      "dependencies": {
        "recompose": {
          "version": "0.23.5",
          "from": "recompose@>=0.23.5 <0.24.0",
          "resolved": "https://registry.npmjs.org/recompose/-/recompose-0.23.5.tgz"
        }
      }
    },
    "@enact/spotlight": {
      "version": "2.0.0-alpha.2",
      "from": "@enact/spotlight@>=2.0.0-alpha.2 <3.0.0",
      "resolved": "https://registry.npmjs.org/@enact/spotlight/-/spotlight-2.0.0-alpha.2.tgz"
    },
    "@enact/ui": {
      "version": "2.0.0-alpha.2",
      "from": "@enact/ui@>=2.0.0-alpha.2 <3.0.0",
      "resolved": "https://registry.npmjs.org/@enact/ui/-/ui-2.0.0-alpha.2.tgz",
      "dependencies": {
        "recompose": {
          "version": "0.23.5",
          "from": "recompose@>=0.23.5 <0.24.0",
          "resolved": "https://registry.npmjs.org/recompose/-/recompose-0.23.5.tgz"
        }
      }
    },
    "@enact/webos": {
      "version": "2.0.0-alpha.2",
      "from": "@enact/webos@>=2.0.0-alpha.2 <3.0.0",
      "resolved": "https://registry.npmjs.org/@enact/webos/-/webos-2.0.0-alpha.2.tgz"
=======
  "version": "1.12.1",
  "dependencies": {
    "@enact/core": {
      "version": "1.12.1",
      "from": "@enact/core@>=1.12.1 <2.0.0",
      "resolved": "https://registry.npmjs.org/@enact/core/-/core-1.12.1.tgz"
    },
    "@enact/i18n": {
      "version": "1.12.1",
      "from": "@enact/i18n@>=1.12.1 <2.0.0",
      "resolved": "https://registry.npmjs.org/@enact/i18n/-/i18n-1.12.1.tgz"
    },
    "@enact/moonstone": {
      "version": "1.12.1",
      "from": "@enact/moonstone@>=1.12.1 <2.0.0",
      "resolved": "https://registry.npmjs.org/@enact/moonstone/-/moonstone-1.12.1.tgz"
    },
    "@enact/spotlight": {
      "version": "1.12.1",
      "from": "@enact/spotlight@>=1.12.1 <2.0.0",
      "resolved": "https://registry.npmjs.org/@enact/spotlight/-/spotlight-1.12.1.tgz"
    },
    "@enact/ui": {
      "version": "1.12.1",
      "from": "@enact/ui@>=1.12.1 <2.0.0",
      "resolved": "https://registry.npmjs.org/@enact/ui/-/ui-1.12.1.tgz"
    },
    "@enact/webos": {
      "version": "1.12.1",
      "from": "@enact/webos@>=1.12.1 <2.0.0",
      "resolved": "https://registry.npmjs.org/@enact/webos/-/webos-1.12.1.tgz"
>>>>>>> aac5b268
    },
    "@kadira/react-split-pane": {
      "version": "1.4.7",
      "from": "@kadira/react-split-pane@>=1.4.0 <2.0.0",
      "resolved": "https://registry.npmjs.org/@kadira/react-split-pane/-/react-split-pane-1.4.7.tgz"
    },
    "@kadira/react-storybook-addon-info": {
      "version": "3.3.0",
      "from": "@kadira/react-storybook-addon-info@>=3.3.0 <3.4.0",
      "resolved": "https://registry.npmjs.org/@kadira/react-storybook-addon-info/-/react-storybook-addon-info-3.3.0.tgz"
    },
    "@kadira/storybook": {
      "version": "2.34.0",
      "from": "@kadira/storybook@>=2.34.0 <2.35.0",
      "resolved": "https://registry.npmjs.org/@kadira/storybook/-/storybook-2.34.0.tgz"
    },
    "@kadira/storybook-addon-actions": {
      "version": "1.1.3",
      "from": "@kadira/storybook-addon-actions@>=1.0.2 <2.0.0",
      "resolved": "https://registry.npmjs.org/@kadira/storybook-addon-actions/-/storybook-addon-actions-1.1.3.tgz"
    },
    "@kadira/storybook-addon-knobs": {
      "version": "1.7.1",
      "from": "@kadira/storybook-addon-knobs@>=1.7.1 <1.8.0",
      "resolved": "https://registry.npmjs.org/@kadira/storybook-addon-knobs/-/storybook-addon-knobs-1.7.1.tgz"
    },
    "@kadira/storybook-addon-links": {
      "version": "1.0.1",
      "from": "@kadira/storybook-addon-links@>=1.0.0 <2.0.0",
      "resolved": "https://registry.npmjs.org/@kadira/storybook-addon-links/-/storybook-addon-links-1.0.1.tgz"
    },
    "@kadira/storybook-addon-options": {
      "version": "1.0.2",
      "from": "@kadira/storybook-addon-options@>=1.0.1 <2.0.0",
      "resolved": "https://registry.npmjs.org/@kadira/storybook-addon-options/-/storybook-addon-options-1.0.2.tgz"
    },
    "@kadira/storybook-addons": {
      "version": "1.6.1",
      "from": "@kadira/storybook-addons@>=1.5.0 <2.0.0",
      "resolved": "https://registry.npmjs.org/@kadira/storybook-addons/-/storybook-addons-1.6.1.tgz"
    },
    "@kadira/storybook-channel": {
      "version": "1.1.0",
      "from": "@kadira/storybook-channel@>=1.1.0 <2.0.0",
      "resolved": "https://registry.npmjs.org/@kadira/storybook-channel/-/storybook-channel-1.1.0.tgz"
    },
    "@kadira/storybook-channel-postmsg": {
      "version": "2.0.1",
      "from": "@kadira/storybook-channel-postmsg@>=2.0.1 <3.0.0",
      "resolved": "https://registry.npmjs.org/@kadira/storybook-channel-postmsg/-/storybook-channel-postmsg-2.0.1.tgz"
    },
    "@kadira/storybook-ui": {
      "version": "3.11.0",
      "from": "@kadira/storybook-ui@>=3.10.0 <4.0.0",
      "resolved": "https://registry.npmjs.org/@kadira/storybook-ui/-/storybook-ui-3.11.0.tgz"
    },
    "accepts": {
      "version": "1.3.4",
      "from": "accepts@>=1.3.4 <1.4.0",
      "resolved": "https://registry.npmjs.org/accepts/-/accepts-1.3.4.tgz"
    },
    "acorn": {
      "version": "3.3.0",
      "from": "acorn@^3.0.0",
      "resolved": "https://registry.npmjs.org/acorn/-/acorn-3.3.0.tgz"
    },
    "airbnb-js-shims": {
      "version": "1.3.0",
      "from": "airbnb-js-shims@>=1.0.1 <2.0.0",
      "resolved": "https://registry.npmjs.org/airbnb-js-shims/-/airbnb-js-shims-1.3.0.tgz"
    },
    "ajv": {
      "version": "5.3.0",
      "from": "ajv@>=5.1.0 <6.0.0",
      "resolved": "https://registry.npmjs.org/ajv/-/ajv-5.3.0.tgz"
    },
    "align-text": {
      "version": "0.1.4",
      "from": "align-text@^0.1.3",
      "resolved": "https://registry.npmjs.org/align-text/-/align-text-0.1.4.tgz"
    },
    "amdefine": {
      "version": "1.0.1",
      "from": "amdefine@>=0.0.4",
      "resolved": "https://registry.npmjs.org/amdefine/-/amdefine-1.0.1.tgz"
    },
    "ansi-html": {
      "version": "0.0.7",
      "from": "ansi-html@0.0.7",
      "resolved": "https://registry.npmjs.org/ansi-html/-/ansi-html-0.0.7.tgz"
    },
    "ansi-regex": {
      "version": "2.1.1",
      "from": "ansi-regex@>=2.0.0 <3.0.0",
      "resolved": "https://registry.npmjs.org/ansi-regex/-/ansi-regex-2.1.1.tgz"
    },
    "ansi-styles": {
      "version": "2.2.1",
      "from": "ansi-styles@>=2.2.1 <3.0.0",
      "resolved": "https://registry.npmjs.org/ansi-styles/-/ansi-styles-2.2.1.tgz"
    },
    "anymatch": {
      "version": "1.3.2",
      "from": "anymatch@^1.3.0",
      "resolved": "https://registry.npmjs.org/anymatch/-/anymatch-1.3.2.tgz"
    },
    "argparse": {
      "version": "1.0.9",
      "from": "argparse@>=1.0.7 <2.0.0",
      "resolved": "https://registry.npmjs.org/argparse/-/argparse-1.0.9.tgz"
    },
    "arr-diff": {
      "version": "2.0.0",
      "from": "arr-diff@^2.0.0",
      "resolved": "https://registry.npmjs.org/arr-diff/-/arr-diff-2.0.0.tgz"
    },
    "arr-flatten": {
      "version": "1.1.0",
      "from": "arr-flatten@^1.0.1",
      "resolved": "https://registry.npmjs.org/arr-flatten/-/arr-flatten-1.1.0.tgz"
    },
    "array-flatten": {
      "version": "1.1.1",
      "from": "array-flatten@1.1.1",
      "resolved": "https://registry.npmjs.org/array-flatten/-/array-flatten-1.1.1.tgz"
    },
    "array-includes": {
      "version": "3.0.3",
      "from": "array-includes@>=3.0.3 <4.0.0",
      "resolved": "https://registry.npmjs.org/array-includes/-/array-includes-3.0.3.tgz"
    },
    "array-unique": {
      "version": "0.2.1",
      "from": "array-unique@^0.2.1",
      "resolved": "https://registry.npmjs.org/array-unique/-/array-unique-0.2.1.tgz"
    },
    "asap": {
      "version": "2.0.6",
      "from": "asap@>=2.0.3 <2.1.0",
      "resolved": "https://registry.npmjs.org/asap/-/asap-2.0.6.tgz"
    },
    "asn1": {
      "version": "0.2.3",
      "from": "asn1@>=0.2.3 <0.3.0",
      "resolved": "https://registry.npmjs.org/asn1/-/asn1-0.2.3.tgz"
    },
    "assert": {
      "version": "1.4.1",
      "from": "assert@^1.1.1",
      "resolved": "https://registry.npmjs.org/assert/-/assert-1.4.1.tgz"
    },
    "assert-plus": {
      "version": "1.0.0",
      "from": "assert-plus@>=1.0.0 <2.0.0",
      "resolved": "https://registry.npmjs.org/assert-plus/-/assert-plus-1.0.0.tgz"
    },
    "ast-types": {
<<<<<<< HEAD
      "version": "0.9.11",
      "from": "ast-types@0.9.11",
      "resolved": "https://registry.npmjs.org/ast-types/-/ast-types-0.9.11.tgz"
=======
      "version": "0.9.14",
      "from": "ast-types@0.9.14",
      "resolved": "https://registry.npmjs.org/ast-types/-/ast-types-0.9.14.tgz"
>>>>>>> aac5b268
    },
    "async": {
      "version": "2.6.0",
      "from": "async@>=2.1.4 <3.0.0",
      "resolved": "https://registry.npmjs.org/async/-/async-2.6.0.tgz"
    },
    "async-each": {
      "version": "1.0.1",
      "from": "async-each@^1.0.0",
      "resolved": "https://registry.npmjs.org/async-each/-/async-each-1.0.1.tgz"
    },
    "asynckit": {
      "version": "0.4.0",
      "from": "asynckit@>=0.4.0 <0.5.0",
      "resolved": "https://registry.npmjs.org/asynckit/-/asynckit-0.4.0.tgz"
    },
    "autoprefixer": {
      "version": "6.7.7",
      "from": "autoprefixer@>=6.3.7 <7.0.0",
      "resolved": "https://registry.npmjs.org/autoprefixer/-/autoprefixer-6.7.7.tgz"
    },
    "aws-sign2": {
      "version": "0.7.0",
      "from": "aws-sign2@>=0.7.0 <0.8.0",
      "resolved": "https://registry.npmjs.org/aws-sign2/-/aws-sign2-0.7.0.tgz"
    },
    "aws4": {
      "version": "1.6.0",
      "from": "aws4@>=1.6.0 <2.0.0",
      "resolved": "https://registry.npmjs.org/aws4/-/aws4-1.6.0.tgz"
    },
    "babel-code-frame": {
      "version": "6.26.0",
      "from": "babel-code-frame@>=6.26.0 <7.0.0",
      "resolved": "https://registry.npmjs.org/babel-code-frame/-/babel-code-frame-6.26.0.tgz"
    },
    "babel-core": {
      "version": "6.21.0",
      "from": "babel-core@6.21.0",
      "resolved": "https://registry.npmjs.org/babel-core/-/babel-core-6.21.0.tgz"
    },
    "babel-generator": {
      "version": "6.26.0",
      "from": "babel-generator@^6.21.0",
      "resolved": "https://registry.npmjs.org/babel-generator/-/babel-generator-6.26.0.tgz"
    },
    "babel-helper-builder-binary-assignment-operator-visitor": {
      "version": "6.24.1",
      "from": "babel-helper-builder-binary-assignment-operator-visitor@>=6.24.1 <7.0.0",
      "resolved": "https://registry.npmjs.org/babel-helper-builder-binary-assignment-operator-visitor/-/babel-helper-builder-binary-assignment-operator-visitor-6.24.1.tgz"
    },
    "babel-helper-builder-react-jsx": {
      "version": "6.26.0",
      "from": "babel-helper-builder-react-jsx@>=6.24.1 <7.0.0",
      "resolved": "https://registry.npmjs.org/babel-helper-builder-react-jsx/-/babel-helper-builder-react-jsx-6.26.0.tgz"
    },
    "babel-helper-call-delegate": {
      "version": "6.24.1",
      "from": "babel-helper-call-delegate@>=6.8.0 <7.0.0",
      "resolved": "https://registry.npmjs.org/babel-helper-call-delegate/-/babel-helper-call-delegate-6.24.1.tgz"
    },
    "babel-helper-define-map": {
      "version": "6.26.0",
      "from": "babel-helper-define-map@>=6.24.1 <7.0.0",
      "resolved": "https://registry.npmjs.org/babel-helper-define-map/-/babel-helper-define-map-6.26.0.tgz"
    },
    "babel-helper-explode-assignable-expression": {
      "version": "6.24.1",
      "from": "babel-helper-explode-assignable-expression@>=6.24.1 <7.0.0",
      "resolved": "https://registry.npmjs.org/babel-helper-explode-assignable-expression/-/babel-helper-explode-assignable-expression-6.24.1.tgz"
    },
    "babel-helper-function-name": {
      "version": "6.24.1",
      "from": "babel-helper-function-name@>=6.8.0 <7.0.0",
      "resolved": "https://registry.npmjs.org/babel-helper-function-name/-/babel-helper-function-name-6.24.1.tgz"
    },
    "babel-helper-get-function-arity": {
      "version": "6.24.1",
      "from": "babel-helper-get-function-arity@>=6.24.1 <7.0.0",
      "resolved": "https://registry.npmjs.org/babel-helper-get-function-arity/-/babel-helper-get-function-arity-6.24.1.tgz"
    },
    "babel-helper-hoist-variables": {
      "version": "6.24.1",
      "from": "babel-helper-hoist-variables@>=6.24.1 <7.0.0",
      "resolved": "https://registry.npmjs.org/babel-helper-hoist-variables/-/babel-helper-hoist-variables-6.24.1.tgz"
    },
    "babel-helper-optimise-call-expression": {
      "version": "6.24.1",
      "from": "babel-helper-optimise-call-expression@>=6.24.1 <7.0.0",
      "resolved": "https://registry.npmjs.org/babel-helper-optimise-call-expression/-/babel-helper-optimise-call-expression-6.24.1.tgz"
    },
    "babel-helper-regex": {
      "version": "6.26.0",
      "from": "babel-helper-regex@>=6.24.1 <7.0.0",
      "resolved": "https://registry.npmjs.org/babel-helper-regex/-/babel-helper-regex-6.26.0.tgz"
    },
    "babel-helper-remap-async-to-generator": {
      "version": "6.24.1",
      "from": "babel-helper-remap-async-to-generator@>=6.24.1 <7.0.0",
      "resolved": "https://registry.npmjs.org/babel-helper-remap-async-to-generator/-/babel-helper-remap-async-to-generator-6.24.1.tgz"
    },
    "babel-helper-replace-supers": {
      "version": "6.24.1",
      "from": "babel-helper-replace-supers@>=6.24.1 <7.0.0",
      "resolved": "https://registry.npmjs.org/babel-helper-replace-supers/-/babel-helper-replace-supers-6.24.1.tgz"
    },
    "babel-helpers": {
      "version": "6.24.1",
      "from": "babel-helpers@^6.16.0",
      "resolved": "https://registry.npmjs.org/babel-helpers/-/babel-helpers-6.24.1.tgz"
    },
    "babel-loader": {
      "version": "6.2.10",
      "from": "babel-loader@6.2.10",
      "resolved": "https://registry.npmjs.org/babel-loader/-/babel-loader-6.2.10.tgz"
    },
    "babel-messages": {
      "version": "6.23.0",
      "from": "babel-messages@>=6.23.0 <7.0.0",
      "resolved": "https://registry.npmjs.org/babel-messages/-/babel-messages-6.23.0.tgz"
    },
    "babel-plugin-check-es2015-constants": {
      "version": "6.22.0",
      "from": "babel-plugin-check-es2015-constants@>=6.3.13 <7.0.0",
      "resolved": "https://registry.npmjs.org/babel-plugin-check-es2015-constants/-/babel-plugin-check-es2015-constants-6.22.0.tgz"
    },
    "babel-plugin-react-docgen": {
      "version": "1.8.1",
      "from": "babel-plugin-react-docgen@>=1.4.1 <2.0.0",
      "resolved": "https://registry.npmjs.org/babel-plugin-react-docgen/-/babel-plugin-react-docgen-1.8.1.tgz"
    },
    "babel-plugin-syntax-async-functions": {
      "version": "6.13.0",
      "from": "babel-plugin-syntax-async-functions@>=6.8.0 <7.0.0",
      "resolved": "https://registry.npmjs.org/babel-plugin-syntax-async-functions/-/babel-plugin-syntax-async-functions-6.13.0.tgz"
    },
    "babel-plugin-syntax-class-properties": {
      "version": "6.13.0",
      "from": "babel-plugin-syntax-class-properties@>=6.8.0 <7.0.0",
      "resolved": "https://registry.npmjs.org/babel-plugin-syntax-class-properties/-/babel-plugin-syntax-class-properties-6.13.0.tgz"
    },
    "babel-plugin-syntax-exponentiation-operator": {
      "version": "6.13.0",
      "from": "babel-plugin-syntax-exponentiation-operator@>=6.8.0 <7.0.0",
      "resolved": "https://registry.npmjs.org/babel-plugin-syntax-exponentiation-operator/-/babel-plugin-syntax-exponentiation-operator-6.13.0.tgz"
    },
    "babel-plugin-syntax-flow": {
      "version": "6.18.0",
      "from": "babel-plugin-syntax-flow@>=6.3.13 <7.0.0",
      "resolved": "https://registry.npmjs.org/babel-plugin-syntax-flow/-/babel-plugin-syntax-flow-6.18.0.tgz"
    },
    "babel-plugin-syntax-jsx": {
      "version": "6.18.0",
      "from": "babel-plugin-syntax-jsx@>=6.8.0 <7.0.0",
      "resolved": "https://registry.npmjs.org/babel-plugin-syntax-jsx/-/babel-plugin-syntax-jsx-6.18.0.tgz"
    },
    "babel-plugin-syntax-object-rest-spread": {
      "version": "6.13.0",
      "from": "babel-plugin-syntax-object-rest-spread@>=6.8.0 <7.0.0",
      "resolved": "https://registry.npmjs.org/babel-plugin-syntax-object-rest-spread/-/babel-plugin-syntax-object-rest-spread-6.13.0.tgz"
    },
    "babel-plugin-syntax-trailing-function-commas": {
      "version": "6.22.0",
      "from": "babel-plugin-syntax-trailing-function-commas@>=6.13.0 <7.0.0",
      "resolved": "https://registry.npmjs.org/babel-plugin-syntax-trailing-function-commas/-/babel-plugin-syntax-trailing-function-commas-6.22.0.tgz"
    },
    "babel-plugin-transform-async-to-generator": {
      "version": "6.24.1",
      "from": "babel-plugin-transform-async-to-generator@>=6.8.0 <7.0.0",
      "resolved": "https://registry.npmjs.org/babel-plugin-transform-async-to-generator/-/babel-plugin-transform-async-to-generator-6.24.1.tgz"
    },
    "babel-plugin-transform-class-properties": {
      "version": "6.16.0",
      "from": "babel-plugin-transform-class-properties@6.16.0",
      "resolved": "https://registry.npmjs.org/babel-plugin-transform-class-properties/-/babel-plugin-transform-class-properties-6.16.0.tgz"
    },
    "babel-plugin-transform-es2015-arrow-functions": {
      "version": "6.22.0",
      "from": "babel-plugin-transform-es2015-arrow-functions@>=6.3.13 <7.0.0",
      "resolved": "https://registry.npmjs.org/babel-plugin-transform-es2015-arrow-functions/-/babel-plugin-transform-es2015-arrow-functions-6.22.0.tgz"
    },
    "babel-plugin-transform-es2015-block-scoped-functions": {
      "version": "6.22.0",
      "from": "babel-plugin-transform-es2015-block-scoped-functions@>=6.3.13 <7.0.0",
      "resolved": "https://registry.npmjs.org/babel-plugin-transform-es2015-block-scoped-functions/-/babel-plugin-transform-es2015-block-scoped-functions-6.22.0.tgz"
    },
    "babel-plugin-transform-es2015-block-scoping": {
      "version": "6.26.0",
      "from": "babel-plugin-transform-es2015-block-scoping@>=6.6.0 <7.0.0",
      "resolved": "https://registry.npmjs.org/babel-plugin-transform-es2015-block-scoping/-/babel-plugin-transform-es2015-block-scoping-6.26.0.tgz"
    },
    "babel-plugin-transform-es2015-classes": {
      "version": "6.24.1",
      "from": "babel-plugin-transform-es2015-classes@>=6.6.0 <7.0.0",
      "resolved": "https://registry.npmjs.org/babel-plugin-transform-es2015-classes/-/babel-plugin-transform-es2015-classes-6.24.1.tgz"
    },
    "babel-plugin-transform-es2015-computed-properties": {
      "version": "6.24.1",
      "from": "babel-plugin-transform-es2015-computed-properties@>=6.3.13 <7.0.0",
      "resolved": "https://registry.npmjs.org/babel-plugin-transform-es2015-computed-properties/-/babel-plugin-transform-es2015-computed-properties-6.24.1.tgz"
    },
    "babel-plugin-transform-es2015-destructuring": {
      "version": "6.16.0",
      "from": "babel-plugin-transform-es2015-destructuring@6.16.0",
      "resolved": "https://registry.npmjs.org/babel-plugin-transform-es2015-destructuring/-/babel-plugin-transform-es2015-destructuring-6.16.0.tgz"
    },
    "babel-plugin-transform-es2015-duplicate-keys": {
      "version": "6.24.1",
      "from": "babel-plugin-transform-es2015-duplicate-keys@>=6.6.0 <7.0.0",
      "resolved": "https://registry.npmjs.org/babel-plugin-transform-es2015-duplicate-keys/-/babel-plugin-transform-es2015-duplicate-keys-6.24.1.tgz"
    },
    "babel-plugin-transform-es2015-for-of": {
      "version": "6.23.0",
      "from": "babel-plugin-transform-es2015-for-of@>=6.6.0 <7.0.0",
      "resolved": "https://registry.npmjs.org/babel-plugin-transform-es2015-for-of/-/babel-plugin-transform-es2015-for-of-6.23.0.tgz"
    },
    "babel-plugin-transform-es2015-function-name": {
      "version": "6.24.1",
      "from": "babel-plugin-transform-es2015-function-name@>=6.3.13 <7.0.0",
      "resolved": "https://registry.npmjs.org/babel-plugin-transform-es2015-function-name/-/babel-plugin-transform-es2015-function-name-6.24.1.tgz"
    },
    "babel-plugin-transform-es2015-literals": {
      "version": "6.22.0",
      "from": "babel-plugin-transform-es2015-literals@>=6.3.13 <7.0.0",
      "resolved": "https://registry.npmjs.org/babel-plugin-transform-es2015-literals/-/babel-plugin-transform-es2015-literals-6.22.0.tgz"
    },
    "babel-plugin-transform-es2015-modules-amd": {
      "version": "6.24.1",
      "from": "babel-plugin-transform-es2015-modules-amd@>=6.8.0 <7.0.0",
      "resolved": "https://registry.npmjs.org/babel-plugin-transform-es2015-modules-amd/-/babel-plugin-transform-es2015-modules-amd-6.24.1.tgz"
    },
    "babel-plugin-transform-es2015-modules-commonjs": {
      "version": "6.26.0",
      "from": "babel-plugin-transform-es2015-modules-commonjs@>=6.6.0 <7.0.0",
      "resolved": "https://registry.npmjs.org/babel-plugin-transform-es2015-modules-commonjs/-/babel-plugin-transform-es2015-modules-commonjs-6.26.0.tgz"
    },
    "babel-plugin-transform-es2015-modules-systemjs": {
      "version": "6.24.1",
      "from": "babel-plugin-transform-es2015-modules-systemjs@>=6.12.0 <7.0.0",
      "resolved": "https://registry.npmjs.org/babel-plugin-transform-es2015-modules-systemjs/-/babel-plugin-transform-es2015-modules-systemjs-6.24.1.tgz"
    },
    "babel-plugin-transform-es2015-modules-umd": {
      "version": "6.24.1",
      "from": "babel-plugin-transform-es2015-modules-umd@>=6.12.0 <7.0.0",
      "resolved": "https://registry.npmjs.org/babel-plugin-transform-es2015-modules-umd/-/babel-plugin-transform-es2015-modules-umd-6.24.1.tgz"
    },
    "babel-plugin-transform-es2015-object-super": {
      "version": "6.24.1",
      "from": "babel-plugin-transform-es2015-object-super@>=6.3.13 <7.0.0",
      "resolved": "https://registry.npmjs.org/babel-plugin-transform-es2015-object-super/-/babel-plugin-transform-es2015-object-super-6.24.1.tgz"
    },
    "babel-plugin-transform-es2015-parameters": {
      "version": "6.17.0",
      "from": "babel-plugin-transform-es2015-parameters@6.17.0",
      "resolved": "https://registry.npmjs.org/babel-plugin-transform-es2015-parameters/-/babel-plugin-transform-es2015-parameters-6.17.0.tgz"
    },
    "babel-plugin-transform-es2015-shorthand-properties": {
      "version": "6.24.1",
      "from": "babel-plugin-transform-es2015-shorthand-properties@>=6.3.13 <7.0.0",
      "resolved": "https://registry.npmjs.org/babel-plugin-transform-es2015-shorthand-properties/-/babel-plugin-transform-es2015-shorthand-properties-6.24.1.tgz"
    },
    "babel-plugin-transform-es2015-spread": {
      "version": "6.22.0",
      "from": "babel-plugin-transform-es2015-spread@>=6.3.13 <7.0.0",
      "resolved": "https://registry.npmjs.org/babel-plugin-transform-es2015-spread/-/babel-plugin-transform-es2015-spread-6.22.0.tgz"
    },
    "babel-plugin-transform-es2015-sticky-regex": {
      "version": "6.24.1",
      "from": "babel-plugin-transform-es2015-sticky-regex@>=6.3.13 <7.0.0",
      "resolved": "https://registry.npmjs.org/babel-plugin-transform-es2015-sticky-regex/-/babel-plugin-transform-es2015-sticky-regex-6.24.1.tgz"
    },
    "babel-plugin-transform-es2015-template-literals": {
      "version": "6.22.0",
      "from": "babel-plugin-transform-es2015-template-literals@>=6.6.0 <7.0.0",
      "resolved": "https://registry.npmjs.org/babel-plugin-transform-es2015-template-literals/-/babel-plugin-transform-es2015-template-literals-6.22.0.tgz"
    },
    "babel-plugin-transform-es2015-typeof-symbol": {
      "version": "6.23.0",
      "from": "babel-plugin-transform-es2015-typeof-symbol@>=6.6.0 <7.0.0",
      "resolved": "https://registry.npmjs.org/babel-plugin-transform-es2015-typeof-symbol/-/babel-plugin-transform-es2015-typeof-symbol-6.23.0.tgz"
    },
    "babel-plugin-transform-es2015-unicode-regex": {
      "version": "6.24.1",
      "from": "babel-plugin-transform-es2015-unicode-regex@>=6.3.13 <7.0.0",
      "resolved": "https://registry.npmjs.org/babel-plugin-transform-es2015-unicode-regex/-/babel-plugin-transform-es2015-unicode-regex-6.24.1.tgz"
    },
    "babel-plugin-transform-exponentiation-operator": {
      "version": "6.24.1",
      "from": "babel-plugin-transform-exponentiation-operator@>=6.8.0 <7.0.0",
      "resolved": "https://registry.npmjs.org/babel-plugin-transform-exponentiation-operator/-/babel-plugin-transform-exponentiation-operator-6.24.1.tgz"
    },
    "babel-plugin-transform-flow-strip-types": {
      "version": "6.22.0",
      "from": "babel-plugin-transform-flow-strip-types@>=6.3.13 <7.0.0",
      "resolved": "https://registry.npmjs.org/babel-plugin-transform-flow-strip-types/-/babel-plugin-transform-flow-strip-types-6.22.0.tgz"
    },
    "babel-plugin-transform-object-rest-spread": {
      "version": "6.16.0",
      "from": "babel-plugin-transform-object-rest-spread@6.16.0",
      "resolved": "https://registry.npmjs.org/babel-plugin-transform-object-rest-spread/-/babel-plugin-transform-object-rest-spread-6.16.0.tgz"
    },
    "babel-plugin-transform-react-constant-elements": {
      "version": "6.9.1",
      "from": "babel-plugin-transform-react-constant-elements@6.9.1",
      "resolved": "https://registry.npmjs.org/babel-plugin-transform-react-constant-elements/-/babel-plugin-transform-react-constant-elements-6.9.1.tgz"
    },
    "babel-plugin-transform-react-display-name": {
      "version": "6.25.0",
      "from": "babel-plugin-transform-react-display-name@>=6.3.13 <7.0.0",
      "resolved": "https://registry.npmjs.org/babel-plugin-transform-react-display-name/-/babel-plugin-transform-react-display-name-6.25.0.tgz"
    },
    "babel-plugin-transform-react-jsx": {
      "version": "6.24.1",
      "from": "babel-plugin-transform-react-jsx@>=6.3.13 <7.0.0",
      "resolved": "https://registry.npmjs.org/babel-plugin-transform-react-jsx/-/babel-plugin-transform-react-jsx-6.24.1.tgz"
    },
    "babel-plugin-transform-react-jsx-self": {
      "version": "6.11.0",
      "from": "babel-plugin-transform-react-jsx-self@6.11.0",
      "resolved": "https://registry.npmjs.org/babel-plugin-transform-react-jsx-self/-/babel-plugin-transform-react-jsx-self-6.11.0.tgz"
    },
    "babel-plugin-transform-react-jsx-source": {
      "version": "6.9.0",
      "from": "babel-plugin-transform-react-jsx-source@6.9.0",
      "resolved": "https://registry.npmjs.org/babel-plugin-transform-react-jsx-source/-/babel-plugin-transform-react-jsx-source-6.9.0.tgz"
    },
    "babel-plugin-transform-regenerator": {
      "version": "6.16.1",
      "from": "babel-plugin-transform-regenerator@6.16.1",
      "resolved": "https://registry.npmjs.org/babel-plugin-transform-regenerator/-/babel-plugin-transform-regenerator-6.16.1.tgz"
    },
    "babel-plugin-transform-runtime": {
      "version": "6.15.0",
      "from": "babel-plugin-transform-runtime@6.15.0",
      "resolved": "https://registry.npmjs.org/babel-plugin-transform-runtime/-/babel-plugin-transform-runtime-6.15.0.tgz"
    },
    "babel-plugin-transform-strict-mode": {
      "version": "6.24.1",
      "from": "babel-plugin-transform-strict-mode@>=6.24.1 <7.0.0",
      "resolved": "https://registry.npmjs.org/babel-plugin-transform-strict-mode/-/babel-plugin-transform-strict-mode-6.24.1.tgz"
    },
    "babel-preset-env": {
      "version": "0.0.6",
      "from": "babel-preset-env@0.0.6",
      "resolved": "https://registry.npmjs.org/babel-preset-env/-/babel-preset-env-0.0.6.tgz"
    },
    "babel-preset-es2015": {
      "version": "6.18.0",
      "from": "babel-preset-es2015@6.18.0",
      "resolved": "https://registry.npmjs.org/babel-preset-es2015/-/babel-preset-es2015-6.18.0.tgz",
      "dependencies": {
        "babel-plugin-transform-es2015-destructuring": {
          "version": "6.23.0",
          "from": "babel-plugin-transform-es2015-destructuring@>=6.18.0 <7.0.0",
          "resolved": "https://registry.npmjs.org/babel-plugin-transform-es2015-destructuring/-/babel-plugin-transform-es2015-destructuring-6.23.0.tgz"
        },
        "babel-plugin-transform-es2015-parameters": {
          "version": "6.24.1",
          "from": "babel-plugin-transform-es2015-parameters@>=6.18.0 <7.0.0",
          "resolved": "https://registry.npmjs.org/babel-plugin-transform-es2015-parameters/-/babel-plugin-transform-es2015-parameters-6.24.1.tgz"
        }
      }
    },
    "babel-preset-es2016": {
      "version": "6.24.1",
      "from": "babel-preset-es2016@>=6.16.0 <7.0.0",
      "resolved": "https://registry.npmjs.org/babel-preset-es2016/-/babel-preset-es2016-6.24.1.tgz"
    },
    "babel-preset-es2017": {
      "version": "6.24.1",
      "from": "babel-preset-es2017@>=6.16.0 <7.0.0",
      "resolved": "https://registry.npmjs.org/babel-preset-es2017/-/babel-preset-es2017-6.24.1.tgz"
    },
    "babel-preset-latest": {
      "version": "6.16.0",
      "from": "babel-preset-latest@6.16.0",
      "resolved": "https://registry.npmjs.org/babel-preset-latest/-/babel-preset-latest-6.16.0.tgz"
    },
    "babel-preset-react": {
      "version": "6.16.0",
      "from": "babel-preset-react@6.16.0",
      "resolved": "https://registry.npmjs.org/babel-preset-react/-/babel-preset-react-6.16.0.tgz"
    },
    "babel-preset-react-app": {
      "version": "1.0.0",
      "from": "babel-preset-react-app@>=1.0.0 <2.0.0",
      "resolved": "https://registry.npmjs.org/babel-preset-react-app/-/babel-preset-react-app-1.0.0.tgz",
      "dependencies": {
        "babel-runtime": {
          "version": "6.11.6",
          "from": "babel-runtime@6.11.6",
          "resolved": "https://registry.npmjs.org/babel-runtime/-/babel-runtime-6.11.6.tgz"
        },
        "core-js": {
          "version": "2.5.1",
          "from": "core-js@>=2.4.0 <3.0.0",
          "resolved": "https://registry.npmjs.org/core-js/-/core-js-2.5.1.tgz"
        },
        "regenerator-runtime": {
          "version": "0.9.6",
          "from": "regenerator-runtime@>=0.9.5 <0.10.0",
          "resolved": "https://registry.npmjs.org/regenerator-runtime/-/regenerator-runtime-0.9.6.tgz"
        }
      }
    },
    "babel-register": {
      "version": "6.26.0",
      "from": "babel-register@^6.18.0",
      "resolved": "https://registry.npmjs.org/babel-register/-/babel-register-6.26.0.tgz",
      "dependencies": {
        "babel-core": {
          "version": "6.26.0",
          "from": "babel-core@^6.26.0",
          "resolved": "https://registry.npmjs.org/babel-core/-/babel-core-6.26.0.tgz"
        },
        "core-js": {
          "version": "2.5.1",
          "from": "core-js@>=2.5.0 <3.0.0",
          "resolved": "https://registry.npmjs.org/core-js/-/core-js-2.5.1.tgz"
        }
      }
    },
    "babel-runtime": {
      "version": "6.26.0",
      "from": "babel-runtime@>=6.5.0 <7.0.0",
      "resolved": "https://registry.npmjs.org/babel-runtime/-/babel-runtime-6.26.0.tgz",
      "dependencies": {
        "core-js": {
          "version": "2.5.1",
          "from": "core-js@>=2.4.0 <3.0.0",
          "resolved": "https://registry.npmjs.org/core-js/-/core-js-2.5.1.tgz"
        }
      }
    },
    "babel-template": {
      "version": "6.26.0",
      "from": "babel-template@>=6.26.0 <7.0.0",
      "resolved": "https://registry.npmjs.org/babel-template/-/babel-template-6.26.0.tgz"
    },
    "babel-traverse": {
      "version": "6.26.0",
      "from": "babel-traverse@>=6.26.0 <7.0.0",
      "resolved": "https://registry.npmjs.org/babel-traverse/-/babel-traverse-6.26.0.tgz"
    },
    "babel-types": {
      "version": "6.26.0",
      "from": "babel-types@>=6.26.0 <7.0.0",
      "resolved": "https://registry.npmjs.org/babel-types/-/babel-types-6.26.0.tgz"
    },
    "babylon": {
      "version": "6.18.0",
      "from": "babylon@>=6.18.0 <7.0.0",
      "resolved": "https://registry.npmjs.org/babylon/-/babylon-6.18.0.tgz"
    },
    "balanced-match": {
      "version": "1.0.0",
      "from": "balanced-match@>=1.0.0 <2.0.0",
      "resolved": "https://registry.npmjs.org/balanced-match/-/balanced-match-1.0.0.tgz"
    },
    "base64-js": {
      "version": "1.2.1",
      "from": "base64-js@^1.0.2",
      "resolved": "https://registry.npmjs.org/base64-js/-/base64-js-1.2.1.tgz"
    },
    "bcrypt-pbkdf": {
      "version": "1.0.1",
      "from": "bcrypt-pbkdf@>=1.0.0 <2.0.0",
      "resolved": "https://registry.npmjs.org/bcrypt-pbkdf/-/bcrypt-pbkdf-1.0.1.tgz",
      "optional": true
    },
    "big.js": {
      "version": "3.2.0",
      "from": "big.js@>=3.1.3 <4.0.0",
      "resolved": "https://registry.npmjs.org/big.js/-/big.js-3.2.0.tgz"
    },
    "binary-extensions": {
      "version": "1.10.0",
      "from": "binary-extensions@^1.0.0",
      "resolved": "https://registry.npmjs.org/binary-extensions/-/binary-extensions-1.10.0.tgz"
    },
    "body-parser": {
      "version": "1.18.2",
      "from": "body-parser@1.18.2",
      "resolved": "https://registry.npmjs.org/body-parser/-/body-parser-1.18.2.tgz"
    },
    "boom": {
      "version": "4.3.1",
      "from": "boom@>=4.0.0 <5.0.0",
      "resolved": "https://registry.npmjs.org/boom/-/boom-4.3.1.tgz"
    },
    "brace-expansion": {
      "version": "1.1.8",
      "from": "brace-expansion@>=1.1.7 <2.0.0",
      "resolved": "https://registry.npmjs.org/brace-expansion/-/brace-expansion-1.1.8.tgz"
    },
    "braces": {
      "version": "1.8.5",
      "from": "braces@^1.8.2",
      "resolved": "https://registry.npmjs.org/braces/-/braces-1.8.5.tgz"
    },
    "browserify-aes": {
      "version": "0.4.0",
      "from": "browserify-aes@0.4.0",
      "resolved": "https://registry.npmjs.org/browserify-aes/-/browserify-aes-0.4.0.tgz"
    },
    "browserify-zlib": {
      "version": "0.1.4",
      "from": "browserify-zlib@^0.1.4",
      "resolved": "https://registry.npmjs.org/browserify-zlib/-/browserify-zlib-0.1.4.tgz"
    },
    "browserslist": {
      "version": "1.7.7",
      "from": "browserslist@>=1.7.6 <2.0.0",
      "resolved": "https://registry.npmjs.org/browserslist/-/browserslist-1.7.7.tgz"
    },
    "buffer": {
      "version": "4.9.1",
      "from": "buffer@^4.9.0",
      "resolved": "https://registry.npmjs.org/buffer/-/buffer-4.9.1.tgz"
    },
    "builtin-status-codes": {
      "version": "3.0.0",
      "from": "builtin-status-codes@^3.0.0",
      "resolved": "https://registry.npmjs.org/builtin-status-codes/-/builtin-status-codes-3.0.0.tgz"
    },
    "bytes": {
      "version": "3.0.0",
      "from": "bytes@3.0.0",
      "resolved": "https://registry.npmjs.org/bytes/-/bytes-3.0.0.tgz"
    },
    "camelcase": {
      "version": "1.2.1",
      "from": "camelcase@^1.0.2",
      "resolved": "https://registry.npmjs.org/camelcase/-/camelcase-1.2.1.tgz"
    },
    "caniuse-db": {
      "version": "1.0.30000758",
      "from": "caniuse-db@>=1.0.30000634 <2.0.0",
      "resolved": "https://registry.npmjs.org/caniuse-db/-/caniuse-db-1.0.30000758.tgz"
    },
    "case-sensitive-paths-webpack-plugin": {
      "version": "1.1.4",
      "from": "case-sensitive-paths-webpack-plugin@>=1.1.2 <2.0.0",
      "resolved": "https://registry.npmjs.org/case-sensitive-paths-webpack-plugin/-/case-sensitive-paths-webpack-plugin-1.1.4.tgz"
    },
    "caseless": {
      "version": "0.12.0",
      "from": "caseless@>=0.12.0 <0.13.0",
      "resolved": "https://registry.npmjs.org/caseless/-/caseless-0.12.0.tgz"
    },
    "center-align": {
      "version": "0.1.3",
      "from": "center-align@^0.1.1",
      "resolved": "https://registry.npmjs.org/center-align/-/center-align-0.1.3.tgz"
    },
    "chalk": {
      "version": "1.1.3",
      "from": "chalk@>=1.1.3 <2.0.0",
      "resolved": "https://registry.npmjs.org/chalk/-/chalk-1.1.3.tgz",
      "dependencies": {
        "supports-color": {
          "version": "2.0.0",
          "from": "supports-color@>=2.0.0 <3.0.0",
          "resolved": "https://registry.npmjs.org/supports-color/-/supports-color-2.0.0.tgz"
        }
      }
    },
    "change-emitter": {
      "version": "0.1.6",
      "from": "change-emitter@>=0.1.2 <0.2.0",
      "resolved": "https://registry.npmjs.org/change-emitter/-/change-emitter-0.1.6.tgz"
    },
    "chokidar": {
      "version": "1.7.0",
      "from": "chokidar@^1.0.0",
      "resolved": "https://registry.npmjs.org/chokidar/-/chokidar-1.7.0.tgz"
    },
    "classnames": {
      "version": "2.2.5",
      "from": "classnames@>=2.2.5 <2.3.0",
      "resolved": "https://registry.npmjs.org/classnames/-/classnames-2.2.5.tgz"
    },
    "cliui": {
      "version": "2.1.0",
      "from": "cliui@^2.1.0",
      "resolved": "https://registry.npmjs.org/cliui/-/cliui-2.1.0.tgz",
      "dependencies": {
        "wordwrap": {
          "version": "0.0.2",
          "from": "wordwrap@0.0.2",
          "resolved": "https://registry.npmjs.org/wordwrap/-/wordwrap-0.0.2.tgz"
        }
      }
    },
    "clone": {
      "version": "1.0.2",
      "from": "clone@^1.0.2",
      "resolved": "https://registry.npmjs.org/clone/-/clone-1.0.2.tgz"
    },
    "co": {
      "version": "4.6.0",
      "from": "co@>=4.6.0 <5.0.0",
      "resolved": "https://registry.npmjs.org/co/-/co-4.6.0.tgz"
    },
    "combined-stream": {
      "version": "1.0.5",
      "from": "combined-stream@>=1.0.5 <1.1.0",
      "resolved": "https://registry.npmjs.org/combined-stream/-/combined-stream-1.0.5.tgz"
    },
    "commander": {
      "version": "2.11.0",
      "from": "commander@>=2.9.0 <3.0.0",
      "resolved": "https://registry.npmjs.org/commander/-/commander-2.11.0.tgz"
    },
    "common-tags": {
      "version": "1.4.0",
      "from": "common-tags@>=1.3.1 <2.0.0",
      "resolved": "https://registry.npmjs.org/common-tags/-/common-tags-1.4.0.tgz"
    },
    "commondir": {
      "version": "1.0.1",
      "from": "commondir@>=1.0.1 <2.0.0",
      "resolved": "https://registry.npmjs.org/commondir/-/commondir-1.0.1.tgz"
    },
    "concat-map": {
      "version": "0.0.1",
      "from": "concat-map@0.0.1",
      "resolved": "https://registry.npmjs.org/concat-map/-/concat-map-0.0.1.tgz"
    },
    "configstore": {
      "version": "2.1.0",
      "from": "configstore@>=2.0.0 <3.0.0",
      "resolved": "https://registry.npmjs.org/configstore/-/configstore-2.1.0.tgz"
    },
    "console-browserify": {
      "version": "1.1.0",
      "from": "console-browserify@^1.1.0",
      "resolved": "https://registry.npmjs.org/console-browserify/-/console-browserify-1.1.0.tgz"
    },
    "constants-browserify": {
      "version": "1.0.0",
      "from": "constants-browserify@^1.0.0",
      "resolved": "https://registry.npmjs.org/constants-browserify/-/constants-browserify-1.0.0.tgz"
    },
    "content-disposition": {
      "version": "0.5.2",
      "from": "content-disposition@0.5.2",
      "resolved": "https://registry.npmjs.org/content-disposition/-/content-disposition-0.5.2.tgz"
    },
    "content-type": {
      "version": "1.0.4",
      "from": "content-type@>=1.0.4 <1.1.0",
      "resolved": "https://registry.npmjs.org/content-type/-/content-type-1.0.4.tgz"
    },
    "convert-source-map": {
      "version": "1.5.0",
      "from": "convert-source-map@^1.1.0",
      "resolved": "https://registry.npmjs.org/convert-source-map/-/convert-source-map-1.5.0.tgz"
    },
    "cookie": {
      "version": "0.3.1",
      "from": "cookie@0.3.1",
      "resolved": "https://registry.npmjs.org/cookie/-/cookie-0.3.1.tgz"
    },
    "cookie-signature": {
      "version": "1.0.6",
      "from": "cookie-signature@1.0.6",
      "resolved": "https://registry.npmjs.org/cookie-signature/-/cookie-signature-1.0.6.tgz"
    },
    "core-js": {
      "version": "1.2.7",
      "from": "core-js@>=1.0.0 <2.0.0",
      "resolved": "https://registry.npmjs.org/core-js/-/core-js-1.2.7.tgz"
    },
    "core-util-is": {
      "version": "1.0.2",
      "from": "core-util-is@1.0.2",
      "resolved": "https://registry.npmjs.org/core-util-is/-/core-util-is-1.0.2.tgz"
    },
    "cosmiconfig": {
      "version": "2.2.2",
      "from": "cosmiconfig@>=2.1.0 <3.0.0",
      "resolved": "https://registry.npmjs.org/cosmiconfig/-/cosmiconfig-2.2.2.tgz",
      "dependencies": {
        "minimist": {
          "version": "1.2.0",
          "from": "minimist@>=1.2.0 <2.0.0",
          "resolved": "https://registry.npmjs.org/minimist/-/minimist-1.2.0.tgz"
        }
      }
    },
    "create-react-class": {
      "version": "15.6.2",
      "from": "create-react-class@>=15.6.0 <16.0.0",
      "resolved": "https://registry.npmjs.org/create-react-class/-/create-react-class-15.6.2.tgz"
    },
    "cryptiles": {
      "version": "3.1.2",
      "from": "cryptiles@>=3.0.0 <4.0.0",
      "resolved": "https://registry.npmjs.org/cryptiles/-/cryptiles-3.1.2.tgz",
      "dependencies": {
        "boom": {
          "version": "5.2.0",
          "from": "boom@>=5.0.0 <6.0.0",
          "resolved": "https://registry.npmjs.org/boom/-/boom-5.2.0.tgz"
        }
      }
    },
    "crypto-browserify": {
      "version": "3.3.0",
      "from": "crypto-browserify@3.3.0",
      "resolved": "https://registry.npmjs.org/crypto-browserify/-/crypto-browserify-3.3.0.tgz"
    },
    "dashdash": {
      "version": "1.14.1",
      "from": "dashdash@>=1.12.0 <2.0.0",
      "resolved": "https://registry.npmjs.org/dashdash/-/dashdash-1.14.1.tgz"
    },
    "date-now": {
      "version": "0.1.4",
      "from": "date-now@^0.1.4",
      "resolved": "https://registry.npmjs.org/date-now/-/date-now-0.1.4.tgz"
    },
    "debug": {
      "version": "2.6.9",
      "from": "debug@>=2.6.8 <3.0.0",
      "resolved": "https://registry.npmjs.org/debug/-/debug-2.6.9.tgz"
    },
    "decamelize": {
      "version": "1.2.0",
      "from": "decamelize@^1.1.2",
      "resolved": "https://registry.npmjs.org/decamelize/-/decamelize-1.2.0.tgz"
    },
    "deep-equal": {
      "version": "1.0.1",
      "from": "deep-equal@>=1.0.1 <2.0.0",
      "resolved": "https://registry.npmjs.org/deep-equal/-/deep-equal-1.0.1.tgz"
    },
    "define-properties": {
      "version": "1.1.2",
      "from": "define-properties@>=1.1.2 <2.0.0",
      "resolved": "https://registry.npmjs.org/define-properties/-/define-properties-1.1.2.tgz"
    },
    "delayed-stream": {
      "version": "1.0.0",
      "from": "delayed-stream@>=1.0.0 <1.1.0",
      "resolved": "https://registry.npmjs.org/delayed-stream/-/delayed-stream-1.0.0.tgz"
    },
    "depd": {
      "version": "1.1.1",
      "from": "depd@>=1.1.1 <1.2.0",
      "resolved": "https://registry.npmjs.org/depd/-/depd-1.1.1.tgz"
    },
    "destroy": {
      "version": "1.0.4",
      "from": "destroy@>=1.0.4 <1.1.0",
      "resolved": "https://registry.npmjs.org/destroy/-/destroy-1.0.4.tgz"
    },
    "detect-indent": {
      "version": "4.0.0",
      "from": "detect-indent@^4.0.0",
      "resolved": "https://registry.npmjs.org/detect-indent/-/detect-indent-4.0.0.tgz"
    },
    "doctrine": {
      "version": "2.0.0",
      "from": "doctrine@>=2.0.0 <3.0.0",
      "resolved": "https://registry.npmjs.org/doctrine/-/doctrine-2.0.0.tgz"
    },
    "dom-walk": {
      "version": "0.1.1",
      "from": "dom-walk@>=0.1.0 <0.2.0",
      "resolved": "https://registry.npmjs.org/dom-walk/-/dom-walk-0.1.1.tgz"
    },
    "domain-browser": {
      "version": "1.1.7",
      "from": "domain-browser@^1.1.1",
      "resolved": "https://registry.npmjs.org/domain-browser/-/domain-browser-1.1.7.tgz"
    },
    "dot-prop": {
      "version": "3.0.0",
      "from": "dot-prop@>=3.0.0 <4.0.0",
      "resolved": "https://registry.npmjs.org/dot-prop/-/dot-prop-3.0.0.tgz"
    },
    "eases": {
      "version": "1.0.8",
      "from": "eases@>=1.0.8 <1.1.0",
      "resolved": "https://registry.npmjs.org/eases/-/eases-1.0.8.tgz"
    },
    "ecc-jsbn": {
      "version": "0.1.1",
      "from": "ecc-jsbn@>=0.1.1 <0.2.0",
      "resolved": "https://registry.npmjs.org/ecc-jsbn/-/ecc-jsbn-0.1.1.tgz",
      "optional": true
    },
    "ee-first": {
      "version": "1.1.1",
      "from": "ee-first@1.1.1",
      "resolved": "https://registry.npmjs.org/ee-first/-/ee-first-1.1.1.tgz"
    },
    "electron-to-chromium": {
      "version": "1.3.27",
      "from": "electron-to-chromium@>=1.2.7 <2.0.0",
      "resolved": "https://registry.npmjs.org/electron-to-chromium/-/electron-to-chromium-1.3.27.tgz"
    },
    "element-class": {
      "version": "0.2.2",
      "from": "element-class@>=0.2.0 <0.3.0",
      "resolved": "https://registry.npmjs.org/element-class/-/element-class-0.2.2.tgz"
    },
    "emojis-list": {
      "version": "2.1.0",
      "from": "emojis-list@>=2.0.0 <3.0.0",
      "resolved": "https://registry.npmjs.org/emojis-list/-/emojis-list-2.1.0.tgz"
    },
    "encodeurl": {
      "version": "1.0.1",
      "from": "encodeurl@>=1.0.1 <1.1.0",
      "resolved": "https://registry.npmjs.org/encodeurl/-/encodeurl-1.0.1.tgz"
    },
    "encoding": {
      "version": "0.1.12",
      "from": "encoding@>=0.1.11 <0.2.0",
      "resolved": "https://registry.npmjs.org/encoding/-/encoding-0.1.12.tgz"
    },
    "enhanced-resolve": {
      "version": "0.9.1",
      "from": "enhanced-resolve@~0.9.0",
      "resolved": "https://registry.npmjs.org/enhanced-resolve/-/enhanced-resolve-0.9.1.tgz",
      "dependencies": {
        "memory-fs": {
          "version": "0.2.0",
          "from": "memory-fs@>=0.2.0 <0.3.0",
          "resolved": "https://registry.npmjs.org/memory-fs/-/memory-fs-0.2.0.tgz"
        }
      }
    },
    "errno": {
      "version": "0.1.4",
      "from": "errno@>=0.1.3 <0.2.0",
      "resolved": "https://registry.npmjs.org/errno/-/errno-0.1.4.tgz"
    },
    "error-ex": {
      "version": "1.3.1",
      "from": "error-ex@>=1.2.0 <2.0.0",
      "resolved": "https://registry.npmjs.org/error-ex/-/error-ex-1.3.1.tgz"
    },
    "es-abstract": {
      "version": "1.9.0",
      "from": "es-abstract@>=1.7.0 <2.0.0",
      "resolved": "https://registry.npmjs.org/es-abstract/-/es-abstract-1.9.0.tgz"
    },
    "es-to-primitive": {
      "version": "1.1.1",
      "from": "es-to-primitive@>=1.1.1 <2.0.0",
      "resolved": "https://registry.npmjs.org/es-to-primitive/-/es-to-primitive-1.1.1.tgz"
    },
    "es5-shim": {
      "version": "4.5.9",
      "from": "es5-shim@>=4.5.9 <5.0.0",
      "resolved": "https://registry.npmjs.org/es5-shim/-/es5-shim-4.5.9.tgz"
    },
    "es6-shim": {
      "version": "0.35.3",
      "from": "es6-shim@>=0.35.3 <0.36.0",
      "resolved": "https://registry.npmjs.org/es6-shim/-/es6-shim-0.35.3.tgz"
    },
    "escape-html": {
      "version": "1.0.3",
      "from": "escape-html@>=1.0.3 <1.1.0",
      "resolved": "https://registry.npmjs.org/escape-html/-/escape-html-1.0.3.tgz"
    },
    "escape-string-regexp": {
      "version": "1.0.5",
      "from": "escape-string-regexp@>=1.0.2 <2.0.0",
      "resolved": "https://registry.npmjs.org/escape-string-regexp/-/escape-string-regexp-1.0.5.tgz"
    },
    "esprima": {
      "version": "4.0.0",
      "from": "esprima@>=4.0.0 <4.1.0",
      "resolved": "https://registry.npmjs.org/esprima/-/esprima-4.0.0.tgz"
    },
    "esutils": {
      "version": "2.0.2",
      "from": "esutils@>=2.0.2 <3.0.0",
      "resolved": "https://registry.npmjs.org/esutils/-/esutils-2.0.2.tgz"
    },
    "etag": {
      "version": "1.8.1",
      "from": "etag@>=1.8.1 <1.9.0",
      "resolved": "https://registry.npmjs.org/etag/-/etag-1.8.1.tgz"
    },
    "events": {
      "version": "1.1.1",
      "from": "events@>=1.1.1 <2.0.0",
      "resolved": "https://registry.npmjs.org/events/-/events-1.1.1.tgz"
    },
    "exenv": {
      "version": "1.2.0",
      "from": "exenv@1.2.0",
      "resolved": "https://registry.npmjs.org/exenv/-/exenv-1.2.0.tgz"
    },
    "expand-brackets": {
      "version": "0.1.5",
      "from": "expand-brackets@^0.1.4",
      "resolved": "https://registry.npmjs.org/expand-brackets/-/expand-brackets-0.1.5.tgz"
    },
    "expand-range": {
      "version": "1.8.2",
      "from": "expand-range@^1.8.1",
      "resolved": "https://registry.npmjs.org/expand-range/-/expand-range-1.8.2.tgz"
    },
    "express": {
      "version": "4.16.1",
      "from": "express@>=4.13.3 <5.0.0",
      "resolved": "https://registry.npmjs.org/express/-/express-4.16.1.tgz"
    },
    "extend": {
      "version": "3.0.1",
      "from": "extend@>=3.0.1 <3.1.0",
      "resolved": "https://registry.npmjs.org/extend/-/extend-3.0.1.tgz"
    },
    "extglob": {
      "version": "0.3.2",
      "from": "extglob@^0.3.1",
      "resolved": "https://registry.npmjs.org/extglob/-/extglob-0.3.2.tgz"
    },
    "extsprintf": {
      "version": "1.3.0",
      "from": "extsprintf@1.3.0",
      "resolved": "https://registry.npmjs.org/extsprintf/-/extsprintf-1.3.0.tgz"
    },
    "fast-deep-equal": {
      "version": "1.0.0",
      "from": "fast-deep-equal@>=1.0.0 <2.0.0",
      "resolved": "https://registry.npmjs.org/fast-deep-equal/-/fast-deep-equal-1.0.0.tgz"
    },
    "fast-json-stable-stringify": {
      "version": "2.0.0",
      "from": "fast-json-stable-stringify@>=2.0.0 <3.0.0",
      "resolved": "https://registry.npmjs.org/fast-json-stable-stringify/-/fast-json-stable-stringify-2.0.0.tgz"
    },
    "fbjs": {
      "version": "0.8.16",
      "from": "fbjs@>=0.8.16 <0.9.0",
      "resolved": "https://registry.npmjs.org/fbjs/-/fbjs-0.8.16.tgz"
    },
    "file-loader": {
      "version": "0.9.0",
      "from": "file-loader@>=0.9.0 <0.10.0",
      "resolved": "https://registry.npmjs.org/file-loader/-/file-loader-0.9.0.tgz"
    },
    "filename-regex": {
      "version": "2.0.1",
      "from": "filename-regex@^2.0.0",
      "resolved": "https://registry.npmjs.org/filename-regex/-/filename-regex-2.0.1.tgz"
    },
    "fill-range": {
      "version": "2.2.3",
      "from": "fill-range@^2.1.0",
      "resolved": "https://registry.npmjs.org/fill-range/-/fill-range-2.2.3.tgz"
    },
    "finalhandler": {
      "version": "1.1.0",
      "from": "finalhandler@1.1.0",
      "resolved": "https://registry.npmjs.org/finalhandler/-/finalhandler-1.1.0.tgz"
    },
    "find-cache-dir": {
      "version": "0.1.1",
      "from": "find-cache-dir@>=0.1.1 <0.2.0",
      "resolved": "https://registry.npmjs.org/find-cache-dir/-/find-cache-dir-0.1.1.tgz"
    },
    "find-up": {
      "version": "1.1.2",
      "from": "find-up@>=1.0.0 <2.0.0",
      "resolved": "https://registry.npmjs.org/find-up/-/find-up-1.1.2.tgz"
    },
    "for-each": {
      "version": "0.3.2",
      "from": "for-each@>=0.3.2 <0.4.0",
      "resolved": "https://registry.npmjs.org/for-each/-/for-each-0.3.2.tgz"
    },
    "for-in": {
      "version": "1.0.2",
      "from": "for-in@^1.0.1",
      "resolved": "https://registry.npmjs.org/for-in/-/for-in-1.0.2.tgz"
    },
    "for-own": {
      "version": "0.1.5",
      "from": "for-own@^0.1.4",
      "resolved": "https://registry.npmjs.org/for-own/-/for-own-0.1.5.tgz"
    },
    "foreach": {
      "version": "2.0.5",
      "from": "foreach@>=2.0.5 <3.0.0",
      "resolved": "https://registry.npmjs.org/foreach/-/foreach-2.0.5.tgz"
    },
    "forever-agent": {
      "version": "0.6.1",
      "from": "forever-agent@>=0.6.1 <0.7.0",
      "resolved": "https://registry.npmjs.org/forever-agent/-/forever-agent-0.6.1.tgz"
    },
    "form-data": {
      "version": "2.3.1",
      "from": "form-data@>=2.3.1 <2.4.0",
      "resolved": "https://registry.npmjs.org/form-data/-/form-data-2.3.1.tgz"
    },
    "forwarded": {
      "version": "0.1.2",
      "from": "forwarded@>=0.1.2 <0.2.0",
      "resolved": "https://registry.npmjs.org/forwarded/-/forwarded-0.1.2.tgz"
    },
    "fresh": {
      "version": "0.5.2",
      "from": "fresh@0.5.2",
      "resolved": "https://registry.npmjs.org/fresh/-/fresh-0.5.2.tgz"
    },
    "fs.realpath": {
      "version": "1.0.0",
      "from": "fs.realpath@>=1.0.0 <2.0.0",
      "resolved": "https://registry.npmjs.org/fs.realpath/-/fs.realpath-1.0.0.tgz"
    },
    "fsevents": {
      "version": "1.1.2",
      "from": "fsevents@^1.0.0",
      "resolved": "https://registry.npmjs.org/fsevents/-/fsevents-1.1.2.tgz",
      "optional": true,
      "dependencies": {
        "abbrev": {
          "version": "1.1.0",
          "from": "abbrev@1.1.0",
          "resolved": "https://registry.npmjs.org/abbrev/-/abbrev-1.1.0.tgz",
          "optional": true
        },
        "ajv": {
          "version": "4.11.8",
          "from": "ajv@4.11.8",
          "resolved": "https://registry.npmjs.org/ajv/-/ajv-4.11.8.tgz",
          "optional": true
        },
        "ansi-regex": {
          "version": "2.1.1",
          "from": "ansi-regex@2.1.1",
          "resolved": "https://registry.npmjs.org/ansi-regex/-/ansi-regex-2.1.1.tgz"
        },
        "aproba": {
          "version": "1.1.1",
          "from": "aproba@1.1.1",
          "resolved": "https://registry.npmjs.org/aproba/-/aproba-1.1.1.tgz",
          "optional": true
        },
        "are-we-there-yet": {
          "version": "1.1.4",
          "from": "are-we-there-yet@1.1.4",
          "resolved": "https://registry.npmjs.org/are-we-there-yet/-/are-we-there-yet-1.1.4.tgz",
          "optional": true
        },
        "asn1": {
          "version": "0.2.3",
          "from": "asn1@0.2.3",
          "resolved": "https://registry.npmjs.org/asn1/-/asn1-0.2.3.tgz",
          "optional": true
        },
        "assert-plus": {
          "version": "0.2.0",
          "from": "assert-plus@0.2.0",
          "resolved": "https://registry.npmjs.org/assert-plus/-/assert-plus-0.2.0.tgz",
          "optional": true
        },
        "asynckit": {
          "version": "0.4.0",
          "from": "asynckit@0.4.0",
          "resolved": "https://registry.npmjs.org/asynckit/-/asynckit-0.4.0.tgz",
          "optional": true
        },
        "aws-sign2": {
          "version": "0.6.0",
          "from": "aws-sign2@0.6.0",
          "resolved": "https://registry.npmjs.org/aws-sign2/-/aws-sign2-0.6.0.tgz",
          "optional": true
        },
        "aws4": {
          "version": "1.6.0",
          "from": "aws4@1.6.0",
          "resolved": "https://registry.npmjs.org/aws4/-/aws4-1.6.0.tgz",
          "optional": true
        },
        "balanced-match": {
          "version": "0.4.2",
          "from": "balanced-match@0.4.2",
          "resolved": "https://registry.npmjs.org/balanced-match/-/balanced-match-0.4.2.tgz"
        },
        "bcrypt-pbkdf": {
          "version": "1.0.1",
          "from": "bcrypt-pbkdf@1.0.1",
          "resolved": "https://registry.npmjs.org/bcrypt-pbkdf/-/bcrypt-pbkdf-1.0.1.tgz",
          "optional": true
        },
        "block-stream": {
          "version": "0.0.9",
          "from": "block-stream@0.0.9",
          "resolved": "https://registry.npmjs.org/block-stream/-/block-stream-0.0.9.tgz"
        },
        "boom": {
          "version": "2.10.1",
          "from": "boom@2.10.1",
          "resolved": "https://registry.npmjs.org/boom/-/boom-2.10.1.tgz"
        },
        "brace-expansion": {
          "version": "1.1.7",
          "from": "brace-expansion@1.1.7",
          "resolved": "https://registry.npmjs.org/brace-expansion/-/brace-expansion-1.1.7.tgz"
        },
        "buffer-shims": {
          "version": "1.0.0",
          "from": "buffer-shims@1.0.0",
          "resolved": "https://registry.npmjs.org/buffer-shims/-/buffer-shims-1.0.0.tgz"
        },
        "caseless": {
          "version": "0.12.0",
          "from": "caseless@0.12.0",
          "resolved": "https://registry.npmjs.org/caseless/-/caseless-0.12.0.tgz",
          "optional": true
        },
        "co": {
          "version": "4.6.0",
          "from": "co@4.6.0",
          "resolved": "https://registry.npmjs.org/co/-/co-4.6.0.tgz",
          "optional": true
        },
        "code-point-at": {
          "version": "1.1.0",
          "from": "code-point-at@1.1.0",
          "resolved": "https://registry.npmjs.org/code-point-at/-/code-point-at-1.1.0.tgz"
        },
        "combined-stream": {
          "version": "1.0.5",
          "from": "combined-stream@1.0.5",
          "resolved": "https://registry.npmjs.org/combined-stream/-/combined-stream-1.0.5.tgz"
        },
        "concat-map": {
          "version": "0.0.1",
          "from": "concat-map@0.0.1",
          "resolved": "https://registry.npmjs.org/concat-map/-/concat-map-0.0.1.tgz"
        },
        "console-control-strings": {
          "version": "1.1.0",
          "from": "console-control-strings@1.1.0",
          "resolved": "https://registry.npmjs.org/console-control-strings/-/console-control-strings-1.1.0.tgz"
        },
        "core-util-is": {
          "version": "1.0.2",
          "from": "core-util-is@1.0.2",
          "resolved": "https://registry.npmjs.org/core-util-is/-/core-util-is-1.0.2.tgz"
        },
        "cryptiles": {
          "version": "2.0.5",
          "from": "cryptiles@2.0.5",
          "resolved": "https://registry.npmjs.org/cryptiles/-/cryptiles-2.0.5.tgz",
          "optional": true
        },
        "dashdash": {
          "version": "1.14.1",
          "from": "dashdash@1.14.1",
          "resolved": "https://registry.npmjs.org/dashdash/-/dashdash-1.14.1.tgz",
          "optional": true,
          "dependencies": {
            "assert-plus": {
              "version": "1.0.0",
              "from": "assert-plus@1.0.0",
              "resolved": "https://registry.npmjs.org/assert-plus/-/assert-plus-1.0.0.tgz",
              "optional": true
            }
          }
        },
        "debug": {
          "version": "2.6.8",
          "from": "debug@2.6.8",
          "resolved": "https://registry.npmjs.org/debug/-/debug-2.6.8.tgz",
          "optional": true
        },
        "deep-extend": {
          "version": "0.4.2",
          "from": "deep-extend@0.4.2",
          "resolved": "https://registry.npmjs.org/deep-extend/-/deep-extend-0.4.2.tgz",
          "optional": true
        },
        "delayed-stream": {
          "version": "1.0.0",
          "from": "delayed-stream@1.0.0",
          "resolved": "https://registry.npmjs.org/delayed-stream/-/delayed-stream-1.0.0.tgz"
        },
        "delegates": {
          "version": "1.0.0",
          "from": "delegates@1.0.0",
          "resolved": "https://registry.npmjs.org/delegates/-/delegates-1.0.0.tgz",
          "optional": true
        },
        "ecc-jsbn": {
          "version": "0.1.1",
          "from": "ecc-jsbn@0.1.1",
          "resolved": "https://registry.npmjs.org/ecc-jsbn/-/ecc-jsbn-0.1.1.tgz",
          "optional": true
        },
        "extend": {
          "version": "3.0.1",
          "from": "extend@3.0.1",
          "resolved": "https://registry.npmjs.org/extend/-/extend-3.0.1.tgz",
          "optional": true
        },
        "extsprintf": {
          "version": "1.0.2",
          "from": "extsprintf@1.0.2",
          "resolved": "https://registry.npmjs.org/extsprintf/-/extsprintf-1.0.2.tgz"
        },
        "forever-agent": {
          "version": "0.6.1",
          "from": "forever-agent@0.6.1",
          "resolved": "https://registry.npmjs.org/forever-agent/-/forever-agent-0.6.1.tgz",
          "optional": true
        },
        "form-data": {
          "version": "2.1.4",
          "from": "form-data@2.1.4",
          "resolved": "https://registry.npmjs.org/form-data/-/form-data-2.1.4.tgz",
          "optional": true
        },
        "fs.realpath": {
          "version": "1.0.0",
          "from": "fs.realpath@1.0.0",
          "resolved": "https://registry.npmjs.org/fs.realpath/-/fs.realpath-1.0.0.tgz"
        },
        "fstream": {
          "version": "1.0.11",
          "from": "fstream@1.0.11",
          "resolved": "https://registry.npmjs.org/fstream/-/fstream-1.0.11.tgz"
        },
        "fstream-ignore": {
          "version": "1.0.5",
          "from": "fstream-ignore@1.0.5",
          "resolved": "https://registry.npmjs.org/fstream-ignore/-/fstream-ignore-1.0.5.tgz",
          "optional": true
        },
        "gauge": {
          "version": "2.7.4",
          "from": "gauge@2.7.4",
          "resolved": "https://registry.npmjs.org/gauge/-/gauge-2.7.4.tgz",
          "optional": true
        },
        "getpass": {
          "version": "0.1.7",
          "from": "getpass@0.1.7",
          "resolved": "https://registry.npmjs.org/getpass/-/getpass-0.1.7.tgz",
          "optional": true,
          "dependencies": {
            "assert-plus": {
              "version": "1.0.0",
              "from": "assert-plus@1.0.0",
              "resolved": "https://registry.npmjs.org/assert-plus/-/assert-plus-1.0.0.tgz",
              "optional": true
            }
          }
        },
        "glob": {
          "version": "7.1.2",
          "from": "glob@7.1.2",
          "resolved": "https://registry.npmjs.org/glob/-/glob-7.1.2.tgz"
        },
        "graceful-fs": {
          "version": "4.1.11",
          "from": "graceful-fs@4.1.11",
          "resolved": "https://registry.npmjs.org/graceful-fs/-/graceful-fs-4.1.11.tgz"
        },
        "har-schema": {
          "version": "1.0.5",
          "from": "har-schema@1.0.5",
          "resolved": "https://registry.npmjs.org/har-schema/-/har-schema-1.0.5.tgz",
          "optional": true
        },
        "har-validator": {
          "version": "4.2.1",
          "from": "har-validator@4.2.1",
          "resolved": "https://registry.npmjs.org/har-validator/-/har-validator-4.2.1.tgz",
          "optional": true
        },
        "has-unicode": {
          "version": "2.0.1",
          "from": "has-unicode@2.0.1",
          "resolved": "https://registry.npmjs.org/has-unicode/-/has-unicode-2.0.1.tgz",
          "optional": true
        },
        "hawk": {
          "version": "3.1.3",
          "from": "hawk@3.1.3",
          "resolved": "https://registry.npmjs.org/hawk/-/hawk-3.1.3.tgz",
          "optional": true
        },
        "hoek": {
          "version": "2.16.3",
          "from": "hoek@2.16.3",
          "resolved": "https://registry.npmjs.org/hoek/-/hoek-2.16.3.tgz"
        },
        "http-signature": {
          "version": "1.1.1",
          "from": "http-signature@1.1.1",
          "resolved": "https://registry.npmjs.org/http-signature/-/http-signature-1.1.1.tgz",
          "optional": true
        },
        "inflight": {
          "version": "1.0.6",
          "from": "inflight@1.0.6",
          "resolved": "https://registry.npmjs.org/inflight/-/inflight-1.0.6.tgz"
        },
        "inherits": {
          "version": "2.0.3",
          "from": "inherits@2.0.3",
          "resolved": "https://registry.npmjs.org/inherits/-/inherits-2.0.3.tgz"
        },
        "ini": {
          "version": "1.3.4",
          "from": "ini@1.3.4",
          "resolved": "https://registry.npmjs.org/ini/-/ini-1.3.4.tgz",
          "optional": true
        },
        "is-fullwidth-code-point": {
          "version": "1.0.0",
          "from": "is-fullwidth-code-point@1.0.0",
          "resolved": "https://registry.npmjs.org/is-fullwidth-code-point/-/is-fullwidth-code-point-1.0.0.tgz"
        },
        "is-typedarray": {
          "version": "1.0.0",
          "from": "is-typedarray@1.0.0",
          "resolved": "https://registry.npmjs.org/is-typedarray/-/is-typedarray-1.0.0.tgz",
          "optional": true
        },
        "isarray": {
          "version": "1.0.0",
          "from": "isarray@1.0.0",
          "resolved": "https://registry.npmjs.org/isarray/-/isarray-1.0.0.tgz"
        },
        "isstream": {
          "version": "0.1.2",
          "from": "isstream@0.1.2",
          "resolved": "https://registry.npmjs.org/isstream/-/isstream-0.1.2.tgz",
          "optional": true
        },
        "jodid25519": {
          "version": "1.0.2",
          "from": "jodid25519@1.0.2",
          "resolved": "https://registry.npmjs.org/jodid25519/-/jodid25519-1.0.2.tgz",
          "optional": true
        },
        "jsbn": {
          "version": "0.1.1",
          "from": "jsbn@0.1.1",
          "resolved": "https://registry.npmjs.org/jsbn/-/jsbn-0.1.1.tgz",
          "optional": true
        },
        "json-schema": {
          "version": "0.2.3",
          "from": "json-schema@0.2.3",
          "resolved": "https://registry.npmjs.org/json-schema/-/json-schema-0.2.3.tgz",
          "optional": true
        },
        "json-stable-stringify": {
          "version": "1.0.1",
          "from": "json-stable-stringify@1.0.1",
          "resolved": "https://registry.npmjs.org/json-stable-stringify/-/json-stable-stringify-1.0.1.tgz",
          "optional": true
        },
        "json-stringify-safe": {
          "version": "5.0.1",
          "from": "json-stringify-safe@5.0.1",
          "resolved": "https://registry.npmjs.org/json-stringify-safe/-/json-stringify-safe-5.0.1.tgz",
          "optional": true
        },
        "jsonify": {
          "version": "0.0.0",
          "from": "jsonify@0.0.0",
          "resolved": "https://registry.npmjs.org/jsonify/-/jsonify-0.0.0.tgz",
          "optional": true
        },
        "jsprim": {
          "version": "1.4.0",
          "from": "jsprim@1.4.0",
          "resolved": "https://registry.npmjs.org/jsprim/-/jsprim-1.4.0.tgz",
          "optional": true,
          "dependencies": {
            "assert-plus": {
              "version": "1.0.0",
              "from": "assert-plus@1.0.0",
              "resolved": "https://registry.npmjs.org/assert-plus/-/assert-plus-1.0.0.tgz",
              "optional": true
            }
          }
        },
        "mime-db": {
          "version": "1.27.0",
          "from": "mime-db@1.27.0",
          "resolved": "https://registry.npmjs.org/mime-db/-/mime-db-1.27.0.tgz"
        },
        "mime-types": {
          "version": "2.1.15",
          "from": "mime-types@2.1.15",
          "resolved": "https://registry.npmjs.org/mime-types/-/mime-types-2.1.15.tgz"
        },
        "minimatch": {
          "version": "3.0.4",
          "from": "minimatch@3.0.4",
          "resolved": "https://registry.npmjs.org/minimatch/-/minimatch-3.0.4.tgz"
        },
        "minimist": {
          "version": "0.0.8",
          "from": "minimist@0.0.8",
          "resolved": "https://registry.npmjs.org/minimist/-/minimist-0.0.8.tgz"
        },
        "mkdirp": {
          "version": "0.5.1",
          "from": "mkdirp@0.5.1",
          "resolved": "https://registry.npmjs.org/mkdirp/-/mkdirp-0.5.1.tgz"
        },
        "ms": {
          "version": "2.0.0",
          "from": "ms@2.0.0",
          "resolved": "https://registry.npmjs.org/ms/-/ms-2.0.0.tgz",
          "optional": true
        },
        "node-pre-gyp": {
          "version": "0.6.36",
          "from": "node-pre-gyp@^0.6.36",
          "resolved": "https://registry.npmjs.org/node-pre-gyp/-/node-pre-gyp-0.6.36.tgz",
          "optional": true
        },
        "nopt": {
          "version": "4.0.1",
          "from": "nopt@4.0.1",
          "resolved": "https://registry.npmjs.org/nopt/-/nopt-4.0.1.tgz",
          "optional": true
        },
        "npmlog": {
          "version": "4.1.0",
          "from": "npmlog@4.1.0",
          "resolved": "https://registry.npmjs.org/npmlog/-/npmlog-4.1.0.tgz",
          "optional": true
        },
        "number-is-nan": {
          "version": "1.0.1",
          "from": "number-is-nan@1.0.1",
          "resolved": "https://registry.npmjs.org/number-is-nan/-/number-is-nan-1.0.1.tgz"
        },
        "oauth-sign": {
          "version": "0.8.2",
          "from": "oauth-sign@0.8.2",
          "resolved": "https://registry.npmjs.org/oauth-sign/-/oauth-sign-0.8.2.tgz",
          "optional": true
        },
        "object-assign": {
          "version": "4.1.1",
          "from": "object-assign@4.1.1",
          "resolved": "https://registry.npmjs.org/object-assign/-/object-assign-4.1.1.tgz",
          "optional": true
        },
        "once": {
          "version": "1.4.0",
          "from": "once@1.4.0",
          "resolved": "https://registry.npmjs.org/once/-/once-1.4.0.tgz"
        },
        "os-homedir": {
          "version": "1.0.2",
          "from": "os-homedir@1.0.2",
          "resolved": "https://registry.npmjs.org/os-homedir/-/os-homedir-1.0.2.tgz",
          "optional": true
        },
        "os-tmpdir": {
          "version": "1.0.2",
          "from": "os-tmpdir@1.0.2",
          "resolved": "https://registry.npmjs.org/os-tmpdir/-/os-tmpdir-1.0.2.tgz",
          "optional": true
        },
        "osenv": {
          "version": "0.1.4",
          "from": "osenv@0.1.4",
          "resolved": "https://registry.npmjs.org/osenv/-/osenv-0.1.4.tgz",
          "optional": true
        },
        "path-is-absolute": {
          "version": "1.0.1",
          "from": "path-is-absolute@1.0.1",
          "resolved": "https://registry.npmjs.org/path-is-absolute/-/path-is-absolute-1.0.1.tgz"
        },
        "performance-now": {
          "version": "0.2.0",
          "from": "performance-now@0.2.0",
          "resolved": "https://registry.npmjs.org/performance-now/-/performance-now-0.2.0.tgz",
          "optional": true
        },
        "process-nextick-args": {
          "version": "1.0.7",
          "from": "process-nextick-args@1.0.7",
          "resolved": "https://registry.npmjs.org/process-nextick-args/-/process-nextick-args-1.0.7.tgz"
        },
        "punycode": {
          "version": "1.4.1",
          "from": "punycode@1.4.1",
          "resolved": "https://registry.npmjs.org/punycode/-/punycode-1.4.1.tgz",
          "optional": true
        },
        "qs": {
          "version": "6.4.0",
          "from": "qs@6.4.0",
          "resolved": "https://registry.npmjs.org/qs/-/qs-6.4.0.tgz",
          "optional": true
        },
        "rc": {
          "version": "1.2.1",
          "from": "rc@1.2.1",
          "resolved": "https://registry.npmjs.org/rc/-/rc-1.2.1.tgz",
          "optional": true,
          "dependencies": {
            "minimist": {
              "version": "1.2.0",
              "from": "minimist@1.2.0",
              "resolved": "https://registry.npmjs.org/minimist/-/minimist-1.2.0.tgz",
              "optional": true
            }
          }
        },
        "readable-stream": {
          "version": "2.2.9",
          "from": "readable-stream@2.2.9",
          "resolved": "https://registry.npmjs.org/readable-stream/-/readable-stream-2.2.9.tgz"
        },
        "request": {
          "version": "2.81.0",
          "from": "request@2.81.0",
          "resolved": "https://registry.npmjs.org/request/-/request-2.81.0.tgz",
          "optional": true
        },
        "rimraf": {
          "version": "2.6.1",
          "from": "rimraf@2.6.1",
          "resolved": "https://registry.npmjs.org/rimraf/-/rimraf-2.6.1.tgz"
        },
        "safe-buffer": {
          "version": "5.0.1",
          "from": "safe-buffer@5.0.1",
          "resolved": "https://registry.npmjs.org/safe-buffer/-/safe-buffer-5.0.1.tgz"
        },
        "semver": {
          "version": "5.3.0",
          "from": "semver@5.3.0",
          "resolved": "https://registry.npmjs.org/semver/-/semver-5.3.0.tgz",
          "optional": true
        },
        "set-blocking": {
          "version": "2.0.0",
          "from": "set-blocking@2.0.0",
          "resolved": "https://registry.npmjs.org/set-blocking/-/set-blocking-2.0.0.tgz",
          "optional": true
        },
        "signal-exit": {
          "version": "3.0.2",
          "from": "signal-exit@3.0.2",
          "resolved": "https://registry.npmjs.org/signal-exit/-/signal-exit-3.0.2.tgz",
          "optional": true
        },
        "sntp": {
          "version": "1.0.9",
          "from": "sntp@1.0.9",
          "resolved": "https://registry.npmjs.org/sntp/-/sntp-1.0.9.tgz",
          "optional": true
        },
        "sshpk": {
          "version": "1.13.0",
          "from": "sshpk@1.13.0",
          "resolved": "https://registry.npmjs.org/sshpk/-/sshpk-1.13.0.tgz",
          "optional": true,
          "dependencies": {
            "assert-plus": {
              "version": "1.0.0",
              "from": "assert-plus@1.0.0",
              "resolved": "https://registry.npmjs.org/assert-plus/-/assert-plus-1.0.0.tgz",
              "optional": true
            }
          }
        },
        "string_decoder": {
          "version": "1.0.1",
          "from": "string_decoder@1.0.1",
          "resolved": "https://registry.npmjs.org/string_decoder/-/string_decoder-1.0.1.tgz"
        },
        "string-width": {
          "version": "1.0.2",
          "from": "string-width@1.0.2",
          "resolved": "https://registry.npmjs.org/string-width/-/string-width-1.0.2.tgz"
        },
        "stringstream": {
          "version": "0.0.5",
          "from": "stringstream@0.0.5",
          "resolved": "https://registry.npmjs.org/stringstream/-/stringstream-0.0.5.tgz",
          "optional": true
        },
        "strip-ansi": {
          "version": "3.0.1",
          "from": "strip-ansi@3.0.1",
          "resolved": "https://registry.npmjs.org/strip-ansi/-/strip-ansi-3.0.1.tgz"
        },
        "strip-json-comments": {
          "version": "2.0.1",
          "from": "strip-json-comments@2.0.1",
          "resolved": "https://registry.npmjs.org/strip-json-comments/-/strip-json-comments-2.0.1.tgz",
          "optional": true
        },
        "tar": {
          "version": "2.2.1",
          "from": "tar@2.2.1",
          "resolved": "https://registry.npmjs.org/tar/-/tar-2.2.1.tgz"
        },
        "tar-pack": {
          "version": "3.4.0",
          "from": "tar-pack@3.4.0",
          "resolved": "https://registry.npmjs.org/tar-pack/-/tar-pack-3.4.0.tgz",
          "optional": true
        },
        "tough-cookie": {
          "version": "2.3.2",
          "from": "tough-cookie@2.3.2",
          "resolved": "https://registry.npmjs.org/tough-cookie/-/tough-cookie-2.3.2.tgz",
          "optional": true
        },
        "tunnel-agent": {
          "version": "0.6.0",
          "from": "tunnel-agent@0.6.0",
          "resolved": "https://registry.npmjs.org/tunnel-agent/-/tunnel-agent-0.6.0.tgz",
          "optional": true
        },
        "tweetnacl": {
          "version": "0.14.5",
          "from": "tweetnacl@0.14.5",
          "resolved": "https://registry.npmjs.org/tweetnacl/-/tweetnacl-0.14.5.tgz",
          "optional": true
        },
        "uid-number": {
          "version": "0.0.6",
          "from": "uid-number@0.0.6",
          "resolved": "https://registry.npmjs.org/uid-number/-/uid-number-0.0.6.tgz",
          "optional": true
        },
        "util-deprecate": {
          "version": "1.0.2",
          "from": "util-deprecate@1.0.2",
          "resolved": "https://registry.npmjs.org/util-deprecate/-/util-deprecate-1.0.2.tgz"
        },
        "uuid": {
          "version": "3.0.1",
          "from": "uuid@3.0.1",
          "resolved": "https://registry.npmjs.org/uuid/-/uuid-3.0.1.tgz",
          "optional": true
        },
        "verror": {
          "version": "1.3.6",
          "from": "verror@1.3.6",
          "resolved": "https://registry.npmjs.org/verror/-/verror-1.3.6.tgz",
          "optional": true
        },
        "wide-align": {
          "version": "1.1.2",
          "from": "wide-align@1.1.2",
          "resolved": "https://registry.npmjs.org/wide-align/-/wide-align-1.1.2.tgz",
          "optional": true
        },
        "wrappy": {
          "version": "1.0.2",
          "from": "wrappy@1.0.2",
          "resolved": "https://registry.npmjs.org/wrappy/-/wrappy-1.0.2.tgz"
        }
      }
    },
    "function-bind": {
      "version": "1.1.1",
      "from": "function-bind@>=1.1.1 <2.0.0",
      "resolved": "https://registry.npmjs.org/function-bind/-/function-bind-1.1.1.tgz"
    },
    "function.prototype.name": {
      "version": "1.0.3",
      "from": "function.prototype.name@>=1.0.3 <2.0.0",
      "resolved": "https://registry.npmjs.org/function.prototype.name/-/function.prototype.name-1.0.3.tgz"
    },
    "fuse.js": {
      "version": "2.7.4",
      "from": "fuse.js@>=2.2.0 <3.0.0",
      "resolved": "https://registry.npmjs.org/fuse.js/-/fuse.js-2.7.4.tgz"
    },
    "fuzzysearch": {
      "version": "1.0.3",
      "from": "fuzzysearch@>=1.0.3 <2.0.0",
      "resolved": "https://registry.npmjs.org/fuzzysearch/-/fuzzysearch-1.0.3.tgz"
    },
    "getpass": {
      "version": "0.1.7",
      "from": "getpass@>=0.1.1 <0.2.0",
      "resolved": "https://registry.npmjs.org/getpass/-/getpass-0.1.7.tgz"
    },
    "glob": {
      "version": "7.1.2",
      "from": "glob@>=7.0.0 <8.0.0",
      "resolved": "https://registry.npmjs.org/glob/-/glob-7.1.2.tgz"
    },
    "glob-base": {
      "version": "0.3.0",
      "from": "glob-base@^0.3.0",
      "resolved": "https://registry.npmjs.org/glob-base/-/glob-base-0.3.0.tgz"
    },
    "glob-parent": {
      "version": "2.0.0",
      "from": "glob-parent@^2.0.0",
      "resolved": "https://registry.npmjs.org/glob-parent/-/glob-parent-2.0.0.tgz"
    },
    "global": {
      "version": "4.3.2",
      "from": "global@>=4.3.0 <4.4.0",
      "resolved": "https://registry.npmjs.org/global/-/global-4.3.2.tgz"
    },
    "globals": {
      "version": "9.18.0",
      "from": "globals@>=9.18.0 <10.0.0",
      "resolved": "https://registry.npmjs.org/globals/-/globals-9.18.0.tgz"
    },
    "graceful-fs": {
      "version": "4.1.11",
      "from": "graceful-fs@>=4.1.2 <5.0.0",
      "resolved": "https://registry.npmjs.org/graceful-fs/-/graceful-fs-4.1.11.tgz"
    },
    "har-schema": {
      "version": "2.0.0",
      "from": "har-schema@>=2.0.0 <3.0.0",
      "resolved": "https://registry.npmjs.org/har-schema/-/har-schema-2.0.0.tgz"
    },
    "har-validator": {
      "version": "5.0.3",
      "from": "har-validator@>=5.0.3 <5.1.0",
      "resolved": "https://registry.npmjs.org/har-validator/-/har-validator-5.0.3.tgz"
    },
    "has": {
      "version": "1.0.1",
      "from": "has@>=1.0.1 <2.0.0",
      "resolved": "https://registry.npmjs.org/has/-/has-1.0.1.tgz"
    },
    "has-ansi": {
      "version": "2.0.0",
      "from": "has-ansi@>=2.0.0 <3.0.0",
      "resolved": "https://registry.npmjs.org/has-ansi/-/has-ansi-2.0.0.tgz"
    },
    "has-flag": {
      "version": "1.0.0",
      "from": "has-flag@>=1.0.0 <2.0.0",
      "resolved": "https://registry.npmjs.org/has-flag/-/has-flag-1.0.0.tgz"
    },
    "hawk": {
      "version": "6.0.2",
      "from": "hawk@>=6.0.2 <6.1.0",
      "resolved": "https://registry.npmjs.org/hawk/-/hawk-6.0.2.tgz"
    },
    "he": {
      "version": "1.1.1",
      "from": "he@>=1.1.0 <2.0.0",
      "resolved": "https://registry.npmjs.org/he/-/he-1.1.1.tgz"
    },
    "hoek": {
      "version": "4.2.0",
      "from": "hoek@>=4.0.0 <5.0.0",
      "resolved": "https://registry.npmjs.org/hoek/-/hoek-4.2.0.tgz"
    },
    "hoist-non-react-statics": {
      "version": "1.2.0",
      "from": "hoist-non-react-statics@>=1.0.0 <2.0.0",
      "resolved": "https://registry.npmjs.org/hoist-non-react-statics/-/hoist-non-react-statics-1.2.0.tgz"
    },
    "home-or-tmp": {
      "version": "2.0.0",
      "from": "home-or-tmp@^2.0.0",
      "resolved": "https://registry.npmjs.org/home-or-tmp/-/home-or-tmp-2.0.0.tgz"
    },
    "html-entities": {
      "version": "1.2.1",
      "from": "html-entities@>=1.2.0 <2.0.0",
      "resolved": "https://registry.npmjs.org/html-entities/-/html-entities-1.2.1.tgz"
    },
    "http-errors": {
      "version": "1.6.2",
      "from": "http-errors@>=1.6.2 <1.7.0",
      "resolved": "https://registry.npmjs.org/http-errors/-/http-errors-1.6.2.tgz",
      "dependencies": {
        "setprototypeof": {
          "version": "1.0.3",
          "from": "setprototypeof@1.0.3",
          "resolved": "https://registry.npmjs.org/setprototypeof/-/setprototypeof-1.0.3.tgz"
        }
      }
    },
    "http-signature": {
      "version": "1.2.0",
      "from": "http-signature@>=1.2.0 <1.3.0",
      "resolved": "https://registry.npmjs.org/http-signature/-/http-signature-1.2.0.tgz"
    },
    "https-browserify": {
      "version": "0.0.1",
      "from": "https-browserify@0.0.1",
      "resolved": "https://registry.npmjs.org/https-browserify/-/https-browserify-0.0.1.tgz"
    },
    "iconv-lite": {
      "version": "0.4.19",
      "from": "iconv-lite@>=0.4.13 <0.5.0",
      "resolved": "https://registry.npmjs.org/iconv-lite/-/iconv-lite-0.4.19.tgz"
    },
    "ieee754": {
      "version": "1.1.8",
      "from": "ieee754@^1.1.4",
      "resolved": "https://registry.npmjs.org/ieee754/-/ieee754-1.1.8.tgz"
    },
    "immutable": {
      "version": "3.8.2",
      "from": "immutable@>=3.8.1 <4.0.0",
      "resolved": "https://registry.npmjs.org/immutable/-/immutable-3.8.2.tgz"
    },
    "imurmurhash": {
      "version": "0.1.4",
      "from": "imurmurhash@>=0.1.4 <0.2.0",
      "resolved": "https://registry.npmjs.org/imurmurhash/-/imurmurhash-0.1.4.tgz"
    },
    "indexof": {
      "version": "0.0.1",
      "from": "indexof@0.0.1",
      "resolved": "https://registry.npmjs.org/indexof/-/indexof-0.0.1.tgz"
    },
    "inflight": {
      "version": "1.0.6",
      "from": "inflight@>=1.0.4 <2.0.0",
      "resolved": "https://registry.npmjs.org/inflight/-/inflight-1.0.6.tgz"
    },
    "inherits": {
      "version": "2.0.3",
      "from": "inherits@2.0.3",
      "resolved": "https://registry.npmjs.org/inherits/-/inherits-2.0.3.tgz"
    },
    "insert-css": {
      "version": "1.1.0",
      "from": "insert-css@>=1.0.0 <2.0.0",
      "resolved": "https://registry.npmjs.org/insert-css/-/insert-css-1.1.0.tgz"
    },
    "interpret": {
      "version": "1.0.4",
      "from": "interpret@>=1.0.0 <2.0.0",
      "resolved": "https://registry.npmjs.org/interpret/-/interpret-1.0.4.tgz"
    },
    "invariant": {
      "version": "2.2.2",
      "from": "invariant@>=2.2.2 <2.3.0",
      "resolved": "https://registry.npmjs.org/invariant/-/invariant-2.2.2.tgz"
    },
    "ipaddr.js": {
      "version": "1.5.2",
      "from": "ipaddr.js@1.5.2",
      "resolved": "https://registry.npmjs.org/ipaddr.js/-/ipaddr.js-1.5.2.tgz"
    },
    "is-arrayish": {
      "version": "0.2.1",
      "from": "is-arrayish@>=0.2.1 <0.3.0",
      "resolved": "https://registry.npmjs.org/is-arrayish/-/is-arrayish-0.2.1.tgz"
    },
    "is-binary-path": {
      "version": "1.0.1",
      "from": "is-binary-path@^1.0.0",
      "resolved": "https://registry.npmjs.org/is-binary-path/-/is-binary-path-1.0.1.tgz"
    },
    "is-buffer": {
      "version": "1.1.6",
      "from": "is-buffer@^1.1.5",
      "resolved": "https://registry.npmjs.org/is-buffer/-/is-buffer-1.1.6.tgz"
    },
    "is-callable": {
      "version": "1.1.3",
      "from": "is-callable@>=1.1.3 <2.0.0",
      "resolved": "https://registry.npmjs.org/is-callable/-/is-callable-1.1.3.tgz"
    },
    "is-date-object": {
      "version": "1.0.1",
      "from": "is-date-object@>=1.0.1 <2.0.0",
      "resolved": "https://registry.npmjs.org/is-date-object/-/is-date-object-1.0.1.tgz"
    },
    "is-directory": {
      "version": "0.3.1",
      "from": "is-directory@>=0.3.1 <0.4.0",
      "resolved": "https://registry.npmjs.org/is-directory/-/is-directory-0.3.1.tgz"
    },
    "is-dom": {
      "version": "1.0.9",
      "from": "is-dom@>=1.0.5 <2.0.0",
      "resolved": "https://registry.npmjs.org/is-dom/-/is-dom-1.0.9.tgz"
    },
    "is-dotfile": {
      "version": "1.0.3",
      "from": "is-dotfile@^1.0.0",
      "resolved": "https://registry.npmjs.org/is-dotfile/-/is-dotfile-1.0.3.tgz"
    },
    "is-equal-shallow": {
      "version": "0.1.3",
      "from": "is-equal-shallow@^0.1.3",
      "resolved": "https://registry.npmjs.org/is-equal-shallow/-/is-equal-shallow-0.1.3.tgz"
    },
    "is-extendable": {
      "version": "0.1.1",
      "from": "is-extendable@^0.1.1",
      "resolved": "https://registry.npmjs.org/is-extendable/-/is-extendable-0.1.1.tgz"
    },
    "is-extglob": {
      "version": "1.0.0",
      "from": "is-extglob@^1.0.0",
      "resolved": "https://registry.npmjs.org/is-extglob/-/is-extglob-1.0.0.tgz"
    },
    "is-finite": {
      "version": "1.0.2",
      "from": "is-finite@^1.0.0",
      "resolved": "https://registry.npmjs.org/is-finite/-/is-finite-1.0.2.tgz"
    },
    "is-function": {
      "version": "1.0.1",
      "from": "is-function@>=1.0.1 <2.0.0",
      "resolved": "https://registry.npmjs.org/is-function/-/is-function-1.0.1.tgz"
    },
    "is-glob": {
      "version": "2.0.1",
      "from": "is-glob@^2.0.0",
      "resolved": "https://registry.npmjs.org/is-glob/-/is-glob-2.0.1.tgz"
    },
    "is-number": {
      "version": "2.1.0",
      "from": "is-number@^2.1.0",
      "resolved": "https://registry.npmjs.org/is-number/-/is-number-2.1.0.tgz"
    },
    "is-obj": {
      "version": "1.0.1",
      "from": "is-obj@>=1.0.0 <2.0.0",
      "resolved": "https://registry.npmjs.org/is-obj/-/is-obj-1.0.1.tgz"
    },
    "is-posix-bracket": {
      "version": "0.1.1",
      "from": "is-posix-bracket@^0.1.0",
      "resolved": "https://registry.npmjs.org/is-posix-bracket/-/is-posix-bracket-0.1.1.tgz"
    },
    "is-primitive": {
      "version": "2.0.0",
      "from": "is-primitive@^2.0.0",
      "resolved": "https://registry.npmjs.org/is-primitive/-/is-primitive-2.0.0.tgz"
    },
    "is-regex": {
      "version": "1.0.4",
      "from": "is-regex@>=1.0.4 <2.0.0",
      "resolved": "https://registry.npmjs.org/is-regex/-/is-regex-1.0.4.tgz"
    },
    "is-stream": {
      "version": "1.1.0",
      "from": "is-stream@>=1.0.1 <2.0.0",
      "resolved": "https://registry.npmjs.org/is-stream/-/is-stream-1.1.0.tgz"
    },
    "is-symbol": {
      "version": "1.0.1",
      "from": "is-symbol@>=1.0.1 <2.0.0",
      "resolved": "https://registry.npmjs.org/is-symbol/-/is-symbol-1.0.1.tgz"
    },
    "is-typedarray": {
      "version": "1.0.0",
      "from": "is-typedarray@>=1.0.0 <1.1.0",
      "resolved": "https://registry.npmjs.org/is-typedarray/-/is-typedarray-1.0.0.tgz"
    },
    "isarray": {
      "version": "1.0.0",
      "from": "isarray@>=1.0.0 <2.0.0",
      "resolved": "https://registry.npmjs.org/isarray/-/isarray-1.0.0.tgz"
    },
    "isobject": {
      "version": "2.1.0",
      "from": "isobject@^2.0.0",
      "resolved": "https://registry.npmjs.org/isobject/-/isobject-2.1.0.tgz"
    },
    "isomorphic-fetch": {
      "version": "2.2.1",
      "from": "isomorphic-fetch@>=2.1.1 <3.0.0",
      "resolved": "https://registry.npmjs.org/isomorphic-fetch/-/isomorphic-fetch-2.2.1.tgz"
    },
    "isstream": {
      "version": "0.1.2",
      "from": "isstream@>=0.1.2 <0.2.0",
      "resolved": "https://registry.npmjs.org/isstream/-/isstream-0.1.2.tgz"
    },
    "js-base64": {
      "version": "2.3.2",
      "from": "js-base64@>=2.1.9 <3.0.0",
      "resolved": "https://registry.npmjs.org/js-base64/-/js-base64-2.3.2.tgz"
    },
    "js-tokens": {
      "version": "3.0.2",
      "from": "js-tokens@>=3.0.0 <4.0.0",
      "resolved": "https://registry.npmjs.org/js-tokens/-/js-tokens-3.0.2.tgz"
    },
    "js-yaml": {
      "version": "3.7.0",
      "from": "js-yaml@>=3.7.0 <3.8.0",
      "resolved": "https://registry.npmjs.org/js-yaml/-/js-yaml-3.7.0.tgz",
      "dependencies": {
        "esprima": {
          "version": "2.7.3",
          "from": "esprima@>=2.6.0 <3.0.0",
          "resolved": "https://registry.npmjs.org/esprima/-/esprima-2.7.3.tgz"
        }
      }
    },
    "jsbn": {
      "version": "0.1.1",
      "from": "jsbn@>=0.1.0 <0.2.0",
      "resolved": "https://registry.npmjs.org/jsbn/-/jsbn-0.1.1.tgz",
      "optional": true
    },
    "jsesc": {
      "version": "1.3.0",
      "from": "jsesc@^1.3.0",
      "resolved": "https://registry.npmjs.org/jsesc/-/jsesc-1.3.0.tgz"
    },
    "json-loader": {
      "version": "0.5.4",
      "from": "json-loader@0.5.4",
      "resolved": "https://registry.npmjs.org/json-loader/-/json-loader-0.5.4.tgz"
    },
    "json-schema": {
      "version": "0.2.3",
      "from": "json-schema@0.2.3",
      "resolved": "https://registry.npmjs.org/json-schema/-/json-schema-0.2.3.tgz"
    },
    "json-schema-traverse": {
      "version": "0.3.1",
      "from": "json-schema-traverse@>=0.3.0 <0.4.0",
      "resolved": "https://registry.npmjs.org/json-schema-traverse/-/json-schema-traverse-0.3.1.tgz"
    },
    "json-stringify-safe": {
      "version": "5.0.1",
      "from": "json-stringify-safe@>=5.0.1 <6.0.0",
      "resolved": "https://registry.npmjs.org/json-stringify-safe/-/json-stringify-safe-5.0.1.tgz"
    },
    "json5": {
      "version": "0.5.1",
      "from": "json5@>=0.5.0 <0.6.0",
      "resolved": "https://registry.npmjs.org/json5/-/json5-0.5.1.tgz"
    },
    "jsprim": {
      "version": "1.4.1",
      "from": "jsprim@>=1.2.2 <2.0.0",
      "resolved": "https://registry.npmjs.org/jsprim/-/jsprim-1.4.1.tgz"
    },
    "keycode": {
      "version": "2.1.9",
      "from": "keycode@>=2.1.1 <3.0.0",
      "resolved": "https://registry.npmjs.org/keycode/-/keycode-2.1.9.tgz"
    },
    "kind-of": {
      "version": "3.2.2",
      "from": "kind-of@^3.0.2",
      "resolved": "https://registry.npmjs.org/kind-of/-/kind-of-3.2.2.tgz"
    },
    "lazy-cache": {
      "version": "1.0.4",
      "from": "lazy-cache@^1.0.3",
      "resolved": "https://registry.npmjs.org/lazy-cache/-/lazy-cache-1.0.4.tgz"
    },
    "loader-utils": {
      "version": "0.2.17",
      "from": "loader-utils@>=0.2.16 <0.3.0",
      "resolved": "https://registry.npmjs.org/loader-utils/-/loader-utils-0.2.17.tgz"
    },
    "lodash": {
      "version": "4.17.4",
      "from": "lodash@>=4.2.1 <5.0.0",
      "resolved": "https://registry.npmjs.org/lodash/-/lodash-4.17.4.tgz"
    },
    "lodash-es": {
      "version": "4.17.4",
      "from": "lodash-es@>=4.2.1 <5.0.0",
      "resolved": "https://registry.npmjs.org/lodash-es/-/lodash-es-4.17.4.tgz"
    },
    "lodash._getnative": {
      "version": "3.9.1",
      "from": "lodash._getnative@>=3.0.0 <4.0.0",
      "resolved": "https://registry.npmjs.org/lodash._getnative/-/lodash._getnative-3.9.1.tgz"
    },
    "lodash.assign": {
      "version": "4.2.0",
      "from": "lodash.assign@>=4.2.0 <5.0.0",
      "resolved": "https://registry.npmjs.org/lodash.assign/-/lodash.assign-4.2.0.tgz"
    },
    "lodash.isarguments": {
      "version": "3.1.0",
      "from": "lodash.isarguments@>=3.0.0 <4.0.0",
      "resolved": "https://registry.npmjs.org/lodash.isarguments/-/lodash.isarguments-3.1.0.tgz"
    },
    "lodash.isarray": {
      "version": "3.0.4",
      "from": "lodash.isarray@>=3.0.0 <4.0.0",
      "resolved": "https://registry.npmjs.org/lodash.isarray/-/lodash.isarray-3.0.4.tgz"
    },
    "lodash.keys": {
      "version": "3.1.2",
      "from": "lodash.keys@>=3.1.2 <4.0.0",
      "resolved": "https://registry.npmjs.org/lodash.keys/-/lodash.keys-3.1.2.tgz"
    },
    "lodash.pick": {
      "version": "4.4.0",
      "from": "lodash.pick@>=4.2.0 <5.0.0",
      "resolved": "https://registry.npmjs.org/lodash.pick/-/lodash.pick-4.4.0.tgz"
    },
    "lodash.sortby": {
      "version": "4.7.0",
      "from": "lodash.sortby@>=4.7.0 <5.0.0",
      "resolved": "https://registry.npmjs.org/lodash.sortby/-/lodash.sortby-4.7.0.tgz"
    },
    "longest": {
      "version": "1.0.1",
      "from": "longest@^1.0.1",
      "resolved": "https://registry.npmjs.org/longest/-/longest-1.0.1.tgz"
    },
    "loose-envify": {
      "version": "1.3.1",
      "from": "loose-envify@>=1.0.0 <2.0.0",
      "resolved": "https://registry.npmjs.org/loose-envify/-/loose-envify-1.3.1.tgz"
    },
    "mantra-core": {
      "version": "1.7.0",
      "from": "mantra-core@>=1.7.0 <2.0.0",
      "resolved": "https://registry.npmjs.org/mantra-core/-/mantra-core-1.7.0.tgz",
      "dependencies": {
        "react-komposer": {
          "version": "1.13.1",
          "from": "react-komposer@>=1.9.0 <2.0.0",
          "resolved": "https://registry.npmjs.org/react-komposer/-/react-komposer-1.13.1.tgz"
        }
      }
    },
    "markdown-to-react-components": {
      "version": "0.2.4",
      "from": "markdown-to-react-components@>=0.2.1 <0.3.0",
      "resolved": "https://registry.npmjs.org/markdown-to-react-components/-/markdown-to-react-components-0.2.4.tgz"
    },
    "marked": {
      "version": "0.3.6",
      "from": "marked@>=0.3.3 <0.4.0",
      "resolved": "https://registry.npmjs.org/marked/-/marked-0.3.6.tgz"
    },
    "material-colors": {
      "version": "1.2.5",
      "from": "material-colors@>=1.2.1 <2.0.0",
      "resolved": "https://registry.npmjs.org/material-colors/-/material-colors-1.2.5.tgz"
    },
    "media-typer": {
      "version": "0.3.0",
      "from": "media-typer@0.3.0",
      "resolved": "https://registry.npmjs.org/media-typer/-/media-typer-0.3.0.tgz"
    },
    "memory-fs": {
      "version": "0.3.0",
      "from": "memory-fs@~0.3.0",
      "resolved": "https://registry.npmjs.org/memory-fs/-/memory-fs-0.3.0.tgz"
    },
    "merge-descriptors": {
      "version": "1.0.1",
      "from": "merge-descriptors@1.0.1",
      "resolved": "https://registry.npmjs.org/merge-descriptors/-/merge-descriptors-1.0.1.tgz"
    },
    "methods": {
      "version": "1.1.2",
      "from": "methods@>=1.1.2 <1.2.0",
      "resolved": "https://registry.npmjs.org/methods/-/methods-1.1.2.tgz"
    },
    "micromatch": {
      "version": "2.3.11",
      "from": "micromatch@^2.1.5",
      "resolved": "https://registry.npmjs.org/micromatch/-/micromatch-2.3.11.tgz"
    },
    "mime": {
      "version": "1.4.1",
      "from": "mime@1.4.1",
      "resolved": "https://registry.npmjs.org/mime/-/mime-1.4.1.tgz"
    },
    "mime-db": {
      "version": "1.30.0",
      "from": "mime-db@>=1.30.0 <1.31.0",
      "resolved": "https://registry.npmjs.org/mime-db/-/mime-db-1.30.0.tgz"
    },
    "mime-types": {
      "version": "2.1.17",
      "from": "mime-types@>=2.1.16 <2.2.0",
      "resolved": "https://registry.npmjs.org/mime-types/-/mime-types-2.1.17.tgz"
    },
    "min-document": {
      "version": "2.19.0",
      "from": "min-document@>=2.19.0 <3.0.0",
      "resolved": "https://registry.npmjs.org/min-document/-/min-document-2.19.0.tgz"
    },
    "minimatch": {
      "version": "3.0.4",
      "from": "minimatch@>=3.0.4 <4.0.0",
      "resolved": "https://registry.npmjs.org/minimatch/-/minimatch-3.0.4.tgz"
    },
    "minimist": {
      "version": "0.0.8",
      "from": "minimist@0.0.8",
      "resolved": "https://registry.npmjs.org/minimist/-/minimist-0.0.8.tgz"
    },
    "mkdirp": {
      "version": "0.5.1",
      "from": "mkdirp@>=0.5.1 <0.6.0",
      "resolved": "https://registry.npmjs.org/mkdirp/-/mkdirp-0.5.1.tgz"
    },
    "mobx": {
      "version": "2.7.0",
      "from": "mobx@>=2.3.4 <3.0.0",
      "resolved": "https://registry.npmjs.org/mobx/-/mobx-2.7.0.tgz"
    },
    "moment": {
      "version": "2.19.1",
      "from": "moment@>=2.15.0 <3.0.0",
      "resolved": "https://registry.npmjs.org/moment/-/moment-2.19.1.tgz"
    },
    "ms": {
      "version": "2.0.0",
      "from": "ms@2.0.0",
      "resolved": "https://registry.npmjs.org/ms/-/ms-2.0.0.tgz"
    },
    "nan": {
      "version": "2.7.0",
      "from": "nan@^2.3.0",
      "resolved": "https://registry.npmjs.org/nan/-/nan-2.7.0.tgz",
      "optional": true
    },
    "negotiator": {
      "version": "0.6.1",
      "from": "negotiator@0.6.1",
      "resolved": "https://registry.npmjs.org/negotiator/-/negotiator-0.6.1.tgz"
    },
    "node-dir": {
      "version": "0.1.17",
      "from": "node-dir@>=0.1.10 <0.2.0",
      "resolved": "https://registry.npmjs.org/node-dir/-/node-dir-0.1.17.tgz"
    },
    "node-fetch": {
      "version": "1.7.3",
      "from": "node-fetch@>=1.0.1 <2.0.0",
      "resolved": "https://registry.npmjs.org/node-fetch/-/node-fetch-1.7.3.tgz"
    },
    "node-libs-browser": {
      "version": "0.7.0",
      "from": "node-libs-browser@^0.7.0",
      "resolved": "https://registry.npmjs.org/node-libs-browser/-/node-libs-browser-0.7.0.tgz",
      "dependencies": {
        "process": {
          "version": "0.11.10",
          "from": "process@>=0.11.0 <0.12.0",
          "resolved": "https://registry.npmjs.org/process/-/process-0.11.10.tgz"
        },
        "string_decoder": {
          "version": "0.10.31",
          "from": "string_decoder@>=0.10.25 <0.11.0",
          "resolved": "https://registry.npmjs.org/string_decoder/-/string_decoder-0.10.31.tgz"
        }
      }
    },
    "normalize-path": {
      "version": "2.1.1",
      "from": "normalize-path@^2.0.0",
      "resolved": "https://registry.npmjs.org/normalize-path/-/normalize-path-2.1.1.tgz"
    },
    "normalize-range": {
      "version": "0.1.2",
      "from": "normalize-range@>=0.1.2 <0.2.0",
      "resolved": "https://registry.npmjs.org/normalize-range/-/normalize-range-0.1.2.tgz"
    },
    "num2fraction": {
      "version": "1.2.2",
      "from": "num2fraction@>=1.2.2 <2.0.0",
      "resolved": "https://registry.npmjs.org/num2fraction/-/num2fraction-1.2.2.tgz"
    },
    "number-is-nan": {
      "version": "1.0.1",
      "from": "number-is-nan@^1.0.0",
      "resolved": "https://registry.npmjs.org/number-is-nan/-/number-is-nan-1.0.1.tgz"
    },
    "oauth-sign": {
      "version": "0.8.2",
      "from": "oauth-sign@>=0.8.2 <0.9.0",
      "resolved": "https://registry.npmjs.org/oauth-sign/-/oauth-sign-0.8.2.tgz"
    },
    "object-assign": {
      "version": "4.1.1",
      "from": "object-assign@>=4.1.1 <5.0.0",
      "resolved": "https://registry.npmjs.org/object-assign/-/object-assign-4.1.1.tgz"
    },
    "object-keys": {
      "version": "1.0.11",
      "from": "object-keys@>=1.0.8 <2.0.0",
      "resolved": "https://registry.npmjs.org/object-keys/-/object-keys-1.0.11.tgz"
    },
    "object.entries": {
      "version": "1.0.4",
      "from": "object.entries@>=1.0.4 <2.0.0",
      "resolved": "https://registry.npmjs.org/object.entries/-/object.entries-1.0.4.tgz"
    },
    "object.getownpropertydescriptors": {
      "version": "2.0.3",
      "from": "object.getownpropertydescriptors@>=2.0.3 <3.0.0",
      "resolved": "https://registry.npmjs.org/object.getownpropertydescriptors/-/object.getownpropertydescriptors-2.0.3.tgz"
    },
    "object.omit": {
      "version": "2.0.1",
      "from": "object.omit@^2.0.0",
      "resolved": "https://registry.npmjs.org/object.omit/-/object.omit-2.0.1.tgz"
    },
    "object.values": {
      "version": "1.0.4",
      "from": "object.values@>=1.0.4 <2.0.0",
      "resolved": "https://registry.npmjs.org/object.values/-/object.values-1.0.4.tgz"
    },
    "on-finished": {
      "version": "2.3.0",
      "from": "on-finished@>=2.3.0 <2.4.0",
      "resolved": "https://registry.npmjs.org/on-finished/-/on-finished-2.3.0.tgz"
    },
    "once": {
      "version": "1.4.0",
      "from": "once@>=1.3.0 <2.0.0",
      "resolved": "https://registry.npmjs.org/once/-/once-1.4.0.tgz"
    },
    "optimist": {
      "version": "0.6.1",
      "from": "optimist@~0.6.0",
      "resolved": "https://registry.npmjs.org/optimist/-/optimist-0.6.1.tgz"
    },
    "os-browserify": {
      "version": "0.2.1",
      "from": "os-browserify@^0.2.0",
      "resolved": "https://registry.npmjs.org/os-browserify/-/os-browserify-0.2.1.tgz"
    },
    "os-homedir": {
      "version": "1.0.2",
      "from": "os-homedir@>=1.0.0 <2.0.0",
      "resolved": "https://registry.npmjs.org/os-homedir/-/os-homedir-1.0.2.tgz"
    },
    "os-tmpdir": {
      "version": "1.0.2",
      "from": "os-tmpdir@>=1.0.1 <2.0.0",
      "resolved": "https://registry.npmjs.org/os-tmpdir/-/os-tmpdir-1.0.2.tgz"
    },
    "osenv": {
      "version": "0.1.4",
      "from": "osenv@>=0.1.0 <0.2.0",
      "resolved": "https://registry.npmjs.org/osenv/-/osenv-0.1.4.tgz"
    },
    "pako": {
      "version": "0.2.9",
      "from": "pako@~0.2.0",
      "resolved": "https://registry.npmjs.org/pako/-/pako-0.2.9.tgz"
    },
    "parse-glob": {
      "version": "3.0.4",
      "from": "parse-glob@^3.0.4",
      "resolved": "https://registry.npmjs.org/parse-glob/-/parse-glob-3.0.4.tgz"
    },
    "parse-headers": {
      "version": "2.0.1",
      "from": "parse-headers@>=2.0.0 <3.0.0",
      "resolved": "https://registry.npmjs.org/parse-headers/-/parse-headers-2.0.1.tgz"
    },
    "parse-json": {
      "version": "2.2.0",
      "from": "parse-json@>=2.2.0 <3.0.0",
      "resolved": "https://registry.npmjs.org/parse-json/-/parse-json-2.2.0.tgz"
    },
    "parseurl": {
      "version": "1.3.2",
      "from": "parseurl@>=1.3.2 <1.4.0",
      "resolved": "https://registry.npmjs.org/parseurl/-/parseurl-1.3.2.tgz"
    },
    "path-browserify": {
      "version": "0.0.0",
      "from": "path-browserify@0.0.0",
      "resolved": "https://registry.npmjs.org/path-browserify/-/path-browserify-0.0.0.tgz"
    },
    "path-exists": {
      "version": "2.1.0",
      "from": "path-exists@>=2.0.0 <3.0.0",
      "resolved": "https://registry.npmjs.org/path-exists/-/path-exists-2.1.0.tgz"
    },
    "path-is-absolute": {
      "version": "1.0.1",
      "from": "path-is-absolute@>=1.0.1 <2.0.0",
      "resolved": "https://registry.npmjs.org/path-is-absolute/-/path-is-absolute-1.0.1.tgz"
    },
    "path-parse": {
      "version": "1.0.5",
      "from": "path-parse@>=1.0.5 <2.0.0",
      "resolved": "https://registry.npmjs.org/path-parse/-/path-parse-1.0.5.tgz"
    },
    "path-to-regexp": {
      "version": "0.1.7",
      "from": "path-to-regexp@0.1.7",
      "resolved": "https://registry.npmjs.org/path-to-regexp/-/path-to-regexp-0.1.7.tgz"
    },
    "pbkdf2-compat": {
      "version": "2.0.1",
      "from": "pbkdf2-compat@2.0.1",
      "resolved": "https://registry.npmjs.org/pbkdf2-compat/-/pbkdf2-compat-2.0.1.tgz"
    },
    "performance-now": {
      "version": "2.1.0",
      "from": "performance-now@>=2.1.0 <3.0.0",
      "resolved": "https://registry.npmjs.org/performance-now/-/performance-now-2.1.0.tgz"
    },
    "pinkie": {
      "version": "2.0.4",
      "from": "pinkie@>=2.0.0 <3.0.0",
      "resolved": "https://registry.npmjs.org/pinkie/-/pinkie-2.0.4.tgz"
    },
    "pinkie-promise": {
      "version": "2.0.1",
      "from": "pinkie-promise@>=2.0.0 <3.0.0",
      "resolved": "https://registry.npmjs.org/pinkie-promise/-/pinkie-promise-2.0.1.tgz"
    },
    "pkg-dir": {
      "version": "1.0.0",
      "from": "pkg-dir@>=1.0.0 <2.0.0",
      "resolved": "https://registry.npmjs.org/pkg-dir/-/pkg-dir-1.0.0.tgz"
    },
    "podda": {
      "version": "1.2.2",
      "from": "podda@>=1.2.1 <2.0.0",
      "resolved": "https://registry.npmjs.org/podda/-/podda-1.2.2.tgz"
    },
    "postcss": {
      "version": "5.2.17",
      "from": "postcss@>=5.2.16 <6.0.0",
      "resolved": "https://registry.npmjs.org/postcss/-/postcss-5.2.17.tgz"
    },
    "postcss-load-config": {
      "version": "1.2.0",
      "from": "postcss-load-config@>=1.0.0 <2.0.0",
      "resolved": "https://registry.npmjs.org/postcss-load-config/-/postcss-load-config-1.2.0.tgz"
    },
    "postcss-load-options": {
      "version": "1.2.0",
      "from": "postcss-load-options@>=1.2.0 <2.0.0",
      "resolved": "https://registry.npmjs.org/postcss-load-options/-/postcss-load-options-1.2.0.tgz"
    },
    "postcss-load-plugins": {
      "version": "2.3.0",
      "from": "postcss-load-plugins@>=2.3.0 <3.0.0",
      "resolved": "https://registry.npmjs.org/postcss-load-plugins/-/postcss-load-plugins-2.3.0.tgz"
    },
    "postcss-loader": {
      "version": "1.1.0",
      "from": "postcss-loader@1.1.0",
      "resolved": "https://registry.npmjs.org/postcss-loader/-/postcss-loader-1.1.0.tgz"
    },
    "postcss-value-parser": {
      "version": "3.3.0",
      "from": "postcss-value-parser@>=3.2.3 <4.0.0",
      "resolved": "https://registry.npmjs.org/postcss-value-parser/-/postcss-value-parser-3.3.0.tgz"
    },
    "preserve": {
      "version": "0.2.0",
      "from": "preserve@^0.2.0",
      "resolved": "https://registry.npmjs.org/preserve/-/preserve-0.2.0.tgz"
    },
    "private": {
      "version": "0.1.8",
      "from": "private@>=0.1.7 <0.2.0",
      "resolved": "https://registry.npmjs.org/private/-/private-0.1.8.tgz"
    },
    "process": {
      "version": "0.5.2",
      "from": "process@>=0.5.1 <0.6.0",
      "resolved": "https://registry.npmjs.org/process/-/process-0.5.2.tgz"
    },
    "process-nextick-args": {
      "version": "1.0.7",
      "from": "process-nextick-args@>=1.0.6 <1.1.0",
      "resolved": "https://registry.npmjs.org/process-nextick-args/-/process-nextick-args-1.0.7.tgz"
    },
    "promise": {
      "version": "7.3.1",
      "from": "promise@>=7.1.1 <8.0.0",
      "resolved": "https://registry.npmjs.org/promise/-/promise-7.3.1.tgz"
    },
    "promise.prototype.finally": {
      "version": "3.1.0",
      "from": "promise.prototype.finally@>=3.0.0 <4.0.0",
      "resolved": "https://registry.npmjs.org/promise.prototype.finally/-/promise.prototype.finally-3.1.0.tgz"
    },
    "prop-types": {
      "version": "15.6.0",
      "from": "prop-types@>=15.6.0 <15.7.0",
      "resolved": "https://registry.npmjs.org/prop-types/-/prop-types-15.6.0.tgz"
    },
    "proxy-addr": {
      "version": "2.0.2",
      "from": "proxy-addr@>=2.0.2 <2.1.0",
      "resolved": "https://registry.npmjs.org/proxy-addr/-/proxy-addr-2.0.2.tgz"
    },
    "prr": {
      "version": "0.0.0",
      "from": "prr@>=0.0.0 <0.1.0",
      "resolved": "https://registry.npmjs.org/prr/-/prr-0.0.0.tgz"
    },
    "punycode": {
      "version": "1.4.1",
      "from": "punycode@>=1.4.1 <2.0.0",
      "resolved": "https://registry.npmjs.org/punycode/-/punycode-1.4.1.tgz"
    },
    "qs": {
      "version": "6.5.1",
      "from": "qs@>=6.1.0 <7.0.0",
      "resolved": "https://registry.npmjs.org/qs/-/qs-6.5.1.tgz"
    },
    "querystring": {
      "version": "0.2.0",
      "from": "querystring@0.2.0",
      "resolved": "https://registry.npmjs.org/querystring/-/querystring-0.2.0.tgz"
    },
    "querystring-es3": {
      "version": "0.2.1",
      "from": "querystring-es3@^0.2.0",
      "resolved": "https://registry.npmjs.org/querystring-es3/-/querystring-es3-0.2.1.tgz"
    },
    "ramda": {
      "version": "0.24.1",
      "from": "ramda@>=0.24.1 <0.25.0",
      "resolved": "https://registry.npmjs.org/ramda/-/ramda-0.24.1.tgz"
    },
    "randomatic": {
      "version": "1.1.7",
      "from": "randomatic@^1.1.3",
      "resolved": "https://registry.npmjs.org/randomatic/-/randomatic-1.1.7.tgz",
      "dependencies": {
        "is-number": {
          "version": "3.0.0",
          "from": "is-number@>=3.0.0 <4.0.0",
          "resolved": "https://registry.npmjs.org/is-number/-/is-number-3.0.0.tgz",
          "dependencies": {
            "kind-of": {
              "version": "3.2.2",
              "from": "kind-of@^3.0.2",
              "resolved": "https://registry.npmjs.org/kind-of/-/kind-of-3.2.2.tgz"
            }
          }
        },
        "kind-of": {
          "version": "4.0.0",
          "from": "kind-of@>=4.0.0 <5.0.0",
          "resolved": "https://registry.npmjs.org/kind-of/-/kind-of-4.0.0.tgz"
        }
      }
    },
    "range-parser": {
      "version": "1.2.0",
      "from": "range-parser@>=1.2.0 <1.3.0",
      "resolved": "https://registry.npmjs.org/range-parser/-/range-parser-1.2.0.tgz"
    },
    "raw-body": {
      "version": "2.3.2",
      "from": "raw-body@2.3.2",
      "resolved": "https://registry.npmjs.org/raw-body/-/raw-body-2.3.2.tgz"
    },
    "react": {
      "version": "15.6.2",
      "from": "react@>=15.6.1 <15.7.0",
      "resolved": "https://registry.npmjs.org/react/-/react-15.6.2.tgz"
    },
    "react-addons-create-fragment": {
      "version": "15.6.2",
      "from": "react-addons-create-fragment@>=15.3.2 <16.0.0",
      "resolved": "https://registry.npmjs.org/react-addons-create-fragment/-/react-addons-create-fragment-15.6.2.tgz"
    },
    "react-addons-perf": {
      "version": "15.4.2",
      "from": "react-addons-perf@>=15.4.0 <15.5.0",
      "resolved": "https://registry.npmjs.org/react-addons-perf/-/react-addons-perf-15.4.2.tgz"
    },
    "react-color": {
      "version": "2.13.8",
      "from": "react-color@>=2.4.3 <3.0.0",
      "resolved": "https://registry.npmjs.org/react-color/-/react-color-2.13.8.tgz"
    },
    "react-datetime": {
      "version": "2.10.3",
      "from": "react-datetime@>=2.6.0 <3.0.0",
      "resolved": "https://registry.npmjs.org/react-datetime/-/react-datetime-2.10.3.tgz",
      "dependencies": {
        "object-assign": {
          "version": "3.0.0",
          "from": "object-assign@>=3.0.0 <4.0.0",
          "resolved": "https://registry.npmjs.org/object-assign/-/object-assign-3.0.0.tgz"
        }
      }
    },
    "react-docgen": {
      "version": "2.19.0",
      "from": "react-docgen@>=2.15.0 <3.0.0",
      "resolved": "https://registry.npmjs.org/react-docgen/-/react-docgen-2.19.0.tgz",
      "dependencies": {
        "babylon": {
          "version": "5.8.38",
          "from": "babylon@>=5.8.3 <5.9.0",
          "resolved": "https://registry.npmjs.org/babylon/-/babylon-5.8.38.tgz"
        }
      }
    },
    "react-dom": {
      "version": "15.6.2",
      "from": "react-dom@>=15.6.1 <15.7.0",
      "resolved": "https://registry.npmjs.org/react-dom/-/react-dom-15.6.2.tgz"
    },
    "react-dom-factories": {
      "version": "1.0.2",
      "from": "react-dom-factories@>=1.0.0 <2.0.0",
      "resolved": "https://registry.npmjs.org/react-dom-factories/-/react-dom-factories-1.0.2.tgz"
    },
    "react-fuzzy": {
      "version": "0.3.3",
      "from": "react-fuzzy@>=0.3.3 <0.4.0",
      "resolved": "https://registry.npmjs.org/react-fuzzy/-/react-fuzzy-0.3.3.tgz"
    },
    "react-inspector": {
      "version": "1.1.2",
      "from": "react-inspector@>=1.1.0 <2.0.0",
      "resolved": "https://registry.npmjs.org/react-inspector/-/react-inspector-1.1.2.tgz"
    },
    "react-komposer": {
      "version": "2.0.0",
      "from": "react-komposer@>=2.0.0 <3.0.0",
      "resolved": "https://registry.npmjs.org/react-komposer/-/react-komposer-2.0.0.tgz"
    },
    "react-modal": {
      "version": "1.9.7",
      "from": "react-modal@>=1.2.0 <2.0.0",
      "resolved": "https://registry.npmjs.org/react-modal/-/react-modal-1.9.7.tgz"
    },
    "react-onclickoutside": {
      "version": "6.6.3",
      "from": "react-onclickoutside@>=6.5.0 <7.0.0",
      "resolved": "https://registry.npmjs.org/react-onclickoutside/-/react-onclickoutside-6.6.3.tgz"
    },
    "react-simple-di": {
      "version": "1.2.0",
      "from": "react-simple-di@>=1.2.0 <2.0.0",
      "resolved": "https://registry.npmjs.org/react-simple-di/-/react-simple-di-1.2.0.tgz"
    },
    "react-storybook-addon-backgrounds": {
      "version": "0.0.7",
      "from": "react-storybook-addon-backgrounds@>=0.0.4 <0.1.0",
      "resolved": "https://registry.npmjs.org/react-storybook-addon-backgrounds/-/react-storybook-addon-backgrounds-0.0.7.tgz"
    },
    "react-stubber": {
      "version": "1.0.0",
      "from": "react-stubber@>=1.0.0 <2.0.0",
      "resolved": "https://registry.npmjs.org/react-stubber/-/react-stubber-1.0.0.tgz"
    },
    "react-textarea-autosize": {
      "version": "4.3.2",
      "from": "react-textarea-autosize@>=4.0.5 <5.0.0",
      "resolved": "https://registry.npmjs.org/react-textarea-autosize/-/react-textarea-autosize-4.3.2.tgz"
    },
    "reactcss": {
      "version": "1.2.3",
      "from": "reactcss@>=1.2.0 <2.0.0",
      "resolved": "https://registry.npmjs.org/reactcss/-/reactcss-1.2.3.tgz"
    },
    "readable-stream": {
      "version": "2.3.3",
      "from": "readable-stream@>=2.0.1 <3.0.0",
      "resolved": "https://registry.npmjs.org/readable-stream/-/readable-stream-2.3.3.tgz"
    },
    "readdirp": {
      "version": "2.1.0",
      "from": "readdirp@^2.0.0",
      "resolved": "https://registry.npmjs.org/readdirp/-/readdirp-2.1.0.tgz"
    },
    "recast": {
<<<<<<< HEAD
      "version": "0.12.6",
      "from": "recast@>=0.12.6 <0.13.0",
      "resolved": "https://registry.npmjs.org/recast/-/recast-0.12.6.tgz",
=======
      "version": "0.12.8",
      "from": "recast@>=0.12.6 <0.13.0",
      "resolved": "https://registry.npmjs.org/recast/-/recast-0.12.8.tgz",
>>>>>>> aac5b268
      "dependencies": {
        "core-js": {
          "version": "2.5.1",
          "from": "core-js@>=2.4.1 <3.0.0",
          "resolved": "https://registry.npmjs.org/core-js/-/core-js-2.5.1.tgz"
        }
      }
    },
    "rechoir": {
      "version": "0.6.2",
      "from": "rechoir@>=0.6.2 <0.7.0",
      "resolved": "https://registry.npmjs.org/rechoir/-/rechoir-0.6.2.tgz"
    },
    "recompose": {
      "version": "0.25.0",
      "from": "recompose@>=0.25.0 <0.26.0",
      "resolved": "https://registry.npmjs.org/recompose/-/recompose-0.25.0.tgz"
    },
    "redux": {
      "version": "3.7.2",
      "from": "redux@>=3.5.2 <4.0.0",
      "resolved": "https://registry.npmjs.org/redux/-/redux-3.7.2.tgz"
    },
    "regenerate": {
      "version": "1.3.3",
      "from": "regenerate@>=1.2.1 <2.0.0",
      "resolved": "https://registry.npmjs.org/regenerate/-/regenerate-1.3.3.tgz"
    },
    "regenerator-runtime": {
      "version": "0.11.0",
      "from": "regenerator-runtime@>=0.11.0 <0.12.0",
      "resolved": "https://registry.npmjs.org/regenerator-runtime/-/regenerator-runtime-0.11.0.tgz"
    },
    "regex-cache": {
      "version": "0.4.4",
      "from": "regex-cache@^0.4.2",
      "resolved": "https://registry.npmjs.org/regex-cache/-/regex-cache-0.4.4.tgz"
    },
    "regexpu-core": {
      "version": "2.0.0",
      "from": "regexpu-core@>=2.0.0 <3.0.0",
      "resolved": "https://registry.npmjs.org/regexpu-core/-/regexpu-core-2.0.0.tgz"
    },
    "regjsgen": {
      "version": "0.2.0",
      "from": "regjsgen@>=0.2.0 <0.3.0",
      "resolved": "https://registry.npmjs.org/regjsgen/-/regjsgen-0.2.0.tgz"
    },
    "regjsparser": {
      "version": "0.1.5",
      "from": "regjsparser@>=0.1.4 <0.2.0",
      "resolved": "https://registry.npmjs.org/regjsparser/-/regjsparser-0.1.5.tgz",
      "dependencies": {
        "jsesc": {
          "version": "0.5.0",
          "from": "jsesc@>=0.5.0 <0.6.0",
          "resolved": "https://registry.npmjs.org/jsesc/-/jsesc-0.5.0.tgz"
        }
      }
    },
    "remove-trailing-separator": {
      "version": "1.1.0",
      "from": "remove-trailing-separator@^1.0.1",
      "resolved": "https://registry.npmjs.org/remove-trailing-separator/-/remove-trailing-separator-1.1.0.tgz"
    },
    "repeat-element": {
      "version": "1.1.2",
      "from": "repeat-element@^1.1.2",
      "resolved": "https://registry.npmjs.org/repeat-element/-/repeat-element-1.1.2.tgz"
    },
    "repeat-string": {
      "version": "1.6.1",
      "from": "repeat-string@^1.5.2",
      "resolved": "https://registry.npmjs.org/repeat-string/-/repeat-string-1.6.1.tgz"
    },
    "repeating": {
      "version": "2.0.1",
      "from": "repeating@^2.0.0",
      "resolved": "https://registry.npmjs.org/repeating/-/repeating-2.0.1.tgz"
    },
    "request": {
      "version": "2.83.0",
      "from": "request@>=2.74.0 <3.0.0",
      "resolved": "https://registry.npmjs.org/request/-/request-2.83.0.tgz",
      "dependencies": {
        "uuid": {
          "version": "3.1.0",
          "from": "uuid@>=3.1.0 <4.0.0",
          "resolved": "https://registry.npmjs.org/uuid/-/uuid-3.1.0.tgz"
        }
      }
    },
    "require-from-string": {
      "version": "1.2.1",
      "from": "require-from-string@>=1.1.0 <2.0.0",
      "resolved": "https://registry.npmjs.org/require-from-string/-/require-from-string-1.2.1.tgz"
    },
    "resolve": {
      "version": "1.5.0",
      "from": "resolve@>=1.1.6 <2.0.0",
      "resolved": "https://registry.npmjs.org/resolve/-/resolve-1.5.0.tgz"
    },
    "right-align": {
      "version": "0.1.3",
      "from": "right-align@^0.1.1",
      "resolved": "https://registry.npmjs.org/right-align/-/right-align-0.1.3.tgz"
    },
    "ripemd160": {
      "version": "0.2.0",
      "from": "ripemd160@0.2.0",
      "resolved": "https://registry.npmjs.org/ripemd160/-/ripemd160-0.2.0.tgz"
    },
    "safe-buffer": {
      "version": "5.1.1",
      "from": "safe-buffer@5.1.1",
      "resolved": "https://registry.npmjs.org/safe-buffer/-/safe-buffer-5.1.1.tgz"
    },
    "send": {
      "version": "0.16.1",
      "from": "send@0.16.1",
      "resolved": "https://registry.npmjs.org/send/-/send-0.16.1.tgz"
    },
    "serve-favicon": {
      "version": "2.4.5",
      "from": "serve-favicon@>=2.3.0 <3.0.0",
      "resolved": "https://registry.npmjs.org/serve-favicon/-/serve-favicon-2.4.5.tgz"
    },
    "serve-static": {
      "version": "1.13.1",
      "from": "serve-static@1.13.1",
      "resolved": "https://registry.npmjs.org/serve-static/-/serve-static-1.13.1.tgz"
    },
    "set-immediate-shim": {
      "version": "1.0.1",
      "from": "set-immediate-shim@^1.0.1",
      "resolved": "https://registry.npmjs.org/set-immediate-shim/-/set-immediate-shim-1.0.1.tgz"
    },
    "setimmediate": {
      "version": "1.0.5",
      "from": "setimmediate@>=1.0.5 <2.0.0",
      "resolved": "https://registry.npmjs.org/setimmediate/-/setimmediate-1.0.5.tgz"
    },
    "setprototypeof": {
      "version": "1.1.0",
      "from": "setprototypeof@1.1.0",
      "resolved": "https://registry.npmjs.org/setprototypeof/-/setprototypeof-1.1.0.tgz"
    },
    "sha.js": {
      "version": "2.2.6",
      "from": "sha.js@2.2.6",
      "resolved": "https://registry.npmjs.org/sha.js/-/sha.js-2.2.6.tgz"
    },
    "shallowequal": {
      "version": "0.2.2",
      "from": "shallowequal@>=0.2.0 <0.3.0",
      "resolved": "https://registry.npmjs.org/shallowequal/-/shallowequal-0.2.2.tgz"
    },
    "shelljs": {
      "version": "0.7.8",
      "from": "shelljs@>=0.7.4 <0.8.0",
      "resolved": "https://registry.npmjs.org/shelljs/-/shelljs-0.7.8.tgz"
    },
    "slash": {
      "version": "1.0.0",
      "from": "slash@^1.0.0",
      "resolved": "https://registry.npmjs.org/slash/-/slash-1.0.0.tgz"
    },
    "slide": {
      "version": "1.1.6",
      "from": "slide@>=1.1.5 <2.0.0",
      "resolved": "https://registry.npmjs.org/slide/-/slide-1.1.6.tgz"
    },
    "sntp": {
      "version": "2.1.0",
      "from": "sntp@>=2.0.0 <3.0.0",
      "resolved": "https://registry.npmjs.org/sntp/-/sntp-2.1.0.tgz"
    },
    "source-list-map": {
      "version": "0.1.8",
      "from": "source-list-map@^0.1.4",
      "resolved": "https://registry.npmjs.org/source-list-map/-/source-list-map-0.1.8.tgz"
    },
    "source-map": {
      "version": "0.5.7",
      "from": "source-map@>=0.5.6 <0.6.0",
      "resolved": "https://registry.npmjs.org/source-map/-/source-map-0.5.7.tgz"
    },
    "source-map-support": {
      "version": "0.4.18",
      "from": "source-map-support@^0.4.15",
      "resolved": "https://registry.npmjs.org/source-map-support/-/source-map-support-0.4.18.tgz"
    },
    "sprintf-js": {
      "version": "1.0.3",
      "from": "sprintf-js@>=1.0.2 <1.1.0",
      "resolved": "https://registry.npmjs.org/sprintf-js/-/sprintf-js-1.0.3.tgz"
    },
    "sshpk": {
      "version": "1.13.1",
      "from": "sshpk@>=1.7.0 <2.0.0",
      "resolved": "https://registry.npmjs.org/sshpk/-/sshpk-1.13.1.tgz"
    },
    "statuses": {
      "version": "1.3.1",
      "from": "statuses@>=1.3.1 <1.4.0",
      "resolved": "https://registry.npmjs.org/statuses/-/statuses-1.3.1.tgz"
    },
    "stream-browserify": {
      "version": "2.0.1",
      "from": "stream-browserify@^2.0.1",
      "resolved": "https://registry.npmjs.org/stream-browserify/-/stream-browserify-2.0.1.tgz"
    },
    "stream-http": {
      "version": "2.7.2",
      "from": "stream-http@^2.3.1",
      "resolved": "https://registry.npmjs.org/stream-http/-/stream-http-2.7.2.tgz"
    },
    "string_decoder": {
      "version": "1.0.3",
      "from": "string_decoder@>=1.0.3 <1.1.0",
      "resolved": "https://registry.npmjs.org/string_decoder/-/string_decoder-1.0.3.tgz"
    },
    "string.prototype.padend": {
      "version": "3.0.0",
      "from": "string.prototype.padend@>=3.0.0 <4.0.0",
      "resolved": "https://registry.npmjs.org/string.prototype.padend/-/string.prototype.padend-3.0.0.tgz"
    },
    "string.prototype.padstart": {
      "version": "3.0.0",
      "from": "string.prototype.padstart@>=3.0.0 <4.0.0",
      "resolved": "https://registry.npmjs.org/string.prototype.padstart/-/string.prototype.padstart-3.0.0.tgz"
    },
    "stringstream": {
      "version": "0.0.5",
      "from": "stringstream@>=0.0.5 <0.1.0",
      "resolved": "https://registry.npmjs.org/stringstream/-/stringstream-0.0.5.tgz"
    },
    "strip-ansi": {
      "version": "3.0.1",
      "from": "strip-ansi@>=3.0.0 <4.0.0",
      "resolved": "https://registry.npmjs.org/strip-ansi/-/strip-ansi-3.0.1.tgz"
    },
    "style-loader": {
      "version": "0.13.1",
      "from": "style-loader@0.13.1",
      "resolved": "https://registry.npmjs.org/style-loader/-/style-loader-0.13.1.tgz"
    },
    "supports-color": {
      "version": "3.2.3",
      "from": "supports-color@>=3.2.3 <4.0.0",
      "resolved": "https://registry.npmjs.org/supports-color/-/supports-color-3.2.3.tgz"
    },
    "symbol-observable": {
      "version": "1.0.4",
      "from": "symbol-observable@>=1.0.4 <2.0.0",
      "resolved": "https://registry.npmjs.org/symbol-observable/-/symbol-observable-1.0.4.tgz"
    },
    "tapable": {
      "version": "0.1.10",
      "from": "tapable@~0.1.8",
      "resolved": "https://registry.npmjs.org/tapable/-/tapable-0.1.10.tgz"
    },
    "time-stamp": {
      "version": "2.0.0",
      "from": "time-stamp@>=2.0.0 <3.0.0",
      "resolved": "https://registry.npmjs.org/time-stamp/-/time-stamp-2.0.0.tgz"
    },
    "timers-browserify": {
      "version": "2.0.4",
      "from": "timers-browserify@^2.0.2",
      "resolved": "https://registry.npmjs.org/timers-browserify/-/timers-browserify-2.0.4.tgz"
    },
    "tinycolor2": {
      "version": "1.4.1",
      "from": "tinycolor2@>=1.4.1 <2.0.0",
      "resolved": "https://registry.npmjs.org/tinycolor2/-/tinycolor2-1.4.1.tgz"
    },
    "to-arraybuffer": {
      "version": "1.0.1",
      "from": "to-arraybuffer@^1.0.0",
      "resolved": "https://registry.npmjs.org/to-arraybuffer/-/to-arraybuffer-1.0.1.tgz"
    },
    "to-fast-properties": {
      "version": "1.0.3",
      "from": "to-fast-properties@>=1.0.3 <2.0.0",
      "resolved": "https://registry.npmjs.org/to-fast-properties/-/to-fast-properties-1.0.3.tgz"
    },
    "tough-cookie": {
      "version": "2.3.3",
      "from": "tough-cookie@>=2.3.3 <2.4.0",
      "resolved": "https://registry.npmjs.org/tough-cookie/-/tough-cookie-2.3.3.tgz"
    },
    "trim": {
      "version": "0.0.1",
      "from": "trim@0.0.1",
      "resolved": "https://registry.npmjs.org/trim/-/trim-0.0.1.tgz"
    },
    "trim-right": {
      "version": "1.0.1",
      "from": "trim-right@^1.0.1",
      "resolved": "https://registry.npmjs.org/trim-right/-/trim-right-1.0.1.tgz"
    },
    "tty-browserify": {
      "version": "0.0.0",
      "from": "tty-browserify@0.0.0",
      "resolved": "https://registry.npmjs.org/tty-browserify/-/tty-browserify-0.0.0.tgz"
    },
    "tunnel-agent": {
      "version": "0.6.0",
      "from": "tunnel-agent@>=0.6.0 <0.7.0",
      "resolved": "https://registry.npmjs.org/tunnel-agent/-/tunnel-agent-0.6.0.tgz"
    },
    "tweetnacl": {
      "version": "0.14.5",
      "from": "tweetnacl@>=0.14.0 <0.15.0",
      "resolved": "https://registry.npmjs.org/tweetnacl/-/tweetnacl-0.14.5.tgz",
      "optional": true
    },
    "type-is": {
      "version": "1.6.15",
      "from": "type-is@>=1.6.15 <1.7.0",
      "resolved": "https://registry.npmjs.org/type-is/-/type-is-1.6.15.tgz"
    },
    "ua-parser-js": {
      "version": "0.7.17",
      "from": "ua-parser-js@>=0.7.9 <0.8.0",
      "resolved": "https://registry.npmjs.org/ua-parser-js/-/ua-parser-js-0.7.17.tgz"
    },
    "uglify-js": {
      "version": "2.7.5",
      "from": "uglify-js@~2.7.3",
      "resolved": "https://registry.npmjs.org/uglify-js/-/uglify-js-2.7.5.tgz",
      "dependencies": {
        "async": {
          "version": "0.2.10",
          "from": "async@>=0.2.6 <0.3.0",
          "resolved": "https://registry.npmjs.org/async/-/async-0.2.10.tgz"
        }
      }
    },
    "uglify-to-browserify": {
      "version": "1.0.2",
      "from": "uglify-to-browserify@~1.0.0",
      "resolved": "https://registry.npmjs.org/uglify-to-browserify/-/uglify-to-browserify-1.0.2.tgz"
    },
    "unpipe": {
      "version": "1.0.0",
      "from": "unpipe@1.0.0",
      "resolved": "https://registry.npmjs.org/unpipe/-/unpipe-1.0.0.tgz"
    },
    "url": {
      "version": "0.11.0",
      "from": "url@^0.11.0",
      "resolved": "https://registry.npmjs.org/url/-/url-0.11.0.tgz",
      "dependencies": {
        "punycode": {
          "version": "1.3.2",
          "from": "punycode@1.3.2",
          "resolved": "https://registry.npmjs.org/punycode/-/punycode-1.3.2.tgz"
        }
      }
    },
    "url-loader": {
      "version": "0.5.9",
      "from": "url-loader@>=0.5.7 <0.6.0",
      "resolved": "https://registry.npmjs.org/url-loader/-/url-loader-0.5.9.tgz",
      "dependencies": {
        "loader-utils": {
          "version": "1.1.0",
          "from": "loader-utils@>=1.0.2 <2.0.0",
          "resolved": "https://registry.npmjs.org/loader-utils/-/loader-utils-1.1.0.tgz"
        },
        "mime": {
          "version": "1.3.6",
          "from": "mime@>=1.3.0 <1.4.0",
          "resolved": "https://registry.npmjs.org/mime/-/mime-1.3.6.tgz"
        }
      }
    },
    "util": {
      "version": "0.10.3",
      "from": "util@^0.10.3",
      "resolved": "https://registry.npmjs.org/util/-/util-0.10.3.tgz",
      "dependencies": {
        "inherits": {
          "version": "2.0.1",
          "from": "inherits@2.0.1",
          "resolved": "https://registry.npmjs.org/inherits/-/inherits-2.0.1.tgz"
        }
      }
    },
    "util-deprecate": {
      "version": "1.0.2",
      "from": "util-deprecate@>=1.0.1 <1.1.0",
      "resolved": "https://registry.npmjs.org/util-deprecate/-/util-deprecate-1.0.2.tgz"
    },
    "utils-merge": {
      "version": "1.0.1",
      "from": "utils-merge@1.0.1",
      "resolved": "https://registry.npmjs.org/utils-merge/-/utils-merge-1.0.1.tgz"
    },
    "uuid": {
      "version": "2.0.3",
      "from": "uuid@>=2.0.3 <3.0.0",
      "resolved": "https://registry.npmjs.org/uuid/-/uuid-2.0.3.tgz"
    },
    "vary": {
      "version": "1.1.2",
      "from": "vary@>=1.1.2 <1.2.0",
      "resolved": "https://registry.npmjs.org/vary/-/vary-1.1.2.tgz"
    },
    "verror": {
      "version": "1.10.0",
      "from": "verror@1.10.0",
      "resolved": "https://registry.npmjs.org/verror/-/verror-1.10.0.tgz"
    },
    "vm-browserify": {
      "version": "0.0.4",
      "from": "vm-browserify@0.0.4",
      "resolved": "https://registry.npmjs.org/vm-browserify/-/vm-browserify-0.0.4.tgz"
    },
    "warning": {
      "version": "3.0.0",
      "from": "warning@>=3.0.0 <3.1.0",
      "resolved": "https://registry.npmjs.org/warning/-/warning-3.0.0.tgz"
    },
    "watchpack": {
      "version": "0.2.9",
      "from": "watchpack@^0.2.1",
      "resolved": "https://registry.npmjs.org/watchpack/-/watchpack-0.2.9.tgz",
      "dependencies": {
        "async": {
          "version": "0.9.2",
          "from": "async@>=0.9.0 <0.10.0",
          "resolved": "https://registry.npmjs.org/async/-/async-0.9.2.tgz"
        }
      }
    },
    "webpack": {
      "version": "1.14.0",
      "from": "webpack@1.14.0",
      "resolved": "https://registry.npmjs.org/webpack/-/webpack-1.14.0.tgz",
      "dependencies": {
        "async": {
          "version": "1.5.2",
          "from": "async@>=1.3.0 <2.0.0",
          "resolved": "https://registry.npmjs.org/async/-/async-1.5.2.tgz"
        },
        "interpret": {
          "version": "0.6.6",
          "from": "interpret@>=0.6.4 <0.7.0",
          "resolved": "https://registry.npmjs.org/interpret/-/interpret-0.6.6.tgz"
        }
      }
    },
    "webpack-core": {
      "version": "0.6.9",
      "from": "webpack-core@~0.6.9",
      "resolved": "https://registry.npmjs.org/webpack-core/-/webpack-core-0.6.9.tgz",
      "dependencies": {
        "source-map": {
          "version": "0.4.4",
          "from": "source-map@>=0.4.1 <0.5.0",
          "resolved": "https://registry.npmjs.org/source-map/-/source-map-0.4.4.tgz"
        }
      }
    },
    "webpack-dev-middleware": {
      "version": "1.12.0",
      "from": "webpack-dev-middleware@>=1.6.0 <2.0.0",
      "resolved": "https://registry.npmjs.org/webpack-dev-middleware/-/webpack-dev-middleware-1.12.0.tgz",
      "dependencies": {
        "memory-fs": {
          "version": "0.4.1",
          "from": "memory-fs@>=0.4.1 <0.5.0",
          "resolved": "https://registry.npmjs.org/memory-fs/-/memory-fs-0.4.1.tgz"
        }
      }
    },
    "webpack-hot-middleware": {
      "version": "2.20.0",
      "from": "webpack-hot-middleware@>=2.13.2 <3.0.0",
      "resolved": "https://registry.npmjs.org/webpack-hot-middleware/-/webpack-hot-middleware-2.20.0.tgz"
    },
    "whatwg-fetch": {
      "version": "2.0.3",
      "from": "whatwg-fetch@>=0.10.0",
      "resolved": "https://registry.npmjs.org/whatwg-fetch/-/whatwg-fetch-2.0.3.tgz"
    },
    "window-size": {
      "version": "0.1.0",
      "from": "window-size@0.1.0",
      "resolved": "https://registry.npmjs.org/window-size/-/window-size-0.1.0.tgz"
    },
    "wordwrap": {
      "version": "0.0.3",
      "from": "wordwrap@~0.0.2",
      "resolved": "https://registry.npmjs.org/wordwrap/-/wordwrap-0.0.3.tgz"
    },
    "wrappy": {
      "version": "1.0.2",
      "from": "wrappy@>=1.0.0 <2.0.0",
      "resolved": "https://registry.npmjs.org/wrappy/-/wrappy-1.0.2.tgz"
    },
    "write-file-atomic": {
      "version": "1.3.4",
      "from": "write-file-atomic@>=1.1.2 <2.0.0",
      "resolved": "https://registry.npmjs.org/write-file-atomic/-/write-file-atomic-1.3.4.tgz"
    },
    "xdg-basedir": {
      "version": "2.0.0",
      "from": "xdg-basedir@>=2.0.0 <3.0.0",
      "resolved": "https://registry.npmjs.org/xdg-basedir/-/xdg-basedir-2.0.0.tgz"
    },
    "xhr": {
      "version": "2.4.0",
      "from": "xhr@>=2.4.0 <2.5.0",
      "resolved": "https://registry.npmjs.org/xhr/-/xhr-2.4.0.tgz"
    },
    "xtend": {
      "version": "4.0.1",
      "from": "xtend@>=4.0.0 <5.0.0",
      "resolved": "https://registry.npmjs.org/xtend/-/xtend-4.0.1.tgz"
    },
    "yargs": {
      "version": "3.10.0",
      "from": "yargs@~3.10.0",
      "resolved": "https://registry.npmjs.org/yargs/-/yargs-3.10.0.tgz"
    }
  }
}<|MERGE_RESOLUTION|>--- conflicted
+++ resolved
@@ -1,6 +1,5 @@
 {
   "name": "enact-sampler",
-<<<<<<< HEAD
   "version": "2.0.0-alpha.2",
   "dependencies": {
     "@enact/core": {
@@ -46,39 +45,6 @@
       "version": "2.0.0-alpha.2",
       "from": "@enact/webos@>=2.0.0-alpha.2 <3.0.0",
       "resolved": "https://registry.npmjs.org/@enact/webos/-/webos-2.0.0-alpha.2.tgz"
-=======
-  "version": "1.12.1",
-  "dependencies": {
-    "@enact/core": {
-      "version": "1.12.1",
-      "from": "@enact/core@>=1.12.1 <2.0.0",
-      "resolved": "https://registry.npmjs.org/@enact/core/-/core-1.12.1.tgz"
-    },
-    "@enact/i18n": {
-      "version": "1.12.1",
-      "from": "@enact/i18n@>=1.12.1 <2.0.0",
-      "resolved": "https://registry.npmjs.org/@enact/i18n/-/i18n-1.12.1.tgz"
-    },
-    "@enact/moonstone": {
-      "version": "1.12.1",
-      "from": "@enact/moonstone@>=1.12.1 <2.0.0",
-      "resolved": "https://registry.npmjs.org/@enact/moonstone/-/moonstone-1.12.1.tgz"
-    },
-    "@enact/spotlight": {
-      "version": "1.12.1",
-      "from": "@enact/spotlight@>=1.12.1 <2.0.0",
-      "resolved": "https://registry.npmjs.org/@enact/spotlight/-/spotlight-1.12.1.tgz"
-    },
-    "@enact/ui": {
-      "version": "1.12.1",
-      "from": "@enact/ui@>=1.12.1 <2.0.0",
-      "resolved": "https://registry.npmjs.org/@enact/ui/-/ui-1.12.1.tgz"
-    },
-    "@enact/webos": {
-      "version": "1.12.1",
-      "from": "@enact/webos@>=1.12.1 <2.0.0",
-      "resolved": "https://registry.npmjs.org/@enact/webos/-/webos-1.12.1.tgz"
->>>>>>> aac5b268
     },
     "@kadira/react-split-pane": {
       "version": "1.4.7",
@@ -236,15 +202,9 @@
       "resolved": "https://registry.npmjs.org/assert-plus/-/assert-plus-1.0.0.tgz"
     },
     "ast-types": {
-<<<<<<< HEAD
-      "version": "0.9.11",
-      "from": "ast-types@0.9.11",
-      "resolved": "https://registry.npmjs.org/ast-types/-/ast-types-0.9.11.tgz"
-=======
       "version": "0.9.14",
       "from": "ast-types@0.9.14",
       "resolved": "https://registry.npmjs.org/ast-types/-/ast-types-0.9.14.tgz"
->>>>>>> aac5b268
     },
     "async": {
       "version": "2.6.0",
@@ -2936,15 +2896,9 @@
       "resolved": "https://registry.npmjs.org/readdirp/-/readdirp-2.1.0.tgz"
     },
     "recast": {
-<<<<<<< HEAD
-      "version": "0.12.6",
-      "from": "recast@>=0.12.6 <0.13.0",
-      "resolved": "https://registry.npmjs.org/recast/-/recast-0.12.6.tgz",
-=======
       "version": "0.12.8",
       "from": "recast@>=0.12.6 <0.13.0",
       "resolved": "https://registry.npmjs.org/recast/-/recast-0.12.8.tgz",
->>>>>>> aac5b268
       "dependencies": {
         "core-js": {
           "version": "2.5.1",
