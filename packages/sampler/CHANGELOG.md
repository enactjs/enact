--- conflicted
+++ resolved
@@ -2,7 +2,6 @@
 
 The following is a curated list of changes in the Enact Sampler, newest changes on the top.
 
-<<<<<<< HEAD
 ## [1.2.2] - 2017-05-31
 
 No significant changes.
@@ -10,7 +9,6 @@
 ## [1.2.1] - 2017-05-25
 
 No significant changes.
-=======
 ## [unreleased]
 
 ### Deprecated
@@ -22,7 +20,6 @@
 ### Fixed
 
 ### Removed
->>>>>>> c2960d6d
 
 ## [1.2.0] - 2017-05-17
 
