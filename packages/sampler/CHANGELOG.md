--- conflicted
+++ resolved
@@ -2,17 +2,14 @@
 
 The following is a curated list of changes in the Enact Sampler, newest changes on the top.
 
-<<<<<<< HEAD
 ## [4.5.3] - 2023-04-06
 
 ### Fixed
 
 - `ui/VirtualList.VirtualGridList` sample to use a local svg instead of downloading images
-=======
 ## [4.7.0] - 2023-04-25
 
 No significant changes.
->>>>>>> cc0cd791
 
 ## [4.6.2] - 2023-03-09
 
