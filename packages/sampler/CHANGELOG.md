# Change Log

The following is a curated list of changes in the Enact Sampler, newest changes on the top.

<<<<<<< HEAD
### Changed

- Deprecated plugin `addon-knobs` replaced with `addon-controls`

## [4.0.3] - 2021-07-02
=======
## [4.0.5] - 2021-08-02

No significant changes.

## [4.0.4] - 2021-07-02
>>>>>>> bf0fb731

No significant changes.

## [4.0.3] - 2021-06-18

No significant changes.

## [4.0.2] - 2021-05-24

No significant changes.

## [4.0.1] - 2021-05-21

No significant changes.

## [4.0.0] - 2021-03-26

### Changed

- `sampler` look and feel by updating to Storybook 6

## [4.0.0-alpha.1] - 2021-02-24

No significant changes.

## [3.5.0] - 2021-02-05

No significant changes.

## [3.4.11] - 2020-12-11

No significant changes.

## [3.4.10] - 2020-12-09

### Added

- `ui/Routable` sample

## [3.4.9] - 2020-10-30

No significant changes.

## [3.4.8] - 2020-10-08

No significant changes.

## [3.4.7] - 2020-09-01

No significant changes.

## [3.4.6] - 2020-08-24

No significant changes.

## [3.4.5] - 2020-08-18

No significant changes.

## [3.4.4] - 2020-08-17

No significant changes.

## [3.4.3] - 2020-08-10

No significant changes.

## [3.4.2] - 2020-08-05

No significant changes.

## [3.4.1] - 2020-08-05

No significant changes.

## [3.4.0] - 2020-07-29

No significant changes.

## [3.3.1] - 2020-07-20

No significant changes.

## [3.3.0] - 2020-07-13

No significant changes.

## [3.3.0-alpha.15] - 2020-07-07

No significant changes.

## [3.3.0-alpha.14] - 2020-06-29

No significant changes.

## [3.3.0-alpha.13] - 2020-06-22

No significant changes.

## [3.3.0-alpha.12] - 2020-06-15

No significant changes.

## [3.3.0-alpha.11] - 2020-06-08

No significant changes.

## [3.3.0-alpha.10] - 2020-05-26

No significant changes.

## [3.3.0-alpha.9] - 2020-05-11

No significant changes.

## [3.3.0-alpha.8] - 2020-05-04

No significant changes.

## [3.3.0-alpha.7] - 2020-04-27

No significant changes.

## [3.3.0-alpha.6] - 2020-04-14

No significant changes.

## [3.3.0-alpha.5] - 2020-04-06

No significant changes.

## [3.3.0-alpha.4] - 2020-03-30

No significant changes.

## [3.3.0-alpha.3] - 2020-03-17

No significant changes.

## [3.3.0-alpha.2] - 2020-03-09

No significant changes.

## [3.3.0-alpha.1] - 2020-02-26

Migrate common Enact Storybook configurations, addons, and utilities into @enact/storybook-utils helper package.

## [3.2.6] - 2020-03-26

No significant changes.

## [3.2.5] - 2019-11-14

No significant changes.

## [3.2.4] - 2019-11-07

No significant changes.

## [3.2.3] - 2019-11-01

No significant changes.

## [3.2.2] - 2019-10-24

No significant changes.

## [3.2.1] - 2019-10-22

No significant changes.

## [3.2.0] - 2019-10-18

No significant changes.

## [3.1.3] - 2019-10-09

No significant changes.

## [3.1.2] - 2019-09-30

No significant changes.

## [3.1.1] - 2019-09-23

No significant changes.

## [3.1.0] - 2019-09-16

No significant changes.

## [3.0.1] - 2019-09-09

No significant changes.

## [3.0.0] - 2019-09-03

No significant changes.

## [3.0.0-rc.4] - 2019-08-22

No significant changes.

## [3.0.0-rc.3] - 2019-08-15

### Fixed

- `sampler` to limit the fields included in the Actions tab to improve serialization performance on low-powered hardware

## [3.0.0-rc.2] - 2019-08-08

No significant changes.

## [3.0.0-rc.1] - 2019-07-31

No significant changes.

## [3.0.0-beta.2] - 2019-07-23

No significant changes.

## [3.0.0-beta.1] - 2019-07-15

No significant changes.

## [3.0.0-alpha.7] - 2019-06-24

### Changed

- `sampler` look and feel by updating to Storybook 5 and applying an Enact theme

## [3.0.0-alpha.6] - 2019-06-17

No significant changes.

## [3.0.0-alpha.5] - 2019-06-10

No significant changes.

## [3.0.0-alpha.4] - 2019-06-03

No significant changes.

## [3.0.0-alpha.3] - 2019-05-29

### Added

- `moonstone/Header` sample

## [3.0.0-alpha.2] - 2019-05-20

No significant changes.

## [3.0.0-alpha.1] - 2019-05-15

No significant changes.

## [2.5.3] - 2019-06-06

No significant changes.

## [2.5.2] - 2019-04-23

No significant changes.

## [2.5.1] - 2019-04-09

No significant changes.

## [2.5.0] - 2019-04-01

No significant changes.

## [2.4.1] - 2019-03-11

No significant changes.

## [2.4.0] - 2019-03-04

### Added

- Story description text at the top of each sample

### Changed

- Background images to display in a more pleasant way

## [2.3.0] - 2019-02-11

### Changed

- `moonstone/ExpandableInput` and `moonstone/Input` knob to select input type

## [2.2.9] - 2019-01-11

No significant changes.

## [2.2.8] - 2018-12-06

No significant changes.

## [2.2.7] - 2018-11-21

No significant changes.

## [2.2.6] - 2018-11-15

### Fixed

- Sampler to allow selecting the device locale

## [2.2.5] - 2018-11-05

No significant changes.

## [2.2.4] - 2018-10-29

No significant changes.

## [2.2.3] - 2018-10-22

No significant changes.

## [2.2.2] - 2018-10-15

No significant changes.

## [2.2.1] - 2018-10-09

No significant changes.

## [2.2.0] - 2018-10-02

No significant changes.

## [2.1.4] - 2018-09-17

No significant changes.

## [2.1.3] - 2018-09-10

No significant changes.

## [2.1.2] - 2018-09-04

No significant changes.

## [2.1.1] - 2018-08-27

No significant changes.

## [2.1.0] - 2018-08-20

### Fixed

- `ui/VirtualList` sampler to use `ui/Item` instead of `moonstone/Item`

## [2.0.2] - 2018-08-13

No significant changes.

## [2.0.1] - 2018-08-01

No significant changes.

## [2.0.0] - 2018-07-30

No significant changes.

## [2.0.0-rc.3] - 2018-07-23

No significant changes.

## [2.0.0-rc.2] - 2018-07-16

No significant changes.

## [2.0.0-rc.1] - 2018-07-09

### Fixed

- Inline Storybook CSS now correctly detecting feature support on WebOS against its internal Chromium version.

## [2.0.0-beta.9] - 2018-07-02

No significant changes.

## [2.0.0-beta.8] - 2018-06-25

### Changed

- Sampler knobs to incorporate several useful features such as labeling the default value in the selection knob.

## [2.0.0-beta.7] - 2018-06-11

No significant changes.

## [2.0.0-beta.6] - 2018-06-04

No significant changes.

## [2.0.0-beta.5] - 2018-05-29

No significant changes.

## [2.0.0-beta.4] - 2018-05-21

### Fixed

- `moonstone/VirtualList`, `moonstone/VirtualGridList`, `ui/VirtualList`, and `ui/VirtualGridList` samples to show items properly when `dataSize` is greater than 1000

## [2.0.0-beta.3] - 2018-05-14

No significant changes.

## [2.0.0-beta.2] - 2018-05-07

No significant changes.

## [2.0.0-beta.1] - 2018-04-29

No significant changes.

## [2.0.0-alpha.8] - 2018-04-17

### Added

- `background` global knob to help visualize components over various background images

## [2.0.0-alpha.7] - 2018-04-03

No significant changes.

## [2.0.0-alpha.6] - 2018-03-22

No significant changes.

## [2.0.0-alpha.5] - 2018-03-07

No significant changes.

## [2.0.0-alpha.4] - 2018-02-13

### Changed

- samples to be organized by library and removed background selector

## [2.0.0-alpha.3] - 2018-01-18

No significant changes.

## [2.0.0-alpha.2] - 2017-08-29

No significant changes.

## [2.0.0-alpha.1] - 2017-08-27

No significant changes.

## [1.15.0] - 2018-02-28

No significant changes.

## [1.14.0] - 2018-02-23

No significant changes.

## [1.13.4] - 2018-07-30

No significant changes.

## [1.13.3] - 2018-01-16

### Fixed

- Several samples that would not rescale correctly when the viewport was resized

## [1.13.2] - 2017-12-14

No significant changes.

## [1.13.1] - 2017-12-06

No significant changes.

## [1.13.0] - 2017-11-28

### Added

- `moonstone/VideoPlayer` knobs for missing props: `disabled`, `feedbackHideDelay`, `miniFeedbackHideDelay`, and `tooltipHideDelay`

## [1.12.2] - 2017-11-15

No significant changes.

## [1.12.1] - 2017-11-07

No significant changes.

## [1.12.0] - 2017-10-27

No significant changes.

## [1.11.0] - 2017-10-24

No significant changes.

## [1.10.1] - 2017-10-16

No significant changes.

## [1.10.0] - 2017-10-09

No significant changes.

## [1.9.3] - 2017-10-03

- `Background` knob to all samples to give the user an idea of how components, in various states, look against different colored backgrounds, beyond the default skin background color

### Changed

- `Icon` and `IconButton` to include updated images assets

### Fixed

- `All Samples` now remember the global settings like: 'Large Text', 'High Contrast', and, 'Skin'

## [1.9.2] - 2017-09-26

No significant changes.

## [1.9.1] - 2017-09-25

No significant changes.

## [1.9.0] - 2017-09-22

### Added

- Vietnamese to the locale list knob

## [1.8.0] - 2017-09-07

No significant changes.

## [1.7.0] - 2017-08-23

No significant changes.

## [1.6.1] - 2017-08-07

No significant changes.

## [1.6.0] - 2017-08-04

No significant changes.

## [1.5.0] - 2017-07-19

No significant changes.

## [1.4.1] - 2017-07-05

No significant changes.

## [1.4.0] - 2017-06-29

No significant changes.

## [1.3.1] - 2017-06-14

No significant changes.

## [1.3.0] - 2017-06-12

### Added

- `Platform` sample

### Fixed

- `moonstone/VideoPlayer` sample to update poster images

## [1.2.2] - 2017-05-31

No significant changes.

## [1.2.1] - 2017-05-25

No significant changes.

## [1.2.0] - 2017-05-17

### Added

- `skin` knob to all samples to allow switching between dark and light skins

## Fixed

- `largeText` and `locale` knobs to not disappear after use

## [1.1.0] - 2017-04-21

Updated with new properties for Moonstone controls.

## [1.0.0] - 2017-03-31

### Added

- `moonstone/CheckboxItem` knob to change the checkbox position (left vs right aligned)

### Changed

- All samples to use the newly updated uncontrolled components

## [1.0.0-beta.4] - 2017-03-10

No significant changes.

## [1.0.0-beta.3] - 2017-02-21

No significant changes.

## [1.0.0-beta.2] - 2017-01-30

No significant changes.

## [1.0.0-beta.1] - 2016-12-30

### Added
- `moonstone/TooltipDecorator`, `moonstone/VideoPlayer` and `moonstone/VirtualFlexList` samples

### Changed

- `moonstone/Item.ItemOverlay` to be in a stand-alone sample
- samples to be up-to-date with API changes
- `moonstone/ContextualPopup` to `moonstone/ContextualPopupDecorator`

## [1.0.0-alpha.5] - 2016-12-16

No changes.

## [1.0.0-alpha.4] - 2016-12-2

### Added

- Samples for `ui/Group`, `moonstone/ItemOverlay`, `moonstone/Popup`, `moonstone/ContextualPopupDecorator`, `moonstone/Notification`, `moonstone/ExpandableInput` and `moonstone/Dialog` components

## [1.0.0-alpha.3] - 2016-11-8

### Added

- Samples for `moonstone/BodyText`, `moonstone/DatePicker`, `moonstone/DayPicker`,
	`moonstone/ExpandableItem`, `moonstone/Image`, `moonstone/Scroller`, `moonstone/TimePicker`,
	`moonstone/VirtualList`, and `moonstone/VirtualList.VirtualGridList`
- Background selection tool
- `window.ReactPerf` to the Sampler - available when switching to the "iframe" context in the dev tools

### Changed

- CSS classes to be more human readable

## [1.0.0-alpha.2] - 2016-10-21

### Added

- New samples for components: `moonstone/Marquee`, `moonstone/Spinner`, `moonstone/ExpandableCheckboxItemGroup`
- Ability to adjust locale in Sampler
- Marquee support to many components
- Image support to `moonstone/Icon` and `moonstone/IconButton`
- QA Sampler with test-specific samples (not to be used as examples of good coding style!)
- `dismissOnEnter` prop for `moonstone/Input`

### Changed

- Sampler now uses port 8080

### Fixed

- Many samples were fixed, polished, updated and documented

## [1.0.0-alpha.1] - 2016-09-26

Initial release<|MERGE_RESOLUTION|>--- conflicted
+++ resolved
@@ -2,19 +2,16 @@
 
 The following is a curated list of changes in the Enact Sampler, newest changes on the top.
 
-<<<<<<< HEAD
 ### Changed
 
 - Deprecated plugin `addon-knobs` replaced with `addon-controls`
 
 ## [4.0.3] - 2021-07-02
-=======
 ## [4.0.5] - 2021-08-02
 
 No significant changes.
 
 ## [4.0.4] - 2021-07-02
->>>>>>> bf0fb731
 
 No significant changes.
 
