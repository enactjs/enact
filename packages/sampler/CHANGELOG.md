--- conflicted
+++ resolved
@@ -2,17 +2,15 @@
 
 The following is a curated list of changes in the Enact Sampler, newest changes on the top.
 
-<<<<<<< HEAD
 ## [unreleased]
 
 ### Fixed
 
 - `moonstone/VirtualList`, `moonstone/VirtualGridList`, `ui/VirtualList`, and `ui/VirtualGridList` samples to show items properly when `dataSize` is greater than 1000
-=======
+
 ## [2.0.0-beta.3] - 2018-05-14
 
 No significant changes.
->>>>>>> 82d98410
 
 ## [2.0.0-beta.2] - 2018-05-07
 
