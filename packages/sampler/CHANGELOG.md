--- conflicted
+++ resolved
@@ -2,7 +2,6 @@
 
 The following is a curated list of changes in the Enact Sampler, newest changes on the top.
 
-<<<<<<< HEAD
 ## [unreleased]
 
 - Upgrade to new Storybook 5.1.0-alpha.28.
@@ -10,12 +9,10 @@
 - Ensure polyfills are applied based on target browsers/platforms.
 - Updated Enact stories to use latest knob APIs.
 - Removed webOS Storybook hotfix as its no longer needed.
-=======
 ## [3.0.0-alpha.6] - 2019-06-17
 
 No significant changes.
 
->>>>>>> 23b1877d
 ## [3.0.0-alpha.5] - 2019-06-10
 
 No significant changes.
