# Change Log

The following is a curated list of changes in the Enact Sampler, newest changes on the top.

<<<<<<< HEAD
## [unreleased]

### Added

- `background` global knob to help visualize components over various background images
=======
## [2.0.0-alpha.7 - 2018-04-03]

No significant changes.
>>>>>>> 93ce7e17

## [2.0.0-alpha.6] - 2018-03-22

No significant changes.

## [2.0.0-alpha.5] - 2018-03-07

No significant changes.

## [2.0.0-alpha.4] - 2018-02-13

### Changed

- samples to be organized by library and removed background selector

## [2.0.0-alpha.3] - 2018-01-18

No significant changes.

## [2.0.0-alpha.2] - 2017-08-29

No significant changes.

## [2.0.0-alpha.1] - 2017-08-27

No significant changes.

## [1.15.0] - 2018-02-28

No significant changes.

## [1.14.0] - 2018-02-23

No significant changes.

## [1.13.3] - 2018-01-16

### Fixed

- Several samples that would not rescale correctly when the viewport was resized

## [1.13.2] - 2017-12-14

No significant changes.

## [1.13.1] - 2017-12-06

No significant changes.

## [1.13.0] - 2017-11-28

### Added

- `moonstone/VideoPlayer` knobs for missing props: `disabled`, `feedbackHideDelay`, `miniFeedbackHideDelay`, and `tooltipHideDelay`

## [1.12.2] - 2017-11-15

No significant changes.

## [1.12.1] - 2017-11-07

No significant changes.

## [1.12.0] - 2017-10-27

No significant changes.

## [1.11.0] - 2017-10-24

No significant changes.

## [1.10.1] - 2017-10-16

No significant changes.

## [1.10.0] - 2017-10-09

No significant changes.

## [1.9.3] - 2017-10-03

- `Background` knob to all samples to give the user an idea of how components, in various states, look against different colored backgrounds, beyond the default skin background color

### Changed

- `Icon` and `IconButton` to include updated images assets

### Fixed

- `All Samples` now remember the global settings like: 'Large Text', 'High Contrast', and, 'Skin'

## [1.9.2] - 2017-09-26

No significant changes.

## [1.9.1] - 2017-09-25

No significant changes.

## [1.9.0] - 2017-09-22

### Added

- Vietnamese to the locale list knob

## [1.8.0] - 2017-09-07

No significant changes.

## [1.7.0] - 2017-08-23

No significant changes.

## [1.6.1] - 2017-08-07

No significant changes.

## [1.6.0] - 2017-08-04

No significant changes.

## [1.5.0] - 2017-07-19

No significant changes.

## [1.4.1] - 2017-07-05

No significant changes.

## [1.4.0] - 2017-06-29

No significant changes.

## [1.3.1] - 2017-06-14

No significant changes.

## [1.3.0] - 2017-06-12

### Added

- `Platform` sample

### Fixed

- `moonstone/VideoPlayer` sample to update poster images

## [1.2.2] - 2017-05-31

No significant changes.

## [1.2.1] - 2017-05-25

No significant changes.

## [1.2.0] - 2017-05-17

### Added

- `skin` knob to all samples to allow switching between dark and light skins

## Fixed

- `largeText` and `locale` knobs to not disappear after use

## [1.1.0] - 2017-04-21

Updated with new properties for Moonstone controls.

## [1.0.0] - 2017-03-31

### Added

- `moonstone/CheckboxItem` knob to change the checkbox position (left vs right aligned)

### Changed

- All samples to use the newly updated uncontrolled components

## [1.0.0-beta.4] - 2017-03-10

No significant changes.

## [1.0.0-beta.3] - 2017-02-21

No significant changes.

## [1.0.0-beta.2] - 2017-01-30

No significant changes.

## [1.0.0-beta.1] - 2016-12-30

### Added
- `moonstone/TooltipDecorator`, `moonstone/VideoPlayer` and `moonstone/VirtualFlexList` samples

### Changed

- `moonstone/Item.ItemOverlay` to be in a stand-alone sample
- samples to be up-to-date with API changes
- `moonstone/ContextualPopup` to `moonstone/ContextualPopupDecorator`

## [1.0.0-alpha.5] - 2016-12-16

No changes.

## [1.0.0-alpha.4] - 2016-12-2

### Added

- Samples for `ui/Group`, `moonstone/ItemOverlay`, `moonstone/Popup`, `moonstone/ContextualPopupDecorator`, `moonstone/Notification`, `moonstone/ExpandableInput` and `moonstone/Dialog` components

## [1.0.0-alpha.3] - 2016-11-8

### Added

- Samples for `moonstone/BodyText`, `moonstone/DatePicker`, `moonstone/DayPicker`,
	`moonstone/ExpandableItem`, `moonstone/Image`, `moonstone/Scroller`, `moonstone/TimePicker`,
	`moonstone/VirtualList`, and `moonstone/VirtualList.VirtualGridList`
- Background selection tool
- `window.ReactPerf` to the Sampler - available when switching to the "iframe" context in the dev tools

### Changed

- CSS classes to be more human readable

## [1.0.0-alpha.2] - 2016-10-21

### Added

- New samples for components: `moonstone/Marquee`, `moonstone/Spinner`, `moonstone/ExpandableCheckboxItemGroup`
- Ability to adjust locale in Sampler
- Marquee support to many components
- Image support to `moonstone/Icon` and `moonstone/IconButton`
- QA Sampler with test-specific samples (not to be used as examples of good coding style!)
- `dismissOnEnter` prop for `moonstone/Input`

### Changed

- Sampler now uses port 8080

### Fixed

- Many samples were fixed, polished, updated and documented

## [1.0.0-alpha.1] - 2016-09-26

Initial release<|MERGE_RESOLUTION|>--- conflicted
+++ resolved
@@ -2,17 +2,15 @@
 
 The following is a curated list of changes in the Enact Sampler, newest changes on the top.
 
-<<<<<<< HEAD
 ## [unreleased]
 
 ### Added
 
 - `background` global knob to help visualize components over various background images
-=======
+
 ## [2.0.0-alpha.7 - 2018-04-03]
 
 No significant changes.
->>>>>>> 93ce7e17
 
 ## [2.0.0-alpha.6] - 2018-03-22
 
