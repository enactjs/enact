--- conflicted
+++ resolved
@@ -2,17 +2,14 @@
 
 The following is a curated list of changes in the Enact Sampler, newest changes on the top.
 
-<<<<<<< HEAD
 ## [unreleased]
 
 ### Changed
 
 - Migrate Storybook to 6
-=======
 ## [4.0.0-alpha.1] - 2021-02-24
 
 No significant changes.
->>>>>>> a90e1cda
 
 ## [3.5.0] - 2021-02-05
 
