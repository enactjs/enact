// Moonstone Environment

import classnames from 'classnames';
import kind from '@enact/core/kind';
import React from 'react';
import PropTypes from 'prop-types';
import MoonstoneDecorator from '@enact/moonstone/MoonstoneDecorator';
import {Panels, Panel, Header} from '@enact/moonstone/Panels';
import {boolean, select} from '../enact-knobs';

import css from './MoonstoneEnvironment.less';

const globalGroup = 'Global Knobs';

const reloadPage = () => {
	const {protocol, host, pathname} = window.parent.location;
	window.parent.location.href = protocol + '//' + host + pathname;
};

const PanelsBase = kind({
	name: 'MoonstoneEnvironment',

	propTypes: {
		description: PropTypes.string,
		title: PropTypes.string
	},

	render: ({children, title, description, ...rest}) => (
		<div {...rest}>
			<Panels onApplicationClose={reloadPage}>
				<Panel>
					<Header type="compact" title={title} casing="preserve" />
					{description ? (
						<div className={css.description}>
							<p>{description}</p>
						</div>
					) : null}
					{children}
				</Panel>
			</Panels>
		</div>
	)
});

const FullscreenBase = kind({
	name: 'MoonstoneEnvironment',

	render: (props) => (
		<div {...props} />
	)
});

const Moonstone = MoonstoneDecorator({overlay: false}, PanelsBase);
const MoonstoneFullscreen = MoonstoneDecorator({overlay: false}, FullscreenBase);

// NOTE: Locales taken from strawman. Might need to add more in the future.
const locales = {
	'local':                                                '',
	'en-US - US English':                                   'en-US',
	'ko-KR - Korean':                                       'ko-KR',
	'es-ES - Spanish, with alternate weekends':             'es-ES',
	'am-ET - Amharic, 6 meridiems':                         'am-ET',
	'th-TH - Thai, with tall characters':                   'th-TH',
	'ar-SA - Arabic, RTL and standard font':                'ar-SA',
	'ur-PK - Urdu, RTL and custom Urdu font':               'ur-PK',
	'zh-Hant-HK - Traditional Chinese, custom Hant font':   'zh-Hant-HK',
	'vi-VN - Vietnamese, Special non-latin font handling':  'vi-VN',
	'ja-JP - Japanese, custom Japanese font':               'ja-JP',
	'en-JP - English, custom Japanese font':                'en-JP'
};

// This mapping/remapping is necessary to support objects being used as select-knob values, since
// they cannot be safely URL encoded during the knob saving/linking process.
const backgroundLabels = {
	'Default (Based on Skin)':  '',
	'Strawberries (Red)':       'backgroundColorful1',
	'Tunnel (Green)':           'backgroundColorful2',
	'Mountains (Blue)':         'backgroundColorful3',
	'Misty River':              'backgroundColorful4',
	'Turbulant Tides':          'backgroundColorful5',
	'Space Station':            'backgroundColorful6',
	'Warm Pup':                 'backgroundColorful7',
	'Random':                   'backgroundColorful8'
};

// Values of `backgroundLabels` must be kept in sync with keys of `backgroundLabelMap`.
const backgroundLabelMap = {
	'': {},
	'backgroundColorful1': {background: '#bb3352 url("https://picsum.photos/1280/720?image=1080") no-repeat center/cover'},
	'backgroundColorful2': {background: '#4e6a40 url("https://picsum.photos/1280/720?image=1063") no-repeat center/cover'},
	'backgroundColorful3': {background: '#5985a8 url("https://picsum.photos/1280/720?image=930") no-repeat center/cover'},
	'backgroundColorful4': {background: '#71736d url("https://picsum.photos/1280/720?image=1044") no-repeat center/cover'},
	'backgroundColorful5': {background: '#547460 url("https://picsum.photos/1280/720?image=1053") no-repeat center/cover'},
	'backgroundColorful6': {background: '#7c4590 url("https://picsum.photos/1280/720?image=967") no-repeat center/cover'},
	'backgroundColorful7': {background: '#5d6542 url("https://picsum.photos/1280/720?image=1025") no-repeat center/cover'},
	'backgroundColorful8': {background: '#555 url("https://picsum.photos/1280/720") no-repeat center/cover'}
};

const skins = {
	'Dark': 'dark',
	'Light': 'light'
};

// NOTE: Knobs cannot set locale in fullscreen mode. This allows any knob to be taken from the URL.
const getPropFromURL = (propName, fallbackValue) => {
	propName = encodeURI(propName);
	const locationParams = window.parent.location.search;

	const startIndex = locationParams.indexOf('knob-' + propName);
	if (startIndex > -1) {
		const keyIndex = locationParams.indexOf('=', startIndex);

		if (locationParams.indexOf('&', keyIndex) > -1 ) {
			const valueIndex = locationParams.indexOf('&', keyIndex);
			return locationParams.substring(keyIndex + 1, valueIndex);
		} else {
			return locationParams.substring(keyIndex + 1, locationParams.length);
		}
	}

	return fallbackValue;
};

const StorybookDecorator = (story, config) => {
	const sample = story();
<<<<<<< HEAD
	const classes = {
		aria: boolean('debug aria', (getPropFromURL('debug aria') === 'true')),
		layout: boolean('debug layout', (getPropFromURL('debug layout') === 'true')),
		spotlight: boolean('debug spotlight', (getPropFromURL('debug spotlight') === 'true'))
	};
	if (Object.keys(classes).length > 0) {
		classes.debug = true;
	}
=======
	const Config = {
		defaultProps: {
			locale: 'en-US',
			'large text': false,
			'high contrast': false,
			skin: 'dark'
		},
		groupId: globalGroup
	};
>>>>>>> f150ea8d
	return (
		<Moonstone
			className={classnames(classes)}
			title={`${config.kind} ${config.story}`.trim()}
			description={config.description}
			locale={select('locale', locales, Config, getPropFromURL('locale'))}
			textSize={boolean('large text', Config, (getPropFromURL('large text') === 'true')) ? 'large' : 'normal'}
			highContrast={boolean('high contrast', Config, (getPropFromURL('high contrast') === 'true'))}
			style={backgroundLabelMap[select('background', backgroundLabels, Config, getPropFromURL('background'))]}
			skin={select('skin', skins, Config, getPropFromURL('skin'))}
		>
			{sample}
		</Moonstone>
	);
};

const FullscreenStorybookDecorator = (story, config) => {
	const sample = story();
	return (
		<MoonstoneFullscreen
			title={`${config.kind} ${config.story}`.trim()}
			description={config.description}
			locale={select('locale', locales, getPropFromURL('locale', 'en-US'))}
			textSize={boolean('large text', (getPropFromURL('large text') === 'true')) ? 'large' : 'normal'}
			highContrast={boolean('high contrast', (getPropFromURL('high contrast') === 'true'))}
			style={backgroundLabelMap[select('background', backgroundLabels, getPropFromURL('background'))]}
			skin={select('skin', skins, getPropFromURL('skin'))}
		>
			{sample}
		</MoonstoneFullscreen>
	);
};

export default StorybookDecorator;
export {StorybookDecorator as Moonstone, FullscreenStorybookDecorator as MoonstoneFullscreen};<|MERGE_RESOLUTION|>--- conflicted
+++ resolved
@@ -123,16 +123,6 @@
 
 const StorybookDecorator = (story, config) => {
 	const sample = story();
-<<<<<<< HEAD
-	const classes = {
-		aria: boolean('debug aria', (getPropFromURL('debug aria') === 'true')),
-		layout: boolean('debug layout', (getPropFromURL('debug layout') === 'true')),
-		spotlight: boolean('debug spotlight', (getPropFromURL('debug spotlight') === 'true'))
-	};
-	if (Object.keys(classes).length > 0) {
-		classes.debug = true;
-	}
-=======
 	const Config = {
 		defaultProps: {
 			locale: 'en-US',
@@ -142,7 +132,25 @@
 		},
 		groupId: globalGroup
 	};
->>>>>>> f150ea8d
+
+	const DevelopmentConfig = {
+		defaultProps: {
+			'debug aria': false,
+			'debug layout': false,
+			'debug spotlight': false
+		},
+		groupId: 'Development'
+	};
+
+	const classes = {
+		aria: boolean('debug aria', DevelopmentConfig, (getPropFromURL('debug aria') === 'true')),
+		layout: boolean('debug layout', DevelopmentConfig, (getPropFromURL('debug layout') === 'true')),
+		spotlight: boolean('debug spotlight', DevelopmentConfig, (getPropFromURL('debug spotlight') === 'true'))
+	};
+	if (Object.keys(classes).length > 0) {
+		classes.debug = true;
+	}
+
 	return (
 		<Moonstone
 			className={classnames(classes)}
