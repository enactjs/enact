{
  "name": "enact-sampler",
  "version": "4.0.0-alpha.1",
  "description": "Component and QA samples for Enact",
  "private": true,
  "main": "index.js",
  "scripts": {
    "lint": "enact lint --strict",
    "test": "echo \"No test suite\" && exit 0",
    "pack": "build-storybook -c .storybook -o dist",
    "serve": "start-storybook -p 8080 -c .storybook --ci"
  },
  "license": "Apache-2.0",
  "dependencies": {
    "@enact/core": "^4.0.0-alpha.1",
    "@enact/i18n": "^4.0.0-alpha.1",
    "@enact/spotlight": "^4.0.0-alpha.1",
    "@enact/ui": "^4.0.0-alpha.1",
    "@enact/webos": "^4.0.0-alpha.1",
    "classnames": "^2.2.6",
    "ilib": "^14.4.0",
    "prop-types": "^15.7.2",
    "query-string": "^6.7.0",
    "react": "^17.0.1",
    "react-dom": "^17.0.1"
  },
  "devDependencies": {
<<<<<<< HEAD
    "@enact/storybook-utils": "https://github.com/enactjs/storybook-utils#feature/react17",
    "@storybook/addons": "^6.1.15",
    "@storybook/react": "^6.1.15",
    "@storybook/theming": "^6.1.15",
    "babel-loader": "^8.2.2",
    "core-js": "^3.8.1"
=======
    "@enact/storybook-utils": "^3.0.0",
    "@storybook/addons": "5.3.5",
    "@storybook/react": "5.3.5",
    "@storybook/theming": "5.3.5",
    "babel-loader": "^8.0.6",
    "core-js": "^3.6.4"
>>>>>>> a90e1cda
  }
}<|MERGE_RESOLUTION|>--- conflicted
+++ resolved
@@ -25,20 +25,11 @@
     "react-dom": "^17.0.1"
   },
   "devDependencies": {
-<<<<<<< HEAD
-    "@enact/storybook-utils": "https://github.com/enactjs/storybook-utils#feature/react17",
+    "@enact/storybook-utils": "^3.0.0",
     "@storybook/addons": "^6.1.15",
     "@storybook/react": "^6.1.15",
     "@storybook/theming": "^6.1.15",
     "babel-loader": "^8.2.2",
     "core-js": "^3.8.1"
-=======
-    "@enact/storybook-utils": "^3.0.0",
-    "@storybook/addons": "5.3.5",
-    "@storybook/react": "5.3.5",
-    "@storybook/theming": "5.3.5",
-    "babel-loader": "^8.0.6",
-    "core-js": "^3.6.4"
->>>>>>> a90e1cda
   }
 }