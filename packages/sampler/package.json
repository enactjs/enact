{
  "name": "enact-sampler",
  "version": "4.1.0",
  "description": "Component and QA samples for Enact",
  "private": true,
  "main": "index.js",
  "scripts": {
    "lint": "enact lint --strict",
    "test": "echo \"No test suite\" && exit 0",
    "pack": "build-storybook -c .storybook -o dist",
    "serve": "start-storybook -p 8080 -c .storybook --ci"
  },
  "license": "Apache-2.0",
  "dependencies": {
    "@enact/core": "^4.1.0",
    "@enact/i18n": "^4.1.0",
    "@enact/spotlight": "^4.1.0",
    "@enact/ui": "^4.1.0",
    "@enact/webos": "^4.1.0",
    "classnames": "^2.2.6",
    "ilib": "^14.4.0",
    "prop-types": "^15.7.2",
    "query-string": "^6.7.0",
    "react": "^17.0.1",
    "react-dom": "^17.0.1"
  },
  "devDependencies": {
<<<<<<< HEAD
    "@enact/storybook-utils": "^4.0.5",
    "@storybook/addons": "^6.3.10",
    "@storybook/react": "^6.3.10",
    "@storybook/theming": "^6.3.10",
=======
    "@enact/storybook-utils": "4.0.5",
    "@storybook/addons": "6.2.9",
    "@storybook/react": "6.2.9",
    "@storybook/theming": "6.2.9",
>>>>>>> a8831839
    "babel-loader": "^8.2.2",
    "core-js": "^3.8.1"
  }
}<|MERGE_RESOLUTION|>--- conflicted
+++ resolved
@@ -25,17 +25,10 @@
     "react-dom": "^17.0.1"
   },
   "devDependencies": {
-<<<<<<< HEAD
-    "@enact/storybook-utils": "^4.0.5",
+    "@enact/storybook-utils": "^4.1.0",
     "@storybook/addons": "^6.3.10",
     "@storybook/react": "^6.3.10",
     "@storybook/theming": "^6.3.10",
-=======
-    "@enact/storybook-utils": "4.0.5",
-    "@storybook/addons": "6.2.9",
-    "@storybook/react": "6.2.9",
-    "@storybook/theming": "6.2.9",
->>>>>>> a8831839
     "babel-loader": "^8.2.2",
     "core-js": "^3.8.1"
   }
