{
  "name": "enact-sampler",
  "version": "4.9.0-alpha.2",
  "description": "Component and QA samples for Enact",
  "private": true,
  "main": "index.js",
  "scripts": {
    "interlink": "npm link ../core ../i18n ../spotlight ../ui ../webos",
    "lint": "enact lint --strict",
    "test": "echo \"No test suite\" && exit 0",
    "pack": "storybook build -c .storybook -o dist",
    "serve": "storybook dev -p 8080 -c .storybook --ci"
  },
  "license": "Apache-2.0",
  "dependencies": {
<<<<<<< HEAD
    "@enact/core": "^4.8.0",
    "@enact/i18n": "^4.8.0",
    "@enact/spotlight": "^4.8.0",
    "@enact/storybook-utils": "enactjs/storybook-utils#feature/WRP-569",
    "@enact/ui": "^4.8.0",
    "@enact/webos": "^4.8.0",
    "@storybook/addon-docs": "^8.0.5",
    "@storybook/manager-api": "^8.0.5",
    "@storybook/react": "^8.0.5",
    "@storybook/react-webpack5": "^8.0.5",
    "@storybook/theming": "^8.0.5",
=======
    "@enact/core": "^4.9.0-alpha.2",
    "@enact/i18n": "^4.9.0-alpha.2",
    "@enact/spotlight": "^4.9.0-alpha.2",
    "@enact/storybook-utils": "^5.1.4",
    "@enact/ui": "^4.9.0-alpha.2",
    "@enact/webos": "^4.9.0-alpha.2",
    "@storybook/addons": "^6.5.16",
    "@storybook/builder-webpack5": "^6.5.16",
    "@storybook/manager-webpack5": "^6.5.16",
    "@storybook/react": "^6.5.16",
    "@storybook/theming": "^6.5.16",
>>>>>>> 3cf15c24
    "babel-loader": "^8.2.5",
    "classnames": "^2.5.1",
    "ilib": "14.19.0",
    "prop-types": "^15.8.1",
<<<<<<< HEAD
    "react": "^18.2.0",
    "react-dom": "^18.2.0",
    "storybook": "^8.0.5"
=======
    "react": "^18.3.1",
    "react-dom": "^18.3.1"
>>>>>>> 3cf15c24
  }
}<|MERGE_RESOLUTION|>--- conflicted
+++ resolved
@@ -13,42 +13,23 @@
   },
   "license": "Apache-2.0",
   "dependencies": {
-<<<<<<< HEAD
-    "@enact/core": "^4.8.0",
-    "@enact/i18n": "^4.8.0",
-    "@enact/spotlight": "^4.8.0",
+    "@enact/core": "^4.9.0-alpha.2",
+    "@enact/i18n": "^4.9.0-alpha.2",
+    "@enact/spotlight": "^4.9.0-alpha.2",
     "@enact/storybook-utils": "enactjs/storybook-utils#feature/WRP-569",
-    "@enact/ui": "^4.8.0",
-    "@enact/webos": "^4.8.0",
+    "@enact/ui": "^4.9.0-alpha.2",
+    "@enact/webos": "^4.9.0-alpha.2",
     "@storybook/addon-docs": "^8.0.5",
     "@storybook/manager-api": "^8.0.5",
     "@storybook/react": "^8.0.5",
     "@storybook/react-webpack5": "^8.0.5",
     "@storybook/theming": "^8.0.5",
-=======
-    "@enact/core": "^4.9.0-alpha.2",
-    "@enact/i18n": "^4.9.0-alpha.2",
-    "@enact/spotlight": "^4.9.0-alpha.2",
-    "@enact/storybook-utils": "^5.1.4",
-    "@enact/ui": "^4.9.0-alpha.2",
-    "@enact/webos": "^4.9.0-alpha.2",
-    "@storybook/addons": "^6.5.16",
-    "@storybook/builder-webpack5": "^6.5.16",
-    "@storybook/manager-webpack5": "^6.5.16",
-    "@storybook/react": "^6.5.16",
-    "@storybook/theming": "^6.5.16",
->>>>>>> 3cf15c24
     "babel-loader": "^8.2.5",
     "classnames": "^2.5.1",
     "ilib": "14.19.0",
     "prop-types": "^15.8.1",
-<<<<<<< HEAD
-    "react": "^18.2.0",
-    "react-dom": "^18.2.0",
+    "react": "^18.3.1",
+    "react-dom": "^18.3.1",
     "storybook": "^8.0.5"
-=======
-    "react": "^18.3.1",
-    "react-dom": "^18.3.1"
->>>>>>> 3cf15c24
   }
 }