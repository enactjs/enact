--- conflicted
+++ resolved
@@ -17,7 +17,6 @@
     "extends": "enact/strict"
   },
   "dependencies": {
-<<<<<<< HEAD
     "@enact/core": "^3.0.0-alpha.5",
     "@enact/i18n": "^3.0.0-alpha.5",
     "@enact/moonstone": "^3.0.0-alpha.5",
@@ -28,17 +27,6 @@
     "query-string": "^6.7.0",
     "react": "^16.8.6",
     "react-dom": "^16.8.6"
-=======
-    "@enact/core": "^3.0.0-alpha.6",
-    "@enact/i18n": "^3.0.0-alpha.6",
-    "@enact/moonstone": "^3.0.0-alpha.6",
-    "@enact/spotlight": "^3.0.0-alpha.6",
-    "@enact/ui": "^3.0.0-alpha.6",
-    "@enact/webos": "^3.0.0-alpha.6",
-    "query-string": "^6.2.0",
-    "react": "^16.8.0",
-    "react-dom": "^16.8.0"
->>>>>>> 23b1877d
   },
   "devDependencies": {
     "@babel/core": "^7",
