{
  "name": "enact-sampler",
<<<<<<< HEAD
  "version": "4.0.6",
=======
  "version": "4.0.7",
>>>>>>> e39504bd
  "description": "Component and QA samples for Enact",
  "private": true,
  "main": "index.js",
  "scripts": {
    "lint": "enact lint --strict",
    "test": "echo \"No test suite\" && exit 0",
    "pack": "build-storybook -c .storybook -o dist",
    "serve": "start-storybook -p 8080 -c .storybook --ci"
  },
  "license": "Apache-2.0",
  "dependencies": {
<<<<<<< HEAD
    "@enact/core": "^4.0.6",
    "@enact/i18n": "^4.0.6",
    "@enact/spotlight": "^4.0.6",
    "@enact/ui": "^4.0.6",
    "@enact/webos": "^4.0.6",
=======
    "@enact/core": "^4.0.7",
    "@enact/i18n": "^4.0.7",
    "@enact/spotlight": "^4.0.7",
    "@enact/ui": "^4.0.7",
    "@enact/webos": "^4.0.7",
>>>>>>> e39504bd
    "classnames": "^2.2.6",
    "ilib": "^14.4.0",
    "prop-types": "^15.7.2",
    "query-string": "^6.7.0",
    "react": "^17.0.1",
    "react-dom": "^17.0.1"
  },
  "devDependencies": {
    "@enact/storybook-utils": "^4.0.4",
    "@storybook/addons": "6.2.9",
    "@storybook/react": "6.2.9",
    "@storybook/theming": "6.2.9",
    "babel-loader": "^8.2.2",
    "core-js": "^3.8.1"
  }
}<|MERGE_RESOLUTION|>--- conflicted
+++ resolved
@@ -1,10 +1,6 @@
 {
   "name": "enact-sampler",
-<<<<<<< HEAD
-  "version": "4.0.6",
-=======
   "version": "4.0.7",
->>>>>>> e39504bd
   "description": "Component and QA samples for Enact",
   "private": true,
   "main": "index.js",
@@ -16,19 +12,11 @@
   },
   "license": "Apache-2.0",
   "dependencies": {
-<<<<<<< HEAD
-    "@enact/core": "^4.0.6",
-    "@enact/i18n": "^4.0.6",
-    "@enact/spotlight": "^4.0.6",
-    "@enact/ui": "^4.0.6",
-    "@enact/webos": "^4.0.6",
-=======
     "@enact/core": "^4.0.7",
     "@enact/i18n": "^4.0.7",
     "@enact/spotlight": "^4.0.7",
     "@enact/ui": "^4.0.7",
     "@enact/webos": "^4.0.7",
->>>>>>> e39504bd
     "classnames": "^2.2.6",
     "ilib": "^14.4.0",
     "prop-types": "^15.7.2",
