{
  "name": "enact-sampler",
<<<<<<< HEAD
  "version": "2.0.0-alpha.2",
=======
  "version": "1.10.1",
>>>>>>> b1faf864
  "description": "Component and QA samples for Enact",
  "private": true,
  "main": "index.js",
  "scripts": {
    "lint": "enact lint --framework",
    "test": "echo \"No test suite\" && exit 0",
    "pack": "build-storybook -c .storybook -o dist",
    "pack-qa": "build-storybook -c .qa-storybook -o dist",
    "serve": "start-storybook -p 8080 -c .storybook",
    "serve-qa": "start-storybook -p 8080 -c .qa-storybook"
  },
  "license": "Apache-2.0",
  "eslintConfig": {
    "extends": "enact/strict"
  },
  "devDependencies": {
    "babel-core": "6.21.0",
    "babel-loader": "6.2.10",
    "babel-plugin-dev-expression": "0.2.1",
    "babel-plugin-transform-react-constant-elements": "6.9.1",
    "babel-plugin-transform-react-inline-elements": "6.8.0",
    "babel-preset-es2015": "6.18.0",
    "babel-preset-react": "6.16.0",
    "babel-preset-stage-0": "6.16.0",
    "css-loader": "0.26.1",
    "eslint-config-enact": "1.1.5",
    "file-loader": "0.9.0",
    "graceful-fs": "4.1.11",
    "graceful-fs-webpack-plugin": "0.2.0",
    "ilib-webpack-plugin": "0.2.1",
    "json-loader": "0.5.4",
    "less": "2.7.1",
    "less-loader": "2.2.3",
    "resolution-independence": "0.0.3",
    "style-loader": "0.13.1",
    "webos-meta-webpack-plugin": "0.3.1",
    "webpack": "1.14.0"
  },
  "dependencies": {
<<<<<<< HEAD
    "@enact/core": "^2.0.0-alpha.2",
    "@enact/i18n": "^2.0.0-alpha.2",
    "@enact/moonstone": "^2.0.0-alpha.2",
    "@enact/spotlight": "^2.0.0-alpha.2",
    "@enact/ui": "^2.0.0-alpha.2",
    "@enact/webos": "^2.0.0-alpha.2",
=======
    "@enact/core": "^1.10.1",
    "@enact/i18n": "^1.10.1",
    "@enact/moonstone": "^1.10.1",
    "@enact/spotlight": "^1.10.1",
    "@enact/ui": "^1.10.1",
    "@enact/webos": "^1.10.1",
>>>>>>> b1faf864
    "@kadira/react-storybook-addon-info": "~3.3.0",
    "@kadira/storybook": "~2.34.0",
    "@kadira/storybook-addon-knobs": "~1.7.1",
    "@kadira/storybook-addon-options": "^1.0.1",
    "prop-types": "~15.6.0",
    "react": "~15.6.1",
    "react-addons-perf": "~15.4.0",
    "react-dom": "~15.6.1",
    "react-storybook-addon-backgrounds": "~0.0.4"
  }
}<|MERGE_RESOLUTION|>--- conflicted
+++ resolved
@@ -1,10 +1,6 @@
 {
   "name": "enact-sampler",
-<<<<<<< HEAD
   "version": "2.0.0-alpha.2",
-=======
-  "version": "1.10.1",
->>>>>>> b1faf864
   "description": "Component and QA samples for Enact",
   "private": true,
   "main": "index.js",
@@ -44,21 +40,12 @@
     "webpack": "1.14.0"
   },
   "dependencies": {
-<<<<<<< HEAD
     "@enact/core": "^2.0.0-alpha.2",
     "@enact/i18n": "^2.0.0-alpha.2",
     "@enact/moonstone": "^2.0.0-alpha.2",
     "@enact/spotlight": "^2.0.0-alpha.2",
     "@enact/ui": "^2.0.0-alpha.2",
     "@enact/webos": "^2.0.0-alpha.2",
-=======
-    "@enact/core": "^1.10.1",
-    "@enact/i18n": "^1.10.1",
-    "@enact/moonstone": "^1.10.1",
-    "@enact/spotlight": "^1.10.1",
-    "@enact/ui": "^1.10.1",
-    "@enact/webos": "^1.10.1",
->>>>>>> b1faf864
     "@kadira/react-storybook-addon-info": "~3.3.0",
     "@kadira/storybook": "~2.34.0",
     "@kadira/storybook-addon-knobs": "~1.7.1",
