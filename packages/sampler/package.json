--- conflicted
+++ resolved
@@ -25,17 +25,10 @@
     "react-dom": "^17.0.1"
   },
   "devDependencies": {
-<<<<<<< HEAD
     "@enact/storybook-utils": "enactjs/storybook-utils#feature/WRN-2869",
-    "@storybook/addons": "6.3.8",
-    "@storybook/react": "6.3.8",
-    "@storybook/theming": "6.3.8",
-=======
-    "@enact/storybook-utils": "^4.0.4",
-    "@storybook/addons": "6.2.9",
-    "@storybook/react": "6.2.9",
-    "@storybook/theming": "6.2.9",
->>>>>>> f779d434
+    "@storybook/addons": "^6.3.8",
+    "@storybook/react": "^6.3.8",
+    "@storybook/theming": "^6.3.8",
     "babel-loader": "^8.2.2",
     "core-js": "^3.8.1"
   }
