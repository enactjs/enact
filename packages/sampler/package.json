--- conflicted
+++ resolved
@@ -29,13 +29,8 @@
     "classnames": "^2.5.1",
     "ilib": "14.19.0",
     "prop-types": "^15.8.1",
-<<<<<<< HEAD
-    "react": "^19.0.0-rc-38e3b23483-20240529",
-    "react-dom": "^19.0.0-rc-38e3b23483-20240529"
-=======
-    "react": "^18.3.1",
-    "react-dom": "^18.3.1",
+    "react": "^19.0.0-rc-4c58fce7-20240904",
+    "react-dom": "^19.0.0-rc-4c58fce7-20240904",
     "storybook": "^8.2.4"
->>>>>>> daf593cf
   }
 }