--- conflicted
+++ resolved
@@ -17,31 +17,20 @@
     "@enact/i18n": "^5.0.0-alpha.2",
     "@enact/spotlight": "^5.0.0-alpha.2",
     "@enact/storybook-utils": "^6.0.0-rc.1",
-<<<<<<< HEAD
-    "@enact/ui": "^5.0.0-alpha.1",
-    "@enact/webos": "^5.0.0-alpha.1",
-    "@storybook/addon-docs": "^8.3.4",
-    "@storybook/csf-tools": "^8.3.4",
-    "@storybook/manager-api": "^8.3.4",
-    "@storybook/react": "^8.3.4",
-    "@storybook/react-webpack5": "^8.3.4",
-    "@storybook/theming": "^8.3.4",
-=======
     "@enact/ui": "^5.0.0-alpha.2",
     "@enact/webos": "^5.0.0-alpha.2",
-    "@storybook/addon-docs": "^8.2.4",
-    "@storybook/csf-tools": "^8.2.4",
-    "@storybook/manager-api": "^8.2.4",
-    "@storybook/react": "^8.2.4",
-    "@storybook/react-webpack5": "^8.2.4",
-    "@storybook/theming": "^8.2.4",
->>>>>>> 0447cf23
+    "@storybook/addon-docs": "^8.3.5",
+    "@storybook/csf-tools": "^8.3.5",
+    "@storybook/manager-api": "^8.3.5",
+    "@storybook/react": "^8.3.5",
+    "@storybook/react-webpack5": "^8.3.5",
+    "@storybook/theming": "^8.3.5",
     "babel-loader": "^9.2.1",
     "classnames": "^2.5.1",
     "ilib": "^14.20.0",
     "prop-types": "^15.8.1",
     "react": "^18.3.1",
     "react-dom": "^18.3.1",
-    "storybook": "^8.3.4"
+    "storybook": "^8.3.5"
   }
 }