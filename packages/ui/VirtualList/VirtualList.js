--- conflicted
+++ resolved
@@ -50,17 +50,10 @@
 	return (
 		<ResizeContext.Provider {...resizeContextProps}>
 			<div {...scrollContainerProps}>
-<<<<<<< HEAD
 				<div {...scrollInnerContainerProps}>
 					<ScrollContentWrapper {...scrollContentWrapperProps}>
-						<VirtualListBase
+						<VirtualListBasic
 							{...scrollContentProps}
-=======
-				<div {...innerScrollContainerProps}>
-					<ChildWrapper {...childWrapperProps}>
-						<VirtualListBasic
-							{...childProps}
->>>>>>> 6fede09b
 							itemsRenderer={({cc}) => ( // eslint-disable-line react/jsx-no-bind
 								cc.length ? <div role={role}>{cc}</div> : null
 							)}
@@ -161,17 +154,10 @@
 	return (
 		<ResizeContext.Provider {...resizeContextProps}>
 			<div {...scrollContainerProps}>
-<<<<<<< HEAD
 				<div {...scrollInnerContainerProps}>
 					<ScrollContentWrapper {...scrollContentWrapperProps}>
-						<VirtualListBase
+						<VirtualListBasic
 							{...scrollContentProps}
-=======
-				<div {...innerScrollContainerProps}>
-					<ChildWrapper {...childWrapperProps}>
-						<VirtualListBasic
-							{...childProps}
->>>>>>> 6fede09b
 							itemsRenderer={({cc}) => ( // eslint-disable-line react/jsx-no-bind
 								cc.length ? <div role={role}>{cc}</div> : null
 							)}
