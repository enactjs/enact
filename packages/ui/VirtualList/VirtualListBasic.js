import classNames from 'classnames';
import {forward} from '@enact/core/handle';
import {platform} from '@enact/core/platform';
import PropTypes from 'prop-types';
import equals from 'ramda/src/equals';
import React, {Component} from 'react';

import css from './VirtualList.module.less';

const nop = () => {};

/**
 * The shape for the grid list item size
 * in a list for [VirtualGridList]{@link ui/VirtualList.VirtualGridList}.
 *
 * @typedef {Object} gridListItemSizeShape
 * @memberof ui/VirtualList
 * @property {Number} minWidth The minimum width of the grid list item.
 * @property {Number} minHeight The minimum height of the grid list item.
 * @public
 */
const gridListItemSizeShape = PropTypes.shape({
	minHeight: PropTypes.number.isRequired,
	minWidth: PropTypes.number.isRequired
});

/**
 * The shape for the list different item size
 * in a list for [VirtualList]{@link ui/VirtualList.VirtualList}.
 *
 * @typedef {Object} itemSizesShape
 * @memberof ui/VirtualList
 * @property {Number} minSize The minimum size of the list item.
 * @property {Number[]} size An array of the list item size. If it is not defined, the list items will render with the `minSize` size.
 * @public
 */
const itemSizesShape = PropTypes.shape({
	minSize: PropTypes.number.isRequired,
	size: PropTypes.arrayOf(PropTypes.number)
});

/**
 * A basic base component for
 * [VirtualList]{@link ui/VirtualList.VirtualList} and [VirtualGridList]{@link ui/VirtualList.VirtualGridList}.
 *
 * @class VirtualListBasic
 * @memberof ui/VirtualList
 * @ui
 * @public
 */
class VirtualListBasic extends Component {
	displayName = 'ui:VirtualListBasic'

	static propTypes = /** @lends ui/VirtualList.VirtualListBasic.prototype */ {
		/**
		 * The rendering function called for each item in the list.
		 *
		 * > **Note**: The list does **not** always render a component whenever its render function is called
		 * due to performance optimization.
		 *
		 * Example:
		 * ```
		 * renderItem = ({index, ...rest}) => {
		 *
		 * 	return (
		 * 		<MyComponent index={index} {...rest} />
		 * 	);
		 * }
		 * ```
		 *
		 * @type {Function}
		 * @param {Object} event
		 * @param {Number} event.data-index It is required for `Spotlight` 5-way navigation. Pass to the root element in the component.
		 * @param {Number} event.index The index number of the component to render
		 *
		 * @required
		 * @public
		 */
		itemRenderer: PropTypes.func.isRequired,

		/**
		 * The size of an item for the list; valid values are either a number for `VirtualList`
		 * or an object that has `minWidth` and `minHeight` for `VirtualGridList`.
		 *
		 * @type {Number|ui/VirtualList.gridListItemSizeShape}
		 * @required
		 * @private
		 */
		itemSize: PropTypes.oneOfType([
			PropTypes.number,
			gridListItemSizeShape
		]).isRequired,

		/**
		 * The render function for the items.
		 *
		 * @type {Function}
		 * @required
		 * @private
		 */
		itemsRenderer: PropTypes.func.isRequired,

		/**
		 * Callback method of scrollTo.
		 * Normally, useScroll should set this value.
		 *
		 * @type {Function}
		 * @private
		 */
		cbScrollTo: PropTypes.func,

		/**
		 * Additional props included in the object passed to the `itemRenderer` callback.
		 *
		 * @type {Object}
		 * @public
		 */
		childProps: PropTypes.object,

		/**
		 * Client size of the list; valid values are an object that has `clientWidth` and `clientHeight`.
		 *
		 * @type {Object}
		 * @property {Number} clientHeight The client height of the list.
		 * @property {Number} clientWidth The client width of the list.
		 * @public
		 */
		clientSize: PropTypes.shape({
			clientHeight: PropTypes.number.isRequired,
			clientWidth: PropTypes.number.isRequired
		}),

		/**
		 * Customizes the component by mapping the supplied collection of CSS class names to the
		 * corresponding internal Elements and states of this component.
		 *
		 * The following classes are supported:
		 *
		 * * `virtualList` - The VirtualList component class
		 * * `vertical` - The selector class for a vertical list
		 * * `horizontal` - The selector class for a vertical list
		 * * `native` - The selector class for a list has `scrollMode` value of `'native'`
		 * * `listItem` - The list item class
		 *
		 * @type {Object}
		 * @private
		 */
		css: PropTypes.object,

		/**
		 * Disable voice control feature of component.
		 *
		 * @type {Boolean}
		 * @public
		 */
		'data-webos-voice-disabled': PropTypes.bool,

		/**
		 * Activates the component for voice control.
		 *
		 * @type {Boolean}
		 * @public
		 */
		'data-webos-voice-focused': PropTypes.bool,

		/**
		 * The voice control group label.
		 *
		 * @type {String}
		 * @public
		 */
		'data-webos-voice-group-label': PropTypes.string,

		/**
		 * The number of items of data the list contains.
		 *
		 * @type {Number}
		 * @default 0
		 * @public
		 */
		dataSize: PropTypes.number,

		/**
		 * The layout direction of the list.
		 *
		 * Valid values are:
		 * * `'horizontal'`, and
		 * * `'vertical'`.
		 *
		 * @type {String}
		 * @default 'vertical'
		 * @public
		 */
		direction: PropTypes.oneOf(['horizontal', 'vertical']),

		/**
		 * Called to get the props for list items.
		 *
		 * @type {Function}
		 * @private
		 */
		getComponentProps: PropTypes.func,

		/**
		 * The array for individually sized items.
		 *
		 * @type {Number[]}
		 * @private
		 */
		itemSizes: PropTypes.arrayOf(PropTypes.number),

		/**
		 * Called when the range of items has updated.
		 *
		 * Event payload includes the `firstIndex` and `lastIndex` of the list.
		 *
		 * @type {Function}
		 * @private
		 */
		onUpdateItems: PropTypes.func,

		/**
		 * Number of spare DOM node.
		 * `3` is good for the default value experimentally and
		 * this value is highly recommended not to be changed by developers.
		 *
		 * @type {Number}
		 * @default 3
		 * @private
		 */
		overhang: PropTypes.number,

		/**
		 * When `true`, the list will scroll by page. Otherwise the list will scroll by item.
		 *
		 * @type {Boolean}
		 * @default false
		 * @private
		 */
		pageScroll: PropTypes.bool,

		/**
		 * `true` if RTL, `false` if LTR.
		 *
		 * @type {Boolean}
		 * @private
		 */
		rtl: PropTypes.bool,

		/**
		 * Ref for scroll content
		 *
		 * @type {Object}
		 * @private
		 */
		scrollContentRef: PropTypes.object,

		/**
		 * Specifies how to scroll.
		 *
		 * Valid values are:
		 * * `'translate'`,
		 * * `'native'`.
		 *
		 * @type {String}
		 * @default 'translate'
		 * @public
		 */
		scrollMode: PropTypes.string,

		/**
		 * Setter of imperative handles for scroll content
		 *
		 * @type {Function}
		 * @private
		 */
		setScrollContentHandle: PropTypes.func,

		/**
		 * The spacing between items.
		 *
		 * @type {Number}
		 * @default 0
		 * @public
		 */
		spacing: PropTypes.number,

		/**
		 * Called to execute additional logic in a themed component when updating states and bounds.
		 *
		 * @type {Function}
		 * @private
		 */
		updateStatesAndBounds: PropTypes.func
	}

	static defaultProps = {
		cbScrollTo: nop,
		dataSize: 0,
		direction: 'vertical',
		overhang: 3,
		pageScroll: false,
		scrollMode: 'translate',
		spacing: 0
	}

	constructor (props) {
		let nextState = null;

		super(props);

		this.contentRef = React.createRef();
		this.itemContainerRef = React.createRef();

		if (props.clientSize) {
			this.calculateMetrics(props);
			nextState = this.getStatesAndUpdateBounds(props);
		}

		this.state = {
			firstIndex: 0,
			numOfItems: 0,
			prevChildProps: null,
			prevFirstIndex: 0,
			updateFrom: 0,
			updateTo: 0,
			...nextState
		};

		props.setScrollContentHandle(this);
	}

	static getDerivedStateFromProps (props, state) {
		const
			shouldInvalidate = (
				state.prevFirstIndex === state.firstIndex ||
				state.prevChildProps !== props.childProps
			),
			diff = state.firstIndex - state.prevFirstIndex,
			updateTo = (-state.numOfItems >= diff || diff > 0 || shouldInvalidate) ? state.firstIndex + state.numOfItems : state.prevFirstIndex,
			updateFrom = (0 >= diff || diff >= state.numOfItems || shouldInvalidate) ? state.firstIndex : state.prevFirstIndex + state.numOfItems,
			nextUpdateFromAndTo = (state.updateFrom !== updateFrom || state.updateTo !== updateTo) ? {updateFrom, updateTo} : null;

		return {
			...nextUpdateFromAndTo,
			prevChildProps: props.childProps,
			prevFirstIndex: state.firstIndex
		};
	}

	// Calculate metrics for VirtualList after the 1st render to know client W/H.
	componentDidMount () {
		if (!this.props.clientSize) {
			this.calculateMetrics(this.props);
			// eslint-disable-next-line react/no-did-mount-set-state
			this.setState(this.getStatesAndUpdateBounds(this.props));
		} else {
			this.emitUpdateItems();
		}

		if (this.props.itemSizes) {
			this.adjustItemPositionWithItemSize();
		} else {
			this.setContainerSize();
		}
	}

	componentDidUpdate (prevProps, prevState) {
		let deferScrollTo = false;
		const {firstIndex, numOfItems} = this.state;

		this.shouldUpdateBounds = false;

		// TODO: remove `this.hasDataSizeChanged` and fix useScroll
		this.hasDataSizeChanged = (prevProps.dataSize !== this.props.dataSize);

		if (prevState.firstIndex !== firstIndex || prevState.numOfItems !== numOfItems) {
			this.emitUpdateItems();
		}

		// When an item expands or shrinks,
		// we need to calculate the item position again and
		// the item needs to scroll into view if the item does not show fully.
		if (this.props.itemSizes) {
			if (this.itemPositions.length > this.props.itemSizes.length) {
				// The item with `this.props.itemSizes.length` index is not rendered yet.
				// So the item could scroll into view after it rendered.
				// To do it, `this.props.itemSizes.length` value is cached in `this.indexToScrollIntoView`.
				this.indexToScrollIntoView = this.props.itemSizes.length;

				this.itemPositions = [...this.itemPositions.slice(0, this.props.itemSizes.length)];
				this.adjustItemPositionWithItemSize();
			} else {
				const {indexToScrollIntoView} = this;

				this.adjustItemPositionWithItemSize();

				if (indexToScrollIntoView !== -1) {
					// Currently we support expandable items in only vertical VirtualList.
					// So the top and bottom of the boundaries are checked.
					const
						scrollBounds = {top: this.scrollPosition, bottom: this.scrollPosition + this.scrollBounds.clientHeight},
						itemBounds = {top: this.getGridPosition(indexToScrollIntoView).primaryPosition, bottom: this.getItemBottomPosition(indexToScrollIntoView)};

					if (itemBounds.top < scrollBounds.top) {
						this.props.cbScrollTo({
							index: indexToScrollIntoView,
							stickTo: 'start',
							animate: true
						});
					} else if (itemBounds.bottom > scrollBounds.bottom) {
						this.props.cbScrollTo({
							index: indexToScrollIntoView,
							stickTo: 'end',
							animate: true
						});
					}
				}

				this.indexToScrollIntoView = -1;
			}
		}

		if (
			prevProps.direction !== this.props.direction ||
			prevProps.overhang !== this.props.overhang ||
			prevProps.spacing !== this.props.spacing ||
			!equals(prevProps.itemSize, this.props.itemSize)
		) {
			const {x, y} = this.getXY(this.scrollPosition, 0);

			this.calculateMetrics(this.props);
			// eslint-disable-next-line react/no-did-update-set-state
			this.setState(this.getStatesAndUpdateBounds(this.props));
			this.setContainerSize();

			const {clientHeight, clientWidth, scrollHeight, scrollWidth} = this.scrollBounds;
			const xMax = scrollWidth - clientWidth;
			const yMax = scrollHeight - clientHeight;

			this.updateScrollPosition({
				x: xMax > x ? x : xMax,
				y: yMax > y ? y : yMax
			});

			deferScrollTo = true;
		} else if (this.hasDataSizeChanged) {
			const newState = this.getStatesAndUpdateBounds(this.props, this.state.firstIndex);
			// eslint-disable-next-line react/no-did-update-set-state
			this.setState(newState);
			this.setContainerSize();

			deferScrollTo = true;
		} else if (prevProps.rtl !== this.props.rtl) {
			this.updateScrollPosition(this.getXY(this.scrollPosition, 0));
		}

		const maxPos = this.isPrimaryDirectionVertical ? this.scrollBounds.maxTop : this.scrollBounds.maxLeft;

		if (!deferScrollTo && this.scrollPosition > maxPos) {
			this.props.cbScrollTo({position: (this.isPrimaryDirectionVertical) ? {y: maxPos} : {x: maxPos}, animate: false});
		}
	}

	scrollBounds = {
		clientWidth: 0,
		clientHeight: 0,
		scrollWidth: 0,
		scrollHeight: 0,
		maxLeft: 0,
		maxTop: 0
	}

	moreInfo = {
		firstVisibleIndex: null,
		lastVisibleIndex: null
	}

	primary = null
	secondary = null

	isPrimaryDirectionVertical = true
	isItemSized = false

	shouldUpdateBounds = false

	dimensionToExtent = 0
	threshold = 0
	maxFirstIndex = 0
	curDataSize = 0
	hasDataSizeChanged = false
	cc = []
	scrollPosition = 0
	scrollPositionTarget = 0

	// For individually sized item
	itemPositions = []
	indexToScrollIntoView = -1

	updateScrollPosition = ({x, y}, rtl = this.props.rtl) => {
		if (this.props.scrollMode === 'native') {
			this.scrollToPosition(x, y, rtl);
		} else {
			this.setScrollPosition(x, y, rtl, x, y);
		}
	}

	isVertical = () => this.isPrimaryDirectionVertical

	isHorizontal = () => !this.isPrimaryDirectionVertical

	getScrollBounds = () => this.scrollBounds

	getMoreInfo = () => this.moreInfo

	getGridPosition (index) {
		const
			{dataSize, itemSizes} = this.props,
			{dimensionToExtent, itemPositions, primary, secondary} = this,
			secondaryPosition = (index % dimensionToExtent) * secondary.gridSize,
			extent = Math.floor(index / dimensionToExtent);
		let primaryPosition;

		if (itemSizes && typeof itemSizes[index] !== 'undefined' && dataSize > index) {
			const firstIndexInExtent = extent * dimensionToExtent;

			if (!itemPositions[firstIndexInExtent]) {
				// Cache individually sized item positions
				for (let i = itemPositions.length; i <= index; i++) {
					this.calculateAndCacheItemPosition(i);
				}
			}

			if (itemPositions[firstIndexInExtent]) {
				primaryPosition = itemPositions[firstIndexInExtent].position;
			} else {
				primaryPosition = extent * primary.gridSize;
			}
		} else {
			primaryPosition = extent * primary.gridSize;
		}

		return {primaryPosition, secondaryPosition};
	}

	// For individually sized item
	getItemBottomPosition = (index) => {
		const
			itemPosition = this.itemPositions[index],
			itemSize = this.props.itemSizes[index];

		if (itemPosition && (itemSize || itemSize === 0)) {
			return itemPosition.position + itemSize;
		} else {
			return index * this.primary.gridSize - this.props.spacing;
		}
	}

	// For individually sized item
	getItemTopPositionFromPreviousItemBottomPosition = (index, spacing) => {
		return index === 0 ? 0 : this.getItemBottomPosition(index - 1) + spacing;
	}

	getItemPosition = (index, stickTo = 'start') => {
		const
			{primary} = this,
			position = this.getGridPosition(index);
		let  offset = 0;

		if (stickTo === 'start') {
			offset = 0;
		} else if (this.props.itemSizes) {
			offset = primary.clientSize - this.props.itemSizes[index];
		} else {
			offset = primary.clientSize - primary.itemSize;
		}

		position.primaryPosition -= offset;

		return this.gridPositionToItemPosition(position);
	}

	gridPositionToItemPosition = ({primaryPosition, secondaryPosition}) =>
		(this.isPrimaryDirectionVertical ? {left: secondaryPosition, top: primaryPosition} : {left: primaryPosition, top: secondaryPosition})

	getXY = (primaryPosition, secondaryPosition) => (this.isPrimaryDirectionVertical ? {x: secondaryPosition, y: primaryPosition} : {x: primaryPosition, y: secondaryPosition})

	getClientSize = (props) => {
		const clientSize = props.clientSize || props.scrollContentRef.current;

		return clientSize && props.getClientSize ? props.getClientSize(clientSize) : clientSize;
	}

	emitUpdateItems () {
		const {dataSize} = this.props;
		const {firstIndex, numOfItems} = this.state;

		forward('onUpdateItems', {
			firstIndex: firstIndex,
			lastIndex: Math.min(firstIndex + numOfItems, dataSize)
		}, this.props);
	}

	calculateMetrics (props) {
		const
			{direction, itemSize, overhang, spacing} = props,
			clientSize = this.getClientSize(props);

		if (!clientSize) {
			return;
		}

		const
			{clientWidth, clientHeight} = clientSize,
			heightInfo = {
				clientSize: clientHeight,
				minItemSize: itemSize.minHeight || null,
				itemSize: itemSize
			},
			widthInfo = {
				clientSize: clientWidth,
				minItemSize: itemSize.minWidth || null,
				itemSize: itemSize
			};
		let primary, secondary, dimensionToExtent, thresholdBase;

		this.isPrimaryDirectionVertical = (direction === 'vertical');

		if (this.isPrimaryDirectionVertical) {
			primary = heightInfo;
			secondary = widthInfo;
		} else {
			primary = widthInfo;
			secondary = heightInfo;
		}
		dimensionToExtent = 1;

		this.isItemSized = (primary.minItemSize && secondary.minItemSize);

		if (this.isItemSized) {
			// the number of columns is the ratio of the available width plus the spacing
			// by the minimum item width plus the spacing
			dimensionToExtent = Math.max(Math.floor((secondary.clientSize + spacing) / (secondary.minItemSize + spacing)), 1);
			// the actual item width is a ratio of the remaining width after all columns
			// and spacing are accounted for and the number of columns that we know we should have
			secondary.itemSize = Math.floor((secondary.clientSize - (spacing * (dimensionToExtent - 1))) / dimensionToExtent);
			// the actual item height is related to the item width
			primary.itemSize = Math.floor(primary.minItemSize * (secondary.itemSize / secondary.minItemSize));
		}

		primary.gridSize = primary.itemSize + spacing;
		secondary.gridSize = secondary.itemSize + spacing;
		thresholdBase = primary.gridSize * Math.ceil(overhang / 2);

		this.threshold = {min: -Infinity, max: thresholdBase, base: thresholdBase};
		this.dimensionToExtent = dimensionToExtent;

		this.primary = primary;
		this.secondary = secondary;

		// reset
		this.scrollPosition = 0;
		if (this.props.scrollMode === 'translate' && this.contentRef.current) {
			this.contentRef.current.style.transform = null;
		}
	}

	getStatesAndUpdateBounds = (props, firstIndex = 0) => {
		const
			{dataSize, overhang, updateStatesAndBounds} = props,
			{dimensionToExtent, primary, moreInfo, scrollPosition} = this,
			numOfItems = Math.min(dataSize, dimensionToExtent * (Math.ceil(primary.clientSize / primary.gridSize) + overhang)),
			wasFirstIndexMax = ((this.maxFirstIndex < moreInfo.firstVisibleIndex - dimensionToExtent) && (firstIndex === this.maxFirstIndex)),
			dataSizeDiff = dataSize - this.curDataSize;
		let newFirstIndex = firstIndex;

		// When calling setState() except in didScroll(), `shouldUpdateBounds` should be `true`
		// so that setState() in didScroll() could be called to override state.
		// Before calling setState() except in didScroll(), getStatesAndUpdateBounds() is always called.
		// So `shouldUpdateBounds` is true here.
		this.shouldUpdateBounds = true;

		this.maxFirstIndex = Math.ceil((dataSize - numOfItems) / dimensionToExtent) * dimensionToExtent;
		this.curDataSize = dataSize;

		// reset children
		this.cc = [];
		this.itemPositions = []; // For individually sized item
		this.calculateScrollBounds(props);
		this.updateMoreInfo(dataSize, scrollPosition);

		if (!(updateStatesAndBounds && updateStatesAndBounds({
			cbScrollTo: props.cbScrollTo,
			numOfItems,
			dataSize,
			moreInfo
		}))) {
			newFirstIndex = this.calculateFirstIndex(props, wasFirstIndexMax, dataSizeDiff, firstIndex);
		}

		return {
			firstIndex: newFirstIndex,
			numOfItems: numOfItems
		};
	}

	calculateFirstIndex (props, wasFirstIndexMax, dataSizeDiff, firstIndex) {
		const
			{overhang} = props,
			{dimensionToExtent, isPrimaryDirectionVertical, maxFirstIndex, primary, scrollBounds, scrollPosition, threshold} = this,
			{gridSize} = primary;
		let newFirstIndex = firstIndex;

		if (wasFirstIndexMax && dataSizeDiff > 0) { // If dataSize increased from bottom, we need adjust firstIndex
			// If this is a gridlist and dataSizeDiff is smaller than 1 line, we are adjusting firstIndex without threshold change.
			if (dimensionToExtent > 1 && dataSizeDiff < dimensionToExtent) {
				newFirstIndex = maxFirstIndex;
			} else { // For other bottom adding case, we need to update firstIndex and threshold.
				const
					maxPos = isPrimaryDirectionVertical ? scrollBounds.maxTop : scrollBounds.maxLeft,
					maxOfMin = maxPos - threshold.base,
					numOfUpperLine = Math.floor(overhang / 2),
					firstIndexFromPosition = Math.floor(scrollPosition / gridSize),
					expectedFirstIndex = Math.max(0, firstIndexFromPosition - numOfUpperLine);

				// To navigate with 5way, we need to adjust firstIndex to the next line
				// since at the bottom we have num of overhang lines for upper side but none for bottom side
				// So we add numOfUpperLine at the top and rest lines at the bottom
				newFirstIndex = Math.min(maxFirstIndex, expectedFirstIndex * dimensionToExtent);

				// We need to update threshold also since we moved the firstIndex
				threshold.max = Math.min(maxPos, threshold.max + gridSize);
				threshold.min = Math.min(maxOfMin, threshold.max - gridSize);
			}
		} else { // Other cases, we can keep the min value between firstIndex and maxFirstIndex. No need to change threshold
			newFirstIndex = Math.min(firstIndex, maxFirstIndex);
		}

		return newFirstIndex;
	}

	calculateScrollBounds (props) {
		const clientSize = this.getClientSize(props);

		if (!clientSize) {
			return;
		}

		const
			{scrollBounds, isPrimaryDirectionVertical} = this,
			{clientWidth, clientHeight} = clientSize;
		let maxPos;

		scrollBounds.clientWidth = clientWidth;
		scrollBounds.clientHeight = clientHeight;
		scrollBounds.scrollWidth = this.getScrollWidth();
		scrollBounds.scrollHeight = this.getScrollHeight();
		scrollBounds.maxLeft = Math.max(0, scrollBounds.scrollWidth - clientWidth);
		scrollBounds.maxTop = Math.max(0, scrollBounds.scrollHeight - clientHeight);

		// correct position
		maxPos = isPrimaryDirectionVertical ? scrollBounds.maxTop : scrollBounds.maxLeft;

		this.syncThreshold(maxPos);
	}

	setContainerSize = () => {
		if (this.contentRef.current) {
			this.contentRef.current.style.width = this.scrollBounds.scrollWidth + (this.isPrimaryDirectionVertical ? -1 : 0) + 'px';
			this.contentRef.current.style.height = this.scrollBounds.scrollHeight + (this.isPrimaryDirectionVertical ? 0 : -1) + 'px';
		}
	}

	updateMoreInfo (dataSize, primaryPosition) {
		const
			{dimensionToExtent, moreInfo} = this,
			{itemSize, gridSize, clientSize} = this.primary;

		if (dataSize <= 0) {
			moreInfo.firstVisibleIndex = null;
			moreInfo.lastVisibleIndex = null;
		} else if (this.props.itemSizes) {
			const {firstIndex, numOfItems} = this.state;
			const {isPrimaryDirectionVertical, scrollBounds: {clientWidth, clientHeight}, scrollPosition} = this;
			const size = isPrimaryDirectionVertical ? clientHeight : clientWidth;

			let firstVisibleIndex = null, lastVisibleIndex = null;

			for (let i = firstIndex; i < firstIndex +  numOfItems; i++) {
				if (scrollPosition <= this.getItemBottomPosition(i)) {
					firstVisibleIndex = i;
					break;
				}
			}

			for (let i = firstIndex + numOfItems - 1; i >= firstIndex; i--) {
				if (scrollPosition + size >= this.getItemBottomPosition(i) - this.props.itemSizes[i]) {
					lastVisibleIndex = i;
					break;
				}
			}

			if (firstVisibleIndex > lastVisibleIndex) {
				firstVisibleIndex = null;
				lastVisibleIndex = null;
			}

			moreInfo.firstVisibleIndex = firstVisibleIndex;
			moreInfo.lastVisibleIndex = lastVisibleIndex;
		} else {
			moreInfo.firstVisibleIndex = (Math.floor((primaryPosition - itemSize) / gridSize) + 1) * dimensionToExtent;
			moreInfo.lastVisibleIndex = Math.min(dataSize - 1, Math.ceil((primaryPosition + clientSize) / gridSize) * dimensionToExtent - 1);
		}
	}

	syncThreshold (maxPos) {
		const {threshold} = this;

		if (threshold.max > maxPos) {
			if (maxPos < threshold.base) {
				threshold.max = threshold.base;
				threshold.min = -Infinity;
			} else {
				threshold.max = maxPos;
				threshold.min = maxPos - threshold.base;
			}
		}
	}

	// scrollMode 'native' only
	scrollToPosition (x, y, rtl = this.props.rtl) {
		if (this.props.scrollContentRef.current) {
			if (this.isPrimaryDirectionVertical) {
				this.scrollPositionTarget = y;
			} else {
				this.scrollPositionTarget = x;
			}

			if (rtl) {
				x = (platform.ios || platform.safari) ? -x : this.scrollBounds.maxLeft - x;
			}

			this.props.scrollContentRef.current.scrollTo(x, y);
		}
	}

	// scrollMode 'translate' only
	setScrollPosition (x, y, rtl = this.props.rtl, targetX = 0, targetY = 0) {
		if (this.contentRef.current) {
			this.contentRef.current.style.transform = `translate3d(${rtl ? x : -x}px, -${y}px, 0)`;

			// The `x`, `y` as parameters in scrollToPosition() are the position when stopping scrolling.
			// But the `x`, `y` as parameters in setScrollPosition() are the position between current position and the position stopping scrolling.
			// To know the position when stopping scrolling here, `targetX` and `targetY` are passed and cached in `this.scrollPositionTarget`.
			if (this.isPrimaryDirectionVertical) {
				this.scrollPositionTarget = targetY;
			} else {
				this.scrollPositionTarget = targetX;
			}

			this.didScroll(x, y);
		}
	}

	didScroll (x, y) {
		const
			{dataSize, spacing, itemSizes} = this.props,
			{firstIndex} = this.state,
			{isPrimaryDirectionVertical, threshold, dimensionToExtent, maxFirstIndex, scrollBounds, itemPositions} = this,
			{clientSize, gridSize} = this.primary,
			maxPos = isPrimaryDirectionVertical ? scrollBounds.maxTop : scrollBounds.maxLeft;
		let newFirstIndex = firstIndex, index, pos, size, itemPosition;

		if (isPrimaryDirectionVertical) {
			pos = y;
		} else {
			pos = x;
		}

		if (pos > threshold.max || pos < threshold.min) {
			let newThresholdMin = -Infinity, newThresholdMax = Infinity;

			if (this.props.itemSizes) {
				const overhangBefore = Math.floor(this.props.overhang / 2);
				let firstRenderedIndex = -1;

				// find an item which is known as placed the first rendered item's position
				for (index = 0; index < dataSize; index += dimensionToExtent) {
					itemPosition = itemPositions[index];
					size = itemSizes[index];
					if (itemPosition && size && itemPosition.position + size >= pos && itemPosition.position <= pos + clientSize) {
						firstRenderedIndex = index;
						break;
					}
				}

				// found an item which is visible within a current viewport
				if (index < dataSize) {
					if (itemPosition.position <= pos) {
						newFirstIndex = firstRenderedIndex - overhangBefore * dimensionToExtent;
						newThresholdMin = itemPosition.position;
						newThresholdMax = newThresholdMin + size + spacing;
					} else {
						const diffToFirstIndex = Math.ceil((itemPosition.position - pos) / gridSize);
						newFirstIndex = firstRenderedIndex - (diffToFirstIndex + overhangBefore) * dimensionToExtent;
						newThresholdMin = itemPosition.position - diffToFirstIndex * gridSize;
						newThresholdMax = newThresholdMin + gridSize;
					}
				} else { // calculate the first index based on assuming that all items have minimal size
					const firstExtent = Math.max(
						0,
						Math.min(
							Math.floor(maxFirstIndex / dimensionToExtent),
							Math.floor((pos - gridSize * overhangBefore) / gridSize)
						)
					);

					newFirstIndex = firstExtent * dimensionToExtent;
					newThresholdMin = (firstExtent + overhangBefore) * gridSize;
					newThresholdMax = newThresholdMin + gridSize;
				}

				newFirstIndex = Math.max(0, Math.min(maxFirstIndex, newFirstIndex));
			} else {
				const
					overhangBefore = Math.floor(this.props.overhang / 2),
					firstExtent = Math.max(
						0,
						Math.min(
							Math.floor(maxFirstIndex / dimensionToExtent),
							Math.floor((pos - gridSize * overhangBefore) / gridSize)
						)
					);

				newFirstIndex = firstExtent * dimensionToExtent;
				newThresholdMin = (firstExtent + overhangBefore) * gridSize;
				newThresholdMax = newThresholdMin + gridSize;
			}

			threshold.min = newFirstIndex === 0 ? -Infinity : newThresholdMin;
			threshold.max = newFirstIndex === maxFirstIndex ? Infinity : newThresholdMax;
		}

		this.syncThreshold(maxPos);
		this.scrollPosition = pos;
		this.updateMoreInfo(dataSize, pos);

		if (this.shouldUpdateBounds || firstIndex !== newFirstIndex) {
			this.setState({firstIndex: newFirstIndex});
		}
	}

	// For individually sized item
	calculateAndCacheItemPosition (index) {
		const {itemSizes} = this.props;

		if (!this.itemPositions[index] && itemSizes[index]) {
			const
				{spacing} = this.props,
				position = this.getItemTopPositionFromPreviousItemBottomPosition(index, spacing);

			this.itemPositions[index] = {position};
		}
	}

	// For individually sized item
	applyItemPositionToDOMElement (index) {
		const
			{direction, rtl} = this.props,
			{numOfItems} = this.state,
			{itemPositions} = this,
			childNode = this.itemContainerRef.current.children[index % numOfItems];

		if (childNode && itemPositions[index]) {
			const position = itemPositions[index].position;
			if (direction === 'vertical') {
				childNode.style.transform = `translate3d(0, ${position}px, 0)`;
			} else {
				childNode.style.transform = `translate3d(${position * (rtl ? -1 : 1)}px, 0, 0)`;
			}
		}
	}

	// For individually sized item
	updateThresholdWithItemPosition () {
		const
			{overhang} = this.props,
			{firstIndex} = this.state,
			{maxFirstIndex} = this,
			numOfUpperLine = Math.floor(overhang / 2);

		this.threshold.min = firstIndex === 0 ? -Infinity : this.getItemBottomPosition(firstIndex + numOfUpperLine);
		this.threshold.max = firstIndex === maxFirstIndex ? Infinity : this.getItemBottomPosition(firstIndex + (numOfUpperLine + 1));
	}

	// For individually sized item
	updateScrollBoundsWithItemPositions () {
		const
			{dataSize, itemSizes, spacing} = this.props,
			{firstIndex, numOfItems} = this.state,
			{isPrimaryDirectionVertical, itemPositions} = this,
			scrollBoundsDimension = isPrimaryDirectionVertical ? 'scrollHeight' : 'scrollWidth';

		if (itemPositions.length === dataSize) { // all item sizes are known
			this.scrollBounds[scrollBoundsDimension] =
				itemSizes.reduce((acc, cur) => acc + cur, 0) + (dataSize - 1) * spacing;
		} else {
			for (let index = firstIndex + numOfItems - 1; index < dataSize; index++) {
				const nextInfo = itemPositions[index + 1];
				if (!nextInfo) {
					const endPosition = this.getItemBottomPosition(index);
					if (endPosition > this.scrollBounds[scrollBoundsDimension]) {
						this.scrollBounds[scrollBoundsDimension] = endPosition;
					}

					break;
				}
			}
		}

		this.scrollBounds.maxTop = Math.max(0, this.scrollBounds.scrollHeight - this.scrollBounds.clientHeight);
	}

	// For individually sized item
	adjustItemPositionWithItemSize () {
		if (this.itemContainerRef.current) {
			const
				{dataSize} = this.props,
				{firstIndex, numOfItems} = this.state,
				lastIndex = firstIndex + numOfItems - 1;

			// Cache individually sized item positions
			// and adjust item DOM element positions
			for (let index = firstIndex; index <= lastIndex; index++) {
				this.calculateAndCacheItemPosition(index);
				this.applyItemPositionToDOMElement(index);
			}

			// Update threshold based on this.itemPositions
			this.updateThresholdWithItemPosition();

			// Update scroll bounds based on this.itemPositions
			this.updateScrollBoundsWithItemPositions();

			// Set container size based on this.scrollbounds
			this.setContainerSize();

			// Update moreInfo based on this.itemPositions
			this.updateMoreInfo(dataSize, this.scrollPosition);
		}
	}

	getItemNode = (index) => {
		const ref = this.itemContainerRef.current;

		return ref ? ref.children[index % this.state.numOfItems] : null;
	}

	composeStyle (width, height, primaryPosition, secondaryPosition) {
		const
			{x, y} = this.getXY(primaryPosition, secondaryPosition),
			style = {
				/* FIXME: RTL / this calculation only works for Chrome */
				transform: `translate3d(${this.props.rtl ? -x : x}px, ${y}px, 0)`
			};

		if (this.isItemSized) {
			style.width = width;
			style.height = height;
		}

		return style;
	}

	applyStyleToNewNode = (index, ...rest) => {
		const
<<<<<<< HEAD
			{css: themeCss, itemProps, itemRenderer, getComponentProps} = this.props,
=======
			{childProps, itemRenderer, getComponentProps} = this.props,
>>>>>>> e7f51be1
			key = index % this.state.numOfItems,
			componentProps = getComponentProps && getComponentProps(index) || {};

		this.cc[key] = (
<<<<<<< HEAD
			<div className={classNames(css.listItem, themeCss ? themeCss.listItem : null)} key={key} style={this.composeStyle(...rest)}>
				{itemRenderer({...itemProps, ...componentProps, index})}
=======
			<div className={css.listItem} key={key} style={this.composeStyle(...rest)}>
				{itemRenderer({...childProps, ...componentProps, index})}
>>>>>>> e7f51be1
			</div>
		);
	}

	applyStyleToHideNode = (index) => {
		const key = index % this.state.numOfItems;
		this.cc[key] = <div key={key} style={{display: 'none'}} />;
	}

	positionItems () {
		const
			{dataSize, itemSizes} = this.props,
			{firstIndex, numOfItems} = this.state,
			{cc, isPrimaryDirectionVertical, dimensionToExtent, primary, secondary, itemPositions} = this;
		let
			hideTo = 0,
			updateFrom = cc.length ? this.state.updateFrom : firstIndex,
			updateTo = cc.length ? this.state.updateTo : firstIndex + numOfItems;

		if (updateFrom >= updateTo) {
			return;
		} else if (updateTo > dataSize) {
			hideTo = updateTo;
			updateTo = dataSize;
		}

		let
			width, height,
			{primaryPosition, secondaryPosition} = this.getGridPosition(updateFrom);

		width = (isPrimaryDirectionVertical ? secondary.itemSize : primary.itemSize) + 'px';
		height = (isPrimaryDirectionVertical ? primary.itemSize : secondary.itemSize) + 'px';

		// positioning items
		for (let i = updateFrom, j = updateFrom % dimensionToExtent; i < updateTo; i++) {
			this.applyStyleToNewNode(i, width, height, primaryPosition, secondaryPosition);

			if (++j === dimensionToExtent) {
				secondaryPosition = 0;

				if (this.props.itemSizes) {
					if (itemPositions[i + 1] || itemPositions[i + 1] === 0) {
						primaryPosition = itemPositions[i + 1].position;
					} else if (itemSizes[i]) {
						primaryPosition += itemSizes[i] + this.props.spacing;
					} else {
						primaryPosition += primary.gridSize;
					}
				} else {
					primaryPosition += primary.gridSize;
				}

				j = 0;
			} else {
				secondaryPosition += secondary.gridSize;
			}
		}

		for (let i = updateTo; i < hideTo; i++) {
			this.applyStyleToHideNode(i);
		}
	}

	getScrollHeight = () => (this.isPrimaryDirectionVertical ? this.getVirtualScrollDimension() : this.scrollBounds.clientHeight)

	getScrollWidth = () => (this.isPrimaryDirectionVertical ? this.scrollBounds.clientWidth : this.getVirtualScrollDimension())

	getVirtualScrollDimension = () => {
		if (this.props.itemSizes) {
			return this.props.itemSizes.reduce((total, size, index) => (total + size + (index > 0 ? this.props.spacing : 0)), 0);
		} else {
			const
				{dimensionToExtent, primary, curDataSize} = this,
				{spacing} = this.props;

			return (Math.ceil(curDataSize / dimensionToExtent) * primary.gridSize) - spacing;
		}
	}

	syncClientSize = () => {
		const
			{props} = this,
			clientSize = this.getClientSize(props);

		if (!clientSize) {
			return false;
		}

		const
			{clientWidth, clientHeight} = clientSize,
			{scrollBounds} = this;

		if (clientWidth !== scrollBounds.clientWidth || clientHeight !== scrollBounds.clientHeight) {
			this.calculateMetrics(props);
			this.setState(this.getStatesAndUpdateBounds(props));
			this.setContainerSize();
			return true;
		}

		return false;
	}

	// render

	render () {
		const
			{className, css: themeCss, 'data-webos-voice-focused': voiceFocused, 'data-webos-voice-group-label': voiceGroupLabel, 'data-webos-voice-disabled': voiceDisabled, itemsRenderer, style, scrollMode, ...rest} = this.props,
			{cc, isPrimaryDirectionVertical, itemContainerRef, primary} = this,
			scrollModeNative = scrollMode === 'native',
			containerClasses = classNames(
				css.virtualList,
				isPrimaryDirectionVertical ? css.vertical : css.horizontal,
				{[css.native]: scrollModeNative},
				themeCss && [
					themeCss.virtualList,
					isPrimaryDirectionVertical && themeCss.vertical || themeCss.horizontal,
					{[themeCss.native] : scrollModeNative}
				],
				className
			),
			contentClasses = scrollModeNative ? null : css.content;

		delete rest.cbScrollTo;
		delete rest.childProps;
		delete rest.clientSize;
		delete rest.dataSize;
		delete rest.direction;
		delete rest.getClientSize;
		delete rest.getComponentProps;
		delete rest.isHorizontalScrollbarVisible;
		delete rest.isVerticalScrollbarVisible;
		delete rest.itemRenderer;
		delete rest.itemSize;
		delete rest.itemSizes;
		delete rest.onUpdate;
		delete rest.onUpdateItems;
		delete rest.overhang;
		delete rest.pageScroll;
		delete rest.rtl;
		delete rest.scrollContainerContainsDangerously;
		delete rest.scrollContentHandle;
		delete rest.scrollContentRef;
		delete rest.scrollMode;
		delete rest.setScrollContentHandle;
		delete rest.setThemeScrollContentHandle;
		delete rest.spacing;
		delete rest.updateStatesAndBounds;

		if (primary) {
			this.positionItems();
		}

		return (
			<div className={containerClasses} data-webos-voice-focused={voiceFocused} data-webos-voice-group-label={voiceGroupLabel} data-webos-voice-disabled={voiceDisabled} ref={this.props.scrollContentRef} style={style}>
				<div {...rest} className={contentClasses} ref={this.contentRef}>
					{itemsRenderer({cc, itemContainerRef, primary})}
				</div>
			</div>
		);
	}
}

export default VirtualListBasic;
export {
	gridListItemSizeShape,
	itemSizesShape,
	VirtualListBasic
};<|MERGE_RESOLUTION|>--- conflicted
+++ resolved
@@ -1074,22 +1074,13 @@
 
 	applyStyleToNewNode = (index, ...rest) => {
 		const
-<<<<<<< HEAD
-			{css: themeCss, itemProps, itemRenderer, getComponentProps} = this.props,
-=======
-			{childProps, itemRenderer, getComponentProps} = this.props,
->>>>>>> e7f51be1
+			{css: themeCss, childProps, itemRenderer, getComponentProps} = this.props,
 			key = index % this.state.numOfItems,
 			componentProps = getComponentProps && getComponentProps(index) || {};
 
 		this.cc[key] = (
-<<<<<<< HEAD
 			<div className={classNames(css.listItem, themeCss ? themeCss.listItem : null)} key={key} style={this.composeStyle(...rest)}>
-				{itemRenderer({...itemProps, ...componentProps, index})}
-=======
-			<div className={css.listItem} key={key} style={this.composeStyle(...rest)}>
 				{itemRenderer({...childProps, ...componentProps, index})}
->>>>>>> e7f51be1
 			</div>
 		);
 	}
