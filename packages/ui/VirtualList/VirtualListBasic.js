--- conflicted
+++ resolved
@@ -185,15 +185,6 @@
 		getComponentProps: PropTypes.func,
 
 		/**
-<<<<<<< HEAD
-		 * Additional props included in the object passed to the `itemRenderer` callback.
-		 *
-		 * @type {Object}
-		 * @public
-		 */
-		itemProps: PropTypes.object,
-
-		/**
 		 * Ref for items
 		 *
 		 * @type {Object}
@@ -202,8 +193,6 @@
 		itemRefs: PropTypes.object,
 
 		/**
-=======
->>>>>>> 3a336801
 		 * The array for individually sized items.
 		 *
 		 * @type {Number[]}
@@ -1056,11 +1045,7 @@
 
 	applyStyleToNewNode = (index, ...rest) => {
 		const
-<<<<<<< HEAD
-			{itemRefs, itemProps, itemRenderer, getComponentProps} = this.props,
-=======
-			{childProps, itemRenderer, getComponentProps} = this.props,
->>>>>>> 3a336801
+			{childProps, itemProps, itemRenderer, getComponentProps} = this.props,
 			key = index % this.state.numOfItems,
 			componentProps = getComponentProps && getComponentProps(index) || {},
 			itemContainerRef = (ref) => {
@@ -1076,13 +1061,8 @@
 			};
 
 		this.cc[key] = (
-<<<<<<< HEAD
 			<div className={css.listItem} key={key} ref={itemContainerRef} style={this.composeStyle(...rest)}>
-				{itemRenderer({...itemProps, ...componentProps, index})}
-=======
-			<div className={css.listItem} key={key} style={this.composeStyle(...rest)}>
 				{itemRenderer({...childProps, ...componentProps, index})}
->>>>>>> 3a336801
 			</div>
 		);
 	}
@@ -1206,11 +1186,7 @@
 		delete rest.getComponentProps;
 		delete rest.isHorizontalScrollbarVisible;
 		delete rest.isVerticalScrollbarVisible;
-<<<<<<< HEAD
-		delete rest.itemProps;
 		delete rest.itemRefs;
-=======
->>>>>>> 3a336801
 		delete rest.itemRenderer;
 		delete rest.itemSize;
 		delete rest.itemSizes;
