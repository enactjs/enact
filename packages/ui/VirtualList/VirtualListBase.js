import classNames from 'classnames';
import equals from 'ramda/src/equals';
import PropTypes from 'prop-types';
import React, {Component} from 'react';

import Scrollable from '../Scrollable';
import ScrollableNative from '../Scrollable/ScrollableNative';

import css from './VirtualList.module.less';

const
	nop = () => {},
	JS = 'JS',
	Native = 'Native';

/**
 * The shape for the grid list item size
 * in a list for [VirtualGridList]{@link ui/VirtualList.VirtualGridList}.
 *
 * @typedef {Object} gridListItemSizeShape
 * @memberof ui/VirtualList
 * @property {Number}    minWidth    The minimum width of the grid list item.
 * @property {Number}    minHeight    The minimum height of the grid list item.
 * @public
 */
const gridListItemSizeShape = PropTypes.shape({
	minHeight: PropTypes.number.isRequired,
	minWidth: PropTypes.number.isRequired
});

/**
 * The base version of the virtual list component.
 *
 * @class VirtualListBase
 * @memberof ui/VirtualList
 * @ui
 * @public
 */
const VirtualListBaseFactory = (type) => {
	return class VirtualListCore extends Component {
		/* No displayName here. We set displayName to returned components of this factory function. */

		static propTypes = /** @lends ui/VirtualList.VirtualListBase.prototype */ {
			/**
			 * The rendering function called for each item in the list.
			 *
			 * > **Note**: The list does **not** always render a component whenever its render function is called
			 * due to performance optimization.
			 *
			 * Example:
			 * ```
			 * renderItem = ({index, ...rest}) => {
			 * 	delete rest.data;
			 *
			 * 	return (
			 * 		<MyComponent index={index} {...rest} />
			 * 	);
			 * }
			 * ```
			 *
			 * @type {Function}
			 * @param {Object}     event
			 * @param {Number}     event.data-index    It is required for `Spotlight` 5-way navigation. Pass to the root element in the component.
			 * @param {Number}     event.index    The index number of the component to render
			 * @param {Number}     event.key    It MUST be passed as a prop to the root element in the component for DOM recycling.
			 *
			 * @required
			 * @public
			 */
			itemRenderer: PropTypes.func.isRequired,

			/**
			 * The size of an item for the list; valid values are either a number for `VirtualList`
			 * or an object that has `minWidth` and `minHeight` for `VirtualGridList`.
			 *
			 * @type {Number|ui/VirtualList.gridListItemSizeShape}
			 * @required
			 * @private
			 */
			itemSize: PropTypes.oneOfType([
				PropTypes.number,
				gridListItemSizeShape
			]).isRequired,

			/**
			 * The render function for the items.
			 *
			 * @type {Function}
			 * @required
			 * @private
			 */
			itemsRenderer: PropTypes.func.isRequired,

			/**
			 * Callback method of scrollTo.
			 * Normally, [Scrollable]{@link ui/Scrollable.Scrollable} should set this value.
			 *
			 * @type {Function}
			 * @private
			 */
			cbScrollTo: PropTypes.func,

			/**
			 * Additional props included in the object passed to the `itemsRenderer` callback.
			 *
			 * @type {Object}
			 * @public
			 */
			childProps: PropTypes.object,

			/**
			 * Client size of the list; valid values are an object that has `clientWidth` and `clientHeight`.
			 *
			 * @type {Object}
			 * @property {Number}    clientHeight    The client height of the list.
			 * @property {Number}    clientWidth    The client width of the list.
			 * @public
			 */
			clientSize: PropTypes.shape({
				clientHeight: PropTypes.number.isRequired,
				clientWidth: PropTypes.number.isRequired
			}),

			/**
			 * Activates the component for voice control.
			 *
			 * @type {Boolean}
			 * @private
			 */
			'data-webos-voice-focused': PropTypes.bool,

			/**
			 * The voice control group label.
			 *
			 * @type {String}
			 * @private
			 */
			'data-webos-voice-group-label': PropTypes.string,

			/**
			 * The number of items of data the list contains.
			 *
			 * @type {Number}
			 * @default 0
			 * @public
			 */
			dataSize: PropTypes.number,

			/**
			 * The layout direction of the list.
			 *
			 * Valid values are:
			 * * `'horizontal'`, and
			 * * `'vertical'`.
			 *
			 * @type {String}
			 * @default 'vertical'
			 * @public
			 */
			direction: PropTypes.oneOf(['horizontal', 'vertical']),

			/**
			 * Called to get the props for list items.
			 *
			 * @type {Function}
			 * @private
			 */
			getComponentProps: PropTypes.func,

			/**
			 * Number of spare DOM node.
			 * `3` is good for the default value experimentally and
			 * this value is highly recommended not to be changed by developers.
			 *
			 * @type {Number}
			 * @default 3
			 * @private
			 */
			overhang: PropTypes.number,

			/**
			 * When `true`, the list will scroll by page.  Otherwise the list will scroll by item.
			 *
			 * @type {Boolean}
			 * @default false
			 * @private
			 */
			pageScroll: PropTypes.bool,

			/**
			 * `true` if RTL, `false` if LTR.
			 *
			 * @type {Boolean}
			 * @private
			 */
			rtl: PropTypes.bool,

			/**
			 * The spacing between items.
			 *
			 * @type {Number}
			 * @default 0
			 * @public
			 */
			spacing: PropTypes.number,

			/**
			 * Called to execute additional logic in a themed component when updating states and bounds.
			 *
			 * @type {Function}
			 * @private
			 */
			updateStatesAndBounds: PropTypes.func
		}

		static defaultProps = {
			cbScrollTo: nop,
			dataSize: 0,
			direction: 'vertical',
			overhang: 3,
			pageScroll: false,
			spacing: 0
		}

		constructor (props) {
			let nextState = null;

			super(props);

			if (props.clientSize) {
				this.calculateMetrics(props);
				nextState = this.getStatesAndUpdateBounds(props);
			}

			this.state = {
				firstIndex: 0,
				numOfItems: 0,
				prevChildProps: null,
				prevFirstIndex: 0,
				updateFrom: 0,
				updateTo: 0,
				...nextState
			};
		}

		static getDerivedStateFromProps (props, state) {
			const
				shouldInvalidate = (
					state.prevFirstIndex === state.firstIndex ||
					state.prevChildProps !== props.childProps
				),
				diff = state.firstIndex - state.prevFirstIndex,
				updateTo = (-state.numOfItems >= diff || diff > 0 || shouldInvalidate) ? state.firstIndex + state.numOfItems : state.prevFirstIndex,
				updateFrom = (0 >= diff || diff >= state.numOfItems || shouldInvalidate) ? state.firstIndex : state.prevFirstIndex + state.numOfItems,
				nextUpdateFromAndTo = (state.updateFrom !== updateFrom || state.updateTo !== updateTo) ? {updateFrom, updateTo} : null;

			return {
				...nextUpdateFromAndTo,
				prevChildProps: props.childProps,
				prevFirstIndex: state.firstIndex
			};
		}

		// Calculate metrics for VirtualList after the 1st render to know client W/H.
		componentDidMount () {
			if (!this.props.clientSize) {
				this.calculateMetrics(this.props);
				// eslint-disable-next-line react/no-did-mount-set-state
				this.setState(this.getStatesAndUpdateBounds(this.props));
			}
			this.setContainerSize();
		}

		componentDidUpdate (prevProps) {
			// TODO: remove `this.hasDataSizeChanged` and fix ui/Scrollable*
			this.hasDataSizeChanged = (prevProps.dataSize !== this.props.dataSize);

			if (
				prevProps.direction !== this.props.direction ||
				prevProps.overhang !== this.props.overhang ||
				prevProps.spacing !== this.props.spacing ||
				!equals(prevProps.itemSize, this.props.itemSize)
			) {
				this.calculateMetrics(this.props);
				// eslint-disable-next-line react/no-did-update-set-state
				this.setState(this.getStatesAndUpdateBounds(this.props));
				this.setContainerSize();
			} else if (this.hasDataSizeChanged) {
				const newState = this.getStatesAndUpdateBounds(this.props, this.state.firstIndex);
				// eslint-disable-next-line react/no-did-update-set-state
				this.setState(newState);
				this.setContainerSize();
			} else if (prevProps.rtl !== this.props.rtl) {
				const {x, y} = this.getXY(this.scrollPosition, 0);

				if (type === Native) {
					this.scrollToPosition(x, y, this.props.rtl);
				} else {
<<<<<<< HEAD
					this.setScrollPosition(x, y, nextProps.rtl);
=======
					this.setScrollPosition(x, y, 0, 0, this.props.rtl);
>>>>>>> 627de5fc
				}
			}
		}

		scrollBounds = {
			clientWidth: 0,
			clientHeight: 0,
			scrollWidth: 0,
			scrollHeight: 0,
			maxLeft: 0,
			maxTop: 0
		}

		moreInfo = {
			firstVisibleIndex: null,
			lastVisibleIndex: null
		}

		primary = null
		secondary = null

		isPrimaryDirectionVertical = true
		isItemSized = false

		dimensionToExtent = 0
		threshold = 0
		maxFirstIndex = 0
<<<<<<< HEAD
		prevFirstIndex = 0
		lastPositionedFirstIndex = 0
=======
>>>>>>> 627de5fc
		curDataSize = 0
		hasDataSizeChanged = false
		cc = []
		scrollPosition = 0

		contentRef = null
		containerRef = null

		isVertical = () => this.isPrimaryDirectionVertical

		isHorizontal = () => !this.isPrimaryDirectionVertical

		getScrollBounds = () => this.scrollBounds

		getMoreInfo = () => this.moreInfo

		getGridPosition (index) {
			const
				{dimensionToExtent, primary, secondary} = this,
				primaryPosition = Math.floor(index / dimensionToExtent) * primary.gridSize,
				secondaryPosition = (index % dimensionToExtent) * secondary.gridSize;

			return {primaryPosition, secondaryPosition};
		}

		getItemPosition = (index, stickTo = 'start') => {
			const
				{primary} = this,
				position = this.getGridPosition(index),
				offset = (stickTo === 'start') ? 0 : primary.clientSize - primary.itemSize;

			position.primaryPosition -= offset;

			return this.gridPositionToItemPosition(position);
		}

		gridPositionToItemPosition = ({primaryPosition, secondaryPosition}) =>
			(this.isPrimaryDirectionVertical ? {left: secondaryPosition, top: primaryPosition} : {left: primaryPosition, top: secondaryPosition})

		getXY = (primaryPosition, secondaryPosition) => (this.isPrimaryDirectionVertical ? {x: secondaryPosition, y: primaryPosition} : {x: primaryPosition, y: secondaryPosition})

		getClientSize = (node) => ({
			clientWidth: node.clientWidth,
			clientHeight: node.clientHeight
		})

		calculateMetrics (props) {
			const
				{clientSize, direction, itemSize, spacing} = props,
				node = this.containerRef;

			if (!clientSize && !node) {
				return;
			}

			const
				{clientWidth, clientHeight} = (clientSize || this.getClientSize(node)),
				heightInfo = {
					clientSize: clientHeight,
					minItemSize: itemSize.minHeight || null,
					itemSize: itemSize
				},
				widthInfo = {
					clientSize: clientWidth,
					minItemSize: itemSize.minWidth || null,
					itemSize: itemSize
				};
			let primary, secondary, dimensionToExtent, thresholdBase;

			this.isPrimaryDirectionVertical = (direction === 'vertical');

			if (this.isPrimaryDirectionVertical) {
				primary = heightInfo;
				secondary = widthInfo;
			} else {
				primary = widthInfo;
				secondary = heightInfo;
			}
			dimensionToExtent = 1;

			this.isItemSized = (primary.minItemSize && secondary.minItemSize);

			if (this.isItemSized) {
				// the number of columns is the ratio of the available width plus the spacing
				// by the minimum item width plus the spacing
				dimensionToExtent = Math.max(Math.floor((secondary.clientSize + spacing) / (secondary.minItemSize + spacing)), 1);
				// the actual item width is a ratio of the remaining width after all columns
				// and spacing are accounted for and the number of columns that we know we should have
				secondary.itemSize = Math.floor((secondary.clientSize - (spacing * (dimensionToExtent - 1))) / dimensionToExtent);
				// the actual item height is related to the item width
				primary.itemSize = Math.floor(primary.minItemSize * (secondary.itemSize / secondary.minItemSize));
			}

			primary.gridSize = primary.itemSize + spacing;
			secondary.gridSize = secondary.itemSize + spacing;
			thresholdBase = primary.gridSize * 2;

			this.threshold = {min: -Infinity, max: thresholdBase, base: thresholdBase};
			this.dimensionToExtent = dimensionToExtent;

			this.primary = primary;
			this.secondary = secondary;

			// reset
			this.scrollPosition = 0;
			if (type === JS && this.contentRef) {
				this.contentRef.style.transform = null;
			}
		}

		getStatesAndUpdateBounds = (props, firstIndex = 0) => {
			const
				{dataSize, overhang, updateStatesAndBounds} = props,
				{dimensionToExtent, primary, moreInfo, scrollPosition} = this,
				numOfItems = Math.min(dataSize, dimensionToExtent * (Math.ceil(primary.clientSize / primary.gridSize) + overhang)),
				wasFirstIndexMax = ((this.maxFirstIndex < moreInfo.firstVisibleIndex - dimensionToExtent) && (firstIndex === this.maxFirstIndex)),
				dataSizeDiff = dataSize - this.curDataSize;
			let newFirstIndex = firstIndex;

			this.maxFirstIndex = Math.ceil((dataSize - numOfItems) / dimensionToExtent) * dimensionToExtent;
			this.curDataSize = dataSize;

			// reset children
			this.cc = [];
			this.calculateScrollBounds(props);
			this.updateMoreInfo(dataSize, scrollPosition);

			if (!(updateStatesAndBounds && updateStatesAndBounds({
				cbScrollTo: props.cbScrollTo,
				numOfItems,
				dataSize,
				moreInfo
			}))) {
				newFirstIndex = this.calculateFirstIndex(props, wasFirstIndexMax, dataSizeDiff, firstIndex);
			}

			return {
				firstIndex: newFirstIndex,
				numOfItems: numOfItems
			};
		}

		calculateFirstIndex (props, wasFirstIndexMax, dataSizeDiff, firstIndex) {
			const
				{overhang} = props,
				{dimensionToExtent, isPrimaryDirectionVertical, maxFirstIndex, primary, scrollBounds, scrollPosition, threshold} = this,
				{gridSize} = primary;
			let newFirstIndex;

			if (wasFirstIndexMax && dataSizeDiff > 0) { // If dataSize increased from bottom, we need adjust firstIndex
				// If this is a gridlist and dataSizeDiff is smaller than 1 line, we are adjusting firstIndex without threshold change.
				if (dimensionToExtent > 1 && dataSizeDiff < dimensionToExtent) {
					newFirstIndex = maxFirstIndex;
				} else { // For other bottom adding case, we need to update firstIndex and threshold.
					const
						maxPos = isPrimaryDirectionVertical ? scrollBounds.maxTop : scrollBounds.maxLeft,
						maxOfMin = maxPos - threshold.base,
						numOfUpperLine = Math.floor(overhang / 2),
						firstIndexFromPosition = Math.floor(scrollPosition / gridSize),
						expectedFirstIndex = Math.max(0, firstIndexFromPosition - numOfUpperLine);

					// To navigate with 5way, we need to adjust firstIndex to the next line
					// since at the bottom we have num of overhang lines for upper side but none for bottom side
					// So we add numOfUpperLine at the top and rest lines at the bottom
					newFirstIndex = Math.min(maxFirstIndex, expectedFirstIndex * dimensionToExtent);

					// We need to update threshold also since we moved the firstIndex
					threshold.max = Math.min(maxPos, threshold.max + gridSize);
					threshold.min = Math.min(maxOfMin, threshold.max - gridSize);
				}
			} else { // Other cases, we can keep the min value between firstIndex and maxFirstIndex. No need to change threshold
				newFirstIndex = Math.min(this.lastPositionedFirstIndex, maxFirstIndex);
			}

			return newFirstIndex;
		}

		calculateScrollBounds (props) {
			const
				{clientSize} = props,
				node = this.containerRef;

			if (!clientSize && !node) {
				return;
			}

			const
				{scrollBounds, isPrimaryDirectionVertical} = this,
				{clientWidth, clientHeight} = clientSize || this.getClientSize(node);
			let maxPos;

			scrollBounds.clientWidth = clientWidth;
			scrollBounds.clientHeight = clientHeight;
			scrollBounds.scrollWidth = this.getScrollWidth();
			scrollBounds.scrollHeight = this.getScrollHeight();
			scrollBounds.maxLeft = Math.max(0, scrollBounds.scrollWidth - clientWidth);
			scrollBounds.maxTop = Math.max(0, scrollBounds.scrollHeight - clientHeight);

			// correct position
			maxPos = isPrimaryDirectionVertical ? scrollBounds.maxTop : scrollBounds.maxLeft;

			this.syncThreshold(maxPos);

			if (this.scrollPosition > maxPos) {
				this.props.cbScrollTo({position: (isPrimaryDirectionVertical) ? {y: maxPos} : {x: maxPos}, animate: false});
			}
		}

		setContainerSize = () => {
			if (this.contentRef) {
				this.contentRef.style.width = this.scrollBounds.scrollWidth + (this.isPrimaryDirectionVertical ? -1 : 0) + 'px';
				this.contentRef.style.height = this.scrollBounds.scrollHeight + (this.isPrimaryDirectionVertical ? 0 : -1) + 'px';
			}
		}

		updateMoreInfo (dataSize, primaryPosition) {
			const
				{dimensionToExtent, moreInfo} = this,
				{itemSize, gridSize, clientSize} = this.primary;

			if (dataSize <= 0) {
				moreInfo.firstVisibleIndex = null;
				moreInfo.lastVisibleIndex = null;
			} else {
				moreInfo.firstVisibleIndex = (Math.floor((primaryPosition - itemSize) / gridSize) + 1) * dimensionToExtent;
				moreInfo.lastVisibleIndex = Math.min(dataSize - 1, Math.ceil((primaryPosition + clientSize) / gridSize) * dimensionToExtent - 1);
			}
		}

		syncThreshold (maxPos) {
			const {threshold} = this;

			if (threshold.max > maxPos) {
				if (maxPos < threshold.base) {
					threshold.max = threshold.base;
					threshold.min = -Infinity;
				} else {
					threshold.max = maxPos;
					threshold.min = maxPos - threshold.base;
				}
			}
		}

		// Native only
		scrollToPosition (x, y, rtl = this.props.rtl) {
			if (this.containerRef) {
				this.containerRef.scrollTo(
					(rtl && !this.isPrimaryDirectionVertical) ? this.scrollBounds.maxLeft - x : x, y
				);
			}
		}

		// JS only
		setScrollPosition (x, y, rtl = this.props.rtl) {
			if (this.contentRef) {
				this.contentRef.style.transform = `translate3d(${rtl ? x : -x}px, -${y}px, 0)`;
				this.didScroll(x, y);
			}
		}

		didScroll (x, y) {
			const
				{dataSize} = this.props,
				{firstIndex} = this.state,
				{isPrimaryDirectionVertical, threshold, dimensionToExtent, maxFirstIndex, scrollBounds} = this,
				{gridSize} = this.primary,
				maxPos = isPrimaryDirectionVertical ? scrollBounds.maxTop : scrollBounds.maxLeft;
			let newFirstIndex = firstIndex, pos;

			if (isPrimaryDirectionVertical) {
				pos = y;
			} else {
				pos = x;
			}

			if (pos > threshold.max || pos < threshold.min) {
				const
					overhangBefore = Math.floor(this.props.overhang / 2),
					firstExtent = Math.max(
						0,
						Math.min(
							Math.floor(maxFirstIndex / dimensionToExtent),
							Math.floor((pos - gridSize * overhangBefore) / gridSize)
						)
					);
				let newThresholdMin, newThresholdMax;

				newFirstIndex = firstExtent * dimensionToExtent;
				newThresholdMin = (firstExtent + overhangBefore) * gridSize;
				newThresholdMax = newThresholdMin + gridSize;
				threshold.min = newFirstIndex === 0 ? -Infinity : newThresholdMin;
				threshold.max = newFirstIndex === maxFirstIndex ? Infinity : newThresholdMax;
			}

			this.syncThreshold(maxPos);
			this.scrollPosition = pos;
			this.updateMoreInfo(dataSize, pos);

			if (firstIndex !== newFirstIndex) {
				this.lastPositionedFirstIndex = newFirstIndex;
				this.setState({firstIndex: newFirstIndex});
			}
		}

		getItemNode = (index) => {
			const ref = this.itemContainerRef;

			return ref ? ref.children[index % this.state.numOfItems] : null;
		}

		composeStyle (width, height, primaryPosition, secondaryPosition) {
			const
				{x, y} = this.getXY(primaryPosition, secondaryPosition),
				style = {
					position: 'absolute',
					/* FIXME: RTL / this calculation only works for Chrome */
					transform: `translate3d(${this.props.rtl ? -x : x}px, ${y}px, 0)`
				};

			if (this.isItemSized) {
				style.width = width;
				style.height = height;
			}

			return style;
		}

		applyStyleToNewNode = (index, ...rest) => {
			const
				{itemRenderer, getComponentProps} = this.props,
				key = index % this.state.numOfItems,
				itemElement = itemRenderer({
					...this.props.childProps,
					key,
					index
				}),
				componentProps = getComponentProps && getComponentProps(index) || {};

			this.cc[key] = React.cloneElement(itemElement, {
				...componentProps,
				className: classNames(css.listItem, itemElement.props.className),
				style: {...itemElement.props.style, ...(this.composeStyle(...rest))}
			});
		}

		applyStyleToHideNode = (index) => {
			const key = index % this.state.numOfItems;
			this.cc[key] = <div key={key} style={{display: 'none'}} />;
		}

		positionItems () {
			const
				{dataSize} = this.props,
				{firstIndex, numOfItems} = this.state,
				{cc, isPrimaryDirectionVertical, dimensionToExtent, primary, secondary} = this;
			let
				hideTo = 0,
				updateFrom = cc.length ? this.state.updateFrom : firstIndex,
				updateTo = cc.length ? this.state.updateTo : firstIndex + numOfItems;

			if (updateFrom >= updateTo) {
				return;
			} else if (updateTo > dataSize) {
				hideTo = updateTo;
				updateTo = dataSize;
			}

			let
				width, height,
				{primaryPosition, secondaryPosition} = this.getGridPosition(updateFrom);

			width = (isPrimaryDirectionVertical ? secondary.itemSize : primary.itemSize) + 'px';
			height = (isPrimaryDirectionVertical ? primary.itemSize : secondary.itemSize) + 'px';

			// positioning items
			for (let i = updateFrom, j = updateFrom % dimensionToExtent; i < updateTo; i++) {
				this.applyStyleToNewNode(i, width, height, primaryPosition, secondaryPosition);

				if (++j === dimensionToExtent) {
					secondaryPosition = 0;
					primaryPosition += primary.gridSize;
					j = 0;
				} else {
					secondaryPosition += secondary.gridSize;
				}
			}

			for (let i = updateTo; i < hideTo; i++) {
				this.applyStyleToHideNode(i);
			}
		}

		getScrollHeight = () => (this.isPrimaryDirectionVertical ? this.getVirtualScrollDimension() : this.scrollBounds.clientHeight)

		getScrollWidth = () => (this.isPrimaryDirectionVertical ? this.scrollBounds.clientWidth : this.getVirtualScrollDimension())

		getVirtualScrollDimension = () => {
			const
				{dimensionToExtent, primary, curDataSize} = this,
				{spacing} = this.props;

			return (Math.ceil(curDataSize / dimensionToExtent) * primary.gridSize) - spacing;
		}

		syncClientSize = () => {
			const
				{props} = this,
				node = this.containerRef;

			if (!props.clientSize && !node) {
				return false;
			}

			const
				{clientWidth, clientHeight} = props.clientSize || this.getClientSize(node),
				{scrollBounds} = this;

			if (clientWidth !== scrollBounds.clientWidth || clientHeight !== scrollBounds.clientHeight) {
				this.calculateMetrics(props);
				this.setState(this.getStatesAndUpdateBounds(props));
				this.setContainerSize();
				return true;
			}

			return false;
		}

		// render

		initContainerRef = (ref) => {
			if (ref) {
				this.containerRef = ref;
			}
		}

		initContentRef = (ref) => {
			if (ref) {
				this.contentRef = ref;
			}
		}

		initItemContainerRef = (ref) => {
			if (ref) {
				this.itemContainerRef = ref;
			}
		}

		mergeClasses = (className) => {
			let containerClass = null;

			if (type === Native) {
				containerClass = (this.isPrimaryDirectionVertical) ? css.vertical : css.horizontal;
			}

			return classNames(css.virtualList, containerClass, className);
		}

		render () {
			const
				{className, 'data-webos-voice-focused': voiceFocused, 'data-webos-voice-group-label': voiceGroupLabel, itemsRenderer, style, ...rest} = this.props,
				{cc, initItemContainerRef, primary} = this,
				containerClasses = this.mergeClasses(className);

			delete rest.cbScrollTo;
			delete rest.childProps;
			delete rest.clientSize;
			delete rest.dataSize;
			delete rest.direction;
			delete rest.getComponentProps;
			delete rest.isVerticalScrollbarVisible;
			delete rest.itemRenderer;
			delete rest.itemSize;
			delete rest.onUpdate;
			delete rest.overhang;
			delete rest.pageScroll;
			delete rest.rtl;
			delete rest.spacing;
			delete rest.updateStatesAndBounds;

			if (primary) {
				this.positionItems();
			}

			return (
				<div className={containerClasses} data-webos-voice-focused={voiceFocused} data-webos-voice-group-label={voiceGroupLabel} ref={this.initContainerRef} style={style}>
					<div {...rest} ref={this.initContentRef}>
						{itemsRenderer({cc, initItemContainerRef, primary})}
					</div>
				</div>
			);
		}
	};
};

/**
 * A basic base component for
 * [VirtualList]{@link ui/VirtualList.VirtualList} and [VirtualGridList]{@link ui/VirtualList.VirtualGridList}.
 *
 * @class VirtualListBase
 * @memberof ui/VirtualList
 * @ui
 * @private
 */
const VirtualListBase = VirtualListBaseFactory(JS);
VirtualListBase.displayName = 'ui:VirtualListBase';

/**
 * A basic base component for
 * [VirtualListNative]{@link ui/VirtualList.VirtualListNative} and [VirtualGridListNative]{@link ui/VirtualList.VirtualGridListNative}.
 *
 * @class VirtualListBaseNative
 * @memberof ui/VirtualList
 * @ui
 * @private
 */
const VirtualListBaseNative = VirtualListBaseFactory(Native);
VirtualListBaseNative.displayName = 'ui:VirtualListBaseNative';

const ScrollableVirtualList = (props) => (
	<Scrollable
		{...props}
		childRenderer={({initChildRef, ...rest}) => ( // eslint-disable-line react/jsx-no-bind
			<VirtualListBase
				{...rest}
				itemsRenderer={({cc, initItemContainerRef}) => ( // eslint-disable-line react/jsx-no-bind
					cc.length ? <div ref={initItemContainerRef} role="list">{cc}</div> : null
				)}
				ref={initChildRef}
			/>
		)}
	/>
);

ScrollableVirtualList.propTypes = {
	direction: PropTypes.oneOf(['horizontal', 'vertical'])
};

ScrollableVirtualList.defaultProps = {
	direction: 'vertical'
};

const ScrollableVirtualListNative = (props) => (
	<ScrollableNative
		{...props}
		childRenderer={({initChildRef, ...rest}) => ( // eslint-disable-line react/jsx-no-bind
			<VirtualListBaseNative
				{...rest}
				itemsRenderer={({cc, initItemContainerRef}) => ( // eslint-disable-line react/jsx-no-bind
					cc.length ? <div ref={initItemContainerRef} role="list">{cc}</div> : null
				)}
				ref={initChildRef}
			/>
		)}
	/>
);

ScrollableVirtualListNative.propTypes = /** @lends ui/VirtualList.VirtualListBaseNative.prototype */ {
	/**
	 * The layout direction of the list.
	 *
	 * Valid values are:
	 * * `'horizontal'`, and
	 * * `'vertical'`.
	 *
	 * @type {String}
	 * @default 'vertical'
	 * @public
	 */
	direction: PropTypes.oneOf(['horizontal', 'vertical'])
};

ScrollableVirtualListNative.defaultProps = {
	direction: 'vertical'
};

export default VirtualListBase;
export {
	gridListItemSizeShape,
	ScrollableVirtualList,
	ScrollableVirtualListNative,
	VirtualListBase,
	VirtualListBaseNative
};<|MERGE_RESOLUTION|>--- conflicted
+++ resolved
@@ -296,11 +296,7 @@
 				if (type === Native) {
 					this.scrollToPosition(x, y, this.props.rtl);
 				} else {
-<<<<<<< HEAD
 					this.setScrollPosition(x, y, nextProps.rtl);
-=======
-					this.setScrollPosition(x, y, 0, 0, this.props.rtl);
->>>>>>> 627de5fc
 				}
 			}
 		}
@@ -328,11 +324,7 @@
 		dimensionToExtent = 0
 		threshold = 0
 		maxFirstIndex = 0
-<<<<<<< HEAD
-		prevFirstIndex = 0
 		lastPositionedFirstIndex = 0
-=======
->>>>>>> 627de5fc
 		curDataSize = 0
 		hasDataSizeChanged = false
 		cc = []
