--- conflicted
+++ resolved
@@ -6,7 +6,6 @@
 import Scrollable from '../Scrollable';
 import ScrollableNative from '../Scrollable/ScrollableNative';
 
-<<<<<<< HEAD
 import {
 	calculateMetrics,
 	defaultMetrics,
@@ -15,10 +14,7 @@
 	updateMetrics,
 	updateScrollPosition
 } from './metrics';
-import css from './VirtualList.less';
-=======
 import css from './VirtualList.module.less';
->>>>>>> 3e761cde
 
 const
 	nop = () => {},
