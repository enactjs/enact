--- conflicted
+++ resolved
@@ -287,11 +287,7 @@
 				this.emitUpdateItems();
 			}
 
-<<<<<<< HEAD
 			this.syncSizeAfterRender();
-=======
-			this.setContainerSize();
->>>>>>> 6d7f7d47
 		}
 
 		componentDidUpdate (prevProps, prevState) {
@@ -325,29 +321,13 @@
 				if (type === Native) {
 					this.scrollToPosition(x, y, this.props.rtl);
 				} else {
-<<<<<<< HEAD
-					this.setScrollPosition(x, y, nextProps.rtl);
-				}
-			}
-		}
-
-		UNSAFE_componentWillUpdate (nextProps, nextState) {
-			if (this.state.firstIndex === nextState.firstIndex || this.props.childProps && this.props.childProps !== nextProps.childProps) {
-				this.prevFirstIndex = -1; // force to re-render items
-			}
-		}
-
-		componentDidUpdate () {
+					this.setScrollPosition(x, y, this.props.rtl);
+				}
+			}
+
 			this.syncSizeAfterRender();
 		}
 
-=======
-					this.setScrollPosition(x, y, this.props.rtl);
-				}
-			}
-		}
-
->>>>>>> 6d7f7d47
 		scrollBounds = {
 			clientWidth: 0,
 			clientHeight: 0,
@@ -430,13 +410,8 @@
 
 		calculateMetrics (props) {
 			const
-<<<<<<< HEAD
 				{clientSize, direction, itemSize, overhang, spacing} = props,
-				node = this.containerRef;
-=======
-				{clientSize, direction, itemSize, spacing} = props,
 				node = this.containerRef.current;
->>>>>>> 6d7f7d47
 
 			if (!clientSize && !node) {
 				return;
@@ -623,8 +598,8 @@
 				numOfExtent = Math.ceil(dataSize / dimensionToExtent),
 				numOfUpperLine = Math.floor(overhang / 2);
 
-			if (itemContainerRef) {
-				const firstChildNode = itemContainerRef.children[firstIndex % numOfItems];
+			if (itemContainerRef.currnet) {
+				const firstChildNode = itemContainerRef.current.children[firstIndex % numOfItems];
 				let info, baseIndex = -1, index, childNode, size, primaryPosition, secondaryPosition;
 
 				// find the first index which node's base index is as same as the last base index
@@ -671,7 +646,7 @@
 				for (index = baseIndex - dimensionToExtent; index >= firstIndex; index -= dimensionToExtent) {
 					if (!childPositionInfo[index] || childPositionInfo[index].baseIndex !== baseIndex) {
 						// TBD: offsetHeight / vertical only for now
-						size = itemContainerRef.children[index % numOfItems].offsetHeight; // TBD: the node must exist in this case
+						size = itemContainerRef.current.children[index % numOfItems].offsetHeight; // TBD: the node must exist in this case
 						childPositionInfo[index] = {
 							size,
 							baseIndex,
@@ -684,7 +659,7 @@
 				for (index = baseIndex + dimensionToExtent; index <= lastIndex; index += dimensionToExtent) {
 					info = childPositionInfo[index];
 					if (!info) { // need to measure and create info
-						size = itemContainerRef.children[index % numOfItems].offsetHeight; // TBD: the node must exist in this case
+						size = itemContainerRef.current.children[index % numOfItems].offsetHeight; // TBD: the node must exist in this case
 						childPositionInfo[index] = {
 							size,
 							baseIndex,
@@ -701,7 +676,7 @@
 					info = childPositionInfo[Math.floor(index / dimensionToExtent) * dimensionToExtent];
 					primaryPosition = info.position;
 					secondaryPosition = (index % dimensionToExtent) * this.secondary.gridSize;
-					childNode = itemContainerRef.children[index % numOfItems];
+					childNode = itemContainerRef.current.children[index % numOfItems];
 					// TBD vertical only for now
 					childNode.style.transform = `translate3d(${this.props.rtl ? -secondaryPosition : secondaryPosition}px, ${primaryPosition}px, 0)`;
 				}
@@ -752,16 +727,21 @@
 		}
 
 		adjustItemsPosition (max = Infinity) {
+			console.log(this.state.firstIndex, this.childPositionInfo)
 			const
 				{firstIndex} = this.state,
 				{dimensionToExtent, childPositionInfo} = this,
 				{gridSize} = this.primary,
-				baseIndex = childPositionInfo[firstIndex].baseIndex;
+				baseIndex = childPositionInfo[firstIndex] ? childPositionInfo[firstIndex].baseIndex : -1;
 			let
 				info = null,
 				firstIndexToAdjust = firstIndex,
 				gap = 0,
 				index;
+
+			if (baseIndex === -1) {
+				return;
+			}
 
 			for (index = firstIndex - dimensionToExtent; index >= 0; index -= dimensionToExtent) {
 				info = childPositionInfo[index];
@@ -794,7 +774,7 @@
 
 				for (index = firstIndex; index < firstIndex + numOfItems; ++index) {
 					info = childPositionInfo[Math.floor(index / dimensionToExtent) * dimensionToExtent];
-					node = this.itemContainerRef.children[index % numOfItems];
+					node = this.itemContainerRef.current.children[index % numOfItems];
 					primary = info.position;
 					secondary = (index % dimensionToExtent) * this.secondary.gridSize;
 					// TBD vertical only for now
@@ -847,13 +827,8 @@
 
 		// JS only
 		setScrollPosition (x, y, rtl = this.props.rtl) {
-<<<<<<< HEAD
-			if (this.contentRef) {
-				this.contentRef.style.transform = `translate3d(${rtl ? x : -x}px, -${y}px, 0)`;
-=======
 			if (this.contentRef.current) {
 				this.contentRef.current.style.transform = `translate3d(${rtl ? x : -x}px, -${y}px, 0)`;
->>>>>>> 6d7f7d47
 				this.didScroll(x, y);
 			}
 		}
@@ -862,17 +837,10 @@
 			const
 				{dataSize, spacing} = this.props,
 				{firstIndex} = this.state,
-<<<<<<< HEAD
 				{isPrimaryDirectionVertical, threshold, dimensionToExtent, maxFirstIndex, scrollBounds, childPositionInfo} = this,
 				{gridSize, clientSize} = this.primary,
 				maxPos = isPrimaryDirectionVertical ? scrollBounds.maxTop : scrollBounds.maxLeft;
 			let newFirstIndex = firstIndex, pos, index, info;
-=======
-				{isPrimaryDirectionVertical, threshold, dimensionToExtent, maxFirstIndex, scrollBounds} = this,
-				{gridSize} = this.primary,
-				maxPos = isPrimaryDirectionVertical ? scrollBounds.maxTop : scrollBounds.maxLeft;
-			let newFirstIndex = firstIndex, pos;
->>>>>>> 6d7f7d47
 
 			if (isPrimaryDirectionVertical) {
 				pos = y;
@@ -880,7 +848,6 @@
 				pos = x;
 			}
 
-<<<<<<< HEAD
 			this.adjustItemsPosition(Math.abs(this.scrollPosition - pos));
 
 			if (pos > threshold.max || pos < threshold.min) {
@@ -911,32 +878,18 @@
 					}
 				} else { // calculate the first index based on assuming that all items have minimal size
 					const firstExtent = Math.max(
-=======
-			if (pos > threshold.max || pos < threshold.min) {
-				const
-					overhangBefore = Math.floor(this.props.overhang / 2),
-					firstExtent = Math.max(
->>>>>>> 6d7f7d47
 						0,
 						Math.min(
 							Math.floor(maxFirstIndex / dimensionToExtent),
 							Math.floor((pos - gridSize * overhangBefore) / gridSize)
 						)
 					);
-<<<<<<< HEAD
 					newFirstIndex = firstExtent * dimensionToExtent;
 					newThresholdMin = (firstExtent + overhangBefore) * gridSize;
 					newThresholdMax = newThresholdMin + gridSize;
 				}
 
 				newFirstIndex = Math.max(0, Math.min(maxFirstIndex, newFirstIndex));
-=======
-				let newThresholdMin, newThresholdMax;
-
-				newFirstIndex = firstExtent * dimensionToExtent;
-				newThresholdMin = (firstExtent + overhangBefore) * gridSize;
-				newThresholdMax = newThresholdMin + gridSize;
->>>>>>> 6d7f7d47
 				threshold.min = newFirstIndex === 0 ? -Infinity : newThresholdMin;
 				threshold.max = newFirstIndex === maxFirstIndex ? Infinity : newThresholdMax;
 			}
@@ -1000,13 +953,7 @@
 			const
 				{dataSize} = this.props,
 				{firstIndex, numOfItems} = this.state,
-<<<<<<< HEAD
-				{isPrimaryDirectionVertical, dimensionToExtent, primary, secondary, cc, childPositionInfo} = this,
-				diff = firstIndex - this.prevFirstIndex,
-				updateFrom = (cc.length === 0 || 0 >= diff || diff >= numOfItems || this.prevFirstIndex === -1) ? firstIndex : this.prevFirstIndex + numOfItems;
-=======
-				{cc, isPrimaryDirectionVertical, dimensionToExtent, primary, secondary} = this;
->>>>>>> 6d7f7d47
+				{cc, isPrimaryDirectionVertical, dimensionToExtent, primary, secondary, childPositionInfo} = this;
 			let
 				hideTo = 0,
 				updateFrom = cc.length ? this.state.updateFrom : firstIndex,
