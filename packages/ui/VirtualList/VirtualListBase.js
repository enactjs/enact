import classNames from 'classnames';
import PropTypes from 'prop-types';
import React, {Component} from 'react';

import Scrollable from '../Scrollable';
import ScrollableNative from '../Scrollable/ScrollableNative';

import css from './VirtualList.less';

const
	nop = () => {},
	JS = 'JS',
	Native = 'Native';

/**
 * The shape for the grid list item size
 * in a list for [VirtualGridList]{@link ui/VirtualList.VirtualGridList}.
 *
 * @typedef {Object} gridListItemSizeShape
 * @memberof ui/VirtualList
 * @property {Number} minWidth - The minimum width of the grid list item.
 * @property {Number} minHeight - The minimum height of the grid list item.
 * @public
 */
const gridListItemSizeShape = PropTypes.shape({
	minWidth: PropTypes.number.isRequired,
	minHeight: PropTypes.number.isRequired
});

<<<<<<< HEAD
/**
 * A basic base component for
 * [VirtualList]{@link ui/VirtualList.VirtualList} and [VirtualGridList]{@link ui/VirtualList.VirtualGridList}.
 *
 * @class VirtualListBase
 * @memberof ui/VirtualList
 * @ui
 * @private
 */
class VirtualListBase extends Component {
	static displayName = 'ui:VirtualListBase'

	static propTypes = /** @lends ui/VirtualList.VirtualList.prototype */ {
		/**
		 * The `render` function for an item of the list receives the following parameters:
		 * @param {Object} event
		 * @param {Number} event.data-index It is required for Spotlight 5-way navigation. Pass to the root element in the component.
		 * @param {Number} event.index The index number of the componet to render
		 * @param {Number} event.key It MUST be passed as a prop to the root element in the component for DOM recycling.
		 *
		 * > NOTE: The list does NOT always render a component whenever its render function is called
		 * due to performance optimization.
		 *
		 * Usage:
		 * ```
		 * renderItem = ({index, ...rest}) => {
		 *		return (
		 *			<MyComponent index={index} {...rest} />
		 *		);
		 * }
		 * ```
		 *
		 * @type {Function}
		 * @public
		 */
		itemRenderer: PropTypes.func.isRequired,

		/**
		 * Size of an item for the list; valid values are either a number for `VirtualList`
		 * or an object that has `minWidth` and `minHeight` for `VirtualGridList`.
		 *
		 * @type {Number|ui/VirtualList.gridListItemSizeShape}
		 * @private
		 */
		itemSize: PropTypes.oneOfType([
			PropTypes.number,
			gridListItemSizeShape
		]).isRequired,

		/**
		 * The render function for the items.
		 *
		 * @type {Function}
		 * @private
		 */
		itemsRenderer: PropTypes.func.isRequired,

		/**
		 * Callback method of scrollTo.
		 * Normally, `[Scrollable]{@link ui/Scrollable.Scrollable}` should set this value.
		 *
		 * @type {Function}
		 * @private
		 */
		cbScrollTo: PropTypes.func,

		/**
		 * Client size of the list; valid values are an object that has `clientWidth` and `clientHeight`.
		 *
		 * @type {Object}
		 * @property {Number} clientWidth - The client width of the list.
		 * @property {Number} clientHeight - The client height of the list.
		 * @public
		 */
		clientSize: PropTypes.shape({
			clientWidth: PropTypes.number.isRequired,
			clientHeight: PropTypes.number.isRequired
		}),

		/**
		 * Size of the data.
		 *
		 * @type {Number}
		 * @default 0
		 * @public
		 */
		dataSize: PropTypes.number,

		/**
		 * Direction of the list.
		 *
		 * Valid values are:
		 * * `'horizontal'`, and
		 * * `'vertical'`.
		 *
		 * @type {String}
		 * @default 'vertical'
		 * @public
		 */
		direction: PropTypes.oneOf(['horizontal', 'vertical']),

		/**
		 * Called to get the props for list items.
		 *
		 * @type {Function}
		 * @private
		 */
		getComponentProps: PropTypes.func,

		/**
		 * Number of spare DOM node.
		 * `3` is good for the default value experimentally and
		 * this value is highly recommended not to be changed by developers.
		 *
		 * @type {Number}
		 * @default 3
		 * @private
		 */
		overhang: PropTypes.number,

		/**
		 * It scrolls by page when `true`, by item when `false`.
		 *
		 * @type {Boolean}
		 * @default false
		 * @private
		 */
		pageScroll: PropTypes.bool,

		/**
		 * `true` if rtl, `false` if ltr.
		 *
		 * @type {Boolean}
		 * @private
		 */
		rtl: PropTypes.bool,

		/**
		 * Spacing between items.
		 *
		 * @type {Number}
		 * @default 0
		 * @public
		 */
		spacing: PropTypes.number,

		/**
		 * Called to execute additional logic in a themed component when updating states and bounds.
		 *
		 * @type {Function}
		 * @private
		 */
		updateStatesAndBounds: PropTypes.func
	}

	static defaultProps = {
		cbScrollTo: nop,
		dataSize: 0,
		direction: 'vertical',
		overhang: 3,
		pageScroll: false,
		spacing: 0
	}

	constructor (props) {
		super(props);

		this.state = {firstIndex: 0, numOfItems: 0};
	}

	componentWillMount () {
		if (this.props.clientSize) {
			this.calculateMetrics(this.props);
			this.updateStatesAndBounds(this.props);
		}
	}

	// Calculate metrics for VirtualList after the 1st render to know client W/H.
	// We separate code related with data due to re use it when data changed.
	componentDidMount () {
		if (!this.props.clientSize) {
			this.calculateMetrics(this.props);
			this.updateStatesAndBounds(this.props);
		}
	}

	// Call updateStatesAndBounds here when dataSize has been changed to update nomOfItems state.
	// Calling setState within componentWillReceivePropswill not trigger an additional render.
	componentWillReceiveProps (nextProps) {
		const
			{dataSize, direction, itemSize, overhang, spacing} = this.props,
			hasMetricsChanged = (
				direction !== nextProps.direction ||
				((itemSize instanceof Object) ? (itemSize.minWidth !== nextProps.itemSize.minWidth || itemSize.minHeight !== nextProps.itemSize.minHeight) : itemSize !== nextProps.itemSize) ||
				overhang !== nextProps.overhang ||
				spacing !== nextProps.spacing
			);
=======
const VirtualListBaseFactory = (type) => {
	return class VirtualListCore extends Component {
		/* No displayName here. We set displayName to returned components of this factory function. */

		static propTypes = /** @lends ui/VirtualList.VirtualListBase.prototype */ {
			/**
			 * The `render` function for an item of the list receives the following parameters:
			 * - `data` is for accessing the supplied `data` property of the list.
			 * > NOTE: In most cases, it is recommended to use data from redux store instead of using
			 * is parameters due to performance optimizations.
			 *
			 * @param {Object} event
			 * @param {Number} event.data-index It is required for Spotlight 5-way navigation. Pass to the root element in the component.
			 * @param {Number} event.index The index number of the componet to render
			 * @param {Number} event.key It MUST be passed as a prop to the root element in the component for DOM recycling.
			 *
			 * Data manipulation can be done in this function.
			 *
			 * > NOTE: The list does NOT always render a component whenever its render function is called
			 * due to performance optimization.
			 *
			 * Usage:
			 * ```
			 * renderItem = ({index, ...rest}) => {
			 *		delete rest.data;
			 *
			 *		return (
			 *			<MyComponent index={index} {...rest} />
			 *		);
			 * }
			 * ```
			 *
			 * @type {Function}
			 * @public
			 */
			itemRenderer: PropTypes.func.isRequired,

			/**
			 * Size of an item for the list; valid values are either a number for `VirtualList`
			 * or an object that has `minWidth` and `minHeight` for `VirtualGridList`.
			 *
			 * @type {Number|ui/VirtualList.gridListItemSizeShape}
			 * @private
			 */
			itemSize: PropTypes.oneOfType([
				PropTypes.number,
				gridListItemSizeShape
			]).isRequired,

			/**
			 * The render function for the items.
			 *
			 * @type {Function}
			 * @private
			 */
			itemsRenderer: PropTypes.func.isRequired,

			/**
			 * Callback method of scrollTo.
			 * Normally, [Scrollable]{@link ui/Scrollable.Scrollable} should set this value.
			 *
			 * @type {Function}
			 * @private
			 */
			cbScrollTo: PropTypes.func,

			/**
			 * Client size of the list; valid values are an object that has `clientWidth` and `clientHeight`.
			 *
			 * @type {Object}
			 * @property {Number} clientWidth - The client width of the list.
			 * @property {Number} clientHeight - The client height of the list.
			 * @public
			 */
			clientSize: PropTypes.shape({
				clientWidth: PropTypes.number.isRequired,
				clientHeight: PropTypes.number.isRequired
			}),
>>>>>>> c90316b4

			/**
			 * Data for passing it through `itemRenderer` prop.
			 * NOTICE: For performance reason, changing this prop does NOT always cause the list to
			 * redraw its items.
			 *
			 * @type {Any}
			 * @default []
			 * @public
			 */
			data: PropTypes.any,

			/**
			 * Size of the data.
			 *
			 * @type {Number}
			 * @default 0
			 * @public
			 */
			dataSize: PropTypes.number,

			/**
			 * Direction of the list.
			 *
			 * Valid values are:
			 * * `'horizontal'`, and
			 * * `'vertical'`.
			 *
			 * @type {String}
			 * @default 'vertical'
			 * @public
			 */
			direction: PropTypes.oneOf(['horizontal', 'vertical']),

			/**
			 * Called to get the props for list items.
			 *
			 * @type {Function}
			 * @private
			 */
			getComponentProps: PropTypes.func,

			/**
			 * Number of spare DOM node.
			 * `3` is good for the default value experimentally and
			 * this value is highly recommended not to be changed by developers.
			 *
			 * @type {Number}
			 * @default 3
			 * @private
			 */
			overhang: PropTypes.number,

			/**
			 * It scrolls by page when `true`, by item when `false`.
			 *
			 * @type {Boolean}
			 * @default false
			 * @private
			 */
			pageScroll: PropTypes.bool,

			/**
			 * `true` if rtl, `false` if ltr.
			 *
			 * @type {Boolean}
			 * @private
			 */
			rtl: PropTypes.bool,

			/**
			 * Spacing between items.
			 *
			 * @type {Number}
			 * @default 0
			 * @public
			 */
			spacing: PropTypes.number,

			/**
			 * Called to execute additional logic in a themed component when updating states and bounds.
			 *
			 * @type {Function}
			 * @private
			 */
			updateStatesAndBounds: PropTypes.func
		}

		static defaultProps = {
			cbScrollTo: nop,
			data: [],
			dataSize: 0,
			direction: 'vertical',
			overhang: 3,
			pageScroll: false,
			spacing: 0
		}

		constructor (props) {
			super(props);

			this.state = {firstIndex: 0, numOfItems: 0};
		}

		componentWillMount () {
			if (this.props.clientSize) {
				this.calculateMetrics(this.props);
				this.updateStatesAndBounds(this.props);
			}
		}

		// Calculate metrics for VirtualList after the 1st render to know client W/H.
		componentDidMount () {
			if (!this.props.clientSize) {
				this.calculateMetrics(this.props);
				this.updateStatesAndBounds(this.props);
			}
			this.setContainerSize();
		}

		// Call updateStatesAndBounds here when dataSize has been changed to update nomOfItems state.
		// Calling setState within componentWillReceivePropswill not trigger an additional render.
		componentWillReceiveProps (nextProps) {
			const
				{dataSize, direction, itemSize, overhang, spacing} = this.props,
				hasMetricsChanged = (
					direction !== nextProps.direction ||
					((itemSize instanceof Object) ? (itemSize.minWidth !== nextProps.itemSize.minWidth || itemSize.minHeight !== nextProps.itemSize.minHeight) : itemSize !== nextProps.itemSize) ||
					overhang !== nextProps.overhang ||
					spacing !== nextProps.spacing
				);

			this.hasDataSizeChanged = (dataSize !== nextProps.dataSize);

			if (hasMetricsChanged) {
				this.calculateMetrics(nextProps);
				this.updateStatesAndBounds(nextProps);
				this.setContainerSize();
			} else if (this.hasDataSizeChanged) {
				this.updateStatesAndBounds(nextProps);
				this.setContainerSize();
			}
		}

		scrollBounds = {
			clientWidth: 0,
			clientHeight: 0,
			scrollWidth: 0,
			scrollHeight: 0,
			maxLeft: 0,
			maxTop: 0
		}

		moreInfo = {
			firstVisibleIndex: null,
			lastVisibleIndex: null
		}

		primary = null
		secondary = null

		isPrimaryDirectionVertical = true
		isItemSized = false

		dimensionToExtent = 0
		threshold = 0
		maxFirstIndex = 0
		prevFirstIndex = 0
		curDataSize = 0
		hasDataSizeChanged = false
		cc = []
		scrollPosition = 0

		contentRef = null
		containerRef = null

		isVertical = () => this.isPrimaryDirectionVertical

		isHorizontal = () => !this.isPrimaryDirectionVertical

		getScrollBounds = () => this.scrollBounds

		getMoreInfo = () => this.moreInfo

		getGridPosition (index) {
			const
				{dimensionToExtent, primary, secondary} = this,
				primaryPosition = Math.floor(index / dimensionToExtent) * primary.gridSize,
				secondaryPosition = (index % dimensionToExtent) * secondary.gridSize;

			return {primaryPosition, secondaryPosition};
		}

		getItemPosition = (index, stickTo = 'start') => {
			const
				{primary} = this,
				position = this.getGridPosition(index),
				offset = (stickTo === 'start') ? 0 : primary.clientSize - primary.itemSize;

			position.primaryPosition -= offset;

			return this.gridPositionToItemPosition(position);
		}

		gridPositionToItemPosition = ({primaryPosition, secondaryPosition}) =>
			(this.isPrimaryDirectionVertical ? {left: secondaryPosition, top: primaryPosition} : {left: primaryPosition, top: secondaryPosition})

		getClientSize = (node) => ({
			clientWidth: node.clientWidth,
			clientHeight: node.clientHeight
		})

		calculateMetrics (props) {
			const
				{clientSize, direction, itemSize, spacing} = props,
				node = this.containerRef;

			if (!clientSize && !node) {
				return;
			}

			const
				{clientWidth, clientHeight} = (clientSize || this.getClientSize(node)),
				heightInfo = {
					clientSize: clientHeight,
					minItemSize: itemSize.minHeight || null,
					itemSize: itemSize
				},
				widthInfo = {
					clientSize: clientWidth,
					minItemSize: itemSize.minWidth || null,
					itemSize: itemSize
				};
			let primary, secondary, dimensionToExtent, thresholdBase;

			this.isPrimaryDirectionVertical = (direction === 'vertical');

			if (this.isPrimaryDirectionVertical) {
				primary = heightInfo;
				secondary = widthInfo;
			} else {
				primary = widthInfo;
				secondary = heightInfo;
			}
			dimensionToExtent = 1;

			this.isItemSized = (primary.minItemSize && secondary.minItemSize);

			if (this.isItemSized) {
				// the number of columns is the ratio of the available width plus the spacing
				// by the minimum item width plus the spacing
				dimensionToExtent = Math.max(Math.floor((secondary.clientSize + spacing) / (secondary.minItemSize + spacing)), 1);
				// the actual item width is a ratio of the remaining width after all columns
				// and spacing are accounted for and the number of columns that we know we should have
				secondary.itemSize = Math.floor((secondary.clientSize - (spacing * (dimensionToExtent - 1))) / dimensionToExtent);
				// the actual item height is related to the item width
				primary.itemSize = Math.floor(primary.minItemSize * (secondary.itemSize / secondary.minItemSize));
			}

			primary.gridSize = primary.itemSize + spacing;
			secondary.gridSize = secondary.itemSize + spacing;
			thresholdBase = primary.gridSize * 2;

			this.threshold = {min: -Infinity, max: thresholdBase, base: thresholdBase};
			this.dimensionToExtent = dimensionToExtent;

			this.primary = primary;
			this.secondary = secondary;

			// reset
			this.scrollPosition = 0;
			// eslint-disable-next-line react/no-direct-mutation-state
			this.state.firstIndex = 0;
			// eslint-disable-next-line react/no-direct-mutation-state
			this.state.numOfItems = 0;
		}

		updateStatesAndBounds = (props) => {
			const
				{dataSize, overhang, updateStatesAndBounds} = props,
				{firstIndex} = this.state,
				{dimensionToExtent, primary, moreInfo, scrollPosition} = this,
				numOfItems = Math.min(dataSize, dimensionToExtent * (Math.ceil(primary.clientSize / primary.gridSize) + overhang)),
				wasFirstIndexMax = ((this.maxFirstIndex < moreInfo.firstVisibleIndex - dimensionToExtent) && (firstIndex === this.maxFirstIndex)),
				dataSizeDiff = dataSize - this.curDataSize;
			let newFirstIndex = firstIndex;

			this.maxFirstIndex = Math.ceil((dataSize - numOfItems) / dimensionToExtent) * dimensionToExtent;
			this.curDataSize = dataSize;

			// reset children
			this.cc = [];
			this.calculateScrollBounds(props);
			this.updateMoreInfo(dataSize, scrollPosition);

			if (!(updateStatesAndBounds && updateStatesAndBounds({
				cbScrollTo: props.cbScrollTo,
				numOfItems,
				dataSize,
				moreInfo
			}))) {
				newFirstIndex = this.calculateFirstIndex(props, wasFirstIndexMax, dataSizeDiff);
			}

			this.setState({firstIndex: newFirstIndex, numOfItems});
		}

		calculateFirstIndex (props, wasFirstIndexMax, dataSizeDiff) {
			const
				{overhang} = props,
				{firstIndex} = this.state,
				{dimensionToExtent, isPrimaryDirectionVertical, maxFirstIndex, primary, scrollBounds, scrollPosition, threshold} = this,
				{gridSize} = primary;
			let newFirstIndex = firstIndex;

			if (wasFirstIndexMax && dataSizeDiff > 0) { // If dataSize increased from bottom, we need adjust firstIndex
				// If this is a gridlist and dataSizeDiff is smaller than 1 line, we are adjusting firstIndex without threshold change.
				if (dimensionToExtent > 1 && dataSizeDiff < dimensionToExtent) {
					newFirstIndex = maxFirstIndex;
				} else { // For other bottom adding case, we need to update firstIndex and threshold.
					const
						maxPos = isPrimaryDirectionVertical ? scrollBounds.maxTop : scrollBounds.maxLeft,
						maxOfMin = maxPos - threshold.base,
						numOfUpperLine = Math.floor(overhang / 2),
						firstIndexFromPosition = Math.floor(scrollPosition / gridSize),
						expectedFirstIndex = Math.max(0, firstIndexFromPosition - numOfUpperLine);

					// To navigate with 5way, we need to adjust firstIndex to the next line
					// since at the bottom we have num of overhang lines for upper side but none for bottom side
					// So we add numOfUpperLine at the top and rest lines at the bottom
					newFirstIndex = Math.min(maxFirstIndex, expectedFirstIndex * dimensionToExtent);

					// We need to update threshold also since we moved the firstIndex
					threshold.max = Math.min(maxPos, threshold.max + gridSize);
					threshold.min = Math.min(maxOfMin, threshold.max - gridSize);
				}
			} else { // Other cases, we can keep the min value between firstIndex and maxFirstIndex. No need to change threshold
				newFirstIndex = Math.min(firstIndex, maxFirstIndex);
			}

			return newFirstIndex;
		}

		calculateScrollBounds (props) {
			const
				{clientSize} = props,
				node = this.containerRef;

			if (!clientSize && !node) {
				return;
			}

			const
				{scrollBounds, isPrimaryDirectionVertical} = this,
				{clientWidth, clientHeight} = clientSize || this.getClientSize(node);
			let maxPos;

			scrollBounds.clientWidth = clientWidth;
			scrollBounds.clientHeight = clientHeight;
			scrollBounds.scrollWidth = this.getScrollWidth();
			scrollBounds.scrollHeight = this.getScrollHeight();
			scrollBounds.maxLeft = Math.max(0, scrollBounds.scrollWidth - clientWidth);
			scrollBounds.maxTop = Math.max(0, scrollBounds.scrollHeight - clientHeight);

			// correct position
			maxPos = isPrimaryDirectionVertical ? scrollBounds.maxTop : scrollBounds.maxLeft;

			this.syncThreshold(maxPos);

			if (this.scrollPosition > maxPos) {
				this.props.cbScrollTo({position: (isPrimaryDirectionVertical) ? {y: maxPos} : {x: maxPos}, animate: false});
			}
		}

		setContainerSize = () => {
			if (this.contentRef) {
				this.contentRef.style.width = this.scrollBounds.scrollWidth + 'px';
				this.contentRef.style.height = this.scrollBounds.scrollHeight + 'px';
			}
		}

		updateMoreInfo (dataSize, primaryPosition) {
			const
				{dimensionToExtent, moreInfo} = this,
				{itemSize, gridSize, clientSize} = this.primary;

			if (dataSize <= 0) {
				moreInfo.firstVisibleIndex = null;
				moreInfo.lastVisibleIndex = null;
			} else {
				moreInfo.firstVisibleIndex = (Math.floor((primaryPosition - itemSize) / gridSize) + 1) * dimensionToExtent;
				moreInfo.lastVisibleIndex = Math.min(dataSize - 1, Math.ceil((primaryPosition + clientSize) / gridSize) * dimensionToExtent - 1);
			}
		}
<<<<<<< HEAD
	}

	setScrollPosition (x, y, dirX, dirY) {
		const
			{dataSize} = this.props,
			{firstIndex, numOfItems} = this.state,
			{isPrimaryDirectionVertical, threshold, dimensionToExtent, maxFirstIndex, scrollBounds} = this,
			{gridSize} = this.primary,
			maxPos = isPrimaryDirectionVertical ? scrollBounds.maxTop : scrollBounds.maxLeft,
			minOfMax = threshold.base,
			maxOfMin = maxPos - threshold.base;
		let delta, numOfGridLines, newFirstIndex = firstIndex, pos, dir = 0;

		if (isPrimaryDirectionVertical) {
			pos = y;
			dir = dirY;
		} else {
			pos = x;
			dir = dirX;
		}

		if (dir === 1 && pos > threshold.max) {
			delta = pos - threshold.max;
			numOfGridLines = Math.ceil(delta / gridSize); // how many lines should we add
			threshold.max = Math.min(maxPos, threshold.max + numOfGridLines * gridSize);
			threshold.min = Math.min(maxOfMin, threshold.max - gridSize);
			newFirstIndex += numOfGridLines * dimensionToExtent;
		} else if (dir === -1 && pos < threshold.min) {
			delta = threshold.min - pos;
			numOfGridLines = Math.ceil(delta / gridSize);
			threshold.max = Math.max(minOfMax, threshold.min - (numOfGridLines * gridSize - gridSize));
			threshold.min = (threshold.max > minOfMax) ? threshold.max - gridSize : -Infinity;
			newFirstIndex -= numOfGridLines * dimensionToExtent;
		}

		if (threshold.min === -Infinity) {
			newFirstIndex = 0;
		} else {
			newFirstIndex = Math.min(maxFirstIndex, newFirstIndex);
			newFirstIndex = Math.max(0, newFirstIndex);
		}

		this.syncThreshold(maxPos);
		this.scrollPosition = pos;
		this.updateMoreInfo(dataSize, pos);

		if (firstIndex !== newFirstIndex) {
			this.setState({firstIndex: newFirstIndex});
		} else {
			this.positionItems({updateFrom: firstIndex, updateTo: firstIndex + numOfItems});
		}
	}

	getItemNode = (index) => {
		const ref = this.itemContainerRef;

		return ref ? ref.children[index % this.state.numOfItems] : null;
	}

	applyStyleToExistingNode = (index, ...rest) => {
		const node = this.getItemNode(index);

		if (node) {
			this.composeStyle(node.style, ...rest);
		}
	}

	applyStyleToNewNode = (index, ...rest) => {
		const
			{itemRenderer, getComponentProps} = this.props,
			{numOfItems} = this.state,
			key = index % numOfItems,
			itemElement = itemRenderer({
				index,
				key
			}),
			style = {},
			componentProps = getComponentProps && getComponentProps(index) || {};

		this.composeStyle(style, ...rest);

		this.cc[key] = React.cloneElement(itemElement, {
			...componentProps,
			className: classNames(css.listItem, itemElement.props.className),
			style: {...itemElement.props.style, ...style}
		});
	}

	applyStyleToHideNode = (index) => {
		const key = index % this.state.numOfItems;
		this.cc[key] = <div key={key} style={{display: 'none'}} />;
	}

	positionItems ({updateFrom, updateTo}) {
		const
			{dataSize} = this.props,
			{isPrimaryDirectionVertical, dimensionToExtent, primary, secondary, scrollPosition} = this;
		let
			{primaryPosition, secondaryPosition} = this.getGridPosition(updateFrom),
			hideTo = 0,
			width, height;

		primaryPosition -= scrollPosition;
		width = (isPrimaryDirectionVertical ? secondary.itemSize : primary.itemSize) + 'px';
		height = (isPrimaryDirectionVertical ? primary.itemSize : secondary.itemSize) + 'px';

		if (updateTo > dataSize) {
			hideTo = updateTo;
			updateTo = dataSize;
		}

		// positioning items
		for (let i = updateFrom, j = updateFrom % dimensionToExtent; i < updateTo; i++) {
			if (this.updateFrom === null || this.updateTo === null || this.updateFrom > i || this.updateTo <= i) {
				this.applyStyleToNewNode(i, width, height, primaryPosition, secondaryPosition);
=======

		syncThreshold (maxPos) {
			const {threshold} = this;

			if (threshold.max > maxPos) {
				if (maxPos < threshold.base) {
					threshold.max = threshold.base;
					threshold.min = -Infinity;
				} else {
					threshold.max = maxPos;
					threshold.min = maxPos - threshold.base;
				}
			}
		}

		// Native only
		scrollToPosition (x, y) {
			if (this.containerRef) {
				this.containerRef.scrollTo(
					(this.props.rtl && !this.isPrimaryDirectionVertical) ? this.scrollBounds.maxLeft - x : x, y
				);
			}
		}

		// JS only
		setScrollPosition (x, y, dirX, dirY) {
			if (this.contentRef) {
				this.contentRef.style.transform = `translate3d(${this.props.rtl ? x : -x}px, -${y}px, 0)`;
				this.didScroll(x, y, dirX, dirY);
			}
		}

		didScroll (x, y, dirX, dirY) {
			const
				{dataSize} = this.props,
				{firstIndex} = this.state,
				{isPrimaryDirectionVertical, threshold, dimensionToExtent, maxFirstIndex, scrollBounds} = this,
				{gridSize} = this.primary,
				maxPos = isPrimaryDirectionVertical ? scrollBounds.maxTop : scrollBounds.maxLeft,
				minOfMax = threshold.base,
				maxOfMin = maxPos - threshold.base;
			let delta, numOfGridLines, newFirstIndex = firstIndex, pos, dir = 0;

			if (isPrimaryDirectionVertical) {
				pos = y;
				dir = dirY;
>>>>>>> c90316b4
			} else {
				pos = x;
				dir = dirX;
			}

			if (dir === 1 && pos > threshold.max) {
				delta = pos - threshold.max;
				numOfGridLines = Math.ceil(delta / gridSize); // how many lines should we add
				threshold.max = Math.min(maxPos, threshold.max + numOfGridLines * gridSize);
				threshold.min = Math.min(maxOfMin, threshold.max - gridSize);
				newFirstIndex += numOfGridLines * dimensionToExtent;
			} else if (dir === -1 && pos < threshold.min) {
				delta = threshold.min - pos;
				numOfGridLines = Math.ceil(delta / gridSize);
				threshold.max = Math.max(minOfMax, threshold.min - (numOfGridLines * gridSize - gridSize));
				threshold.min = (threshold.max > minOfMax) ? threshold.max - gridSize : -Infinity;
				newFirstIndex -= numOfGridLines * dimensionToExtent;
			}

			if (threshold.min === -Infinity) {
				newFirstIndex = 0;
			} else {
				newFirstIndex = Math.min(maxFirstIndex, newFirstIndex);
				newFirstIndex = Math.max(0, newFirstIndex);
			}

			this.syncThreshold(maxPos);
			this.scrollPosition = pos;
			this.updateMoreInfo(dataSize, pos);

			if (firstIndex !== newFirstIndex) {
				this.setState({firstIndex: newFirstIndex});
			}
		}

		getItemNode = (index) => {
			const ref = this.itemContainerRef;

			return ref ? ref.children[index % this.state.numOfItems] : null;
		}

		composeStyle (width, height, primaryPosition, secondaryPosition) {
			const
				{x, y} = this.isPrimaryDirectionVertical ? {x: secondaryPosition, y: primaryPosition} : {x: primaryPosition, y: secondaryPosition},
				style = {
					position: 'absolute',
					/* FIXME: RTL / this calculation only works for Chrome */
					transform: `translate3d(${this.props.rtl ? -x : x}px, ${y}px, 0)`
				};

			if (this.isItemSized) {
				style.width = width;
				style.height = height;
			}

			return style;
		}

		applyStyleToNewNode = (index, ...rest) => {
			const
				{itemRenderer, getComponentProps, data} = this.props,
				key = index % this.state.numOfItems,
				itemElement = itemRenderer({
					data,
					index,
					key
				}),
				componentProps = getComponentProps && getComponentProps(index) || {};

			this.cc[key] = React.cloneElement(itemElement, {
				...componentProps,
				className: classNames(css.listItem, itemElement.props.className),
				['data-preventscrollonfocus']: true, // Added this attribute to prevent scroll on focus by browser
				style: {...itemElement.props.style, ...(this.composeStyle(...rest))}
			});
		}

		applyStyleToHideNode = (index) => {
			const key = index % this.state.numOfItems;
			this.cc[key] = <div key={key} style={{display: 'none'}} />;
		}

		positionItems () {
			const
				{dataSize} = this.props,
				{firstIndex, numOfItems} = this.state,
				{isPrimaryDirectionVertical, dimensionToExtent, primary, secondary, cc} = this,
				diff = firstIndex - this.prevFirstIndex,
				updateFrom = (cc.length === 0 || 0 >= diff || diff >= numOfItems) ? firstIndex : this.prevFirstIndex + numOfItems;
			let
				hideTo = 0,
				updateTo = (cc.length === 0 || -numOfItems >= diff || diff > 0) ? firstIndex + numOfItems : this.prevFirstIndex;

			if (updateFrom >= updateTo) {
				return;
			} else if (updateTo > dataSize) {
				hideTo = updateTo;
				updateTo = dataSize;
			}

			let
				{primaryPosition, secondaryPosition} = this.getGridPosition(updateFrom),
				width, height;

			width = (isPrimaryDirectionVertical ? secondary.itemSize : primary.itemSize) + 'px';
			height = (isPrimaryDirectionVertical ? primary.itemSize : secondary.itemSize) + 'px';

			// positioning items
			for (let i = updateFrom, j = updateFrom % dimensionToExtent; i < updateTo; i++) {
				this.applyStyleToNewNode(i, width, height, primaryPosition, secondaryPosition);

				if (++j === dimensionToExtent) {
					secondaryPosition = 0;
					primaryPosition += primary.gridSize;
					j = 0;
				} else {
					secondaryPosition += secondary.gridSize;
				}
			}

			for (let i = updateTo; i < hideTo; i++) {
				this.applyStyleToHideNode(i);
			}

			this.prevFirstIndex = firstIndex;
		}

		getScrollHeight = () => (this.isPrimaryDirectionVertical ? this.getVirtualScrollDimension() : this.scrollBounds.clientHeight)

		getScrollWidth = () => (this.isPrimaryDirectionVertical ? this.scrollBounds.clientWidth : this.getVirtualScrollDimension())

		getVirtualScrollDimension = () => {
			const
				{dimensionToExtent, primary, curDataSize} = this,
				{spacing} = this.props;

			return (Math.ceil(curDataSize / dimensionToExtent) * primary.gridSize) - spacing;
		}

		syncClientSize = () => {
			const
				{props} = this,
				node = this.containerRef;

			if (!props.clientSize && !node) {
				return false;
			}

			const
				{clientWidth, clientHeight} = props.clientSize || this.getClientSize(node),
				{scrollBounds} = this;

			if (clientWidth !== scrollBounds.clientWidth || clientHeight !== scrollBounds.clientHeight) {
				this.calculateMetrics(props);
				this.updateStatesAndBounds(props);
				this.setContainerSize();
				return true;
			}

			return false;
		}

		// render

		initContainerRef = (ref) => {
			if (ref) {
				this.containerRef = ref;
			}
		}

		initContentRef = (ref) => {
			if (ref) {
				this.contentRef = ref;
			}
		}

		initItemContainerRef = (ref) => {
			if (ref) {
				this.itemContainerRef = ref;
			}
		}

		mergeClasses = (className) => {
			let containerClass = null;

<<<<<<< HEAD
		delete rest.cbScrollTo;
		delete rest.clientSize;
		delete rest.dataSize;
		delete rest.direction;
		delete rest.getComponentProps;
		delete rest.itemRenderer;
		delete rest.itemSize;
		delete rest.overhang;
		delete rest.pageScroll;
		delete rest.rtl;
		delete rest.spacing;
		delete rest.updateStatesAndBounds;
=======
			if (type === Native) {
				containerClass = (this.isPrimaryDirectionVertical) ? css.vertical : css.horizontal;
			}
>>>>>>> c90316b4

			return classNames(css.virtualList, containerClass, className);
		}

		render () {
			const
				{className, itemsRenderer, style, ...rest} = this.props,
				{cc, initItemContainerRef, primary} = this,
				containerClasses = this.mergeClasses(className);

			delete rest.cbScrollTo;
			delete rest.clientSize;
			delete rest.data;
			delete rest.dataSize;
			delete rest.direction;
			delete rest.getComponentProps;
			delete rest.itemRenderer;
			delete rest.itemSize;
			delete rest.overhang;
			delete rest.pageScroll;
			delete rest.rtl;
			delete rest.spacing;
			delete rest.updateStatesAndBounds;

			if (primary) {
				this.positionItems();
			}

			return (
				<div className={containerClasses} ref={this.initContainerRef} style={style}>
					<div {...rest} ref={this.initContentRef}>
						{itemsRenderer({cc, initItemContainerRef, primary})}
					</div>
				</div>
			);
		}
	};
};

/**
 * A basic base component for
 * [VirtualList]{@link ui/VirtualList.VirtualList} and [VirtualGridList]{@link ui/VirtualList.VirtualGridList}.
 *
 * @class VirtualListBase
 * @memberof ui/VirtualList
 * @ui
 * @private
 */
const VirtualListBase = VirtualListBaseFactory(JS);
VirtualListBase.displayName = 'ui:VirtualListBase';

/**
 * A basic base component for
 * [VirtualListNative]{@link ui/VirtualList.VirtualListNative} and [VirtualGridListNative]{@link ui/VirtualList.VirtualGridListNative}.
 *
 * @class VirtualListBaseNative
 * @memberof ui/VirtualList
 * @ui
 * @private
 */
const VirtualListBaseNative = VirtualListBaseFactory(Native);
VirtualListBaseNative.displayName = 'ui:VirtualListBaseNative';

const ScrollableVirtualList = (props) => (
	<Scrollable
		{...props}
		childRenderer={({initUiChildRef, ...virtualListProps}) => ( // eslint-disable-line react/jsx-no-bind
			<VirtualListBase
				{...virtualListProps}
				itemsRenderer={({cc, initItemContainerRef}) => ( // eslint-disable-line react/jsx-no-bind
					cc.length ? <div ref={initItemContainerRef}>{cc}</div> : null
				)}
				ref={initUiChildRef}
			/>
		)}
	/>
);

const ScrollableVirtualListNative = (props) => (
	<ScrollableNative
		{...props}
		childRenderer={({initUiChildRef, ...virtualListProps}) => ( // eslint-disable-line react/jsx-no-bind
			<VirtualListBaseNative
				{...virtualListProps}
				itemsRenderer={({cc, initItemContainerRef}) => ( // eslint-disable-line react/jsx-no-bind
					cc.length ? <div ref={initItemContainerRef}>{cc}</div> : null
				)}
				ref={initUiChildRef}
			/>
		)}
	/>
);

export default VirtualListBase;
export {
	gridListItemSizeShape,
	ScrollableVirtualList,
	ScrollableVirtualListNative,
	VirtualListBase,
	VirtualListBaseNative
};<|MERGE_RESOLUTION|>--- conflicted
+++ resolved
@@ -27,205 +27,6 @@
 	minHeight: PropTypes.number.isRequired
 });
 
-<<<<<<< HEAD
-/**
- * A basic base component for
- * [VirtualList]{@link ui/VirtualList.VirtualList} and [VirtualGridList]{@link ui/VirtualList.VirtualGridList}.
- *
- * @class VirtualListBase
- * @memberof ui/VirtualList
- * @ui
- * @private
- */
-class VirtualListBase extends Component {
-	static displayName = 'ui:VirtualListBase'
-
-	static propTypes = /** @lends ui/VirtualList.VirtualList.prototype */ {
-		/**
-		 * The `render` function for an item of the list receives the following parameters:
-		 * @param {Object} event
-		 * @param {Number} event.data-index It is required for Spotlight 5-way navigation. Pass to the root element in the component.
-		 * @param {Number} event.index The index number of the componet to render
-		 * @param {Number} event.key It MUST be passed as a prop to the root element in the component for DOM recycling.
-		 *
-		 * > NOTE: The list does NOT always render a component whenever its render function is called
-		 * due to performance optimization.
-		 *
-		 * Usage:
-		 * ```
-		 * renderItem = ({index, ...rest}) => {
-		 *		return (
-		 *			<MyComponent index={index} {...rest} />
-		 *		);
-		 * }
-		 * ```
-		 *
-		 * @type {Function}
-		 * @public
-		 */
-		itemRenderer: PropTypes.func.isRequired,
-
-		/**
-		 * Size of an item for the list; valid values are either a number for `VirtualList`
-		 * or an object that has `minWidth` and `minHeight` for `VirtualGridList`.
-		 *
-		 * @type {Number|ui/VirtualList.gridListItemSizeShape}
-		 * @private
-		 */
-		itemSize: PropTypes.oneOfType([
-			PropTypes.number,
-			gridListItemSizeShape
-		]).isRequired,
-
-		/**
-		 * The render function for the items.
-		 *
-		 * @type {Function}
-		 * @private
-		 */
-		itemsRenderer: PropTypes.func.isRequired,
-
-		/**
-		 * Callback method of scrollTo.
-		 * Normally, `[Scrollable]{@link ui/Scrollable.Scrollable}` should set this value.
-		 *
-		 * @type {Function}
-		 * @private
-		 */
-		cbScrollTo: PropTypes.func,
-
-		/**
-		 * Client size of the list; valid values are an object that has `clientWidth` and `clientHeight`.
-		 *
-		 * @type {Object}
-		 * @property {Number} clientWidth - The client width of the list.
-		 * @property {Number} clientHeight - The client height of the list.
-		 * @public
-		 */
-		clientSize: PropTypes.shape({
-			clientWidth: PropTypes.number.isRequired,
-			clientHeight: PropTypes.number.isRequired
-		}),
-
-		/**
-		 * Size of the data.
-		 *
-		 * @type {Number}
-		 * @default 0
-		 * @public
-		 */
-		dataSize: PropTypes.number,
-
-		/**
-		 * Direction of the list.
-		 *
-		 * Valid values are:
-		 * * `'horizontal'`, and
-		 * * `'vertical'`.
-		 *
-		 * @type {String}
-		 * @default 'vertical'
-		 * @public
-		 */
-		direction: PropTypes.oneOf(['horizontal', 'vertical']),
-
-		/**
-		 * Called to get the props for list items.
-		 *
-		 * @type {Function}
-		 * @private
-		 */
-		getComponentProps: PropTypes.func,
-
-		/**
-		 * Number of spare DOM node.
-		 * `3` is good for the default value experimentally and
-		 * this value is highly recommended not to be changed by developers.
-		 *
-		 * @type {Number}
-		 * @default 3
-		 * @private
-		 */
-		overhang: PropTypes.number,
-
-		/**
-		 * It scrolls by page when `true`, by item when `false`.
-		 *
-		 * @type {Boolean}
-		 * @default false
-		 * @private
-		 */
-		pageScroll: PropTypes.bool,
-
-		/**
-		 * `true` if rtl, `false` if ltr.
-		 *
-		 * @type {Boolean}
-		 * @private
-		 */
-		rtl: PropTypes.bool,
-
-		/**
-		 * Spacing between items.
-		 *
-		 * @type {Number}
-		 * @default 0
-		 * @public
-		 */
-		spacing: PropTypes.number,
-
-		/**
-		 * Called to execute additional logic in a themed component when updating states and bounds.
-		 *
-		 * @type {Function}
-		 * @private
-		 */
-		updateStatesAndBounds: PropTypes.func
-	}
-
-	static defaultProps = {
-		cbScrollTo: nop,
-		dataSize: 0,
-		direction: 'vertical',
-		overhang: 3,
-		pageScroll: false,
-		spacing: 0
-	}
-
-	constructor (props) {
-		super(props);
-
-		this.state = {firstIndex: 0, numOfItems: 0};
-	}
-
-	componentWillMount () {
-		if (this.props.clientSize) {
-			this.calculateMetrics(this.props);
-			this.updateStatesAndBounds(this.props);
-		}
-	}
-
-	// Calculate metrics for VirtualList after the 1st render to know client W/H.
-	// We separate code related with data due to re use it when data changed.
-	componentDidMount () {
-		if (!this.props.clientSize) {
-			this.calculateMetrics(this.props);
-			this.updateStatesAndBounds(this.props);
-		}
-	}
-
-	// Call updateStatesAndBounds here when dataSize has been changed to update nomOfItems state.
-	// Calling setState within componentWillReceivePropswill not trigger an additional render.
-	componentWillReceiveProps (nextProps) {
-		const
-			{dataSize, direction, itemSize, overhang, spacing} = this.props,
-			hasMetricsChanged = (
-				direction !== nextProps.direction ||
-				((itemSize instanceof Object) ? (itemSize.minWidth !== nextProps.itemSize.minWidth || itemSize.minHeight !== nextProps.itemSize.minHeight) : itemSize !== nextProps.itemSize) ||
-				overhang !== nextProps.overhang ||
-				spacing !== nextProps.spacing
-			);
-=======
 const VirtualListBaseFactory = (type) => {
 	return class VirtualListCore extends Component {
 		/* No displayName here. We set displayName to returned components of this factory function. */
@@ -233,25 +34,18 @@
 		static propTypes = /** @lends ui/VirtualList.VirtualListBase.prototype */ {
 			/**
 			 * The `render` function for an item of the list receives the following parameters:
-			 * - `data` is for accessing the supplied `data` property of the list.
-			 * > NOTE: In most cases, it is recommended to use data from redux store instead of using
-			 * is parameters due to performance optimizations.
 			 *
 			 * @param {Object} event
 			 * @param {Number} event.data-index It is required for Spotlight 5-way navigation. Pass to the root element in the component.
 			 * @param {Number} event.index The index number of the componet to render
 			 * @param {Number} event.key It MUST be passed as a prop to the root element in the component for DOM recycling.
 			 *
-			 * Data manipulation can be done in this function.
-			 *
 			 * > NOTE: The list does NOT always render a component whenever its render function is called
 			 * due to performance optimization.
 			 *
 			 * Usage:
 			 * ```
 			 * renderItem = ({index, ...rest}) => {
-			 *		delete rest.data;
-			 *
 			 *		return (
 			 *			<MyComponent index={index} {...rest} />
 			 *		);
@@ -304,18 +98,6 @@
 				clientWidth: PropTypes.number.isRequired,
 				clientHeight: PropTypes.number.isRequired
 			}),
->>>>>>> c90316b4
-
-			/**
-			 * Data for passing it through `itemRenderer` prop.
-			 * NOTICE: For performance reason, changing this prop does NOT always cause the list to
-			 * redraw its items.
-			 *
-			 * @type {Any}
-			 * @default []
-			 * @public
-			 */
-			data: PropTypes.any,
 
 			/**
 			 * Size of the data.
@@ -395,7 +177,6 @@
 
 		static defaultProps = {
 			cbScrollTo: nop,
-			data: [],
 			dataSize: 0,
 			direction: 'vertical',
 			overhang: 3,
@@ -699,123 +480,6 @@
 				moreInfo.lastVisibleIndex = Math.min(dataSize - 1, Math.ceil((primaryPosition + clientSize) / gridSize) * dimensionToExtent - 1);
 			}
 		}
-<<<<<<< HEAD
-	}
-
-	setScrollPosition (x, y, dirX, dirY) {
-		const
-			{dataSize} = this.props,
-			{firstIndex, numOfItems} = this.state,
-			{isPrimaryDirectionVertical, threshold, dimensionToExtent, maxFirstIndex, scrollBounds} = this,
-			{gridSize} = this.primary,
-			maxPos = isPrimaryDirectionVertical ? scrollBounds.maxTop : scrollBounds.maxLeft,
-			minOfMax = threshold.base,
-			maxOfMin = maxPos - threshold.base;
-		let delta, numOfGridLines, newFirstIndex = firstIndex, pos, dir = 0;
-
-		if (isPrimaryDirectionVertical) {
-			pos = y;
-			dir = dirY;
-		} else {
-			pos = x;
-			dir = dirX;
-		}
-
-		if (dir === 1 && pos > threshold.max) {
-			delta = pos - threshold.max;
-			numOfGridLines = Math.ceil(delta / gridSize); // how many lines should we add
-			threshold.max = Math.min(maxPos, threshold.max + numOfGridLines * gridSize);
-			threshold.min = Math.min(maxOfMin, threshold.max - gridSize);
-			newFirstIndex += numOfGridLines * dimensionToExtent;
-		} else if (dir === -1 && pos < threshold.min) {
-			delta = threshold.min - pos;
-			numOfGridLines = Math.ceil(delta / gridSize);
-			threshold.max = Math.max(minOfMax, threshold.min - (numOfGridLines * gridSize - gridSize));
-			threshold.min = (threshold.max > minOfMax) ? threshold.max - gridSize : -Infinity;
-			newFirstIndex -= numOfGridLines * dimensionToExtent;
-		}
-
-		if (threshold.min === -Infinity) {
-			newFirstIndex = 0;
-		} else {
-			newFirstIndex = Math.min(maxFirstIndex, newFirstIndex);
-			newFirstIndex = Math.max(0, newFirstIndex);
-		}
-
-		this.syncThreshold(maxPos);
-		this.scrollPosition = pos;
-		this.updateMoreInfo(dataSize, pos);
-
-		if (firstIndex !== newFirstIndex) {
-			this.setState({firstIndex: newFirstIndex});
-		} else {
-			this.positionItems({updateFrom: firstIndex, updateTo: firstIndex + numOfItems});
-		}
-	}
-
-	getItemNode = (index) => {
-		const ref = this.itemContainerRef;
-
-		return ref ? ref.children[index % this.state.numOfItems] : null;
-	}
-
-	applyStyleToExistingNode = (index, ...rest) => {
-		const node = this.getItemNode(index);
-
-		if (node) {
-			this.composeStyle(node.style, ...rest);
-		}
-	}
-
-	applyStyleToNewNode = (index, ...rest) => {
-		const
-			{itemRenderer, getComponentProps} = this.props,
-			{numOfItems} = this.state,
-			key = index % numOfItems,
-			itemElement = itemRenderer({
-				index,
-				key
-			}),
-			style = {},
-			componentProps = getComponentProps && getComponentProps(index) || {};
-
-		this.composeStyle(style, ...rest);
-
-		this.cc[key] = React.cloneElement(itemElement, {
-			...componentProps,
-			className: classNames(css.listItem, itemElement.props.className),
-			style: {...itemElement.props.style, ...style}
-		});
-	}
-
-	applyStyleToHideNode = (index) => {
-		const key = index % this.state.numOfItems;
-		this.cc[key] = <div key={key} style={{display: 'none'}} />;
-	}
-
-	positionItems ({updateFrom, updateTo}) {
-		const
-			{dataSize} = this.props,
-			{isPrimaryDirectionVertical, dimensionToExtent, primary, secondary, scrollPosition} = this;
-		let
-			{primaryPosition, secondaryPosition} = this.getGridPosition(updateFrom),
-			hideTo = 0,
-			width, height;
-
-		primaryPosition -= scrollPosition;
-		width = (isPrimaryDirectionVertical ? secondary.itemSize : primary.itemSize) + 'px';
-		height = (isPrimaryDirectionVertical ? primary.itemSize : secondary.itemSize) + 'px';
-
-		if (updateTo > dataSize) {
-			hideTo = updateTo;
-			updateTo = dataSize;
-		}
-
-		// positioning items
-		for (let i = updateFrom, j = updateFrom % dimensionToExtent; i < updateTo; i++) {
-			if (this.updateFrom === null || this.updateTo === null || this.updateFrom > i || this.updateTo <= i) {
-				this.applyStyleToNewNode(i, width, height, primaryPosition, secondaryPosition);
-=======
 
 		syncThreshold (maxPos) {
 			const {threshold} = this;
@@ -862,7 +526,6 @@
 			if (isPrimaryDirectionVertical) {
 				pos = y;
 				dir = dirY;
->>>>>>> c90316b4
 			} else {
 				pos = x;
 				dir = dirX;
@@ -923,10 +586,9 @@
 
 		applyStyleToNewNode = (index, ...rest) => {
 			const
-				{itemRenderer, getComponentProps, data} = this.props,
+				{itemRenderer, getComponentProps} = this.props,
 				key = index % this.state.numOfItems,
 				itemElement = itemRenderer({
-					data,
 					index,
 					key
 				}),
@@ -1048,25 +710,9 @@
 		mergeClasses = (className) => {
 			let containerClass = null;
 
-<<<<<<< HEAD
-		delete rest.cbScrollTo;
-		delete rest.clientSize;
-		delete rest.dataSize;
-		delete rest.direction;
-		delete rest.getComponentProps;
-		delete rest.itemRenderer;
-		delete rest.itemSize;
-		delete rest.overhang;
-		delete rest.pageScroll;
-		delete rest.rtl;
-		delete rest.spacing;
-		delete rest.updateStatesAndBounds;
-=======
 			if (type === Native) {
 				containerClass = (this.isPrimaryDirectionVertical) ? css.vertical : css.horizontal;
 			}
->>>>>>> c90316b4
-
 			return classNames(css.virtualList, containerClass, className);
 		}
 
@@ -1078,7 +724,6 @@
 
 			delete rest.cbScrollTo;
 			delete rest.clientSize;
-			delete rest.data;
 			delete rest.dataSize;
 			delete rest.direction;
 			delete rest.getComponentProps;
