--- conflicted
+++ resolved
@@ -9,13 +9,6 @@
 import {contextTypes} from '@enact/i18n/I18nDecorator';
 import PropTypes from 'prop-types';
 import React, {Component} from 'react';
-
-<<<<<<< HEAD
-import {dataIndexAttribute} from '@enact/moonstone/Scrollable';
-import {VirtualListCoreSpottable, VirtualListContainerSpottable} from './VirtualListCoreSpottable';
-=======
-import {dataIndexAttribute, Scrollable} from '../Scrollable';
->>>>>>> 5554efb0
 
 import css from './ListItem.less';
 
@@ -44,8 +37,8 @@
  * @ui
  * @private
  */
-class VirtualListCore extends Component {
-	static displayName = 'VirtualListBase'
+class VirtualListBase extends Component {
+	static displayName = 'ui:VirtualListBase'
 
 	static propTypes = /** @lends moonstone/VirtualList.VirtualListCore.prototype */ {
 		/**
@@ -559,7 +552,6 @@
 			key = index % numOfItems,
 			itemElement = component({
 				data,
-				[dataIndexAttribute]: index,
 				index,
 				key
 			}),
@@ -577,7 +569,7 @@
 		const
 			key = index % this.state.numOfItems,
 			style = {display: 'none'},
-			attributes = {[dataIndexAttribute]: index, key, style};
+			attributes = {key, style};
 		this.cc[key] = (<div {...attributes} />);
 	}
 
@@ -734,25 +726,5 @@
 	}
 }
 
-/**
- * {@link moonstone/VirtualList.VirtualListBase} is a base component for
- * {@link moonstone/VirtualList.VirtualList} and
- * {@link moonstone/VirtualList.VirtualGridList} with Scrollable and SpotlightContainerDecorator applied.
- *
- * @class VirtualListBase
- * @memberof moonstone/VirtualList
- * @mixes moonstone/Scrollable
- * @mixes spotlight/SpotlightContainerDecorator
- * @ui
- * @private
- */
-<<<<<<< HEAD
-const VirtualListBase = VirtualListContainerSpottable(
-	VirtualListCoreSpottable('JS')(VirtualListCore)
-);
-=======
-const VirtualListBase = Scrollable(VirtualListCore);
->>>>>>> 5554efb0
-
 export default VirtualListBase;
-export {gridListItemSizeShape, VirtualListCore, VirtualListBase};+export {gridListItemSizeShape, VirtualListBase};