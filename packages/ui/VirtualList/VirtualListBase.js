--- conflicted
+++ resolved
@@ -578,17 +578,10 @@
 		}
 
 		// JS only
-<<<<<<< HEAD
-		setScrollPosition (x, y, dirX, dirY, rtl = this.props.rtl) {
+		setScrollPosition (x, y, rtl = this.props.rtl) {
 			if (this.contentRef.current) {
 				this.contentRef.current.style.transform = `translate3d(${rtl ? x : -x}px, -${y}px, 0)`;
-				this.didScroll(x, y, dirX, dirY);
-=======
-		setScrollPosition (x, y, rtl = this.props.rtl) {
-			if (this.contentRef) {
-				this.contentRef.style.transform = `translate3d(${rtl ? x : -x}px, -${y}px, 0)`;
 				this.didScroll(x, y);
->>>>>>> 9eeeed81
 			}
 		}
 
