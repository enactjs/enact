import React from 'react';
import {mount, shallow} from 'enzyme';
import {Marquee, MarqueeBase} from '../index.js';

import css from '../Marquee.less';

const
	ltrText = 'This is some fine latin text.',
	rtlText = 'العربية - العراق',
	contentSelector = `.${css.text}`;

describe('Marquee', () => {
	test(
		'should determine the correct directionality of latin text on initial render',
		() => {
			const subject = mount(
				<Marquee>{ltrText}</Marquee>
			);

			const expected = 'ltr';
			const actual = subject.find(contentSelector).prop('style');

			expect(actual).toHaveProperty('direction', expected);
		}
	);

	test(
		'should determine the correct directionality of non-latin text on initial render',
		() => {
			const subject = mount(
				<Marquee>{rtlText}</Marquee>
			);

			const expected = 'rtl';
			const actual = subject.find(contentSelector).prop('style');

			expect(actual).toHaveProperty('direction', expected);
		}
	);

	test(
		'should force the directionality text if forceDirection is specified',
		() => {
			const subject = mount(
				<Marquee forceDirection="ltr">{rtlText}</Marquee>
			);

			const expected = 'ltr';
			const actual = subject.find(contentSelector).prop('style');

			expect(actual).toHaveProperty('direction', expected);
		}
	);

	test(
		'should switch directionality when the text content changes after initial render',
		() => {
			const subject = mount(
				<Marquee>{ltrText}</Marquee>
			);

			subject.setProps({children: rtlText});
			subject.update();

			const expected = 'rtl';
			const actual = subject.find(contentSelector).prop('style');

			expect(actual).toHaveProperty('direction', expected);
		}
	);

	test(
		'should not switch directionality when the text content changes after initial render and the forceDirection property was already set',
		() => {
			const subject = mount(
				<Marquee forceDirection="ltr">{ltrText}</Marquee>
			);

			subject.setProps({children: rtlText});
			subject.update();

			const expected = 'ltr';
			const actual = subject.find(contentSelector).prop('style');

			expect(actual).toHaveProperty('direction', expected);
		}
	);

<<<<<<< HEAD
	it('should override direction to RTL when forceDirection is set and locale is LTR', function () {
		const subject = mount(
			<Marquee forceDirection="rtl" locale="ltr" />
		);

		const expected = 'rtl';
		const actual = subject.find(contentSelector).prop('style');
=======
	test(
		'should override direction to RTL when forceDirection is set and locale is LTR',
		() => {
			const Subscriber = makeI18nSubscriber();
			const subject = mount(
				<Marquee forceDirection="rtl" />,
				{context: {Subscriber}}
			);

			Subscriber.publish({rtl: false});

			const expected = 'rtl';
			const actual = subject.find(contentSelector).prop('style');
>>>>>>> 92035ac5

			expect(actual).toHaveProperty('direction', expected);
		}
	);

<<<<<<< HEAD
	it('should override direction to LTR when forceDirection is set and locale is RTL', function () {
		const subject = mount(
			<Marquee forceDirection="ltr" locale="rtl" />
		);

		const expected = 'ltr';
		const actual = subject.find(contentSelector).prop('style');
=======
	test(
		'should override direction to LTR when forceDirection is set and locale is RTL',
		() => {
			const Subscriber = makeI18nSubscriber();
			const subject = mount(
				<Marquee forceDirection="ltr" />,
				{context: {Subscriber}}
			);

			Subscriber.publish({rtl: true});

			const expected = 'ltr';
			const actual = subject.find(contentSelector).prop('style');
>>>>>>> 92035ac5

			expect(actual).toHaveProperty('direction', expected);
		}
	);

<<<<<<< HEAD
	it('should have direction of RTL when forceDirection is RTL and locale is RTL', function () {
		const subject = mount(
			<Marquee forceDirection="rtl" locale="rtl" />
		);

		const expected = 'rtl';
		const actual = subject.find(contentSelector).prop('style');
=======
	test(
		'should have direction of RTL when forceDirection is RTL and locale is RTL',
		() => {
			const Subscriber = makeI18nSubscriber();
			const subject = mount(
				<Marquee forceDirection="rtl" />,
				{context: {Subscriber}}
			);

			Subscriber.publish({rtl: true});

			const expected = 'rtl';
			const actual = subject.find(contentSelector).prop('style');
>>>>>>> 92035ac5

			expect(actual).toHaveProperty('direction', expected);
		}
	);

<<<<<<< HEAD
	it('should have direction of LTR when forceDirection is LTR and locale is LTR', function () {
		const subject = mount(
			<Marquee forceDirection="ltr" locale="ltr" />
		);

		const expected = 'ltr';
		const actual = subject.find(contentSelector).prop('style');
=======
	test(
		'should have direction of LTR when forceDirection is LTR and locale is LTR',
		() => {
			const Subscriber = makeI18nSubscriber();
			const subject = mount(
				<Marquee forceDirection="ltr" />,
				{context: {Subscriber}}
			);

			Subscriber.publish({rtl: false});

			const expected = 'ltr';
			const actual = subject.find(contentSelector).prop('style');
>>>>>>> 92035ac5

			expect(actual).toHaveProperty('direction', expected);
		}
	);
});


describe('MarqueeBase', () => {

	// Computed Property Tests

	test(
		'should not include the animate class when animating is false',
		() => {
			const subject = shallow(
				<MarqueeBase />
			);

			const expected = false;
			const actual = subject.childAt(0).hasClass(css.animate);
			expect(actual).toBe(expected);
		}
	);

	test('should include the animate class when animating is true', () => {
		const subject = shallow(
			<MarqueeBase animating />
		);

		const expected = true;
		const actual = subject.childAt(0).hasClass(css.animate);
		expect(actual).toBe(expected);
	});

	test('should not transition when animating is false', () => {
		const subject = shallow(
			<MarqueeBase />
		);

		const actual = subject.childAt(0).prop('style');
		expect(actual).not.toHaveProperty('transition');
	});

	test('should transition when animating is true', () => {
		const subject = shallow(
			<MarqueeBase animating />
		);

		const actual = subject.childAt(0).prop('style');
		expect(actual).toHaveProperty('transitionDuration');
	});

	test(
		'should set RTL direction in LTR context when the text directionality is RTL',
		() => {
			const subject = shallow(
				<MarqueeBase rtl />,
				{context: {rtl: false}}
			);

			const expected = 'rtl';
			const actual = subject.childAt(0).prop('style').direction;
			expect(actual).toBe(expected);
		}
	);

	test(
		'should set LTR direction in RTL when the text directionality is LTR',
		() => {
			const subject = shallow(
				<MarqueeBase />,
				{context: {rtl: true}}
			);

			const expected = 'ltr';
			const actual = subject.childAt(0).prop('style').direction;
			expect(actual).toBe(expected);
		}
	);

	test('should transition from the right with LTR text', () => {
		const subject = shallow(
			<MarqueeBase animating distance={100} />
		);

		const actual = subject.childAt(0).prop('style');
		expect(actual).toHaveProperty('right');
	});

	test('should transition from the left with RTL text', () => {
		const subject = shallow(
			<MarqueeBase animating distance={100} rtl />
		);

		const actual = subject.childAt(0).prop('style');
		expect(actual).toHaveProperty('left');
	});
});<|MERGE_RESOLUTION|>--- conflicted
+++ resolved
@@ -86,113 +86,57 @@
 		}
 	);
 
-<<<<<<< HEAD
-	it('should override direction to RTL when forceDirection is set and locale is LTR', function () {
-		const subject = mount(
-			<Marquee forceDirection="rtl" locale="ltr" />
-		);
-
-		const expected = 'rtl';
-		const actual = subject.find(contentSelector).prop('style');
-=======
 	test(
 		'should override direction to RTL when forceDirection is set and locale is LTR',
 		() => {
-			const Subscriber = makeI18nSubscriber();
-			const subject = mount(
-				<Marquee forceDirection="rtl" />,
-				{context: {Subscriber}}
-			);
-
-			Subscriber.publish({rtl: false});
-
-			const expected = 'rtl';
-			const actual = subject.find(contentSelector).prop('style');
->>>>>>> 92035ac5
-
-			expect(actual).toHaveProperty('direction', expected);
-		}
-	);
-
-<<<<<<< HEAD
-	it('should override direction to LTR when forceDirection is set and locale is RTL', function () {
-		const subject = mount(
-			<Marquee forceDirection="ltr" locale="rtl" />
-		);
-
-		const expected = 'ltr';
-		const actual = subject.find(contentSelector).prop('style');
-=======
+			const subject = mount(
+				<Marquee forceDirection="rtl" locale="ltr" />
+			);
+
+			const expected = 'rtl';
+			const actual = subject.find(contentSelector).prop('style');
+
+			expect(actual).toHaveProperty('direction', expected);
+		}
+	);
+
 	test(
 		'should override direction to LTR when forceDirection is set and locale is RTL',
 		() => {
-			const Subscriber = makeI18nSubscriber();
-			const subject = mount(
-				<Marquee forceDirection="ltr" />,
-				{context: {Subscriber}}
-			);
-
-			Subscriber.publish({rtl: true});
-
-			const expected = 'ltr';
-			const actual = subject.find(contentSelector).prop('style');
->>>>>>> 92035ac5
-
-			expect(actual).toHaveProperty('direction', expected);
-		}
-	);
-
-<<<<<<< HEAD
-	it('should have direction of RTL when forceDirection is RTL and locale is RTL', function () {
-		const subject = mount(
-			<Marquee forceDirection="rtl" locale="rtl" />
-		);
-
-		const expected = 'rtl';
-		const actual = subject.find(contentSelector).prop('style');
-=======
+			const subject = mount(
+				<Marquee forceDirection="ltr" locale="rtl" />
+			);
+
+			const expected = 'ltr';
+			const actual = subject.find(contentSelector).prop('style');
+
+			expect(actual).toHaveProperty('direction', expected);
+		}
+	);
+
 	test(
 		'should have direction of RTL when forceDirection is RTL and locale is RTL',
 		() => {
-			const Subscriber = makeI18nSubscriber();
-			const subject = mount(
-				<Marquee forceDirection="rtl" />,
-				{context: {Subscriber}}
-			);
-
-			Subscriber.publish({rtl: true});
-
-			const expected = 'rtl';
-			const actual = subject.find(contentSelector).prop('style');
->>>>>>> 92035ac5
-
-			expect(actual).toHaveProperty('direction', expected);
-		}
-	);
-
-<<<<<<< HEAD
-	it('should have direction of LTR when forceDirection is LTR and locale is LTR', function () {
-		const subject = mount(
-			<Marquee forceDirection="ltr" locale="ltr" />
-		);
-
-		const expected = 'ltr';
-		const actual = subject.find(contentSelector).prop('style');
-=======
+			const subject = mount(
+				<Marquee forceDirection="rtl" locale="rtl" />
+			);
+
+			const expected = 'rtl';
+			const actual = subject.find(contentSelector).prop('style');
+
+			expect(actual).toHaveProperty('direction', expected);
+		}
+	);
+
 	test(
 		'should have direction of LTR when forceDirection is LTR and locale is LTR',
 		() => {
-			const Subscriber = makeI18nSubscriber();
-			const subject = mount(
-				<Marquee forceDirection="ltr" />,
-				{context: {Subscriber}}
-			);
-
-			Subscriber.publish({rtl: false});
-
-			const expected = 'ltr';
-			const actual = subject.find(contentSelector).prop('style');
->>>>>>> 92035ac5
+			const subject = mount(
+				<Marquee forceDirection="ltr" locale="ltr" />
+			);
+
+			const expected = 'ltr';
+			const actual = subject.find(contentSelector).prop('style');
 
 			expect(actual).toHaveProperty('direction', expected);
 		}
