--- conflicted
+++ resolved
@@ -11,12 +11,7 @@
 import {ResizeContext} from '../Resizable';
 
 import MarqueeBase from './MarqueeBase';
-<<<<<<< HEAD
 import {MarqueeControllerContext} from './MarqueeController';
-=======
-import {contextTypes} from './MarqueeController';
-import {ResizeContext} from '../internal/Resize';
->>>>>>> f661b4e2
 
 /**
  * Default configuration parameters for {@link ui/Marquee.MarqueeDecorator}
@@ -161,8 +156,6 @@
 	return class extends React.Component {
 		static displayName = 'ui:MarqueeDecorator'
 
-		static contextType = MarqueeControllerContext
-
 		static propTypes = /** @lends ui/Marquee.MarqueeDecorator.prototype */ {
 			/**
 			 * Text alignment value of the marquee. Valid values are `'left'`, `'right'` and `'center'`.
@@ -292,11 +285,6 @@
 			rtl: PropTypes.bool
 		}
 
-<<<<<<< HEAD
-=======
-		static contextTypes = contextTypes
-
->>>>>>> f661b4e2
 		static defaultProps = {
 			marqueeDelay: 1000,
 			marqueeOn: 'focus',
@@ -304,6 +292,8 @@
 			marqueeResetDelay: 1000,
 			marqueeSpeed: 60
 		}
+
+		static contextType = MarqueeControllerContext
 
 		constructor (props) {
 			super(props);
@@ -317,11 +307,7 @@
 			this.timerState = TimerState.CLEAR;
 			this.distance = null;
 			this.contentFits = false;
-<<<<<<< HEAD
 			this.resizeRegistry = null;
-=======
-			this.registry = null;
->>>>>>> f661b4e2
 		}
 
 		componentDidMount () {
@@ -389,13 +375,8 @@
 				this.context.unregister(this);
 			}
 
-<<<<<<< HEAD
 			if (this.resizeRegistry) {
 				this.resizeRegistry.unregister(this.handleResize);
-=======
-			if (this.registry) {
-				this.registry.unregister(this.handleResize);
->>>>>>> f661b4e2
 			}
 
 			off('keydown', this.handlePointerHide);
@@ -836,16 +817,9 @@
 		render () {
 			return (
 				<ResizeContext.Consumer>
-<<<<<<< HEAD
 					{(register) => {
 						if (!this.resizeRegistry && register) {
 							this.resizeRegistry = register(this.handleResize);
-=======
-					{(value) => {
-						if (!this.registry && value) {
-							this.registry = value;
-							this.registry.register(this.handleResize);
->>>>>>> f661b4e2
 						}
 
 						if (this.props.marqueeDisabled) {
