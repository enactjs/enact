import direction from 'direction';
import {on, off} from '@enact/core/dispatcher';
import {forward} from '@enact/core/handle';
import hoc from '@enact/core/hoc';
import {is} from '@enact/core/keymap';
import {Job} from '@enact/core/util';
import PropTypes from 'prop-types';
import React from 'react';
import shallowEqual from 'recompose/shallowEqual';

import MarqueeBase from './MarqueeBase';
import {contextTypes} from './MarqueeController';
import {ResizeContext} from '../internal/Resize';

/**
 * Default configuration parameters for {@link ui/Marquee.MarqueeDecorator}
 *
 * @type {Object}
 * @memberof ui/Marquee.MarqueeDecorator
 * @hocconfig
 */
const defaultConfig = {
	/**
	 * Property containing the callback to stop the animation when `marqueeOn` is `'focus'`
	 *
	 * @type {String}
	 * @default 'onBlur'
	 * @memberof ui/Marquee.MarqueeDecorator.defaultConfig
	 */
	blur: 'onBlur',

	/**
	 * Optional CSS class name to customize the marquee `component`
	 *
	 * @type {String}
	 * @default null
	 * @memberof ui/Marquee.MarqueeDecorator.defaultConfig
	 */
	className: null,

	/**
	 * The base marquee component wrapping the content.
	 *
	 * @type {Component}
	 * @default ui/Marquee.Marquee
	 * @memberof ui/Marquee.MarqueeDecorator.defaultConfig
	 */
	component: MarqueeBase,

	/**
	 * Property containing the callback to start the animation when `marqueeOn` is `'hover'`
	 *
	 * @type {String}
	 * @default 'onMouseEnter'
	 * @memberof ui/Marquee.MarqueeDecorator.defaultConfig
	 */
	enter: 'onMouseEnter',

	/**
	 * Property containing the callback to start the animation when `marqueeOn` is `'focus'`
	 *
	 * @type {String}
	 * @default 'onFocus'
	 * @memberof ui/Marquee.MarqueeDecorator.defaultConfig
	 */
	focus: 'onFocus',

	/**
	* Invalidate the distance if any property (like 'inline') changes.
	* Expects an array of props which on change trigger invalidateMetrics.
	*
	* @type {String[]}
	* @default ['remeasure']
	* @memberof ui/Marquee.MarqueeDecorator.defaultConfig
	*/
	invalidateProps: ['remeasure'],

	/**
	 * Property containing the callback to stop the animation when `marqueeOn` is `'hover'`
	 *
	 * @type {String}
	 * @default 'onMouseLeave'
	 * @memberof ui/Marquee.MarqueeDecorator.defaultConfig
	 */
	leave: 'onMouseLeave',

	/**
	 * A function that determines the text directionality of a string.
	 *
	 * Returns:
	 * * `'rtl'` if the text should marquee to the right
	 * * `'ltr'` if the text should marquee to the left
	 *
	 * @type {Function}
	 * @kind member
	 * @memberof ui/Marquee.MarqueeDecorator.defaultConfig
	 */
	marqueeDirection: (str) => direction(str) === 'rtl' ? 'rtl' : 'ltr'
};

/*
 * Checks whether any of the invalidateProps has changed or not
 *
 * @param {String[]} propList An array of invalidateProps
 * @param {Object} prev Previous props
 * @param {Object} next Next props
 * @returns {Boolean} `true` if any of the props changed
 * @private
 */
const didPropChange = (propList, prev, next) => {
	const hasPropsChanged = propList.map(i => prev[i] !== next[i]);
	return hasPropsChanged.indexOf(true) !== -1;
};

/*
 * There's only one timer shared for Marquee so we need to keep track of what we may be using it
 * for. We may need to clean up certain things as we move among states.
 */
const TimerState = {
	CLEAR: 0,				// No timers pending
	START_PENDING: 1,		// A start request is pending
	RESET_PENDING: 2,		// Marquee finished, waiting for reset delay
	SYNCSTART_PENDING: 3	// Waiting to alert Controller that we want to start marqueeing
};

/**
 * A higher-order component that provides marquee functionalities.
 *
 * @class MarqueeDecorator
 * @memberof ui/Marquee
 * @hoc
 * @public
 */
const MarqueeDecorator = hoc(defaultConfig, (config, Wrapped) => {
	const {blur, className: configClassName, component: MarqueeComponent, enter, focus, invalidateProps, leave, marqueeDirection} = config;

	// Generate functions to forward events to containers
	const forwardBlur = forward(blur);
	const forwardFocus = forward(focus);
	const forwardEnter = forward(enter);
	const forwardLeave = forward(leave);

	const determineTextDirection = (node, rtl, forceDirection) => {
		// Text directionality is a function of locale direction (rtl), content (node.textContent),
		// and props (forceDirection) in increasing order of significance.
		if (forceDirection) {
			rtl = forceDirection === 'rtl';
		} else if (node) {
			rtl = marqueeDirection(node.textContent) === 'rtl';
		}

		return rtl;
	};

	return class extends React.Component {
		static displayName = 'ui:MarqueeDecorator'

		static propTypes = /** @lends ui/Marquee.MarqueeDecorator.prototype */ {
			/**
			 * Text alignment value of the marquee. Valid values are `'left'`, `'right'` and `'center'`.
			 *
			 * @type {String}
			 * @public
			 */
			alignment: PropTypes.oneOf(['left', 'right', 'center']),

			/**
			 * Children to be marqueed
			 *
			 * @type {Node}
			 * @public
			 */
			children: PropTypes.node,

			/**
			 * Passed through to the wrapped component.
			 *
			 * Does not affect Marquee behavior except that components that are `marqueeOn="focus"`
			 * will be treated as if they were `marqueeOn="hover"`, to allow disabled (and thus,
			 * unfocusable) components to marquee.
			 *
			 * @type {Boolean}
			 * @public
			 */
			disabled: PropTypes.bool,

			/**
			 * Forces the `direction` of the marquee.
			 *
			 * Valid values are `'rtl'` and `'ltr'`. This includes non-text elements as well.
			 * The default behavior, if this prop is unset, is to evaluate the text content for
			 * directionality using {@link i18n/util.isRtlText}.
			 *
			 * @type {String}
			 * @public
			 */
			forceDirection: PropTypes.oneOf(['rtl', 'ltr']),

			/**
			 * The current locale as a
			 * {@link https://tools.ietf.org/html/rfc5646|BCP 47 language tag}.
			 *
			 * @type {String}
			 * @public
			 */
			locale: PropTypes.string,

			/**
			 * Number of milliseconds to wait before starting marquee when `marqueeOn` is `'hover'` or
			 * `'focus'` or before restarting any marquee.
			 *
			 * @type {Number}
			 * @default 1000
			 * @public
			 */
			marqueeDelay: PropTypes.number,

			/**
			 * Disables all marquee behavior and removes supporting markup.
			 *
			 * @type {Boolean}
			 */
			marqueeDisabled: PropTypes.bool,

			/**
			 * Determines what triggers the marquee to start its animation.
			 *
			 * Valid values are `'focus'`, `'hover'` and `'render'`. The default is `'focus'`.
			 *
			 * @type {String}
			 * @default 'focus'
			 * @public
			 */
			marqueeOn: PropTypes.oneOf(['focus', 'hover', 'render']),

			/**
			 * Number of milliseconds to wait before starting marquee the first time.
			 *
			 * Has no effect if `marqueeOn` is not `'render'`
			 *
			 * @type {Number}
			 * @default 1000
			 * @public
			 */
			marqueeOnRenderDelay: PropTypes.number,

			/**
			 * Number of milliseconds to wait before resetting the marquee position after it
			 * finishes.
			 *
			 * A minimum of 40 milliseconds is enforced.
			 *
			 * @type {Number}
			 * @default 1000
			 * @public
			 */
			marqueeResetDelay: PropTypes.number,

			/**
			 * Rate of marquee measured in pixels/second.
			 *
			 * @type {Number}
			 * @default 60
			 * @public
			 */
			marqueeSpeed: PropTypes.number,

			/**
			 * Used to signal for a remeasurement inside of marquee.
			 *
			 * The value must change for the remeasurement to take place. The value
			 * type is `any` because it does not matter. It is only used to check for changes.
			 *
			 * @private
			 */
			remeasure: PropTypes.any,

			/**
			 * Indicates the text directionality of the current locale is right-to-left
			 *
			 * @type {String}
			 * @public
			 */
			rtl: PropTypes.bool
		}

		static contextTypes = contextTypes

		static defaultProps = {
			marqueeDelay: 1000,
			marqueeOn: 'focus',
			marqueeOnRenderDelay: 1000,
			marqueeResetDelay: 1000,
			marqueeSpeed: 60
		}

		constructor (props) {
			super(props);
			this.state = {
				animating: false,
				overflow: 'ellipsis',
				promoted: false,
				rtl: determineTextDirection(null, props.rtl, props.forceDirection)
			};
			this.sync = false;
			this.forceRestartMarquee = false;
			this.timerState = TimerState.CLEAR;
			this.distance = null;
			this.contentFits = false;
<<<<<<< HEAD
		}

		UNSAFE_componentWillMount () {
			if (this.context.Subscriber) {
				this.context.Subscriber.subscribe('resize', this.handleResize);
			}
=======
			this.registry = null;
>>>>>>> 55a8506d
		}

		componentDidMount () {
			if (this.context.register) {
				this.sync = true;
				this.context.register(this, {
					start: this.start,
					stop: this.stop
				});
			}

			this.validateTextDirection();
			if (this.props.marqueeOn === 'render') {
				this.startAnimation(this.props.marqueeOnRenderDelay);
			}
			on('keydown', this.handlePointerHide);
		}

		UNSAFE_componentWillReceiveProps (next) {
			const {forceDirection, locale, marqueeOn, marqueeDisabled, marqueeSpeed, rtl} = this.props;
			if (
				locale !== next.locale ||
				rtl !== next.rtl ||
				!shallowEqual(this.props.children, next.children) ||
				(invalidateProps && didPropChange(invalidateProps, this.props, next))
			) {
				// restart marqueeOn="render" marquees or synced marquees that were animating
				this.forceRestartMarquee = next.marqueeOn === 'render' || (
					this.sync && (this.state.animating || this.timerState > TimerState.CLEAR)
				);

				this.invalidateMetrics();
				this.cancelAnimation();
			} else if (
				next.marqueeOn !== marqueeOn ||
				next.marqueeDisabled !== marqueeDisabled ||
				next.marqueeSpeed !== marqueeSpeed ||
				next.forceDirection !== forceDirection
			) {
				this.cancelAnimation();
			} else if (next.disabled && this.isHovered && marqueeOn === 'focus' && this.sync) {
				this.context.enter(this);
			}
		}

		shouldComponentUpdate (nextProps, nextState) {
			return (
				!shallowEqual(this.state, nextState) ||
				!shallowEqual(this.props, nextProps)
			);
		}

		componentDidUpdate () {
			this.validateTextDirection();
			if (this.shouldStartMarquee()) {
				this.tryStartingAnimation(this.props.marqueeOn === 'render' ? this.props.marqueeOnRenderDelay : this.props.marqueeDelay);
			}
			this.forceRestartMarquee = false;
		}

		componentWillUnmount () {
			this.clearTimeout();
			this.promoteJob.stop();
			this.demoteJob.stop();
			if (this.sync) {
				this.sync = false;
				this.context.unregister(this);
			}

			if (this.registry) {
				this.registry.unregister(this.handleResize);
			}

			off('keydown', this.handlePointerHide);
		}

		promoteJob = new Job(() => {
			this.setState(state => state.promoted ? null : {promoted: true});
		})

		demoteJob = new Job(() => {
			this.setState(state => (!state.animating && state.promoted) ? {promoted: false} : null);
		})

		demote () {
			this.promoteJob.stop();
			this.demoteJob.idle();
		}

		promote (delay = this.props.marqueeDelay) {
			this.demoteJob.stop();
			this.promoteJob.startAfter(Math.max(0, delay - 200));
		}

		/*
		 * Clears the timer
		 *
		 * @returns {undefined}
		 */
		clearTimeout () {
			if (window && this.timer) {
				window.clearTimeout(this.timer);
				this.timer = null;
			}
			this.timerState = TimerState.CLEAR;
		}

		/*
		 * Starts a new timer
		 *
		 * @param {Function} fn   Callback
		 * @param {Number}   time Delay in milliseconds
		 * @returns {undefined}
		 */
		setTimeout (fn, time = 0, state = TimerState.CLEAR) {
			this.clearTimeout();
			if (window) {
				this.timerState = state;
				this.timer = window.setTimeout(() => {
					this.timerState = TimerState.CLEAR;
					fn();
				}, time);
			}
		}

		/*
		 * Checks to see if the children changed during a condition that should cause us to re-check
		 * the animation state
		 *
		 * @returns {Boolean} - `true` if a possible marquee condition exists
		 */
		shouldStartMarquee () {
			const {disabled, marqueeDisabled, marqueeOn} = this.props;
			return !marqueeDisabled && (
				marqueeOn === 'render' ||
				this.forceRestartMarquee ||
				!this.sync && (
					(this.isFocused && marqueeOn === 'focus' && !disabled) ||
					(this.isHovered && (marqueeOn === 'hover' || marqueeOn === 'focus' && disabled))
				)
			);
		}

		/*
		 * Invalidates marquee metrics requiring them to be recalculated
		 *
		 * @returns {undefined}
		 */
		invalidateMetrics () {
			// Null distance is the special value to allow recalculation
			this.distance = null;
			// Assume the marquee does not fit until calculations show otherwise
			this.contentFits = false;

			this.setState(state => {
				return state.overflow === 'ellipsis' ? null : {overflow: 'ellipsis'};
			});
		}

		/*
		* Determines if the component should marquee and the distance to animate
		*
		* @returns {undefined}
		*/
		calculateMetrics () {
			const node = this.node;

			// TODO: absolute showing check (or assume that it won't be rendered if it isn't showing?)
			if (node && this.distance == null && !this.props.marqueeDisabled) {
				this.distance = this.calculateDistance(node);
				this.contentFits = !this.shouldAnimate(this.distance);

				const overflow = this.calculateTextOverflow(this.distance);
				this.setState(state => {
					return state.overflow === overflow ? null : {overflow};
				});
			}
		}

		/*
		 * Calculates the distance the marquee must travel to reveal all of the content
		 *
		 * @param	{DOMNode}	node	DOM Node to measure
		 * @returns	{Number}			Distance to travel in pixels
		 */
		calculateDistance (node) {
			const rect = node.getBoundingClientRect();
			const distance = Math.abs(node.scrollWidth - rect.width);
			return distance;
		}

		/*
		 * A custom overflow-determining method to reflect real-world truncation/ellipsis
		 * calculation. This catches an edge case that the browser typically does not, where the
		 * size of the text area is the same size as the container (zero distance difference), but
		 * the browser still inserts an ellipsis due to a non-visible part of the last glyph's
		 * render box overflowing the parent container size.
		 * This scenario should not induce a marquee animation or ellipsis, so we directly set
		 * Marquee to not use an ellipsis, and instead just clip the non-visible part of the glyph.
		 *
		 * @param	{Number}	distance	Amount of overflow in pixels
		 * @returns	{String}				text-overflow value
		 */
		calculateTextOverflow (distance) {
			return distance < 1 ? 'clip' : 'ellipsis';
		}

		/*
		 * Calculates if the marquee should animate
		 *
		 * @param	{Number}	distance	Amount of overflow in pixels
		 * @returns	{Boolean}				`true` if it should animated
		 */
		shouldAnimate (distance) {
			return distance >= 1;
		}

		/*
		 * Starts the animation without synchronizing
		 *
		 * @param	{Number}	[delay]	Milliseconds to wait before animating
		 * @returns	{undefined}
		 */
		start = (delay = this.props.marqueeDelay) => {
			if (this.props.marqueeDisabled) {
				// if marquee isn't necessary, do not set `animating` but return `true` to mark it
				// complete if it's synchronized so it doesn't block other instances.
				return true;
			} else if (!this.state.animating) {
				// Don't need to worry about this.timerState because if we're sync, we were just
				// told to start, so our state is correct already. If we're not sync, this will
				// restart us anyhow. If we were waiting to tell sync to start us, someone else in
				// our group already did it.
				this.setTimeout(() => {
					this.calculateMetrics();
					if (!this.contentFits) {
						this.setState({
							promoted: true,
							animating: true
						});
					} else if (this.sync) {
						this.context.complete(this);
					}
				}, delay, TimerState.START_PENDING);
			}
		}

		/*
		 * Stops the animation
		 *
		 * @returns	{undefined}
		 */
		stop = () => {
			this.clearTimeout();

			if (this.state.animating) {
				this.setState({
					animating: false
				});
			}

			this.demote();
		}

		/*
		 * Starts marquee animation with synchronization, if not already animating and a timer is
		 * not already active to start.
		 *
		 * @param {Number} [delay] Milliseconds to wait before animating
		 * @returns {undefined}
		 */
		tryStartingAnimation = (delay) => {
			if (this.state.animating || this.timerState !== TimerState.CLEAR) return;

			this.startAnimation(delay);
		}

		/*
		 * Starts marquee animation with synchronization
		 *
		 * @param {Number} [delay] Milliseconds to wait before animating
		 * @returns {undefined}
		 */
		startAnimation = (delay) => {
			this.promote(delay);
			if (this.sync) {
				// If we're running a timer for anything, we should let that finish, unless it's
				// another syncstart request.  We should probably check to see if the start request
				// is further in the future than we are so we can choose the nearer one. But, we're
				// assuming the condition is we're waiting on render delay and someone just hovered
				// us, so we can start with the (hopefully) faster hover delay.
				if (this.timerState !== TimerState.CLEAR &&
						this.timerState !== TimerState.SYNCSTART_PENDING) {
					return;
				}
				this.setTimeout(() => {
					this.context.start();
				}, delay, TimerState.SYNCSTART_PENDING);
			} else {
				this.start(delay);
			}
		}

		/*
		 * Resets the marquee and restarts it after `marqueeDelay` millisecons.
		 *
		 * @returns {undefined}
		 */
		restartAnimation = () => {
			this.setState({
				animating: false
			});
			// synchronized Marquees defer to the controller to restart them
			if (this.sync) {
				this.context.complete(this);
			} else if (!this.state.animating) {
				this.startAnimation();
			}
		}

		/*
		 * Resets and restarts the marquee after `marqueeResetDelay` milliseconds
		 *
		 * @returns {undefined}
		 */
		resetAnimation = () => {
			const marqueeResetDelay = Math.max(40, this.props.marqueeResetDelay);
			// If we're already timing a start action, don't reset.  Start actions will clear us if
			// sync.
			if (this.timerState === TimerState.CLEAR) {
				this.setTimeout(this.restartAnimation, marqueeResetDelay, TimerState.RESET_PENDING);
			}
		}

		/*
		 * Cancels the marquee
		 *
		 * @returns {undefined}
		 */
		cancelAnimation = () => {
			if (this.sync) {
				this.context.cancel(this);
				return;
			}

			this.stop();
		}

		handleResize = () => {
			if (this.node && !this.props.marqueeDisabled) {
				this.invalidateMetrics();
				if (this.state.animating) {
					this.cancelAnimation();
					this.resetAnimation();
				}
			}
		}

		handleMarqueeComplete = () => {
			this.resetAnimation();
		}

		handleFocus = (ev) => {
			this.isFocused = true;
			if (!this.sync) {
				if (!this.state.animating) {
					this.startAnimation();
				}
			}
			forwardFocus(ev, this.props);
		}

		handleBlur = (ev) => {
			this.promoteJob.stop();
			forwardBlur(ev, this.props);
			if (this.isFocused) {
				this.isFocused = false;
				if (!this.sync &&
						!(this.isHovered && (this.props.disabled || this.props.marqueeOn === 'hover'))) {
					this.cancelAnimation();
				}
			}
		}

		handleEnter = (ev) => {
			this.isHovered = true;
			if (this.props.disabled || this.props.marqueeOn === 'hover') {
				if (this.sync) {
					this.context.enter(this);
				} else if (!this.state.animating) {
					this.startAnimation();
				}
			}
			forwardEnter(ev, this.props);
		}

		handleLeave = (ev) => {
			this.promoteJob.stop();
			this.handleUnhover();
			forwardLeave(ev, this.props);
		}

		handlePointerHide = ({keyCode}) => {
			if (is('pointerHide', keyCode)) {
				this.handleUnhover();
			}
		}

		handleUnhover () {
			this.isHovered = false;
			if (this.props.disabled || this.props.marqueeOn === 'hover') {
				if (this.sync) {
					this.context.leave(this);
				} else {
					this.cancelAnimation();
				}
			}
		}

		cacheNode = (node) => {
			this.node = node;
		}

		validateTextDirection () {
			this.setState((state, props) => {
				const rtl = determineTextDirection(this.node, props.rtl, props.forceDirection);
				return state.rtl === rtl ? null : {rtl};
			});
		}

		renderMarquee () {
			const {
				alignment,
				children,
				disabled,
				marqueeOn,
				marqueeSpeed,
				...rest
			} = this.props;

			const marqueeOnFocus = marqueeOn === 'focus';
			const marqueeOnHover = marqueeOn === 'hover';
			const marqueeOnRender = marqueeOn === 'render';

			if (marqueeOnFocus && !disabled) {
				rest[focus] = this.handleFocus;
			}

			// TODO: cancel others on hover
			if (marqueeOnHover || marqueeOnFocus) {
				rest[enter] = this.handleEnter;
				rest[leave] = this.handleLeave;
			}

			if (marqueeOnRender) {
				rest[enter] = this.handleEnter;
			}

			delete rest.forceDirection;
			delete rest.locale;
			delete rest.marqueeCentered;
			delete rest.marqueeDelay;
			delete rest.marqueeDisabled;
			delete rest.marqueeOnRenderDelay;
			delete rest.marqueeResetDelay;
			delete rest.marqueeSpeed;
			delete rest.remeasure;
			delete rest.rtl;

			return (
				<Wrapped {...rest} onBlur={this.handleBlur} disabled={disabled}>
					<MarqueeComponent
						alignment={alignment}
						animating={this.state.animating}
						className={configClassName}
						clientRef={this.cacheNode}
						distance={this.distance}
						onMarqueeComplete={this.handleMarqueeComplete}
						overflow={this.state.overflow}
						rtl={this.state.rtl}
						speed={marqueeSpeed}
						willAnimate={this.state.promoted}
					>
						{children}
					</MarqueeComponent>
				</Wrapped>
			);
		}

		renderWrapped () {
			const props = Object.assign({}, this.props);

			delete props.alignment;
			delete props.forceDirection;
			delete props.locale;
			delete props.marqueeCentered;
			delete props.marqueeDelay;
			delete props.marqueeDisabled;
			delete props.marqueeOn;
			delete props.marqueeOnRenderDelay;
			delete props.marqueeResetDelay;
			delete props.marqueeSpeed;
			delete props.remeasure;
			delete props.rtl;

			return <Wrapped {...props} />;
		}

		render () {
			return (
				<ResizeContext.Consumer>
					{(value) => {
						if (!this.registry && value) {
							this.registry = value;
							this.registry.register(this.handleResize);
						}

						if (this.props.marqueeDisabled) {
							return this.renderWrapped();
						} else {
							return this.renderMarquee();
						}
					}}
				</ResizeContext.Consumer>
			);
		}
	};
});

export default MarqueeDecorator;
export {
	MarqueeDecorator
};<|MERGE_RESOLUTION|>--- conflicted
+++ resolved
@@ -307,16 +307,7 @@
 			this.timerState = TimerState.CLEAR;
 			this.distance = null;
 			this.contentFits = false;
-<<<<<<< HEAD
-		}
-
-		UNSAFE_componentWillMount () {
-			if (this.context.Subscriber) {
-				this.context.Subscriber.subscribe('resize', this.handleResize);
-			}
-=======
 			this.registry = null;
->>>>>>> 55a8506d
 		}
 
 		componentDidMount () {
