import direction from 'direction';
import {on, off} from '@enact/core/dispatcher';
import {forward} from '@enact/core/handle';
import hoc from '@enact/core/hoc';
import {is} from '@enact/core/keymap';
<<<<<<< HEAD
import {contextTypes as stateContextTypes} from '@enact/core/internal/PubSub';
=======
>>>>>>> 382d1a4a
import {Job} from '@enact/core/util';
import PropTypes from 'prop-types';
import React from 'react';
import shallowEqual from 'recompose/shallowEqual';

import MarqueeBase from './MarqueeBase';
<<<<<<< HEAD
import {MarqueeControllerContext} from './MarqueeController';
=======
import {contextTypes} from './MarqueeController';
import {ResizeContext} from '../internal/Resize';
>>>>>>> 382d1a4a

/**
 * Default configuration parameters for {@link ui/Marquee.MarqueeDecorator}
 *
 * @type {Object}
 * @memberof ui/Marquee.MarqueeDecorator
 * @hocconfig
 */
const defaultConfig = {
	/**
	 * Property containing the callback to stop the animation when `marqueeOn` is `'focus'`
	 *
	 * @type {String}
	 * @default 'onBlur'
	 * @memberof ui/Marquee.MarqueeDecorator.defaultConfig
	 */
	blur: 'onBlur',

	/**
	 * Optional CSS class name to customize the marquee `component`
	 *
	 * @type {String}
	 * @default null
	 * @memberof ui/Marquee.MarqueeDecorator.defaultConfig
	 */
	className: null,

	/**
	 * The base marquee component wrapping the content.
	 *
	 * @type {Component}
	 * @default ui/Marquee.Marquee
	 * @memberof ui/Marquee.MarqueeDecorator.defaultConfig
	 */
	component: MarqueeBase,

	/**
	 * Property containing the callback to start the animation when `marqueeOn` is `'hover'`
	 *
	 * @type {String}
	 * @default 'onMouseEnter'
	 * @memberof ui/Marquee.MarqueeDecorator.defaultConfig
	 */
	enter: 'onMouseEnter',

	/**
	 * Property containing the callback to start the animation when `marqueeOn` is `'focus'`
	 *
	 * @type {String}
	 * @default 'onFocus'
	 * @memberof ui/Marquee.MarqueeDecorator.defaultConfig
	 */
	focus: 'onFocus',

	/**
	* Invalidate the distance if any property (like 'inline') changes.
	* Expects an array of props which on change trigger invalidateMetrics.
	*
	* @type {String[]}
	* @default ['remeasure']
	* @memberof ui/Marquee.MarqueeDecorator.defaultConfig
	*/
	invalidateProps: ['remeasure'],

	/**
	 * Property containing the callback to stop the animation when `marqueeOn` is `'hover'`
	 *
	 * @type {String}
	 * @default 'onMouseLeave'
	 * @memberof ui/Marquee.MarqueeDecorator.defaultConfig
	 */
	leave: 'onMouseLeave',

	/**
	 * A function that determines the text directionality of a string.
	 *
	 * Returns:
	 * * `'rtl'` if the text should marquee to the right
	 * * `'ltr'` if the text should marquee to the left
	 *
	 * @type {Function}
	 * @kind member
	 * @memberof ui/Marquee.MarqueeDecorator.defaultConfig
	 */
	marqueeDirection: (str) => direction(str) === 'rtl' ? 'rtl' : 'ltr'
};

/*
 * Checks whether any of the invalidateProps has changed or not
 *
 * @param {String[]} propList An array of invalidateProps
 * @param {Object} prev Previous props
 * @param {Object} next Next props
 * @returns {Boolean} `true` if any of the props changed
 * @private
 */
const didPropChange = (propList, prev, next) => {
	const hasPropsChanged = propList.map(i => prev[i] !== next[i]);
	return hasPropsChanged.indexOf(true) !== -1;
};

/*
 * There's only one timer shared for Marquee so we need to keep track of what we may be using it
 * for. We may need to clean up certain things as we move among states.
 */
const TimerState = {
	CLEAR: 0,				// No timers pending
	START_PENDING: 1,		// A start request is pending
	RESET_PENDING: 2,		// Marquee finished, waiting for reset delay
	SYNCSTART_PENDING: 3	// Waiting to alert Controller that we want to start marqueeing
};

/**
 * A higher-order component that provides marquee functionalities.
 *
 * @class MarqueeDecorator
 * @memberof ui/Marquee
 * @hoc
 * @public
 */
const MarqueeDecorator = hoc(defaultConfig, (config, Wrapped) => {
	const {blur, className: configClassName, component: MarqueeComponent, enter, focus, invalidateProps, leave, marqueeDirection} = config;

	// Generate functions to forward events to containers
	const forwardBlur = forward(blur);
	const forwardFocus = forward(focus);
	const forwardEnter = forward(enter);
	const forwardLeave = forward(leave);

	const determineTextDirection = (node, rtl, forceDirection) => {
		// Text directionality is a function of locale direction (rtl), content (node.textContent),
		// and props (forceDirection) in increasing order of significance.
		if (forceDirection) {
			rtl = forceDirection === 'rtl';
		} else if (node) {
			rtl = marqueeDirection(node.textContent) === 'rtl';
		}

		return rtl;
	};

<<<<<<< HEAD
	const Decorator = class extends React.Component {
=======
	return class extends React.Component {
>>>>>>> 382d1a4a
		static displayName = 'ui:MarqueeDecorator'

		static propTypes = /** @lends ui/Marquee.MarqueeDecorator.prototype */ {
			/**
			 * Text alignment value of the marquee. Valid values are `'left'`, `'right'` and `'center'`.
			 *
			 * @type {String}
			 * @public
			 */
			alignment: PropTypes.oneOf(['left', 'right', 'center']),

			/**
			 * Children to be marqueed
			 *
			 * @type {Node}
			 * @public
			 */
			children: PropTypes.node,

			/**
			 * Passed through to the wrapped component.
			 *
			 * Does not affect Marquee behavior except that components that are `marqueeOn="focus"`
			 * will be treated as if they were `marqueeOn="hover"`, to allow disabled (and thus,
			 * unfocusable) components to marquee.
			 *
			 * @type {Boolean}
			 * @public
			 */
			disabled: PropTypes.bool,

			/**
			 * Forces the `direction` of the marquee.
			 *
			 * Valid values are `'rtl'` and `'ltr'`. This includes non-text elements as well.
			 * The default behavior, if this prop is unset, is to evaluate the text content for
			 * directionality using {@link i18n/util.isRtlText}.
			 *
			 * @type {String}
			 * @public
			 */
			forceDirection: PropTypes.oneOf(['rtl', 'ltr']),

			/**
			 * The current locale as a
			 * {@link https://tools.ietf.org/html/rfc5646|BCP 47 language tag}.
			 *
			 * @type {String}
			 * @public
			 */
			locale: PropTypes.string,

			/**
			 * Number of milliseconds to wait before starting marquee when `marqueeOn` is `'hover'` or
			 * `'focus'` or before restarting any marquee.
			 *
			 * @type {Number}
			 * @default 1000
			 * @public
			 */
			marqueeDelay: PropTypes.number,

			/**
			 * Disables all marquee behavior and removes supporting markup.
			 *
			 * @type {Boolean}
			 */
			marqueeDisabled: PropTypes.bool,

			/**
			 * Determines what triggers the marquee to start its animation.
			 *
			 * Valid values are `'focus'`, `'hover'` and `'render'`. The default is `'focus'`.
			 *
			 * @type {String}
			 * @default 'focus'
			 * @public
			 */
			marqueeOn: PropTypes.oneOf(['focus', 'hover', 'render']),

			/**
			 * Number of milliseconds to wait before starting marquee the first time.
			 *
			 * Has no effect if `marqueeOn` is not `'render'`
			 *
			 * @type {Number}
			 * @default 1000
			 * @public
			 */
			marqueeOnRenderDelay: PropTypes.number,

			/**
			 * Number of milliseconds to wait before resetting the marquee position after it
			 * finishes.
			 *
			 * A minimum of 40 milliseconds is enforced.
			 *
			 * @type {Number}
			 * @default 1000
			 * @public
			 */
			marqueeResetDelay: PropTypes.number,

			/**
			 * Rate of marquee measured in pixels/second.
			 *
			 * @type {Number}
			 * @default 60
			 * @public
			 */
			marqueeSpeed: PropTypes.number,

			/**
			 * Used to signal for a remeasurement inside of marquee.
			 *
			 * The value must change for the remeasurement to take place. The value
			 * type is `any` because it does not matter. It is only used to check for changes.
			 *
			 * @private
			 */
			remeasure: PropTypes.any,

			/**
			 * Indicates the text directionality of the current locale is right-to-left
			 *
			 * @type {String}
			 * @public
			 */
<<<<<<< HEAD
			rtl: PropTypes.bool,

			sync: PropTypes.shape({
				/*
				 * Called by `Marquee` instances when marqueeing is canceled (e.g. when blurring a `Marquee`
				 * set to `marqueeOn='focus'`).
				 */
				cancel: PropTypes.func,

				/*
				 * Called by `Marquee` instances when marqueeing has completed.
				 */
				complete: PropTypes.func,

				/*
				 * Called by `Marquee` instances when hovered.
				 */
				enter: PropTypes.func,

				/*
				 * Called by `Marquee` instances when unhovered.
				 */
				leave: PropTypes.func,

				/*
				 * Called to register a `Marquee` instance to be synchronized.
				 *
				 * Accepts a configuration object with `start` and `stop` members. These correspond to methods
				 * on the instance to start and stop marqueeing. The start method can return `true` if no
				 * marqueeing needs to occur, which will mark the marquee complete.
				 */
				register: PropTypes.func,

				/*
				 * Called by `Marquee` instances when marqueeing is started (e.g. when focusing a `Marquee`
				 * set to `marqueeOn='focus'`).
				 */
				start: PropTypes.func,

				/*
				 * Called to unregister a synchronized `Marquee` instance.
				 */
				unregister: PropTypes.func
			})
		}

		static contextTypes = stateContextTypes
=======
			rtl: PropTypes.bool
		}
>>>>>>> 382d1a4a

		static contextTypes = contextTypes

		static defaultProps = {
			marqueeDelay: 1000,
			marqueeOn: 'focus',
			marqueeOnRenderDelay: 1000,
			marqueeResetDelay: 1000,
			marqueeSpeed: 60
		}

		constructor (props) {
			super(props);
			this.state = {
				animating: false,
				overflow: 'ellipsis',
				promoted: false,
				rtl: determineTextDirection(null, props.rtl, props.forceDirection)
			};
<<<<<<< HEAD
			this.forceRestartMarquee = false;
			this.timerState = TimerState.CLEAR;

			this.invalidateMetrics();
		}

		componentWillMount () {
			if (this.context.Subscriber) {
				this.context.Subscriber.subscribe('resize', this.handleResize);
			}
=======
			this.sync = false;
			this.forceRestartMarquee = false;
			this.timerState = TimerState.CLEAR;
			this.distance = null;
			this.contentFits = false;
			this.registry = null;
>>>>>>> 382d1a4a
		}

		componentDidMount () {
			if (this.props.sync) {
				this.props.sync.register(this, {
					start: this.start,
					stop: this.stop
				});
			}

			this.validateTextDirection();
			if (this.props.marqueeOn === 'render') {
				this.startAnimation(this.props.marqueeOnRenderDelay);
			}
			on('keydown', this.handlePointerHide);
		}

		componentWillReceiveProps (next) {
			const {forceDirection, locale, marqueeOn, marqueeDisabled, marqueeSpeed, rtl} = this.props;
			if (
				locale !== next.locale ||
				rtl !== next.rtl ||
				!shallowEqual(this.props.children, next.children) ||
				(invalidateProps && didPropChange(invalidateProps, this.props, next))
			) {
				// restart marqueeOn="render" marquees or synced marquees that were animating
				this.forceRestartMarquee = next.marqueeOn === 'render' || (
					this.props.sync && (this.state.animating || this.timerState > TimerState.CLEAR)
				);

				this.invalidateMetrics();
				this.cancelAnimation();
			} else if (
				next.marqueeOn !== marqueeOn ||
				next.marqueeDisabled !== marqueeDisabled ||
				next.marqueeSpeed !== marqueeSpeed ||
				next.forceDirection !== forceDirection
			) {
				this.cancelAnimation();
			} else if (next.disabled && this.isHovered && marqueeOn === 'focus' && this.props.sync) {
				this.props.sync.enter(this);
			}
		}

		shouldComponentUpdate (nextProps, nextState) {
			return (
				!shallowEqual(this.state, nextState) ||
				!shallowEqual(this.props, nextProps)
			);
		}

		componentDidUpdate () {
			this.validateTextDirection();
			if (this.shouldStartMarquee()) {
				this.tryStartingAnimation(this.props.marqueeOn === 'render' ? this.props.marqueeOnRenderDelay : this.props.marqueeDelay);
			}
			this.forceRestartMarquee = false;
		}

		componentWillUnmount () {
			this.clearTimeout();
			this.promoteJob.stop();
			this.demoteJob.stop();
			if (this.props.sync) {
				this.props.sync.unregister(this);
			}

<<<<<<< HEAD
			if (this.context.Subscriber) {
				this.context.Subscriber.unsubscribe('resize', this.handleResize);
=======
			if (this.registry) {
				this.registry.unregister(this.handleResize);
>>>>>>> 382d1a4a
			}

			off('keydown', this.handlePointerHide);
		}

		promoteJob = new Job(() => {
			this.setState(state => state.promoted ? null : {promoted: true});
		})

		demoteJob = new Job(() => {
			this.setState(state => (!state.animating && state.promoted) ? {promoted: false} : null);
		})

		demote () {
			this.promoteJob.stop();
			this.demoteJob.idle();
		}

		promote (delay = this.props.marqueeDelay) {
			this.demoteJob.stop();
			this.promoteJob.startAfter(Math.max(0, delay - 200));
		}

		/*
		 * Clears the timer
		 *
		 * @returns {undefined}
		 */
		clearTimeout () {
			if (window && this.timer) {
				window.clearTimeout(this.timer);
				this.timer = null;
			}
			this.timerState = TimerState.CLEAR;
		}

		/*
		 * Starts a new timer
		 *
		 * @param {Function} fn   Callback
		 * @param {Number}   time Delay in milliseconds
		 * @returns {undefined}
		 */
		setTimeout (fn, time = 0, state = TimerState.CLEAR) {
			this.clearTimeout();
			if (window) {
				this.timerState = state;
				this.timer = window.setTimeout(() => {
					this.timerState = TimerState.CLEAR;
					fn();
				}, time);
			}
		}

		/*
		 * Checks to see if the children changed during a condition that should cause us to re-check
		 * the animation state
		 *
		 * @returns {Boolean} - `true` if a possible marquee condition exists
		 */
		shouldStartMarquee () {
			const {disabled, marqueeDisabled, marqueeOn} = this.props;
			return !marqueeDisabled && (
				marqueeOn === 'render' ||
				this.forceRestartMarquee ||
				!this.props.sync && (
					(this.isFocused && marqueeOn === 'focus' && !disabled) ||
					(this.isHovered && (marqueeOn === 'hover' || marqueeOn === 'focus' && disabled))
				)
			);
		}

		/*
		 * Invalidates marquee metrics requiring them to be recalculated
		 *
		 * @returns {undefined}
		 */
		invalidateMetrics () {
			// Null distance is the special value to allow recalculation
			this.distance = null;
			// Assume the marquee does not fit until calculations show otherwise
			this.contentFits = false;

			this.setState(state => {
				return state.overflow === 'ellipsis' ? null : {overflow: 'ellipsis'};
			});
		}

		/*
		* Determines if the component should marquee and the distance to animate
		*
		* @returns {undefined}
		*/
		calculateMetrics () {
			const node = this.node;

			// TODO: absolute showing check (or assume that it won't be rendered if it isn't showing?)
			if (node && this.distance == null && !this.props.marqueeDisabled) {
				this.distance = this.calculateDistance(node);
				this.contentFits = !this.shouldAnimate(this.distance);

				const overflow = this.calculateTextOverflow(this.distance);
				this.setState(state => {
					return state.overflow === overflow ? null : {overflow};
				});
			}
		}

		/*
		 * Calculates the distance the marquee must travel to reveal all of the content
		 *
		 * @param	{DOMNode}	node	DOM Node to measure
		 * @returns	{Number}			Distance to travel in pixels
		 */
		calculateDistance (node) {
			const rect = node.getBoundingClientRect();
			const distance = Math.abs(node.scrollWidth - rect.width);
			return distance;
		}

		/*
		 * A custom overflow-determining method to reflect real-world truncation/ellipsis
		 * calculation. This catches an edge case that the browser typically does not, where the
		 * size of the text area is the same size as the container (zero distance difference), but
		 * the browser still inserts an ellipsis due to a non-visible part of the last glyph's
		 * render box overflowing the parent container size.
		 * This scenario should not induce a marquee animation or ellipsis, so we directly set
		 * Marquee to not use an ellipsis, and instead just clip the non-visible part of the glyph.
		 *
		 * @param	{Number}	distance	Amount of overflow in pixels
		 * @returns	{String}				text-overflow value
		 */
		calculateTextOverflow (distance) {
			return distance < 1 ? 'clip' : 'ellipsis';
		}

		/*
		 * Calculates if the marquee should animate
		 *
		 * @param	{Number}	distance	Amount of overflow in pixels
		 * @returns	{Boolean}				`true` if it should animated
		 */
		shouldAnimate (distance) {
			return distance >= 1;
		}

		/*
		 * Starts the animation without synchronizing
		 *
		 * @param	{Number}	[delay]	Milliseconds to wait before animating
		 * @returns	{undefined}
		 */
		start = (delay = this.props.marqueeDelay) => {
			if (this.props.marqueeDisabled) {
				// if marquee isn't necessary, do not set `animating` but return `true` to mark it
				// complete if it's synchronized so it doesn't block other instances.
				return true;
			} else if (!this.state.animating) {
				// Don't need to worry about this.timerState because if we're sync, we were just
				// told to start, so our state is correct already. If we're not sync, this will
				// restart us anyhow. If we were waiting to tell sync to start us, someone else in
				// our group already did it.
				this.setTimeout(() => {
					this.calculateMetrics();
					if (!this.contentFits) {
						this.setState({
							promoted: true,
							animating: true
						});
					} else if (this.props.sync) {
						this.props.sync.complete(this);
					}
				}, delay, TimerState.START_PENDING);
			}
		}

		/*
		 * Stops the animation
		 *
		 * @returns	{undefined}
		 */
		stop = () => {
			this.clearTimeout();

			if (this.state.animating) {
				this.setState({
					animating: false
				});
			}

			this.demote();
		}

		/*
		 * Starts marquee animation with synchronization, if not already animating and a timer is
		 * not already active to start.
		 *
		 * @param {Number} [delay] Milliseconds to wait before animating
		 * @returns {undefined}
		 */
		tryStartingAnimation = (delay) => {
			if (this.state.animating || this.timerState !== TimerState.CLEAR) return;

			this.startAnimation(delay);
		}

		/*
		 * Starts marquee animation with synchronization
		 *
		 * @param {Number} [delay] Milliseconds to wait before animating
		 * @returns {undefined}
		 */
		startAnimation = (delay) => {
			this.promote(delay);
			if (this.props.sync) {
				// If we're running a timer for anything, we should let that finish, unless it's
				// another syncstart request.  We should probably check to see if the start request
				// is further in the future than we are so we can choose the nearer one. But, we're
				// assuming the condition is we're waiting on render delay and someone just hovered
				// us, so we can start with the (hopefully) faster hover delay.
				if (this.timerState !== TimerState.CLEAR &&
						this.timerState !== TimerState.SYNCSTART_PENDING) {
					return;
				}
				this.setTimeout(() => {
					this.props.sync.start();
				}, delay, TimerState.SYNCSTART_PENDING);
			} else {
				this.start(delay);
			}
		}

		/*
		 * Resets the marquee and restarts it after `marqueeDelay` millisecons.
		 *
		 * @returns {undefined}
		 */
		restartAnimation = () => {
			this.setState({
				animating: false
			});
			// synchronized Marquees defer to the controller to restart them
			if (this.props.sync) {
				this.props.sync.complete(this);
			} else if (!this.state.animating) {
				this.startAnimation();
			}
		}

		/*
		 * Resets and restarts the marquee after `marqueeResetDelay` milliseconds
		 *
		 * @returns {undefined}
		 */
		resetAnimation = () => {
			const marqueeResetDelay = Math.max(40, this.props.marqueeResetDelay);
			// If we're already timing a start action, don't reset.  Start actions will clear us if
			// sync.
			if (this.timerState === TimerState.CLEAR) {
				this.setTimeout(this.restartAnimation, marqueeResetDelay, TimerState.RESET_PENDING);
			}
		}

		/*
		 * Cancels the marquee
		 *
		 * @returns {undefined}
		 */
		cancelAnimation = () => {
			if (this.props.sync) {
				this.props.sync.cancel(this);
				return;
			}

			this.stop();
		}

		handleResize = () => {
			if (this.node && !this.props.marqueeDisabled) {
				this.invalidateMetrics();
				if (this.state.animating) {
					this.cancelAnimation();
					this.resetAnimation();
				}
			}
		}

		handleMarqueeComplete = () => {
			this.resetAnimation();
		}

		handleFocus = (ev) => {
			this.isFocused = true;
			if (!this.props.sync) {
				if (!this.state.animating) {
					this.startAnimation();
				}
			}
			forwardFocus(ev, this.props);
		}

		handleBlur = (ev) => {
			this.promoteJob.stop();
			forwardBlur(ev, this.props);
			if (this.isFocused) {
				this.isFocused = false;
				if (!this.props.sync &&
						!(this.isHovered && (this.props.disabled || this.props.marqueeOn === 'hover'))) {
					this.cancelAnimation();
				}
			}
		}

		handleEnter = (ev) => {
			this.isHovered = true;
			if (this.props.disabled || this.props.marqueeOn === 'hover') {
				if (this.props.sync) {
					this.props.sync.enter(this);
				} else if (!this.state.animating) {
					this.startAnimation();
				}
			}
			forwardEnter(ev, this.props);
		}

		handleLeave = (ev) => {
			this.promoteJob.stop();
			this.handleUnhover();
			forwardLeave(ev, this.props);
		}

		handlePointerHide = ({keyCode}) => {
			if (is('pointerHide', keyCode)) {
				this.handleUnhover();
			}
		}

		handleUnhover () {
			this.isHovered = false;
			if (this.props.disabled || this.props.marqueeOn === 'hover') {
				if (this.props.sync) {
					this.props.sync.leave(this);
				} else {
					this.cancelAnimation();
				}
			}
		}

		cacheNode = (node) => {
			this.node = node;
		}

		validateTextDirection () {
			this.setState((state, props) => {
				const rtl = determineTextDirection(this.node, props.rtl, props.forceDirection);
				return state.rtl === rtl ? null : {rtl};
			});
		}

		renderMarquee () {
			const {
				alignment,
				children,
				disabled,
				marqueeOn,
				marqueeSpeed,
				...rest
			} = this.props;

			const marqueeOnFocus = marqueeOn === 'focus';
			const marqueeOnHover = marqueeOn === 'hover';
			const marqueeOnRender = marqueeOn === 'render';

			if (marqueeOnFocus && !disabled) {
				rest[focus] = this.handleFocus;
			}

			// TODO: cancel others on hover
			if (marqueeOnHover || marqueeOnFocus) {
				rest[enter] = this.handleEnter;
				rest[leave] = this.handleLeave;
			}

			if (marqueeOnRender) {
				rest[enter] = this.handleEnter;
			}

			delete rest.forceDirection;
			delete rest.locale;
			delete rest.marqueeCentered;
			delete rest.marqueeDelay;
			delete rest.marqueeDisabled;
			delete rest.marqueeOnRenderDelay;
			delete rest.marqueeResetDelay;
			delete rest.marqueeSpeed;
			delete rest.remeasure;
			delete rest.rtl;
<<<<<<< HEAD
			delete rest.sync;
=======
>>>>>>> 382d1a4a

			return (
				<Wrapped {...rest} onBlur={this.handleBlur} disabled={disabled}>
					<MarqueeComponent
						alignment={alignment}
						animating={this.state.animating}
						className={configClassName}
						clientRef={this.cacheNode}
						distance={this.distance}
						onMarqueeComplete={this.handleMarqueeComplete}
						overflow={this.state.overflow}
						rtl={this.state.rtl}
						speed={marqueeSpeed}
						willAnimate={this.state.promoted}
					>
						{children}
					</MarqueeComponent>
				</Wrapped>
			);
		}

		renderWrapped () {
			const props = Object.assign({}, this.props);

			delete props.alignment;
			delete props.forceDirection;
			delete props.locale;
			delete props.marqueeCentered;
			delete props.marqueeDelay;
			delete props.marqueeDisabled;
			delete props.marqueeOn;
			delete props.marqueeOnRenderDelay;
			delete props.marqueeResetDelay;
			delete props.marqueeSpeed;
			delete props.remeasure;
			delete props.rtl;
<<<<<<< HEAD
			delete props.sync;
=======
>>>>>>> 382d1a4a

			return <Wrapped {...props} />;
		}

		render () {
			return (
				<ResizeContext.Consumer>
					{(value) => {
						if (!this.registry && value) {
							this.registry = value;
							this.registry.register(this.handleResize);
						}

						if (this.props.marqueeDisabled) {
							return this.renderWrapped();
						} else {
							return this.renderMarquee();
						}
					}}
				</ResizeContext.Consumer>
			);
		}
	};

	return function MarqueeControllerWrapper (props) {
		return (
			<MarqueeControllerContext.Consumer>
				{sync => (
					<Decorator {...props} sync={sync} />
				)}
			</MarqueeControllerContext.Consumer>
		);
	};
});

export default MarqueeDecorator;
export {
	MarqueeDecorator
};<|MERGE_RESOLUTION|>--- conflicted
+++ resolved
@@ -3,22 +3,15 @@
 import {forward} from '@enact/core/handle';
 import hoc from '@enact/core/hoc';
 import {is} from '@enact/core/keymap';
-<<<<<<< HEAD
-import {contextTypes as stateContextTypes} from '@enact/core/internal/PubSub';
-=======
->>>>>>> 382d1a4a
 import {Job} from '@enact/core/util';
 import PropTypes from 'prop-types';
 import React from 'react';
 import shallowEqual from 'recompose/shallowEqual';
 
+import {ResizeContext} from '../internal/Resize';
+
 import MarqueeBase from './MarqueeBase';
-<<<<<<< HEAD
 import {MarqueeControllerContext} from './MarqueeController';
-=======
-import {contextTypes} from './MarqueeController';
-import {ResizeContext} from '../internal/Resize';
->>>>>>> 382d1a4a
 
 /**
  * Default configuration parameters for {@link ui/Marquee.MarqueeDecorator}
@@ -160,11 +153,7 @@
 		return rtl;
 	};
 
-<<<<<<< HEAD
 	const Decorator = class extends React.Component {
-=======
-	return class extends React.Component {
->>>>>>> 382d1a4a
 		static displayName = 'ui:MarqueeDecorator'
 
 		static propTypes = /** @lends ui/Marquee.MarqueeDecorator.prototype */ {
@@ -293,7 +282,6 @@
 			 * @type {String}
 			 * @public
 			 */
-<<<<<<< HEAD
 			rtl: PropTypes.bool,
 
 			sync: PropTypes.shape({
@@ -340,14 +328,6 @@
 			})
 		}
 
-		static contextTypes = stateContextTypes
-=======
-			rtl: PropTypes.bool
-		}
->>>>>>> 382d1a4a
-
-		static contextTypes = contextTypes
-
 		static defaultProps = {
 			marqueeDelay: 1000,
 			marqueeOn: 'focus',
@@ -364,25 +344,12 @@
 				promoted: false,
 				rtl: determineTextDirection(null, props.rtl, props.forceDirection)
 			};
-<<<<<<< HEAD
-			this.forceRestartMarquee = false;
-			this.timerState = TimerState.CLEAR;
-
-			this.invalidateMetrics();
-		}
-
-		componentWillMount () {
-			if (this.context.Subscriber) {
-				this.context.Subscriber.subscribe('resize', this.handleResize);
-			}
-=======
 			this.sync = false;
 			this.forceRestartMarquee = false;
 			this.timerState = TimerState.CLEAR;
 			this.distance = null;
 			this.contentFits = false;
 			this.registry = null;
->>>>>>> 382d1a4a
 		}
 
 		componentDidMount () {
@@ -450,13 +417,8 @@
 				this.props.sync.unregister(this);
 			}
 
-<<<<<<< HEAD
-			if (this.context.Subscriber) {
-				this.context.Subscriber.unsubscribe('resize', this.handleResize);
-=======
 			if (this.registry) {
 				this.registry.unregister(this.handleResize);
->>>>>>> 382d1a4a
 			}
 
 			off('keydown', this.handlePointerHide);
@@ -854,10 +816,7 @@
 			delete rest.marqueeSpeed;
 			delete rest.remeasure;
 			delete rest.rtl;
-<<<<<<< HEAD
 			delete rest.sync;
-=======
->>>>>>> 382d1a4a
 
 			return (
 				<Wrapped {...rest} onBlur={this.handleBlur} disabled={disabled}>
@@ -894,10 +853,7 @@
 			delete props.marqueeSpeed;
 			delete props.remeasure;
 			delete props.rtl;
-<<<<<<< HEAD
 			delete props.sync;
-=======
->>>>>>> 382d1a4a
 
 			return <Wrapped {...props} />;
 		}
