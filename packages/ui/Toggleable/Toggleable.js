/**
 * Exports the {@link ui/Toggleable.Toggleable} Higher-order Component (HOC).
 *
 * @module ui/Toggleable
 */

import {forProp, forward, handle} from '@enact/core/handle';
import hoc from '@enact/core/hoc';
import {cap} from '@enact/core/util';

import React from 'react';
import PropTypes from 'prop-types';
import warning from 'warning';

/**
 * Default config for {@link ui/Toggleable.Toggleable}
 *
 * @memberof ui/Toggleable.Toggleable
 * @hocconfig
 */
const defaultConfig = {
	/**
	 * Configures the event name that activates the component.
	 *
	 * Note: When using `activate`/`deactivate` instead of `toggle`, set `toggle` to `null` to
	 * prevent passing the default `onToggle` prop to the wrapped component.
	 *
	 * @type {String}
	 * @memberof ui/Toggleable.Toggleable.defaultConfig
	 */
	activate: null,

	/**
	 * Configures the event name that deactivates the component.
	 *
	 * Note: When using `activate`/`deactivate` instead of `toggle`, set `toggle` to `null` to
	 * prevent passing the default `onToggle` prop to the wrapped component.
	 *
	 * @type {String}
	 * @memberof ui/Toggleable.Toggleable.defaultConfig
	 */
	deactivate: null,

	/**
	 * Configures the property that is passed to the wrapped component when toggled.
	 *
	 * @type {String}
	 * @default 'selected'
	 * @memberof ui/Toggleable.Toggleable.defaultConfig
	 */
	prop: 'selected',

	/**
	 * Configures the event name that toggles the component.
	 *
	 * @type {String}
	 * @default 'onToggle'
	 * @memberof ui/Toggleable.Toggleable.defaultConfig
	 */
	toggle: 'onToggle',

	/**
	 * Allows you to remap the incoming `toggle` callback to an event name of your choosing.
	 * Ex: run `onToggle` when the wrapped component has an `onClick` property and you've specified
	 * `onClick` here.
	 *
	 * @type {String}
	 * @default null
	 * @memberof ui/Toggleable.Toggleable.defaultConfig
	 */
	toggleProp: null
};

/**
 * {@link ui/Toggleable.Toggleable} is a Higher-order Component that applies a 'Toggleable' behavior
 * to its wrapped component.  Its default event and property can be configured when applied to a component.
 *
 * By default, Toggleable applies the `active` property on click events.
 *
 * @class Toggleable
 * @memberof ui/Toggleable
 * @hoc
 * @public
 */
const ToggleableHOC = hoc(defaultConfig, (config, Wrapped) => {
	const {activate, deactivate, prop, toggle, toggleProp} = config;
	const defaultPropKey = 'default' + cap(prop);

	return class Toggleable extends React.Component {
		static propTypes = /** @lends ui/Toggleable.Toggleable.prototype */ {
			/**
			 * Default toggled state applied at construction when the toggled prop is `undefined` or
			 * `null`.
			 *
			 * @type {Boolean}
			 * @default false
			 * @public
			 */
			[defaultPropKey]: PropTypes.bool,

			/**
			 * Whether or not the component is in a disabled state.
			 *
			 * @type {Boolean}
			 * @public
			 */
			disabled: PropTypes.bool,

			/**
			 * Current toggled state. When set at construction, the component is considered
			 * "controlled" and will only update its internal value when updated by new props. If
			 * undefined, the component is "uncontrolled" and `Toggleable` will manage the toggled
			 * state using callbacks defined by its configuration.
			 *
			 * @type {Boolean}
			 * @public
			 */
			[prop]: PropTypes.bool,

			/**
			 * Event callback to notify that state should be toggled.
			 *
			 * @type {Function}
			 * @public
			 */
			[toggle]: PropTypes.func
		}

		static defaultProps = {
			[defaultPropKey]: false,
			disabled: false
		}

		constructor (props) {
			super(props);
			let active = props[defaultPropKey];
			let controlled = false;

			if (prop in props) {
				if (props[prop] != null) {
					active = props[prop];
				}

				controlled = true;
			}

			this.state = {
				active,
				controlled
			};
		}

		componentWillReceiveProps (nextProps) {
			if (this.state.controlled) {
				this.setState({
					active: !!nextProps[prop]
				});
			} else {
				warning(
					!(prop in nextProps),
					`'${prop}' specified for an uncontrolled instance of Toggleable and will be
					ignored. To make this instance of Toggleable controlled, '${prop}' should be
					specified at creation.`
				);
			}
		}

		handle = handle.bind(this)

		forwardWithState = (evName) => (ev, props) => forward(evName, {[prop]: !this.state.active}, props)

		updateActive = (active) => {
			if (!this.state.controlled) {
				this.setState({active});
			}
		}

		handleActivate = this.handle(
			forProp('disabled', false),
			this.forwardWithState(activate),
			() => this.updateActive(true)
		)

		handleDeactivate = this.handle(
			forProp('disabled', false),
			this.forwardWithState(deactivate),
			() => this.updateActive(false)
		)

		handleToggle = this.handle(
			forProp('disabled', false),
<<<<<<< HEAD
			forward(toggleProp),
=======
			(toggleProp ? forward(toggleProp) : null),
>>>>>>> 315dab74
			this.forwardWithState(toggle),
			() => this.updateActive(!this.state.active)
		)

		render () {
			const props = Object.assign({}, this.props);

			if (toggleProp || toggle) {
				// Supporting only one of the toggleProp or toggle, but we don't want both applying.
				delete props[toggle];
				props[toggleProp || toggle] = this.handleToggle;
			}
			if (activate) props[activate] = this.handleActivate;
			if (deactivate) props[deactivate] = this.handleDeactivate;
			if (prop) props[prop] = this.state.active;

			delete props[defaultPropKey];

			return <Wrapped {...props} />;
		}
	};
});

export default ToggleableHOC;
export {ToggleableHOC as Toggleable};<|MERGE_RESOLUTION|>--- conflicted
+++ resolved
@@ -189,11 +189,7 @@
 
 		handleToggle = this.handle(
 			forProp('disabled', false),
-<<<<<<< HEAD
-			forward(toggleProp),
-=======
 			(toggleProp ? forward(toggleProp) : null),
->>>>>>> 315dab74
 			this.forwardWithState(toggle),
 			() => this.updateActive(!this.state.active)
 		)
