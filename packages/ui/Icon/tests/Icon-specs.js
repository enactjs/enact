--- conflicted
+++ resolved
@@ -1,11 +1,5 @@
-<<<<<<< HEAD
-import React from 'react';
 import {mount, shallow} from 'enzyme';
 import Icon, {IconBase} from '../Icon';
-=======
-import {shallow} from 'enzyme';
-import Icon from '../Icon';
->>>>>>> 23a8f4c2
 
 describe('Icon', () => {
 	test('should allow icon-name words to pass through', () => {
