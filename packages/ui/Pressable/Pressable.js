--- conflicted
+++ resolved
@@ -117,6 +117,9 @@
 					this.eventHandlers[rel] = this.onRelease;
 				});
 			}
+			if (leave) {
+				this.eventHandlers[leave] = this.onMouseLeave;
+			}
 		}
 
 		onDepress = (ev) => {
@@ -136,14 +139,7 @@
 		}
 
 		render () {
-<<<<<<< HEAD
 			const props = Object.assign({}, this.props, this.eventHandlers);
-=======
-			const props = Object.assign({}, this.props);
-			if (depress) props[depress] = this.onMouseDown;
-			if (release) props[release] = this.onMouseUp;
-			if (leave) props[leave] = this.onMouseLeave;
->>>>>>> c507e919
 			if (prop) props[prop] = this.state.pressed;
 			delete props[defaultPropKey];
 
