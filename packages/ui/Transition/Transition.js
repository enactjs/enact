/**
 * Exports the {@link ui/Transition.Transition} and {@link ui/Transition.TransitionBase}
 * components.  The default export is {@link ui/Transition.Transition}.
 *
 * @module ui/Transition
 */

import React, {PropTypes} from 'react';
import kind from '@enact/core/kind';

import css from './Transition.less';

/**
 * {@link ui/Transition.TransitionBase} is a stateless component that allows for applying
 * transitions to its child items via configurable properties and events. In general, you want to
 * use the stateful version, {@link ui/Transition.Transition}.
 *
 * @class TransitionBase
 * @memberof ui/Transition
 * @ui
 * @public
 */
const TransitionBase = kind({
	name: 'TransitionBase',

	propTypes: /** @lends ui/Transition.TransitionBase.prototype */ {
		children: PropTypes.node.isRequired,

		/**
		 * Provide a function to get the reference to the child node (the one with the content) at
		 * render time. Useful if you need to measure or interact with the node directly.
		 *
		 * @type {Function}
		 * @default null
		 * @public
		 */
		childRef: PropTypes.func,

		/**
		 * TODO: disabling warning, remove after https://jira2.lgsvl.com/browse/PLAT-30066
		 * @private
		 */
		classes: PropTypes.any,

		/**
		 * Specifies the height of the transition when `type` is set to `'clip'`.
		 *
		 * @type {Number}
		 * @default null
		 * @public
		 */
		clipHeight: PropTypes.number,

		/**
		 * Sets the direction of transition. Where the component will move *to*; the destination.
		 * Supported directions are: `'up'`, `'right'`, `'down'`, `'left'`.
		 *
		 * @type {String}
		 * @default 'up'
		 * @public
		 */
		direction: PropTypes.oneOf(['up', 'right', 'down', 'left']),

		/**
		 * Control how long the transition should take.
		 * Supported durations are: `'short'` (250ms), `'long'` (1s). `'medium'` (500ms) is default
		 * when no others are specified.
		 *
		 * @type {String}
		 * @default 'medium'
		 * @public
		 */
		duration: PropTypes.oneOf(['short', 'medium', 'long']),

		/**
		 * When `true`, the transition fills its container's size.
		 *
		 * @type {Boolean}
		 * @default false
		 * @public
		 */
		fit: PropTypes.bool,

		/**
		 * When `true`, transition animation is disabled. When `false`, visibility changes animate.
		 *
		 * @type {Boolean}
		 * @default false
		 * @public
		 */
		noAnimation: PropTypes.bool,

		/**
		 * Customize the transition timing function.
		 * Supported functions are: linear, ease. ease-in-out is the default when none others are
		 * specified.
		 *
		 * @type {String}
		 * @default 'ease-in-out'
		 * @public
		 */
		timingFunction: PropTypes.oneOf(['ease-in-out', 'ease', 'linear']),

		/**
		 * Choose how you'd like the transition to affect the content.
		 * Supported types are: slide, clip, and fade.
		 *
		 * @type {String}
		 * @default 'slide'
		 * @public
		 */
		type: PropTypes.oneOf(['slide', 'clip', 'fade']),

		/**
		 * Set the visibility of the component, which determines whether it's on screen or off.
		 *
		 * @type {Boolean}
		 * @default true
		 * @public
		 */
		visible: PropTypes.bool
	},

	defaultProps: {
		noAnimation: false,
		direction: 'up',
		duration: 'medium',
		fit: false,
		timingFunction: 'ease-in-out',
		type: 'slide',
		visible: true
	},

	styles: {
		css,
		className: 'transitionFrame',
		prop: 'classes'
	},

	computed: {
		className: ({direction, duration, fit, timingFunction, type, visible, styler}) => styler.join(
			fit ? 'enact-fit' : null,
			'transition',
			visible ? 'shown' : 'hidden',
			direction && css[direction],
			duration && css[duration],
			timingFunction && css[timingFunction],
			css[type]
		),
		style: ({clipHeight, type, visible, style}) => ({
			...style,
			height: ((type === 'clip') && visible) ? clipHeight : null,
			overflow: (type === 'clip') ? 'hidden' : null
		})
	},

	render: ({noAnimation, classes, childRef, children, visible, ...rest}) => {
		delete rest.clipHeight;
		delete rest.direction;
		delete rest.duration;
		delete rest.fit;
		delete rest.timingFunction;
		delete rest.type;

		if (!noAnimation) {
			return (
				<div className={classes}>
					<div {...rest} ref={childRef}>
						{children}
					</div>
				</div>
			);
		} else if (visible) {
			return <div {...rest}>{children}</div>;
		}
		return null;
	}
});

/**
 * {@link ui/Transition.Transition} is a stateful component that allows for applying transitions
 * to its child items via configurable properties and events.
 *
 * @class Transition
 * @memberof ui/Transition
 * @ui
 * @public
 */
class Transition extends React.Component {
	static propTypes = /** @lends ui/Transition.Transition.prototype */ {
		children: PropTypes.node.isRequired,

		/**
		 * A callback function to get the reference to the child node (the one with the content) at
		 * render time. Useful if you need to measure or interact with the node directly.
		 *
		 * @type {Function}
		 * @default null
		 * @private
		 */
		childRef: PropTypes.func,

		/**
		 * The height of the transition when `type` is set to `'clip'`.
		 *
		 * @type {Number}
		 * @default null
		 * @public
		 */
		clipHeight: PropTypes.number,

		/**
		 * The direction of transition (i.e. where the component will move *to*; the destination).
		 * Supported directions are: `'up'`, `'right'`, `'down'`, `'left'`.
		 *
		 * @type {String}
		 * @default 'up'
		 * @public
		 */
		direction: PropTypes.oneOf(['up', 'right', 'down', 'left']),

		/**
		 * The duration of the transition.
		 * Supported durations are: `'short'` (250ms), `'long'` (1s) and `'medium'` (500ms).
		 *
		 * @type {String}
		 * @default 'medium'
		 * @public
		 */
		duration: PropTypes.oneOf(['short', 'medium', 'long']),

		/**
		 * A function to run after transition for hiding is finished.
		 *
		 * @type {Function}
		 * @public
		 */
		onHide: PropTypes.func,

		/**
		 * The transition timing function.
		 * Supported functions are: `'linear'`, `'ease'` and `'ease-in-out'`
		 *
		 * @type {String}
		 * @default 'ease-in-out'
		 * @public
		 */
		timingFunction: PropTypes.oneOf(['ease-in-out', 'ease', 'linear']),

		/**
		 * How the transition affects the content.
		 * Supported types are: `'slide'`, `'clip'`, and `'fade'`.
		 *
		 * @type {String}
		 * @default 'slide'
		 * @public
		 */
		type: PropTypes.oneOf(['slide', 'clip', 'fade']),

		/**
		 * The visibility of the component, which determines whether it's on screen or off.
		 *
		 * @type {Boolean}
		 * @default true
		 * @public
		 */
		visible: PropTypes.bool
	}

	static defaultProps = {
		direction: 'up',
		duration: 'medium',
		timingFunction: 'ease-in-out',
		type: 'slide',
		visible: true
	}

	constructor () {
		super();

		this.state = {
			initialHeight: null
		};
	}

<<<<<<< HEAD
	componentDidUpdate (prevProps) {
		if (this.props.visible === prevProps.visible) {
			this.measureInner();
		}
	}

	measureInner () {
		if (this.childNode) {
			this.childNode.style.height = 'auto';
			const initialHeight = this.childNode.getBoundingClientRect().height;
			if (initialHeight !== this.state.initialHeight) {
				this.setState({initialHeight});
			}
			this.childNode.style.height = null;
		}
	}

	childRef = (node) => {
		this.childNode = node;
		if (this.state.initialHeight === null) {
			this.measureInner();
=======
	hideDidFinish = () => {
		if (!this.props.visible && this.props.onHide) {
			this.props.onHide();
		}
	}

	measureInner = (node) => {
		if (node && this.state.initialHeight === null) {
			node.style.height = 'auto';
			const initialHeight = node.getBoundingClientRect().height;
			this.setState({initialHeight});
			node.style.height = null;
>>>>>>> 6b021d56
		}
	}

	render () {
		const props = Object.assign({}, this.props);
		delete props.onHide;

		const height = props.visible ? this.state.initialHeight : 0;
		return (
<<<<<<< HEAD
			<TransitionBase {...this.props} childRef={this.childRef} clipHeight={height} />
=======
			<TransitionBase {...props} childRef={this.measureInner} clipHeight={height} onTransitionEnd={this.hideDidFinish} />
>>>>>>> 6b021d56
		);
	}
}

export default Transition;
export {Transition, TransitionBase};<|MERGE_RESOLUTION|>--- conflicted
+++ resolved
@@ -283,10 +283,15 @@
 		};
 	}
 
-<<<<<<< HEAD
 	componentDidUpdate (prevProps) {
 		if (this.props.visible === prevProps.visible) {
 			this.measureInner();
+		}
+	}
+
+	hideDidFinish = () => {
+		if (!this.props.visible && this.props.onHide) {
+			this.props.onHide();
 		}
 	}
 
@@ -305,20 +310,6 @@
 		this.childNode = node;
 		if (this.state.initialHeight === null) {
 			this.measureInner();
-=======
-	hideDidFinish = () => {
-		if (!this.props.visible && this.props.onHide) {
-			this.props.onHide();
-		}
-	}
-
-	measureInner = (node) => {
-		if (node && this.state.initialHeight === null) {
-			node.style.height = 'auto';
-			const initialHeight = node.getBoundingClientRect().height;
-			this.setState({initialHeight});
-			node.style.height = null;
->>>>>>> 6b021d56
 		}
 	}
 
@@ -328,11 +319,7 @@
 
 		const height = props.visible ? this.state.initialHeight : 0;
 		return (
-<<<<<<< HEAD
-			<TransitionBase {...this.props} childRef={this.childRef} clipHeight={height} />
-=======
-			<TransitionBase {...props} childRef={this.measureInner} clipHeight={height} onTransitionEnd={this.hideDidFinish} />
->>>>>>> 6b021d56
+			<TransitionBase {...props} childRef={this.childRef} clipHeight={height} onTransitionEnd={this.hideDidFinish} />
 		);
 	}
 }
