--- conflicted
+++ resolved
@@ -22,11 +22,7 @@
 import React from 'react';
 import PropTypes from 'prop-types';
 
-<<<<<<< HEAD
 import {ResizeContext} from '../Resizable';
-=======
-import {ResizeContext} from '../internal/Resize';
->>>>>>> f661b4e2
 
 import componentCss from './Transition.less';
 
@@ -428,11 +424,7 @@
 			initialHeight: null,
 			renderState: props.visible ? TRANSITION_STATE.READY : TRANSITION_STATE.INIT
 		};
-<<<<<<< HEAD
 		this.resizeRegistry = null;
-=======
-		this.registry = null;
->>>>>>> f661b4e2
 	}
 
 	componentDidMount () {
@@ -442,15 +434,8 @@
 			this.measureInner();
 		}
 
-<<<<<<< HEAD
 		if (this.context) {
 			this.resizeRegistry = this.context(this.handleResize);
-=======
-		this.registry = this.context;
-
-		if (this.registry) {
-			this.registry.register(this.handleResize);
->>>>>>> f661b4e2
 		}
 
 	}
@@ -500,13 +485,8 @@
 
 	componentWillUnmount () {
 		this.measuringJob.stop();
-<<<<<<< HEAD
 		if (this.resizeRegistry) {
-			this.resizeRegistry.unregister(this.handleResize);
-=======
-		if (this.registry) {
-			this.registry.unregister(this.handleResize);
->>>>>>> f661b4e2
+			this.resizeRegistry.unregister();
 		}
 	}
 
