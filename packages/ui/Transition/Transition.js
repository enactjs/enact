/**
 * Exports the {@link ui/Transition.Transition} and {@link ui/Transition.TransitionBase}
 * components.  The default export is {@link ui/Transition.Transition}.
 *
 * @module ui/Transition
 */

import React, {PropTypes} from 'react';
import kind from '@enact/core/kind';

import css from './Transition.less';

/**
 * {@link ui/Transition.TransitionBase} is a stateless component that allows for applying
 * transitions to its child items via configurable properties and events. In general, you want to
 * use the stateful version, {@link ui/Transition.Transition}.
 *
 * @class TransitionBase
 * @memberof ui/Transition
 * @ui
 * @public
 */
const TransitionBase = kind({
	name: 'TransitionBase',

	propTypes: /** @lends ui/Transition.TransitionBase.prototype */ {
		children: PropTypes.node.isRequired,

		/**
		 * Provide a function to get the reference to the child node (the one with the content) at
		 * render time. Useful if you need to measure or interact with the node directly.
		 *
		 * @type {Function}
		 * @default null
		 * @public
		 */
		childRef: PropTypes.func,

		/**
		 * Specifies the height of the transition when `type` is set to `'clip'`.
		 *
		 * @type {Number}
		 * @default null
		 * @public
		 */
		clipHeight: PropTypes.number,

		/**
		 * Sets the direction of transition. Where the component will move *to*; the destination.
		 * Supported directions are: `'up'`, `'right'`, `'down'`, `'left'`.
		 *
		 * @type {String}
		 * @default 'up'
		 * @public
		 */
		direction: PropTypes.oneOf(['up', 'right', 'down', 'left']),

		/**
		 * Control how long the transition should take.
		 * Supported durations are: `'short'` (250ms), `'long'` (1s). `'medium'` (500ms) is default
		 * when no others are specified.
		 *
		 * @type {String}
		 * @default 'medium'
		 * @public
		 */
		duration: PropTypes.oneOf(['short', 'medium', 'long']),

		/**
		 * When `true`, transition animation is disabled. When `false`, visibility changes animate.
		 *
		 * @type {Boolean}
		 * @default false
		 * @public
		 */
		noAnimation: PropTypes.bool,

		/**
		 * Customize the transition timing function.
		 * Supported functions are: linear, ease. ease-in-out is the default when none others are
		 * specified.
		 *
		 * @type {String}
		 * @default 'ease-in-out'
		 * @public
		 */
		timingFunction: PropTypes.oneOf(['ease-in-out', 'ease', 'linear']),

		/**
		 * Choose how you'd like the transition to affect the content.
		 * Supported types are: slide, clip, and fade.
		 *
		 * @type {String}
		 * @default 'slide'
		 * @public
		 */
		type: PropTypes.oneOf(['slide', 'clip', 'fade']),

		/**
		 * Set the visibility of the component, which determines whether it's on screen or off.
		 *
		 * @type {Boolean}
		 * @default true
		 * @public
		 */
		visible: PropTypes.bool
	},

	defaultProps: {
		noAnimation: false,
		direction: 'up',
		duration: 'medium',
		timingFunction: 'ease-in-out',
		type: 'slide',
		visible: true
	},

	styles: {
		css,
		className: 'transition'
	},

	computed: {
<<<<<<< HEAD
		className: ({className, direction, duration, timingFunction, type, visible, styler}) => styler.join(
			className,
=======
		className: ({direction, duration, timingFunction, type, visible, styler}) => styler.append(
>>>>>>> 79db9f56
			visible ? 'shown' : 'hidden',
			direction && css[direction],
			duration && css[duration],
			timingFunction && css[timingFunction],
			css[type]
		),
		style: ({clipHeight, type, visible, style}) => type === 'clip' ? {
			...style,
<<<<<<< HEAD
			height: (visible) ? clipHeight : null,
			overflow: 'hidden'
		} : style,
		childRef: ({childRef, noAnimation}) => !noAnimation && childRef || null
	},

	render: ({childRef, children, type, ...rest}) => {
		delete rest.clipHeight;
		delete rest.direction;
		delete rest.duration;
		delete rest.noAnimation;
		delete rest.timingFunction;
		delete rest.visible;

=======
			height: visible ? clipHeight : null,
			overflow: 'hidden'
		} : style,
		childRef: ({childRef, noAnimation}) => noAnimation ? null : childRef
	},

	render: ({childRef, children, noAnimation, type, visible, ...rest}) => {
		delete rest.clipHeight;
		delete rest.direction;
		delete rest.duration;
		delete rest.timingFunction;

		if (noAnimation && !visible) {
			return null;
		}

>>>>>>> 79db9f56
		if (type === 'slide') {
			return (
				<div className={css.transitionFrame}>
					<div {...rest} ref={childRef}>
						{children}
					</div>
				</div>
			);
		} else {
			return (
				<div {...rest} ref={childRef}>
					{children}
				</div>
			);
		}
	}
});

/**
 * {@link ui/Transition.Transition} is a stateful component that allows for applying transitions
 * to its child items via configurable properties and events.
 *
 * @class Transition
 * @memberof ui/Transition
 * @ui
 * @public
 */
class Transition extends React.Component {
	static propTypes = /** @lends ui/Transition.Transition.prototype */ {
		children: PropTypes.node.isRequired,

		/**
		 * A callback function to get the reference to the child node (the one with the content) at
		 * render time. Useful if you need to measure or interact with the node directly.
		 *
		 * @type {Function}
		 * @default null
		 * @private
		 */
		childRef: PropTypes.func,

		/**
		 * The height of the transition when `type` is set to `'clip'`.
		 *
		 * @type {Number}
		 * @default null
		 * @public
		 */
		clipHeight: PropTypes.number,

		/**
		 * The direction of transition (i.e. where the component will move *to*; the destination).
		 * Supported directions are: `'up'`, `'right'`, `'down'`, `'left'`.
		 *
		 * @type {String}
		 * @default 'up'
		 * @public
		 */
		direction: PropTypes.oneOf(['up', 'right', 'down', 'left']),

		/**
		 * The duration of the transition.
		 * Supported durations are: `'short'` (250ms), `'long'` (1s) and `'medium'` (500ms).
		 *
		 * @type {String}
		 * @default 'medium'
		 * @public
		 */
		duration: PropTypes.oneOf(['short', 'medium', 'long']),

		/**
		 * A function to run after transition for hiding is finished.
		 *
		 * @type {Function}
		 * @public
		 */
		onHide: PropTypes.func,

		/**
		 * The transition timing function.
		 * Supported functions are: `'linear'`, `'ease'` and `'ease-in-out'`
		 *
		 * @type {String}
		 * @default 'ease-in-out'
		 * @public
		 */
		timingFunction: PropTypes.oneOf(['ease-in-out', 'ease', 'linear']),

		/**
		 * How the transition affects the content.
		 * Supported types are: `'slide'`, `'clip'`, and `'fade'`.
		 *
		 * @type {String}
		 * @default 'slide'
		 * @public
		 */
		type: PropTypes.oneOf(['slide', 'clip', 'fade']),

		/**
		 * The visibility of the component, which determines whether it's on screen or off.
		 *
		 * @type {Boolean}
		 * @default true
		 * @public
		 */
		visible: PropTypes.bool
	}

	static defaultProps = {
		direction: 'up',
		duration: 'medium',
		timingFunction: 'ease-in-out',
		type: 'slide',
		visible: true
	}

	constructor () {
		super();

		this.state = {
			initialHeight: null
		};
	}

	componentDidUpdate (prevProps) {
		if (this.props.visible === prevProps.visible) {
			this.measureInner();
		}
	}

	hideDidFinish = () => {
		if (!this.props.visible && this.props.onHide) {
			this.props.onHide();
		}
	}

	measureInner () {
		if (this.childNode) {
			this.childNode.style.height = 'auto';
			const initialHeight = this.childNode.getBoundingClientRect().height;
			if (initialHeight !== this.state.initialHeight) {
				this.setState({initialHeight});
			}
			this.childNode.style.height = null;
		}
	}

	childRef = (node) => {
		this.childNode = node;
		if (this.state.initialHeight === null) {
			this.measureInner();
		}
	}

	render () {
		const props = Object.assign({}, this.props);
		delete props.onHide;

		const height = props.visible ? this.state.initialHeight : 0;
		return (
			<TransitionBase {...props} childRef={this.childRef} clipHeight={height} onTransitionEnd={this.hideDidFinish} />
		);
	}
}

export default Transition;
export {Transition, TransitionBase};<|MERGE_RESOLUTION|>--- conflicted
+++ resolved
@@ -121,12 +121,7 @@
 	},
 
 	computed: {
-<<<<<<< HEAD
-		className: ({className, direction, duration, timingFunction, type, visible, styler}) => styler.join(
-			className,
-=======
 		className: ({direction, duration, timingFunction, type, visible, styler}) => styler.append(
->>>>>>> 79db9f56
 			visible ? 'shown' : 'hidden',
 			direction && css[direction],
 			duration && css[duration],
@@ -135,22 +130,6 @@
 		),
 		style: ({clipHeight, type, visible, style}) => type === 'clip' ? {
 			...style,
-<<<<<<< HEAD
-			height: (visible) ? clipHeight : null,
-			overflow: 'hidden'
-		} : style,
-		childRef: ({childRef, noAnimation}) => !noAnimation && childRef || null
-	},
-
-	render: ({childRef, children, type, ...rest}) => {
-		delete rest.clipHeight;
-		delete rest.direction;
-		delete rest.duration;
-		delete rest.noAnimation;
-		delete rest.timingFunction;
-		delete rest.visible;
-
-=======
 			height: visible ? clipHeight : null,
 			overflow: 'hidden'
 		} : style,
@@ -167,7 +146,6 @@
 			return null;
 		}
 
->>>>>>> 79db9f56
 		if (type === 'slide') {
 			return (
 				<div className={css.transitionFrame}>
