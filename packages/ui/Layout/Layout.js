/**
 * Provides ui layout support using `Cell`, `Row`, and `Column` that uses flexbox to lay out elements.
 *
 * @example
 * <Layout>
 * 	<Cell shrink>
 * 		<Button small>First</Button>
 * 	</Cell>
 * 	<Cell>
 * 		<Item>An Item with some long text in it</Item>
 * 	</Cell>
 * 	<Cell shrink>
 * 		<Button small>Last</Button>
 * 	</Cell>
 * </Layout>
 *
 * @module ui/Layout
 * @exports Cell
 * @exports Column
 * @exports Layout
 * @exports LayoutBase
 * @exports Row
 */

import kind from '@enact/core/kind';
import EnactPropTypes from '@enact/core/internal/prop-types';
import PropTypes from 'prop-types';
import compose from 'ramda/src/compose';
import React from 'react';

import ForwardRef from '../ForwardRef';

import {Cell, CellBase, toFlexAlign} from './Cell';

import css from './Layout.module.less';

/**
 * A container for `Cell`s.
 *
 * A stateless component that acts as a containing area for [Cells]{@link ui/Layout.Cell} to be
 * positioned in a row or a column (horizontally or vertically, respectively. It supports an
 * [orientation]{@link ui/Layout.Layout#orientation} property for laying-out its contents
 * (`Cells`) in an organized, readable way.
 *
 * Example:
 * ```
 * import Input from '@enact/moonstone/Input';
 * import css from './LayoutExample.less';
 * ...
 * <fieldset>
 * 	<Layout align="center">
 * 		<Cell component="label" size="40%" className={css.label} shrink>First Name</Cell>
 * 		<Cell component={Input} placeholder="First" className={css.input} />
 * 	</Layout>
 * 	<Layout align="center">
 * 		<Cell component="label" size="40%" className={css.label} shrink>Last Name</Cell>
 * 		<Cell component={Input} placeholder="Last" className={css.input} />
 * 	</Layout>
 * </fieldset>
 * ```
 *
 * @class Layout
 * @ui
 * @memberof ui/Layout
 * @public
 */
const LayoutBase = kind({
	name: 'LayoutBase',

	propTypes: /** @lends ui/Layout.Layout.prototype */ {
		/**
		 * The alignment of children.
		 *
		 * Aligns the children [Cells]{@link ui/Layout.Cell} vertically in the case of a horizontal
		 * layout or horizontally in the case of a vertical layout. `"start"`, `"center"` and
		 * `"end"` are the most commonly used, although all values of `align-items` are supported.
		 * `"start"` refers to the top in a horizontal layout, and left in a vertical LTR layout
		 * `"end"` refers to the bottom in a horizontal layout, and right in a vertical LTR layout
		 * `"start"` and `"end"` reverse places when in a vertical layout in a RTL locale.
		 * This includes support for `align-parts` which is shorthand for combining `align-items`
		 * and `justify-content` into a single property, separated by a space, in that order.
		 * This allows you to specify both the horizontal and vertical alignment in one property,
		 * separated by a space.
		 *
		 * @type {String}
		 * @public
		 */
		align: PropTypes.string,

		/**
		 * Only [Cell]{@link ui/Layout.Cell} components are supported as children.
		 *
		 * @type {Any}
		 * @public
		 */
		children: PropTypes.any,

		/**
		 * The type of component to use to render as the `Layout`. May be a DOM node name (e.g 'div',
		 * 'span', etc.) or a custom component.
		 *
		 * @type {String|Component}
		 * @default 'div'
		 * @public
		 */
<<<<<<< HEAD
		component: PropTypes.oneOfType([PropTypes.string, PropTypes.func]),
=======
		component:  EnactPropTypes.renderable,
>>>>>>> 0a7fc258

		/**
		 * Called with a reference to `component`
		 *
		 * @type {Function}
		 * @private
		 */
		componentRef: PropTypes.func,

		/**
		 * Allows this `Layout` to have following siblings drawn on the same line as itself
		 * instead of carving out the entire horizontal space for itself.
		 *
		 * @type {Boolean}
		 * @default false
		 * @public
		 */
		inline: PropTypes.bool,

		/**
		 * The orientation of the `Layout`, i.e. how the children [Cells]{@link ui/Layout.Cell} are
		 * positioned on the screen. Must be either `'horizontal'` or `'vertical'`.
		 *
		 * @type {String}
		 * @default 'horizontal'
		 * @public
		 */
		orientation: PropTypes.oneOf(['horizontal', 'vertical']),

		/**
		 * Sets the Layout's `flex-wrap` values.
		 *
		 * Determines how a Layout handles its cells if there are more than fit in the available
		 * space. This works like a normal `Boolean` prop, but also accepts strings for customization
		 * beyond the basic on/off support. In addition to `true` and `false`, the following strings
		 * are supported: 'wrap', 'nowrap', 'reverse'. 'reverse' performs standard line wrapping but
		 * additional lines are placed above/before the preceding line instead of below/after.
		 *
		 * @type {Boolean|String}
		 * @public
		 */
		wrap: PropTypes.oneOfType([PropTypes.bool, PropTypes.oneOf(['reverse', 'nowrap', 'wrap'])])
	},

	defaultProps: {
		component: 'div',
		inline: false,
		orientation: 'horizontal',
		wrap: false
	},

	styles: {
		css,
		className: 'layout'
	},

	computed: {
		className: ({inline, orientation, wrap, styler}) => {
			return styler.append(
				orientation,
				{
					inline,
					nowrap: wrap === false || wrap === 'nowrap',
					wrap: wrap === true || wrap === 'wrap',
					wrapReverse: wrap === 'wrapReverse'
				}
			);
		},
		style: ({align, style}) => {
			if (!align) return style;

			// This is effectively a polyfill for the upcoming `place-items` prop which is shorthand
			// for align-items and justify-items together
			const alignParts = align.split(' ');

			return {
				...style,
				alignItems: toFlexAlign(alignParts[0]),
				justifyContent: toFlexAlign(alignParts[1])
			};
		}
	},

	render: ({component: Component, componentRef, ...rest}) => {
		delete rest.align;
		delete rest.inline;
		delete rest.orientation;
		delete rest.wrap;

		return <Component ref={componentRef} {...rest} />;
	}
});

const LayoutDecorator = compose(
	ForwardRef({prop: 'componentRef'})
);

const Layout = LayoutDecorator(LayoutBase);

/**
 * A {@link ui/Layout.Layout} that positions its [Cells]{@link ui/Layout.Cell} vertically.
 *
 * @class Column
 * @ui
 * @memberof ui/Layout
 * @public
 */
const Column = LayoutDecorator((props) => (
	LayoutBase.inline({
		...props,
		orientation: 'vertical'
	})
));

/**
 * A {@link ui/Layout.Layout} that positions its [Cells]{@link ui/Layout.Cell} horizontally.
 *
 * @class Row
 * @ui
 * @memberof ui/Layout
 * @public
 */
const Row = LayoutDecorator((props) => (
	LayoutBase.inline({
		...props,

		orientation: 'horizontal'
	})
));

export default LayoutBase;
export {
	Cell,
	CellBase,
	Column,
	Layout,
	LayoutBase,
	Row
};<|MERGE_RESOLUTION|>--- conflicted
+++ resolved
@@ -103,11 +103,7 @@
 		 * @default 'div'
 		 * @public
 		 */
-<<<<<<< HEAD
-		component: PropTypes.oneOfType([PropTypes.string, PropTypes.func]),
-=======
 		component:  EnactPropTypes.renderable,
->>>>>>> 0a7fc258
 
 		/**
 		 * Called with a reference to `component`
