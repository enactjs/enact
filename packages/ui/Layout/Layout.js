--- conflicted
+++ resolved
@@ -23,13 +23,10 @@
  */
 
 import kind from '@enact/core/kind';
-<<<<<<< HEAD
+import EnactPropTypes from '@enact/core/internal/prop-types';
+import PropTypes from 'prop-types';
 import compose from 'ramda/src/compose';
-=======
-import EnactPropTypes from '@enact/core/internal/prop-types';
->>>>>>> 609ea6b9
 import React from 'react';
-import PropTypes from 'prop-types';
 
 import ForwardRef from '../ForwardRef';
 
