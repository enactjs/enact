--- conflicted
+++ resolved
@@ -122,22 +122,17 @@
 		 * @type {Boolean}
 		 * @default false
 		 */
-<<<<<<< HEAD
-		reverseTransition: PropTypes.bool
+		reverseTransition: PropTypes.bool,
+
+		/**
+		 * When `true`, indicates the current locale uses right-to-left reading order.
+		 *
+		 * The effect depends on how the provided `arranger` handles this option.
+		 *
+		 * @type {Boolean}
+		 */
+		rtl: PropTypes.bool
 	};
-=======
-		reverseTransition: PropTypes.bool,
-
-		/**
-		 * When `true`, indicates the current locale uses right-to-left reading order.
-		 *
-		 * The effect depends on how the provided `arranger` handles this option.
-		 *
-		 * @type {Boolean}
-		 */
-		rtl: PropTypes.bool
-	}
->>>>>>> d95ecbb9
 
 	static defaultProps = {
 		appearing: false,
