# Change Log

The following is a curated list of changes in the Enact ui module, newest changes on the top.

<<<<<<< HEAD
## [4.5.3] - 2023-04-06

No significant changes.
=======
## [4.7.0] - 2023-04-25

### Added

- `ui/Layout.Cell` prop `grow` to expand its size to the container

### Fixed

- `ui/ViewManager` to set index prop properly when reverseTransition prop is given
>>>>>>> cc0cd791

## [4.6.2] - 2023-03-09

No significant changes.

## [4.6.1] - 2023-02-03

### Added

- `ui/Touchable` events `onPinch`, `onPinchStart`, `onPinchEnd`, and config `pinchConfig` to support pinch gesture

### Deprecated

- `ui/IconButton` to be removed in 5.0.0, use `ui/Button` instead
- `ui/RadioDecorator` to be removed in 5.0.0
- `ui/Scroller.ScrollerBase` to be removed in 5.0.0
- `ui/SlotItem` to be removed in 5.0.0
- `ui/ToggleItem` to be removed in 5.0.0
- `ui/VirtualList.VirtualListBase` to be removed 5.0.0

## [4.6.0] - 2022-12-05

### Fixed

- `ui/Marquee.MarqueeDecorator` to restart animation properly when `marqueeDelay` is 0

## [4.0.12] - 2022-09-16

### Fixed

- `ui/Marquee.MarqueeDecorator` to have proper spacing for bidirectional text

## [4.5.2] - 2022-08-17

### Fixed

- `ui/Marquee` to stop at the starting point after one cycle when scaled

## [4.5.1] - 2022-08-03

### Fixed

- `ui/Marquee.MarqueeDecorator` to have proper spacing for bidirectional text
- `ui/Marquee.MarqueeDecorator` to restart animation properly with React 18

## [4.5.0] - 2022-07-19

No significant changes.

## [4.5.0-rc.2] - 2022-07-06

### Fixed

- `ui/Scroller` and `ui/VirtualList` to rerender property when `clientSize` is changed

## [4.5.0-rc.1] - 2022-06-23

No significant changes.

## [4.5.0-beta.1] - 2022-05-31

### Deprecated

- `ui/GridListImageItem`, to be removed in 5.0.0. Use `ui/ImageItem` instead

### Added

- `ui/FloatingLayer` to add `detail` property containing `inputType` in `onDismiss` event payload

## [4.5.0-alpha.2] - 2022-05-09

### Deprecated

- `ui/Marquee.MarqueeDecorator` config `className` to be removed in 5.0.0

### Added

- `ui/Marquee.MarqueeDecorator` config `css` to support customizing the marquee styles

## [4.0.11] - 2022-04-25

No significant changes.

## [4.5.0-alpha.1] - 2022-04-15

### Fixed

- `ui/FloatingLayer` to stack popups always in the order in which they were opened

## [4.0.10] - 2022-04-05

No significant changes.

## [4.1.4] - 2022-03-24

### Removed

- `ui/Scroller` and `ui/VirtualList` prop `data-webos-voice-focused`, `data-webos-voice-disabled`, and `data-webos-voice-group-label`

### Added

- `ui/Marquee.MarqueeDecorator` `locale` type for `forceDirection` prop not to override the direction depending on contents

### Fixed

- `ui/Button` not to pass `icon` prop as children when `icon` is true
- `ui/Transition` to pass the event when handling transition event

## [4.1.3] - 2022-03-07

- Updated to use `forwardCustom` and add `type` when forwarding custom events

## [3.2.7] - 2022-01-17

No significant changes.

## [4.1.2] - 2021-12-22

### Fixed

- `ui/Scroller` and `ui/VirtualList` to avoid stuttering of content on drag in mobile devices
- `ui/Scroller` and `ui/VirtualList` to scroll correctly on Android platform for RTL locales

## [4.0.9] - 2021-12-15

No significant changes.

## [4.1.1] - 2021-11-30

No significant changes.

## [4.1.0] - 2021-11-04

### Fixed

- `ui/Marquee.MarqueeDecorator` to restart animation when text changed while focus retained

## [4.0.8] - 2021-10-21

### Fixed

- `ui/Marquee.MarqueeDecorator` style to render text properly when starting animation

## [4.0.7] - 2021-09-28

No significant changes.

## [4.0.6] - 2021-09-28

No significant changes.

## [4.0.5] - 2021-08-02

No significant changes.

## [4.0.4] - 2021-07-02

### Fixed

- `ui/Marquee.MarqueeDecorator` to stop marquee properly after hiding pointer when `marqueeOn` is `hover`

## [4.0.3] - 2021-06-18

No significant changes.

## [4.0.2] - 2021-05-24

No significant changes.

## [4.0.1] - 2021-05-21

No significant changes.

## [4.0.0] - 2021-03-26

### Removed

- `ui/A11yDecorator`
- `ui/Button`, `ui/Icon`, `ui/IconButton`, and `ui/LabeledIcon` default size values

### Added

- `ui/BodyText`, `ui/Button`, `ui/Group`, `ui/Heading`, `ui/Icon`, `ui/IconButton`, `ui/Image`, `ui/ImageItem`, `ui/LabeledIcon`, `ui/Layout`, `ui/ProgressBar`, `ui/Repeater`, `ui/Slider`, `ui/SlotItem`, `ui/Spinner`, `ui/ToggleIcon`, `ui/ToggleItem`, and `ui/ViewManager` support for forwarding `ref`s to the respective root component

### Changed

- `ui/Touchable` event `onHold` and `onHoldPulse` to `onHoldStart` and `onHold` respectively to match with the naming convention

### Fixed

- `ui/FloatingLayerDecorator` to render floating node properly
- `ui/Touchable' to handle touch related events only for valid targets

## [4.0.0-alpha.1] - 2021-02-24

No significant changes.

## [3.5.0] - 2021-02-05

### Deprecated

- `ui/A11yDecorator`, to be removed in 4.0.0

### Changed

- `ui/Transition` prop `duration` to support any valid CSS value for `slide` and `fade` `type`

## [3.4.11] - 2020-12-11

### Fixed

- documentation problem in styles/internal directory

## [3.4.10] - 2020-12-09

### Changed

- `ui/Media` `play` function to return promise

### Fixed

- `ui/Routable` to respect the current path on first render when using relative paths in links
- `ui/Scroller` and `ui/VirtualList` to scroll correctly on Chrome 85 or higher in RTL locales

## [3.4.9] - 2020-10-30

No significant changes.

## [3.4.8] - 2020-10-08

### Fixed

- `ui/Button` to prevent browser's default styling when pressed by touch

## [3.4.7] - 2020-09-01

### Fixed

- `ui/Scroller` and `ui/VirtualList` to call `onScrollStop` when scrollbar's visibility changed while scrolling
- `ui/ViewManager` to handle transitioning away and back to a view before a transition completes

## [3.4.6] - 2020-08-24

### Added

- `ui/MarqueeDecorator` warning against nested `Marquee`'s

## [3.4.5] - 2020-08-18

No significant changes.

## [3.4.4] - 2020-08-17

### Fixed

- `ui/FloatingLayer` and `ui/Slider` to prevent global classname leaks

## [3.4.3] - 2020-08-10

No significant changes.

## [3.4.2] - 2020-08-05

No significant changes.

## [3.4.1] - 2020-08-05

### Fixed

- `ui/Touchable` to invoke event callbacks updated during gesture

## [3.4.0] - 2020-07-29

### Added

- `ui/AnnounceDecorator.Announce` method `announce` parameter `clear` to clear previous message before setting the new message
- `ui/ViewManager` prop and `ui/ViewManager.Arranger` callback config prop `rtl` to allow arrangers to adjust animations to be locale aware

### Fixed

- `ui/Marquee` to correctly animate when scaled or when less than 1px longer than its container
- `ui/Scroller` prop `data-webos-voice-focused`, `data-webos-voice-disabled`, and `data-webos-voice-group-label`
- `ui/Scroller` and `ui/VirtualList` to re-render when its size changed
- `ui/Scroller` and `ui/VirtualList` to not fire `onScrollStop` event redundantly
- `ui/VirtualList` with scrollMode `native` to not scrollTo bottom when dataSize changed to smaller and scrollTo called with `animate: false` option

## [3.3.1] - 2020-07-20

### Changed

- `ui/Scroller` by increasing the scrollbar's inactivity timeout to 1000 ms

## [3.3.0] - 2020-07-13

### Changed

- `ui/ViewManager.TransitionGroup` to suppress `onTransition` events when a view appears or stays

## [3.3.0-alpha.15] - 2020-07-07

No significant changes.

## [3.3.0-alpha.14] - 2020-06-29

### Fixed

- `ui/Scroller` to update when `clientSize` is changed
- `ui/VirtualList` to reset scroll position when `clientSize` is changed

## [3.3.0-alpha.13] - 2020-06-22

No significant changes.

## [3.3.0-alpha.12] - 2020-06-15

### Added

- `ui/Button` prop `iconFlip` to set the `flip` prop of `iconComponent`

### Fixed

- `ui/Marquee.MarqueeDecorator` to not cause unnecessary rerenders
- `ui/Scroller` and `ui/VirtualList` to not inadvertently scroll due to click events when in RTL locales
- `ui/Skinnable` to not force all `Skinnable` children to update if a parent updates

## [3.3.0-alpha.11] - 2020-06-08

No significant changes.

## [3.3.0-alpha.10] - 2020-05-26

### Added

- `ui/Group` prop `selectedEventProp` to configure the key used to hold the value in the `onSelect` event

### Fixed

- `Toggleable` to recognize changes in `disabled` and `onToggle`

## [3.3.0-alpha.9] - 2020-05-11

No significant changes.

## [3.3.0-alpha.8] - 2020-05-04

### Fixed

- `ui/Layout` to export `Layout` by default instead of `LayoutBase`

## [3.3.0-alpha.7] - 2020-04-27

### Added

- `ui/ProgressBar` support for `orientation` type of `'radial'`
- `ui/ProgressBar` public class name `radial`
- `ui/ViewManager` events `onTransition` and `onWillTransition` payload members `index` and `previousIndex`

### Fixed

- `ui/ViewManager` to only fire `onTransition` once per transition
- `ui/Spinner` center alignment

## [3.3.0-alpha.6] - 2020-04-14

### Fixed

- `ui/Scroller` to prevent interaction with scrollbars when muted

## [3.3.0-alpha.5] - 2020-04-06

No significant changes.

## [3.3.0-alpha.4] - 2020-03-30

### Deprecated

- `ui/GridListImageItem`, use `ui/ImageItem` instead

### Added

- `ui/ImageItem` component

### Fixed

- `ui/Scroller`, `ui/VirtualList.VirtualGridList`, and `ui/VirtualList.VirtualList` to update scroll thumb position properly in nested cases

## [3.3.0-alpha.3] - 2020-03-09

### Added

- `ui/styles/mixins.less` `.position()` support for list-style arguments, in addition to the existing separated arguments
- `ui/GridListItemItem` prop `subComponents`

## [3.3.0-alpha.2] - 2020-03-09

### Changed

- `ui/VirtualList.VirtualList` and `ui/VirtualList.VirtualGridList` prop `itemProps` to `childProps` for backwards compatibility

### Fixed

- `ui/VirtualList.VirtualList` and `ui/VirtualList.VirtualGridList` to not suddenly jump when pressing directional keys after wheeling

## [3.3.0-alpha.1] - 2020-02-26

### Added

- `ui/Scroller`, `ui/VirtualList.VirtualGridList`, and `ui/VirtualList.VirtualList` prop `scrollMode` is added

### Changed

- `ui/VirtualList.VirtualList` and `ui/VirtualList.VirtualGridList` prop `childProps` to `itemProps` for clarity

### Fixed

- `ui/Marquee` to not error when passed `null` `children` during an animation
- `ui/Button` to have more robust support for a customized `iconComponent` prop

## [3.2.6] - 2020-03-26

### Fixed

- `ui/VirtualList.VirtualGridList` and `ui/VirtualList.VirtualList` to show items properly when reducing data size by updating `firstIndex` correctly
- `ui/VirtualList.VirtualList` and `ui/VirtualList.VirtualGridList` not to suddenly jump when pressing directional keys after wheeling
- `ui/VirtualList.VirtualList` and `ui/VirtualList.VirtualGridList` to show items properly when reducing data size

## [3.2.5] - 2019-11-14

### Fixed

- `ui/Marquee` to not double aria readout for marqueeing contents

## [3.2.4] - 2019-11-07

### Fixed

- `ui/Marquee` text alignment when content is centered

## [3.2.3] - 2019-11-01

### Fixed

- `ui/Marquee` text alignment when restarting
- `ui/Marquee` to display an ellipsis when its content changes and overflows its bounds

## [3.2.2] - 2019-10-24

No significant changes.

## [3.2.1] - 2019-10-22

### Fixed

- `ui/VirtualList.VirtualList` item rendering in RTL locales

## [3.2.0] - 2019-10-18

### Added

- `ui/Marquee` prop `marqueeSpacing` and CSS class `spacing` to configure the spacing between the repeated content

### Changed

- `ui/Marquee` to have a wrap-around effect

### Fixed

- `ui/Marquee` to start on focus when disabled

## [3.1.3] - 2019-10-09

### Fixed

- `ui/FloatingLayer` to be dismissable when `open` on mount

## [3.1.2] - 2019-09-30

### Fixed

- `ui/Button` to not require `children`
- `ui/VirtualList.VirtualGridList` and `ui/VirtualList.VirtualList` to scroll smoothly when wheeling
- `ui/Scroller`, `ui/VirtualList.VirtualGridList`, and `ui/VirtualList.VirtualList` to scroll correctly after performing flick events

## [3.1.1] - 2019-09-23

### Fixed

- `ui/VirtualList.VirtualGridList` and `ui/VirtualList.VirtualList` to show items properly when reducing data size

## [3.1.0] - 2019-09-16

### Added

- `ui/Routable` module
- `ui/VirtualList.VirtualGridList` and `ui/VirtualList.VirtualList` prop `role` to set the ARIA `role`

## [3.0.1] - 2019-09-09

No significant changes.

## [3.0.0] - 2019-09-03

### Fixed

- `ui/Scroller` TypeScript signatures
- `ui/VirtualList.VirtualGridList` and `ui/VirtualList.VirtualList` to apply `will-change` CSS property to the proper node

## [3.0.0-rc.4] - 2019-08-22

### Fixed

- `ui/styles/mixins.less` mixins: `.buildLocaleFont`, `.buildLocaleFonts`, `.buildFontFace` to properly support font-weight ranges, font-weight default values, and font-stretch values

## [3.0.0-rc.3] - 2019-08-15

### Fixed

- `ui/VirtualList.VirtualGridList` and `ui/VirtualList.VirtualList` to retain the proper scroll position when updating the `itemSize` or `spacing` props
- `ui/Toggleable` TypeScript definitions

## [3.0.0-rc.2] - 2019-08-08

No significant changes.

## [3.0.0-rc.1] - 2019-07-31

### Added

- `ui/Icon`, `ui/IconButton`, and `ui/LabeledIcon` prop `flip` to flip the icon horizontally, vertically, or both

### Fixed

- `ui/Scroller`, `ui/VirtualList.VirtualGridList`, and `ui/VirtualList.VirtualList` to handle mouse down events on scrollbars

## [3.0.0-beta.2] - 2019-07-23

### Added

- `ui/ProgressBar` public class name `bar` to support customizing the background of the bar

## [3.0.0-beta.1] - 2019-07-15

### Added

- `ui/VirtualList.VirtualGridList` and `ui/VirtualList.VirtualList` support for resizing a window

### Fixed

- `ui/Icon` to support arbitrary icon name strings, like in material icons

## [3.0.0-alpha.7] - 2019-06-24

No significant changes.

## [3.0.0-alpha.6] - 2019-06-17

### Fixed

- `ui/ViewManager` to correctly arrange views when initially rendering a non-zero index

## [3.0.0-alpha.5] - 2019-06-10

### Added

- `ui/Toggleable` HOC config prop `eventProps` to allow wrapped components to specify additional event information

### Fixed

- `ui/ToggleItem` to send its `value` prop when toggled

## [3.0.0-alpha.4] - 2019-06-03

No significant changes.

## [3.0.0-alpha.3] - 2019-05-29

### Changed

- `ui/ViewManager` to use Web Animations instead of animation callbacks to improve performance resulting in API changes to `Arranger` and the pre-configured arrangers `SlideArranger`, `SlideBottomArranger`, `SlideLeftArranger`, `SlideRightArranger`, and `SlideTopArranger`

## [3.0.0-alpha.2] - 2019-05-20

No significant changes.

## [3.0.0-alpha.1] - 2019-05-15

### Added

- `ui/Button` public class `.hasIcon` which is present on the root node only when an icon has been provided
- `ui/Heading` component
- `ui/Measurable` HOC and Hook for quick and convenient measuring of simple components
- `ui/Scroller`, `ui/VirtualList.VirtualGridList`, and `ui/VirtualList.VirtualList` prop `noScrollByWheel` for preventing scroll by wheel

### Fixed

- `ui/Measurable` to remeasure after a re-layout so the measurement value is always correct
- `ui/Scroller`, `ui/VirtualList.VirtualGridList`, and `ui/VirtualList.VirtualList` not to scroll by wheel at the same time when multiple lists/scrollers are nested

### [2.6.0] - ???

### Deprecated

- `small` prop in `ui/Button.ButtonBase`, `ui/Icon.IconBase`, `ui/IconButton.IconButtonBase`, and `ui/LabeledIcon.LabeledIconBase`, which will be replaced by `size="small"` in 3.0

### Added

- `ui/Button`, `ui/Icon`, `ui/IconButton`, and `ui/LabeledIcon` prop `size`
- `ui/ToggleItem` props  `itemIcon` and `itemIconPosition` to support additional icons on ToggleItem-derived components

## [2.5.3] - 2019-06-06

### Fixed

- `ui/Scroller`, `ui/VirtualList`, and `ui/VirtualGridList` to size properly
- `ui/Scroller`, `ui/VirtualList`, and `ui/VirtualGridList` to scroll correctly on iOS and Safari
- `ui/Touchable` to not misfire a hold pulse when a drag re-enters a touch target and `cancelOnMove` is set
- `ui/ViewManager` to correctly handle transitioning quickly between two children

## [2.5.2] - 2019-04-23

### Fixed

- `ui/Skinnable` to allow overriding default `skinVariant` values
- `ui/Touchable` to prevent events firing on different nodes for the same touch action
- `ui/Touchable` to neither force focus to components nor blur components after they are touched

## [2.5.1] - 2019-04-09

### Fixed

- `ui/Touchable` to prevent doubled events in some situations on touch devices

## [2.5.0] - 2019-04-01

### Added

- `ui/Item`, `ui/Layout`, `ui/Repeater`, `ui/SlotItem`, `ui/Spinner`, `ui/ToggleItem`, and `ui/ViewManager` support for `ref` to gain access to the wrapped `component`

## [2.4.1] - 2019-03-11

### Fixed

- `ui/VirtualList` to scroll properly by `scrollTo` callback during the list is updated by prop changes

## [2.4.0] - 2019-03-04

### Added

- `ui/BodyText` prop `component` to allow customization of the tag/component used to render its base element
- `ui/Repeater` prop `component` to allow customization of its base element
- `ui/Spinner` prop `paused` to halt the animation. Previously this was hard-coded "on", but now it can be toggled.

### Changed

- `ui/Changeable` and `ui/Toggleable` to warn when both `[defaultProp]` and `[prop]` are provided

## [2.3.0] - 2019-02-11

### Added

- `ui/Skinnable` support for `skinVariants`; a way to augment a skin by adding variations of a skin to your visuals, like large text, high contrast, or grayscale
- `ui/Touchable` event `onHoldEnd` to notify when a hold has been released
- `ui/Touchable` prop `holdConfig.global` to allow a hold to continue when leaving or blurring the element

### Changed

- All content-containing LESS stylesheets (not within a `styles` directory) extensions to be `*.module.less` to retain modular context with CLI 2.x.

### Fixed

- `ui/Touchable` to continue drag events when blurring the element when `dragConfig.global` is set
- `ui/Marquee` to marquee when necessary after a locale change

## [2.2.9] - 2019-01-11

No significant changes.

## [2.2.8] - 2018-12-06

### Fixed

- `ui/Marquee` to display an ellipsis when changing to text that no longer fits within its bounds
- `ui/VirtualList`, `ui/VirtualGridList`, and `ui/Scroller` to debounce `onScrollStop` events for non-animated scrolls
- `ui/Changeable` and `ui/Toggleable` to no longer treat components as controlled if the specified prop is explicitly set to `undefined` at mount

## [2.2.7] - 2018-11-21

### Fixed

- `ui/Marquee` to avoid very small animations

## [2.2.6] - 2018-11-15

### Fixed

- `ui/Marquee` to handle contents which overflow their containers only slightly

## [2.2.5] - 2018-11-05

### Fixed

- `ui/Transition` to better support layout after changing children

## [2.2.4] - 2018-10-29

No significant changes.

## [2.2.3] - 2018-10-22

No significant changes.

## [2.2.2] - 2018-10-15

### Fixed

- `ui/Scroller` slowed scrolling behavior when repeatedly requesting a scroll to the same position

## [2.2.1] - 2018-10-09

### Fixed

- `ui/Marquee` to prevent restarting animation after blurring just before the previous animation completed

## [2.2.0] - 2018-10-02

### Added

- `ui/Marquee.MarqueeBase` prop `willAnimate` to improve app performance by deferring animation preparation styling such as composite layer promotion
- `ui/Skinnable` config option `prop` to configure the property in which to pass the current skin to the wrapped component
- `ui/Transition` prop `css` to support customizable styling

### Changed

- `ui/Cell` and `ui/Layout` to accept any type of children, since the `component` that may be set could accept any format of `children`

### Fixed

- `ui/Touchable` to correctly handle a hold cancelled from an onHold handler
- `ui/Marquee.MarqueeDecorator` to handle situations where lazily loaded CSS could cause marquee to not start correctly

## [2.1.4] - 2018-09-17

### Fixed

- `ui/ViewManager` to emit `onWillTransition` when views are either added or removed

## [2.1.3] - 2018-09-10

### Fixed

- `ui/Marquee` to stop when blurred during restart timer

## [2.1.2] - 2018-09-04

### Fixed

- `ui/GridListImageItem` to properly set `selected` style
- `ui/Marquee` positioning bug when used with CSS flexbox layouts

## [2.1.1] - 2018-08-27

No significant changes.

## [2.1.0] - 2018-08-20

### Fixed

- `ui/FloatingLayer` to apply `key`s to prevent React warnings

## [2.0.2] - 2018-08-13

### Fixed

- `ui/Image` to not display "missing image" icon when `src` fails to load
- `ui/Image` to not require `src` prop if `placeholder` is specified
- `ui/GridListImageItem` to not require `source` prop
- `ui/Scrollable` to use GPU acceleration to improve rendering performance
- `ui/Marquee` to move `position: relative` style into `animate` class to improve rendering performance

## [2.0.1] - 2018-08-01

No significant changes.

## [2.0.0] - 2018-07-30

### Added

- `ui/LabeledIcon` component for a lightweight `Icon` with a label

### Removed

- `ui/Skinnable.withSkinnableProps` higher-order component

### Fixed

- `ui/Scrollable` to ignore native drag events which interfered with touch drag support

## [2.0.0-rc.3] - 2018-07-23

No significant changes.

## [2.0.0-rc.2] - 2018-07-16

No significant changes.

## [2.0.0-rc.1] - 2018-07-09

### Removed

- `ui/FloatingLayer.contextTypes` export
- `ui/Marquee.controlContextTypes` export
- `ui/Placeholder.contextTypes` export
- `ui/Resizable.contextTypes` export

## [2.0.0-beta.9] - 2018-07-02

No significant changes.

## [2.0.0-beta.8] - 2018-06-25

### Fixed

- `ui/VirtualList` to allow scrolling on focus by default on webOS

## [2.0.0-beta.7] - 2018-06-11

### Added

- `ui/FloatingLayer.FloatingLayerBase` export

### Changed

- `ui/FloatingLayer` to call `onOpen` only after it is rendered

### Fixed

- `ui/MarqueeDecorator` to stop marqueeing when using hover and pointer hides

## [2.0.0-beta.6] - 2018-06-04

### Fixed

- `ui/FloatingLayer` to render correctly if already opened at mounting time

## [2.0.0-beta.5] - 2018-05-29

### Added

- `ui/FloatingLayerDecorator` imperative API to close all floating layers registered in the same id
- `ui/ProgressBar` and `ui/Slider` prop `progressAnchor` to configure from where in the progress bar or slider progress should begin
- `ui/Slider` prop `progressBarComponent` to support customization of progress bar within a slider
- `ui/ForwardRef` HOC to adapt `React.forwardRef` to HOC chains
- `ui/Media` component

### Fixed

- `ui/MarqueeController` to update hovered state when pointer hides
- `ui/Touchable` to end gestures when focus is lost
- `ui/VirtualList.VirtualList` and `ui/VirtualList.VirtualGridList` to prevent items overlap with scroll buttons

## [2.0.0-beta.4] - 2018-05-21

### Fixed

- `ui/Touchable` to guard against null events

## [2.0.0-beta.3] - 2018-05-14

### Changed

- `ui/Marquee.MarqueeController` and `ui/Marquee.MarqueeDecorator` to prevent unnecessary focus-based updates

### Added

- `ui/Touchable` support to fire `onTap` when a `click` event occurs

### Changed

- `ui/Touchable` custom events `onDown`, `onUp`, `onMove`, and `onTap` to use the event name as the `type` rather than the shorter name (e.g. `onTap` rather than `tap`)
- `ui/Toggleable` to forward events on `activate` and `deactivate` instead of firing toggled payload. Use `toggle` to handle toggled payload from the event.

## [2.0.0-beta.2] - 2018-05-07

### Fixed

- `ui/Marquee` to always marquee when `marqueeOn` is set to `'render'`
- `ui/Item` to use its natural width rather than imposing a 100% width allowing inline Items to be the correct width
- `ui/Marquee.MarqueeDecorator` to correctly reset animation when `children` updates

## [2.0.0-beta.1] - 2018-04-29

### Changed

- `ui/Cancelable` callback `onCancel` to accept an event with a `stopPropagation` method to prevent upstream instances from handling the event instead of using the return value from the callback to prevent propagation. When a function is passed to `onCancel`, it will now receive an event and a props object instead of only the props object. When a string is passed to `onCancel`, it will now receive an event instead of no arguments. Also when a string is passed, the event will now propagate to upstream instances unless `stopPropagation` is called.
- `ui/Transition` property `duration` to now also support a numeric value representing milliseconds or a string representing any valid CSS duration value

### Fixed

- `ui/Layout.Cell` to no longer overflow when both `size` and `shrink` are set together
- `ui/Layout` to correctly support two `align` values, allowing horizontal and vertical in one property. Previously, the transverse alignment was ignored, only allowing perpendicular alignment.
- `ui/VirtualList.VirtualList` and `ui/VirtualList.VirtualGridList` showing blank when `direction` prop changed after scroll position changed
- `ui/VirtualList.VirtualList` and `ui/VirtualList.VirtualGridList` to support RTL by dynamic language changes

## [2.0.0-alpha.8] - 2018-04-17

### Added

- `ui/Slider` as an unstyled, base range selection component
- `ui/VirtualList.VirtualList` and `ui/VirtualList.VirtualGridList` `role="list"`
- `ui/Placeholder.PlaceholderControllerDecorator` config property `thresholdFactor`

### Changed

- `ui/Transition` property `children` to not be required
- `ui/Transition` to fire `onShow` and `onHide` even when there are no `children`

### Fixed

- `ui/VirtualList.VirtualList` to re-render items when forceUpdate() called
- `ui/ViewManager` to not initially pass the wrong value for `enteringProp` when a view initiates a transition into the viewport

## [2.0.0-alpha.7] - 2018-04-03

### Removed

- `ui/VirtualList.VirtualList` and `ui/VirtualList.VirtualGridList` prop `data` to eliminate the misunderstanding caused by the ambiguity of `data`

### Fixed

- `ui/Scroller` horizontal scrolling in RTL locales

## [2.0.0-alpha.6] - 2018-03-22

### Removed

- `ui/Transition` property `clipHeight`
- `ui/ProgressBar` property `vertical` and replaced it with `orientation`

### Added

- `ui/Scrollable` support for scrolling by touch
- `ui/ProgressBar` property `orientation` to accept orientation strings like `"vertical"` and `"horizontal"`

### Changed

- `ui/VirtualList.VirtualList` and `ui/VirtualList.VirtualGridList` prop `component` to be replaced by `itemRenderer`

### Fixed

- `ui/Transition` animation for `clip` for `"up"`, `"left"`, and `"right"` directions. This includes a DOM addition to the Transition markup.
- `ui/ComponentOverride` and `ui/ToggleItem` to accept HTML DOM node tag names as strings for its `component` property

## [2.0.0-alpha.5] - 2018-03-07

### Added

- `ui/Touchable` support for drag gesture
- `ui/Marquee` component
- `ui/GridListImageItem` component

### Changed

- `ui/VirtualList`, `ui/VirtualGridList`, and `ui/Scroller` components as unstyled base components to support UI libraries

### Fixed

- `ui/ViewManager` to suppress `enteringProp` for views that are rendered at mount

## [2.0.0-alpha.4] - 2018-02-13

### Added

- `ui/BodyText`, `ui/Image`, `ui/Item`, `ui/ProgressBar`, `ui/SlotItem`, `ui/Spinner`, `ui/ToggleIcon` components as unstyled base components to support UI libraries
- `ui/SlotItem` with the properties of `slotBefore` and `slotAfter` so we can easily add things like icons to an item

### Changed

- `ui/Repeater` and `ui/Group` to require a unique key for each object type data
- `ui/Toggleable` to use `'selected'` as its default `prop`, rather than `'active'`, since `'selected'` is by far the most common use case
- `ui/Touchable` to use global gesture configuration with instance override rather than component-level configuration via HOC configs with instance override

## [2.0.0-alpha.3] - 2018-01-18

### Added

- `ui/Layout` debugging aid for help with complex layouts. Simply include the `"debug"` className in your app and everything below it will show debugging lines
- `ui/Button`, `ui/Icon`, and `ui/IconButton` components to support reuse by themes
- `ui/Touchable` support for flick gestures

### Fixed

- `ui/resolution` to measure the App's rendering area instead of the entire window, and now factors-in the height as well
- `ui/Layout` prop `align` to support setting horizontal and vertical alignment in one prop, separated by a space

## [2.0.0-alpha.2] - 2017-08-29

## Added

- `ui/Scroller` and `ui/VirtualList`

## [2.0.0-alpha.1] - 2017-08-27

## Added

- `ui/Layout` which provides a technique for laying-out components on the screen using `Cells`, in rows or columns
- `ui/Touchable` to support consistent mouse and touch events along with hold gesture

## Removed

- `ui/Holdable` and `ui/Pressable` which were replaced by `ui/Touchable`

## [1.15.0] - 2018-02-28

### Fixed

- Internal method used by many components that sometimes prevented re-renders when they were needed

## [1.14.0] - 2018-02-23

### Deprecated

- `ui/Holdable` and `ui/Pressable`, to be replaced by `ui/Touchable` in 2.0.0

## [1.13.4] - 2018-07-30

No significant changes.

## [1.13.3] - 2018-01-16

No significant changes.

## [1.13.2] - 2017-12-14

### Fixed

- `ui/ViewManager` to revert 1.13.0 fix for lifecycle timing when entering a view

## [1.13.1] - 2017-12-06

No significant changes.

## [1.13.0] - 2017-11-28

### Added

- `ui/Transition` animation timing functions `ease-in`, `ease-out`, `ease-in-quart`, and `ease-out-quart` to provide prettier options for transitions that may be more suited to a specific visual style

### Fixed

- `ui/ViewManager` to prevent interaction issue with `moonstone/Scroller`

## [1.12.2] - 2017-11-15

### Fixed

- `ui/Remeasurable` to update on every trigger change
- `ui/Transition` to revert 1.12.1 change to support `clip` transition-type directions and rendering optimizations

## [1.12.1] - 2017-11-07

### Fixed

- `ui/Transition` support for all `clip` transition-type directions and made rendering optimizations

## [1.12.0] - 2017-10-27

No significant changes.

## [1.11.0] - 2017-10-24

No significant changes.

## [1.10.1] - 2017-10-16

### Fixed

- `ui/Pressable` to properly set pressed state to false on blur and release

## [1.10.0] - 2017-10-09

### Added

- `ui/Layout` which provides a technique for laying-out components on the screen using `Cells`, in rows or columns

## [1.9.3] - 2017-10-03

### Fixed

- `ui/Transition` to recalculate height when a resize occurs

## [1.9.2] - 2017-09-26

No significant changes.

## [1.9.1] - 2017-09-25

No significant changes.

## [1.9.0] - 2017-09-22

### Added

- `ui/styles/mixins.less` mixins: `.remove-margin-on-edge-children()` and `.remove-padding-on-edge-children()` to better handle edge margins on container components

### Changed

- `ui/Holdable` to cancel key hold events when the pointer moves
- `ui/Holdable` and `ui/Changeable` back to Components and moved performance improvements elsewhere

### Fixed

- `ui/FloatingLayer` to not asynchronously attach a click handler when the floating layer is removed
- `ui/ViewManager` to correctly position items when changing mid-transition

## [1.8.0] - 2017-09-07

### Changed

- `ui/Holdable` and `ui/Changeable` to be PureComponents to reduce the number of updates

## [1.7.0] - 2017-08-23

No significant changes.

## [1.6.1] - 2017-08-07

No significant changes.

## [1.6.0] - 2017-08-04

### Fixed

- `ui/PlaceholderDecorator` to update bounds of `Scroller` when the `visible` state changed

## [1.5.0] - 2017-07-19

### Fixed

- `ui/Cancelable` warning for string type cancel handler

## [1.4.1] - 2017-07-05

No significant changes.

## [1.4.0] - 2017-06-29

No significant changes.

## [1.3.1] - 2017-06-14

No significant changes.

## [1.3.0] - 2017-06-12

### Added

- `ui/ViewManager` prop `childProps` to pass static props to each child

### Fixed

- `ui/ViewManager` to have a view count of 0 specifically for `noAnimation` cases. This helps things like `spotlight` restore `focus` properly.
- `ui/Cancelable` to run modal handlers on `window` object and correctly store handlers in LIFO order

## [1.2.2] - 2017-05-31

No significant changes.

## [1.2.1] - 2017-05-25

No significant changes.

## [1.2.0] - 2017-05-17

### Added

- `ui/Skinnable` to provide themes with a way to apply a base theme styling and skins on top of that
- `ui/Transition` prop `onShow` that fires when transitioning into view a component.
- `ui/transition` callback prop `onShow` that fires when transitioning into view completes

### Changed

- `ui/View` to prevent re-renders on views leaving the `ViewManager`

## [1.1.0] - 2017-04-21

### Changed

- `ui/Slottable` to support slot-candidate tags that have multiple props, which are now forwarded directly instead of just their children

### Fixed

- `ui/Cancelable` to run modal handlers in the right order

## [1.0.0] - 2017-03-31

### Added

- `ui/Placeholder` module with `PlaceholderControllerDecorator` and `PlaceholderDecorator` HOCs which facilitate rendering placeholder components until the wrapped component would scroll into the viewport

### Changed

- `ui/Repeater` to accept an array of objects as children which are spread onto the generated components

### Removed

- `ui/validators` which was no longer used elsewhere in Enact

## [1.0.0-beta.4] - 2017-03-10

### Added

- `ui/A11yDecorator` to facilitate adding pre/post hints to components
- `ui/AnnounceDecorator` to facilitate announcing actions for accessibility

## [1.0.0-beta.3] - 2017-02-21

### Added

- `ui/Resizable` Higher-order Component to facilitate notification of resized components

## [1.0.0-beta.2] - 2017-01-30

### Added

- `ui/ViewManager` properties `enteringDelay` and `enteringProp` to aid deferred rendering of views
- `ui/resolution` function `scaleToRem` for those times when you have a size in pixels that you want to convert directly to `rem` to support automatic dynamic resizing

## [1.0.0-beta.1] - 2016-12-30

### Added

- `ui/RadioDecorator` and `ui/RadioControllerDecorator` to support radio group-style management of components
- `ui/Holdable` Higher-order Component
- `ui/ViewManager` events `onAppear`, `onEnter`, `onLeave`, `onStay`, `onTransition`, and `onWillTransition`
- `ui/FloatingLayer` `scrimType` prop value `none`
- `ui/Pressable` config option `onMouseLeave`

### Removed

- `ui/Transition` prop `fit` in favor of using `className`

### Changed

- `ui/FloatingLayer` property `autoDismiss` to handle both ESC key and click events

## [1.0.0-alpha.5] - 2016-12-16

No changes.

## [1.0.0-alpha.4] - 2016-12-2

### Added

- `ui/FloatingLayer` module with `FloatingLayer` and `FloatingLayerDecorator` components
- `fit`, `noAnimation` props to `ui/TransitionBase`
- `onHide` prop to `ui/Transition`
- LESS mixins from `@enact/moonstone` that are general purpose and can be utilized by various UI
libraries.

## [1.0.0-alpha.3] - 2016-11-8

### Added

- Selection type support to `ui/Group`

### Changed

- Renamed `ui/Group` prop `select` to `childSelect` and added prop `select` to support selection types


## [1.0.0-alpha.2] - 2016-10-21

This version includes a lot of refactoring from the previous release. Developers need to switch to the new enact-dev command-line tool.

### Added

- New components and HOCs: `ui/Cancelable`, `ui/Changeable`, `ui/Selectable`
- Support for enact-dev command-line tool.
- New options for `ui/Toggleable` HOC
- Many more unit tests

### Changed

- Removed `ui/Pickable` HOC
- Some props for UI state were renamed to have `default` prefix where state was managed by the component. (e.g. `defaultOpen`)

### Fixed

- Many components were fixed, polished, updated and documented
- Inline docs updated to be more consistent and comprehensive

## [1.0.0-alpha.1] - 2016-09-26

Initial release<|MERGE_RESOLUTION|>--- conflicted
+++ resolved
@@ -2,11 +2,9 @@
 
 The following is a curated list of changes in the Enact ui module, newest changes on the top.
 
-<<<<<<< HEAD
 ## [4.5.3] - 2023-04-06
 
 No significant changes.
-=======
 ## [4.7.0] - 2023-04-25
 
 ### Added
@@ -16,7 +14,6 @@
 ### Fixed
 
 - `ui/ViewManager` to set index prop properly when reverseTransition prop is given
->>>>>>> cc0cd791
 
 ## [4.6.2] - 2023-03-09
 
