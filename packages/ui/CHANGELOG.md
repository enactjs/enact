# Change Log

The following is a curated list of changes in the Enact ui module, newest changes on the top.

<<<<<<< HEAD

## [unreleased]

### Added

- `ui/Toggleable` props `toggleOffAriaLabel` and `toggleOnAriaLabel` to configure the accessibility string in the toggleable.
=======
## [2.2.7] - 2018-11-21

### Fixed

- `ui/Marquee` to avoid very small animations
>>>>>>> 263f4016

## [2.2.6] - 2018-11-15

### Fixed

- `ui/Marquee` to handle contents which overflow their containers only slightly

## [2.2.5] - 2018-11-05

### Fixed

- `ui/Transition` to better support layout after changing children

## [2.2.4] - 2018-10-29

No significant changes.

## [2.2.3] - 2018-10-22

No significant changes.

## [2.2.2] - 2018-10-15

### Fixed

- `ui/Scroller` slowed scrolling behavior when repeatedly requesting a scroll to the same position

## [2.2.1] - 2018-10-09

### Fixed

- `ui/Marquee` to prevent restarting animation after blurring just before the previous animation completed

## [2.2.0] - 2018-10-02

### Added

- `ui/Marquee.MarqueeBase` prop `willAnimate` to improve app performance by deferring animation preparation styling such as composite layer promotion
- `ui/Skinnable` config option `prop` to configure the property in which to pass the current skin to the wrapped component
- `ui/Transition` prop `css` to support customizable styling

### Changed

- `ui/Cell` and `ui/Layout` to accept any type of children, since the `component` that may be set could accept any format of `children`

### Fixed

- `ui/Touchable` to correctly handle a hold cancelled from an onHold handler
- `ui/Marquee.MarqueeDecorator` to handle situations where lazily loaded CSS could cause marquee to not start correctly

## [2.1.4] - 2018-09-17

### Fixed

- `ui/ViewManager` to emit `onWillTransition` when views are either added or removed

## [2.1.3] - 2018-09-10

### Fixed

- `ui/Marquee` to stop when blurred during restart timer

## [2.1.2] - 2018-09-04

### Fixed

- `ui/GridListImageItem` to properly set `selected` style
- `ui/Marquee` positioning bug when used with CSS flexbox layouts

## [2.1.1] - 2018-08-27

No significant changes.

## [2.1.0] - 2018-08-20

### Fixed

- `ui/FloatingLayer` to apply `key`s to prevent React warnings

## [2.0.2] - 2018-08-13

### Fixed

- `ui/Image` to not display "missing image" icon when `src` fails to load
- `ui/Image` to not require `src` prop if `placeholder` is specified
- `ui/GridListImageItem` to not require `source` prop
- `ui/Scrollable` to use GPU acceleration to improve rendering performance
- `ui/Marquee` to move `position: relative` style into `animate` class to improve rendering performance

## [2.0.1] - 2018-08-01

No significant changes.

## [2.0.0] - 2018-07-30

### Added

- `ui/LabeledIcon` component for a lightweight `Icon` with a label

### Removed

- `ui/Skinnable.withSkinnableProps` higher-order component

### Fixed

- `ui/Scrollable` to ignore native drag events which interfered with touch drag support

## [2.0.0-rc.3] - 2018-07-23

No significant changes.

## [2.0.0-rc.2] - 2018-07-16

No significant changes.

## [2.0.0-rc.1] - 2018-07-09

### Removed

- `ui/FloatingLayer.contextTypes` export
- `ui/Marquee.controlContextTypes` export
- `ui/Placeholder.contextTypes` export
- `ui/Resizable.contextTypes` export

## [2.0.0-beta.9] - 2018-07-02

No significant changes.

## [2.0.0-beta.8] - 2018-06-25

### Fixed

- `ui/VirtualList` to allow scrolling on focus by default on webOS

## [2.0.0-beta.7] - 2018-06-11

### Added

- `ui/FloatingLayer.FloatingLayerBase` export

### Changed

- `ui/FloatingLayer` to call `onOpen` only after it is rendered

### Fixed

- `ui/MarqueeDecorator` to stop marqueeing when using hover and pointer hides

## [2.0.0-beta.6] - 2018-06-04

### Fixed

- `ui/FloatingLayer` to render correctly if already opened at mounting time

## [2.0.0-beta.5] - 2018-05-29

### Added

- `ui/FloatingLayerDecorator` imperative API to close all floating layers registered in the same id
- `ui/ProgressBar` and `ui/Slider` prop `progressAnchor` to configure from where in the progress bar or slider progress should begin
- `ui/Slider` prop `progressBarComponent` to support customization of progress bar within a slider
- `ui/ForwardRef` HOC to adapt `React.forwardRef` to HOC chains
- `ui/Media` component

### Fixed

- `ui/MarqueeController` to update hovered state when pointer hides
- `ui/Touchable` to end gestures when focus is lost
- `ui/VirtualList.VirtualList` and `ui/VirtualList.VirtualGridList` to prevent items overlap with scroll buttons

## [2.0.0-beta.4] - 2018-05-21

### Fixed

- `ui/Touchable` to guard against null events

## [2.0.0-beta.3] - 2018-05-14

### Changed

- `ui/Marquee.MarqueeController` and `ui/Marquee.MarqueeDecorator` to prevent unnecessary focus-based updates

### Added

- `ui/Touchable` support to fire `onTap` when a `click` event occurs

### Changed

- `ui/Touchable` custom events `onDown`, `onUp`, `onMove`, and `onTap` to use the event name as the `type` rather than the shorter name (e.g. `onTap` rather than `tap`)
- `ui/Toggleable` to forward events on `activate` and `deactivate` instead of firing toggled payload. Use `toggle` to handle toggled payload from the event.

## [2.0.0-beta.2] - 2018-05-07

### Fixed

- `ui/Marquee` to always marquee when `marqueeOn` is set to `'render'`
- `ui/Item` to use its natural width rather than imposing a 100% width allowing inline Items to be the correct width
- `ui/Marquee.MarqueeDecorator` to correctly reset animation when `children` updates

## [2.0.0-beta.1] - 2018-04-29

### Changed

- `ui/Cancelable` callback `onCancel` to accept an event with a `stopPropagation` method to prevent upstream instances from handling the event instead of using the return value from the callback to prevent propagation. When a function is passed to `onCancel`, it will now receive an event and a props object instead of only the props object. When a string is passed to `onCancel`, it will now receive an event instead of no arguments. Also when a string is passed, the event will now propagate to upstream instances unless `stopPropagation` is called.
- `ui/Transition` property `duration` to now also support a numeric value representing milliseconds or a string representing any valid CSS duration value

### Fixed

- `ui/Layout.Cell` to no longer overflow when both `size` and `shrink` are set together
- `ui/Layout` to correctly support two `align` values, allowing horizontal and vertical in one property. Previously, the transverse alignment was ignored, only allowing perpendicular alignment.
- `ui/VirtualList.VirtualList` and `ui/VirtualList.VirtualGridList` showing blank when `direction` prop changed after scroll position changed
- `ui/VirtualList.VirtualList` and `ui/VirtualList.VirtualGridList` to support RTL by dynamic language changes

## [2.0.0-alpha.8] - 2018-04-17

### Added

- `ui/Slider` as an unstyled, base range selection component
- `ui/VirtualList.VirtualList` and `ui/VirtualList.VirtualGridList` `role="list"`
- `ui/Placeholder.PlaceholderControllerDecorator` config property `thresholdFactor`

### Changed

- `ui/Transition` property `children` to not be required
- `ui/Transition` to fire `onShow` and `onHide` even when there are no `children`

### Fixed

- `ui/VirtualList.VirtualList` to re-render items when forceUpdate() called
- `ui/ViewManager` to not initially pass the wrong value for `enteringProp` when a view initiates a transition into the viewport

## [2.0.0-alpha.7] - 2018-04-03

### Removed

- `ui/VirtualList.VirtualList` and `ui/VirtualList.VirtualGridList` prop `data` to eliminate the misunderstanding caused by the ambiguity of `data`

### Fixed

- `ui/Scroller` horizontal scrolling in RTL locales

## [2.0.0-alpha.6] - 2018-03-22

### Removed

- `ui/Transition` property `clipHeight`
- `ui/ProgressBar` property `vertical` and replaced it with `orientation`

### Added

- `ui/Scrollable` support for scrolling by touch
- `ui/ProgressBar` property `orientation` to accept orientation strings like `"vertical"` and `"horizontal"`

### Changed

- `ui/VirtualList.VirtualList` and `ui/VirtualList.VirtualGridList` prop `component` to be replaced by `itemRenderer`

### Fixed

- `ui/Transition` animation for `clip` for `"up"`, `"left"`, and `"right"` directions. This includes a DOM addition to the Transition markup.
- `ui/ComponentOverride` and `ui/ToggleItem` to accept HTML DOM node tag names as strings for its `component` property

## [2.0.0-alpha.5] - 2018-03-07

### Added

- `ui/Touchable` support for drag gesture
- `ui/Marquee` component
- `ui/GridListImageItem` component

### Changed

- `ui/VirtualList`, `ui/VirtualGridList`, and `ui/Scroller` components as unstyled base components to support UI libraries

### Fixed

- `ui/ViewManager` to suppress `enteringProp` for views that are rendered at mount

## [2.0.0-alpha.4] - 2018-02-13

### Added

- `ui/BodyText`, `ui/Image`, `ui/Item`, `ui/ProgressBar`, `ui/SlotItem`, `ui/Spinner`, `ui/ToggleIcon` components as unstyled base components to support UI libraries
- `ui/SlotItem` with the properties of `slotBefore` and `slotAfter` so we can easily add things like icons to an item

### Changed

- `ui/Repeater` and `ui/Group` to require a unique key for each object type data
- `ui/Toggleable` to use `'selected'` as its default `prop`, rather than `'active'`, since `'selected'` is by far the most common use case
- `ui/Touchable` to use global gesture configuration with instance override rather than component-level configuration via HOC configs with instance override

## [2.0.0-alpha.3] - 2018-01-18

### Added

- `ui/Layout` debugging aid for help with complex layouts. Simply include the `"debug"` className in your app and everything below it will show debugging lines
- `ui/Button`, `ui/Icon`, and `ui/IconButton` components to support reuse by themes
- `ui/Touchable` support for flick gestures

### Fixed

- `ui/resolution` to measure the App's rendering area instead of the entire window, and now factors-in the height as well
- `ui/Layout` prop `align` to support setting horizontal and vertical alignment in one prop, separated by a space

## [2.0.0-alpha.2] - 2017-08-29

## Added

- `ui/Scroller` and `ui/VirtualList`

## [2.0.0-alpha.1] - 2017-08-27

## Added

- `ui/Layout` which provides a technique for laying-out components on the screen using `Cells`, in rows or columns
- `ui/Touchable` to support consistent mouse and touch events along with hold gesture

## Removed

- `ui/Holdable` and `ui/Pressable` which were replaced by `ui/Touchable`

## [1.15.0] - 2018-02-28

### Fixed

- Internal method used by many components that sometimes prevented re-renders when they were needed

## [1.14.0] - 2018-02-23

### Deprecated

- `ui/Holdable` and `ui/Pressable`, to be replaced by `ui/Touchable` in 2.0.0

## [1.13.4] - 2018-07-30

No significant changes.

## [1.13.3] - 2018-01-16

No significant changes.

## [1.13.2] - 2017-12-14

### Fixed

- `ui/ViewManager` to revert 1.13.0 fix for lifecycle timing when entering a view

## [1.13.1] - 2017-12-06

No significant changes.

## [1.13.0] - 2017-11-28

### Added

- `ui/Transition` animation timing functions `ease-in`, `ease-out`, `ease-in-quart`, and `ease-out-quart` to provide prettier options for transitions that may be more suited to a specific visual style

### Fixed

- `ui/ViewManager` to prevent interaction issue with `moonstone/Scroller`

## [1.12.2] - 2017-11-15

### Fixed

- `ui/Remeasurable` to update on every trigger change
- `ui/Transition` to revert 1.12.1 change to support `clip` transition-type directions and rendering optimizations

## [1.12.1] - 2017-11-07

### Fixed

- `ui/Transition` support for all `clip` transition-type directions and made rendering optimizations

## [1.12.0] - 2017-10-27

No significant changes.

## [1.11.0] - 2017-10-24

No significant changes.

## [1.10.1] - 2017-10-16

### Fixed

- `ui/Pressable` to properly set pressed state to false on blur and release

## [1.10.0] - 2017-10-09

### Added

- `ui/Layout` which provides a technique for laying-out components on the screen using `Cells`, in rows or columns

## [1.9.3] - 2017-10-03

### Fixed

- `ui/Transition` to recalculate height when a resize occurs

## [1.9.2] - 2017-09-26

No significant changes.

## [1.9.1] - 2017-09-25

No significant changes.

## [1.9.0] - 2017-09-22

### Added

- `ui/styles/mixins.less` mixins: `.remove-margin-on-edge-children()` and `.remove-padding-on-edge-children()` to better handle edge margins on container components

### Changed

- `ui/Holdable` to cancel key hold events when the pointer moves
- `ui/Holdable` and `ui/Changeable` back to Components and moved performance improvements elsewhere

### Fixed

- `ui/FloatingLayer` to not asynchronously attach a click handler when the floating layer is removed
- `ui/ViewManager` to correctly position items when changing mid-transition

## [1.8.0] - 2017-09-07

### Changed

- `ui/Holdable` and `ui/Changeable` to be PureComponents to reduce the number of updates

## [1.7.0] - 2017-08-23

No significant changes.

## [1.6.1] - 2017-08-07

No significant changes.

## [1.6.0] - 2017-08-04

### Fixed

- `ui/PlaceholderDecorator` to update bounds of `Scroller` when the `visible` state changed

## [1.5.0] - 2017-07-19

### Fixed

- `ui/Cancelable` warning for string type cancel handler

## [1.4.1] - 2017-07-05

No significant changes.

## [1.4.0] - 2017-06-29

No significant changes.

## [1.3.1] - 2017-06-14

No significant changes.

## [1.3.0] - 2017-06-12

### Added

- `ui/ViewManager` prop `childProps` to pass static props to each child

### Fixed

- `ui/ViewManager` to have a view count of 0 specifically for `noAnimation` cases. This helps things like `spotlight` restore `focus` properly.
- `ui/Cancelable` to run modal handlers on `window` object and correctly store handlers in LIFO order

## [1.2.2] - 2017-05-31

No significant changes.

## [1.2.1] - 2017-05-25

No significant changes.

## [1.2.0] - 2017-05-17

### Added

- `ui/Skinnable` to provide themes with a way to apply a base theme styling and skins on top of that
- `ui/Transition` prop `onShow` that fires when transitioning into view a component.
- `ui/transition` callback prop `onShow` that fires when transitioning into view completes

### Changed

-`ui/View` to prevent re-renders on views leaving the `ViewManager`

## [1.1.0] - 2017-04-21

### Changed

- `ui/Slottable` to support slot-candidate tags that have multiple props, which are now forwarded directly instead of just their children

### Fixed

- `ui/Cancelable` to run modal handlers in the right order

## [1.0.0] - 2017-03-31

### Added

- `ui/Placeholder` module with `PlaceholderControllerDecorator` and `PlaceholderDecorator` HOCs which facilitate rendering placeholder components until the wrapped component would scroll into the viewport

### Changed

- `ui/Repeater` to accept an array of objects as children which are spread onto the generated components

### Removed

- `ui/validators` which was no longer used elsewhere in Enact

## [1.0.0-beta.4] - 2017-03-10

### Added

- `ui/A11yDecorator` to facilitate adding pre/post hints to components
- `ui/AnnounceDecorator` to facilitate announcing actions for accessibility

## [1.0.0-beta.3] - 2017-02-21

### Added

- `ui/Resizable` Higher-order Component to facilitate notification of resized components

## [1.0.0-beta.2] - 2017-01-30

### Added

- `ui/ViewManager` properties `enteringDelay` and `enteringProp` to aid deferred rendering of views
- `ui/resolution` function `scaleToRem` for those times when you have a size in pixels that you want to convert directly to `rem` to support automatic dynamic resizing

## [1.0.0-beta.1] - 2016-12-30

### Added

- `ui/RadioDecorator` and `ui/RadioControllerDecorator` to support radio group-style management of components
- `ui/Holdable` Higher-order Component
- `ui/ViewManager` events `onAppear`, `onEnter`, `onLeave`, `onStay`, `onTransition`, and `onWillTransition`
- `ui/FloatingLayer` `scrimType` prop value `none`
- `ui/Pressable` config option `onMouseLeave`

### Removed

- `ui/Transition` prop `fit` in favor of using `className`

### Changed

- `ui/FloatingLayer` property `autoDismiss` to handle both ESC key and click events

## [1.0.0-alpha.5] - 2016-12-16

No changes.

## [1.0.0-alpha.4] - 2016-12-2

### Added

- `ui/FloatingLayer` module with `FloatingLayer` and `FloatingLayerDecorator` components
- `fit`, `noAnimation` props to `ui/TransitionBase`
- `onHide` prop to `ui/Transition`
- LESS mixins from `@enact/moonstone` that are general purpose and can be utilized by various UI
libraries.

## [1.0.0-alpha.3] - 2016-11-8

### Added

- Selection type support to `ui/Group`

### Changed

- Renamed `ui/Group` prop `select` to `childSelect` and added prop `select` to support selection types


## [1.0.0-alpha.2] - 2016-10-21

This version includes a lot of refactoring from the previous release. Developers need to switch to the new enact-dev command-line tool.

### Added

- New components and HOCs: `ui/Cancelable`, `ui/Changeable`, `ui/Selectable`
- Support for enact-dev command-line tool.
- New options for `ui/Toggleable` HOC
- Many more unit tests

### Changed

- Removed `ui/Pickable` HOC
- Some props for UI state were renamed to have `default` prefix where state was managed by the component. (e.g. `defaultOpen`)

### Fixed

- Many components were fixed, polished, updated and documented
- Inline docs updated to be more consistent and comprehensive

## [1.0.0-alpha.1] - 2016-09-26

Initial release<|MERGE_RESOLUTION|>--- conflicted
+++ resolved
@@ -2,20 +2,17 @@
 
 The following is a curated list of changes in the Enact ui module, newest changes on the top.
 
-<<<<<<< HEAD
-
 ## [unreleased]
 
 ### Added
 
 - `ui/Toggleable` props `toggleOffAriaLabel` and `toggleOnAriaLabel` to configure the accessibility string in the toggleable.
-=======
+
 ## [2.2.7] - 2018-11-21
 
 ### Fixed
 
 - `ui/Marquee` to avoid very small animations
->>>>>>> 263f4016
 
 ## [2.2.6] - 2018-11-15
 
