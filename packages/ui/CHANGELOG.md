# Change Log

The following is a curated list of changes in the Enact ui module, newest changes on the top.

## [unreleased]

### Added

<<<<<<< HEAD
- `ui/FloatingLayerDecorator` imperative API to close all floating layers registered in the same id 
=======
- `ui/ProgressBar` and `ui/Slider` prop `progressAnchor` to configure from where in the progress bar or slider progress should begin
- `ui/Slider` prop `progressBarComponent` to support customization of progress bar within a slider
- `ui/ForwardRef` HOC to adapt `React.forwardRef` to HOC chains
- `ui/Media` component
>>>>>>> dea8675c

### Fixed

- `ui/Touchable` to end gestures when focus is lost
- `ui/VirtualList.VirtualList` and `ui/VirtualList.VirtualGridList` to prevent items overlap with scroll buttons

## [2.0.0-beta.4] - 2018-05-21

### Fixed

- `ui/Touchable` to guard against null events

## [2.0.0-beta.3] - 2018-05-14

### Changed

- `ui/Marquee.MarqueeController` and `ui/Marquee.MarqueeDecorator` to prevent unnecessary focus-based updates

### Added

- `ui/Touchable` support to fire `onTap` when a `click` event occurs

### Changed

- `ui/Touchable` custom events `onDown`, `onUp`, `onMove`, and `onTap` to use the event name as the `type` rather than the shorter name (e.g. `onTap` rather than `tap`)
- `ui/Toggleable` to forward events on `activate` and `deactivate` instead of firing toggled payload. Use `toggle` to handle toggled payload from the event.

## [2.0.0-beta.2] - 2018-05-07

### Fixed

- `ui/Marquee` to always marquee when `marqueeOn` is set to `'render'`
- `ui/Item` to use its natural width rather than imposing a 100% width allowing inline Items to be the correct width
- `ui/Marquee.MarqueeDecorator` to correctly reset animation when `children` updates

## [2.0.0-beta.1] - 2018-04-29

### Changed

- `ui/Cancelable` callback `onCancel` to accept an event with a `stopPropagation` method to prevent upstream instances from handling the event instead of using the return value from the callback to prevent propagation. When a function is passed to `onCancel`, it will now receive an event and a props object instead of only the props object. When a string is passed to `onCancel`, it will now receive an event instead of no arguments. Also when a string is passed, the event will now propagate to upstream instances unless `stopPropagation` is called.
- `ui/Transition` property `duration` to now also support a numeric value representing milliseconds or a string representing any valid CSS duration value

### Fixed

- `ui/Layout.Cell` to no longer overflow when both `size` and `shrink` are set together
- `ui/Layout` to correctly support two `align` values, allowing horizontal and vertical in one property. Previously, the transverse alignment was ignored, only allowing perpendicular alignment.
- `ui/VirtualList.VirtualList` and `ui/VirtualList.VirtualGridList` showing blank when `direction` prop changed after scroll position changed
- `ui/VirtualList.VirtualList` and `ui/VirtualList.VirtualGridList` to support RTL by dynamic language changes

## [2.0.0-alpha.8] - 2018-04-17

### Added

- `ui/Slider` as an unstyled, base range selection component
- `ui/VirtualList.VirtualList` and `ui/VirtualList.VirtualGridList` `role="list"`
- `ui/Placeholder.PlaceholderControllerDecorator` config property `thresholdFactor`

### Changed

- `ui/Transition` property `children` to not be required
- `ui/Transition` to fire `onShow` and `onHide` even when there are no `children`

### Fixed

- `ui/VirtualList.VirtualList` to re-render items when forceUpdate() called
- `ui/ViewManager` to not initially pass the wrong value for `enteringProp` when a view initiates a transition into the viewport

## [2.0.0-alpha.7] - 2018-04-03

### Removed

- `ui/VirtualList.VirtualList` and `ui/VirtualList.VirtualGridList` prop `data` to eliminate the misunderstanding caused by the ambiguity of `data`

### Fixed

- `ui/Scroller` horizontal scrolling in RTL locales

## [2.0.0-alpha.6] - 2018-03-22

### Removed

- `ui/Transition` property `clipHeight`
- `ui/ProgressBar` property `vertical` and replaced it with `orientation`

### Added

- `ui/Scrollable` support for scrolling by touch
- `ui/ProgressBar` property `orientation` to accept orientation strings like `"vertical"` and `"horizontal"`

### Changed

- `ui/VirtualList.VirtualList` and `ui/VirtualList.VirtualGridList` prop `component` to be replaced by `itemRenderer`

### Fixed

- `ui/Transition` animation for `clip` for `"up"`, `"left"`, and `"right"` directions. This includes a DOM addition to the Transition markup.
- `ui/ComponentOverride` and `ui/ToggleItem` to accept HTML DOM node tag names as strings for its `component` property

## [2.0.0-alpha.5] - 2018-03-07

### Added

- `ui/Touchable` support for drag gesture
- `ui/Marquee` component
- `ui/GridListImageItem` component

### Changed

- `ui/VirtualList`, `ui/VirtualGridList`, and `ui/Scroller` components as unstyled base components to support UI libraries

### Fixed

- `ui/ViewManager` to suppress `enteringProp` for views that are rendered at mount

## [2.0.0-alpha.4] - 2018-02-13

### Added

- `ui/BodyText`, `ui/Image`, `ui/Item`, `ui/ProgressBar`, `ui/SlotItem`, `ui/Spinner`, `ui/ToggleIcon` components as unstyled base components to support UI libraries
- `ui/SlotItem` with the properties of `slotBefore` and `slotAfter` so we can easily add things like icons to an item

### Changed

- `ui/Repeater` and `ui/Group` to require a unique key for each object type data
- `ui/Toggleable` to use `'selected'` as its default `prop`, rather than `'active'`, since `'selected'` is by far the most common use case
- `ui/Touchable` to use global gesture configuration with instance override rather than component-level configuration via HOC configs with instance override

## [2.0.0-alpha.3] - 2018-01-18

### Added

- `ui/Layout` debugging aid for help with complex layouts. Simply include the `"debug"` className in your app and everything below it will show debugging lines
- `ui/Button`, `ui/Icon`, and `ui/IconButton` components to support reuse by themes
- `ui/Touchable` support for flick gestures

### Fixed

- `ui/resolution` to measure the App's rendering area instead of the entire window, and now factors-in the height as well
- `ui/Layout` prop `align` to support setting horizontal and vertical alignment in one prop, separated by a space

## [2.0.0-alpha.2] - 2017-08-29

## Added

- `ui/Scroller` and `ui/VirtualList`

## [2.0.0-alpha.1] - 2017-08-27

## Added

- `ui/Layout` which provides a technique for laying-out components on the screen using `Cells`, in rows or columns
- `ui/Touchable` to support consistent mouse and touch events along with hold gesture

## Removed

- `ui/Holdable` and `ui/Pressable` which were replaced by `ui/Touchable`

## [1.15.0] - 2018-02-28

### Fixed

- Internal method used by many components that sometimes prevented re-renders when they were needed

## [1.14.0] - 2018-02-23

### Deprecated

- `ui/Holdable` and `ui/Pressable`, to be replaced by `ui/Touchable` in 2.0.0

## [1.13.3] - 2018-01-16

No significant changes.

## [1.13.2] - 2017-12-14

### Fixed

- `ui/ViewManager` to revert 1.13.0 fix for lifecycle timing when entering a view

## [1.13.1] - 2017-12-06

No significant changes.

## [1.13.0] - 2017-11-28

### Added

- `ui/Transition` animation timing functions `ease-in`, `ease-out`, `ease-in-quart`, and `ease-out-quart` to provide prettier options for transitions that may be more suited to a specific visual style

### Fixed

- `ui/ViewManager` to prevent interaction issue with `moonstone/Scroller`

## [1.12.2] - 2017-11-15

### Fixed

- `ui/Remeasurable` to update on every trigger change
- `ui/Transition` to revert 1.12.1 change to support `clip` transition-type directions and rendering optimizations

## [1.12.1] - 2017-11-07

### Fixed

- `ui/Transition` support for all `clip` transition-type directions and made rendering optimizations

## [1.12.0] - 2017-10-27

No significant changes.

## [1.11.0] - 2017-10-24

No significant changes.

## [1.10.1] - 2017-10-16

### Fixed

- `ui/Pressable` to properly set pressed state to false on blur and release

## [1.10.0] - 2017-10-09

### Added

- `ui/Layout` which provides a technique for laying-out components on the screen using `Cells`, in rows or columns

## [1.9.3] - 2017-10-03

### Fixed

- `ui/Transition` to recalculate height when a resize occurs

## [1.9.2] - 2017-09-26

No significant changes.

## [1.9.1] - 2017-09-25

No significant changes.

## [1.9.0] - 2017-09-22

### Added

- `ui/styles/mixins.less` mixins: `.remove-margin-on-edge-children()` and `.remove-padding-on-edge-children()` to better handle edge margins on container components

### Changed

- `ui/Holdable` to cancel key hold events when the pointer moves
- `ui/Holdable` and `ui/Changeable` back to Components and moved performance improvements elsewhere

### Fixed

- `ui/FloatingLayer` to not asynchronously attach a click handler when the floating layer is removed
- `ui/ViewManager` to correctly position items when changing mid-transition

## [1.8.0] - 2017-09-07

### Changed

- `ui/Holdable` and `ui/Changeable` to be PureComponents to reduce the number of updates

## [1.7.0] - 2017-08-23

No significant changes.

## [1.6.1] - 2017-08-07

No significant changes.

## [1.6.0] - 2017-08-04

### Fixed

- `ui/PlaceholderDecorator` to update bounds of `Scroller` when the `visible` state changed

## [1.5.0] - 2017-07-19

### Fixed

- `ui/Cancelable` warning for string type cancel handler

## [1.4.1] - 2017-07-05

No significant changes.

## [1.4.0] - 2017-06-29

No significant changes.

## [1.3.1] - 2017-06-14

No significant changes.

## [1.3.0] - 2017-06-12

### Added

- `ui/ViewManager` prop `childProps` to pass static props to each child

### Fixed

- `ui/ViewManager` to have a view count of 0 specifically for `noAnimation` cases. This helps things like `spotlight` restore `focus` properly.
- `ui/Cancelable` to run modal handlers on `window` object and correctly store handlers in LIFO order

## [1.2.2] - 2017-05-31

No significant changes.

## [1.2.1] - 2017-05-25

No significant changes.

## [1.2.0] - 2017-05-17

### Added

- `ui/Skinnable` to provide themes with a way to apply a base theme styling and skins on top of that
- `ui/Transition` prop `onShow` that fires when transitioning into view a component.
- `ui/transition` callback prop `onShow` that fires when transitioning into view completes

### Changed

-`ui/View` to prevent re-renders on views leaving the `ViewManager`

## [1.1.0] - 2017-04-21

### Changed

- `ui/Slottable` to support slot-candidate tags that have multiple props, which are now forwarded directly instead of just their children

### Fixed

- `ui/Cancelable` to run modal handlers in the right order

## [1.0.0] - 2017-03-31

### Added

- `ui/Placeholder` module with `PlaceholderControllerDecorator` and `PlaceholderDecorator` HOCs which facilitate rendering placeholder components until the wrapped component would scroll into the viewport

### Changed

- `ui/Repeater` to accept an array of objects as children which are spread onto the generated components

### Removed

- `ui/validators` which was no longer used elsewhere in Enact

## [1.0.0-beta.4] - 2017-03-10

### Added

- `ui/A11yDecorator` to facilitate adding pre/post hints to components
- `ui/AnnounceDecorator` to facilitate announcing actions for accessibility

## [1.0.0-beta.3] - 2017-02-21

### Added

- `ui/Resizable` Higher-order Component to facilitate notification of resized components

## [1.0.0-beta.2] - 2017-01-30

### Added

- `ui/ViewManager` properties `enteringDelay` and `enteringProp` to aid deferred rendering of views
- `ui/resolution` function `scaleToRem` for those times when you have a size in pixels that you want to convert directly to `rem` to support automatic dynamic resizing

## [1.0.0-beta.1] - 2016-12-30

### Added

- `ui/RadioDecorator` and `ui/RadioControllerDecorator` to support radio group-style management of components
- `ui/Holdable` Higher-order Component
- `ui/ViewManager` events `onAppear`, `onEnter`, `onLeave`, `onStay`, `onTransition`, and `onWillTransition`
- `ui/FloatingLayer` `scrimType` prop value `none`
- `ui/Pressable` config option `onMouseLeave`

### Removed

- `ui/Transition` prop `fit` in favor of using `className`

### Changed

- `ui/FloatingLayer` property `autoDismiss` to handle both ESC key and click events

## [1.0.0-alpha.5] - 2016-12-16

No changes.

## [1.0.0-alpha.4] - 2016-12-2

### Added

- `ui/FloatingLayer` module with `FloatingLayer` and `FloatingLayerDecorator` components
- `fit`, `noAnimation` props to `ui/TransitionBase`
- `onHide` prop to `ui/Transition`
- LESS mixins from `@enact/moonstone` that are general purpose and can be utilized by various UI
libraries.

## [1.0.0-alpha.3] - 2016-11-8

### Added

- Selection type support to `ui/Group`

### Changed

- Renamed `ui/Group` prop `select` to `childSelect` and added prop `select` to support selection types


## [1.0.0-alpha.2] - 2016-10-21

This version includes a lot of refactoring from the previous release. Developers need to switch to the new enact-dev command-line tool.

### Added

- New components and HOCs: `ui/Cancelable`, `ui/Changeable`, `ui/Selectable`
- Support for enact-dev command-line tool.
- New options for `ui/Toggleable` HOC
- Many more unit tests

### Changed

- Removed `ui/Pickable` HOC
- Some props for UI state were renamed to have `default` prefix where state was managed by the component. (e.g. `defaultOpen`)

### Fixed

- Many components were fixed, polished, updated and documented
- Inline docs updated to be more consistent and comprehensive

## [1.0.0-alpha.1] - 2016-09-26

Initial release<|MERGE_RESOLUTION|>--- conflicted
+++ resolved
@@ -6,14 +6,11 @@
 
 ### Added
 
-<<<<<<< HEAD
 - `ui/FloatingLayerDecorator` imperative API to close all floating layers registered in the same id 
-=======
 - `ui/ProgressBar` and `ui/Slider` prop `progressAnchor` to configure from where in the progress bar or slider progress should begin
 - `ui/Slider` prop `progressBarComponent` to support customization of progress bar within a slider
 - `ui/ForwardRef` HOC to adapt `React.forwardRef` to HOC chains
 - `ui/Media` component
->>>>>>> dea8675c
 
 ### Fixed
 
