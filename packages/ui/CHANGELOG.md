# Change Log

The following is a curated list of changes in the Enact ui module, newest changes on the top.

<<<<<<< HEAD
## [Unreleased] 

### Fixed
- `ui/MarqueeController` to listen for webOS pointer hiding
=======
## [unreleased]

### Fixed

- `ui/Touchable` to end gestures when focus is lost
- `ui/VirtualList.VirtualList` and `ui/VirtualList.VirtualGridList` to prevent items overlap with scroll buttons
>>>>>>> 4fb59177

## [2.0.0-beta.4] - 2018-05-21

### Fixed

- `ui/Touchable` to guard against null events

## [2.0.0-beta.3] - 2018-05-14

### Changed

- `ui/Marquee.MarqueeController` and `ui/Marquee.MarqueeDecorator` to prevent unnecessary focus-based updates

### Added

- `ui/Touchable` support to fire `onTap` when a `click` event occurs

### Changed

- `ui/Touchable` custom events `onDown`, `onUp`, `onMove`, and `onTap` to use the event name as the `type` rather than the shorter name (e.g. `onTap` rather than `tap`)
- `ui/Toggleable` to forward events on `activate` and `deactivate` instead of firing toggled payload. Use `toggle` to handle toggled payload from the event.

## [2.0.0-beta.2] - 2018-05-07

### Fixed

- `ui/Marquee` to always marquee when `marqueeOn` is set to `'render'`
- `ui/Item` to use its natural width rather than imposing a 100% width allowing inline Items to be the correct width
- `ui/Marquee.MarqueeDecorator` to correctly reset animation when `children` updates

## [2.0.0-beta.1] - 2018-04-29

### Changed

- `ui/Cancelable` callback `onCancel` to accept an event with a `stopPropagation` method to prevent upstream instances from handling the event instead of using the return value from the callback to prevent propagation. When a function is passed to `onCancel`, it will now receive an event and a props object instead of only the props object. When a string is passed to `onCancel`, it will now receive an event instead of no arguments. Also when a string is passed, the event will now propagate to upstream instances unless `stopPropagation` is called.
- `ui/Transition` property `duration` to now also support a numeric value representing milliseconds or a string representing any valid CSS duration value

### Fixed

- `ui/Layout.Cell` to no longer overflow when both `size` and `shrink` are set together
- `ui/Layout` to correctly support two `align` values, allowing horizontal and vertical in one property. Previously, the transverse alignment was ignored, only allowing perpendicular alignment.
- `ui/VirtualList.VirtualList` and `ui/VirtualList.VirtualGridList` showing blank when `direction` prop changed after scroll position changed
- `ui/VirtualList.VirtualList` and `ui/VirtualList.VirtualGridList` to support RTL by dynamic language changes

## [2.0.0-alpha.8] - 2018-04-17

### Added

- `ui/Slider` as an unstyled, base range selection component
- `ui/VirtualList.VirtualList` and `ui/VirtualList.VirtualGridList` `role="list"`
- `ui/Placeholder.PlaceholderControllerDecorator` config property `thresholdFactor`

### Changed

- `ui/Transition` property `children` to not be required
- `ui/Transition` to fire `onShow` and `onHide` even when there are no `children`

### Fixed

- `ui/VirtualList.VirtualList` to re-render items when forceUpdate() called
- `ui/ViewManager` to not initially pass the wrong value for `enteringProp` when a view initiates a transition into the viewport

## [2.0.0-alpha.7] - 2018-04-03

### Removed

- `ui/VirtualList.VirtualList` and `ui/VirtualList.VirtualGridList` prop `data` to eliminate the misunderstanding caused by the ambiguity of `data`

### Fixed

- `ui/Scroller` horizontal scrolling in RTL locales

## [2.0.0-alpha.6] - 2018-03-22

### Removed

- `ui/Transition` property `clipHeight`
- `ui/ProgressBar` property `vertical` and replaced it with `orientation`

### Added

- `ui/Scrollable` support for scrolling by touch
- `ui/ProgressBar` property `orientation` to accept orientation strings like `"vertical"` and `"horizontal"`

### Changed

- `ui/VirtualList.VirtualList` and `ui/VirtualList.VirtualGridList` prop `component` to be replaced by `itemRenderer`

### Fixed

- `ui/Transition` animation for `clip` for `"up"`, `"left"`, and `"right"` directions. This includes a DOM addition to the Transition markup.
- `ui/ComponentOverride` and `ui/ToggleItem` to accept HTML DOM node tag names as strings for its `component` property

## [2.0.0-alpha.5] - 2018-03-07

### Added

- `ui/Touchable` support for drag gesture
- `ui/Marquee` component
- `ui/GridListImageItem` component

### Changed

- `ui/VirtualList`, `ui/VirtualGridList`, and `ui/Scroller` components as unstyled base components to support UI libraries

### Fixed

- `ui/ViewManager` to suppress `enteringProp` for views that are rendered at mount

## [2.0.0-alpha.4] - 2018-02-13

### Added

- `ui/BodyText`, `ui/Image`, `ui/Item`, `ui/ProgressBar`, `ui/SlotItem`, `ui/Spinner`, `ui/ToggleIcon` components as unstyled base components to support UI libraries
- `ui/SlotItem` with the properties of `slotBefore` and `slotAfter` so we can easily add things like icons to an item

### Changed

- `ui/Repeater` and `ui/Group` to require a unique key for each object type data
- `ui/Toggleable` to use `'selected'` as its default `prop`, rather than `'active'`, since `'selected'` is by far the most common use case
- `ui/Touchable` to use global gesture configuration with instance override rather than component-level configuration via HOC configs with instance override

## [2.0.0-alpha.3] - 2018-01-18

### Added

- `ui/Layout` debugging aid for help with complex layouts. Simply include the `"debug"` className in your app and everything below it will show debugging lines
- `ui/Button`, `ui/Icon`, and `ui/IconButton` components to support reuse by themes
- `ui/Touchable` support for flick gestures

### Fixed

- `ui/resolution` to measure the App's rendering area instead of the entire window, and now factors-in the height as well
- `ui/Layout` prop `align` to support setting horizontal and vertical alignment in one prop, separated by a space

## [2.0.0-alpha.2] - 2017-08-29

## Added

- `ui/Scroller` and `ui/VirtualList`

## [2.0.0-alpha.1] - 2017-08-27

## Added

- `ui/Layout` which provides a technique for laying-out components on the screen using `Cells`, in rows or columns
- `ui/Touchable` to support consistent mouse and touch events along with hold gesture

## Removed

- `ui/Holdable` and `ui/Pressable` which were replaced by `ui/Touchable`

## [1.15.0] - 2018-02-28

### Fixed

- Internal method used by many components that sometimes prevented re-renders when they were needed

## [1.14.0] - 2018-02-23

### Deprecated

- `ui/Holdable` and `ui/Pressable`, to be replaced by `ui/Touchable` in 2.0.0

## [1.13.3] - 2018-01-16

No significant changes.

## [1.13.2] - 2017-12-14

### Fixed

- `ui/ViewManager` to revert 1.13.0 fix for lifecycle timing when entering a view

## [1.13.1] - 2017-12-06

No significant changes.

## [1.13.0] - 2017-11-28

### Added

- `ui/Transition` animation timing functions `ease-in`, `ease-out`, `ease-in-quart`, and `ease-out-quart` to provide prettier options for transitions that may be more suited to a specific visual style

### Fixed

- `ui/ViewManager` to prevent interaction issue with `moonstone/Scroller`

## [1.12.2] - 2017-11-15

### Fixed

- `ui/Remeasurable` to update on every trigger change
- `ui/Transition` to revert 1.12.1 change to support `clip` transition-type directions and rendering optimizations

## [1.12.1] - 2017-11-07

### Fixed

- `ui/Transition` support for all `clip` transition-type directions and made rendering optimizations

## [1.12.0] - 2017-10-27

No significant changes.

## [1.11.0] - 2017-10-24

No significant changes.

## [1.10.1] - 2017-10-16

### Fixed

- `ui/Pressable` to properly set pressed state to false on blur and release

## [1.10.0] - 2017-10-09

### Added

- `ui/Layout` which provides a technique for laying-out components on the screen using `Cells`, in rows or columns

## [1.9.3] - 2017-10-03

### Fixed

- `ui/Transition` to recalculate height when a resize occurs

## [1.9.2] - 2017-09-26

No significant changes.

## [1.9.1] - 2017-09-25

No significant changes.

## [1.9.0] - 2017-09-22

### Added

- `ui/styles/mixins.less` mixins: `.remove-margin-on-edge-children()` and `.remove-padding-on-edge-children()` to better handle edge margins on container components

### Changed

- `ui/Holdable` to cancel key hold events when the pointer moves
- `ui/Holdable` and `ui/Changeable` back to Components and moved performance improvements elsewhere

### Fixed

- `ui/FloatingLayer` to not asynchronously attach a click handler when the floating layer is removed
- `ui/ViewManager` to correctly position items when changing mid-transition

## [1.8.0] - 2017-09-07

### Changed

- `ui/Holdable` and `ui/Changeable` to be PureComponents to reduce the number of updates

## [1.7.0] - 2017-08-23

No significant changes.

## [1.6.1] - 2017-08-07

No significant changes.

## [1.6.0] - 2017-08-04

### Fixed

- `ui/PlaceholderDecorator` to update bounds of `Scroller` when the `visible` state changed

## [1.5.0] - 2017-07-19

### Fixed

- `ui/Cancelable` warning for string type cancel handler

## [1.4.1] - 2017-07-05

No significant changes.

## [1.4.0] - 2017-06-29

No significant changes.

## [1.3.1] - 2017-06-14

No significant changes.

## [1.3.0] - 2017-06-12

### Added

- `ui/ViewManager` prop `childProps` to pass static props to each child

### Fixed

- `ui/ViewManager` to have a view count of 0 specifically for `noAnimation` cases. This helps things like `spotlight` restore `focus` properly.
- `ui/Cancelable` to run modal handlers on `window` object and correctly store handlers in LIFO order

## [1.2.2] - 2017-05-31

No significant changes.

## [1.2.1] - 2017-05-25

No significant changes.

## [1.2.0] - 2017-05-17

### Added

- `ui/Skinnable` to provide themes with a way to apply a base theme styling and skins on top of that
- `ui/Transition` prop `onShow` that fires when transitioning into view a component.
- `ui/transition` callback prop `onShow` that fires when transitioning into view completes

### Changed

-`ui/View` to prevent re-renders on views leaving the `ViewManager`

## [1.1.0] - 2017-04-21

### Changed

- `ui/Slottable` to support slot-candidate tags that have multiple props, which are now forwarded directly instead of just their children

### Fixed

- `ui/Cancelable` to run modal handlers in the right order

## [1.0.0] - 2017-03-31

### Added

- `ui/Placeholder` module with `PlaceholderControllerDecorator` and `PlaceholderDecorator` HOCs which facilitate rendering placeholder components until the wrapped component would scroll into the viewport

### Changed

- `ui/Repeater` to accept an array of objects as children which are spread onto the generated components

### Removed

- `ui/validators` which was no longer used elsewhere in Enact

## [1.0.0-beta.4] - 2017-03-10

### Added

- `ui/A11yDecorator` to facilitate adding pre/post hints to components
- `ui/AnnounceDecorator` to facilitate announcing actions for accessibility

## [1.0.0-beta.3] - 2017-02-21

### Added

- `ui/Resizable` Higher-order Component to facilitate notification of resized components

## [1.0.0-beta.2] - 2017-01-30

### Added

- `ui/ViewManager` properties `enteringDelay` and `enteringProp` to aid deferred rendering of views
- `ui/resolution` function `scaleToRem` for those times when you have a size in pixels that you want to convert directly to `rem` to support automatic dynamic resizing

## [1.0.0-beta.1] - 2016-12-30

### Added

- `ui/RadioDecorator` and `ui/RadioControllerDecorator` to support radio group-style management of components
- `ui/Holdable` Higher-order Component
- `ui/ViewManager` events `onAppear`, `onEnter`, `onLeave`, `onStay`, `onTransition`, and `onWillTransition`
- `ui/FloatingLayer` `scrimType` prop value `none`
- `ui/Pressable` config option `onMouseLeave`

### Removed

- `ui/Transition` prop `fit` in favor of using `className`

### Changed

- `ui/FloatingLayer` property `autoDismiss` to handle both ESC key and click events

## [1.0.0-alpha.5] - 2016-12-16

No changes.

## [1.0.0-alpha.4] - 2016-12-2

### Added

- `ui/FloatingLayer` module with `FloatingLayer` and `FloatingLayerDecorator` components
- `fit`, `noAnimation` props to `ui/TransitionBase`
- `onHide` prop to `ui/Transition`
- LESS mixins from `@enact/moonstone` that are general purpose and can be utilized by various UI
libraries.

## [1.0.0-alpha.3] - 2016-11-8

### Added

- Selection type support to `ui/Group`

### Changed

- Renamed `ui/Group` prop `select` to `childSelect` and added prop `select` to support selection types


## [1.0.0-alpha.2] - 2016-10-21

This version includes a lot of refactoring from the previous release. Developers need to switch to the new enact-dev command-line tool.

### Added

- New components and HOCs: `ui/Cancelable`, `ui/Changeable`, `ui/Selectable`
- Support for enact-dev command-line tool.
- New options for `ui/Toggleable` HOC
- Many more unit tests

### Changed

- Removed `ui/Pickable` HOC
- Some props for UI state were renamed to have `default` prefix where state was managed by the component. (e.g. `defaultOpen`)

### Fixed

- Many components were fixed, polished, updated and documented
- Inline docs updated to be more consistent and comprehensive

## [1.0.0-alpha.1] - 2016-09-26

Initial release<|MERGE_RESOLUTION|>--- conflicted
+++ resolved
@@ -2,19 +2,13 @@
 
 The following is a curated list of changes in the Enact ui module, newest changes on the top.
 
-<<<<<<< HEAD
-## [Unreleased] 
-
-### Fixed
+## [unreleased]
+
+### Fixed
+
 - `ui/MarqueeController` to listen for webOS pointer hiding
-=======
-## [unreleased]
-
-### Fixed
-
 - `ui/Touchable` to end gestures when focus is lost
 - `ui/VirtualList.VirtualList` and `ui/VirtualList.VirtualGridList` to prevent items overlap with scroll buttons
->>>>>>> 4fb59177
 
 ## [2.0.0-beta.4] - 2018-05-21
 
