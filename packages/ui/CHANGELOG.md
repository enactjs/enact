--- conflicted
+++ resolved
@@ -6,12 +6,9 @@
 
 ### Fixed
 
-<<<<<<< HEAD
 - `ui/Marquee.MarqueeDecorator` to not cause unnecessary rerenders
 - `ui/Skinnable` to not force all `Skinnable` children to update if a parent updates
-=======
 - `ui/Scroller` and `ui/VirtualList` to not horizontally scroll by clicking in RTL locales
->>>>>>> e4968508
 
 ## [3.3.0-alpha.11] - 2020-06-08
 
