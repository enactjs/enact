--- conflicted
+++ resolved
@@ -4,15 +4,12 @@
 
 ## [unreleased]
 
-<<<<<<< HEAD
 ### Fixed
 
 - `ui/Cancelable` to run modal handlers in the right order
-=======
 ### Changed
 
 - `ui/Slottable` to support slot-candidate tags that have multiple props, which are now forwarded directly instead of just their children
->>>>>>> dda2bb7b
 
 ## [1.0.0] - 2017-03-31
 
