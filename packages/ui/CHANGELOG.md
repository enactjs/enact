--- conflicted
+++ resolved
@@ -6,11 +6,8 @@
 
 ### Fixed
 
-<<<<<<< HEAD
 - `ui/VirtualList` with scrollMode `native` to not scrollTo bottom when dataSize changed to smaller and scrollTo called with `animate: false` option
-=======
 - `ui/Scroller` and `ui/VirtualList` to re-render when its size changed
->>>>>>> 64914347
 - `ui/Scroller` and `ui/VirtualList` to not fire `onScrollStop` event redundantly
 
 ## [3.3.1] - 2020-07-20
