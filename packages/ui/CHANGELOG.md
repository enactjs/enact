# Change Log

The following is a curated list of changes in the Enact ui module, newest changes on the top.

<<<<<<< HEAD
## [unreleased]
=======
## [3.0.0-beta.1] - 2019-07-15
>>>>>>> 5eb1d9de

### Added

- `ui/VirtualList.VirtualGridList` and `ui/VirtualList.VirtualList` support for resizing a window

### Fixed

- `ui/Icon` to support arbitrary icon name strings, like in material icons

## [3.0.0-alpha.7] - 2019-06-24

No significant changes.

## [3.0.0-alpha.6] - 2019-06-17

### Fixed

- `ui/ViewManager` to correctly arrange views when initially rendering a non-zero index

## [3.0.0-alpha.5] - 2019-06-10

### Added

- `ui/Toggleable` HOC config prop `eventProps` to allow wrapped components to specify additional event information

### Fixed

- `ui/ToggleItem` to send its `value` prop when toggled

## [3.0.0-alpha.4] - 2019-06-03

No significant changes.

## [3.0.0-alpha.3] - 2019-05-29

### Changed

- `ui/ViewManager` to use Web Animations instead of animation callbacks to improve performance resulting in API changes to `Arranger` and the pre-configured arrangers `SlideArranger`, `SlideBottomArranger`, `SlideLeftArranger`, `SlideRightArranger`, and `SlideTopArranger`

## [3.0.0-alpha.2] - 2019-05-20

No significant changes.

## [3.0.0-alpha.1] - 2019-05-15

### Added

- `ui/Button` public class `.hasIcon` which is present on the root node only when an icon has been provided
- `ui/Heading` component
- `ui/Measurable` HOC and Hook for quick and convenient measuring of simple components
- `ui/Scroller`, `ui/VirtualList.VirtualGridList`, and `ui/VirtualList.VirtualList` prop `noScrollByWheel` for preventing scroll by wheel

### Fixed

- `ui/Measurable` to remeasure after a re-layout so the measurement value is always correct
- `ui/Scroller`, `ui/VirtualList.VirtualGridList`, and `ui/VirtualList.VirtualList` not to scroll by wheel at the same time when multiple lists/scrollers are nested

### [2.6.0] - ???

### Deprecated

- `small` prop in `ui/Button.ButtonBase`, `ui/Icon.IconBase`, `ui/IconButton.IconButtonBase`, and `ui/LabeledIcon.LabeledIconBase`, which will be replaced by `size="small"` in 3.0

### Added

- `ui/Button`, `ui/Icon`, `ui/IconButton`, and `ui/LabeledIcon` prop `size`
- `ui/ToggleItem` props  `itemIcon` and `itemIconPosition` to support additional icons on ToggleItem-derived components

## [2.5.3] - 2019-06-06

### Fixed

- `ui/Scroller`, `ui/VirtualList`, and `ui/VirtualGridList` to size properly
- `ui/Scroller`, `ui/VirtualList`, and `ui/VirtualGridList` to scroll correctly on iOS and Safari
- `ui/Touchable` to not misfire a hold pulse when a drag re-enters a touch target and `cancelOnMove` is set
- `ui/ViewManager` to correctly handle transitioning quickly between two children

## [2.5.2] - 2019-04-23

### Fixed

- `ui/Skinnable` to allow overriding default `skinVariant` values
- `ui/Touchable` to prevent events firing on different nodes for the same touch action
- `ui/Touchable` to neither force focus to components nor blur components after they are touched

## [2.5.1] - 2019-04-09

### Fixed

- `ui/Touchable` to prevent doubled events in some situations on touch devices

## [2.5.0] - 2019-04-01

### Added

- `ui/Item`, `ui/Layout`, `ui/Repeater`, `ui/SlotItem`, `ui/Spinner`, `ui/ToggleItem`, and `ui/ViewManager` support for `ref` to gain access to the wrapped `component`

## [2.4.1] - 2019-03-11

### Fixed

- `ui/VirtualList` to scroll properly by `scrollTo` callback during the list is updated by prop changes

## [2.4.0] - 2019-03-04

### Added

- `ui/BodyText` prop `component` to allow customization of the tag/component used to render its base element
- `ui/Repeater` prop `component` to allow customization of its base element
- `ui/Spinner` prop `paused` to halt the animation. Previously this was hard-coded "on", but now it can be toggled.

### Changed

- `ui/Changeable` and `ui/Toggleable` to warn when both `[defaultProp]` and `[prop]` are provided

## [2.3.0] - 2019-02-11

### Added

- `ui/Skinnable` support for `skinVariants`; a way to augment a skin by adding variations of a skin to your visuals, like large text, high contrast, or grayscale
- `ui/Touchable` event `onHoldEnd` to notify when a hold has been released
- `ui/Touchable` prop `holdConfig.global` to allow a hold to continue when leaving or blurring the element

### Changed

- All content-containing LESS stylesheets (not within a `styles` directory) extensions to be `*.module.less` to retain modular context with CLI 2.x.

### Fixed

- `ui/Touchable` to continue drag events when blurring the element when `dragConfig.global` is set
- `ui/Marquee` to marquee when necessary after a locale change

## [2.2.9] - 2019-01-11

No significant changes.

## [2.2.8] - 2018-12-06

### Fixed

- `ui/Marquee` to display an ellipsis when changing to text that no longer fits within its bounds
- `ui/VirtualList`, `ui/VirtualGridList`, and `ui/Scroller` to debounce `onScrollStop` events for non-animated scrolls
- `ui/Changeable` and `ui/Toggleable` to no longer treat components as controlled if the specified prop is explicity set to `undefined` at mount

## [2.2.7] - 2018-11-21

### Fixed

- `ui/Marquee` to avoid very small animations

## [2.2.6] - 2018-11-15

### Fixed

- `ui/Marquee` to handle contents which overflow their containers only slightly

## [2.2.5] - 2018-11-05

### Fixed

- `ui/Transition` to better support layout after changing children

## [2.2.4] - 2018-10-29

No significant changes.

## [2.2.3] - 2018-10-22

No significant changes.

## [2.2.2] - 2018-10-15

### Fixed

- `ui/Scroller` slowed scrolling behavior when repeatedly requesting a scroll to the same position

## [2.2.1] - 2018-10-09

### Fixed

- `ui/Marquee` to prevent restarting animation after blurring just before the previous animation completed

## [2.2.0] - 2018-10-02

### Added

- `ui/Marquee.MarqueeBase` prop `willAnimate` to improve app performance by deferring animation preparation styling such as composite layer promotion
- `ui/Skinnable` config option `prop` to configure the property in which to pass the current skin to the wrapped component
- `ui/Transition` prop `css` to support customizable styling

### Changed

- `ui/Cell` and `ui/Layout` to accept any type of children, since the `component` that may be set could accept any format of `children`

### Fixed

- `ui/Touchable` to correctly handle a hold cancelled from an onHold handler
- `ui/Marquee.MarqueeDecorator` to handle situations where lazily loaded CSS could cause marquee to not start correctly

## [2.1.4] - 2018-09-17

### Fixed

- `ui/ViewManager` to emit `onWillTransition` when views are either added or removed

## [2.1.3] - 2018-09-10

### Fixed

- `ui/Marquee` to stop when blurred during restart timer

## [2.1.2] - 2018-09-04

### Fixed

- `ui/GridListImageItem` to properly set `selected` style
- `ui/Marquee` positioning bug when used with CSS flexbox layouts

## [2.1.1] - 2018-08-27

No significant changes.

## [2.1.0] - 2018-08-20

### Fixed

- `ui/FloatingLayer` to apply `key`s to prevent React warnings

## [2.0.2] - 2018-08-13

### Fixed

- `ui/Image` to not display "missing image" icon when `src` fails to load
- `ui/Image` to not require `src` prop if `placeholder` is specified
- `ui/GridListImageItem` to not require `source` prop
- `ui/Scrollable` to use GPU acceleration to improve rendering performance
- `ui/Marquee` to move `position: relative` style into `animate` class to improve rendering performance

## [2.0.1] - 2018-08-01

No significant changes.

## [2.0.0] - 2018-07-30

### Added

- `ui/LabeledIcon` component for a lightweight `Icon` with a label

### Removed

- `ui/Skinnable.withSkinnableProps` higher-order component

### Fixed

- `ui/Scrollable` to ignore native drag events which interfered with touch drag support

## [2.0.0-rc.3] - 2018-07-23

No significant changes.

## [2.0.0-rc.2] - 2018-07-16

No significant changes.

## [2.0.0-rc.1] - 2018-07-09

### Removed

- `ui/FloatingLayer.contextTypes` export
- `ui/Marquee.controlContextTypes` export
- `ui/Placeholder.contextTypes` export
- `ui/Resizable.contextTypes` export

## [2.0.0-beta.9] - 2018-07-02

No significant changes.

## [2.0.0-beta.8] - 2018-06-25

### Fixed

- `ui/VirtualList` to allow scrolling on focus by default on webOS

## [2.0.0-beta.7] - 2018-06-11

### Added

- `ui/FloatingLayer.FloatingLayerBase` export

### Changed

- `ui/FloatingLayer` to call `onOpen` only after it is rendered

### Fixed

- `ui/MarqueeDecorator` to stop marqueeing when using hover and pointer hides

## [2.0.0-beta.6] - 2018-06-04

### Fixed

- `ui/FloatingLayer` to render correctly if already opened at mounting time

## [2.0.0-beta.5] - 2018-05-29

### Added

- `ui/FloatingLayerDecorator` imperative API to close all floating layers registered in the same id
- `ui/ProgressBar` and `ui/Slider` prop `progressAnchor` to configure from where in the progress bar or slider progress should begin
- `ui/Slider` prop `progressBarComponent` to support customization of progress bar within a slider
- `ui/ForwardRef` HOC to adapt `React.forwardRef` to HOC chains
- `ui/Media` component

### Fixed

- `ui/MarqueeController` to update hovered state when pointer hides
- `ui/Touchable` to end gestures when focus is lost
- `ui/VirtualList.VirtualList` and `ui/VirtualList.VirtualGridList` to prevent items overlap with scroll buttons

## [2.0.0-beta.4] - 2018-05-21

### Fixed

- `ui/Touchable` to guard against null events

## [2.0.0-beta.3] - 2018-05-14

### Changed

- `ui/Marquee.MarqueeController` and `ui/Marquee.MarqueeDecorator` to prevent unnecessary focus-based updates

### Added

- `ui/Touchable` support to fire `onTap` when a `click` event occurs

### Changed

- `ui/Touchable` custom events `onDown`, `onUp`, `onMove`, and `onTap` to use the event name as the `type` rather than the shorter name (e.g. `onTap` rather than `tap`)
- `ui/Toggleable` to forward events on `activate` and `deactivate` instead of firing toggled payload. Use `toggle` to handle toggled payload from the event.

## [2.0.0-beta.2] - 2018-05-07

### Fixed

- `ui/Marquee` to always marquee when `marqueeOn` is set to `'render'`
- `ui/Item` to use its natural width rather than imposing a 100% width allowing inline Items to be the correct width
- `ui/Marquee.MarqueeDecorator` to correctly reset animation when `children` updates

## [2.0.0-beta.1] - 2018-04-29

### Changed

- `ui/Cancelable` callback `onCancel` to accept an event with a `stopPropagation` method to prevent upstream instances from handling the event instead of using the return value from the callback to prevent propagation. When a function is passed to `onCancel`, it will now receive an event and a props object instead of only the props object. When a string is passed to `onCancel`, it will now receive an event instead of no arguments. Also when a string is passed, the event will now propagate to upstream instances unless `stopPropagation` is called.
- `ui/Transition` property `duration` to now also support a numeric value representing milliseconds or a string representing any valid CSS duration value

### Fixed

- `ui/Layout.Cell` to no longer overflow when both `size` and `shrink` are set together
- `ui/Layout` to correctly support two `align` values, allowing horizontal and vertical in one property. Previously, the transverse alignment was ignored, only allowing perpendicular alignment.
- `ui/VirtualList.VirtualList` and `ui/VirtualList.VirtualGridList` showing blank when `direction` prop changed after scroll position changed
- `ui/VirtualList.VirtualList` and `ui/VirtualList.VirtualGridList` to support RTL by dynamic language changes

## [2.0.0-alpha.8] - 2018-04-17

### Added

- `ui/Slider` as an unstyled, base range selection component
- `ui/VirtualList.VirtualList` and `ui/VirtualList.VirtualGridList` `role="list"`
- `ui/Placeholder.PlaceholderControllerDecorator` config property `thresholdFactor`

### Changed

- `ui/Transition` property `children` to not be required
- `ui/Transition` to fire `onShow` and `onHide` even when there are no `children`

### Fixed

- `ui/VirtualList.VirtualList` to re-render items when forceUpdate() called
- `ui/ViewManager` to not initially pass the wrong value for `enteringProp` when a view initiates a transition into the viewport

## [2.0.0-alpha.7] - 2018-04-03

### Removed

- `ui/VirtualList.VirtualList` and `ui/VirtualList.VirtualGridList` prop `data` to eliminate the misunderstanding caused by the ambiguity of `data`

### Fixed

- `ui/Scroller` horizontal scrolling in RTL locales

## [2.0.0-alpha.6] - 2018-03-22

### Removed

- `ui/Transition` property `clipHeight`
- `ui/ProgressBar` property `vertical` and replaced it with `orientation`

### Added

- `ui/Scrollable` support for scrolling by touch
- `ui/ProgressBar` property `orientation` to accept orientation strings like `"vertical"` and `"horizontal"`

### Changed

- `ui/VirtualList.VirtualList` and `ui/VirtualList.VirtualGridList` prop `component` to be replaced by `itemRenderer`

### Fixed

- `ui/Transition` animation for `clip` for `"up"`, `"left"`, and `"right"` directions. This includes a DOM addition to the Transition markup.
- `ui/ComponentOverride` and `ui/ToggleItem` to accept HTML DOM node tag names as strings for its `component` property

## [2.0.0-alpha.5] - 2018-03-07

### Added

- `ui/Touchable` support for drag gesture
- `ui/Marquee` component
- `ui/GridListImageItem` component

### Changed

- `ui/VirtualList`, `ui/VirtualGridList`, and `ui/Scroller` components as unstyled base components to support UI libraries

### Fixed

- `ui/ViewManager` to suppress `enteringProp` for views that are rendered at mount

## [2.0.0-alpha.4] - 2018-02-13

### Added

- `ui/BodyText`, `ui/Image`, `ui/Item`, `ui/ProgressBar`, `ui/SlotItem`, `ui/Spinner`, `ui/ToggleIcon` components as unstyled base components to support UI libraries
- `ui/SlotItem` with the properties of `slotBefore` and `slotAfter` so we can easily add things like icons to an item

### Changed

- `ui/Repeater` and `ui/Group` to require a unique key for each object type data
- `ui/Toggleable` to use `'selected'` as its default `prop`, rather than `'active'`, since `'selected'` is by far the most common use case
- `ui/Touchable` to use global gesture configuration with instance override rather than component-level configuration via HOC configs with instance override

## [2.0.0-alpha.3] - 2018-01-18

### Added

- `ui/Layout` debugging aid for help with complex layouts. Simply include the `"debug"` className in your app and everything below it will show debugging lines
- `ui/Button`, `ui/Icon`, and `ui/IconButton` components to support reuse by themes
- `ui/Touchable` support for flick gestures

### Fixed

- `ui/resolution` to measure the App's rendering area instead of the entire window, and now factors-in the height as well
- `ui/Layout` prop `align` to support setting horizontal and vertical alignment in one prop, separated by a space

## [2.0.0-alpha.2] - 2017-08-29

## Added

- `ui/Scroller` and `ui/VirtualList`

## [2.0.0-alpha.1] - 2017-08-27

## Added

- `ui/Layout` which provides a technique for laying-out components on the screen using `Cells`, in rows or columns
- `ui/Touchable` to support consistent mouse and touch events along with hold gesture

## Removed

- `ui/Holdable` and `ui/Pressable` which were replaced by `ui/Touchable`

## [1.15.0] - 2018-02-28

### Fixed

- Internal method used by many components that sometimes prevented re-renders when they were needed

## [1.14.0] - 2018-02-23

### Deprecated

- `ui/Holdable` and `ui/Pressable`, to be replaced by `ui/Touchable` in 2.0.0

## [1.13.4] - 2018-07-30

No significant changes.

## [1.13.3] - 2018-01-16

No significant changes.

## [1.13.2] - 2017-12-14

### Fixed

- `ui/ViewManager` to revert 1.13.0 fix for lifecycle timing when entering a view

## [1.13.1] - 2017-12-06

No significant changes.

## [1.13.0] - 2017-11-28

### Added

- `ui/Transition` animation timing functions `ease-in`, `ease-out`, `ease-in-quart`, and `ease-out-quart` to provide prettier options for transitions that may be more suited to a specific visual style

### Fixed

- `ui/ViewManager` to prevent interaction issue with `moonstone/Scroller`

## [1.12.2] - 2017-11-15

### Fixed

- `ui/Remeasurable` to update on every trigger change
- `ui/Transition` to revert 1.12.1 change to support `clip` transition-type directions and rendering optimizations

## [1.12.1] - 2017-11-07

### Fixed

- `ui/Transition` support for all `clip` transition-type directions and made rendering optimizations

## [1.12.0] - 2017-10-27

No significant changes.

## [1.11.0] - 2017-10-24

No significant changes.

## [1.10.1] - 2017-10-16

### Fixed

- `ui/Pressable` to properly set pressed state to false on blur and release

## [1.10.0] - 2017-10-09

### Added

- `ui/Layout` which provides a technique for laying-out components on the screen using `Cells`, in rows or columns

## [1.9.3] - 2017-10-03

### Fixed

- `ui/Transition` to recalculate height when a resize occurs

## [1.9.2] - 2017-09-26

No significant changes.

## [1.9.1] - 2017-09-25

No significant changes.

## [1.9.0] - 2017-09-22

### Added

- `ui/styles/mixins.less` mixins: `.remove-margin-on-edge-children()` and `.remove-padding-on-edge-children()` to better handle edge margins on container components

### Changed

- `ui/Holdable` to cancel key hold events when the pointer moves
- `ui/Holdable` and `ui/Changeable` back to Components and moved performance improvements elsewhere

### Fixed

- `ui/FloatingLayer` to not asynchronously attach a click handler when the floating layer is removed
- `ui/ViewManager` to correctly position items when changing mid-transition

## [1.8.0] - 2017-09-07

### Changed

- `ui/Holdable` and `ui/Changeable` to be PureComponents to reduce the number of updates

## [1.7.0] - 2017-08-23

No significant changes.

## [1.6.1] - 2017-08-07

No significant changes.

## [1.6.0] - 2017-08-04

### Fixed

- `ui/PlaceholderDecorator` to update bounds of `Scroller` when the `visible` state changed

## [1.5.0] - 2017-07-19

### Fixed

- `ui/Cancelable` warning for string type cancel handler

## [1.4.1] - 2017-07-05

No significant changes.

## [1.4.0] - 2017-06-29

No significant changes.

## [1.3.1] - 2017-06-14

No significant changes.

## [1.3.0] - 2017-06-12

### Added

- `ui/ViewManager` prop `childProps` to pass static props to each child

### Fixed

- `ui/ViewManager` to have a view count of 0 specifically for `noAnimation` cases. This helps things like `spotlight` restore `focus` properly.
- `ui/Cancelable` to run modal handlers on `window` object and correctly store handlers in LIFO order

## [1.2.2] - 2017-05-31

No significant changes.

## [1.2.1] - 2017-05-25

No significant changes.

## [1.2.0] - 2017-05-17

### Added

- `ui/Skinnable` to provide themes with a way to apply a base theme styling and skins on top of that
- `ui/Transition` prop `onShow` that fires when transitioning into view a component.
- `ui/transition` callback prop `onShow` that fires when transitioning into view completes

### Changed

-`ui/View` to prevent re-renders on views leaving the `ViewManager`

## [1.1.0] - 2017-04-21

### Changed

- `ui/Slottable` to support slot-candidate tags that have multiple props, which are now forwarded directly instead of just their children

### Fixed

- `ui/Cancelable` to run modal handlers in the right order

## [1.0.0] - 2017-03-31

### Added

- `ui/Placeholder` module with `PlaceholderControllerDecorator` and `PlaceholderDecorator` HOCs which facilitate rendering placeholder components until the wrapped component would scroll into the viewport

### Changed

- `ui/Repeater` to accept an array of objects as children which are spread onto the generated components

### Removed

- `ui/validators` which was no longer used elsewhere in Enact

## [1.0.0-beta.4] - 2017-03-10

### Added

- `ui/A11yDecorator` to facilitate adding pre/post hints to components
- `ui/AnnounceDecorator` to facilitate announcing actions for accessibility

## [1.0.0-beta.3] - 2017-02-21

### Added

- `ui/Resizable` Higher-order Component to facilitate notification of resized components

## [1.0.0-beta.2] - 2017-01-30

### Added

- `ui/ViewManager` properties `enteringDelay` and `enteringProp` to aid deferred rendering of views
- `ui/resolution` function `scaleToRem` for those times when you have a size in pixels that you want to convert directly to `rem` to support automatic dynamic resizing

## [1.0.0-beta.1] - 2016-12-30

### Added

- `ui/RadioDecorator` and `ui/RadioControllerDecorator` to support radio group-style management of components
- `ui/Holdable` Higher-order Component
- `ui/ViewManager` events `onAppear`, `onEnter`, `onLeave`, `onStay`, `onTransition`, and `onWillTransition`
- `ui/FloatingLayer` `scrimType` prop value `none`
- `ui/Pressable` config option `onMouseLeave`

### Removed

- `ui/Transition` prop `fit` in favor of using `className`

### Changed

- `ui/FloatingLayer` property `autoDismiss` to handle both ESC key and click events

## [1.0.0-alpha.5] - 2016-12-16

No changes.

## [1.0.0-alpha.4] - 2016-12-2

### Added

- `ui/FloatingLayer` module with `FloatingLayer` and `FloatingLayerDecorator` components
- `fit`, `noAnimation` props to `ui/TransitionBase`
- `onHide` prop to `ui/Transition`
- LESS mixins from `@enact/moonstone` that are general purpose and can be utilized by various UI
libraries.

## [1.0.0-alpha.3] - 2016-11-8

### Added

- Selection type support to `ui/Group`

### Changed

- Renamed `ui/Group` prop `select` to `childSelect` and added prop `select` to support selection types


## [1.0.0-alpha.2] - 2016-10-21

This version includes a lot of refactoring from the previous release. Developers need to switch to the new enact-dev command-line tool.

### Added

- New components and HOCs: `ui/Cancelable`, `ui/Changeable`, `ui/Selectable`
- Support for enact-dev command-line tool.
- New options for `ui/Toggleable` HOC
- Many more unit tests

### Changed

- Removed `ui/Pickable` HOC
- Some props for UI state were renamed to have `default` prefix where state was managed by the component. (e.g. `defaultOpen`)

### Fixed

- Many components were fixed, polished, updated and documented
- Inline docs updated to be more consistent and comprehensive

## [1.0.0-alpha.1] - 2016-09-26

Initial release<|MERGE_RESOLUTION|>--- conflicted
+++ resolved
@@ -2,11 +2,8 @@
 
 The following is a curated list of changes in the Enact ui module, newest changes on the top.
 
-<<<<<<< HEAD
 ## [unreleased]
-=======
 ## [3.0.0-beta.1] - 2019-07-15
->>>>>>> 5eb1d9de
 
 ### Added
 
