--- conflicted
+++ resolved
@@ -8,15 +8,12 @@
 
 ## [1.6.1] - 2017-08-07
 
-<<<<<<< HEAD
 - 'ui/styles/mixins.less' mixins: `.remove-margin-on-edge-children()` and `.remove-padding-on-edge-children()` to better handle edge margins on container components
 
 ### Changed
-=======
 No significant changes.
 
 ## [1.6.0] - 2017-08-04
->>>>>>> f797cd65
 
 ### Fixed
 
