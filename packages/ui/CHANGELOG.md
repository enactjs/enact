# Change Log

The following is a curated list of changes in the Enact ui module, newest changes on the top.

## [unreleased]

### Fixed

- `ui/Touchable` to use global gesture configuration with instance override rather than component-level configuration via HOC configs with instance override

## [2.0.0-alpha.3] - 2018-01-18

### Added

- `ui/Layout` debugging aid for help with complex layouts. Simply include the `"debug"` className in your app and everything below it will show debugging lines
- `ui/Button`, `ui/Icon`, and `ui/IconButton` components to support reuse by themes
- `ui/Touchable` support for flick gestures

### Fixed

- `ui/resolution` to measure the App's rendering area instead of the entire window, and now factors-in the height as well
<<<<<<< HEAD
- `ui/Toggleable` to use 'selected' as its default prop, rather than 'active', since 'selected' is by far the most common use case
- `ui/Touchable` to use global gesture configuration with instance override rather than component-level configuration via HOC configs with instance override

### Fixed
=======
- `ui/Layout` prop `align` to support setting horizontal and vertical alignment in one prop, separated by a space
>>>>>>> d84743a9

## [2.0.0-alpha.2] - 2017-08-29

## Added

- `ui/Scroller` and `ui/VirtualList`

## [2.0.0-alpha.1] - 2017-08-27

## Added

- `ui/Layout` which provides a technique for laying-out components on the screen using `Cells`, in rows or columns
- `ui/Touchable` to support consistent mouse and touch events along with hold gesture

## Removed

- `ui/Holdable` and `ui/Pressable` which were replaced by `ui/Touchable`

## [1.13.3] - 2017-01-16

No significant changes.

## [1.13.2] - 2017-12-14

### Fixed

- `ui/ViewManager` to revert 1.13.0 fix for lifecycle timing when entering a view

## [1.13.1] - 2017-12-06

No significant changes.

## [1.13.0] - 2017-11-28

### Added

- `ui/Transition` animation timing functions `ease-in`, `ease-out`, `ease-in-quart`, and `ease-out-quart` to provide prettier options for transitions that may be more suited to a specific visual style

### Fixed

- `ui/ViewManager` to prevent interaction issue with `moonstone/Scroller`

## [1.12.2] - 2017-11-15

### Fixed

- `ui/Remeasurable` to update on every trigger change
- `ui/Transition` to revert 1.12.1 change to support `clip` transition-type directions and rendering optimizations

## [1.12.1] - 2017-11-07

### Fixed

- `ui/Transition` support for all `clip` transition-type directions and made rendering optimizations

## [1.12.0] - 2017-10-27

No significant changes.

## [1.11.0] - 2017-10-24

No significant changes.

## [1.10.1] - 2017-10-16

### Fixed

- `ui/Pressable` to properly set pressed state to false on blur and release

## [1.10.0] - 2017-10-09

### Added

- `ui/Layout` which provides a technique for laying-out components on the screen using `Cells`, in rows or columns

## [1.9.3] - 2017-10-03

### Fixed

- `ui/Transition` to recalculate height when a resize occurs

## [1.9.2] - 2017-09-26

No significant changes.

## [1.9.1] - 2017-09-25

No significant changes.

## [1.9.0] - 2017-09-22

### Added

- `ui/styles/mixins.less` mixins: `.remove-margin-on-edge-children()` and `.remove-padding-on-edge-children()` to better handle edge margins on container components

### Changed

- `ui/Holdable` to cancel key hold events when the pointer moves
- `ui/Holdable` and `ui/Changeable` back to Components and moved performance improvements elsewhere

### Fixed

- `ui/FloatingLayer` to not asynchronously attach a click handler when the floating layer is removed
- `ui/ViewManager` to correctly position items when changing mid-transition

## [1.8.0] - 2017-09-07

### Changed

- `ui/Holdable` and `ui/Changeable` to be PureComponents to reduce the number of updates

## [1.7.0] - 2017-08-23

No significant changes.

## [1.6.1] - 2017-08-07

No significant changes.

## [1.6.0] - 2017-08-04

### Fixed

- `ui/PlaceholderDecorator` to update bounds of `Scroller` when the `visible` state changed

## [1.5.0] - 2017-07-19

### Fixed

- `ui/Cancelable` warning for string type cancel handler

## [1.4.1] - 2017-07-05

No significant changes.

## [1.4.0] - 2017-06-29

No significant changes.

## [1.3.1] - 2017-06-14

No significant changes.

## [1.3.0] - 2017-06-12

### Added

- `ui/ViewManager` prop `childProps` to pass static props to each child

### Fixed

- `ui/ViewManager` to have a view count of 0 specifically for `noAnimation` cases. This helps things like `spotlight` restore `focus` properly.
- `ui/Cancelable` to run modal handlers on `window` object and correctly store handlers in LIFO order

## [1.2.2] - 2017-05-31

No significant changes.

## [1.2.1] - 2017-05-25

No significant changes.

## [1.2.0] - 2017-05-17

### Added

- `ui/Skinnable` to provide themes with a way to apply a base theme styling and skins on top of that
- `ui/Transition` prop `onShow` that fires when transitioning into view a component.
- `ui/transition` callback prop `onShow` that fires when transitioning into view completes

### Changed

-`ui/View` to prevent re-renders on views leaving the `ViewManager`

## [1.1.0] - 2017-04-21

### Changed

- `ui/Slottable` to support slot-candidate tags that have multiple props, which are now forwarded directly instead of just their children

### Fixed

- `ui/Cancelable` to run modal handlers in the right order

## [1.0.0] - 2017-03-31

### Added

- `ui/Placeholder` module with `PlaceholderControllerDecorator` and `PlaceholderDecorator` HOCs which facilitate rendering placeholder components until the wrapped component would scroll into the viewport

### Changed

- `ui/Repeater` to accept an array of objects as children which are spread onto the generated components

### Removed

- `ui/validators` which was no longer used elsewhere in Enact

## [1.0.0-beta.4] - 2017-03-10

### Added

- `ui/A11yDecorator` to facilitate adding pre/post hints to components
- `ui/AnnounceDecorator` to facilitate announcing actions for accessibility

## [1.0.0-beta.3] - 2017-02-21

### Added

- `ui/Resizable` Higher-order Component to facilitate notification of resized components

## [1.0.0-beta.2] - 2017-01-30

### Added

- `ui/ViewManager` properties `enteringDelay` and `enteringProp` to aid deferred rendering of views
- `ui/resolution` function `scaleToRem` for those times when you have a size in pixels that you want to convert directly to `rem` to support automatic dynamic resizing

## [1.0.0-beta.1] - 2016-12-30

### Added

- `ui/RadioDecorator` and `ui/RadioControllerDecorator` to support radio group-style management of components
- `ui/Holdable` Higher-order Component
- `ui/ViewManager` events `onAppear`, `onEnter`, `onLeave`, `onStay`, `onTransition`, and `onWillTransition`
- `ui/FloatingLayer` `scrimType` prop value `none`
- `ui/Pressable` config option `onMouseLeave`

### Removed

- `ui/Transition` prop `fit` in favor of using `className`

### Changed

- `ui/FloatingLayer` property `autoDismiss` to handle both ESC key and click events

## [1.0.0-alpha.5] - 2016-12-16

No changes.

## [1.0.0-alpha.4] - 2016-12-2

### Added

- `ui/FloatingLayer` module with `FloatingLayer` and `FloatingLayerDecorator` components
- `fit`, `noAnimation` props to `ui/TransitionBase`
- `onHide` prop to `ui/Transition`
- LESS mixins from `@enact/moonstone` that are general purpose and can be utilized by various UI
libraries.

## [1.0.0-alpha.3] - 2016-11-8

### Added

- Selection type support to `ui/Group`

### Changed

- Renamed `ui/Group` prop `select` to `childSelect` and added prop `select` to support selection types


## [1.0.0-alpha.2] - 2016-10-21

This version includes a lot of refactoring from the previous release. Developers need to switch to the new enact-dev command-line tool.

### Added

- New components and HOCs: `ui/Cancelable`, `ui/Changeable`, `ui/Selectable`
- Support for enact-dev command-line tool.
- New options for `ui/Toggleable` HOC
- Many more unit tests

### Changed

- Removed `ui/Pickable` HOC
- Some props for UI state were renamed to have `default` prefix where state was managed by the component. (e.g. `defaultOpen`)

### Fixed

- Many components were fixed, polished, updated and documented
- Inline docs updated to be more consistent and comprehensive

## [1.0.0-alpha.1] - 2016-09-26

Initial release<|MERGE_RESOLUTION|>--- conflicted
+++ resolved
@@ -19,14 +19,11 @@
 ### Fixed
 
 - `ui/resolution` to measure the App's rendering area instead of the entire window, and now factors-in the height as well
-<<<<<<< HEAD
 - `ui/Toggleable` to use 'selected' as its default prop, rather than 'active', since 'selected' is by far the most common use case
 - `ui/Touchable` to use global gesture configuration with instance override rather than component-level configuration via HOC configs with instance override
 
 ### Fixed
-=======
 - `ui/Layout` prop `align` to support setting horizontal and vertical alignment in one prop, separated by a space
->>>>>>> d84743a9
 
 ## [2.0.0-alpha.2] - 2017-08-29
 
