--- conflicted
+++ resolved
@@ -4,15 +4,12 @@
 
 ## [unreleased]
 
-<<<<<<< HEAD
 ### Fixed
 
 - Internal method used by many components that used to prevent re-renders when they were necessary
-=======
 ### Deprecated
 
 - `ui/Holdable` and `ui/Pressable` to be replaced by `ui/Touchable` in 2.0.0
->>>>>>> e6811189
 
 ## [1.13.3] - 2017-01-16
 
