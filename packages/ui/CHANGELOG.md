--- conflicted
+++ resolved
@@ -2,17 +2,14 @@
 
 The following is a curated list of changes in the Enact ui module, newest changes on the top.
 
-<<<<<<< HEAD
 ## [4.5.4] - 2023-06-07
 
 ### Fixed
 
 - `ui/Scroller` and `ui/VirtualList` to pass scrolling state properly to UI libraries
-=======
 ## [4.7.2] - 2023-07-14
 
 No significant changes.
->>>>>>> 46fd8210
 
 ## [4.7.1] - 2023-06-02
 
