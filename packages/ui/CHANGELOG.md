--- conflicted
+++ resolved
@@ -2,14 +2,12 @@
 
 The following is a curated list of changes in the Enact ui module, newest changes on the top.
 
-<<<<<<< HEAD
 ## [unreleased]
 
 ### Changed
 
 - `ui/Transition` property `children` not to be required
 - `ui/Transition` to fire `onShow` and `onHide` even when there are no `children`
-=======
 ## [2.0.0-alpha.7 - 2018-04-03]
 
 ### Removed
@@ -19,7 +17,6 @@
 ### Fixed
 
 - `ui/Scroller` horizontal scrolling in RTL locales
->>>>>>> 1c6fca9a
 
 ## [2.0.0-alpha.6] - 2018-03-22
 
