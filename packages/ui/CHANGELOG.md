# Change Log

The following is a curated list of changes in the Enact ui module, newest changes on the top.

<<<<<<< HEAD
## [unreleased]

### Added

- `ui/Marquee` prop `marqueeSpacing` and CSS class `spacing` to configure the spacing between the repeated content
=======
## [3.1.3] - 2019-10-09

### Fixed

- `ui/FloatingLayer` to be dismissable when `open` on mount
>>>>>>> 37ab574d

## [3.1.2] - 2019-09-30

### Fixed

- `ui/Button` to not require `children`
- `ui/VirtualList.VirtualGridList` and `ui/VirtualList.VirtualList` to scroll smoothly when wheeling
- `ui/Scroller`, `ui/VirtualList.VirtualGridList`, and `ui/VirtualList.VirtualList` to scroll correctly after performing flick events

## [3.1.1] - 2019-09-23

### Fixed

- `ui/VirtualList.VirtualGridList` and `ui/VirtualList.VirtualList` to show items properly when reducing data size

## [3.1.0] - 2019-09-16

### Added

- `ui/Routable` module
- `ui/VirtualList.VirtualGridList` and `ui/VirtualList.VirtualList` prop `role` to set the ARIA `role`

## [3.0.1] - 2019-09-09

No significant changes.

## [3.0.0] - 2019-09-03

### Fixed

- `ui/Scroller` TypeScript signatures
- `ui/VirtualList.VirtualGridList` and `ui/VirtualList.VirtualList` to apply `will-change` CSS property to the proper node

## [3.0.0-rc.4] - 2019-08-22

### Fixed

- `ui/styles/mixins.less` mixins: `.buildLocaleFont`, `.buildLocaleFonts`, `.buildFontFace` to properly support font-weight ranges, font-weight default values, and font-stretch values

## [3.0.0-rc.3] - 2019-08-15

### Fixed

- `ui/VirtualList.VirtualGridList` and `ui/VirtualList.VirtualList` to retain the proper scroll position when updating the `itemSize` or `spacing` props
- `ui/Toggleable` TypeScript definitions

## [3.0.0-rc.2] - 2019-08-08

No significant changes.

## [3.0.0-rc.1] - 2019-07-31

### Added

- `ui/Icon`, `ui/IconButton`, and `ui/LabeledIcon` prop `flip` to flip the icon horizontally, vertically, or both

### Fixed

- `ui/Scroller`, `ui/VirtualList.VirtualGridList`, and `ui/VirtualList.VirtualList` to handle mouse down events on scrollbars

## [3.0.0-beta.2] - 2019-07-23

### Added

- `ui/ProgressBar` public class name `bar` to support customizing the background of the bar

## [3.0.0-beta.1] - 2019-07-15

### Added

- `ui/VirtualList.VirtualGridList` and `ui/VirtualList.VirtualList` support for resizing a window

### Fixed

- `ui/Icon` to support arbitrary icon name strings, like in material icons

## [3.0.0-alpha.7] - 2019-06-24

No significant changes.

## [3.0.0-alpha.6] - 2019-06-17

### Fixed

- `ui/ViewManager` to correctly arrange views when initially rendering a non-zero index

## [3.0.0-alpha.5] - 2019-06-10

### Added

- `ui/Toggleable` HOC config prop `eventProps` to allow wrapped components to specify additional event information

### Fixed

- `ui/ToggleItem` to send its `value` prop when toggled

## [3.0.0-alpha.4] - 2019-06-03

No significant changes.

## [3.0.0-alpha.3] - 2019-05-29

### Changed

- `ui/ViewManager` to use Web Animations instead of animation callbacks to improve performance resulting in API changes to `Arranger` and the pre-configured arrangers `SlideArranger`, `SlideBottomArranger`, `SlideLeftArranger`, `SlideRightArranger`, and `SlideTopArranger`

## [3.0.0-alpha.2] - 2019-05-20

No significant changes.

## [3.0.0-alpha.1] - 2019-05-15

### Added

- `ui/Button` public class `.hasIcon` which is present on the root node only when an icon has been provided
- `ui/Heading` component
- `ui/Measurable` HOC and Hook for quick and convenient measuring of simple components
- `ui/Scroller`, `ui/VirtualList.VirtualGridList`, and `ui/VirtualList.VirtualList` prop `noScrollByWheel` for preventing scroll by wheel

### Fixed

- `ui/Measurable` to remeasure after a re-layout so the measurement value is always correct
- `ui/Scroller`, `ui/VirtualList.VirtualGridList`, and `ui/VirtualList.VirtualList` not to scroll by wheel at the same time when multiple lists/scrollers are nested

### [2.6.0] - ???

### Deprecated

- `small` prop in `ui/Button.ButtonBase`, `ui/Icon.IconBase`, `ui/IconButton.IconButtonBase`, and `ui/LabeledIcon.LabeledIconBase`, which will be replaced by `size="small"` in 3.0

### Added

- `ui/Button`, `ui/Icon`, `ui/IconButton`, and `ui/LabeledIcon` prop `size`
- `ui/ToggleItem` props  `itemIcon` and `itemIconPosition` to support additional icons on ToggleItem-derived components

## [2.5.3] - 2019-06-06

### Fixed

- `ui/Scroller`, `ui/VirtualList`, and `ui/VirtualGridList` to size properly
- `ui/Scroller`, `ui/VirtualList`, and `ui/VirtualGridList` to scroll correctly on iOS and Safari
- `ui/Touchable` to not misfire a hold pulse when a drag re-enters a touch target and `cancelOnMove` is set
- `ui/ViewManager` to correctly handle transitioning quickly between two children

## [2.5.2] - 2019-04-23

### Fixed

- `ui/Skinnable` to allow overriding default `skinVariant` values
- `ui/Touchable` to prevent events firing on different nodes for the same touch action
- `ui/Touchable` to neither force focus to components nor blur components after they are touched

## [2.5.1] - 2019-04-09

### Fixed

- `ui/Touchable` to prevent doubled events in some situations on touch devices

## [2.5.0] - 2019-04-01

### Added

- `ui/Item`, `ui/Layout`, `ui/Repeater`, `ui/SlotItem`, `ui/Spinner`, `ui/ToggleItem`, and `ui/ViewManager` support for `ref` to gain access to the wrapped `component`

## [2.4.1] - 2019-03-11

### Fixed

- `ui/VirtualList` to scroll properly by `scrollTo` callback during the list is updated by prop changes

## [2.4.0] - 2019-03-04

### Added

- `ui/BodyText` prop `component` to allow customization of the tag/component used to render its base element
- `ui/Repeater` prop `component` to allow customization of its base element
- `ui/Spinner` prop `paused` to halt the animation. Previously this was hard-coded "on", but now it can be toggled.

### Changed

- `ui/Changeable` and `ui/Toggleable` to warn when both `[defaultProp]` and `[prop]` are provided

## [2.3.0] - 2019-02-11

### Added

- `ui/Skinnable` support for `skinVariants`; a way to augment a skin by adding variations of a skin to your visuals, like large text, high contrast, or grayscale
- `ui/Touchable` event `onHoldEnd` to notify when a hold has been released
- `ui/Touchable` prop `holdConfig.global` to allow a hold to continue when leaving or blurring the element

### Changed

- All content-containing LESS stylesheets (not within a `styles` directory) extensions to be `*.module.less` to retain modular context with CLI 2.x.

### Fixed

- `ui/Touchable` to continue drag events when blurring the element when `dragConfig.global` is set
- `ui/Marquee` to marquee when necessary after a locale change

## [2.2.9] - 2019-01-11

No significant changes.

## [2.2.8] - 2018-12-06

### Fixed

- `ui/Marquee` to display an ellipsis when changing to text that no longer fits within its bounds
- `ui/VirtualList`, `ui/VirtualGridList`, and `ui/Scroller` to debounce `onScrollStop` events for non-animated scrolls
- `ui/Changeable` and `ui/Toggleable` to no longer treat components as controlled if the specified prop is explicitly set to `undefined` at mount

## [2.2.7] - 2018-11-21

### Fixed

- `ui/Marquee` to avoid very small animations

## [2.2.6] - 2018-11-15

### Fixed

- `ui/Marquee` to handle contents which overflow their containers only slightly

## [2.2.5] - 2018-11-05

### Fixed

- `ui/Transition` to better support layout after changing children

## [2.2.4] - 2018-10-29

No significant changes.

## [2.2.3] - 2018-10-22

No significant changes.

## [2.2.2] - 2018-10-15

### Fixed

- `ui/Scroller` slowed scrolling behavior when repeatedly requesting a scroll to the same position

## [2.2.1] - 2018-10-09

### Fixed

- `ui/Marquee` to prevent restarting animation after blurring just before the previous animation completed

## [2.2.0] - 2018-10-02

### Added

- `ui/Marquee.MarqueeBase` prop `willAnimate` to improve app performance by deferring animation preparation styling such as composite layer promotion
- `ui/Skinnable` config option `prop` to configure the property in which to pass the current skin to the wrapped component
- `ui/Transition` prop `css` to support customizable styling

### Changed

- `ui/Cell` and `ui/Layout` to accept any type of children, since the `component` that may be set could accept any format of `children`

### Fixed

- `ui/Touchable` to correctly handle a hold cancelled from an onHold handler
- `ui/Marquee.MarqueeDecorator` to handle situations where lazily loaded CSS could cause marquee to not start correctly

## [2.1.4] - 2018-09-17

### Fixed

- `ui/ViewManager` to emit `onWillTransition` when views are either added or removed

## [2.1.3] - 2018-09-10

### Fixed

- `ui/Marquee` to stop when blurred during restart timer

## [2.1.2] - 2018-09-04

### Fixed

- `ui/GridListImageItem` to properly set `selected` style
- `ui/Marquee` positioning bug when used with CSS flexbox layouts

## [2.1.1] - 2018-08-27

No significant changes.

## [2.1.0] - 2018-08-20

### Fixed

- `ui/FloatingLayer` to apply `key`s to prevent React warnings

## [2.0.2] - 2018-08-13

### Fixed

- `ui/Image` to not display "missing image" icon when `src` fails to load
- `ui/Image` to not require `src` prop if `placeholder` is specified
- `ui/GridListImageItem` to not require `source` prop
- `ui/Scrollable` to use GPU acceleration to improve rendering performance
- `ui/Marquee` to move `position: relative` style into `animate` class to improve rendering performance

## [2.0.1] - 2018-08-01

No significant changes.

## [2.0.0] - 2018-07-30

### Added

- `ui/LabeledIcon` component for a lightweight `Icon` with a label

### Removed

- `ui/Skinnable.withSkinnableProps` higher-order component

### Fixed

- `ui/Scrollable` to ignore native drag events which interfered with touch drag support

## [2.0.0-rc.3] - 2018-07-23

No significant changes.

## [2.0.0-rc.2] - 2018-07-16

No significant changes.

## [2.0.0-rc.1] - 2018-07-09

### Removed

- `ui/FloatingLayer.contextTypes` export
- `ui/Marquee.controlContextTypes` export
- `ui/Placeholder.contextTypes` export
- `ui/Resizable.contextTypes` export

## [2.0.0-beta.9] - 2018-07-02

No significant changes.

## [2.0.0-beta.8] - 2018-06-25

### Fixed

- `ui/VirtualList` to allow scrolling on focus by default on webOS

## [2.0.0-beta.7] - 2018-06-11

### Added

- `ui/FloatingLayer.FloatingLayerBase` export

### Changed

- `ui/FloatingLayer` to call `onOpen` only after it is rendered

### Fixed

- `ui/MarqueeDecorator` to stop marqueeing when using hover and pointer hides

## [2.0.0-beta.6] - 2018-06-04

### Fixed

- `ui/FloatingLayer` to render correctly if already opened at mounting time

## [2.0.0-beta.5] - 2018-05-29

### Added

- `ui/FloatingLayerDecorator` imperative API to close all floating layers registered in the same id
- `ui/ProgressBar` and `ui/Slider` prop `progressAnchor` to configure from where in the progress bar or slider progress should begin
- `ui/Slider` prop `progressBarComponent` to support customization of progress bar within a slider
- `ui/ForwardRef` HOC to adapt `React.forwardRef` to HOC chains
- `ui/Media` component

### Fixed

- `ui/MarqueeController` to update hovered state when pointer hides
- `ui/Touchable` to end gestures when focus is lost
- `ui/VirtualList.VirtualList` and `ui/VirtualList.VirtualGridList` to prevent items overlap with scroll buttons

## [2.0.0-beta.4] - 2018-05-21

### Fixed

- `ui/Touchable` to guard against null events

## [2.0.0-beta.3] - 2018-05-14

### Changed

- `ui/Marquee.MarqueeController` and `ui/Marquee.MarqueeDecorator` to prevent unnecessary focus-based updates

### Added

- `ui/Touchable` support to fire `onTap` when a `click` event occurs

### Changed

- `ui/Touchable` custom events `onDown`, `onUp`, `onMove`, and `onTap` to use the event name as the `type` rather than the shorter name (e.g. `onTap` rather than `tap`)
- `ui/Toggleable` to forward events on `activate` and `deactivate` instead of firing toggled payload. Use `toggle` to handle toggled payload from the event.

## [2.0.0-beta.2] - 2018-05-07

### Fixed

- `ui/Marquee` to always marquee when `marqueeOn` is set to `'render'`
- `ui/Item` to use its natural width rather than imposing a 100% width allowing inline Items to be the correct width
- `ui/Marquee.MarqueeDecorator` to correctly reset animation when `children` updates

## [2.0.0-beta.1] - 2018-04-29

### Changed

- `ui/Cancelable` callback `onCancel` to accept an event with a `stopPropagation` method to prevent upstream instances from handling the event instead of using the return value from the callback to prevent propagation. When a function is passed to `onCancel`, it will now receive an event and a props object instead of only the props object. When a string is passed to `onCancel`, it will now receive an event instead of no arguments. Also when a string is passed, the event will now propagate to upstream instances unless `stopPropagation` is called.
- `ui/Transition` property `duration` to now also support a numeric value representing milliseconds or a string representing any valid CSS duration value

### Fixed

- `ui/Layout.Cell` to no longer overflow when both `size` and `shrink` are set together
- `ui/Layout` to correctly support two `align` values, allowing horizontal and vertical in one property. Previously, the transverse alignment was ignored, only allowing perpendicular alignment.
- `ui/VirtualList.VirtualList` and `ui/VirtualList.VirtualGridList` showing blank when `direction` prop changed after scroll position changed
- `ui/VirtualList.VirtualList` and `ui/VirtualList.VirtualGridList` to support RTL by dynamic language changes

## [2.0.0-alpha.8] - 2018-04-17

### Added

- `ui/Slider` as an unstyled, base range selection component
- `ui/VirtualList.VirtualList` and `ui/VirtualList.VirtualGridList` `role="list"`
- `ui/Placeholder.PlaceholderControllerDecorator` config property `thresholdFactor`

### Changed

- `ui/Transition` property `children` to not be required
- `ui/Transition` to fire `onShow` and `onHide` even when there are no `children`

### Fixed

- `ui/VirtualList.VirtualList` to re-render items when forceUpdate() called
- `ui/ViewManager` to not initially pass the wrong value for `enteringProp` when a view initiates a transition into the viewport

## [2.0.0-alpha.7] - 2018-04-03

### Removed

- `ui/VirtualList.VirtualList` and `ui/VirtualList.VirtualGridList` prop `data` to eliminate the misunderstanding caused by the ambiguity of `data`

### Fixed

- `ui/Scroller` horizontal scrolling in RTL locales

## [2.0.0-alpha.6] - 2018-03-22

### Removed

- `ui/Transition` property `clipHeight`
- `ui/ProgressBar` property `vertical` and replaced it with `orientation`

### Added

- `ui/Scrollable` support for scrolling by touch
- `ui/ProgressBar` property `orientation` to accept orientation strings like `"vertical"` and `"horizontal"`

### Changed

- `ui/VirtualList.VirtualList` and `ui/VirtualList.VirtualGridList` prop `component` to be replaced by `itemRenderer`

### Fixed

- `ui/Transition` animation for `clip` for `"up"`, `"left"`, and `"right"` directions. This includes a DOM addition to the Transition markup.
- `ui/ComponentOverride` and `ui/ToggleItem` to accept HTML DOM node tag names as strings for its `component` property

## [2.0.0-alpha.5] - 2018-03-07

### Added

- `ui/Touchable` support for drag gesture
- `ui/Marquee` component
- `ui/GridListImageItem` component

### Changed

- `ui/VirtualList`, `ui/VirtualGridList`, and `ui/Scroller` components as unstyled base components to support UI libraries

### Fixed

- `ui/ViewManager` to suppress `enteringProp` for views that are rendered at mount

## [2.0.0-alpha.4] - 2018-02-13

### Added

- `ui/BodyText`, `ui/Image`, `ui/Item`, `ui/ProgressBar`, `ui/SlotItem`, `ui/Spinner`, `ui/ToggleIcon` components as unstyled base components to support UI libraries
- `ui/SlotItem` with the properties of `slotBefore` and `slotAfter` so we can easily add things like icons to an item

### Changed

- `ui/Repeater` and `ui/Group` to require a unique key for each object type data
- `ui/Toggleable` to use `'selected'` as its default `prop`, rather than `'active'`, since `'selected'` is by far the most common use case
- `ui/Touchable` to use global gesture configuration with instance override rather than component-level configuration via HOC configs with instance override

## [2.0.0-alpha.3] - 2018-01-18

### Added

- `ui/Layout` debugging aid for help with complex layouts. Simply include the `"debug"` className in your app and everything below it will show debugging lines
- `ui/Button`, `ui/Icon`, and `ui/IconButton` components to support reuse by themes
- `ui/Touchable` support for flick gestures

### Fixed

- `ui/resolution` to measure the App's rendering area instead of the entire window, and now factors-in the height as well
- `ui/Layout` prop `align` to support setting horizontal and vertical alignment in one prop, separated by a space

## [2.0.0-alpha.2] - 2017-08-29

## Added

- `ui/Scroller` and `ui/VirtualList`

## [2.0.0-alpha.1] - 2017-08-27

## Added

- `ui/Layout` which provides a technique for laying-out components on the screen using `Cells`, in rows or columns
- `ui/Touchable` to support consistent mouse and touch events along with hold gesture

## Removed

- `ui/Holdable` and `ui/Pressable` which were replaced by `ui/Touchable`

## [1.15.0] - 2018-02-28

### Fixed

- Internal method used by many components that sometimes prevented re-renders when they were needed

## [1.14.0] - 2018-02-23

### Deprecated

- `ui/Holdable` and `ui/Pressable`, to be replaced by `ui/Touchable` in 2.0.0

## [1.13.4] - 2018-07-30

No significant changes.

## [1.13.3] - 2018-01-16

No significant changes.

## [1.13.2] - 2017-12-14

### Fixed

- `ui/ViewManager` to revert 1.13.0 fix for lifecycle timing when entering a view

## [1.13.1] - 2017-12-06

No significant changes.

## [1.13.0] - 2017-11-28

### Added

- `ui/Transition` animation timing functions `ease-in`, `ease-out`, `ease-in-quart`, and `ease-out-quart` to provide prettier options for transitions that may be more suited to a specific visual style

### Fixed

- `ui/ViewManager` to prevent interaction issue with `moonstone/Scroller`

## [1.12.2] - 2017-11-15

### Fixed

- `ui/Remeasurable` to update on every trigger change
- `ui/Transition` to revert 1.12.1 change to support `clip` transition-type directions and rendering optimizations

## [1.12.1] - 2017-11-07

### Fixed

- `ui/Transition` support for all `clip` transition-type directions and made rendering optimizations

## [1.12.0] - 2017-10-27

No significant changes.

## [1.11.0] - 2017-10-24

No significant changes.

## [1.10.1] - 2017-10-16

### Fixed

- `ui/Pressable` to properly set pressed state to false on blur and release

## [1.10.0] - 2017-10-09

### Added

- `ui/Layout` which provides a technique for laying-out components on the screen using `Cells`, in rows or columns

## [1.9.3] - 2017-10-03

### Fixed

- `ui/Transition` to recalculate height when a resize occurs

## [1.9.2] - 2017-09-26

No significant changes.

## [1.9.1] - 2017-09-25

No significant changes.

## [1.9.0] - 2017-09-22

### Added

- `ui/styles/mixins.less` mixins: `.remove-margin-on-edge-children()` and `.remove-padding-on-edge-children()` to better handle edge margins on container components

### Changed

- `ui/Holdable` to cancel key hold events when the pointer moves
- `ui/Holdable` and `ui/Changeable` back to Components and moved performance improvements elsewhere

### Fixed

- `ui/FloatingLayer` to not asynchronously attach a click handler when the floating layer is removed
- `ui/ViewManager` to correctly position items when changing mid-transition

## [1.8.0] - 2017-09-07

### Changed

- `ui/Holdable` and `ui/Changeable` to be PureComponents to reduce the number of updates

## [1.7.0] - 2017-08-23

No significant changes.

## [1.6.1] - 2017-08-07

No significant changes.

## [1.6.0] - 2017-08-04

### Fixed

- `ui/PlaceholderDecorator` to update bounds of `Scroller` when the `visible` state changed

## [1.5.0] - 2017-07-19

### Fixed

- `ui/Cancelable` warning for string type cancel handler

## [1.4.1] - 2017-07-05

No significant changes.

## [1.4.0] - 2017-06-29

No significant changes.

## [1.3.1] - 2017-06-14

No significant changes.

## [1.3.0] - 2017-06-12

### Added

- `ui/ViewManager` prop `childProps` to pass static props to each child

### Fixed

- `ui/ViewManager` to have a view count of 0 specifically for `noAnimation` cases. This helps things like `spotlight` restore `focus` properly.
- `ui/Cancelable` to run modal handlers on `window` object and correctly store handlers in LIFO order

## [1.2.2] - 2017-05-31

No significant changes.

## [1.2.1] - 2017-05-25

No significant changes.

## [1.2.0] - 2017-05-17

### Added

- `ui/Skinnable` to provide themes with a way to apply a base theme styling and skins on top of that
- `ui/Transition` prop `onShow` that fires when transitioning into view a component.
- `ui/transition` callback prop `onShow` that fires when transitioning into view completes

### Changed

- `ui/View` to prevent re-renders on views leaving the `ViewManager`

## [1.1.0] - 2017-04-21

### Changed

- `ui/Slottable` to support slot-candidate tags that have multiple props, which are now forwarded directly instead of just their children

### Fixed

- `ui/Cancelable` to run modal handlers in the right order

## [1.0.0] - 2017-03-31

### Added

- `ui/Placeholder` module with `PlaceholderControllerDecorator` and `PlaceholderDecorator` HOCs which facilitate rendering placeholder components until the wrapped component would scroll into the viewport

### Changed

- `ui/Repeater` to accept an array of objects as children which are spread onto the generated components

### Removed

- `ui/validators` which was no longer used elsewhere in Enact

## [1.0.0-beta.4] - 2017-03-10

### Added

- `ui/A11yDecorator` to facilitate adding pre/post hints to components
- `ui/AnnounceDecorator` to facilitate announcing actions for accessibility

## [1.0.0-beta.3] - 2017-02-21

### Added

- `ui/Resizable` Higher-order Component to facilitate notification of resized components

## [1.0.0-beta.2] - 2017-01-30

### Added

- `ui/ViewManager` properties `enteringDelay` and `enteringProp` to aid deferred rendering of views
- `ui/resolution` function `scaleToRem` for those times when you have a size in pixels that you want to convert directly to `rem` to support automatic dynamic resizing

## [1.0.0-beta.1] - 2016-12-30

### Added

- `ui/RadioDecorator` and `ui/RadioControllerDecorator` to support radio group-style management of components
- `ui/Holdable` Higher-order Component
- `ui/ViewManager` events `onAppear`, `onEnter`, `onLeave`, `onStay`, `onTransition`, and `onWillTransition`
- `ui/FloatingLayer` `scrimType` prop value `none`
- `ui/Pressable` config option `onMouseLeave`

### Removed

- `ui/Transition` prop `fit` in favor of using `className`

### Changed

- `ui/FloatingLayer` property `autoDismiss` to handle both ESC key and click events

## [1.0.0-alpha.5] - 2016-12-16

No changes.

## [1.0.0-alpha.4] - 2016-12-2

### Added

- `ui/FloatingLayer` module with `FloatingLayer` and `FloatingLayerDecorator` components
- `fit`, `noAnimation` props to `ui/TransitionBase`
- `onHide` prop to `ui/Transition`
- LESS mixins from `@enact/moonstone` that are general purpose and can be utilized by various UI
libraries.

## [1.0.0-alpha.3] - 2016-11-8

### Added

- Selection type support to `ui/Group`

### Changed

- Renamed `ui/Group` prop `select` to `childSelect` and added prop `select` to support selection types


## [1.0.0-alpha.2] - 2016-10-21

This version includes a lot of refactoring from the previous release. Developers need to switch to the new enact-dev command-line tool.

### Added

- New components and HOCs: `ui/Cancelable`, `ui/Changeable`, `ui/Selectable`
- Support for enact-dev command-line tool.
- New options for `ui/Toggleable` HOC
- Many more unit tests

### Changed

- Removed `ui/Pickable` HOC
- Some props for UI state were renamed to have `default` prefix where state was managed by the component. (e.g. `defaultOpen`)

### Fixed

- Many components were fixed, polished, updated and documented
- Inline docs updated to be more consistent and comprehensive

## [1.0.0-alpha.1] - 2016-09-26

Initial release<|MERGE_RESOLUTION|>--- conflicted
+++ resolved
@@ -2,19 +2,17 @@
 
 The following is a curated list of changes in the Enact ui module, newest changes on the top.
 
-<<<<<<< HEAD
 ## [unreleased]
 
 ### Added
 
 - `ui/Marquee` prop `marqueeSpacing` and CSS class `spacing` to configure the spacing between the repeated content
-=======
+
 ## [3.1.3] - 2019-10-09
 
 ### Fixed
 
 - `ui/FloatingLayer` to be dismissable when `open` on mount
->>>>>>> 37ab574d
 
 ## [3.1.2] - 2019-09-30
 
