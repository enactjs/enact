# Change Log

The following is a curated list of changes in the Enact ui module, newest changes on the top.

## [unreleased]

<<<<<<< HEAD
### Deprecated

- `ui/GridListImageItem`, to be removed in 5.0.0. Use `ui/ImageItem` instead
=======
### Added

- `ui/FloatingLayer` to add `detail` property containing `inputType` in `onDismiss` event payload
>>>>>>> 6764549f

## [4.5.0-alpha.2] - 2022-05-09

### Deprecated

- `ui/Marquee.MarqueeDecorator` config `className` to be removed in 5.0.0

### Added

- `ui/Marquee.MarqueeDecorator` config `css` to support customizing the marquee styles

## [4.5.0-alpha.1] - 2022-04-15

### Fixed

- `ui/FloatingLayer` to stack popups always in the order in which they were opened

## [4.1.4] - 2022-03-24

### Removed

- `ui/Scroller` and `ui/VirtualList` prop `data-webos-voice-focused`, `data-webos-voice-disabled`, and `data-webos-voice-group-label`

### Added

- `ui/Marquee.MarqueeDecorator` `locale` type for `forceDirection` prop not to override the direction depending on contents

### Fixed

- `ui/Button` not to pass `icon` prop as children when `icon` is true
- `ui/Transition` to pass the event when handling transition event

## [4.1.3] - 2022-03-07

- Updated to use `forwardCustom` and add `type` when forwarding custom events

## [4.1.2] - 2021-12-22

### Fixed

- `ui/Scroller` and `ui/VirtualList` to avoid stuttering of content on drag in mobile devices
- `ui/Scroller` and `ui/VirtualList` to scroll correctly on Android platform for RTL locales

## [4.1.1] - 2021-11-30

No significant changes.

## [4.1.0] - 2021-11-04

### Fixed

- `ui/Marquee.MarqueeDecorator` to restart animation when text changed while focus retained

## [4.0.8] - 2021-10-21

### Fixed

- `ui/Marquee.MarqueeDecorator` style to render text properly when starting animation

## [4.0.7] - 2021-09-28

No significant changes.

## [4.0.6] - 2021-09-28

No significant changes.

## [4.0.5] - 2021-08-02

No significant changes.

## [4.0.4] - 2021-07-02

### Fixed

- `ui/Marquee.MarqueeDecorator` to stop marquee properly after hiding pointer when `marqueeOn` is `hover`

## [4.0.3] - 2021-06-18

No significant changes.

## [4.0.2] - 2021-05-24

No significant changes.

## [4.0.1] - 2021-05-21

No significant changes.

## [4.0.0] - 2021-03-26

### Removed

- `ui/A11yDecorator`
- `ui/Button`, `ui/Icon`, `ui/IconButton`, and `ui/LabeledIcon` default size values

### Added

- `ui/BodyText`, `ui/Button`, `ui/Group`, `ui/Heading`, `ui/Icon`, `ui/IconButton`, `ui/Image`, `ui/ImageItem`, `ui/LabeledIcon`, `ui/Layout`, `ui/ProgressBar`, `ui/Repeater`, `ui/Slider`, `ui/SlotItem`, `ui/Spinner`, `ui/ToggleIcon`, `ui/ToggleItem`, and `ui/ViewManager` support for forwarding `ref`s to the respective root component

### Changed

- `ui/Touchable` event `onHold` and `onHoldPulse` to `onHoldStart` and `onHold` respectively to match with the naming convention

### Fixed

- `ui/FloatingLayerDecorator` to render floating node properly
- `ui/Touchable' to handle touch related events only for valid targets

## [4.0.0-alpha.1] - 2021-02-24

No significant changes.

## [3.5.0] - 2021-02-05

### Deprecated

- `ui/A11yDecorator`, to be removed in 4.0.0

### Changed

- `ui/Transition` prop `duration` to support any valid CSS value for `slide` and `fade` `type`

## [3.4.11] - 2020-12-11

### Fixed

- documentation problem in styles/internal directory

## [3.4.10] - 2020-12-09

### Changed

- `ui/Media` `play` function to return promise

### Fixed

- `ui/Routable` to respect the current path on first render when using relative paths in links
- `ui/Scroller` and `ui/VirtualList` to scroll correctly on Chrome 85 or higher in RTL locales

## [3.4.9] - 2020-10-30

No significant changes.

## [3.4.8] - 2020-10-08

### Fixed

- `ui/Button` to prevent browser's default styling when pressed by touch

## [3.4.7] - 2020-09-01

### Fixed

- `ui/Scroller` and `ui/VirtualList` to call `onScrollStop` when scrollbar's visibility changed while scrolling
- `ui/ViewManager` to handle transitioning away and back to a view before a transition completes

## [3.4.6] - 2020-08-24

### Added

- `ui/MarqueeDecorator` warning against nested `Marquee`'s

## [3.4.5] - 2020-08-18

No significant changes.

## [3.4.4] - 2020-08-17

### Fixed

- `ui/FloatingLayer` and `ui/Slider` to prevent global classname leaks

## [3.4.3] - 2020-08-10

No significant changes.

## [3.4.2] - 2020-08-05

No significant changes.

## [3.4.1] - 2020-08-05

### Fixed

- `ui/Touchable` to invoke event callbacks updated during gesture

## [3.4.0] - 2020-07-29

### Added

- `ui/AnnounceDecorator.Announce` method `announce` parameter `clear` to clear previous message before setting the new message
- `ui/ViewManager` prop and `ui/ViewManager.Arranger` callback config prop `rtl` to allow arrangers to adjust animations to be locale aware

### Fixed

- `ui/Marquee` to correctly animate when scaled or when less than 1px longer than its container
- `ui/Scroller` prop `data-webos-voice-focused`, `data-webos-voice-disabled`, and `data-webos-voice-group-label`
- `ui/Scroller` and `ui/VirtualList` to re-render when its size changed
- `ui/Scroller` and `ui/VirtualList` to not fire `onScrollStop` event redundantly
- `ui/VirtualList` with scrollMode `native` to not scrollTo bottom when dataSize changed to smaller and scrollTo called with `animate: false` option

## [3.3.1] - 2020-07-20

### Changed

- `ui/Scroller` by increasing the scrollbar's inactivity timeout to 1000 ms

## [3.3.0] - 2020-07-13

### Changed

- `ui/ViewManager.TransitionGroup` to suppress `onTransition` events when a view appears or stays

## [3.3.0-alpha.15] - 2020-07-07

No significant changes.

## [3.3.0-alpha.14] - 2020-06-29

### Fixed

- `ui/Scroller` to update when `clientSize` is changed
- `ui/VirtualList` to reset scroll position when `clientSize` is changed

## [3.3.0-alpha.13] - 2020-06-22

No significant changes.

## [3.3.0-alpha.12] - 2020-06-15

### Added

- `ui/Button` prop `iconFlip` to set the `flip` prop of `iconComponent`

### Fixed

- `ui/Marquee.MarqueeDecorator` to not cause unnecessary rerenders
- `ui/Scroller` and `ui/VirtualList` to not inadvertently scroll due to click events when in RTL locales
- `ui/Skinnable` to not force all `Skinnable` children to update if a parent updates

## [3.3.0-alpha.11] - 2020-06-08

No significant changes.

## [3.3.0-alpha.10] - 2020-05-26

### Added

- `ui/Group` prop `selectedEventProp` to configure the key used to hold the value in the `onSelect` event

### Fixed

- `Toggleable` to recognize changes in `disabled` and `onToggle`

## [3.3.0-alpha.9] - 2020-05-11

No significant changes.

## [3.3.0-alpha.8] - 2020-05-04

### Fixed

- `ui/Layout` to export `Layout` by default instead of `LayoutBase`

## [3.3.0-alpha.7] - 2020-04-27

### Added

- `ui/ProgressBar` support for `orientation` type of `'radial'`
- `ui/ProgressBar` public class name `radial`
- `ui/ViewManager` events `onTransition` and `onWillTransition` payload members `index` and `previousIndex`

### Fixed

- `ui/ViewManager` to only fire `onTransition` once per transition
- `ui/Spinner` center alignment

## [3.3.0-alpha.6] - 2020-04-14

### Fixed

- `ui/Scroller` to prevent interaction with scrollbars when muted

## [3.3.0-alpha.5] - 2020-04-06

No significant changes.

## [3.3.0-alpha.4] - 2020-03-30

### Deprecated

- `ui/GridListImageItem`, use `ui/ImageItem` instead

### Added

- `ui/ImageItem` component

### Fixed

- `ui/Scroller`, `ui/VirtualList.VirtualGridList`, and `ui/VirtualList.VirtualList` to update scroll thumb position properly in nested cases

## [3.3.0-alpha.3] - 2020-03-09

### Added

- `ui/styles/mixins.less` `.position()` support for list-style arguments, in addition to the existing separated arguments
- `ui/GridListItemItem` prop `subComponents`

## [3.3.0-alpha.2] - 2020-03-09

### Changed

- `ui/VirtualList.VirtualList` and `ui/VirtualList.VirtualGridList` prop `itemProps` to `childProps` for backwards compatibility

### Fixed

- `ui/VirtualList.VirtualList` and `ui/VirtualList.VirtualGridList` to not suddenly jump when pressing directional keys after wheeling

## [3.3.0-alpha.1] - 2020-02-26

### Added

- `ui/Scroller`, `ui/VirtualList.VirtualGridList`, and `ui/VirtualList.VirtualList` prop `scrollMode` is added

### Changed

- `ui/VirtualList.VirtualList` and `ui/VirtualList.VirtualGridList` prop `childProps` to `itemProps` for clarity

### Fixed

- `ui/Marquee` to not error when passed `null` `children` during an animation
- `ui/Button` to have more robust support for a customized `iconComponent` prop

## [3.2.6] - 2020-03-26

### Fixed

- `ui/VirtualList.VirtualList` and `ui/VirtualList.VirtualGridList` to show items properly when reducing data size

## [3.2.5] - 2019-11-14

### Fixed

- `ui/Marquee` to not double aria readout for marqueeing contents

## [3.2.4] - 2019-11-07

### Fixed

- `ui/Marquee` text alignment when content is centered

## [3.2.3] - 2019-11-01

### Fixed

- `ui/Marquee` text alignment when restarting
- `ui/Marquee` to display an ellipsis when its content changes and overflows its bounds

## [3.2.2] - 2019-10-24

No significant changes.

## [3.2.1] - 2019-10-22

### Fixed

- `ui/VirtualList.VirtualList` item rendering in RTL locales

## [3.2.0] - 2019-10-18

### Added

- `ui/Marquee` prop `marqueeSpacing` and CSS class `spacing` to configure the spacing between the repeated content

### Changed

- `ui/Marquee` to have a wrap-around effect

### Fixed

- `ui/Marquee` to start on focus when disabled

## [3.1.3] - 2019-10-09

### Fixed

- `ui/FloatingLayer` to be dismissable when `open` on mount

## [3.1.2] - 2019-09-30

### Fixed

- `ui/Button` to not require `children`
- `ui/VirtualList.VirtualGridList` and `ui/VirtualList.VirtualList` to scroll smoothly when wheeling
- `ui/Scroller`, `ui/VirtualList.VirtualGridList`, and `ui/VirtualList.VirtualList` to scroll correctly after performing flick events

## [3.1.1] - 2019-09-23

### Fixed

- `ui/VirtualList.VirtualGridList` and `ui/VirtualList.VirtualList` to show items properly when reducing data size

## [3.1.0] - 2019-09-16

### Added

- `ui/Routable` module
- `ui/VirtualList.VirtualGridList` and `ui/VirtualList.VirtualList` prop `role` to set the ARIA `role`

## [3.0.1] - 2019-09-09

No significant changes.

## [3.0.0] - 2019-09-03

### Fixed

- `ui/Scroller` TypeScript signatures
- `ui/VirtualList.VirtualGridList` and `ui/VirtualList.VirtualList` to apply `will-change` CSS property to the proper node

## [3.0.0-rc.4] - 2019-08-22

### Fixed

- `ui/styles/mixins.less` mixins: `.buildLocaleFont`, `.buildLocaleFonts`, `.buildFontFace` to properly support font-weight ranges, font-weight default values, and font-stretch values

## [3.0.0-rc.3] - 2019-08-15

### Fixed

- `ui/VirtualList.VirtualGridList` and `ui/VirtualList.VirtualList` to retain the proper scroll position when updating the `itemSize` or `spacing` props
- `ui/Toggleable` TypeScript definitions

## [3.0.0-rc.2] - 2019-08-08

No significant changes.

## [3.0.0-rc.1] - 2019-07-31

### Added

- `ui/Icon`, `ui/IconButton`, and `ui/LabeledIcon` prop `flip` to flip the icon horizontally, vertically, or both

### Fixed

- `ui/Scroller`, `ui/VirtualList.VirtualGridList`, and `ui/VirtualList.VirtualList` to handle mouse down events on scrollbars

## [3.0.0-beta.2] - 2019-07-23

### Added

- `ui/ProgressBar` public class name `bar` to support customizing the background of the bar

## [3.0.0-beta.1] - 2019-07-15

### Added

- `ui/VirtualList.VirtualGridList` and `ui/VirtualList.VirtualList` support for resizing a window

### Fixed

- `ui/Icon` to support arbitrary icon name strings, like in material icons

## [3.0.0-alpha.7] - 2019-06-24

No significant changes.

## [3.0.0-alpha.6] - 2019-06-17

### Fixed

- `ui/ViewManager` to correctly arrange views when initially rendering a non-zero index

## [3.0.0-alpha.5] - 2019-06-10

### Added

- `ui/Toggleable` HOC config prop `eventProps` to allow wrapped components to specify additional event information

### Fixed

- `ui/ToggleItem` to send its `value` prop when toggled

## [3.0.0-alpha.4] - 2019-06-03

No significant changes.

## [3.0.0-alpha.3] - 2019-05-29

### Changed

- `ui/ViewManager` to use Web Animations instead of animation callbacks to improve performance resulting in API changes to `Arranger` and the pre-configured arrangers `SlideArranger`, `SlideBottomArranger`, `SlideLeftArranger`, `SlideRightArranger`, and `SlideTopArranger`

## [3.0.0-alpha.2] - 2019-05-20

No significant changes.

## [3.0.0-alpha.1] - 2019-05-15

### Added

- `ui/Button` public class `.hasIcon` which is present on the root node only when an icon has been provided
- `ui/Heading` component
- `ui/Measurable` HOC and Hook for quick and convenient measuring of simple components
- `ui/Scroller`, `ui/VirtualList.VirtualGridList`, and `ui/VirtualList.VirtualList` prop `noScrollByWheel` for preventing scroll by wheel

### Fixed

- `ui/Measurable` to remeasure after a re-layout so the measurement value is always correct
- `ui/Scroller`, `ui/VirtualList.VirtualGridList`, and `ui/VirtualList.VirtualList` not to scroll by wheel at the same time when multiple lists/scrollers are nested

### [2.6.0] - ???

### Deprecated

- `small` prop in `ui/Button.ButtonBase`, `ui/Icon.IconBase`, `ui/IconButton.IconButtonBase`, and `ui/LabeledIcon.LabeledIconBase`, which will be replaced by `size="small"` in 3.0

### Added

- `ui/Button`, `ui/Icon`, `ui/IconButton`, and `ui/LabeledIcon` prop `size`
- `ui/ToggleItem` props  `itemIcon` and `itemIconPosition` to support additional icons on ToggleItem-derived components

## [2.5.3] - 2019-06-06

### Fixed

- `ui/Scroller`, `ui/VirtualList`, and `ui/VirtualGridList` to size properly
- `ui/Scroller`, `ui/VirtualList`, and `ui/VirtualGridList` to scroll correctly on iOS and Safari
- `ui/Touchable` to not misfire a hold pulse when a drag re-enters a touch target and `cancelOnMove` is set
- `ui/ViewManager` to correctly handle transitioning quickly between two children

## [2.5.2] - 2019-04-23

### Fixed

- `ui/Skinnable` to allow overriding default `skinVariant` values
- `ui/Touchable` to prevent events firing on different nodes for the same touch action
- `ui/Touchable` to neither force focus to components nor blur components after they are touched

## [2.5.1] - 2019-04-09

### Fixed

- `ui/Touchable` to prevent doubled events in some situations on touch devices

## [2.5.0] - 2019-04-01

### Added

- `ui/Item`, `ui/Layout`, `ui/Repeater`, `ui/SlotItem`, `ui/Spinner`, `ui/ToggleItem`, and `ui/ViewManager` support for `ref` to gain access to the wrapped `component`

## [2.4.1] - 2019-03-11

### Fixed

- `ui/VirtualList` to scroll properly by `scrollTo` callback during the list is updated by prop changes

## [2.4.0] - 2019-03-04

### Added

- `ui/BodyText` prop `component` to allow customization of the tag/component used to render its base element
- `ui/Repeater` prop `component` to allow customization of its base element
- `ui/Spinner` prop `paused` to halt the animation. Previously this was hard-coded "on", but now it can be toggled.

### Changed

- `ui/Changeable` and `ui/Toggleable` to warn when both `[defaultProp]` and `[prop]` are provided

## [2.3.0] - 2019-02-11

### Added

- `ui/Skinnable` support for `skinVariants`; a way to augment a skin by adding variations of a skin to your visuals, like large text, high contrast, or grayscale
- `ui/Touchable` event `onHoldEnd` to notify when a hold has been released
- `ui/Touchable` prop `holdConfig.global` to allow a hold to continue when leaving or blurring the element

### Changed

- All content-containing LESS stylesheets (not within a `styles` directory) extensions to be `*.module.less` to retain modular context with CLI 2.x.

### Fixed

- `ui/Touchable` to continue drag events when blurring the element when `dragConfig.global` is set
- `ui/Marquee` to marquee when necessary after a locale change

## [2.2.9] - 2019-01-11

No significant changes.

## [2.2.8] - 2018-12-06

### Fixed

- `ui/Marquee` to display an ellipsis when changing to text that no longer fits within its bounds
- `ui/VirtualList`, `ui/VirtualGridList`, and `ui/Scroller` to debounce `onScrollStop` events for non-animated scrolls
- `ui/Changeable` and `ui/Toggleable` to no longer treat components as controlled if the specified prop is explicitly set to `undefined` at mount

## [2.2.7] - 2018-11-21

### Fixed

- `ui/Marquee` to avoid very small animations

## [2.2.6] - 2018-11-15

### Fixed

- `ui/Marquee` to handle contents which overflow their containers only slightly

## [2.2.5] - 2018-11-05

### Fixed

- `ui/Transition` to better support layout after changing children

## [2.2.4] - 2018-10-29

No significant changes.

## [2.2.3] - 2018-10-22

No significant changes.

## [2.2.2] - 2018-10-15

### Fixed

- `ui/Scroller` slowed scrolling behavior when repeatedly requesting a scroll to the same position

## [2.2.1] - 2018-10-09

### Fixed

- `ui/Marquee` to prevent restarting animation after blurring just before the previous animation completed

## [2.2.0] - 2018-10-02

### Added

- `ui/Marquee.MarqueeBase` prop `willAnimate` to improve app performance by deferring animation preparation styling such as composite layer promotion
- `ui/Skinnable` config option `prop` to configure the property in which to pass the current skin to the wrapped component
- `ui/Transition` prop `css` to support customizable styling

### Changed

- `ui/Cell` and `ui/Layout` to accept any type of children, since the `component` that may be set could accept any format of `children`

### Fixed

- `ui/Touchable` to correctly handle a hold cancelled from an onHold handler
- `ui/Marquee.MarqueeDecorator` to handle situations where lazily loaded CSS could cause marquee to not start correctly

## [2.1.4] - 2018-09-17

### Fixed

- `ui/ViewManager` to emit `onWillTransition` when views are either added or removed

## [2.1.3] - 2018-09-10

### Fixed

- `ui/Marquee` to stop when blurred during restart timer

## [2.1.2] - 2018-09-04

### Fixed

- `ui/GridListImageItem` to properly set `selected` style
- `ui/Marquee` positioning bug when used with CSS flexbox layouts

## [2.1.1] - 2018-08-27

No significant changes.

## [2.1.0] - 2018-08-20

### Fixed

- `ui/FloatingLayer` to apply `key`s to prevent React warnings

## [2.0.2] - 2018-08-13

### Fixed

- `ui/Image` to not display "missing image" icon when `src` fails to load
- `ui/Image` to not require `src` prop if `placeholder` is specified
- `ui/GridListImageItem` to not require `source` prop
- `ui/Scrollable` to use GPU acceleration to improve rendering performance
- `ui/Marquee` to move `position: relative` style into `animate` class to improve rendering performance

## [2.0.1] - 2018-08-01

No significant changes.

## [2.0.0] - 2018-07-30

### Added

- `ui/LabeledIcon` component for a lightweight `Icon` with a label

### Removed

- `ui/Skinnable.withSkinnableProps` higher-order component

### Fixed

- `ui/Scrollable` to ignore native drag events which interfered with touch drag support

## [2.0.0-rc.3] - 2018-07-23

No significant changes.

## [2.0.0-rc.2] - 2018-07-16

No significant changes.

## [2.0.0-rc.1] - 2018-07-09

### Removed

- `ui/FloatingLayer.contextTypes` export
- `ui/Marquee.controlContextTypes` export
- `ui/Placeholder.contextTypes` export
- `ui/Resizable.contextTypes` export

## [2.0.0-beta.9] - 2018-07-02

No significant changes.

## [2.0.0-beta.8] - 2018-06-25

### Fixed

- `ui/VirtualList` to allow scrolling on focus by default on webOS

## [2.0.0-beta.7] - 2018-06-11

### Added

- `ui/FloatingLayer.FloatingLayerBase` export

### Changed

- `ui/FloatingLayer` to call `onOpen` only after it is rendered

### Fixed

- `ui/MarqueeDecorator` to stop marqueeing when using hover and pointer hides

## [2.0.0-beta.6] - 2018-06-04

### Fixed

- `ui/FloatingLayer` to render correctly if already opened at mounting time

## [2.0.0-beta.5] - 2018-05-29

### Added

- `ui/FloatingLayerDecorator` imperative API to close all floating layers registered in the same id
- `ui/ProgressBar` and `ui/Slider` prop `progressAnchor` to configure from where in the progress bar or slider progress should begin
- `ui/Slider` prop `progressBarComponent` to support customization of progress bar within a slider
- `ui/ForwardRef` HOC to adapt `React.forwardRef` to HOC chains
- `ui/Media` component

### Fixed

- `ui/MarqueeController` to update hovered state when pointer hides
- `ui/Touchable` to end gestures when focus is lost
- `ui/VirtualList.VirtualList` and `ui/VirtualList.VirtualGridList` to prevent items overlap with scroll buttons

## [2.0.0-beta.4] - 2018-05-21

### Fixed

- `ui/Touchable` to guard against null events

## [2.0.0-beta.3] - 2018-05-14

### Changed

- `ui/Marquee.MarqueeController` and `ui/Marquee.MarqueeDecorator` to prevent unnecessary focus-based updates

### Added

- `ui/Touchable` support to fire `onTap` when a `click` event occurs

### Changed

- `ui/Touchable` custom events `onDown`, `onUp`, `onMove`, and `onTap` to use the event name as the `type` rather than the shorter name (e.g. `onTap` rather than `tap`)
- `ui/Toggleable` to forward events on `activate` and `deactivate` instead of firing toggled payload. Use `toggle` to handle toggled payload from the event.

## [2.0.0-beta.2] - 2018-05-07

### Fixed

- `ui/Marquee` to always marquee when `marqueeOn` is set to `'render'`
- `ui/Item` to use its natural width rather than imposing a 100% width allowing inline Items to be the correct width
- `ui/Marquee.MarqueeDecorator` to correctly reset animation when `children` updates

## [2.0.0-beta.1] - 2018-04-29

### Changed

- `ui/Cancelable` callback `onCancel` to accept an event with a `stopPropagation` method to prevent upstream instances from handling the event instead of using the return value from the callback to prevent propagation. When a function is passed to `onCancel`, it will now receive an event and a props object instead of only the props object. When a string is passed to `onCancel`, it will now receive an event instead of no arguments. Also when a string is passed, the event will now propagate to upstream instances unless `stopPropagation` is called.
- `ui/Transition` property `duration` to now also support a numeric value representing milliseconds or a string representing any valid CSS duration value

### Fixed

- `ui/Layout.Cell` to no longer overflow when both `size` and `shrink` are set together
- `ui/Layout` to correctly support two `align` values, allowing horizontal and vertical in one property. Previously, the transverse alignment was ignored, only allowing perpendicular alignment.
- `ui/VirtualList.VirtualList` and `ui/VirtualList.VirtualGridList` showing blank when `direction` prop changed after scroll position changed
- `ui/VirtualList.VirtualList` and `ui/VirtualList.VirtualGridList` to support RTL by dynamic language changes

## [2.0.0-alpha.8] - 2018-04-17

### Added

- `ui/Slider` as an unstyled, base range selection component
- `ui/VirtualList.VirtualList` and `ui/VirtualList.VirtualGridList` `role="list"`
- `ui/Placeholder.PlaceholderControllerDecorator` config property `thresholdFactor`

### Changed

- `ui/Transition` property `children` to not be required
- `ui/Transition` to fire `onShow` and `onHide` even when there are no `children`

### Fixed

- `ui/VirtualList.VirtualList` to re-render items when forceUpdate() called
- `ui/ViewManager` to not initially pass the wrong value for `enteringProp` when a view initiates a transition into the viewport

## [2.0.0-alpha.7] - 2018-04-03

### Removed

- `ui/VirtualList.VirtualList` and `ui/VirtualList.VirtualGridList` prop `data` to eliminate the misunderstanding caused by the ambiguity of `data`

### Fixed

- `ui/Scroller` horizontal scrolling in RTL locales

## [2.0.0-alpha.6] - 2018-03-22

### Removed

- `ui/Transition` property `clipHeight`
- `ui/ProgressBar` property `vertical` and replaced it with `orientation`

### Added

- `ui/Scrollable` support for scrolling by touch
- `ui/ProgressBar` property `orientation` to accept orientation strings like `"vertical"` and `"horizontal"`

### Changed

- `ui/VirtualList.VirtualList` and `ui/VirtualList.VirtualGridList` prop `component` to be replaced by `itemRenderer`

### Fixed

- `ui/Transition` animation for `clip` for `"up"`, `"left"`, and `"right"` directions. This includes a DOM addition to the Transition markup.
- `ui/ComponentOverride` and `ui/ToggleItem` to accept HTML DOM node tag names as strings for its `component` property

## [2.0.0-alpha.5] - 2018-03-07

### Added

- `ui/Touchable` support for drag gesture
- `ui/Marquee` component
- `ui/GridListImageItem` component

### Changed

- `ui/VirtualList`, `ui/VirtualGridList`, and `ui/Scroller` components as unstyled base components to support UI libraries

### Fixed

- `ui/ViewManager` to suppress `enteringProp` for views that are rendered at mount

## [2.0.0-alpha.4] - 2018-02-13

### Added

- `ui/BodyText`, `ui/Image`, `ui/Item`, `ui/ProgressBar`, `ui/SlotItem`, `ui/Spinner`, `ui/ToggleIcon` components as unstyled base components to support UI libraries
- `ui/SlotItem` with the properties of `slotBefore` and `slotAfter` so we can easily add things like icons to an item

### Changed

- `ui/Repeater` and `ui/Group` to require a unique key for each object type data
- `ui/Toggleable` to use `'selected'` as its default `prop`, rather than `'active'`, since `'selected'` is by far the most common use case
- `ui/Touchable` to use global gesture configuration with instance override rather than component-level configuration via HOC configs with instance override

## [2.0.0-alpha.3] - 2018-01-18

### Added

- `ui/Layout` debugging aid for help with complex layouts. Simply include the `"debug"` className in your app and everything below it will show debugging lines
- `ui/Button`, `ui/Icon`, and `ui/IconButton` components to support reuse by themes
- `ui/Touchable` support for flick gestures

### Fixed

- `ui/resolution` to measure the App's rendering area instead of the entire window, and now factors-in the height as well
- `ui/Layout` prop `align` to support setting horizontal and vertical alignment in one prop, separated by a space

## [2.0.0-alpha.2] - 2017-08-29

## Added

- `ui/Scroller` and `ui/VirtualList`

## [2.0.0-alpha.1] - 2017-08-27

## Added

- `ui/Layout` which provides a technique for laying-out components on the screen using `Cells`, in rows or columns
- `ui/Touchable` to support consistent mouse and touch events along with hold gesture

## Removed

- `ui/Holdable` and `ui/Pressable` which were replaced by `ui/Touchable`

## [1.15.0] - 2018-02-28

### Fixed

- Internal method used by many components that sometimes prevented re-renders when they were needed

## [1.14.0] - 2018-02-23

### Deprecated

- `ui/Holdable` and `ui/Pressable`, to be replaced by `ui/Touchable` in 2.0.0

## [1.13.4] - 2018-07-30

No significant changes.

## [1.13.3] - 2018-01-16

No significant changes.

## [1.13.2] - 2017-12-14

### Fixed

- `ui/ViewManager` to revert 1.13.0 fix for lifecycle timing when entering a view

## [1.13.1] - 2017-12-06

No significant changes.

## [1.13.0] - 2017-11-28

### Added

- `ui/Transition` animation timing functions `ease-in`, `ease-out`, `ease-in-quart`, and `ease-out-quart` to provide prettier options for transitions that may be more suited to a specific visual style

### Fixed

- `ui/ViewManager` to prevent interaction issue with `moonstone/Scroller`

## [1.12.2] - 2017-11-15

### Fixed

- `ui/Remeasurable` to update on every trigger change
- `ui/Transition` to revert 1.12.1 change to support `clip` transition-type directions and rendering optimizations

## [1.12.1] - 2017-11-07

### Fixed

- `ui/Transition` support for all `clip` transition-type directions and made rendering optimizations

## [1.12.0] - 2017-10-27

No significant changes.

## [1.11.0] - 2017-10-24

No significant changes.

## [1.10.1] - 2017-10-16

### Fixed

- `ui/Pressable` to properly set pressed state to false on blur and release

## [1.10.0] - 2017-10-09

### Added

- `ui/Layout` which provides a technique for laying-out components on the screen using `Cells`, in rows or columns

## [1.9.3] - 2017-10-03

### Fixed

- `ui/Transition` to recalculate height when a resize occurs

## [1.9.2] - 2017-09-26

No significant changes.

## [1.9.1] - 2017-09-25

No significant changes.

## [1.9.0] - 2017-09-22

### Added

- `ui/styles/mixins.less` mixins: `.remove-margin-on-edge-children()` and `.remove-padding-on-edge-children()` to better handle edge margins on container components

### Changed

- `ui/Holdable` to cancel key hold events when the pointer moves
- `ui/Holdable` and `ui/Changeable` back to Components and moved performance improvements elsewhere

### Fixed

- `ui/FloatingLayer` to not asynchronously attach a click handler when the floating layer is removed
- `ui/ViewManager` to correctly position items when changing mid-transition

## [1.8.0] - 2017-09-07

### Changed

- `ui/Holdable` and `ui/Changeable` to be PureComponents to reduce the number of updates

## [1.7.0] - 2017-08-23

No significant changes.

## [1.6.1] - 2017-08-07

No significant changes.

## [1.6.0] - 2017-08-04

### Fixed

- `ui/PlaceholderDecorator` to update bounds of `Scroller` when the `visible` state changed

## [1.5.0] - 2017-07-19

### Fixed

- `ui/Cancelable` warning for string type cancel handler

## [1.4.1] - 2017-07-05

No significant changes.

## [1.4.0] - 2017-06-29

No significant changes.

## [1.3.1] - 2017-06-14

No significant changes.

## [1.3.0] - 2017-06-12

### Added

- `ui/ViewManager` prop `childProps` to pass static props to each child

### Fixed

- `ui/ViewManager` to have a view count of 0 specifically for `noAnimation` cases. This helps things like `spotlight` restore `focus` properly.
- `ui/Cancelable` to run modal handlers on `window` object and correctly store handlers in LIFO order

## [1.2.2] - 2017-05-31

No significant changes.

## [1.2.1] - 2017-05-25

No significant changes.

## [1.2.0] - 2017-05-17

### Added

- `ui/Skinnable` to provide themes with a way to apply a base theme styling and skins on top of that
- `ui/Transition` prop `onShow` that fires when transitioning into view a component.
- `ui/transition` callback prop `onShow` that fires when transitioning into view completes

### Changed

- `ui/View` to prevent re-renders on views leaving the `ViewManager`

## [1.1.0] - 2017-04-21

### Changed

- `ui/Slottable` to support slot-candidate tags that have multiple props, which are now forwarded directly instead of just their children

### Fixed

- `ui/Cancelable` to run modal handlers in the right order

## [1.0.0] - 2017-03-31

### Added

- `ui/Placeholder` module with `PlaceholderControllerDecorator` and `PlaceholderDecorator` HOCs which facilitate rendering placeholder components until the wrapped component would scroll into the viewport

### Changed

- `ui/Repeater` to accept an array of objects as children which are spread onto the generated components

### Removed

- `ui/validators` which was no longer used elsewhere in Enact

## [1.0.0-beta.4] - 2017-03-10

### Added

- `ui/A11yDecorator` to facilitate adding pre/post hints to components
- `ui/AnnounceDecorator` to facilitate announcing actions for accessibility

## [1.0.0-beta.3] - 2017-02-21

### Added

- `ui/Resizable` Higher-order Component to facilitate notification of resized components

## [1.0.0-beta.2] - 2017-01-30

### Added

- `ui/ViewManager` properties `enteringDelay` and `enteringProp` to aid deferred rendering of views
- `ui/resolution` function `scaleToRem` for those times when you have a size in pixels that you want to convert directly to `rem` to support automatic dynamic resizing

## [1.0.0-beta.1] - 2016-12-30

### Added

- `ui/RadioDecorator` and `ui/RadioControllerDecorator` to support radio group-style management of components
- `ui/Holdable` Higher-order Component
- `ui/ViewManager` events `onAppear`, `onEnter`, `onLeave`, `onStay`, `onTransition`, and `onWillTransition`
- `ui/FloatingLayer` `scrimType` prop value `none`
- `ui/Pressable` config option `onMouseLeave`

### Removed

- `ui/Transition` prop `fit` in favor of using `className`

### Changed

- `ui/FloatingLayer` property `autoDismiss` to handle both ESC key and click events

## [1.0.0-alpha.5] - 2016-12-16

No changes.

## [1.0.0-alpha.4] - 2016-12-2

### Added

- `ui/FloatingLayer` module with `FloatingLayer` and `FloatingLayerDecorator` components
- `fit`, `noAnimation` props to `ui/TransitionBase`
- `onHide` prop to `ui/Transition`
- LESS mixins from `@enact/moonstone` that are general purpose and can be utilized by various UI
libraries.

## [1.0.0-alpha.3] - 2016-11-8

### Added

- Selection type support to `ui/Group`

### Changed

- Renamed `ui/Group` prop `select` to `childSelect` and added prop `select` to support selection types


## [1.0.0-alpha.2] - 2016-10-21

This version includes a lot of refactoring from the previous release. Developers need to switch to the new enact-dev command-line tool.

### Added

- New components and HOCs: `ui/Cancelable`, `ui/Changeable`, `ui/Selectable`
- Support for enact-dev command-line tool.
- New options for `ui/Toggleable` HOC
- Many more unit tests

### Changed

- Removed `ui/Pickable` HOC
- Some props for UI state were renamed to have `default` prefix where state was managed by the component. (e.g. `defaultOpen`)

### Fixed

- Many components were fixed, polished, updated and documented
- Inline docs updated to be more consistent and comprehensive

## [1.0.0-alpha.1] - 2016-09-26

Initial release<|MERGE_RESOLUTION|>--- conflicted
+++ resolved
@@ -4,15 +4,13 @@
 
 ## [unreleased]
 
-<<<<<<< HEAD
 ### Deprecated
 
 - `ui/GridListImageItem`, to be removed in 5.0.0. Use `ui/ImageItem` instead
-=======
+
 ### Added
 
 - `ui/FloatingLayer` to add `detail` property containing `inputType` in `onDismiss` event payload
->>>>>>> 6764549f
 
 ## [4.5.0-alpha.2] - 2022-05-09
 
