--- conflicted
+++ resolved
@@ -6,11 +6,8 @@
 
 ### Fixed
 
-<<<<<<< HEAD
 - `ui/Scroller` TypeScript signatures
-=======
 - `ui/VirtualList.VirtualGridList` and `ui/VirtualList.VirtualList` to apply `will-change` CSS property to the proper node
->>>>>>> 6f05a853
 
 ## [3.0.0-rc.4] - 2019-08-22
 
