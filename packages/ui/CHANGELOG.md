--- conflicted
+++ resolved
@@ -6,11 +6,8 @@
 
 ### Added
 
-<<<<<<< HEAD
 - `ui/Measurable` HOC and Hook for quick and convenient measuring of simple components
-=======
 - `ui/Button` public class `.hasIcon` which is present on the root node only when an icon has been provided
->>>>>>> 20e59893
 ### Fixed
 
 - `ui/Touchable` to prevent doubled events in some situations on touch devices
