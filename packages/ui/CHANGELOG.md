# Change Log

The following is a curated list of changes in the Enact ui module, newest changes on the top.

## [unreleased]

### Added

<<<<<<< HEAD
- `ui/Routable` module
=======
- `ui/VirtualList.VirtualGridList` and `ui/VirtualList.VirtualList` prop `role` to set its ARIA `role`

## [3.0.1] - 2019-09-09

No significant changes.
>>>>>>> 4dc67bc0

## [3.0.0] - 2019-09-03

### Fixed

- `ui/Scroller` TypeScript signatures
- `ui/VirtualList.VirtualGridList` and `ui/VirtualList.VirtualList` to apply `will-change` CSS property to the proper node

## [3.0.0-rc.4] - 2019-08-22

### Fixed

- `ui/styles/mixins.less` mixins: `.buildLocaleFont`, `.buildLocaleFonts`, `.buildFontFace` to properly support font-weight ranges, font-weight default values, and font-stretch values

## [3.0.0-rc.3] - 2019-08-15

### Fixed

- `ui/VirtualList.VirtualGridList` and `ui/VirtualList.VirtualList` to retain the proper scroll position when updating the `itemSize` or `spacing` props
- `ui/Toggleable` TypeScript definitions

## [3.0.0-rc.2] - 2019-08-08

No significant changes.

## [3.0.0-rc.1] - 2019-07-31

### Added

- `ui/Icon`, `ui/IconButton`, and `ui/LabeledIcon` prop `flip` to flip the icon horizontally, vertically, or both

### Fixed

- `ui/Scroller`, `ui/VirtualList.VirtualGridList`, and `ui/VirtualList.VirtualList` to handle mouse down events on scrollbars

## [3.0.0-beta.2] - 2019-07-23

### Added

- `ui/ProgressBar` public class name `bar` to support customizing the background of the bar

## [3.0.0-beta.1] - 2019-07-15

### Added

- `ui/VirtualList.VirtualGridList` and `ui/VirtualList.VirtualList` support for resizing a window

### Fixed

- `ui/Icon` to support arbitrary icon name strings, like in material icons

## [3.0.0-alpha.7] - 2019-06-24

No significant changes.

## [3.0.0-alpha.6] - 2019-06-17

### Fixed

- `ui/ViewManager` to correctly arrange views when initially rendering a non-zero index

## [3.0.0-alpha.5] - 2019-06-10

### Added

- `ui/Toggleable` HOC config prop `eventProps` to allow wrapped components to specify additional event information

### Fixed

- `ui/ToggleItem` to send its `value` prop when toggled

## [3.0.0-alpha.4] - 2019-06-03

No significant changes.

## [3.0.0-alpha.3] - 2019-05-29

### Changed

- `ui/ViewManager` to use Web Animations instead of animation callbacks to improve performance resulting in API changes to `Arranger` and the pre-configured arrangers `SlideArranger`, `SlideBottomArranger`, `SlideLeftArranger`, `SlideRightArranger`, and `SlideTopArranger`

## [3.0.0-alpha.2] - 2019-05-20

No significant changes.

## [3.0.0-alpha.1] - 2019-05-15

### Added

- `ui/Button` public class `.hasIcon` which is present on the root node only when an icon has been provided
- `ui/Heading` component
- `ui/Measurable` HOC and Hook for quick and convenient measuring of simple components
- `ui/Scroller`, `ui/VirtualList.VirtualGridList`, and `ui/VirtualList.VirtualList` prop `noScrollByWheel` for preventing scroll by wheel

### Fixed

- `ui/Measurable` to remeasure after a re-layout so the measurement value is always correct
- `ui/Scroller`, `ui/VirtualList.VirtualGridList`, and `ui/VirtualList.VirtualList` not to scroll by wheel at the same time when multiple lists/scrollers are nested

### [2.6.0] - ???

### Deprecated

- `small` prop in `ui/Button.ButtonBase`, `ui/Icon.IconBase`, `ui/IconButton.IconButtonBase`, and `ui/LabeledIcon.LabeledIconBase`, which will be replaced by `size="small"` in 3.0

### Added

- `ui/Button`, `ui/Icon`, `ui/IconButton`, and `ui/LabeledIcon` prop `size`
- `ui/ToggleItem` props  `itemIcon` and `itemIconPosition` to support additional icons on ToggleItem-derived components

## [2.5.3] - 2019-06-06

### Fixed

- `ui/Scroller`, `ui/VirtualList`, and `ui/VirtualGridList` to size properly
- `ui/Scroller`, `ui/VirtualList`, and `ui/VirtualGridList` to scroll correctly on iOS and Safari
- `ui/Touchable` to not misfire a hold pulse when a drag re-enters a touch target and `cancelOnMove` is set
- `ui/ViewManager` to correctly handle transitioning quickly between two children

## [2.5.2] - 2019-04-23

### Fixed

- `ui/Skinnable` to allow overriding default `skinVariant` values
- `ui/Touchable` to prevent events firing on different nodes for the same touch action
- `ui/Touchable` to neither force focus to components nor blur components after they are touched

## [2.5.1] - 2019-04-09

### Fixed

- `ui/Touchable` to prevent doubled events in some situations on touch devices

## [2.5.0] - 2019-04-01

### Added

- `ui/Item`, `ui/Layout`, `ui/Repeater`, `ui/SlotItem`, `ui/Spinner`, `ui/ToggleItem`, and `ui/ViewManager` support for `ref` to gain access to the wrapped `component`

## [2.4.1] - 2019-03-11

### Fixed

- `ui/VirtualList` to scroll properly by `scrollTo` callback during the list is updated by prop changes

## [2.4.0] - 2019-03-04

### Added

- `ui/BodyText` prop `component` to allow customization of the tag/component used to render its base element
- `ui/Repeater` prop `component` to allow customization of its base element
- `ui/Spinner` prop `paused` to halt the animation. Previously this was hard-coded "on", but now it can be toggled.

### Changed

- `ui/Changeable` and `ui/Toggleable` to warn when both `[defaultProp]` and `[prop]` are provided

## [2.3.0] - 2019-02-11

### Added

- `ui/Skinnable` support for `skinVariants`; a way to augment a skin by adding variations of a skin to your visuals, like large text, high contrast, or grayscale
- `ui/Touchable` event `onHoldEnd` to notify when a hold has been released
- `ui/Touchable` prop `holdConfig.global` to allow a hold to continue when leaving or blurring the element

### Changed

- All content-containing LESS stylesheets (not within a `styles` directory) extensions to be `*.module.less` to retain modular context with CLI 2.x.

### Fixed

- `ui/Touchable` to continue drag events when blurring the element when `dragConfig.global` is set
- `ui/Marquee` to marquee when necessary after a locale change

## [2.2.9] - 2019-01-11

No significant changes.

## [2.2.8] - 2018-12-06

### Fixed

- `ui/Marquee` to display an ellipsis when changing to text that no longer fits within its bounds
- `ui/VirtualList`, `ui/VirtualGridList`, and `ui/Scroller` to debounce `onScrollStop` events for non-animated scrolls
- `ui/Changeable` and `ui/Toggleable` to no longer treat components as controlled if the specified prop is explicity set to `undefined` at mount

## [2.2.7] - 2018-11-21

### Fixed

- `ui/Marquee` to avoid very small animations

## [2.2.6] - 2018-11-15

### Fixed

- `ui/Marquee` to handle contents which overflow their containers only slightly

## [2.2.5] - 2018-11-05

### Fixed

- `ui/Transition` to better support layout after changing children

## [2.2.4] - 2018-10-29

No significant changes.

## [2.2.3] - 2018-10-22

No significant changes.

## [2.2.2] - 2018-10-15

### Fixed

- `ui/Scroller` slowed scrolling behavior when repeatedly requesting a scroll to the same position

## [2.2.1] - 2018-10-09

### Fixed

- `ui/Marquee` to prevent restarting animation after blurring just before the previous animation completed

## [2.2.0] - 2018-10-02

### Added

- `ui/Marquee.MarqueeBase` prop `willAnimate` to improve app performance by deferring animation preparation styling such as composite layer promotion
- `ui/Skinnable` config option `prop` to configure the property in which to pass the current skin to the wrapped component
- `ui/Transition` prop `css` to support customizable styling

### Changed

- `ui/Cell` and `ui/Layout` to accept any type of children, since the `component` that may be set could accept any format of `children`

### Fixed

- `ui/Touchable` to correctly handle a hold cancelled from an onHold handler
- `ui/Marquee.MarqueeDecorator` to handle situations where lazily loaded CSS could cause marquee to not start correctly

## [2.1.4] - 2018-09-17

### Fixed

- `ui/ViewManager` to emit `onWillTransition` when views are either added or removed

## [2.1.3] - 2018-09-10

### Fixed

- `ui/Marquee` to stop when blurred during restart timer

## [2.1.2] - 2018-09-04

### Fixed

- `ui/GridListImageItem` to properly set `selected` style
- `ui/Marquee` positioning bug when used with CSS flexbox layouts

## [2.1.1] - 2018-08-27

No significant changes.

## [2.1.0] - 2018-08-20

### Fixed

- `ui/FloatingLayer` to apply `key`s to prevent React warnings

## [2.0.2] - 2018-08-13

### Fixed

- `ui/Image` to not display "missing image" icon when `src` fails to load
- `ui/Image` to not require `src` prop if `placeholder` is specified
- `ui/GridListImageItem` to not require `source` prop
- `ui/Scrollable` to use GPU acceleration to improve rendering performance
- `ui/Marquee` to move `position: relative` style into `animate` class to improve rendering performance

## [2.0.1] - 2018-08-01

No significant changes.

## [2.0.0] - 2018-07-30

### Added

- `ui/LabeledIcon` component for a lightweight `Icon` with a label

### Removed

- `ui/Skinnable.withSkinnableProps` higher-order component

### Fixed

- `ui/Scrollable` to ignore native drag events which interfered with touch drag support

## [2.0.0-rc.3] - 2018-07-23

No significant changes.

## [2.0.0-rc.2] - 2018-07-16

No significant changes.

## [2.0.0-rc.1] - 2018-07-09

### Removed

- `ui/FloatingLayer.contextTypes` export
- `ui/Marquee.controlContextTypes` export
- `ui/Placeholder.contextTypes` export
- `ui/Resizable.contextTypes` export

## [2.0.0-beta.9] - 2018-07-02

No significant changes.

## [2.0.0-beta.8] - 2018-06-25

### Fixed

- `ui/VirtualList` to allow scrolling on focus by default on webOS

## [2.0.0-beta.7] - 2018-06-11

### Added

- `ui/FloatingLayer.FloatingLayerBase` export

### Changed

- `ui/FloatingLayer` to call `onOpen` only after it is rendered

### Fixed

- `ui/MarqueeDecorator` to stop marqueeing when using hover and pointer hides

## [2.0.0-beta.6] - 2018-06-04

### Fixed

- `ui/FloatingLayer` to render correctly if already opened at mounting time

## [2.0.0-beta.5] - 2018-05-29

### Added

- `ui/FloatingLayerDecorator` imperative API to close all floating layers registered in the same id
- `ui/ProgressBar` and `ui/Slider` prop `progressAnchor` to configure from where in the progress bar or slider progress should begin
- `ui/Slider` prop `progressBarComponent` to support customization of progress bar within a slider
- `ui/ForwardRef` HOC to adapt `React.forwardRef` to HOC chains
- `ui/Media` component

### Fixed

- `ui/MarqueeController` to update hovered state when pointer hides
- `ui/Touchable` to end gestures when focus is lost
- `ui/VirtualList.VirtualList` and `ui/VirtualList.VirtualGridList` to prevent items overlap with scroll buttons

## [2.0.0-beta.4] - 2018-05-21

### Fixed

- `ui/Touchable` to guard against null events

## [2.0.0-beta.3] - 2018-05-14

### Changed

- `ui/Marquee.MarqueeController` and `ui/Marquee.MarqueeDecorator` to prevent unnecessary focus-based updates

### Added

- `ui/Touchable` support to fire `onTap` when a `click` event occurs

### Changed

- `ui/Touchable` custom events `onDown`, `onUp`, `onMove`, and `onTap` to use the event name as the `type` rather than the shorter name (e.g. `onTap` rather than `tap`)
- `ui/Toggleable` to forward events on `activate` and `deactivate` instead of firing toggled payload. Use `toggle` to handle toggled payload from the event.

## [2.0.0-beta.2] - 2018-05-07

### Fixed

- `ui/Marquee` to always marquee when `marqueeOn` is set to `'render'`
- `ui/Item` to use its natural width rather than imposing a 100% width allowing inline Items to be the correct width
- `ui/Marquee.MarqueeDecorator` to correctly reset animation when `children` updates

## [2.0.0-beta.1] - 2018-04-29

### Changed

- `ui/Cancelable` callback `onCancel` to accept an event with a `stopPropagation` method to prevent upstream instances from handling the event instead of using the return value from the callback to prevent propagation. When a function is passed to `onCancel`, it will now receive an event and a props object instead of only the props object. When a string is passed to `onCancel`, it will now receive an event instead of no arguments. Also when a string is passed, the event will now propagate to upstream instances unless `stopPropagation` is called.
- `ui/Transition` property `duration` to now also support a numeric value representing milliseconds or a string representing any valid CSS duration value

### Fixed

- `ui/Layout.Cell` to no longer overflow when both `size` and `shrink` are set together
- `ui/Layout` to correctly support two `align` values, allowing horizontal and vertical in one property. Previously, the transverse alignment was ignored, only allowing perpendicular alignment.
- `ui/VirtualList.VirtualList` and `ui/VirtualList.VirtualGridList` showing blank when `direction` prop changed after scroll position changed
- `ui/VirtualList.VirtualList` and `ui/VirtualList.VirtualGridList` to support RTL by dynamic language changes

## [2.0.0-alpha.8] - 2018-04-17

### Added

- `ui/Slider` as an unstyled, base range selection component
- `ui/VirtualList.VirtualList` and `ui/VirtualList.VirtualGridList` `role="list"`
- `ui/Placeholder.PlaceholderControllerDecorator` config property `thresholdFactor`

### Changed

- `ui/Transition` property `children` to not be required
- `ui/Transition` to fire `onShow` and `onHide` even when there are no `children`

### Fixed

- `ui/VirtualList.VirtualList` to re-render items when forceUpdate() called
- `ui/ViewManager` to not initially pass the wrong value for `enteringProp` when a view initiates a transition into the viewport

## [2.0.0-alpha.7] - 2018-04-03

### Removed

- `ui/VirtualList.VirtualList` and `ui/VirtualList.VirtualGridList` prop `data` to eliminate the misunderstanding caused by the ambiguity of `data`

### Fixed

- `ui/Scroller` horizontal scrolling in RTL locales

## [2.0.0-alpha.6] - 2018-03-22

### Removed

- `ui/Transition` property `clipHeight`
- `ui/ProgressBar` property `vertical` and replaced it with `orientation`

### Added

- `ui/Scrollable` support for scrolling by touch
- `ui/ProgressBar` property `orientation` to accept orientation strings like `"vertical"` and `"horizontal"`

### Changed

- `ui/VirtualList.VirtualList` and `ui/VirtualList.VirtualGridList` prop `component` to be replaced by `itemRenderer`

### Fixed

- `ui/Transition` animation for `clip` for `"up"`, `"left"`, and `"right"` directions. This includes a DOM addition to the Transition markup.
- `ui/ComponentOverride` and `ui/ToggleItem` to accept HTML DOM node tag names as strings for its `component` property

## [2.0.0-alpha.5] - 2018-03-07

### Added

- `ui/Touchable` support for drag gesture
- `ui/Marquee` component
- `ui/GridListImageItem` component

### Changed

- `ui/VirtualList`, `ui/VirtualGridList`, and `ui/Scroller` components as unstyled base components to support UI libraries

### Fixed

- `ui/ViewManager` to suppress `enteringProp` for views that are rendered at mount

## [2.0.0-alpha.4] - 2018-02-13

### Added

- `ui/BodyText`, `ui/Image`, `ui/Item`, `ui/ProgressBar`, `ui/SlotItem`, `ui/Spinner`, `ui/ToggleIcon` components as unstyled base components to support UI libraries
- `ui/SlotItem` with the properties of `slotBefore` and `slotAfter` so we can easily add things like icons to an item

### Changed

- `ui/Repeater` and `ui/Group` to require a unique key for each object type data
- `ui/Toggleable` to use `'selected'` as its default `prop`, rather than `'active'`, since `'selected'` is by far the most common use case
- `ui/Touchable` to use global gesture configuration with instance override rather than component-level configuration via HOC configs with instance override

## [2.0.0-alpha.3] - 2018-01-18

### Added

- `ui/Layout` debugging aid for help with complex layouts. Simply include the `"debug"` className in your app and everything below it will show debugging lines
- `ui/Button`, `ui/Icon`, and `ui/IconButton` components to support reuse by themes
- `ui/Touchable` support for flick gestures

### Fixed

- `ui/resolution` to measure the App's rendering area instead of the entire window, and now factors-in the height as well
- `ui/Layout` prop `align` to support setting horizontal and vertical alignment in one prop, separated by a space

## [2.0.0-alpha.2] - 2017-08-29

## Added

- `ui/Scroller` and `ui/VirtualList`

## [2.0.0-alpha.1] - 2017-08-27

## Added

- `ui/Layout` which provides a technique for laying-out components on the screen using `Cells`, in rows or columns
- `ui/Touchable` to support consistent mouse and touch events along with hold gesture

## Removed

- `ui/Holdable` and `ui/Pressable` which were replaced by `ui/Touchable`

## [1.15.0] - 2018-02-28

### Fixed

- Internal method used by many components that sometimes prevented re-renders when they were needed

## [1.14.0] - 2018-02-23

### Deprecated

- `ui/Holdable` and `ui/Pressable`, to be replaced by `ui/Touchable` in 2.0.0

## [1.13.4] - 2018-07-30

No significant changes.

## [1.13.3] - 2018-01-16

No significant changes.

## [1.13.2] - 2017-12-14

### Fixed

- `ui/ViewManager` to revert 1.13.0 fix for lifecycle timing when entering a view

## [1.13.1] - 2017-12-06

No significant changes.

## [1.13.0] - 2017-11-28

### Added

- `ui/Transition` animation timing functions `ease-in`, `ease-out`, `ease-in-quart`, and `ease-out-quart` to provide prettier options for transitions that may be more suited to a specific visual style

### Fixed

- `ui/ViewManager` to prevent interaction issue with `moonstone/Scroller`

## [1.12.2] - 2017-11-15

### Fixed

- `ui/Remeasurable` to update on every trigger change
- `ui/Transition` to revert 1.12.1 change to support `clip` transition-type directions and rendering optimizations

## [1.12.1] - 2017-11-07

### Fixed

- `ui/Transition` support for all `clip` transition-type directions and made rendering optimizations

## [1.12.0] - 2017-10-27

No significant changes.

## [1.11.0] - 2017-10-24

No significant changes.

## [1.10.1] - 2017-10-16

### Fixed

- `ui/Pressable` to properly set pressed state to false on blur and release

## [1.10.0] - 2017-10-09

### Added

- `ui/Layout` which provides a technique for laying-out components on the screen using `Cells`, in rows or columns

## [1.9.3] - 2017-10-03

### Fixed

- `ui/Transition` to recalculate height when a resize occurs

## [1.9.2] - 2017-09-26

No significant changes.

## [1.9.1] - 2017-09-25

No significant changes.

## [1.9.0] - 2017-09-22

### Added

- `ui/styles/mixins.less` mixins: `.remove-margin-on-edge-children()` and `.remove-padding-on-edge-children()` to better handle edge margins on container components

### Changed

- `ui/Holdable` to cancel key hold events when the pointer moves
- `ui/Holdable` and `ui/Changeable` back to Components and moved performance improvements elsewhere

### Fixed

- `ui/FloatingLayer` to not asynchronously attach a click handler when the floating layer is removed
- `ui/ViewManager` to correctly position items when changing mid-transition

## [1.8.0] - 2017-09-07

### Changed

- `ui/Holdable` and `ui/Changeable` to be PureComponents to reduce the number of updates

## [1.7.0] - 2017-08-23

No significant changes.

## [1.6.1] - 2017-08-07

No significant changes.

## [1.6.0] - 2017-08-04

### Fixed

- `ui/PlaceholderDecorator` to update bounds of `Scroller` when the `visible` state changed

## [1.5.0] - 2017-07-19

### Fixed

- `ui/Cancelable` warning for string type cancel handler

## [1.4.1] - 2017-07-05

No significant changes.

## [1.4.0] - 2017-06-29

No significant changes.

## [1.3.1] - 2017-06-14

No significant changes.

## [1.3.0] - 2017-06-12

### Added

- `ui/ViewManager` prop `childProps` to pass static props to each child

### Fixed

- `ui/ViewManager` to have a view count of 0 specifically for `noAnimation` cases. This helps things like `spotlight` restore `focus` properly.
- `ui/Cancelable` to run modal handlers on `window` object and correctly store handlers in LIFO order

## [1.2.2] - 2017-05-31

No significant changes.

## [1.2.1] - 2017-05-25

No significant changes.

## [1.2.0] - 2017-05-17

### Added

- `ui/Skinnable` to provide themes with a way to apply a base theme styling and skins on top of that
- `ui/Transition` prop `onShow` that fires when transitioning into view a component.
- `ui/transition` callback prop `onShow` that fires when transitioning into view completes

### Changed

-`ui/View` to prevent re-renders on views leaving the `ViewManager`

## [1.1.0] - 2017-04-21

### Changed

- `ui/Slottable` to support slot-candidate tags that have multiple props, which are now forwarded directly instead of just their children

### Fixed

- `ui/Cancelable` to run modal handlers in the right order

## [1.0.0] - 2017-03-31

### Added

- `ui/Placeholder` module with `PlaceholderControllerDecorator` and `PlaceholderDecorator` HOCs which facilitate rendering placeholder components until the wrapped component would scroll into the viewport

### Changed

- `ui/Repeater` to accept an array of objects as children which are spread onto the generated components

### Removed

- `ui/validators` which was no longer used elsewhere in Enact

## [1.0.0-beta.4] - 2017-03-10

### Added

- `ui/A11yDecorator` to facilitate adding pre/post hints to components
- `ui/AnnounceDecorator` to facilitate announcing actions for accessibility

## [1.0.0-beta.3] - 2017-02-21

### Added

- `ui/Resizable` Higher-order Component to facilitate notification of resized components

## [1.0.0-beta.2] - 2017-01-30

### Added

- `ui/ViewManager` properties `enteringDelay` and `enteringProp` to aid deferred rendering of views
- `ui/resolution` function `scaleToRem` for those times when you have a size in pixels that you want to convert directly to `rem` to support automatic dynamic resizing

## [1.0.0-beta.1] - 2016-12-30

### Added

- `ui/RadioDecorator` and `ui/RadioControllerDecorator` to support radio group-style management of components
- `ui/Holdable` Higher-order Component
- `ui/ViewManager` events `onAppear`, `onEnter`, `onLeave`, `onStay`, `onTransition`, and `onWillTransition`
- `ui/FloatingLayer` `scrimType` prop value `none`
- `ui/Pressable` config option `onMouseLeave`

### Removed

- `ui/Transition` prop `fit` in favor of using `className`

### Changed

- `ui/FloatingLayer` property `autoDismiss` to handle both ESC key and click events

## [1.0.0-alpha.5] - 2016-12-16

No changes.

## [1.0.0-alpha.4] - 2016-12-2

### Added

- `ui/FloatingLayer` module with `FloatingLayer` and `FloatingLayerDecorator` components
- `fit`, `noAnimation` props to `ui/TransitionBase`
- `onHide` prop to `ui/Transition`
- LESS mixins from `@enact/moonstone` that are general purpose and can be utilized by various UI
libraries.

## [1.0.0-alpha.3] - 2016-11-8

### Added

- Selection type support to `ui/Group`

### Changed

- Renamed `ui/Group` prop `select` to `childSelect` and added prop `select` to support selection types


## [1.0.0-alpha.2] - 2016-10-21

This version includes a lot of refactoring from the previous release. Developers need to switch to the new enact-dev command-line tool.

### Added

- New components and HOCs: `ui/Cancelable`, `ui/Changeable`, `ui/Selectable`
- Support for enact-dev command-line tool.
- New options for `ui/Toggleable` HOC
- Many more unit tests

### Changed

- Removed `ui/Pickable` HOC
- Some props for UI state were renamed to have `default` prefix where state was managed by the component. (e.g. `defaultOpen`)

### Fixed

- Many components were fixed, polished, updated and documented
- Inline docs updated to be more consistent and comprehensive

## [1.0.0-alpha.1] - 2016-09-26

Initial release<|MERGE_RESOLUTION|>--- conflicted
+++ resolved
@@ -6,15 +6,12 @@
 
 ### Added
 
-<<<<<<< HEAD
 - `ui/Routable` module
-=======
 - `ui/VirtualList.VirtualGridList` and `ui/VirtualList.VirtualList` prop `role` to set its ARIA `role`
 
 ## [3.0.1] - 2019-09-09
 
 No significant changes.
->>>>>>> 4dc67bc0
 
 ## [3.0.0] - 2019-09-03
 
