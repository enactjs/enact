--- conflicted
+++ resolved
@@ -6,11 +6,8 @@
 
 ### Fixed
 
-<<<<<<< HEAD
 - `ui/Routable` to respect the current path on first render when using relative paths in links
-=======
 - `ui/Scroller` and `ui/VirtualList` to call `onScrollStop` when scrollbar's visibility changed while scrolling
->>>>>>> ef5fe70d
 
 ## [3.4.6] - 2020-08-24
 
