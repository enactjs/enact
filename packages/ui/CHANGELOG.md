# Change Log

The following is a curated list of changes in the Enact ui module, newest changes on the top.

## [unreleased]

### Fixed

<<<<<<< HEAD
- `ui/Scrollable` to use GPU acceleration to improve rendering performance
- `ui/Marquee` to move `position: relative` style into `animate` class to improve rendering performance
=======
- `ui/Marquee` to improve rendering performance
- `ui/Scrollable` to improve rendering performance
>>>>>>> 6e929804

### Changed

- `ui/Image` to not require `src` prop if `placeholder` is specified
- `ui/GridListImageItem` to not require `source` prop

## [2.0.1] - 2018-08-01

No significant changes.

## [2.0.0] - 2018-07-30

### Added

- `ui/LabeledIcon` component for a lightweight `Icon` with a label

### Removed

- `ui/Skinnable.withSkinnableProps` higher-order component

### Fixed

- `ui/Scrollable` to ignore native drag events which interfered with touch drag support

## [2.0.0-rc.3] - 2018-07-23

No significant changes.

## [2.0.0-rc.2] - 2018-07-16

No significant changes.

## [2.0.0-rc.1] - 2018-07-09

### Removed

- `ui/FloatingLayer.contextTypes` export
- `ui/Marquee.controlContextTypes` export
- `ui/Placeholder.contextTypes` export
- `ui/Resizable.contextTypes` export

## [2.0.0-beta.9] - 2018-07-02

No significant changes.

## [2.0.0-beta.8] - 2018-06-25

### Fixed

- `ui/VirtualList` to allow scrolling on focus by default on webOS

## [2.0.0-beta.7] - 2018-06-11

### Added

- `ui/FloatingLayer.FloatingLayerBase` export

### Changed

- `ui/FloatingLayer` to call `onOpen` only after it is rendered

### Fixed

- `ui/MarqueeDecorator` to stop marqueeing when using hover and pointer hides

## [2.0.0-beta.6] - 2018-06-04

### Fixed

- `ui/FloatingLayer` to render correctly if already opened at mounting time

## [2.0.0-beta.5] - 2018-05-29

### Added

- `ui/FloatingLayerDecorator` imperative API to close all floating layers registered in the same id
- `ui/ProgressBar` and `ui/Slider` prop `progressAnchor` to configure from where in the progress bar or slider progress should begin
- `ui/Slider` prop `progressBarComponent` to support customization of progress bar within a slider
- `ui/ForwardRef` HOC to adapt `React.forwardRef` to HOC chains
- `ui/Media` component

### Fixed

- `ui/MarqueeController` to update hovered state when pointer hides
- `ui/Touchable` to end gestures when focus is lost
- `ui/VirtualList.VirtualList` and `ui/VirtualList.VirtualGridList` to prevent items overlap with scroll buttons

## [2.0.0-beta.4] - 2018-05-21

### Fixed

- `ui/Touchable` to guard against null events

## [2.0.0-beta.3] - 2018-05-14

### Changed

- `ui/Marquee.MarqueeController` and `ui/Marquee.MarqueeDecorator` to prevent unnecessary focus-based updates

### Added

- `ui/Touchable` support to fire `onTap` when a `click` event occurs

### Changed

- `ui/Touchable` custom events `onDown`, `onUp`, `onMove`, and `onTap` to use the event name as the `type` rather than the shorter name (e.g. `onTap` rather than `tap`)
- `ui/Toggleable` to forward events on `activate` and `deactivate` instead of firing toggled payload. Use `toggle` to handle toggled payload from the event.

## [2.0.0-beta.2] - 2018-05-07

### Fixed

- `ui/Marquee` to always marquee when `marqueeOn` is set to `'render'`
- `ui/Item` to use its natural width rather than imposing a 100% width allowing inline Items to be the correct width
- `ui/Marquee.MarqueeDecorator` to correctly reset animation when `children` updates

## [2.0.0-beta.1] - 2018-04-29

### Changed

- `ui/Cancelable` callback `onCancel` to accept an event with a `stopPropagation` method to prevent upstream instances from handling the event instead of using the return value from the callback to prevent propagation. When a function is passed to `onCancel`, it will now receive an event and a props object instead of only the props object. When a string is passed to `onCancel`, it will now receive an event instead of no arguments. Also when a string is passed, the event will now propagate to upstream instances unless `stopPropagation` is called.
- `ui/Transition` property `duration` to now also support a numeric value representing milliseconds or a string representing any valid CSS duration value

### Fixed

- `ui/Layout.Cell` to no longer overflow when both `size` and `shrink` are set together
- `ui/Layout` to correctly support two `align` values, allowing horizontal and vertical in one property. Previously, the transverse alignment was ignored, only allowing perpendicular alignment.
- `ui/VirtualList.VirtualList` and `ui/VirtualList.VirtualGridList` showing blank when `direction` prop changed after scroll position changed
- `ui/VirtualList.VirtualList` and `ui/VirtualList.VirtualGridList` to support RTL by dynamic language changes

## [2.0.0-alpha.8] - 2018-04-17

### Added

- `ui/Slider` as an unstyled, base range selection component
- `ui/VirtualList.VirtualList` and `ui/VirtualList.VirtualGridList` `role="list"`
- `ui/Placeholder.PlaceholderControllerDecorator` config property `thresholdFactor`

### Changed

- `ui/Transition` property `children` to not be required
- `ui/Transition` to fire `onShow` and `onHide` even when there are no `children`

### Fixed

- `ui/VirtualList.VirtualList` to re-render items when forceUpdate() called
- `ui/ViewManager` to not initially pass the wrong value for `enteringProp` when a view initiates a transition into the viewport

## [2.0.0-alpha.7] - 2018-04-03

### Removed

- `ui/VirtualList.VirtualList` and `ui/VirtualList.VirtualGridList` prop `data` to eliminate the misunderstanding caused by the ambiguity of `data`

### Fixed

- `ui/Scroller` horizontal scrolling in RTL locales

## [2.0.0-alpha.6] - 2018-03-22

### Removed

- `ui/Transition` property `clipHeight`
- `ui/ProgressBar` property `vertical` and replaced it with `orientation`

### Added

- `ui/Scrollable` support for scrolling by touch
- `ui/ProgressBar` property `orientation` to accept orientation strings like `"vertical"` and `"horizontal"`

### Changed

- `ui/VirtualList.VirtualList` and `ui/VirtualList.VirtualGridList` prop `component` to be replaced by `itemRenderer`

### Fixed

- `ui/Transition` animation for `clip` for `"up"`, `"left"`, and `"right"` directions. This includes a DOM addition to the Transition markup.
- `ui/ComponentOverride` and `ui/ToggleItem` to accept HTML DOM node tag names as strings for its `component` property

## [2.0.0-alpha.5] - 2018-03-07

### Added

- `ui/Touchable` support for drag gesture
- `ui/Marquee` component
- `ui/GridListImageItem` component

### Changed

- `ui/VirtualList`, `ui/VirtualGridList`, and `ui/Scroller` components as unstyled base components to support UI libraries

### Fixed

- `ui/ViewManager` to suppress `enteringProp` for views that are rendered at mount

## [2.0.0-alpha.4] - 2018-02-13

### Added

- `ui/BodyText`, `ui/Image`, `ui/Item`, `ui/ProgressBar`, `ui/SlotItem`, `ui/Spinner`, `ui/ToggleIcon` components as unstyled base components to support UI libraries
- `ui/SlotItem` with the properties of `slotBefore` and `slotAfter` so we can easily add things like icons to an item

### Changed

- `ui/Repeater` and `ui/Group` to require a unique key for each object type data
- `ui/Toggleable` to use `'selected'` as its default `prop`, rather than `'active'`, since `'selected'` is by far the most common use case
- `ui/Touchable` to use global gesture configuration with instance override rather than component-level configuration via HOC configs with instance override

## [2.0.0-alpha.3] - 2018-01-18

### Added

- `ui/Layout` debugging aid for help with complex layouts. Simply include the `"debug"` className in your app and everything below it will show debugging lines
- `ui/Button`, `ui/Icon`, and `ui/IconButton` components to support reuse by themes
- `ui/Touchable` support for flick gestures

### Fixed

- `ui/resolution` to measure the App's rendering area instead of the entire window, and now factors-in the height as well
- `ui/Layout` prop `align` to support setting horizontal and vertical alignment in one prop, separated by a space

## [2.0.0-alpha.2] - 2017-08-29

## Added

- `ui/Scroller` and `ui/VirtualList`

## [2.0.0-alpha.1] - 2017-08-27

## Added

- `ui/Layout` which provides a technique for laying-out components on the screen using `Cells`, in rows or columns
- `ui/Touchable` to support consistent mouse and touch events along with hold gesture

## Removed

- `ui/Holdable` and `ui/Pressable` which were replaced by `ui/Touchable`

## [1.15.0] - 2018-02-28

### Fixed

- Internal method used by many components that sometimes prevented re-renders when they were needed

## [1.14.0] - 2018-02-23

### Deprecated

- `ui/Holdable` and `ui/Pressable`, to be replaced by `ui/Touchable` in 2.0.0

## [1.13.4] - 2018-07-30

No significant changes.

## [1.13.3] - 2018-01-16

No significant changes.

## [1.13.2] - 2017-12-14

### Fixed

- `ui/ViewManager` to revert 1.13.0 fix for lifecycle timing when entering a view

## [1.13.1] - 2017-12-06

No significant changes.

## [1.13.0] - 2017-11-28

### Added

- `ui/Transition` animation timing functions `ease-in`, `ease-out`, `ease-in-quart`, and `ease-out-quart` to provide prettier options for transitions that may be more suited to a specific visual style

### Fixed

- `ui/ViewManager` to prevent interaction issue with `moonstone/Scroller`

## [1.12.2] - 2017-11-15

### Fixed

- `ui/Remeasurable` to update on every trigger change
- `ui/Transition` to revert 1.12.1 change to support `clip` transition-type directions and rendering optimizations

## [1.12.1] - 2017-11-07

### Fixed

- `ui/Transition` support for all `clip` transition-type directions and made rendering optimizations

## [1.12.0] - 2017-10-27

No significant changes.

## [1.11.0] - 2017-10-24

No significant changes.

## [1.10.1] - 2017-10-16

### Fixed

- `ui/Pressable` to properly set pressed state to false on blur and release

## [1.10.0] - 2017-10-09

### Added

- `ui/Layout` which provides a technique for laying-out components on the screen using `Cells`, in rows or columns

## [1.9.3] - 2017-10-03

### Fixed

- `ui/Transition` to recalculate height when a resize occurs

## [1.9.2] - 2017-09-26

No significant changes.

## [1.9.1] - 2017-09-25

No significant changes.

## [1.9.0] - 2017-09-22

### Added

- `ui/styles/mixins.less` mixins: `.remove-margin-on-edge-children()` and `.remove-padding-on-edge-children()` to better handle edge margins on container components

### Changed

- `ui/Holdable` to cancel key hold events when the pointer moves
- `ui/Holdable` and `ui/Changeable` back to Components and moved performance improvements elsewhere

### Fixed

- `ui/FloatingLayer` to not asynchronously attach a click handler when the floating layer is removed
- `ui/ViewManager` to correctly position items when changing mid-transition

## [1.8.0] - 2017-09-07

### Changed

- `ui/Holdable` and `ui/Changeable` to be PureComponents to reduce the number of updates

## [1.7.0] - 2017-08-23

No significant changes.

## [1.6.1] - 2017-08-07

No significant changes.

## [1.6.0] - 2017-08-04

### Fixed

- `ui/PlaceholderDecorator` to update bounds of `Scroller` when the `visible` state changed

## [1.5.0] - 2017-07-19

### Fixed

- `ui/Cancelable` warning for string type cancel handler

## [1.4.1] - 2017-07-05

No significant changes.

## [1.4.0] - 2017-06-29

No significant changes.

## [1.3.1] - 2017-06-14

No significant changes.

## [1.3.0] - 2017-06-12

### Added

- `ui/ViewManager` prop `childProps` to pass static props to each child

### Fixed

- `ui/ViewManager` to have a view count of 0 specifically for `noAnimation` cases. This helps things like `spotlight` restore `focus` properly.
- `ui/Cancelable` to run modal handlers on `window` object and correctly store handlers in LIFO order

## [1.2.2] - 2017-05-31

No significant changes.

## [1.2.1] - 2017-05-25

No significant changes.

## [1.2.0] - 2017-05-17

### Added

- `ui/Skinnable` to provide themes with a way to apply a base theme styling and skins on top of that
- `ui/Transition` prop `onShow` that fires when transitioning into view a component.
- `ui/transition` callback prop `onShow` that fires when transitioning into view completes

### Changed

-`ui/View` to prevent re-renders on views leaving the `ViewManager`

## [1.1.0] - 2017-04-21

### Changed

- `ui/Slottable` to support slot-candidate tags that have multiple props, which are now forwarded directly instead of just their children

### Fixed

- `ui/Cancelable` to run modal handlers in the right order

## [1.0.0] - 2017-03-31

### Added

- `ui/Placeholder` module with `PlaceholderControllerDecorator` and `PlaceholderDecorator` HOCs which facilitate rendering placeholder components until the wrapped component would scroll into the viewport

### Changed

- `ui/Repeater` to accept an array of objects as children which are spread onto the generated components

### Removed

- `ui/validators` which was no longer used elsewhere in Enact

## [1.0.0-beta.4] - 2017-03-10

### Added

- `ui/A11yDecorator` to facilitate adding pre/post hints to components
- `ui/AnnounceDecorator` to facilitate announcing actions for accessibility

## [1.0.0-beta.3] - 2017-02-21

### Added

- `ui/Resizable` Higher-order Component to facilitate notification of resized components

## [1.0.0-beta.2] - 2017-01-30

### Added

- `ui/ViewManager` properties `enteringDelay` and `enteringProp` to aid deferred rendering of views
- `ui/resolution` function `scaleToRem` for those times when you have a size in pixels that you want to convert directly to `rem` to support automatic dynamic resizing

## [1.0.0-beta.1] - 2016-12-30

### Added

- `ui/RadioDecorator` and `ui/RadioControllerDecorator` to support radio group-style management of components
- `ui/Holdable` Higher-order Component
- `ui/ViewManager` events `onAppear`, `onEnter`, `onLeave`, `onStay`, `onTransition`, and `onWillTransition`
- `ui/FloatingLayer` `scrimType` prop value `none`
- `ui/Pressable` config option `onMouseLeave`

### Removed

- `ui/Transition` prop `fit` in favor of using `className`

### Changed

- `ui/FloatingLayer` property `autoDismiss` to handle both ESC key and click events

## [1.0.0-alpha.5] - 2016-12-16

No changes.

## [1.0.0-alpha.4] - 2016-12-2

### Added

- `ui/FloatingLayer` module with `FloatingLayer` and `FloatingLayerDecorator` components
- `fit`, `noAnimation` props to `ui/TransitionBase`
- `onHide` prop to `ui/Transition`
- LESS mixins from `@enact/moonstone` that are general purpose and can be utilized by various UI
libraries.

## [1.0.0-alpha.3] - 2016-11-8

### Added

- Selection type support to `ui/Group`

### Changed

- Renamed `ui/Group` prop `select` to `childSelect` and added prop `select` to support selection types


## [1.0.0-alpha.2] - 2016-10-21

This version includes a lot of refactoring from the previous release. Developers need to switch to the new enact-dev command-line tool.

### Added

- New components and HOCs: `ui/Cancelable`, `ui/Changeable`, `ui/Selectable`
- Support for enact-dev command-line tool.
- New options for `ui/Toggleable` HOC
- Many more unit tests

### Changed

- Removed `ui/Pickable` HOC
- Some props for UI state were renamed to have `default` prefix where state was managed by the component. (e.g. `defaultOpen`)

### Fixed

- Many components were fixed, polished, updated and documented
- Inline docs updated to be more consistent and comprehensive

## [1.0.0-alpha.1] - 2016-09-26

Initial release<|MERGE_RESOLUTION|>--- conflicted
+++ resolved
@@ -6,13 +6,10 @@
 
 ### Fixed
 
-<<<<<<< HEAD
 - `ui/Scrollable` to use GPU acceleration to improve rendering performance
 - `ui/Marquee` to move `position: relative` style into `animate` class to improve rendering performance
-=======
 - `ui/Marquee` to improve rendering performance
 - `ui/Scrollable` to improve rendering performance
->>>>>>> 6e929804
 
 ### Changed
 
