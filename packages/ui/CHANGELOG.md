# Change Log

The following is a curated list of changes in the Enact ui module, newest changes on the top.

## [unreleased]

### Removed

- `ui/Transition` property `clipHeight`

<<<<<<< HEAD
### Changed

- `ui/VirtualList.VirtualList` and `ui/VirtualList.VirtualGridList` prop `component` to be replaced by `itemRenderer`
=======
### Added

- `ui/Scrollable` support for scrolling by touch
>>>>>>> e0e2ece0

### Fixed

- `ui/Transition` animation for `clip` for "up", "left", and "right" directions. This includes a DOM addition to the Transition markup.
- `ui/ComponentOverride` and `ui/ToggleItem` to accept HTML DOM node tag names as strings for its `component` property

## [2.0.0-alpha.5] - 2018-03-07

### Added

- `ui/Touchable` support for drag gesture
- `ui/Marquee` component
- `ui/GridListImageItem` component

### Changed

- `ui/VirtualList`, `ui/VirtualGridList`, and `ui/Scroller` components as unstyled base components to support UI libraries

## [2.0.0-alpha.4] - 2018-02-13

### Added

- `ui/BodyText`, `ui/Image`, `ui/Item`, `ui/ProgressBar`, `ui/SlotItem`, `ui/Spinner`, `ui/ToggleIcon` components as unstyled base components to support UI libraries
- `ui/SlotItem` with the properties of `slotBefore` and `slotAfter` so we can easily add things like icons to an item

### Changed

- `ui/Repeater` and `ui/Group` to require a unique key for each object type data
- `ui/Toggleable` to use `'selected'` as its default `prop`, rather than `'active'`, since `'selected'` is by far the most common use case
- `ui/Touchable` to use global gesture configuration with instance override rather than component-level configuration via HOC configs with instance override

### Fixed

- `ui/ViewManager` to suppress `enteringProp` for views that are rendered at mount

## [2.0.0-alpha.3] - 2018-01-18

### Added

- `ui/Layout` debugging aid for help with complex layouts. Simply include the `"debug"` className in your app and everything below it will show debugging lines
- `ui/Button`, `ui/Icon`, and `ui/IconButton` components to support reuse by themes
- `ui/Touchable` support for flick gestures

### Fixed

- `ui/resolution` to measure the App's rendering area instead of the entire window, and now factors-in the height as well
- `ui/Layout` prop `align` to support setting horizontal and vertical alignment in one prop, separated by a space

## [2.0.0-alpha.2] - 2017-08-29

## Added

- `ui/Scroller` and `ui/VirtualList`

## [2.0.0-alpha.1] - 2017-08-27

## Added

- `ui/Layout` which provides a technique for laying-out components on the screen using `Cells`, in rows or columns
- `ui/Touchable` to support consistent mouse and touch events along with hold gesture

## Removed

- `ui/Holdable` and `ui/Pressable` which were replaced by `ui/Touchable`

## [1.15.0] - 2018-02-28

### Fixed

- Internal method used by many components that sometimes prevented re-renders when they were needed

## [1.14.0] - 2018-02-23

### Deprecated

- `ui/Holdable` and `ui/Pressable`, to be replaced by `ui/Touchable` in 2.0.0

## [1.13.3] - 2018-01-16

No significant changes.

## [1.13.2] - 2017-12-14

### Fixed

- `ui/ViewManager` to revert 1.13.0 fix for lifecycle timing when entering a view

## [1.13.1] - 2017-12-06

No significant changes.

## [1.13.0] - 2017-11-28

### Added

- `ui/Transition` animation timing functions `ease-in`, `ease-out`, `ease-in-quart`, and `ease-out-quart` to provide prettier options for transitions that may be more suited to a specific visual style

### Fixed

- `ui/ViewManager` to prevent interaction issue with `moonstone/Scroller`

## [1.12.2] - 2017-11-15

### Fixed

- `ui/Remeasurable` to update on every trigger change
- `ui/Transition` to revert 1.12.1 change to support `clip` transition-type directions and rendering optimizations

## [1.12.1] - 2017-11-07

### Fixed

- `ui/Transition` support for all `clip` transition-type directions and made rendering optimizations

## [1.12.0] - 2017-10-27

No significant changes.

## [1.11.0] - 2017-10-24

No significant changes.

## [1.10.1] - 2017-10-16

### Fixed

- `ui/Pressable` to properly set pressed state to false on blur and release

## [1.10.0] - 2017-10-09

### Added

- `ui/Layout` which provides a technique for laying-out components on the screen using `Cells`, in rows or columns

## [1.9.3] - 2017-10-03

### Fixed

- `ui/Transition` to recalculate height when a resize occurs

## [1.9.2] - 2017-09-26

No significant changes.

## [1.9.1] - 2017-09-25

No significant changes.

## [1.9.0] - 2017-09-22

### Added

- `ui/styles/mixins.less` mixins: `.remove-margin-on-edge-children()` and `.remove-padding-on-edge-children()` to better handle edge margins on container components

### Changed

- `ui/Holdable` to cancel key hold events when the pointer moves
- `ui/Holdable` and `ui/Changeable` back to Components and moved performance improvements elsewhere

### Fixed

- `ui/FloatingLayer` to not asynchronously attach a click handler when the floating layer is removed
- `ui/ViewManager` to correctly position items when changing mid-transition

## [1.8.0] - 2017-09-07

### Changed

- `ui/Holdable` and `ui/Changeable` to be PureComponents to reduce the number of updates

## [1.7.0] - 2017-08-23

No significant changes.

## [1.6.1] - 2017-08-07

No significant changes.

## [1.6.0] - 2017-08-04

### Fixed

- `ui/PlaceholderDecorator` to update bounds of `Scroller` when the `visible` state changed

## [1.5.0] - 2017-07-19

### Fixed

- `ui/Cancelable` warning for string type cancel handler

## [1.4.1] - 2017-07-05

No significant changes.

## [1.4.0] - 2017-06-29

No significant changes.

## [1.3.1] - 2017-06-14

No significant changes.

## [1.3.0] - 2017-06-12

### Added

- `ui/ViewManager` prop `childProps` to pass static props to each child

### Fixed

- `ui/ViewManager` to have a view count of 0 specifically for `noAnimation` cases. This helps things like `spotlight` restore `focus` properly.
- `ui/Cancelable` to run modal handlers on `window` object and correctly store handlers in LIFO order

## [1.2.2] - 2017-05-31

No significant changes.

## [1.2.1] - 2017-05-25

No significant changes.

## [1.2.0] - 2017-05-17

### Added

- `ui/Skinnable` to provide themes with a way to apply a base theme styling and skins on top of that
- `ui/Transition` prop `onShow` that fires when transitioning into view a component.
- `ui/transition` callback prop `onShow` that fires when transitioning into view completes

### Changed

-`ui/View` to prevent re-renders on views leaving the `ViewManager`

## [1.1.0] - 2017-04-21

### Changed

- `ui/Slottable` to support slot-candidate tags that have multiple props, which are now forwarded directly instead of just their children

### Fixed

- `ui/Cancelable` to run modal handlers in the right order

## [1.0.0] - 2017-03-31

### Added

- `ui/Placeholder` module with `PlaceholderControllerDecorator` and `PlaceholderDecorator` HOCs which facilitate rendering placeholder components until the wrapped component would scroll into the viewport

### Changed

- `ui/Repeater` to accept an array of objects as children which are spread onto the generated components

### Removed

- `ui/validators` which was no longer used elsewhere in Enact

## [1.0.0-beta.4] - 2017-03-10

### Added

- `ui/A11yDecorator` to facilitate adding pre/post hints to components
- `ui/AnnounceDecorator` to facilitate announcing actions for accessibility

## [1.0.0-beta.3] - 2017-02-21

### Added

- `ui/Resizable` Higher-order Component to facilitate notification of resized components

## [1.0.0-beta.2] - 2017-01-30

### Added

- `ui/ViewManager` properties `enteringDelay` and `enteringProp` to aid deferred rendering of views
- `ui/resolution` function `scaleToRem` for those times when you have a size in pixels that you want to convert directly to `rem` to support automatic dynamic resizing

## [1.0.0-beta.1] - 2016-12-30

### Added

- `ui/RadioDecorator` and `ui/RadioControllerDecorator` to support radio group-style management of components
- `ui/Holdable` Higher-order Component
- `ui/ViewManager` events `onAppear`, `onEnter`, `onLeave`, `onStay`, `onTransition`, and `onWillTransition`
- `ui/FloatingLayer` `scrimType` prop value `none`
- `ui/Pressable` config option `onMouseLeave`

### Removed

- `ui/Transition` prop `fit` in favor of using `className`

### Changed

- `ui/FloatingLayer` property `autoDismiss` to handle both ESC key and click events

## [1.0.0-alpha.5] - 2016-12-16

No changes.

## [1.0.0-alpha.4] - 2016-12-2

### Added

- `ui/FloatingLayer` module with `FloatingLayer` and `FloatingLayerDecorator` components
- `fit`, `noAnimation` props to `ui/TransitionBase`
- `onHide` prop to `ui/Transition`
- LESS mixins from `@enact/moonstone` that are general purpose and can be utilized by various UI
libraries.

## [1.0.0-alpha.3] - 2016-11-8

### Added

- Selection type support to `ui/Group`

### Changed

- Renamed `ui/Group` prop `select` to `childSelect` and added prop `select` to support selection types


## [1.0.0-alpha.2] - 2016-10-21

This version includes a lot of refactoring from the previous release. Developers need to switch to the new enact-dev command-line tool.

### Added

- New components and HOCs: `ui/Cancelable`, `ui/Changeable`, `ui/Selectable`
- Support for enact-dev command-line tool.
- New options for `ui/Toggleable` HOC
- Many more unit tests

### Changed

- Removed `ui/Pickable` HOC
- Some props for UI state were renamed to have `default` prefix where state was managed by the component. (e.g. `defaultOpen`)

### Fixed

- Many components were fixed, polished, updated and documented
- Inline docs updated to be more consistent and comprehensive

## [1.0.0-alpha.1] - 2016-09-26

Initial release<|MERGE_RESOLUTION|>--- conflicted
+++ resolved
@@ -8,15 +8,14 @@
 
 - `ui/Transition` property `clipHeight`
 
-<<<<<<< HEAD
+### Added
+
+- `ui/Scrollable` support for scrolling by touch
+
 ### Changed
 
 - `ui/VirtualList.VirtualList` and `ui/VirtualList.VirtualGridList` prop `component` to be replaced by `itemRenderer`
-=======
-### Added
-
-- `ui/Scrollable` support for scrolling by touch
->>>>>>> e0e2ece0
+
 
 ### Fixed
 
