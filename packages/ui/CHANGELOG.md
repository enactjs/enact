# Change Log

The following is a curated list of changes in the Enact ui module, newest changes on the top.

<<<<<<< HEAD
## [unreleased]

### Fixed

- `ui/Marquee.MarqueeController` to start animation properly when `marqueeOnFocus` is set to `true` and text changed
=======
## [4.9.0] - 2024-07-17

### Fixed

- `ui/Marquee.MarqueeDecorator` to start animation properly when synchronized by `ui/Marquee.MarqueeController` and text changed
- `ui/Placeholder.PlaceholderControllerDecorator` to not remount its children when it rerenders
>>>>>>> eb027b32

## [5.0.0-alpha.1] - 2024-07-11

### Removed

- `ui/GridListImageItem`
- `ui/IconButton`
- `ui/Marquee.MarqueeDecorator` config `className`
- `ui/RadioDecorator`
- `ui/Scroller.ScrollerBase`
- `ui/SlotItem`
- `ui/ToggleItem`
- `ui/VirtualList.VirtualListBase`

### Changed

- `ui/Marquee.MarqueeDecorator` to use `@enact/i18n/utils.isRtlText` API to determine the text directionality

## [4.9.0-beta.1] - 2024-06-17

No significant changes.

## [4.9.0-alpha.3] - 2024-06-05

### Changed

- `ui/Placeholder.PlaceholderControllerDecorator` and `ui/ViewManager` to have sibling DOM node as alternative to findDOMNode API which will be removed in React 19

## [4.0.15] - 2024-05-28

No significant changes.

## [4.9.0-alpha.2] - 2024-05-24

No significant changes.

## [4.0.14] - 2024-05-14

No significant changes.

## [4.7.11] - 2024-05-13

No significant changes.

## [4.9.0-alpha.1] - 2024-04-09

### Added

- `ui/Layout.Cell` prop `componentCss` to support customizing the component used in `Cell`

## [4.8.0] - 2024-02-08

No significant changes.

## [4.7.9] - 2023-12-08

No significant changes.

## [4.5.6] - 2023-11-30

### Fixed

- `ui/Marquee.MarqueeDecorator` to re-render when its size changed

## [4.0.13] - 2022-11-29

### Fixed

- `ui/Marquee.MarqueeDecorator` to re-render when its size changed

## [4.7.8] - 2023-11-17

### Fixed

- `ui/Marquee.MarqueeDecorator` to re-render when its size changed

## [4.7.7] - 2023-11-09

No significant changes.

## [4.7.6] - 2023-09-20

No significant changes.

## [4.7.5] - 2023-09-12

No significant changes.

## [4.7.4] - 2023-08-31

### Fixed

- `ui/Marquee` style to avoid letters being cut off

## [4.7.3] - 2023-08-10

No significant changes.

## [4.7.2] - 2023-07-14

No significant changes.

## [4.5.4] - 2023-06-07

### Fixed

- `ui/Scroller` and `ui/VirtualList` to pass scrolling state properly to UI libraries

## [4.7.1] - 2023-06-02

No significant changes.

## [4.5.3] - 2023-04-06

No significant changes.

## [4.7.0] - 2023-04-25

### Added

- `ui/Layout.Cell` prop `grow` to expand its size to the container

### Fixed

- `ui/ViewManager` to set index prop properly when reverseTransition prop is given

## [4.6.2] - 2023-03-09

No significant changes.

## [4.6.1] - 2023-02-03

### Added

- `ui/Touchable` events `onPinch`, `onPinchStart`, `onPinchEnd`, and config `pinchConfig` to support pinch gesture

### Deprecated

- `ui/IconButton` to be removed in 5.0.0, use `ui/Button` instead
- `ui/RadioDecorator` to be removed in 5.0.0
- `ui/Scroller.ScrollerBase` to be removed in 5.0.0
- `ui/SlotItem` to be removed in 5.0.0
- `ui/ToggleItem` to be removed in 5.0.0
- `ui/VirtualList.VirtualListBase` to be removed 5.0.0

## [4.6.0] - 2022-12-05

### Fixed

- `ui/Marquee.MarqueeDecorator` to restart animation properly when `marqueeDelay` is 0

## [4.0.12] - 2022-09-16

### Fixed

- `ui/Marquee.MarqueeDecorator` to have proper spacing for bidirectional text

## [4.5.2] - 2022-08-17

### Fixed

- `ui/Marquee` to stop at the starting point after one cycle when scaled

## [4.5.1] - 2022-08-03

### Fixed

- `ui/Marquee.MarqueeDecorator` to have proper spacing for bidirectional text
- `ui/Marquee.MarqueeDecorator` to restart animation properly with React 18

## [4.5.0] - 2022-07-19

No significant changes.

## [4.5.0-rc.2] - 2022-07-06

### Fixed

- `ui/Scroller` and `ui/VirtualList` to rerender property when `clientSize` is changed

## [4.5.0-rc.1] - 2022-06-23

No significant changes.

## [4.5.0-beta.1] - 2022-05-31

### Deprecated

- `ui/GridListImageItem`, to be removed in 5.0.0. Use `ui/ImageItem` instead

### Added

- `ui/FloatingLayer` to add `detail` property containing `inputType` in `onDismiss` event payload

## [4.5.0-alpha.2] - 2022-05-09

### Deprecated

- `ui/Marquee.MarqueeDecorator` config `className` to be removed in 5.0.0

### Added

- `ui/Marquee.MarqueeDecorator` config `css` to support customizing the marquee styles

## [4.0.11] - 2022-04-25

No significant changes.

## [4.5.0-alpha.1] - 2022-04-15

### Fixed

- `ui/FloatingLayer` to stack popups always in the order in which they were opened

## [4.0.10] - 2022-04-05

No significant changes.

## [4.1.4] - 2022-03-24

### Removed

- `ui/Scroller` and `ui/VirtualList` prop `data-webos-voice-focused`, `data-webos-voice-disabled`, and `data-webos-voice-group-label`

### Added

- `ui/Marquee.MarqueeDecorator` `locale` type for `forceDirection` prop not to override the direction depending on contents

### Fixed

- `ui/Button` not to pass `icon` prop as children when `icon` is true
- `ui/Transition` to pass the event when handling transition event

## [4.1.3] - 2022-03-07

- Updated to use `forwardCustom` and add `type` when forwarding custom events

## [3.2.7] - 2022-01-17

No significant changes.

## [4.1.2] - 2021-12-22

### Fixed

- `ui/Scroller` and `ui/VirtualList` to avoid stuttering of content on drag in mobile devices
- `ui/Scroller` and `ui/VirtualList` to scroll correctly on Android platform for RTL locales

## [4.0.9] - 2021-12-15

No significant changes.

## [4.1.1] - 2021-11-30

No significant changes.

## [4.1.0] - 2021-11-04

### Fixed

- `ui/Marquee.MarqueeDecorator` to restart animation when text changed while focus retained

## [4.0.8] - 2021-10-21

### Fixed

- `ui/Marquee.MarqueeDecorator` style to render text properly when starting animation

## [4.0.7] - 2021-09-28

No significant changes.

## [4.0.6] - 2021-09-28

No significant changes.

## [4.0.5] - 2021-08-02

No significant changes.

## [4.0.4] - 2021-07-02

### Fixed

- `ui/Marquee.MarqueeDecorator` to stop marquee properly after hiding pointer when `marqueeOn` is `hover`

## [4.0.3] - 2021-06-18

No significant changes.

## [4.0.2] - 2021-05-24

No significant changes.

## [4.0.1] - 2021-05-21

No significant changes.

## [4.0.0] - 2021-03-26

### Removed

- `ui/A11yDecorator`
- `ui/Button`, `ui/Icon`, `ui/IconButton`, and `ui/LabeledIcon` default size values

### Added

- `ui/BodyText`, `ui/Button`, `ui/Group`, `ui/Heading`, `ui/Icon`, `ui/IconButton`, `ui/Image`, `ui/ImageItem`, `ui/LabeledIcon`, `ui/Layout`, `ui/ProgressBar`, `ui/Repeater`, `ui/Slider`, `ui/SlotItem`, `ui/Spinner`, `ui/ToggleIcon`, `ui/ToggleItem`, and `ui/ViewManager` support for forwarding `ref`s to the respective root component

### Changed

- `ui/Touchable` event `onHold` and `onHoldPulse` to `onHoldStart` and `onHold` respectively to match with the naming convention

### Fixed

- `ui/FloatingLayerDecorator` to render floating node properly
- `ui/Touchable' to handle touch related events only for valid targets

## [4.0.0-alpha.1] - 2021-02-24

No significant changes.

## [3.5.0] - 2021-02-05

### Deprecated

- `ui/A11yDecorator`, to be removed in 4.0.0

### Changed

- `ui/Transition` prop `duration` to support any valid CSS value for `slide` and `fade` `type`

## [3.4.11] - 2020-12-11

### Fixed

- documentation problem in styles/internal directory

## [3.4.10] - 2020-12-09

### Changed

- `ui/Media` `play` function to return promise

### Fixed

- `ui/Routable` to respect the current path on first render when using relative paths in links
- `ui/Scroller` and `ui/VirtualList` to scroll correctly on Chrome 85 or higher in RTL locales

## [3.4.9] - 2020-10-30

No significant changes.

## [3.4.8] - 2020-10-08

### Fixed

- `ui/Button` to prevent browser's default styling when pressed by touch

## [3.4.7] - 2020-09-01

### Fixed

- `ui/Scroller` and `ui/VirtualList` to call `onScrollStop` when scrollbar's visibility changed while scrolling
- `ui/ViewManager` to handle transitioning away and back to a view before a transition completes

## [3.4.6] - 2020-08-24

### Added

- `ui/MarqueeDecorator` warning against nested `Marquee`'s

## [3.4.5] - 2020-08-18

No significant changes.

## [3.4.4] - 2020-08-17

### Fixed

- `ui/FloatingLayer` and `ui/Slider` to prevent global classname leaks

## [3.4.3] - 2020-08-10

No significant changes.

## [3.4.2] - 2020-08-05

No significant changes.

## [3.4.1] - 2020-08-05

### Fixed

- `ui/Touchable` to invoke event callbacks updated during gesture

## [3.4.0] - 2020-07-29

### Added

- `ui/AnnounceDecorator.Announce` method `announce` parameter `clear` to clear previous message before setting the new message
- `ui/ViewManager` prop and `ui/ViewManager.Arranger` callback config prop `rtl` to allow arrangers to adjust animations to be locale aware

### Fixed

- `ui/Marquee` to correctly animate when scaled or when less than 1px longer than its container
- `ui/Scroller` prop `data-webos-voice-focused`, `data-webos-voice-disabled`, and `data-webos-voice-group-label`
- `ui/Scroller` and `ui/VirtualList` to re-render when its size changed
- `ui/Scroller` and `ui/VirtualList` to not fire `onScrollStop` event redundantly
- `ui/VirtualList` with scrollMode `native` to not scrollTo bottom when dataSize changed to smaller and scrollTo called with `animate: false` option

## [3.3.1] - 2020-07-20

### Changed

- `ui/Scroller` by increasing the scrollbar's inactivity timeout to 1000 ms

## [3.3.0] - 2020-07-13

### Changed

- `ui/ViewManager.TransitionGroup` to suppress `onTransition` events when a view appears or stays

## [3.3.0-alpha.15] - 2020-07-07

No significant changes.

## [3.3.0-alpha.14] - 2020-06-29

### Fixed

- `ui/Scroller` to update when `clientSize` is changed
- `ui/VirtualList` to reset scroll position when `clientSize` is changed

## [3.3.0-alpha.13] - 2020-06-22

No significant changes.

## [3.3.0-alpha.12] - 2020-06-15

### Added

- `ui/Button` prop `iconFlip` to set the `flip` prop of `iconComponent`

### Fixed

- `ui/Marquee.MarqueeDecorator` to not cause unnecessary rerenders
- `ui/Scroller` and `ui/VirtualList` to not inadvertently scroll due to click events when in RTL locales
- `ui/Skinnable` to not force all `Skinnable` children to update if a parent updates

## [3.3.0-alpha.11] - 2020-06-08

No significant changes.

## [3.3.0-alpha.10] - 2020-05-26

### Added

- `ui/Group` prop `selectedEventProp` to configure the key used to hold the value in the `onSelect` event

### Fixed

- `Toggleable` to recognize changes in `disabled` and `onToggle`

## [3.3.0-alpha.9] - 2020-05-11

No significant changes.

## [3.3.0-alpha.8] - 2020-05-04

### Fixed

- `ui/Layout` to export `Layout` by default instead of `LayoutBase`

## [3.3.0-alpha.7] - 2020-04-27

### Added

- `ui/ProgressBar` support for `orientation` type of `'radial'`
- `ui/ProgressBar` public class name `radial`
- `ui/ViewManager` events `onTransition` and `onWillTransition` payload members `index` and `previousIndex`

### Fixed

- `ui/ViewManager` to only fire `onTransition` once per transition
- `ui/Spinner` center alignment

## [3.3.0-alpha.6] - 2020-04-14

### Fixed

- `ui/Scroller` to prevent interaction with scrollbars when muted

## [3.3.0-alpha.5] - 2020-04-06

No significant changes.

## [3.3.0-alpha.4] - 2020-03-30

### Deprecated

- `ui/GridListImageItem`, use `ui/ImageItem` instead

### Added

- `ui/ImageItem` component

### Fixed

- `ui/Scroller`, `ui/VirtualList.VirtualGridList`, and `ui/VirtualList.VirtualList` to update scroll thumb position properly in nested cases

## [3.3.0-alpha.3] - 2020-03-09

### Added

- `ui/styles/mixins.less` `.position()` support for list-style arguments, in addition to the existing separated arguments
- `ui/GridListItemItem` prop `subComponents`

## [3.3.0-alpha.2] - 2020-03-09

### Changed

- `ui/VirtualList.VirtualList` and `ui/VirtualList.VirtualGridList` prop `itemProps` to `childProps` for backwards compatibility

### Fixed

- `ui/VirtualList.VirtualList` and `ui/VirtualList.VirtualGridList` to not suddenly jump when pressing directional keys after wheeling

## [3.3.0-alpha.1] - 2020-02-26

### Added

- `ui/Scroller`, `ui/VirtualList.VirtualGridList`, and `ui/VirtualList.VirtualList` prop `scrollMode` is added

### Changed

- `ui/VirtualList.VirtualList` and `ui/VirtualList.VirtualGridList` prop `childProps` to `itemProps` for clarity

### Fixed

- `ui/Marquee` to not error when passed `null` `children` during an animation
- `ui/Button` to have more robust support for a customized `iconComponent` prop

## [3.2.6] - 2020-03-26

### Fixed

- `ui/VirtualList.VirtualGridList` and `ui/VirtualList.VirtualList` to show items properly when reducing data size by updating `firstIndex` correctly
- `ui/VirtualList.VirtualList` and `ui/VirtualList.VirtualGridList` not to suddenly jump when pressing directional keys after wheeling
- `ui/VirtualList.VirtualList` and `ui/VirtualList.VirtualGridList` to show items properly when reducing data size

## [3.2.5] - 2019-11-14

### Fixed

- `ui/Marquee` to not double aria readout for marqueeing contents

## [3.2.4] - 2019-11-07

### Fixed

- `ui/Marquee` text alignment when content is centered

## [3.2.3] - 2019-11-01

### Fixed

- `ui/Marquee` text alignment when restarting
- `ui/Marquee` to display an ellipsis when its content changes and overflows its bounds

## [3.2.2] - 2019-10-24

No significant changes.

## [3.2.1] - 2019-10-22

### Fixed

- `ui/VirtualList.VirtualList` item rendering in RTL locales

## [3.2.0] - 2019-10-18

### Added

- `ui/Marquee` prop `marqueeSpacing` and CSS class `spacing` to configure the spacing between the repeated content

### Changed

- `ui/Marquee` to have a wrap-around effect

### Fixed

- `ui/Marquee` to start on focus when disabled

## [3.1.3] - 2019-10-09

### Fixed

- `ui/FloatingLayer` to be dismissable when `open` on mount

## [3.1.2] - 2019-09-30

### Fixed

- `ui/Button` to not require `children`
- `ui/VirtualList.VirtualGridList` and `ui/VirtualList.VirtualList` to scroll smoothly when wheeling
- `ui/Scroller`, `ui/VirtualList.VirtualGridList`, and `ui/VirtualList.VirtualList` to scroll correctly after performing flick events

## [3.1.1] - 2019-09-23

### Fixed

- `ui/VirtualList.VirtualGridList` and `ui/VirtualList.VirtualList` to show items properly when reducing data size

## [3.1.0] - 2019-09-16

### Added

- `ui/Routable` module
- `ui/VirtualList.VirtualGridList` and `ui/VirtualList.VirtualList` prop `role` to set the ARIA `role`

## [3.0.1] - 2019-09-09

No significant changes.

## [3.0.0] - 2019-09-03

### Fixed

- `ui/Scroller` TypeScript signatures
- `ui/VirtualList.VirtualGridList` and `ui/VirtualList.VirtualList` to apply `will-change` CSS property to the proper node

## [3.0.0-rc.4] - 2019-08-22

### Fixed

- `ui/styles/mixins.less` mixins: `.buildLocaleFont`, `.buildLocaleFonts`, `.buildFontFace` to properly support font-weight ranges, font-weight default values, and font-stretch values

## [3.0.0-rc.3] - 2019-08-15

### Fixed

- `ui/VirtualList.VirtualGridList` and `ui/VirtualList.VirtualList` to retain the proper scroll position when updating the `itemSize` or `spacing` props
- `ui/Toggleable` TypeScript definitions

## [3.0.0-rc.2] - 2019-08-08

No significant changes.

## [3.0.0-rc.1] - 2019-07-31

### Added

- `ui/Icon`, `ui/IconButton`, and `ui/LabeledIcon` prop `flip` to flip the icon horizontally, vertically, or both

### Fixed

- `ui/Scroller`, `ui/VirtualList.VirtualGridList`, and `ui/VirtualList.VirtualList` to handle mouse down events on scrollbars

## [3.0.0-beta.2] - 2019-07-23

### Added

- `ui/ProgressBar` public class name `bar` to support customizing the background of the bar

## [3.0.0-beta.1] - 2019-07-15

### Added

- `ui/VirtualList.VirtualGridList` and `ui/VirtualList.VirtualList` support for resizing a window

### Fixed

- `ui/Icon` to support arbitrary icon name strings, like in material icons

## [3.0.0-alpha.7] - 2019-06-24

No significant changes.

## [3.0.0-alpha.6] - 2019-06-17

### Fixed

- `ui/ViewManager` to correctly arrange views when initially rendering a non-zero index

## [3.0.0-alpha.5] - 2019-06-10

### Added

- `ui/Toggleable` HOC config prop `eventProps` to allow wrapped components to specify additional event information

### Fixed

- `ui/ToggleItem` to send its `value` prop when toggled

## [3.0.0-alpha.4] - 2019-06-03

No significant changes.

## [3.0.0-alpha.3] - 2019-05-29

### Changed

- `ui/ViewManager` to use Web Animations instead of animation callbacks to improve performance resulting in API changes to `Arranger` and the pre-configured arrangers `SlideArranger`, `SlideBottomArranger`, `SlideLeftArranger`, `SlideRightArranger`, and `SlideTopArranger`

## [3.0.0-alpha.2] - 2019-05-20

No significant changes.

## [3.0.0-alpha.1] - 2019-05-15

### Added

- `ui/Button` public class `.hasIcon` which is present on the root node only when an icon has been provided
- `ui/Heading` component
- `ui/Measurable` HOC and Hook for quick and convenient measuring of simple components
- `ui/Scroller`, `ui/VirtualList.VirtualGridList`, and `ui/VirtualList.VirtualList` prop `noScrollByWheel` for preventing scroll by wheel

### Fixed

- `ui/Measurable` to remeasure after a re-layout so the measurement value is always correct
- `ui/Scroller`, `ui/VirtualList.VirtualGridList`, and `ui/VirtualList.VirtualList` not to scroll by wheel at the same time when multiple lists/scrollers are nested

### [2.6.0] - ???

### Deprecated

- `small` prop in `ui/Button.ButtonBase`, `ui/Icon.IconBase`, `ui/IconButton.IconButtonBase`, and `ui/LabeledIcon.LabeledIconBase`, which will be replaced by `size="small"` in 3.0

### Added

- `ui/Button`, `ui/Icon`, `ui/IconButton`, and `ui/LabeledIcon` prop `size`
- `ui/ToggleItem` props  `itemIcon` and `itemIconPosition` to support additional icons on ToggleItem-derived components

## [2.5.3] - 2019-06-06

### Fixed

- `ui/Scroller`, `ui/VirtualList`, and `ui/VirtualGridList` to size properly
- `ui/Scroller`, `ui/VirtualList`, and `ui/VirtualGridList` to scroll correctly on iOS and Safari
- `ui/Touchable` to not misfire a hold pulse when a drag re-enters a touch target and `cancelOnMove` is set
- `ui/ViewManager` to correctly handle transitioning quickly between two children

## [2.5.2] - 2019-04-23

### Fixed

- `ui/Skinnable` to allow overriding default `skinVariant` values
- `ui/Touchable` to prevent events firing on different nodes for the same touch action
- `ui/Touchable` to neither force focus to components nor blur components after they are touched

## [2.5.1] - 2019-04-09

### Fixed

- `ui/Touchable` to prevent doubled events in some situations on touch devices

## [2.5.0] - 2019-04-01

### Added

- `ui/Item`, `ui/Layout`, `ui/Repeater`, `ui/SlotItem`, `ui/Spinner`, `ui/ToggleItem`, and `ui/ViewManager` support for `ref` to gain access to the wrapped `component`

## [2.4.1] - 2019-03-11

### Fixed

- `ui/VirtualList` to scroll properly by `scrollTo` callback during the list is updated by prop changes

## [2.4.0] - 2019-03-04

### Added

- `ui/BodyText` prop `component` to allow customization of the tag/component used to render its base element
- `ui/Repeater` prop `component` to allow customization of its base element
- `ui/Spinner` prop `paused` to halt the animation. Previously this was hard-coded "on", but now it can be toggled.

### Changed

- `ui/Changeable` and `ui/Toggleable` to warn when both `[defaultProp]` and `[prop]` are provided

## [2.3.0] - 2019-02-11

### Added

- `ui/Skinnable` support for `skinVariants`; a way to augment a skin by adding variations of a skin to your visuals, like large text, high contrast, or grayscale
- `ui/Touchable` event `onHoldEnd` to notify when a hold has been released
- `ui/Touchable` prop `holdConfig.global` to allow a hold to continue when leaving or blurring the element

### Changed

- All content-containing LESS stylesheets (not within a `styles` directory) extensions to be `*.module.less` to retain modular context with CLI 2.x.

### Fixed

- `ui/Touchable` to continue drag events when blurring the element when `dragConfig.global` is set
- `ui/Marquee` to marquee when necessary after a locale change

## [2.2.9] - 2019-01-11

No significant changes.

## [2.2.8] - 2018-12-06

### Fixed

- `ui/Marquee` to display an ellipsis when changing to text that no longer fits within its bounds
- `ui/VirtualList`, `ui/VirtualGridList`, and `ui/Scroller` to debounce `onScrollStop` events for non-animated scrolls
- `ui/Changeable` and `ui/Toggleable` to no longer treat components as controlled if the specified prop is explicitly set to `undefined` at mount

## [2.2.7] - 2018-11-21

### Fixed

- `ui/Marquee` to avoid very small animations

## [2.2.6] - 2018-11-15

### Fixed

- `ui/Marquee` to handle contents which overflow their containers only slightly

## [2.2.5] - 2018-11-05

### Fixed

- `ui/Transition` to better support layout after changing children

## [2.2.4] - 2018-10-29

No significant changes.

## [2.2.3] - 2018-10-22

No significant changes.

## [2.2.2] - 2018-10-15

### Fixed

- `ui/Scroller` slowed scrolling behavior when repeatedly requesting a scroll to the same position

## [2.2.1] - 2018-10-09

### Fixed

- `ui/Marquee` to prevent restarting animation after blurring just before the previous animation completed

## [2.2.0] - 2018-10-02

### Added

- `ui/Marquee.MarqueeBase` prop `willAnimate` to improve app performance by deferring animation preparation styling such as composite layer promotion
- `ui/Skinnable` config option `prop` to configure the property in which to pass the current skin to the wrapped component
- `ui/Transition` prop `css` to support customizable styling

### Changed

- `ui/Cell` and `ui/Layout` to accept any type of children, since the `component` that may be set could accept any format of `children`

### Fixed

- `ui/Touchable` to correctly handle a hold cancelled from an onHold handler
- `ui/Marquee.MarqueeDecorator` to handle situations where lazily loaded CSS could cause marquee to not start correctly

## [2.1.4] - 2018-09-17

### Fixed

- `ui/ViewManager` to emit `onWillTransition` when views are either added or removed

## [2.1.3] - 2018-09-10

### Fixed

- `ui/Marquee` to stop when blurred during restart timer

## [2.1.2] - 2018-09-04

### Fixed

- `ui/GridListImageItem` to properly set `selected` style
- `ui/Marquee` positioning bug when used with CSS flexbox layouts

## [2.1.1] - 2018-08-27

No significant changes.

## [2.1.0] - 2018-08-20

### Fixed

- `ui/FloatingLayer` to apply `key`s to prevent React warnings

## [2.0.2] - 2018-08-13

### Fixed

- `ui/Image` to not display "missing image" icon when `src` fails to load
- `ui/Image` to not require `src` prop if `placeholder` is specified
- `ui/GridListImageItem` to not require `source` prop
- `ui/Scrollable` to use GPU acceleration to improve rendering performance
- `ui/Marquee` to move `position: relative` style into `animate` class to improve rendering performance

## [2.0.1] - 2018-08-01

No significant changes.

## [2.0.0] - 2018-07-30

### Added

- `ui/LabeledIcon` component for a lightweight `Icon` with a label

### Removed

- `ui/Skinnable.withSkinnableProps` higher-order component

### Fixed

- `ui/Scrollable` to ignore native drag events which interfered with touch drag support

## [2.0.0-rc.3] - 2018-07-23

No significant changes.

## [2.0.0-rc.2] - 2018-07-16

No significant changes.

## [2.0.0-rc.1] - 2018-07-09

### Removed

- `ui/FloatingLayer.contextTypes` export
- `ui/Marquee.controlContextTypes` export
- `ui/Placeholder.contextTypes` export
- `ui/Resizable.contextTypes` export

## [2.0.0-beta.9] - 2018-07-02

No significant changes.

## [2.0.0-beta.8] - 2018-06-25

### Fixed

- `ui/VirtualList` to allow scrolling on focus by default on webOS

## [2.0.0-beta.7] - 2018-06-11

### Added

- `ui/FloatingLayer.FloatingLayerBase` export

### Changed

- `ui/FloatingLayer` to call `onOpen` only after it is rendered

### Fixed

- `ui/MarqueeDecorator` to stop marqueeing when using hover and pointer hides

## [2.0.0-beta.6] - 2018-06-04

### Fixed

- `ui/FloatingLayer` to render correctly if already opened at mounting time

## [2.0.0-beta.5] - 2018-05-29

### Added

- `ui/FloatingLayerDecorator` imperative API to close all floating layers registered in the same id
- `ui/ProgressBar` and `ui/Slider` prop `progressAnchor` to configure from where in the progress bar or slider progress should begin
- `ui/Slider` prop `progressBarComponent` to support customization of progress bar within a slider
- `ui/ForwardRef` HOC to adapt `React.forwardRef` to HOC chains
- `ui/Media` component

### Fixed

- `ui/MarqueeController` to update hovered state when pointer hides
- `ui/Touchable` to end gestures when focus is lost
- `ui/VirtualList.VirtualList` and `ui/VirtualList.VirtualGridList` to prevent items overlap with scroll buttons

## [2.0.0-beta.4] - 2018-05-21

### Fixed

- `ui/Touchable` to guard against null events

## [2.0.0-beta.3] - 2018-05-14

### Changed

- `ui/Marquee.MarqueeController` and `ui/Marquee.MarqueeDecorator` to prevent unnecessary focus-based updates

### Added

- `ui/Touchable` support to fire `onTap` when a `click` event occurs

### Changed

- `ui/Touchable` custom events `onDown`, `onUp`, `onMove`, and `onTap` to use the event name as the `type` rather than the shorter name (e.g. `onTap` rather than `tap`)
- `ui/Toggleable` to forward events on `activate` and `deactivate` instead of firing toggled payload. Use `toggle` to handle toggled payload from the event.

## [2.0.0-beta.2] - 2018-05-07

### Fixed

- `ui/Marquee` to always marquee when `marqueeOn` is set to `'render'`
- `ui/Item` to use its natural width rather than imposing a 100% width allowing inline Items to be the correct width
- `ui/Marquee.MarqueeDecorator` to correctly reset animation when `children` updates

## [2.0.0-beta.1] - 2018-04-29

### Changed

- `ui/Cancelable` callback `onCancel` to accept an event with a `stopPropagation` method to prevent upstream instances from handling the event instead of using the return value from the callback to prevent propagation. When a function is passed to `onCancel`, it will now receive an event and a props object instead of only the props object. When a string is passed to `onCancel`, it will now receive an event instead of no arguments. Also when a string is passed, the event will now propagate to upstream instances unless `stopPropagation` is called.
- `ui/Transition` property `duration` to now also support a numeric value representing milliseconds or a string representing any valid CSS duration value

### Fixed

- `ui/Layout.Cell` to no longer overflow when both `size` and `shrink` are set together
- `ui/Layout` to correctly support two `align` values, allowing horizontal and vertical in one property. Previously, the transverse alignment was ignored, only allowing perpendicular alignment.
- `ui/VirtualList.VirtualList` and `ui/VirtualList.VirtualGridList` showing blank when `direction` prop changed after scroll position changed
- `ui/VirtualList.VirtualList` and `ui/VirtualList.VirtualGridList` to support RTL by dynamic language changes

## [2.0.0-alpha.8] - 2018-04-17

### Added

- `ui/Slider` as an unstyled, base range selection component
- `ui/VirtualList.VirtualList` and `ui/VirtualList.VirtualGridList` `role="list"`
- `ui/Placeholder.PlaceholderControllerDecorator` config property `thresholdFactor`

### Changed

- `ui/Transition` property `children` to not be required
- `ui/Transition` to fire `onShow` and `onHide` even when there are no `children`

### Fixed

- `ui/VirtualList.VirtualList` to re-render items when forceUpdate() called
- `ui/ViewManager` to not initially pass the wrong value for `enteringProp` when a view initiates a transition into the viewport

## [2.0.0-alpha.7] - 2018-04-03

### Removed

- `ui/VirtualList.VirtualList` and `ui/VirtualList.VirtualGridList` prop `data` to eliminate the misunderstanding caused by the ambiguity of `data`

### Fixed

- `ui/Scroller` horizontal scrolling in RTL locales

## [2.0.0-alpha.6] - 2018-03-22

### Removed

- `ui/Transition` property `clipHeight`
- `ui/ProgressBar` property `vertical` and replaced it with `orientation`

### Added

- `ui/Scrollable` support for scrolling by touch
- `ui/ProgressBar` property `orientation` to accept orientation strings like `"vertical"` and `"horizontal"`

### Changed

- `ui/VirtualList.VirtualList` and `ui/VirtualList.VirtualGridList` prop `component` to be replaced by `itemRenderer`

### Fixed

- `ui/Transition` animation for `clip` for `"up"`, `"left"`, and `"right"` directions. This includes a DOM addition to the Transition markup.
- `ui/ComponentOverride` and `ui/ToggleItem` to accept HTML DOM node tag names as strings for its `component` property

## [2.0.0-alpha.5] - 2018-03-07

### Added

- `ui/Touchable` support for drag gesture
- `ui/Marquee` component
- `ui/GridListImageItem` component

### Changed

- `ui/VirtualList`, `ui/VirtualGridList`, and `ui/Scroller` components as unstyled base components to support UI libraries

### Fixed

- `ui/ViewManager` to suppress `enteringProp` for views that are rendered at mount

## [2.0.0-alpha.4] - 2018-02-13

### Added

- `ui/BodyText`, `ui/Image`, `ui/Item`, `ui/ProgressBar`, `ui/SlotItem`, `ui/Spinner`, `ui/ToggleIcon` components as unstyled base components to support UI libraries
- `ui/SlotItem` with the properties of `slotBefore` and `slotAfter` so we can easily add things like icons to an item

### Changed

- `ui/Repeater` and `ui/Group` to require a unique key for each object type data
- `ui/Toggleable` to use `'selected'` as its default `prop`, rather than `'active'`, since `'selected'` is by far the most common use case
- `ui/Touchable` to use global gesture configuration with instance override rather than component-level configuration via HOC configs with instance override

## [2.0.0-alpha.3] - 2018-01-18

### Added

- `ui/Layout` debugging aid for help with complex layouts. Simply include the `"debug"` className in your app and everything below it will show debugging lines
- `ui/Button`, `ui/Icon`, and `ui/IconButton` components to support reuse by themes
- `ui/Touchable` support for flick gestures

### Fixed

- `ui/resolution` to measure the App's rendering area instead of the entire window, and now factors-in the height as well
- `ui/Layout` prop `align` to support setting horizontal and vertical alignment in one prop, separated by a space

## [2.0.0-alpha.2] - 2017-08-29

## Added

- `ui/Scroller` and `ui/VirtualList`

## [2.0.0-alpha.1] - 2017-08-27

## Added

- `ui/Layout` which provides a technique for laying-out components on the screen using `Cells`, in rows or columns
- `ui/Touchable` to support consistent mouse and touch events along with hold gesture

## Removed

- `ui/Holdable` and `ui/Pressable` which were replaced by `ui/Touchable`

## [1.15.0] - 2018-02-28

### Fixed

- Internal method used by many components that sometimes prevented re-renders when they were needed

## [1.14.0] - 2018-02-23

### Deprecated

- `ui/Holdable` and `ui/Pressable`, to be replaced by `ui/Touchable` in 2.0.0

## [1.13.4] - 2018-07-30

No significant changes.

## [1.13.3] - 2018-01-16

No significant changes.

## [1.13.2] - 2017-12-14

### Fixed

- `ui/ViewManager` to revert 1.13.0 fix for lifecycle timing when entering a view

## [1.13.1] - 2017-12-06

No significant changes.

## [1.13.0] - 2017-11-28

### Added

- `ui/Transition` animation timing functions `ease-in`, `ease-out`, `ease-in-quart`, and `ease-out-quart` to provide prettier options for transitions that may be more suited to a specific visual style

### Fixed

- `ui/ViewManager` to prevent interaction issue with `moonstone/Scroller`

## [1.12.2] - 2017-11-15

### Fixed

- `ui/Remeasurable` to update on every trigger change
- `ui/Transition` to revert 1.12.1 change to support `clip` transition-type directions and rendering optimizations

## [1.12.1] - 2017-11-07

### Fixed

- `ui/Transition` support for all `clip` transition-type directions and made rendering optimizations

## [1.12.0] - 2017-10-27

No significant changes.

## [1.11.0] - 2017-10-24

No significant changes.

## [1.10.1] - 2017-10-16

### Fixed

- `ui/Pressable` to properly set pressed state to false on blur and release

## [1.10.0] - 2017-10-09

### Added

- `ui/Layout` which provides a technique for laying-out components on the screen using `Cells`, in rows or columns

## [1.9.3] - 2017-10-03

### Fixed

- `ui/Transition` to recalculate height when a resize occurs

## [1.9.2] - 2017-09-26

No significant changes.

## [1.9.1] - 2017-09-25

No significant changes.

## [1.9.0] - 2017-09-22

### Added

- `ui/styles/mixins.less` mixins: `.remove-margin-on-edge-children()` and `.remove-padding-on-edge-children()` to better handle edge margins on container components

### Changed

- `ui/Holdable` to cancel key hold events when the pointer moves
- `ui/Holdable` and `ui/Changeable` back to Components and moved performance improvements elsewhere

### Fixed

- `ui/FloatingLayer` to not asynchronously attach a click handler when the floating layer is removed
- `ui/ViewManager` to correctly position items when changing mid-transition

## [1.8.0] - 2017-09-07

### Changed

- `ui/Holdable` and `ui/Changeable` to be PureComponents to reduce the number of updates

## [1.7.0] - 2017-08-23

No significant changes.

## [1.6.1] - 2017-08-07

No significant changes.

## [1.6.0] - 2017-08-04

### Fixed

- `ui/PlaceholderDecorator` to update bounds of `Scroller` when the `visible` state changed

## [1.5.0] - 2017-07-19

### Fixed

- `ui/Cancelable` warning for string type cancel handler

## [1.4.1] - 2017-07-05

No significant changes.

## [1.4.0] - 2017-06-29

No significant changes.

## [1.3.1] - 2017-06-14

No significant changes.

## [1.3.0] - 2017-06-12

### Added

- `ui/ViewManager` prop `childProps` to pass static props to each child

### Fixed

- `ui/ViewManager` to have a view count of 0 specifically for `noAnimation` cases. This helps things like `spotlight` restore `focus` properly.
- `ui/Cancelable` to run modal handlers on `window` object and correctly store handlers in LIFO order

## [1.2.2] - 2017-05-31

No significant changes.

## [1.2.1] - 2017-05-25

No significant changes.

## [1.2.0] - 2017-05-17

### Added

- `ui/Skinnable` to provide themes with a way to apply a base theme styling and skins on top of that
- `ui/Transition` prop `onShow` that fires when transitioning into view a component.
- `ui/transition` callback prop `onShow` that fires when transitioning into view completes

### Changed

- `ui/View` to prevent re-renders on views leaving the `ViewManager`

## [1.1.0] - 2017-04-21

### Changed

- `ui/Slottable` to support slot-candidate tags that have multiple props, which are now forwarded directly instead of just their children

### Fixed

- `ui/Cancelable` to run modal handlers in the right order

## [1.0.0] - 2017-03-31

### Added

- `ui/Placeholder` module with `PlaceholderControllerDecorator` and `PlaceholderDecorator` HOCs which facilitate rendering placeholder components until the wrapped component would scroll into the viewport

### Changed

- `ui/Repeater` to accept an array of objects as children which are spread onto the generated components

### Removed

- `ui/validators` which was no longer used elsewhere in Enact

## [1.0.0-beta.4] - 2017-03-10

### Added

- `ui/A11yDecorator` to facilitate adding pre/post hints to components
- `ui/AnnounceDecorator` to facilitate announcing actions for accessibility

## [1.0.0-beta.3] - 2017-02-21

### Added

- `ui/Resizable` Higher-order Component to facilitate notification of resized components

## [1.0.0-beta.2] - 2017-01-30

### Added

- `ui/ViewManager` properties `enteringDelay` and `enteringProp` to aid deferred rendering of views
- `ui/resolution` function `scaleToRem` for those times when you have a size in pixels that you want to convert directly to `rem` to support automatic dynamic resizing

## [1.0.0-beta.1] - 2016-12-30

### Added

- `ui/RadioDecorator` and `ui/RadioControllerDecorator` to support radio group-style management of components
- `ui/Holdable` Higher-order Component
- `ui/ViewManager` events `onAppear`, `onEnter`, `onLeave`, `onStay`, `onTransition`, and `onWillTransition`
- `ui/FloatingLayer` `scrimType` prop value `none`
- `ui/Pressable` config option `onMouseLeave`

### Removed

- `ui/Transition` prop `fit` in favor of using `className`

### Changed

- `ui/FloatingLayer` property `autoDismiss` to handle both ESC key and click events

## [1.0.0-alpha.5] - 2016-12-16

No changes.

## [1.0.0-alpha.4] - 2016-12-2

### Added

- `ui/FloatingLayer` module with `FloatingLayer` and `FloatingLayerDecorator` components
- `fit`, `noAnimation` props to `ui/TransitionBase`
- `onHide` prop to `ui/Transition`
- LESS mixins from `@enact/moonstone` that are general purpose and can be utilized by various UI
libraries.

## [1.0.0-alpha.3] - 2016-11-8

### Added

- Selection type support to `ui/Group`

### Changed

- Renamed `ui/Group` prop `select` to `childSelect` and added prop `select` to support selection types


## [1.0.0-alpha.2] - 2016-10-21

This version includes a lot of refactoring from the previous release. Developers need to switch to the new enact-dev command-line tool.

### Added

- New components and HOCs: `ui/Cancelable`, `ui/Changeable`, `ui/Selectable`
- Support for enact-dev command-line tool.
- New options for `ui/Toggleable` HOC
- Many more unit tests

### Changed

- Removed `ui/Pickable` HOC
- Some props for UI state were renamed to have `default` prefix where state was managed by the component. (e.g. `defaultOpen`)

### Fixed

- Many components were fixed, polished, updated and documented
- Inline docs updated to be more consistent and comprehensive

## [1.0.0-alpha.1] - 2016-09-26

Initial release<|MERGE_RESOLUTION|>--- conflicted
+++ resolved
@@ -2,20 +2,17 @@
 
 The following is a curated list of changes in the Enact ui module, newest changes on the top.
 
-<<<<<<< HEAD
 ## [unreleased]
 
 ### Fixed
 
 - `ui/Marquee.MarqueeController` to start animation properly when `marqueeOnFocus` is set to `true` and text changed
-=======
 ## [4.9.0] - 2024-07-17
 
 ### Fixed
 
 - `ui/Marquee.MarqueeDecorator` to start animation properly when synchronized by `ui/Marquee.MarqueeController` and text changed
 - `ui/Placeholder.PlaceholderControllerDecorator` to not remount its children when it rerenders
->>>>>>> eb027b32
 
 ## [5.0.0-alpha.1] - 2024-07-11
 
