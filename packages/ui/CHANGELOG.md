# Change Log

The following is a curated list of changes in the Enact ui module, newest changes on the top.

## [unreleased]

### Fixed

<<<<<<< HEAD
- `ui/Touchable` to prevent events firing on different nodes for the same touch action
=======
- `ui/Touchable` to neither force focus to components nor blur components after they are touched
>>>>>>> e7c840d2

## [2.5.1] - 2019-04-09

### Fixed

- `ui/Touchable` to prevent doubled events in some situations on touch devices

## [2.5.0] - 2019-04-01

### Added

- `ui/Item`, `ui/Layout`, `ui/Repeater`, `ui/SlotItem`, `ui/Spinner`, `ui/ToggleItem`, and `ui/ViewManager` support for `ref` to gain access to the wrapped `component`

## [2.4.1] - 2019-03-11

### Fixed

- `ui/VirtualList` to scroll properly by `scrollTo` callback during the list is updated by prop changes

## [2.4.0] - 2019-03-04

### Added

- `ui/BodyText` prop `component` to allow customization of the tag/component used to render its base element
- `ui/Repeater` prop `component` to allow customization of its base element
- `ui/Spinner` prop `paused` to halt the animation. Previously this was hard-coded "on", but now it can be toggled.

### Changed

- `ui/Changeable` and `ui/Toggleable` to warn when both `[defaultProp]` and `[prop]` are provided

## [2.3.0] - 2019-02-11

### Added

- `ui/Skinnable` support for `skinVariants`; a way to augment a skin by adding variations of a skin to your visuals, like large text, high contrast, or grayscale
- `ui/Touchable` event `onHoldEnd` to notify when a hold has been released
- `ui/Touchable` prop `holdConfig.global` to allow a hold to continue when leaving or blurring the element

### Changed

- All content-containing LESS stylesheets (not within a `styles` directory) extensions to be `*.module.less` to retain modular context with CLI 2.x.

### Fixed

- `ui/Touchable` to continue drag events when blurring the element when `dragConfig.global` is set
- `ui/Marquee` to marquee when necessary after a locale change

## [2.2.9] - 2019-01-11

No significant changes.

## [2.2.8] - 2018-12-06

### Fixed

- `ui/Marquee` to display an ellipsis when changing to text that no longer fits within its bounds
- `ui/VirtualList`, `ui/VirtualGridList`, and `ui/Scroller` to debounce `onScrollStop` events for non-animated scrolls
- `ui/Changeable` and `ui/Toggleable` to no longer treat components as controlled if the specified prop is explicity set to `undefined` at mount

## [2.2.7] - 2018-11-21

### Fixed

- `ui/Marquee` to avoid very small animations

## [2.2.6] - 2018-11-15

### Fixed

- `ui/Marquee` to handle contents which overflow their containers only slightly

## [2.2.5] - 2018-11-05

### Fixed

- `ui/Transition` to better support layout after changing children

## [2.2.4] - 2018-10-29

No significant changes.

## [2.2.3] - 2018-10-22

No significant changes.

## [2.2.2] - 2018-10-15

### Fixed

- `ui/Scroller` slowed scrolling behavior when repeatedly requesting a scroll to the same position

## [2.2.1] - 2018-10-09

### Fixed

- `ui/Marquee` to prevent restarting animation after blurring just before the previous animation completed

## [2.2.0] - 2018-10-02

### Added

- `ui/Marquee.MarqueeBase` prop `willAnimate` to improve app performance by deferring animation preparation styling such as composite layer promotion
- `ui/Skinnable` config option `prop` to configure the property in which to pass the current skin to the wrapped component
- `ui/Transition` prop `css` to support customizable styling

### Changed

- `ui/Cell` and `ui/Layout` to accept any type of children, since the `component` that may be set could accept any format of `children`

### Fixed

- `ui/Touchable` to correctly handle a hold cancelled from an onHold handler
- `ui/Marquee.MarqueeDecorator` to handle situations where lazily loaded CSS could cause marquee to not start correctly

## [2.1.4] - 2018-09-17

### Fixed

- `ui/ViewManager` to emit `onWillTransition` when views are either added or removed

## [2.1.3] - 2018-09-10

### Fixed

- `ui/Marquee` to stop when blurred during restart timer

## [2.1.2] - 2018-09-04

### Fixed

- `ui/GridListImageItem` to properly set `selected` style
- `ui/Marquee` positioning bug when used with CSS flexbox layouts

## [2.1.1] - 2018-08-27

No significant changes.

## [2.1.0] - 2018-08-20

### Fixed

- `ui/FloatingLayer` to apply `key`s to prevent React warnings

## [2.0.2] - 2018-08-13

### Fixed

- `ui/Image` to not display "missing image" icon when `src` fails to load
- `ui/Image` to not require `src` prop if `placeholder` is specified
- `ui/GridListImageItem` to not require `source` prop
- `ui/Scrollable` to use GPU acceleration to improve rendering performance
- `ui/Marquee` to move `position: relative` style into `animate` class to improve rendering performance

## [2.0.1] - 2018-08-01

No significant changes.

## [2.0.0] - 2018-07-30

### Added

- `ui/LabeledIcon` component for a lightweight `Icon` with a label

### Removed

- `ui/Skinnable.withSkinnableProps` higher-order component

### Fixed

- `ui/Scrollable` to ignore native drag events which interfered with touch drag support

## [2.0.0-rc.3] - 2018-07-23

No significant changes.

## [2.0.0-rc.2] - 2018-07-16

No significant changes.

## [2.0.0-rc.1] - 2018-07-09

### Removed

- `ui/FloatingLayer.contextTypes` export
- `ui/Marquee.controlContextTypes` export
- `ui/Placeholder.contextTypes` export
- `ui/Resizable.contextTypes` export

## [2.0.0-beta.9] - 2018-07-02

No significant changes.

## [2.0.0-beta.8] - 2018-06-25

### Fixed

- `ui/VirtualList` to allow scrolling on focus by default on webOS

## [2.0.0-beta.7] - 2018-06-11

### Added

- `ui/FloatingLayer.FloatingLayerBase` export

### Changed

- `ui/FloatingLayer` to call `onOpen` only after it is rendered

### Fixed

- `ui/MarqueeDecorator` to stop marqueeing when using hover and pointer hides

## [2.0.0-beta.6] - 2018-06-04

### Fixed

- `ui/FloatingLayer` to render correctly if already opened at mounting time

## [2.0.0-beta.5] - 2018-05-29

### Added

- `ui/FloatingLayerDecorator` imperative API to close all floating layers registered in the same id
- `ui/ProgressBar` and `ui/Slider` prop `progressAnchor` to configure from where in the progress bar or slider progress should begin
- `ui/Slider` prop `progressBarComponent` to support customization of progress bar within a slider
- `ui/ForwardRef` HOC to adapt `React.forwardRef` to HOC chains
- `ui/Media` component

### Fixed

- `ui/MarqueeController` to update hovered state when pointer hides
- `ui/Touchable` to end gestures when focus is lost
- `ui/VirtualList.VirtualList` and `ui/VirtualList.VirtualGridList` to prevent items overlap with scroll buttons

## [2.0.0-beta.4] - 2018-05-21

### Fixed

- `ui/Touchable` to guard against null events

## [2.0.0-beta.3] - 2018-05-14

### Changed

- `ui/Marquee.MarqueeController` and `ui/Marquee.MarqueeDecorator` to prevent unnecessary focus-based updates

### Added

- `ui/Touchable` support to fire `onTap` when a `click` event occurs

### Changed

- `ui/Touchable` custom events `onDown`, `onUp`, `onMove`, and `onTap` to use the event name as the `type` rather than the shorter name (e.g. `onTap` rather than `tap`)
- `ui/Toggleable` to forward events on `activate` and `deactivate` instead of firing toggled payload. Use `toggle` to handle toggled payload from the event.

## [2.0.0-beta.2] - 2018-05-07

### Fixed

- `ui/Marquee` to always marquee when `marqueeOn` is set to `'render'`
- `ui/Item` to use its natural width rather than imposing a 100% width allowing inline Items to be the correct width
- `ui/Marquee.MarqueeDecorator` to correctly reset animation when `children` updates

## [2.0.0-beta.1] - 2018-04-29

### Changed

- `ui/Cancelable` callback `onCancel` to accept an event with a `stopPropagation` method to prevent upstream instances from handling the event instead of using the return value from the callback to prevent propagation. When a function is passed to `onCancel`, it will now receive an event and a props object instead of only the props object. When a string is passed to `onCancel`, it will now receive an event instead of no arguments. Also when a string is passed, the event will now propagate to upstream instances unless `stopPropagation` is called.
- `ui/Transition` property `duration` to now also support a numeric value representing milliseconds or a string representing any valid CSS duration value

### Fixed

- `ui/Layout.Cell` to no longer overflow when both `size` and `shrink` are set together
- `ui/Layout` to correctly support two `align` values, allowing horizontal and vertical in one property. Previously, the transverse alignment was ignored, only allowing perpendicular alignment.
- `ui/VirtualList.VirtualList` and `ui/VirtualList.VirtualGridList` showing blank when `direction` prop changed after scroll position changed
- `ui/VirtualList.VirtualList` and `ui/VirtualList.VirtualGridList` to support RTL by dynamic language changes

## [2.0.0-alpha.8] - 2018-04-17

### Added

- `ui/Slider` as an unstyled, base range selection component
- `ui/VirtualList.VirtualList` and `ui/VirtualList.VirtualGridList` `role="list"`
- `ui/Placeholder.PlaceholderControllerDecorator` config property `thresholdFactor`

### Changed

- `ui/Transition` property `children` to not be required
- `ui/Transition` to fire `onShow` and `onHide` even when there are no `children`

### Fixed

- `ui/VirtualList.VirtualList` to re-render items when forceUpdate() called
- `ui/ViewManager` to not initially pass the wrong value for `enteringProp` when a view initiates a transition into the viewport

## [2.0.0-alpha.7] - 2018-04-03

### Removed

- `ui/VirtualList.VirtualList` and `ui/VirtualList.VirtualGridList` prop `data` to eliminate the misunderstanding caused by the ambiguity of `data`

### Fixed

- `ui/Scroller` horizontal scrolling in RTL locales

## [2.0.0-alpha.6] - 2018-03-22

### Removed

- `ui/Transition` property `clipHeight`
- `ui/ProgressBar` property `vertical` and replaced it with `orientation`

### Added

- `ui/Scrollable` support for scrolling by touch
- `ui/ProgressBar` property `orientation` to accept orientation strings like `"vertical"` and `"horizontal"`

### Changed

- `ui/VirtualList.VirtualList` and `ui/VirtualList.VirtualGridList` prop `component` to be replaced by `itemRenderer`

### Fixed

- `ui/Transition` animation for `clip` for `"up"`, `"left"`, and `"right"` directions. This includes a DOM addition to the Transition markup.
- `ui/ComponentOverride` and `ui/ToggleItem` to accept HTML DOM node tag names as strings for its `component` property

## [2.0.0-alpha.5] - 2018-03-07

### Added

- `ui/Touchable` support for drag gesture
- `ui/Marquee` component
- `ui/GridListImageItem` component

### Changed

- `ui/VirtualList`, `ui/VirtualGridList`, and `ui/Scroller` components as unstyled base components to support UI libraries

### Fixed

- `ui/ViewManager` to suppress `enteringProp` for views that are rendered at mount

## [2.0.0-alpha.4] - 2018-02-13

### Added

- `ui/BodyText`, `ui/Image`, `ui/Item`, `ui/ProgressBar`, `ui/SlotItem`, `ui/Spinner`, `ui/ToggleIcon` components as unstyled base components to support UI libraries
- `ui/SlotItem` with the properties of `slotBefore` and `slotAfter` so we can easily add things like icons to an item

### Changed

- `ui/Repeater` and `ui/Group` to require a unique key for each object type data
- `ui/Toggleable` to use `'selected'` as its default `prop`, rather than `'active'`, since `'selected'` is by far the most common use case
- `ui/Touchable` to use global gesture configuration with instance override rather than component-level configuration via HOC configs with instance override

## [2.0.0-alpha.3] - 2018-01-18

### Added

- `ui/Layout` debugging aid for help with complex layouts. Simply include the `"debug"` className in your app and everything below it will show debugging lines
- `ui/Button`, `ui/Icon`, and `ui/IconButton` components to support reuse by themes
- `ui/Touchable` support for flick gestures

### Fixed

- `ui/resolution` to measure the App's rendering area instead of the entire window, and now factors-in the height as well
- `ui/Layout` prop `align` to support setting horizontal and vertical alignment in one prop, separated by a space

## [2.0.0-alpha.2] - 2017-08-29

## Added

- `ui/Scroller` and `ui/VirtualList`

## [2.0.0-alpha.1] - 2017-08-27

## Added

- `ui/Layout` which provides a technique for laying-out components on the screen using `Cells`, in rows or columns
- `ui/Touchable` to support consistent mouse and touch events along with hold gesture

## Removed

- `ui/Holdable` and `ui/Pressable` which were replaced by `ui/Touchable`

## [1.15.0] - 2018-02-28

### Fixed

- Internal method used by many components that sometimes prevented re-renders when they were needed

## [1.14.0] - 2018-02-23

### Deprecated

- `ui/Holdable` and `ui/Pressable`, to be replaced by `ui/Touchable` in 2.0.0

## [1.13.4] - 2018-07-30

No significant changes.

## [1.13.3] - 2018-01-16

No significant changes.

## [1.13.2] - 2017-12-14

### Fixed

- `ui/ViewManager` to revert 1.13.0 fix for lifecycle timing when entering a view

## [1.13.1] - 2017-12-06

No significant changes.

## [1.13.0] - 2017-11-28

### Added

- `ui/Transition` animation timing functions `ease-in`, `ease-out`, `ease-in-quart`, and `ease-out-quart` to provide prettier options for transitions that may be more suited to a specific visual style

### Fixed

- `ui/ViewManager` to prevent interaction issue with `moonstone/Scroller`

## [1.12.2] - 2017-11-15

### Fixed

- `ui/Remeasurable` to update on every trigger change
- `ui/Transition` to revert 1.12.1 change to support `clip` transition-type directions and rendering optimizations

## [1.12.1] - 2017-11-07

### Fixed

- `ui/Transition` support for all `clip` transition-type directions and made rendering optimizations

## [1.12.0] - 2017-10-27

No significant changes.

## [1.11.0] - 2017-10-24

No significant changes.

## [1.10.1] - 2017-10-16

### Fixed

- `ui/Pressable` to properly set pressed state to false on blur and release

## [1.10.0] - 2017-10-09

### Added

- `ui/Layout` which provides a technique for laying-out components on the screen using `Cells`, in rows or columns

## [1.9.3] - 2017-10-03

### Fixed

- `ui/Transition` to recalculate height when a resize occurs

## [1.9.2] - 2017-09-26

No significant changes.

## [1.9.1] - 2017-09-25

No significant changes.

## [1.9.0] - 2017-09-22

### Added

- `ui/styles/mixins.less` mixins: `.remove-margin-on-edge-children()` and `.remove-padding-on-edge-children()` to better handle edge margins on container components

### Changed

- `ui/Holdable` to cancel key hold events when the pointer moves
- `ui/Holdable` and `ui/Changeable` back to Components and moved performance improvements elsewhere

### Fixed

- `ui/FloatingLayer` to not asynchronously attach a click handler when the floating layer is removed
- `ui/ViewManager` to correctly position items when changing mid-transition

## [1.8.0] - 2017-09-07

### Changed

- `ui/Holdable` and `ui/Changeable` to be PureComponents to reduce the number of updates

## [1.7.0] - 2017-08-23

No significant changes.

## [1.6.1] - 2017-08-07

No significant changes.

## [1.6.0] - 2017-08-04

### Fixed

- `ui/PlaceholderDecorator` to update bounds of `Scroller` when the `visible` state changed

## [1.5.0] - 2017-07-19

### Fixed

- `ui/Cancelable` warning for string type cancel handler

## [1.4.1] - 2017-07-05

No significant changes.

## [1.4.0] - 2017-06-29

No significant changes.

## [1.3.1] - 2017-06-14

No significant changes.

## [1.3.0] - 2017-06-12

### Added

- `ui/ViewManager` prop `childProps` to pass static props to each child

### Fixed

- `ui/ViewManager` to have a view count of 0 specifically for `noAnimation` cases. This helps things like `spotlight` restore `focus` properly.
- `ui/Cancelable` to run modal handlers on `window` object and correctly store handlers in LIFO order

## [1.2.2] - 2017-05-31

No significant changes.

## [1.2.1] - 2017-05-25

No significant changes.

## [1.2.0] - 2017-05-17

### Added

- `ui/Skinnable` to provide themes with a way to apply a base theme styling and skins on top of that
- `ui/Transition` prop `onShow` that fires when transitioning into view a component.
- `ui/transition` callback prop `onShow` that fires when transitioning into view completes

### Changed

-`ui/View` to prevent re-renders on views leaving the `ViewManager`

## [1.1.0] - 2017-04-21

### Changed

- `ui/Slottable` to support slot-candidate tags that have multiple props, which are now forwarded directly instead of just their children

### Fixed

- `ui/Cancelable` to run modal handlers in the right order

## [1.0.0] - 2017-03-31

### Added

- `ui/Placeholder` module with `PlaceholderControllerDecorator` and `PlaceholderDecorator` HOCs which facilitate rendering placeholder components until the wrapped component would scroll into the viewport

### Changed

- `ui/Repeater` to accept an array of objects as children which are spread onto the generated components

### Removed

- `ui/validators` which was no longer used elsewhere in Enact

## [1.0.0-beta.4] - 2017-03-10

### Added

- `ui/A11yDecorator` to facilitate adding pre/post hints to components
- `ui/AnnounceDecorator` to facilitate announcing actions for accessibility

## [1.0.0-beta.3] - 2017-02-21

### Added

- `ui/Resizable` Higher-order Component to facilitate notification of resized components

## [1.0.0-beta.2] - 2017-01-30

### Added

- `ui/ViewManager` properties `enteringDelay` and `enteringProp` to aid deferred rendering of views
- `ui/resolution` function `scaleToRem` for those times when you have a size in pixels that you want to convert directly to `rem` to support automatic dynamic resizing

## [1.0.0-beta.1] - 2016-12-30

### Added

- `ui/RadioDecorator` and `ui/RadioControllerDecorator` to support radio group-style management of components
- `ui/Holdable` Higher-order Component
- `ui/ViewManager` events `onAppear`, `onEnter`, `onLeave`, `onStay`, `onTransition`, and `onWillTransition`
- `ui/FloatingLayer` `scrimType` prop value `none`
- `ui/Pressable` config option `onMouseLeave`

### Removed

- `ui/Transition` prop `fit` in favor of using `className`

### Changed

- `ui/FloatingLayer` property `autoDismiss` to handle both ESC key and click events

## [1.0.0-alpha.5] - 2016-12-16

No changes.

## [1.0.0-alpha.4] - 2016-12-2

### Added

- `ui/FloatingLayer` module with `FloatingLayer` and `FloatingLayerDecorator` components
- `fit`, `noAnimation` props to `ui/TransitionBase`
- `onHide` prop to `ui/Transition`
- LESS mixins from `@enact/moonstone` that are general purpose and can be utilized by various UI
libraries.

## [1.0.0-alpha.3] - 2016-11-8

### Added

- Selection type support to `ui/Group`

### Changed

- Renamed `ui/Group` prop `select` to `childSelect` and added prop `select` to support selection types


## [1.0.0-alpha.2] - 2016-10-21

This version includes a lot of refactoring from the previous release. Developers need to switch to the new enact-dev command-line tool.

### Added

- New components and HOCs: `ui/Cancelable`, `ui/Changeable`, `ui/Selectable`
- Support for enact-dev command-line tool.
- New options for `ui/Toggleable` HOC
- Many more unit tests

### Changed

- Removed `ui/Pickable` HOC
- Some props for UI state were renamed to have `default` prefix where state was managed by the component. (e.g. `defaultOpen`)

### Fixed

- Many components were fixed, polished, updated and documented
- Inline docs updated to be more consistent and comprehensive

## [1.0.0-alpha.1] - 2016-09-26

Initial release<|MERGE_RESOLUTION|>--- conflicted
+++ resolved
@@ -6,11 +6,8 @@
 
 ### Fixed
 
-<<<<<<< HEAD
 - `ui/Touchable` to prevent events firing on different nodes for the same touch action
-=======
 - `ui/Touchable` to neither force focus to components nor blur components after they are touched
->>>>>>> e7c840d2
 
 ## [2.5.1] - 2019-04-09
 
