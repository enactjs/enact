# Change Log

The following is a curated list of changes in the Enact ui module, newest changes on the top.

## [unreleased]

<<<<<<< HEAD
### Removed

- `ui/GridListImageItem`
- `ui/IconButton`
- `ui/Marquee.MarqueeDecorator` config `className`
- `ui/RadioDecorator`
- `ui/Scroller.ScrollerBase`
- `ui/SlotItem`
- `ui/ToggleItem`
- `ui/VirtualList.VirtualListBase`
=======
### Changed

- `ui/Marquee.MarqueeDecorator` to use `@enact/i18n/utils.isRtlText` API to determine the text directionality

### Fixed

- `ui/Marquee.MarqueeDecorator` to start animation properly when synchronized by `ui/Marquee.MarqueeController` and text changed
>>>>>>> 2777e54d

## [4.9.0-beta.1] - 2024-06-17

No significant changes.

## [4.9.0-alpha.3] - 2024-06-05

### Changed

- `ui/Placeholder.PlaceholderControllerDecorator` and `ui/ViewManager` to have sibling DOM node as alternative to findDOMNode API which will be removed in React 19

## [4.0.15] - 2024-05-28

No significant changes.

## [4.9.0-alpha.2] - 2024-05-24

No significant changes.

## [4.0.14] - 2024-05-14

No significant changes.

## [4.7.11] - 2024-05-13

No significant changes.

## [4.9.0-alpha.1] - 2024-04-09

### Added

- `ui/Layout.Cell` prop `componentCss` to support customizing the component used in `Cell`

## [4.8.0] - 2024-02-08

No significant changes.

## [4.7.9] - 2023-12-08

No significant changes.

## [4.5.6] - 2023-11-30

### Fixed

- `ui/Marquee.MarqueeDecorator` to re-render when its size changed

## [4.0.13] - 2022-11-29

### Fixed

- `ui/Marquee.MarqueeDecorator` to re-render when its size changed

## [4.7.8] - 2023-11-17

### Fixed

- `ui/Marquee.MarqueeDecorator` to re-render when its size changed

## [4.7.7] - 2023-11-09

No significant changes.

## [4.7.6] - 2023-09-20

No significant changes.

## [4.7.5] - 2023-09-12

No significant changes.

## [4.7.4] - 2023-08-31

### Fixed

- `ui/Marquee` style to avoid letters being cut off

## [4.7.3] - 2023-08-10

No significant changes.

## [4.7.2] - 2023-07-14

No significant changes.

## [4.5.4] - 2023-06-07

### Fixed

- `ui/Scroller` and `ui/VirtualList` to pass scrolling state properly to UI libraries

## [4.7.1] - 2023-06-02

No significant changes.

## [4.5.3] - 2023-04-06

No significant changes.

## [4.7.0] - 2023-04-25

### Added

- `ui/Layout.Cell` prop `grow` to expand its size to the container

### Fixed

- `ui/ViewManager` to set index prop properly when reverseTransition prop is given

## [4.6.2] - 2023-03-09

No significant changes.

## [4.6.1] - 2023-02-03

### Added

- `ui/Touchable` events `onPinch`, `onPinchStart`, `onPinchEnd`, and config `pinchConfig` to support pinch gesture

### Deprecated

- `ui/IconButton` to be removed in 5.0.0, use `ui/Button` instead
- `ui/RadioDecorator` to be removed in 5.0.0
- `ui/Scroller.ScrollerBase` to be removed in 5.0.0
- `ui/SlotItem` to be removed in 5.0.0
- `ui/ToggleItem` to be removed in 5.0.0
- `ui/VirtualList.VirtualListBase` to be removed 5.0.0

## [4.6.0] - 2022-12-05

### Fixed

- `ui/Marquee.MarqueeDecorator` to restart animation properly when `marqueeDelay` is 0

## [4.0.12] - 2022-09-16

### Fixed

- `ui/Marquee.MarqueeDecorator` to have proper spacing for bidirectional text

## [4.5.2] - 2022-08-17

### Fixed

- `ui/Marquee` to stop at the starting point after one cycle when scaled

## [4.5.1] - 2022-08-03

### Fixed

- `ui/Marquee.MarqueeDecorator` to have proper spacing for bidirectional text
- `ui/Marquee.MarqueeDecorator` to restart animation properly with React 18

## [4.5.0] - 2022-07-19

No significant changes.

## [4.5.0-rc.2] - 2022-07-06

### Fixed

- `ui/Scroller` and `ui/VirtualList` to rerender property when `clientSize` is changed

## [4.5.0-rc.1] - 2022-06-23

No significant changes.

## [4.5.0-beta.1] - 2022-05-31

### Deprecated

- `ui/GridListImageItem`, to be removed in 5.0.0. Use `ui/ImageItem` instead

### Added

- `ui/FloatingLayer` to add `detail` property containing `inputType` in `onDismiss` event payload

## [4.5.0-alpha.2] - 2022-05-09

### Deprecated

- `ui/Marquee.MarqueeDecorator` config `className` to be removed in 5.0.0

### Added

- `ui/Marquee.MarqueeDecorator` config `css` to support customizing the marquee styles

## [4.0.11] - 2022-04-25

No significant changes.

## [4.5.0-alpha.1] - 2022-04-15

### Fixed

- `ui/FloatingLayer` to stack popups always in the order in which they were opened

## [4.0.10] - 2022-04-05

No significant changes.

## [4.1.4] - 2022-03-24

### Removed

- `ui/Scroller` and `ui/VirtualList` prop `data-webos-voice-focused`, `data-webos-voice-disabled`, and `data-webos-voice-group-label`

### Added

- `ui/Marquee.MarqueeDecorator` `locale` type for `forceDirection` prop not to override the direction depending on contents

### Fixed

- `ui/Button` not to pass `icon` prop as children when `icon` is true
- `ui/Transition` to pass the event when handling transition event

## [4.1.3] - 2022-03-07

- Updated to use `forwardCustom` and add `type` when forwarding custom events

## [3.2.7] - 2022-01-17

No significant changes.

## [4.1.2] - 2021-12-22

### Fixed

- `ui/Scroller` and `ui/VirtualList` to avoid stuttering of content on drag in mobile devices
- `ui/Scroller` and `ui/VirtualList` to scroll correctly on Android platform for RTL locales

## [4.0.9] - 2021-12-15

No significant changes.

## [4.1.1] - 2021-11-30

No significant changes.

## [4.1.0] - 2021-11-04

### Fixed

- `ui/Marquee.MarqueeDecorator` to restart animation when text changed while focus retained

## [4.0.8] - 2021-10-21

### Fixed

- `ui/Marquee.MarqueeDecorator` style to render text properly when starting animation

## [4.0.7] - 2021-09-28

No significant changes.

## [4.0.6] - 2021-09-28

No significant changes.

## [4.0.5] - 2021-08-02

No significant changes.

## [4.0.4] - 2021-07-02

### Fixed

- `ui/Marquee.MarqueeDecorator` to stop marquee properly after hiding pointer when `marqueeOn` is `hover`

## [4.0.3] - 2021-06-18

No significant changes.

## [4.0.2] - 2021-05-24

No significant changes.

## [4.0.1] - 2021-05-21

No significant changes.

## [4.0.0] - 2021-03-26

### Removed

- `ui/A11yDecorator`
- `ui/Button`, `ui/Icon`, `ui/IconButton`, and `ui/LabeledIcon` default size values

### Added

- `ui/BodyText`, `ui/Button`, `ui/Group`, `ui/Heading`, `ui/Icon`, `ui/IconButton`, `ui/Image`, `ui/ImageItem`, `ui/LabeledIcon`, `ui/Layout`, `ui/ProgressBar`, `ui/Repeater`, `ui/Slider`, `ui/SlotItem`, `ui/Spinner`, `ui/ToggleIcon`, `ui/ToggleItem`, and `ui/ViewManager` support for forwarding `ref`s to the respective root component

### Changed

- `ui/Touchable` event `onHold` and `onHoldPulse` to `onHoldStart` and `onHold` respectively to match with the naming convention

### Fixed

- `ui/FloatingLayerDecorator` to render floating node properly
- `ui/Touchable' to handle touch related events only for valid targets

## [4.0.0-alpha.1] - 2021-02-24

No significant changes.

## [3.5.0] - 2021-02-05

### Deprecated

- `ui/A11yDecorator`, to be removed in 4.0.0

### Changed

- `ui/Transition` prop `duration` to support any valid CSS value for `slide` and `fade` `type`

## [3.4.11] - 2020-12-11

### Fixed

- documentation problem in styles/internal directory

## [3.4.10] - 2020-12-09

### Changed

- `ui/Media` `play` function to return promise

### Fixed

- `ui/Routable` to respect the current path on first render when using relative paths in links
- `ui/Scroller` and `ui/VirtualList` to scroll correctly on Chrome 85 or higher in RTL locales

## [3.4.9] - 2020-10-30

No significant changes.

## [3.4.8] - 2020-10-08

### Fixed

- `ui/Button` to prevent browser's default styling when pressed by touch

## [3.4.7] - 2020-09-01

### Fixed

- `ui/Scroller` and `ui/VirtualList` to call `onScrollStop` when scrollbar's visibility changed while scrolling
- `ui/ViewManager` to handle transitioning away and back to a view before a transition completes

## [3.4.6] - 2020-08-24

### Added

- `ui/MarqueeDecorator` warning against nested `Marquee`'s

## [3.4.5] - 2020-08-18

No significant changes.

## [3.4.4] - 2020-08-17

### Fixed

- `ui/FloatingLayer` and `ui/Slider` to prevent global classname leaks

## [3.4.3] - 2020-08-10

No significant changes.

## [3.4.2] - 2020-08-05

No significant changes.

## [3.4.1] - 2020-08-05

### Fixed

- `ui/Touchable` to invoke event callbacks updated during gesture

## [3.4.0] - 2020-07-29

### Added

- `ui/AnnounceDecorator.Announce` method `announce` parameter `clear` to clear previous message before setting the new message
- `ui/ViewManager` prop and `ui/ViewManager.Arranger` callback config prop `rtl` to allow arrangers to adjust animations to be locale aware

### Fixed

- `ui/Marquee` to correctly animate when scaled or when less than 1px longer than its container
- `ui/Scroller` prop `data-webos-voice-focused`, `data-webos-voice-disabled`, and `data-webos-voice-group-label`
- `ui/Scroller` and `ui/VirtualList` to re-render when its size changed
- `ui/Scroller` and `ui/VirtualList` to not fire `onScrollStop` event redundantly
- `ui/VirtualList` with scrollMode `native` to not scrollTo bottom when dataSize changed to smaller and scrollTo called with `animate: false` option

## [3.3.1] - 2020-07-20

### Changed

- `ui/Scroller` by increasing the scrollbar's inactivity timeout to 1000 ms

## [3.3.0] - 2020-07-13

### Changed

- `ui/ViewManager.TransitionGroup` to suppress `onTransition` events when a view appears or stays

## [3.3.0-alpha.15] - 2020-07-07

No significant changes.

## [3.3.0-alpha.14] - 2020-06-29

### Fixed

- `ui/Scroller` to update when `clientSize` is changed
- `ui/VirtualList` to reset scroll position when `clientSize` is changed

## [3.3.0-alpha.13] - 2020-06-22

No significant changes.

## [3.3.0-alpha.12] - 2020-06-15

### Added

- `ui/Button` prop `iconFlip` to set the `flip` prop of `iconComponent`

### Fixed

- `ui/Marquee.MarqueeDecorator` to not cause unnecessary rerenders
- `ui/Scroller` and `ui/VirtualList` to not inadvertently scroll due to click events when in RTL locales
- `ui/Skinnable` to not force all `Skinnable` children to update if a parent updates

## [3.3.0-alpha.11] - 2020-06-08

No significant changes.

## [3.3.0-alpha.10] - 2020-05-26

### Added

- `ui/Group` prop `selectedEventProp` to configure the key used to hold the value in the `onSelect` event

### Fixed

- `Toggleable` to recognize changes in `disabled` and `onToggle`

## [3.3.0-alpha.9] - 2020-05-11

No significant changes.

## [3.3.0-alpha.8] - 2020-05-04

### Fixed

- `ui/Layout` to export `Layout` by default instead of `LayoutBase`

## [3.3.0-alpha.7] - 2020-04-27

### Added

- `ui/ProgressBar` support for `orientation` type of `'radial'`
- `ui/ProgressBar` public class name `radial`
- `ui/ViewManager` events `onTransition` and `onWillTransition` payload members `index` and `previousIndex`

### Fixed

- `ui/ViewManager` to only fire `onTransition` once per transition
- `ui/Spinner` center alignment

## [3.3.0-alpha.6] - 2020-04-14

### Fixed

- `ui/Scroller` to prevent interaction with scrollbars when muted

## [3.3.0-alpha.5] - 2020-04-06

No significant changes.

## [3.3.0-alpha.4] - 2020-03-30

### Deprecated

- `ui/GridListImageItem`, use `ui/ImageItem` instead

### Added

- `ui/ImageItem` component

### Fixed

- `ui/Scroller`, `ui/VirtualList.VirtualGridList`, and `ui/VirtualList.VirtualList` to update scroll thumb position properly in nested cases

## [3.3.0-alpha.3] - 2020-03-09

### Added

- `ui/styles/mixins.less` `.position()` support for list-style arguments, in addition to the existing separated arguments
- `ui/GridListItemItem` prop `subComponents`

## [3.3.0-alpha.2] - 2020-03-09

### Changed

- `ui/VirtualList.VirtualList` and `ui/VirtualList.VirtualGridList` prop `itemProps` to `childProps` for backwards compatibility

### Fixed

- `ui/VirtualList.VirtualList` and `ui/VirtualList.VirtualGridList` to not suddenly jump when pressing directional keys after wheeling

## [3.3.0-alpha.1] - 2020-02-26

### Added

- `ui/Scroller`, `ui/VirtualList.VirtualGridList`, and `ui/VirtualList.VirtualList` prop `scrollMode` is added

### Changed

- `ui/VirtualList.VirtualList` and `ui/VirtualList.VirtualGridList` prop `childProps` to `itemProps` for clarity

### Fixed

- `ui/Marquee` to not error when passed `null` `children` during an animation
- `ui/Button` to have more robust support for a customized `iconComponent` prop

## [3.2.6] - 2020-03-26

### Fixed

- `ui/VirtualList.VirtualGridList` and `ui/VirtualList.VirtualList` to show items properly when reducing data size by updating `firstIndex` correctly
- `ui/VirtualList.VirtualList` and `ui/VirtualList.VirtualGridList` not to suddenly jump when pressing directional keys after wheeling
- `ui/VirtualList.VirtualList` and `ui/VirtualList.VirtualGridList` to show items properly when reducing data size

## [3.2.5] - 2019-11-14

### Fixed

- `ui/Marquee` to not double aria readout for marqueeing contents

## [3.2.4] - 2019-11-07

### Fixed

- `ui/Marquee` text alignment when content is centered

## [3.2.3] - 2019-11-01

### Fixed

- `ui/Marquee` text alignment when restarting
- `ui/Marquee` to display an ellipsis when its content changes and overflows its bounds

## [3.2.2] - 2019-10-24

No significant changes.

## [3.2.1] - 2019-10-22

### Fixed

- `ui/VirtualList.VirtualList` item rendering in RTL locales

## [3.2.0] - 2019-10-18

### Added

- `ui/Marquee` prop `marqueeSpacing` and CSS class `spacing` to configure the spacing between the repeated content

### Changed

- `ui/Marquee` to have a wrap-around effect

### Fixed

- `ui/Marquee` to start on focus when disabled

## [3.1.3] - 2019-10-09

### Fixed

- `ui/FloatingLayer` to be dismissable when `open` on mount

## [3.1.2] - 2019-09-30

### Fixed

- `ui/Button` to not require `children`
- `ui/VirtualList.VirtualGridList` and `ui/VirtualList.VirtualList` to scroll smoothly when wheeling
- `ui/Scroller`, `ui/VirtualList.VirtualGridList`, and `ui/VirtualList.VirtualList` to scroll correctly after performing flick events

## [3.1.1] - 2019-09-23

### Fixed

- `ui/VirtualList.VirtualGridList` and `ui/VirtualList.VirtualList` to show items properly when reducing data size

## [3.1.0] - 2019-09-16

### Added

- `ui/Routable` module
- `ui/VirtualList.VirtualGridList` and `ui/VirtualList.VirtualList` prop `role` to set the ARIA `role`

## [3.0.1] - 2019-09-09

No significant changes.

## [3.0.0] - 2019-09-03

### Fixed

- `ui/Scroller` TypeScript signatures
- `ui/VirtualList.VirtualGridList` and `ui/VirtualList.VirtualList` to apply `will-change` CSS property to the proper node

## [3.0.0-rc.4] - 2019-08-22

### Fixed

- `ui/styles/mixins.less` mixins: `.buildLocaleFont`, `.buildLocaleFonts`, `.buildFontFace` to properly support font-weight ranges, font-weight default values, and font-stretch values

## [3.0.0-rc.3] - 2019-08-15

### Fixed

- `ui/VirtualList.VirtualGridList` and `ui/VirtualList.VirtualList` to retain the proper scroll position when updating the `itemSize` or `spacing` props
- `ui/Toggleable` TypeScript definitions

## [3.0.0-rc.2] - 2019-08-08

No significant changes.

## [3.0.0-rc.1] - 2019-07-31

### Added

- `ui/Icon`, `ui/IconButton`, and `ui/LabeledIcon` prop `flip` to flip the icon horizontally, vertically, or both

### Fixed

- `ui/Scroller`, `ui/VirtualList.VirtualGridList`, and `ui/VirtualList.VirtualList` to handle mouse down events on scrollbars

## [3.0.0-beta.2] - 2019-07-23

### Added

- `ui/ProgressBar` public class name `bar` to support customizing the background of the bar

## [3.0.0-beta.1] - 2019-07-15

### Added

- `ui/VirtualList.VirtualGridList` and `ui/VirtualList.VirtualList` support for resizing a window

### Fixed

- `ui/Icon` to support arbitrary icon name strings, like in material icons

## [3.0.0-alpha.7] - 2019-06-24

No significant changes.

## [3.0.0-alpha.6] - 2019-06-17

### Fixed

- `ui/ViewManager` to correctly arrange views when initially rendering a non-zero index

## [3.0.0-alpha.5] - 2019-06-10

### Added

- `ui/Toggleable` HOC config prop `eventProps` to allow wrapped components to specify additional event information

### Fixed

- `ui/ToggleItem` to send its `value` prop when toggled

## [3.0.0-alpha.4] - 2019-06-03

No significant changes.

## [3.0.0-alpha.3] - 2019-05-29

### Changed

- `ui/ViewManager` to use Web Animations instead of animation callbacks to improve performance resulting in API changes to `Arranger` and the pre-configured arrangers `SlideArranger`, `SlideBottomArranger`, `SlideLeftArranger`, `SlideRightArranger`, and `SlideTopArranger`

## [3.0.0-alpha.2] - 2019-05-20

No significant changes.

## [3.0.0-alpha.1] - 2019-05-15

### Added

- `ui/Button` public class `.hasIcon` which is present on the root node only when an icon has been provided
- `ui/Heading` component
- `ui/Measurable` HOC and Hook for quick and convenient measuring of simple components
- `ui/Scroller`, `ui/VirtualList.VirtualGridList`, and `ui/VirtualList.VirtualList` prop `noScrollByWheel` for preventing scroll by wheel

### Fixed

- `ui/Measurable` to remeasure after a re-layout so the measurement value is always correct
- `ui/Scroller`, `ui/VirtualList.VirtualGridList`, and `ui/VirtualList.VirtualList` not to scroll by wheel at the same time when multiple lists/scrollers are nested

### [2.6.0] - ???

### Deprecated

- `small` prop in `ui/Button.ButtonBase`, `ui/Icon.IconBase`, `ui/IconButton.IconButtonBase`, and `ui/LabeledIcon.LabeledIconBase`, which will be replaced by `size="small"` in 3.0

### Added

- `ui/Button`, `ui/Icon`, `ui/IconButton`, and `ui/LabeledIcon` prop `size`
- `ui/ToggleItem` props  `itemIcon` and `itemIconPosition` to support additional icons on ToggleItem-derived components

## [2.5.3] - 2019-06-06

### Fixed

- `ui/Scroller`, `ui/VirtualList`, and `ui/VirtualGridList` to size properly
- `ui/Scroller`, `ui/VirtualList`, and `ui/VirtualGridList` to scroll correctly on iOS and Safari
- `ui/Touchable` to not misfire a hold pulse when a drag re-enters a touch target and `cancelOnMove` is set
- `ui/ViewManager` to correctly handle transitioning quickly between two children

## [2.5.2] - 2019-04-23

### Fixed

- `ui/Skinnable` to allow overriding default `skinVariant` values
- `ui/Touchable` to prevent events firing on different nodes for the same touch action
- `ui/Touchable` to neither force focus to components nor blur components after they are touched

## [2.5.1] - 2019-04-09

### Fixed

- `ui/Touchable` to prevent doubled events in some situations on touch devices

## [2.5.0] - 2019-04-01

### Added

- `ui/Item`, `ui/Layout`, `ui/Repeater`, `ui/SlotItem`, `ui/Spinner`, `ui/ToggleItem`, and `ui/ViewManager` support for `ref` to gain access to the wrapped `component`

## [2.4.1] - 2019-03-11

### Fixed

- `ui/VirtualList` to scroll properly by `scrollTo` callback during the list is updated by prop changes

## [2.4.0] - 2019-03-04

### Added

- `ui/BodyText` prop `component` to allow customization of the tag/component used to render its base element
- `ui/Repeater` prop `component` to allow customization of its base element
- `ui/Spinner` prop `paused` to halt the animation. Previously this was hard-coded "on", but now it can be toggled.

### Changed

- `ui/Changeable` and `ui/Toggleable` to warn when both `[defaultProp]` and `[prop]` are provided

## [2.3.0] - 2019-02-11

### Added

- `ui/Skinnable` support for `skinVariants`; a way to augment a skin by adding variations of a skin to your visuals, like large text, high contrast, or grayscale
- `ui/Touchable` event `onHoldEnd` to notify when a hold has been released
- `ui/Touchable` prop `holdConfig.global` to allow a hold to continue when leaving or blurring the element

### Changed

- All content-containing LESS stylesheets (not within a `styles` directory) extensions to be `*.module.less` to retain modular context with CLI 2.x.

### Fixed

- `ui/Touchable` to continue drag events when blurring the element when `dragConfig.global` is set
- `ui/Marquee` to marquee when necessary after a locale change

## [2.2.9] - 2019-01-11

No significant changes.

## [2.2.8] - 2018-12-06

### Fixed

- `ui/Marquee` to display an ellipsis when changing to text that no longer fits within its bounds
- `ui/VirtualList`, `ui/VirtualGridList`, and `ui/Scroller` to debounce `onScrollStop` events for non-animated scrolls
- `ui/Changeable` and `ui/Toggleable` to no longer treat components as controlled if the specified prop is explicitly set to `undefined` at mount

## [2.2.7] - 2018-11-21

### Fixed

- `ui/Marquee` to avoid very small animations

## [2.2.6] - 2018-11-15

### Fixed

- `ui/Marquee` to handle contents which overflow their containers only slightly

## [2.2.5] - 2018-11-05

### Fixed

- `ui/Transition` to better support layout after changing children

## [2.2.4] - 2018-10-29

No significant changes.

## [2.2.3] - 2018-10-22

No significant changes.

## [2.2.2] - 2018-10-15

### Fixed

- `ui/Scroller` slowed scrolling behavior when repeatedly requesting a scroll to the same position

## [2.2.1] - 2018-10-09

### Fixed

- `ui/Marquee` to prevent restarting animation after blurring just before the previous animation completed

## [2.2.0] - 2018-10-02

### Added

- `ui/Marquee.MarqueeBase` prop `willAnimate` to improve app performance by deferring animation preparation styling such as composite layer promotion
- `ui/Skinnable` config option `prop` to configure the property in which to pass the current skin to the wrapped component
- `ui/Transition` prop `css` to support customizable styling

### Changed

- `ui/Cell` and `ui/Layout` to accept any type of children, since the `component` that may be set could accept any format of `children`

### Fixed

- `ui/Touchable` to correctly handle a hold cancelled from an onHold handler
- `ui/Marquee.MarqueeDecorator` to handle situations where lazily loaded CSS could cause marquee to not start correctly

## [2.1.4] - 2018-09-17

### Fixed

- `ui/ViewManager` to emit `onWillTransition` when views are either added or removed

## [2.1.3] - 2018-09-10

### Fixed

- `ui/Marquee` to stop when blurred during restart timer

## [2.1.2] - 2018-09-04

### Fixed

- `ui/GridListImageItem` to properly set `selected` style
- `ui/Marquee` positioning bug when used with CSS flexbox layouts

## [2.1.1] - 2018-08-27

No significant changes.

## [2.1.0] - 2018-08-20

### Fixed

- `ui/FloatingLayer` to apply `key`s to prevent React warnings

## [2.0.2] - 2018-08-13

### Fixed

- `ui/Image` to not display "missing image" icon when `src` fails to load
- `ui/Image` to not require `src` prop if `placeholder` is specified
- `ui/GridListImageItem` to not require `source` prop
- `ui/Scrollable` to use GPU acceleration to improve rendering performance
- `ui/Marquee` to move `position: relative` style into `animate` class to improve rendering performance

## [2.0.1] - 2018-08-01

No significant changes.

## [2.0.0] - 2018-07-30

### Added

- `ui/LabeledIcon` component for a lightweight `Icon` with a label

### Removed

- `ui/Skinnable.withSkinnableProps` higher-order component

### Fixed

- `ui/Scrollable` to ignore native drag events which interfered with touch drag support

## [2.0.0-rc.3] - 2018-07-23

No significant changes.

## [2.0.0-rc.2] - 2018-07-16

No significant changes.

## [2.0.0-rc.1] - 2018-07-09

### Removed

- `ui/FloatingLayer.contextTypes` export
- `ui/Marquee.controlContextTypes` export
- `ui/Placeholder.contextTypes` export
- `ui/Resizable.contextTypes` export

## [2.0.0-beta.9] - 2018-07-02

No significant changes.

## [2.0.0-beta.8] - 2018-06-25

### Fixed

- `ui/VirtualList` to allow scrolling on focus by default on webOS

## [2.0.0-beta.7] - 2018-06-11

### Added

- `ui/FloatingLayer.FloatingLayerBase` export

### Changed

- `ui/FloatingLayer` to call `onOpen` only after it is rendered

### Fixed

- `ui/MarqueeDecorator` to stop marqueeing when using hover and pointer hides

## [2.0.0-beta.6] - 2018-06-04

### Fixed

- `ui/FloatingLayer` to render correctly if already opened at mounting time

## [2.0.0-beta.5] - 2018-05-29

### Added

- `ui/FloatingLayerDecorator` imperative API to close all floating layers registered in the same id
- `ui/ProgressBar` and `ui/Slider` prop `progressAnchor` to configure from where in the progress bar or slider progress should begin
- `ui/Slider` prop `progressBarComponent` to support customization of progress bar within a slider
- `ui/ForwardRef` HOC to adapt `React.forwardRef` to HOC chains
- `ui/Media` component

### Fixed

- `ui/MarqueeController` to update hovered state when pointer hides
- `ui/Touchable` to end gestures when focus is lost
- `ui/VirtualList.VirtualList` and `ui/VirtualList.VirtualGridList` to prevent items overlap with scroll buttons

## [2.0.0-beta.4] - 2018-05-21

### Fixed

- `ui/Touchable` to guard against null events

## [2.0.0-beta.3] - 2018-05-14

### Changed

- `ui/Marquee.MarqueeController` and `ui/Marquee.MarqueeDecorator` to prevent unnecessary focus-based updates

### Added

- `ui/Touchable` support to fire `onTap` when a `click` event occurs

### Changed

- `ui/Touchable` custom events `onDown`, `onUp`, `onMove`, and `onTap` to use the event name as the `type` rather than the shorter name (e.g. `onTap` rather than `tap`)
- `ui/Toggleable` to forward events on `activate` and `deactivate` instead of firing toggled payload. Use `toggle` to handle toggled payload from the event.

## [2.0.0-beta.2] - 2018-05-07

### Fixed

- `ui/Marquee` to always marquee when `marqueeOn` is set to `'render'`
- `ui/Item` to use its natural width rather than imposing a 100% width allowing inline Items to be the correct width
- `ui/Marquee.MarqueeDecorator` to correctly reset animation when `children` updates

## [2.0.0-beta.1] - 2018-04-29

### Changed

- `ui/Cancelable` callback `onCancel` to accept an event with a `stopPropagation` method to prevent upstream instances from handling the event instead of using the return value from the callback to prevent propagation. When a function is passed to `onCancel`, it will now receive an event and a props object instead of only the props object. When a string is passed to `onCancel`, it will now receive an event instead of no arguments. Also when a string is passed, the event will now propagate to upstream instances unless `stopPropagation` is called.
- `ui/Transition` property `duration` to now also support a numeric value representing milliseconds or a string representing any valid CSS duration value

### Fixed

- `ui/Layout.Cell` to no longer overflow when both `size` and `shrink` are set together
- `ui/Layout` to correctly support two `align` values, allowing horizontal and vertical in one property. Previously, the transverse alignment was ignored, only allowing perpendicular alignment.
- `ui/VirtualList.VirtualList` and `ui/VirtualList.VirtualGridList` showing blank when `direction` prop changed after scroll position changed
- `ui/VirtualList.VirtualList` and `ui/VirtualList.VirtualGridList` to support RTL by dynamic language changes

## [2.0.0-alpha.8] - 2018-04-17

### Added

- `ui/Slider` as an unstyled, base range selection component
- `ui/VirtualList.VirtualList` and `ui/VirtualList.VirtualGridList` `role="list"`
- `ui/Placeholder.PlaceholderControllerDecorator` config property `thresholdFactor`

### Changed

- `ui/Transition` property `children` to not be required
- `ui/Transition` to fire `onShow` and `onHide` even when there are no `children`

### Fixed

- `ui/VirtualList.VirtualList` to re-render items when forceUpdate() called
- `ui/ViewManager` to not initially pass the wrong value for `enteringProp` when a view initiates a transition into the viewport

## [2.0.0-alpha.7] - 2018-04-03

### Removed

- `ui/VirtualList.VirtualList` and `ui/VirtualList.VirtualGridList` prop `data` to eliminate the misunderstanding caused by the ambiguity of `data`

### Fixed

- `ui/Scroller` horizontal scrolling in RTL locales

## [2.0.0-alpha.6] - 2018-03-22

### Removed

- `ui/Transition` property `clipHeight`
- `ui/ProgressBar` property `vertical` and replaced it with `orientation`

### Added

- `ui/Scrollable` support for scrolling by touch
- `ui/ProgressBar` property `orientation` to accept orientation strings like `"vertical"` and `"horizontal"`

### Changed

- `ui/VirtualList.VirtualList` and `ui/VirtualList.VirtualGridList` prop `component` to be replaced by `itemRenderer`

### Fixed

- `ui/Transition` animation for `clip` for `"up"`, `"left"`, and `"right"` directions. This includes a DOM addition to the Transition markup.
- `ui/ComponentOverride` and `ui/ToggleItem` to accept HTML DOM node tag names as strings for its `component` property

## [2.0.0-alpha.5] - 2018-03-07

### Added

- `ui/Touchable` support for drag gesture
- `ui/Marquee` component
- `ui/GridListImageItem` component

### Changed

- `ui/VirtualList`, `ui/VirtualGridList`, and `ui/Scroller` components as unstyled base components to support UI libraries

### Fixed

- `ui/ViewManager` to suppress `enteringProp` for views that are rendered at mount

## [2.0.0-alpha.4] - 2018-02-13

### Added

- `ui/BodyText`, `ui/Image`, `ui/Item`, `ui/ProgressBar`, `ui/SlotItem`, `ui/Spinner`, `ui/ToggleIcon` components as unstyled base components to support UI libraries
- `ui/SlotItem` with the properties of `slotBefore` and `slotAfter` so we can easily add things like icons to an item

### Changed

- `ui/Repeater` and `ui/Group` to require a unique key for each object type data
- `ui/Toggleable` to use `'selected'` as its default `prop`, rather than `'active'`, since `'selected'` is by far the most common use case
- `ui/Touchable` to use global gesture configuration with instance override rather than component-level configuration via HOC configs with instance override

## [2.0.0-alpha.3] - 2018-01-18

### Added

- `ui/Layout` debugging aid for help with complex layouts. Simply include the `"debug"` className in your app and everything below it will show debugging lines
- `ui/Button`, `ui/Icon`, and `ui/IconButton` components to support reuse by themes
- `ui/Touchable` support for flick gestures

### Fixed

- `ui/resolution` to measure the App's rendering area instead of the entire window, and now factors-in the height as well
- `ui/Layout` prop `align` to support setting horizontal and vertical alignment in one prop, separated by a space

## [2.0.0-alpha.2] - 2017-08-29

## Added

- `ui/Scroller` and `ui/VirtualList`

## [2.0.0-alpha.1] - 2017-08-27

## Added

- `ui/Layout` which provides a technique for laying-out components on the screen using `Cells`, in rows or columns
- `ui/Touchable` to support consistent mouse and touch events along with hold gesture

## Removed

- `ui/Holdable` and `ui/Pressable` which were replaced by `ui/Touchable`

## [1.15.0] - 2018-02-28

### Fixed

- Internal method used by many components that sometimes prevented re-renders when they were needed

## [1.14.0] - 2018-02-23

### Deprecated

- `ui/Holdable` and `ui/Pressable`, to be replaced by `ui/Touchable` in 2.0.0

## [1.13.4] - 2018-07-30

No significant changes.

## [1.13.3] - 2018-01-16

No significant changes.

## [1.13.2] - 2017-12-14

### Fixed

- `ui/ViewManager` to revert 1.13.0 fix for lifecycle timing when entering a view

## [1.13.1] - 2017-12-06

No significant changes.

## [1.13.0] - 2017-11-28

### Added

- `ui/Transition` animation timing functions `ease-in`, `ease-out`, `ease-in-quart`, and `ease-out-quart` to provide prettier options for transitions that may be more suited to a specific visual style

### Fixed

- `ui/ViewManager` to prevent interaction issue with `moonstone/Scroller`

## [1.12.2] - 2017-11-15

### Fixed

- `ui/Remeasurable` to update on every trigger change
- `ui/Transition` to revert 1.12.1 change to support `clip` transition-type directions and rendering optimizations

## [1.12.1] - 2017-11-07

### Fixed

- `ui/Transition` support for all `clip` transition-type directions and made rendering optimizations

## [1.12.0] - 2017-10-27

No significant changes.

## [1.11.0] - 2017-10-24

No significant changes.

## [1.10.1] - 2017-10-16

### Fixed

- `ui/Pressable` to properly set pressed state to false on blur and release

## [1.10.0] - 2017-10-09

### Added

- `ui/Layout` which provides a technique for laying-out components on the screen using `Cells`, in rows or columns

## [1.9.3] - 2017-10-03

### Fixed

- `ui/Transition` to recalculate height when a resize occurs

## [1.9.2] - 2017-09-26

No significant changes.

## [1.9.1] - 2017-09-25

No significant changes.

## [1.9.0] - 2017-09-22

### Added

- `ui/styles/mixins.less` mixins: `.remove-margin-on-edge-children()` and `.remove-padding-on-edge-children()` to better handle edge margins on container components

### Changed

- `ui/Holdable` to cancel key hold events when the pointer moves
- `ui/Holdable` and `ui/Changeable` back to Components and moved performance improvements elsewhere

### Fixed

- `ui/FloatingLayer` to not asynchronously attach a click handler when the floating layer is removed
- `ui/ViewManager` to correctly position items when changing mid-transition

## [1.8.0] - 2017-09-07

### Changed

- `ui/Holdable` and `ui/Changeable` to be PureComponents to reduce the number of updates

## [1.7.0] - 2017-08-23

No significant changes.

## [1.6.1] - 2017-08-07

No significant changes.

## [1.6.0] - 2017-08-04

### Fixed

- `ui/PlaceholderDecorator` to update bounds of `Scroller` when the `visible` state changed

## [1.5.0] - 2017-07-19

### Fixed

- `ui/Cancelable` warning for string type cancel handler

## [1.4.1] - 2017-07-05

No significant changes.

## [1.4.0] - 2017-06-29

No significant changes.

## [1.3.1] - 2017-06-14

No significant changes.

## [1.3.0] - 2017-06-12

### Added

- `ui/ViewManager` prop `childProps` to pass static props to each child

### Fixed

- `ui/ViewManager` to have a view count of 0 specifically for `noAnimation` cases. This helps things like `spotlight` restore `focus` properly.
- `ui/Cancelable` to run modal handlers on `window` object and correctly store handlers in LIFO order

## [1.2.2] - 2017-05-31

No significant changes.

## [1.2.1] - 2017-05-25

No significant changes.

## [1.2.0] - 2017-05-17

### Added

- `ui/Skinnable` to provide themes with a way to apply a base theme styling and skins on top of that
- `ui/Transition` prop `onShow` that fires when transitioning into view a component.
- `ui/transition` callback prop `onShow` that fires when transitioning into view completes

### Changed

- `ui/View` to prevent re-renders on views leaving the `ViewManager`

## [1.1.0] - 2017-04-21

### Changed

- `ui/Slottable` to support slot-candidate tags that have multiple props, which are now forwarded directly instead of just their children

### Fixed

- `ui/Cancelable` to run modal handlers in the right order

## [1.0.0] - 2017-03-31

### Added

- `ui/Placeholder` module with `PlaceholderControllerDecorator` and `PlaceholderDecorator` HOCs which facilitate rendering placeholder components until the wrapped component would scroll into the viewport

### Changed

- `ui/Repeater` to accept an array of objects as children which are spread onto the generated components

### Removed

- `ui/validators` which was no longer used elsewhere in Enact

## [1.0.0-beta.4] - 2017-03-10

### Added

- `ui/A11yDecorator` to facilitate adding pre/post hints to components
- `ui/AnnounceDecorator` to facilitate announcing actions for accessibility

## [1.0.0-beta.3] - 2017-02-21

### Added

- `ui/Resizable` Higher-order Component to facilitate notification of resized components

## [1.0.0-beta.2] - 2017-01-30

### Added

- `ui/ViewManager` properties `enteringDelay` and `enteringProp` to aid deferred rendering of views
- `ui/resolution` function `scaleToRem` for those times when you have a size in pixels that you want to convert directly to `rem` to support automatic dynamic resizing

## [1.0.0-beta.1] - 2016-12-30

### Added

- `ui/RadioDecorator` and `ui/RadioControllerDecorator` to support radio group-style management of components
- `ui/Holdable` Higher-order Component
- `ui/ViewManager` events `onAppear`, `onEnter`, `onLeave`, `onStay`, `onTransition`, and `onWillTransition`
- `ui/FloatingLayer` `scrimType` prop value `none`
- `ui/Pressable` config option `onMouseLeave`

### Removed

- `ui/Transition` prop `fit` in favor of using `className`

### Changed

- `ui/FloatingLayer` property `autoDismiss` to handle both ESC key and click events

## [1.0.0-alpha.5] - 2016-12-16

No changes.

## [1.0.0-alpha.4] - 2016-12-2

### Added

- `ui/FloatingLayer` module with `FloatingLayer` and `FloatingLayerDecorator` components
- `fit`, `noAnimation` props to `ui/TransitionBase`
- `onHide` prop to `ui/Transition`
- LESS mixins from `@enact/moonstone` that are general purpose and can be utilized by various UI
libraries.

## [1.0.0-alpha.3] - 2016-11-8

### Added

- Selection type support to `ui/Group`

### Changed

- Renamed `ui/Group` prop `select` to `childSelect` and added prop `select` to support selection types


## [1.0.0-alpha.2] - 2016-10-21

This version includes a lot of refactoring from the previous release. Developers need to switch to the new enact-dev command-line tool.

### Added

- New components and HOCs: `ui/Cancelable`, `ui/Changeable`, `ui/Selectable`
- Support for enact-dev command-line tool.
- New options for `ui/Toggleable` HOC
- Many more unit tests

### Changed

- Removed `ui/Pickable` HOC
- Some props for UI state were renamed to have `default` prefix where state was managed by the component. (e.g. `defaultOpen`)

### Fixed

- Many components were fixed, polished, updated and documented
- Inline docs updated to be more consistent and comprehensive

## [1.0.0-alpha.1] - 2016-09-26

Initial release<|MERGE_RESOLUTION|>--- conflicted
+++ resolved
@@ -4,7 +4,6 @@
 
 ## [unreleased]
 
-<<<<<<< HEAD
 ### Removed
 
 - `ui/GridListImageItem`
@@ -15,7 +14,6 @@
 - `ui/SlotItem`
 - `ui/ToggleItem`
 - `ui/VirtualList.VirtualListBase`
-=======
 ### Changed
 
 - `ui/Marquee.MarqueeDecorator` to use `@enact/i18n/utils.isRtlText` API to determine the text directionality
@@ -23,7 +21,6 @@
 ### Fixed
 
 - `ui/Marquee.MarqueeDecorator` to start animation properly when synchronized by `ui/Marquee.MarqueeController` and text changed
->>>>>>> 2777e54d
 
 ## [4.9.0-beta.1] - 2024-06-17
 
