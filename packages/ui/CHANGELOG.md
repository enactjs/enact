--- conflicted
+++ resolved
@@ -4,15 +4,13 @@
 
 ## [unreleased]
 
-<<<<<<< HEAD
+### Changed
+
+- `ui/Repeater` to accept an array of objects as children which are spread onto the generated components
+
 ### Removed
 
 - `ui/validators` which was no longer used elsewhere in Enact
-=======
-### Change
-
-- `ui/Repeater` to accept an array of objects as children which are spread onto the generated components
->>>>>>> 245eff97
 
 ## [1.0.0-beta.4] - 2017-03-10
 
