# Change Log

The following is a curated list of changes in the Enact ui module, newest changes on the top.

## [unreleased]

<<<<<<< HEAD
### Changed

- `ui/ToggleItem` to to be slottable
=======
### Added

- `ui/Touchable` support to fire `onTap` when a `click` event occurs

### Changed

- `ui/Touchable` custom events `onDown`, `onUp`, `onMove`, and `onTap` to use the event name as the `type` rather than the shorter name (e.g. `onTap` rather than `tap`)
- `ui/Toggleable` to forward events on `activate` and `deactivate` instead of firing toggled payload. Use `toggle` to handle toggled payload from the event

## [2.0.0-beta.2] - 2018-05-07
>>>>>>> 342b0ab2

### Fixed

- `ui/Marquee` to always marquee when `marqueeOn` is set to `'render'`
- `ui/Item` to use its natural width rather than imposing a 100% width allowing inline Items to be the correct width
- `ui/Marquee.MarqueeDecorator` to correctly reset animation when `children` updates

## [2.0.0-beta.1] - 2018-04-29

### Changed

- `ui/Cancelable` callback `onCancel` to accept an event with a `stopPropagation` method to prevent upstream instances from handling the event instead of using the return value from the callback to prevent propagation. When a function is passed to `onCancel`, it will now receive an event and a props object instead of only the props object. When a string is passed to `onCancel`, it will now receive an event instead of no arguments. Also when a string is passed, the event will now propagate to upstream instances unless `stopPropagation` is called.
- `ui/Transition` property `duration` to now also support a numeric value representing milliseconds or a string representing any valid CSS duration value

### Fixed

- `ui/Layout.Cell` to no longer overflow when both `size` and `shrink` are set together
- `ui/Layout` to correctly support two `align` values, allowing horizontal and vertical in one property. Previously, the transverse alignment was ignored, only allowing perpendicular alignment.
- `ui/VirtualList.VirtualList` and `ui/VirtualList.VirtualGridList` showing blank when `direction` prop changed after scroll position changed
- `ui/VirtualList.VirtualList` and `ui/VirtualList.VirtualGridList` to support RTL by dynamic language changes

## [2.0.0-alpha.8] - 2018-04-17

### Added

- `ui/Slider` as an unstyled, base range selection component
- `ui/VirtualList.VirtualList` and `ui/VirtualList.VirtualGridList` `role="list"`
- `ui/Placeholder.PlaceholderControllerDecorator` config property `thresholdFactor`

### Changed

- `ui/Transition` property `children` to not be required
- `ui/Transition` to fire `onShow` and `onHide` even when there are no `children`

### Fixed

- `ui/VirtualList.VirtualList` to re-render items when forceUpdate() called
- `ui/ViewManager` to not initially pass the wrong value for `enteringProp` when a view initiates a transition into the viewport

## [2.0.0-alpha.7] - 2018-04-03

### Removed

- `ui/VirtualList.VirtualList` and `ui/VirtualList.VirtualGridList` prop `data` to eliminate the misunderstanding caused by the ambiguity of `data`

### Fixed

- `ui/Scroller` horizontal scrolling in RTL locales

## [2.0.0-alpha.6] - 2018-03-22

### Removed

- `ui/Transition` property `clipHeight`
- `ui/ProgressBar` property `vertical` and replaced it with `orientation`

### Added

- `ui/Scrollable` support for scrolling by touch
- `ui/ProgressBar` property `orientation` to accept orientation strings like `"vertical"` and `"horizontal"`

### Changed

- `ui/VirtualList.VirtualList` and `ui/VirtualList.VirtualGridList` prop `component` to be replaced by `itemRenderer`

### Fixed

- `ui/Transition` animation for `clip` for `"up"`, `"left"`, and `"right"` directions. This includes a DOM addition to the Transition markup.
- `ui/ComponentOverride` and `ui/ToggleItem` to accept HTML DOM node tag names as strings for its `component` property

## [2.0.0-alpha.5] - 2018-03-07

### Added

- `ui/Touchable` support for drag gesture
- `ui/Marquee` component
- `ui/GridListImageItem` component

### Changed

- `ui/VirtualList`, `ui/VirtualGridList`, and `ui/Scroller` components as unstyled base components to support UI libraries

### Fixed

- `ui/ViewManager` to suppress `enteringProp` for views that are rendered at mount

## [2.0.0-alpha.4] - 2018-02-13

### Added

- `ui/BodyText`, `ui/Image`, `ui/Item`, `ui/ProgressBar`, `ui/SlotItem`, `ui/Spinner`, `ui/ToggleIcon` components as unstyled base components to support UI libraries
- `ui/SlotItem` with the properties of `slotBefore` and `slotAfter` so we can easily add things like icons to an item

### Changed

- `ui/Repeater` and `ui/Group` to require a unique key for each object type data
- `ui/Toggleable` to use `'selected'` as its default `prop`, rather than `'active'`, since `'selected'` is by far the most common use case
- `ui/Touchable` to use global gesture configuration with instance override rather than component-level configuration via HOC configs with instance override

## [2.0.0-alpha.3] - 2018-01-18

### Added

- `ui/Layout` debugging aid for help with complex layouts. Simply include the `"debug"` className in your app and everything below it will show debugging lines
- `ui/Button`, `ui/Icon`, and `ui/IconButton` components to support reuse by themes
- `ui/Touchable` support for flick gestures

### Fixed

- `ui/resolution` to measure the App's rendering area instead of the entire window, and now factors-in the height as well
- `ui/Layout` prop `align` to support setting horizontal and vertical alignment in one prop, separated by a space

## [2.0.0-alpha.2] - 2017-08-29

## Added

- `ui/Scroller` and `ui/VirtualList`

## [2.0.0-alpha.1] - 2017-08-27

## Added

- `ui/Layout` which provides a technique for laying-out components on the screen using `Cells`, in rows or columns
- `ui/Touchable` to support consistent mouse and touch events along with hold gesture

## Removed

- `ui/Holdable` and `ui/Pressable` which were replaced by `ui/Touchable`

## [1.15.0] - 2018-02-28

### Fixed

- Internal method used by many components that sometimes prevented re-renders when they were needed

## [1.14.0] - 2018-02-23

### Deprecated

- `ui/Holdable` and `ui/Pressable`, to be replaced by `ui/Touchable` in 2.0.0

## [1.13.3] - 2018-01-16

No significant changes.

## [1.13.2] - 2017-12-14

### Fixed

- `ui/ViewManager` to revert 1.13.0 fix for lifecycle timing when entering a view

## [1.13.1] - 2017-12-06

No significant changes.

## [1.13.0] - 2017-11-28

### Added

- `ui/Transition` animation timing functions `ease-in`, `ease-out`, `ease-in-quart`, and `ease-out-quart` to provide prettier options for transitions that may be more suited to a specific visual style

### Fixed

- `ui/ViewManager` to prevent interaction issue with `moonstone/Scroller`

## [1.12.2] - 2017-11-15

### Fixed

- `ui/Remeasurable` to update on every trigger change
- `ui/Transition` to revert 1.12.1 change to support `clip` transition-type directions and rendering optimizations

## [1.12.1] - 2017-11-07

### Fixed

- `ui/Transition` support for all `clip` transition-type directions and made rendering optimizations

## [1.12.0] - 2017-10-27

No significant changes.

## [1.11.0] - 2017-10-24

No significant changes.

## [1.10.1] - 2017-10-16

### Fixed

- `ui/Pressable` to properly set pressed state to false on blur and release

## [1.10.0] - 2017-10-09

### Added

- `ui/Layout` which provides a technique for laying-out components on the screen using `Cells`, in rows or columns

## [1.9.3] - 2017-10-03

### Fixed

- `ui/Transition` to recalculate height when a resize occurs

## [1.9.2] - 2017-09-26

No significant changes.

## [1.9.1] - 2017-09-25

No significant changes.

## [1.9.0] - 2017-09-22

### Added

- `ui/styles/mixins.less` mixins: `.remove-margin-on-edge-children()` and `.remove-padding-on-edge-children()` to better handle edge margins on container components

### Changed

- `ui/Holdable` to cancel key hold events when the pointer moves
- `ui/Holdable` and `ui/Changeable` back to Components and moved performance improvements elsewhere

### Fixed

- `ui/FloatingLayer` to not asynchronously attach a click handler when the floating layer is removed
- `ui/ViewManager` to correctly position items when changing mid-transition

## [1.8.0] - 2017-09-07

### Changed

- `ui/Holdable` and `ui/Changeable` to be PureComponents to reduce the number of updates

## [1.7.0] - 2017-08-23

No significant changes.

## [1.6.1] - 2017-08-07

No significant changes.

## [1.6.0] - 2017-08-04

### Fixed

- `ui/PlaceholderDecorator` to update bounds of `Scroller` when the `visible` state changed

## [1.5.0] - 2017-07-19

### Fixed

- `ui/Cancelable` warning for string type cancel handler

## [1.4.1] - 2017-07-05

No significant changes.

## [1.4.0] - 2017-06-29

No significant changes.

## [1.3.1] - 2017-06-14

No significant changes.

## [1.3.0] - 2017-06-12

### Added

- `ui/ViewManager` prop `childProps` to pass static props to each child

### Fixed

- `ui/ViewManager` to have a view count of 0 specifically for `noAnimation` cases. This helps things like `spotlight` restore `focus` properly.
- `ui/Cancelable` to run modal handlers on `window` object and correctly store handlers in LIFO order

## [1.2.2] - 2017-05-31

No significant changes.

## [1.2.1] - 2017-05-25

No significant changes.

## [1.2.0] - 2017-05-17

### Added

- `ui/Skinnable` to provide themes with a way to apply a base theme styling and skins on top of that
- `ui/Transition` prop `onShow` that fires when transitioning into view a component.
- `ui/transition` callback prop `onShow` that fires when transitioning into view completes

### Changed

-`ui/View` to prevent re-renders on views leaving the `ViewManager`

## [1.1.0] - 2017-04-21

### Changed

- `ui/Slottable` to support slot-candidate tags that have multiple props, which are now forwarded directly instead of just their children

### Fixed

- `ui/Cancelable` to run modal handlers in the right order

## [1.0.0] - 2017-03-31

### Added

- `ui/Placeholder` module with `PlaceholderControllerDecorator` and `PlaceholderDecorator` HOCs which facilitate rendering placeholder components until the wrapped component would scroll into the viewport

### Changed

- `ui/Repeater` to accept an array of objects as children which are spread onto the generated components

### Removed

- `ui/validators` which was no longer used elsewhere in Enact

## [1.0.0-beta.4] - 2017-03-10

### Added

- `ui/A11yDecorator` to facilitate adding pre/post hints to components
- `ui/AnnounceDecorator` to facilitate announcing actions for accessibility

## [1.0.0-beta.3] - 2017-02-21

### Added

- `ui/Resizable` Higher-order Component to facilitate notification of resized components

## [1.0.0-beta.2] - 2017-01-30

### Added

- `ui/ViewManager` properties `enteringDelay` and `enteringProp` to aid deferred rendering of views
- `ui/resolution` function `scaleToRem` for those times when you have a size in pixels that you want to convert directly to `rem` to support automatic dynamic resizing

## [1.0.0-beta.1] - 2016-12-30

### Added

- `ui/RadioDecorator` and `ui/RadioControllerDecorator` to support radio group-style management of components
- `ui/Holdable` Higher-order Component
- `ui/ViewManager` events `onAppear`, `onEnter`, `onLeave`, `onStay`, `onTransition`, and `onWillTransition`
- `ui/FloatingLayer` `scrimType` prop value `none`
- `ui/Pressable` config option `onMouseLeave`

### Removed

- `ui/Transition` prop `fit` in favor of using `className`

### Changed

- `ui/FloatingLayer` property `autoDismiss` to handle both ESC key and click events

## [1.0.0-alpha.5] - 2016-12-16

No changes.

## [1.0.0-alpha.4] - 2016-12-2

### Added

- `ui/FloatingLayer` module with `FloatingLayer` and `FloatingLayerDecorator` components
- `fit`, `noAnimation` props to `ui/TransitionBase`
- `onHide` prop to `ui/Transition`
- LESS mixins from `@enact/moonstone` that are general purpose and can be utilized by various UI
libraries.

## [1.0.0-alpha.3] - 2016-11-8

### Added

- Selection type support to `ui/Group`

### Changed

- Renamed `ui/Group` prop `select` to `childSelect` and added prop `select` to support selection types


## [1.0.0-alpha.2] - 2016-10-21

This version includes a lot of refactoring from the previous release. Developers need to switch to the new enact-dev command-line tool.

### Added

- New components and HOCs: `ui/Cancelable`, `ui/Changeable`, `ui/Selectable`
- Support for enact-dev command-line tool.
- New options for `ui/Toggleable` HOC
- Many more unit tests

### Changed

- Removed `ui/Pickable` HOC
- Some props for UI state were renamed to have `default` prefix where state was managed by the component. (e.g. `defaultOpen`)

### Fixed

- Many components were fixed, polished, updated and documented
- Inline docs updated to be more consistent and comprehensive

## [1.0.0-alpha.1] - 2016-09-26

Initial release<|MERGE_RESOLUTION|>--- conflicted
+++ resolved
@@ -4,11 +4,9 @@
 
 ## [unreleased]
 
-<<<<<<< HEAD
 ### Changed
 
 - `ui/ToggleItem` to to be slottable
-=======
 ### Added
 
 - `ui/Touchable` support to fire `onTap` when a `click` event occurs
@@ -19,7 +17,6 @@
 - `ui/Toggleable` to forward events on `activate` and `deactivate` instead of firing toggled payload. Use `toggle` to handle toggled payload from the event
 
 ## [2.0.0-beta.2] - 2018-05-07
->>>>>>> 342b0ab2
 
 ### Fixed
 
