# Change Log

The following is a curated list of changes in the Enact ui module, newest changes on the top.

## [unreleased]

<<<<<<< HEAD
### Added

- `ui/Button` public class `.hasIcon` which is present on the root node only when an icon has been provided
=======
### Fixed

- `ui/Touchable` to only emit its custom events once when originating from a child instance of `Touchable`

## [2.5.0] - 2019-04-01

### Added

- `ui/Item`, `ui/Layout`, `ui/Repeater`, `ui/SlotItem`, `ui/Spinner`, `ui/ToggleItem`, and `ui/ViewManager` support for `ref` to gain access to the wrapped `component`
>>>>>>> 5210c322

## [2.4.1] - 2019-03-11

### Fixed

- `ui/VirtualList` to scroll properly by `scrollTo` callback during the list is updated by prop changes

## [2.4.0] - 2019-03-04

### Added

- `ui/BodyText` prop `component` to allow customization of the tag/component used to render its base element
- `ui/Repeater` prop `component` to allow customization of its base element
- `ui/Spinner` prop `paused` to halt the animation. Previously this was hard-coded "on", but now it can be toggled.

### Changed

- `ui/Changeable` and `ui/Toggleable` to warn when both `[defaultProp]` and `[prop]` are provided

## [2.3.0] - 2019-02-11

### Added

- `ui/Skinnable` support for `skinVariants`; a way to augment a skin by adding variations of a skin to your visuals, like large text, high contrast, or grayscale
- `ui/Touchable` event `onHoldEnd` to notify when a hold has been released
- `ui/Touchable` prop `holdConfig.global` to allow a hold to continue when leaving or blurring the element

### Changed

- All content-containing LESS stylesheets (not within a `styles` directory) extensions to be `*.module.less` to retain modular context with CLI 2.x.

### Fixed

- `ui/Touchable` to continue drag events when blurring the element when `dragConfig.global` is set
- `ui/Marquee` to marquee when necessary after a locale change

## [2.2.9] - 2019-01-11

No significant changes.

## [2.2.8] - 2018-12-06

### Fixed

- `ui/Marquee` to display an ellipsis when changing to text that no longer fits within its bounds
- `ui/VirtualList`, `ui/VirtualGridList`, and `ui/Scroller` to debounce `onScrollStop` events for non-animated scrolls
- `ui/Changeable` and `ui/Toggleable` to no longer treat components as controlled if the specified prop is explicity set to `undefined` at mount

## [2.2.7] - 2018-11-21

### Fixed

- `ui/Marquee` to avoid very small animations

## [2.2.6] - 2018-11-15

### Fixed

- `ui/Marquee` to handle contents which overflow their containers only slightly

## [2.2.5] - 2018-11-05

### Fixed

- `ui/Transition` to better support layout after changing children

## [2.2.4] - 2018-10-29

No significant changes.

## [2.2.3] - 2018-10-22

No significant changes.

## [2.2.2] - 2018-10-15

### Fixed

- `ui/Scroller` slowed scrolling behavior when repeatedly requesting a scroll to the same position

## [2.2.1] - 2018-10-09

### Fixed

- `ui/Marquee` to prevent restarting animation after blurring just before the previous animation completed

## [2.2.0] - 2018-10-02

### Added

- `ui/Marquee.MarqueeBase` prop `willAnimate` to improve app performance by deferring animation preparation styling such as composite layer promotion
- `ui/Skinnable` config option `prop` to configure the property in which to pass the current skin to the wrapped component
- `ui/Transition` prop `css` to support customizable styling

### Changed

- `ui/Cell` and `ui/Layout` to accept any type of children, since the `component` that may be set could accept any format of `children`

### Fixed

- `ui/Touchable` to correctly handle a hold cancelled from an onHold handler
- `ui/Marquee.MarqueeDecorator` to handle situations where lazily loaded CSS could cause marquee to not start correctly

## [2.1.4] - 2018-09-17

### Fixed

- `ui/ViewManager` to emit `onWillTransition` when views are either added or removed

## [2.1.3] - 2018-09-10

### Fixed

- `ui/Marquee` to stop when blurred during restart timer

## [2.1.2] - 2018-09-04

### Fixed

- `ui/GridListImageItem` to properly set `selected` style
- `ui/Marquee` positioning bug when used with CSS flexbox layouts

## [2.1.1] - 2018-08-27

No significant changes.

## [2.1.0] - 2018-08-20

### Fixed

- `ui/FloatingLayer` to apply `key`s to prevent React warnings

## [2.0.2] - 2018-08-13

### Fixed

- `ui/Image` to not display "missing image" icon when `src` fails to load
- `ui/Image` to not require `src` prop if `placeholder` is specified
- `ui/GridListImageItem` to not require `source` prop
- `ui/Scrollable` to use GPU acceleration to improve rendering performance
- `ui/Marquee` to move `position: relative` style into `animate` class to improve rendering performance

## [2.0.1] - 2018-08-01

No significant changes.

## [2.0.0] - 2018-07-30

### Added

- `ui/LabeledIcon` component for a lightweight `Icon` with a label

### Removed

- `ui/Skinnable.withSkinnableProps` higher-order component

### Fixed

- `ui/Scrollable` to ignore native drag events which interfered with touch drag support

## [2.0.0-rc.3] - 2018-07-23

No significant changes.

## [2.0.0-rc.2] - 2018-07-16

No significant changes.

## [2.0.0-rc.1] - 2018-07-09

### Removed

- `ui/FloatingLayer.contextTypes` export
- `ui/Marquee.controlContextTypes` export
- `ui/Placeholder.contextTypes` export
- `ui/Resizable.contextTypes` export

## [2.0.0-beta.9] - 2018-07-02

No significant changes.

## [2.0.0-beta.8] - 2018-06-25

### Fixed

- `ui/VirtualList` to allow scrolling on focus by default on webOS

## [2.0.0-beta.7] - 2018-06-11

### Added

- `ui/FloatingLayer.FloatingLayerBase` export

### Changed

- `ui/FloatingLayer` to call `onOpen` only after it is rendered

### Fixed

- `ui/MarqueeDecorator` to stop marqueeing when using hover and pointer hides

## [2.0.0-beta.6] - 2018-06-04

### Fixed

- `ui/FloatingLayer` to render correctly if already opened at mounting time

## [2.0.0-beta.5] - 2018-05-29

### Added

- `ui/FloatingLayerDecorator` imperative API to close all floating layers registered in the same id
- `ui/ProgressBar` and `ui/Slider` prop `progressAnchor` to configure from where in the progress bar or slider progress should begin
- `ui/Slider` prop `progressBarComponent` to support customization of progress bar within a slider
- `ui/ForwardRef` HOC to adapt `React.forwardRef` to HOC chains
- `ui/Media` component

### Fixed

- `ui/MarqueeController` to update hovered state when pointer hides
- `ui/Touchable` to end gestures when focus is lost
- `ui/VirtualList.VirtualList` and `ui/VirtualList.VirtualGridList` to prevent items overlap with scroll buttons

## [2.0.0-beta.4] - 2018-05-21

### Fixed

- `ui/Touchable` to guard against null events

## [2.0.0-beta.3] - 2018-05-14

### Changed

- `ui/Marquee.MarqueeController` and `ui/Marquee.MarqueeDecorator` to prevent unnecessary focus-based updates

### Added

- `ui/Touchable` support to fire `onTap` when a `click` event occurs

### Changed

- `ui/Touchable` custom events `onDown`, `onUp`, `onMove`, and `onTap` to use the event name as the `type` rather than the shorter name (e.g. `onTap` rather than `tap`)
- `ui/Toggleable` to forward events on `activate` and `deactivate` instead of firing toggled payload. Use `toggle` to handle toggled payload from the event.

## [2.0.0-beta.2] - 2018-05-07

### Fixed

- `ui/Marquee` to always marquee when `marqueeOn` is set to `'render'`
- `ui/Item` to use its natural width rather than imposing a 100% width allowing inline Items to be the correct width
- `ui/Marquee.MarqueeDecorator` to correctly reset animation when `children` updates

## [2.0.0-beta.1] - 2018-04-29

### Changed

- `ui/Cancelable` callback `onCancel` to accept an event with a `stopPropagation` method to prevent upstream instances from handling the event instead of using the return value from the callback to prevent propagation. When a function is passed to `onCancel`, it will now receive an event and a props object instead of only the props object. When a string is passed to `onCancel`, it will now receive an event instead of no arguments. Also when a string is passed, the event will now propagate to upstream instances unless `stopPropagation` is called.
- `ui/Transition` property `duration` to now also support a numeric value representing milliseconds or a string representing any valid CSS duration value

### Fixed

- `ui/Layout.Cell` to no longer overflow when both `size` and `shrink` are set together
- `ui/Layout` to correctly support two `align` values, allowing horizontal and vertical in one property. Previously, the transverse alignment was ignored, only allowing perpendicular alignment.
- `ui/VirtualList.VirtualList` and `ui/VirtualList.VirtualGridList` showing blank when `direction` prop changed after scroll position changed
- `ui/VirtualList.VirtualList` and `ui/VirtualList.VirtualGridList` to support RTL by dynamic language changes

## [2.0.0-alpha.8] - 2018-04-17

### Added

- `ui/Slider` as an unstyled, base range selection component
- `ui/VirtualList.VirtualList` and `ui/VirtualList.VirtualGridList` `role="list"`
- `ui/Placeholder.PlaceholderControllerDecorator` config property `thresholdFactor`

### Changed

- `ui/Transition` property `children` to not be required
- `ui/Transition` to fire `onShow` and `onHide` even when there are no `children`

### Fixed

- `ui/VirtualList.VirtualList` to re-render items when forceUpdate() called
- `ui/ViewManager` to not initially pass the wrong value for `enteringProp` when a view initiates a transition into the viewport

## [2.0.0-alpha.7] - 2018-04-03

### Removed

- `ui/VirtualList.VirtualList` and `ui/VirtualList.VirtualGridList` prop `data` to eliminate the misunderstanding caused by the ambiguity of `data`

### Fixed

- `ui/Scroller` horizontal scrolling in RTL locales

## [2.0.0-alpha.6] - 2018-03-22

### Removed

- `ui/Transition` property `clipHeight`
- `ui/ProgressBar` property `vertical` and replaced it with `orientation`

### Added

- `ui/Scrollable` support for scrolling by touch
- `ui/ProgressBar` property `orientation` to accept orientation strings like `"vertical"` and `"horizontal"`

### Changed

- `ui/VirtualList.VirtualList` and `ui/VirtualList.VirtualGridList` prop `component` to be replaced by `itemRenderer`

### Fixed

- `ui/Transition` animation for `clip` for `"up"`, `"left"`, and `"right"` directions. This includes a DOM addition to the Transition markup.
- `ui/ComponentOverride` and `ui/ToggleItem` to accept HTML DOM node tag names as strings for its `component` property

## [2.0.0-alpha.5] - 2018-03-07

### Added

- `ui/Touchable` support for drag gesture
- `ui/Marquee` component
- `ui/GridListImageItem` component

### Changed

- `ui/VirtualList`, `ui/VirtualGridList`, and `ui/Scroller` components as unstyled base components to support UI libraries

### Fixed

- `ui/ViewManager` to suppress `enteringProp` for views that are rendered at mount

## [2.0.0-alpha.4] - 2018-02-13

### Added

- `ui/BodyText`, `ui/Image`, `ui/Item`, `ui/ProgressBar`, `ui/SlotItem`, `ui/Spinner`, `ui/ToggleIcon` components as unstyled base components to support UI libraries
- `ui/SlotItem` with the properties of `slotBefore` and `slotAfter` so we can easily add things like icons to an item

### Changed

- `ui/Repeater` and `ui/Group` to require a unique key for each object type data
- `ui/Toggleable` to use `'selected'` as its default `prop`, rather than `'active'`, since `'selected'` is by far the most common use case
- `ui/Touchable` to use global gesture configuration with instance override rather than component-level configuration via HOC configs with instance override

## [2.0.0-alpha.3] - 2018-01-18

### Added

- `ui/Layout` debugging aid for help with complex layouts. Simply include the `"debug"` className in your app and everything below it will show debugging lines
- `ui/Button`, `ui/Icon`, and `ui/IconButton` components to support reuse by themes
- `ui/Touchable` support for flick gestures

### Fixed

- `ui/resolution` to measure the App's rendering area instead of the entire window, and now factors-in the height as well
- `ui/Layout` prop `align` to support setting horizontal and vertical alignment in one prop, separated by a space

## [2.0.0-alpha.2] - 2017-08-29

## Added

- `ui/Scroller` and `ui/VirtualList`

## [2.0.0-alpha.1] - 2017-08-27

## Added

- `ui/Layout` which provides a technique for laying-out components on the screen using `Cells`, in rows or columns
- `ui/Touchable` to support consistent mouse and touch events along with hold gesture

## Removed

- `ui/Holdable` and `ui/Pressable` which were replaced by `ui/Touchable`

## [1.15.0] - 2018-02-28

### Fixed

- Internal method used by many components that sometimes prevented re-renders when they were needed

## [1.14.0] - 2018-02-23

### Deprecated

- `ui/Holdable` and `ui/Pressable`, to be replaced by `ui/Touchable` in 2.0.0

## [1.13.4] - 2018-07-30

No significant changes.

## [1.13.3] - 2018-01-16

No significant changes.

## [1.13.2] - 2017-12-14

### Fixed

- `ui/ViewManager` to revert 1.13.0 fix for lifecycle timing when entering a view

## [1.13.1] - 2017-12-06

No significant changes.

## [1.13.0] - 2017-11-28

### Added

- `ui/Transition` animation timing functions `ease-in`, `ease-out`, `ease-in-quart`, and `ease-out-quart` to provide prettier options for transitions that may be more suited to a specific visual style

### Fixed

- `ui/ViewManager` to prevent interaction issue with `moonstone/Scroller`

## [1.12.2] - 2017-11-15

### Fixed

- `ui/Remeasurable` to update on every trigger change
- `ui/Transition` to revert 1.12.1 change to support `clip` transition-type directions and rendering optimizations

## [1.12.1] - 2017-11-07

### Fixed

- `ui/Transition` support for all `clip` transition-type directions and made rendering optimizations

## [1.12.0] - 2017-10-27

No significant changes.

## [1.11.0] - 2017-10-24

No significant changes.

## [1.10.1] - 2017-10-16

### Fixed

- `ui/Pressable` to properly set pressed state to false on blur and release

## [1.10.0] - 2017-10-09

### Added

- `ui/Layout` which provides a technique for laying-out components on the screen using `Cells`, in rows or columns

## [1.9.3] - 2017-10-03

### Fixed

- `ui/Transition` to recalculate height when a resize occurs

## [1.9.2] - 2017-09-26

No significant changes.

## [1.9.1] - 2017-09-25

No significant changes.

## [1.9.0] - 2017-09-22

### Added

- `ui/styles/mixins.less` mixins: `.remove-margin-on-edge-children()` and `.remove-padding-on-edge-children()` to better handle edge margins on container components

### Changed

- `ui/Holdable` to cancel key hold events when the pointer moves
- `ui/Holdable` and `ui/Changeable` back to Components and moved performance improvements elsewhere

### Fixed

- `ui/FloatingLayer` to not asynchronously attach a click handler when the floating layer is removed
- `ui/ViewManager` to correctly position items when changing mid-transition

## [1.8.0] - 2017-09-07

### Changed

- `ui/Holdable` and `ui/Changeable` to be PureComponents to reduce the number of updates

## [1.7.0] - 2017-08-23

No significant changes.

## [1.6.1] - 2017-08-07

No significant changes.

## [1.6.0] - 2017-08-04

### Fixed

- `ui/PlaceholderDecorator` to update bounds of `Scroller` when the `visible` state changed

## [1.5.0] - 2017-07-19

### Fixed

- `ui/Cancelable` warning for string type cancel handler

## [1.4.1] - 2017-07-05

No significant changes.

## [1.4.0] - 2017-06-29

No significant changes.

## [1.3.1] - 2017-06-14

No significant changes.

## [1.3.0] - 2017-06-12

### Added

- `ui/ViewManager` prop `childProps` to pass static props to each child

### Fixed

- `ui/ViewManager` to have a view count of 0 specifically for `noAnimation` cases. This helps things like `spotlight` restore `focus` properly.
- `ui/Cancelable` to run modal handlers on `window` object and correctly store handlers in LIFO order

## [1.2.2] - 2017-05-31

No significant changes.

## [1.2.1] - 2017-05-25

No significant changes.

## [1.2.0] - 2017-05-17

### Added

- `ui/Skinnable` to provide themes with a way to apply a base theme styling and skins on top of that
- `ui/Transition` prop `onShow` that fires when transitioning into view a component.
- `ui/transition` callback prop `onShow` that fires when transitioning into view completes

### Changed

-`ui/View` to prevent re-renders on views leaving the `ViewManager`

## [1.1.0] - 2017-04-21

### Changed

- `ui/Slottable` to support slot-candidate tags that have multiple props, which are now forwarded directly instead of just their children

### Fixed

- `ui/Cancelable` to run modal handlers in the right order

## [1.0.0] - 2017-03-31

### Added

- `ui/Placeholder` module with `PlaceholderControllerDecorator` and `PlaceholderDecorator` HOCs which facilitate rendering placeholder components until the wrapped component would scroll into the viewport

### Changed

- `ui/Repeater` to accept an array of objects as children which are spread onto the generated components

### Removed

- `ui/validators` which was no longer used elsewhere in Enact

## [1.0.0-beta.4] - 2017-03-10

### Added

- `ui/A11yDecorator` to facilitate adding pre/post hints to components
- `ui/AnnounceDecorator` to facilitate announcing actions for accessibility

## [1.0.0-beta.3] - 2017-02-21

### Added

- `ui/Resizable` Higher-order Component to facilitate notification of resized components

## [1.0.0-beta.2] - 2017-01-30

### Added

- `ui/ViewManager` properties `enteringDelay` and `enteringProp` to aid deferred rendering of views
- `ui/resolution` function `scaleToRem` for those times when you have a size in pixels that you want to convert directly to `rem` to support automatic dynamic resizing

## [1.0.0-beta.1] - 2016-12-30

### Added

- `ui/RadioDecorator` and `ui/RadioControllerDecorator` to support radio group-style management of components
- `ui/Holdable` Higher-order Component
- `ui/ViewManager` events `onAppear`, `onEnter`, `onLeave`, `onStay`, `onTransition`, and `onWillTransition`
- `ui/FloatingLayer` `scrimType` prop value `none`
- `ui/Pressable` config option `onMouseLeave`

### Removed

- `ui/Transition` prop `fit` in favor of using `className`

### Changed

- `ui/FloatingLayer` property `autoDismiss` to handle both ESC key and click events

## [1.0.0-alpha.5] - 2016-12-16

No changes.

## [1.0.0-alpha.4] - 2016-12-2

### Added

- `ui/FloatingLayer` module with `FloatingLayer` and `FloatingLayerDecorator` components
- `fit`, `noAnimation` props to `ui/TransitionBase`
- `onHide` prop to `ui/Transition`
- LESS mixins from `@enact/moonstone` that are general purpose and can be utilized by various UI
libraries.

## [1.0.0-alpha.3] - 2016-11-8

### Added

- Selection type support to `ui/Group`

### Changed

- Renamed `ui/Group` prop `select` to `childSelect` and added prop `select` to support selection types


## [1.0.0-alpha.2] - 2016-10-21

This version includes a lot of refactoring from the previous release. Developers need to switch to the new enact-dev command-line tool.

### Added

- New components and HOCs: `ui/Cancelable`, `ui/Changeable`, `ui/Selectable`
- Support for enact-dev command-line tool.
- New options for `ui/Toggleable` HOC
- Many more unit tests

### Changed

- Removed `ui/Pickable` HOC
- Some props for UI state were renamed to have `default` prefix where state was managed by the component. (e.g. `defaultOpen`)

### Fixed

- Many components were fixed, polished, updated and documented
- Inline docs updated to be more consistent and comprehensive

## [1.0.0-alpha.1] - 2016-09-26

Initial release<|MERGE_RESOLUTION|>--- conflicted
+++ resolved
@@ -4,11 +4,9 @@
 
 ## [unreleased]
 
-<<<<<<< HEAD
 ### Added
 
 - `ui/Button` public class `.hasIcon` which is present on the root node only when an icon has been provided
-=======
 ### Fixed
 
 - `ui/Touchable` to only emit its custom events once when originating from a child instance of `Touchable`
@@ -18,7 +16,6 @@
 ### Added
 
 - `ui/Item`, `ui/Layout`, `ui/Repeater`, `ui/SlotItem`, `ui/Spinner`, `ui/ToggleItem`, and `ui/ViewManager` support for `ref` to gain access to the wrapped `component`
->>>>>>> 5210c322
 
 ## [2.4.1] - 2019-03-11
 
