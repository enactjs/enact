--- conflicted
+++ resolved
@@ -6,13 +6,10 @@
 
 ### Added
 
-<<<<<<< HEAD
 - `ui/Slider` as an unstyled, base range selection component
 - `ui/Touchable` prop, `dragConfig.constrain`, to control the bounds for dragging
-=======
 - `ui/VirtualList.VirtualList` and `ui/VirtualList.VirtualGridList` `role="list"`
 - `ui/Placeholder.PlaceholderControllerDecorator` config property `thresholdFactor`
->>>>>>> 127b3dad
 
 ### Changed
 
