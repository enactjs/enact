--- conflicted
+++ resolved
@@ -2,17 +2,15 @@
 
 The following is a curated list of changes in the Enact ui module, newest changes on the top.
 
-<<<<<<< HEAD
 ## [unreleased]
 
 ### Changed
 
 - `ui/Touchable` event `onHold` and `onHoldPulse` to `onHoldStart` and `onHold` respectively to match with the naming convention
-=======
+
 ## [4.0.0-alpha.1] - 2021-02-24
 
 No significant changes.
->>>>>>> f6154705
 
 ## [3.5.0] - 2021-02-05
 
