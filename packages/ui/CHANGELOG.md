--- conflicted
+++ resolved
@@ -4,10 +4,9 @@
 
 ## [unreleased]
 
-<<<<<<< HEAD
 ### Removed
 - `ui/Scroller` and `ui/VirtualList` prop `data-webos-voice-focused`, `data-webos-voice-disabled`, and `data-webos-voice-group-label`
-=======
+
 ### Added
 
 - `ui/MarqueeDecorator` `locale` type for `forceDirection` prop not to override the direction depending on contents
@@ -15,7 +14,6 @@
 ## [4.1.3] - 2022-03-07
 
 - Updated to use `forwardCustom` and add `type` when forwarding custom events
->>>>>>> dfaf6a6e
 
 ## [4.1.2] - 2021-12-22
 
