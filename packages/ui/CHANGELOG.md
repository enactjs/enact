# Change Log

The following is a curated list of changes in the Enact ui module, newest changes on the top.

## [unreleased]

### Added

<<<<<<< HEAD
- `ui/Skinnable` to provide themes with a way to apply a base theme styling and skins on top of that
## Unreleased
=======
- `ui/Transition` prop `onShow` that fires when transitioning into view a component.
>>>>>>> 6b3c846d

### Changed

-`ui/View` to prevent re-renders on views leaving the `ViewManager`

## [1.1.0] - 2017-04-21

### Changed

- `ui/Slottable` to support slot-candidate tags that have multiple props, which are now forwarded directly instead of just their children

### Fixed

- `ui/Cancelable` to run modal handlers in the right order

## [1.0.0] - 2017-03-31

### Added

- `ui/Placeholder` module with `PlaceholderControllerDecorator` and `PlaceholderDecorator` HOCs which facilitate rendering placeholder components until the wrapped component would scroll into the viewport

### Changed

- `ui/Repeater` to accept an array of objects as children which are spread onto the generated components

### Removed

- `ui/validators` which was no longer used elsewhere in Enact

## [1.0.0-beta.4] - 2017-03-10

### Added

- `ui/A11yDecorator` to facilitate adding pre/post hints to components
- `ui/AnnounceDecorator` to facilitate announcing actions for accessibility

## [1.0.0-beta.3] - 2017-02-21

### Added

- `ui/Resizable` Higher-order Component to facilitate notification of resized components

## [1.0.0-beta.2] - 2017-01-30

### Added

- `ui/ViewManager` properties `enteringDelay` and `enteringProp` to aid deferred rendering of views
- `ui/resolution` function `scaleToRem` for those times when you have a size in pixels that you want to convert directly to `rem` to support automatic dynamic resizing

## [1.0.0-beta.1] - 2016-12-30

### Added

- `ui/RadioDecorator` and `ui/RadioControllerDecorator` to support radio group-style management of components
- `ui/Holdable` Higher-order Component
- `ui/ViewManager` events `onAppear`, `onEnter`, `onLeave`, `onStay`, `onTransition`, and `onWillTransition`
- `ui/FloatingLayer` `scrimType` prop value `none`
- `ui/Pressable` config option `onMouseLeave`

### Removed

- `ui/Transition` prop `fit` in favor of using `className`

### Changed

- `ui/FloatingLayer` property `autoDismiss` to handle both ESC key and click events

## [1.0.0-alpha.5] - 2016-12-16

No changes.

## [1.0.0-alpha.4] - 2016-12-2

### Added

- `ui/FloatingLayer` module with `FloatingLayer` and `FloatingLayerDecorator` components
- `fit`, `noAnimation` props to `ui/TransitionBase`
- `onHide` prop to `ui/Transition`
- LESS mixins from `@enact/moonstone` that are general purpose and can be utilized by various UI
libraries.

## [1.0.0-alpha.3] - 2016-11-8

### Added

- Selection type support to `ui/Group`

### Changed

- Renamed `ui/Group` prop `select` to `childSelect` and added prop `select` to support selection types


## [1.0.0-alpha.2] - 2016-10-21

This version includes a lot of refactoring from the previous release. Developers need to switch to the new enact-dev command-line tool.

### Added

- New components and HOCs: `ui/Cancelable`, `ui/Changeable`, `ui/Selectable`
- Support for enact-dev command-line tool.
- New options for `ui/Toggleable` HOC
- Many more unit tests

### Changed

- Removed `ui/Pickable` HOC
- Some props for UI state were renamed to have `default` prefix where state was managed by the component. (e.g. `defaultOpen`)

### Fixed

- Many components were fixed, polished, updated and documented
- Inline docs updated to be more consistent and comprehensive

## [1.0.0-alpha.1] - 2016-09-26

Initial release<|MERGE_RESOLUTION|>--- conflicted
+++ resolved
@@ -6,12 +6,9 @@
 
 ### Added
 
-<<<<<<< HEAD
 - `ui/Skinnable` to provide themes with a way to apply a base theme styling and skins on top of that
 ## Unreleased
-=======
 - `ui/Transition` prop `onShow` that fires when transitioning into view a component.
->>>>>>> 6b3c846d
 
 ### Changed
 
