# Change Log

The following is a curated list of changes in the Enact ui module, newest changes on the top.

<<<<<<< HEAD
## [unreleased]

### Removed

- `ui/GridListImageItem`
- `ui/IconButton`
- `ui/Marquee.MarqueeDecorator` config `className`
- `ui/RadioDecorator`
- `ui/Scroller.ScrollerBase`
- `ui/SlotItem`
- `ui/ToggleItem`
- `ui/VirtualList.UiVirtualListBase`
- `ui/VirtualList.VirtualListBase`
=======
## [4.9.0-beta.1] - 2024-06-17

No significant changes.

>>>>>>> b5ae0786
## [4.9.0-alpha.3] - 2024-06-05

### Changed

- `ui/Placeholder.PlaceholderControllerDecorator` and `ui/ViewManager` to have sibling DOM node as alternative to findDOMNode API which will be removed in React 19

## [4.0.15] - 2024-05-28

No significant changes.

## [4.9.0-alpha.2] - 2024-05-24

No significant changes.

## [4.0.14] - 2024-05-14

No significant changes.

## [4.7.11] - 2024-05-13

No significant changes.

## [4.9.0-alpha.1] - 2024-04-09

### Added

- `ui/Layout.Cell` prop `componentCss` to support customizing the component used in `Cell`

## [4.8.0] - 2024-02-08

No significant changes.

## [4.7.9] - 2023-12-08

No significant changes.

## [4.5.6] - 2023-11-30

### Fixed

- `ui/Marquee.MarqueeDecorator` to re-render when its size changed

## [4.0.13] - 2022-11-29

### Fixed

- `ui/Marquee.MarqueeDecorator` to re-render when its size changed

## [4.7.8] - 2023-11-17

### Fixed

- `ui/Marquee.MarqueeDecorator` to re-render when its size changed

## [4.7.7] - 2023-11-09

No significant changes.

## [4.7.6] - 2023-09-20

No significant changes.

## [4.7.5] - 2023-09-12

No significant changes.

## [4.7.4] - 2023-08-31

### Fixed

- `ui/Marquee` style to avoid letters being cut off

## [4.7.3] - 2023-08-10

No significant changes.

## [4.7.2] - 2023-07-14

No significant changes.

## [4.5.4] - 2023-06-07

### Fixed

- `ui/Scroller` and `ui/VirtualList` to pass scrolling state properly to UI libraries

## [4.7.1] - 2023-06-02

No significant changes.

## [4.5.3] - 2023-04-06

No significant changes.

## [4.7.0] - 2023-04-25

### Added

- `ui/Layout.Cell` prop `grow` to expand its size to the container

### Fixed

- `ui/ViewManager` to set index prop properly when reverseTransition prop is given

## [4.6.2] - 2023-03-09

No significant changes.

## [4.6.1] - 2023-02-03

### Added

- `ui/Touchable` events `onPinch`, `onPinchStart`, `onPinchEnd`, and config `pinchConfig` to support pinch gesture

### Deprecated

- `ui/IconButton` to be removed in 5.0.0, use `ui/Button` instead
- `ui/RadioDecorator` to be removed in 5.0.0
- `ui/Scroller.ScrollerBase` to be removed in 5.0.0
- `ui/SlotItem` to be removed in 5.0.0
- `ui/ToggleItem` to be removed in 5.0.0
- `ui/VirtualList.VirtualListBase` to be removed 5.0.0

## [4.6.0] - 2022-12-05

### Fixed

- `ui/Marquee.MarqueeDecorator` to restart animation properly when `marqueeDelay` is 0

## [4.0.12] - 2022-09-16

### Fixed

- `ui/Marquee.MarqueeDecorator` to have proper spacing for bidirectional text

## [4.5.2] - 2022-08-17

### Fixed

- `ui/Marquee` to stop at the starting point after one cycle when scaled

## [4.5.1] - 2022-08-03

### Fixed

- `ui/Marquee.MarqueeDecorator` to have proper spacing for bidirectional text
- `ui/Marquee.MarqueeDecorator` to restart animation properly with React 18

## [4.5.0] - 2022-07-19

No significant changes.

## [4.5.0-rc.2] - 2022-07-06

### Fixed

- `ui/Scroller` and `ui/VirtualList` to rerender property when `clientSize` is changed

## [4.5.0-rc.1] - 2022-06-23

No significant changes.

## [4.5.0-beta.1] - 2022-05-31

### Deprecated

- `ui/GridListImageItem`, to be removed in 5.0.0. Use `ui/ImageItem` instead

### Added

- `ui/FloatingLayer` to add `detail` property containing `inputType` in `onDismiss` event payload

## [4.5.0-alpha.2] - 2022-05-09

### Deprecated

- `ui/Marquee.MarqueeDecorator` config `className` to be removed in 5.0.0

### Added

- `ui/Marquee.MarqueeDecorator` config `css` to support customizing the marquee styles

## [4.0.11] - 2022-04-25

No significant changes.

## [4.5.0-alpha.1] - 2022-04-15

### Fixed

- `ui/FloatingLayer` to stack popups always in the order in which they were opened

## [4.0.10] - 2022-04-05

No significant changes.

## [4.1.4] - 2022-03-24

### Removed

- `ui/Scroller` and `ui/VirtualList` prop `data-webos-voice-focused`, `data-webos-voice-disabled`, and `data-webos-voice-group-label`

### Added

- `ui/Marquee.MarqueeDecorator` `locale` type for `forceDirection` prop not to override the direction depending on contents

### Fixed

- `ui/Button` not to pass `icon` prop as children when `icon` is true
- `ui/Transition` to pass the event when handling transition event

## [4.1.3] - 2022-03-07

- Updated to use `forwardCustom` and add `type` when forwarding custom events

## [3.2.7] - 2022-01-17

No significant changes.

## [4.1.2] - 2021-12-22

### Fixed

- `ui/Scroller` and `ui/VirtualList` to avoid stuttering of content on drag in mobile devices
- `ui/Scroller` and `ui/VirtualList` to scroll correctly on Android platform for RTL locales

## [4.0.9] - 2021-12-15

No significant changes.

## [4.1.1] - 2021-11-30

No significant changes.

## [4.1.0] - 2021-11-04

### Fixed

- `ui/Marquee.MarqueeDecorator` to restart animation when text changed while focus retained

## [4.0.8] - 2021-10-21

### Fixed

- `ui/Marquee.MarqueeDecorator` style to render text properly when starting animation

## [4.0.7] - 2021-09-28

No significant changes.

## [4.0.6] - 2021-09-28

No significant changes.

## [4.0.5] - 2021-08-02

No significant changes.

## [4.0.4] - 2021-07-02

### Fixed

- `ui/Marquee.MarqueeDecorator` to stop marquee properly after hiding pointer when `marqueeOn` is `hover`

## [4.0.3] - 2021-06-18

No significant changes.

## [4.0.2] - 2021-05-24

No significant changes.

## [4.0.1] - 2021-05-21

No significant changes.

## [4.0.0] - 2021-03-26

### Removed

- `ui/A11yDecorator`
- `ui/Button`, `ui/Icon`, `ui/IconButton`, and `ui/LabeledIcon` default size values

### Added

- `ui/BodyText`, `ui/Button`, `ui/Group`, `ui/Heading`, `ui/Icon`, `ui/IconButton`, `ui/Image`, `ui/ImageItem`, `ui/LabeledIcon`, `ui/Layout`, `ui/ProgressBar`, `ui/Repeater`, `ui/Slider`, `ui/SlotItem`, `ui/Spinner`, `ui/ToggleIcon`, `ui/ToggleItem`, and `ui/ViewManager` support for forwarding `ref`s to the respective root component

### Changed

- `ui/Touchable` event `onHold` and `onHoldPulse` to `onHoldStart` and `onHold` respectively to match with the naming convention

### Fixed

- `ui/FloatingLayerDecorator` to render floating node properly
- `ui/Touchable' to handle touch related events only for valid targets

## [4.0.0-alpha.1] - 2021-02-24

No significant changes.

## [3.5.0] - 2021-02-05

### Deprecated

- `ui/A11yDecorator`, to be removed in 4.0.0

### Changed

- `ui/Transition` prop `duration` to support any valid CSS value for `slide` and `fade` `type`

## [3.4.11] - 2020-12-11

### Fixed

- documentation problem in styles/internal directory

## [3.4.10] - 2020-12-09

### Changed

- `ui/Media` `play` function to return promise

### Fixed

- `ui/Routable` to respect the current path on first render when using relative paths in links
- `ui/Scroller` and `ui/VirtualList` to scroll correctly on Chrome 85 or higher in RTL locales

## [3.4.9] - 2020-10-30

No significant changes.

## [3.4.8] - 2020-10-08

### Fixed

- `ui/Button` to prevent browser's default styling when pressed by touch

## [3.4.7] - 2020-09-01

### Fixed

- `ui/Scroller` and `ui/VirtualList` to call `onScrollStop` when scrollbar's visibility changed while scrolling
- `ui/ViewManager` to handle transitioning away and back to a view before a transition completes

## [3.4.6] - 2020-08-24

### Added

- `ui/MarqueeDecorator` warning against nested `Marquee`'s

## [3.4.5] - 2020-08-18

No significant changes.

## [3.4.4] - 2020-08-17

### Fixed

- `ui/FloatingLayer` and `ui/Slider` to prevent global classname leaks

## [3.4.3] - 2020-08-10

No significant changes.

## [3.4.2] - 2020-08-05

No significant changes.

## [3.4.1] - 2020-08-05

### Fixed

- `ui/Touchable` to invoke event callbacks updated during gesture

## [3.4.0] - 2020-07-29

### Added

- `ui/AnnounceDecorator.Announce` method `announce` parameter `clear` to clear previous message before setting the new message
- `ui/ViewManager` prop and `ui/ViewManager.Arranger` callback config prop `rtl` to allow arrangers to adjust animations to be locale aware

### Fixed

- `ui/Marquee` to correctly animate when scaled or when less than 1px longer than its container
- `ui/Scroller` prop `data-webos-voice-focused`, `data-webos-voice-disabled`, and `data-webos-voice-group-label`
- `ui/Scroller` and `ui/VirtualList` to re-render when its size changed
- `ui/Scroller` and `ui/VirtualList` to not fire `onScrollStop` event redundantly
- `ui/VirtualList` with scrollMode `native` to not scrollTo bottom when dataSize changed to smaller and scrollTo called with `animate: false` option

## [3.3.1] - 2020-07-20

### Changed

- `ui/Scroller` by increasing the scrollbar's inactivity timeout to 1000 ms

## [3.3.0] - 2020-07-13

### Changed

- `ui/ViewManager.TransitionGroup` to suppress `onTransition` events when a view appears or stays

## [3.3.0-alpha.15] - 2020-07-07

No significant changes.

## [3.3.0-alpha.14] - 2020-06-29

### Fixed

- `ui/Scroller` to update when `clientSize` is changed
- `ui/VirtualList` to reset scroll position when `clientSize` is changed

## [3.3.0-alpha.13] - 2020-06-22

No significant changes.

## [3.3.0-alpha.12] - 2020-06-15

### Added

- `ui/Button` prop `iconFlip` to set the `flip` prop of `iconComponent`

### Fixed

- `ui/Marquee.MarqueeDecorator` to not cause unnecessary rerenders
- `ui/Scroller` and `ui/VirtualList` to not inadvertently scroll due to click events when in RTL locales
- `ui/Skinnable` to not force all `Skinnable` children to update if a parent updates

## [3.3.0-alpha.11] - 2020-06-08

No significant changes.

## [3.3.0-alpha.10] - 2020-05-26

### Added

- `ui/Group` prop `selectedEventProp` to configure the key used to hold the value in the `onSelect` event

### Fixed

- `Toggleable` to recognize changes in `disabled` and `onToggle`

## [3.3.0-alpha.9] - 2020-05-11

No significant changes.

## [3.3.0-alpha.8] - 2020-05-04

### Fixed

- `ui/Layout` to export `Layout` by default instead of `LayoutBase`

## [3.3.0-alpha.7] - 2020-04-27

### Added

- `ui/ProgressBar` support for `orientation` type of `'radial'`
- `ui/ProgressBar` public class name `radial`
- `ui/ViewManager` events `onTransition` and `onWillTransition` payload members `index` and `previousIndex`

### Fixed

- `ui/ViewManager` to only fire `onTransition` once per transition
- `ui/Spinner` center alignment

## [3.3.0-alpha.6] - 2020-04-14

### Fixed

- `ui/Scroller` to prevent interaction with scrollbars when muted

## [3.3.0-alpha.5] - 2020-04-06

No significant changes.

## [3.3.0-alpha.4] - 2020-03-30

### Deprecated

- `ui/GridListImageItem`, use `ui/ImageItem` instead

### Added

- `ui/ImageItem` component

### Fixed

- `ui/Scroller`, `ui/VirtualList.VirtualGridList`, and `ui/VirtualList.VirtualList` to update scroll thumb position properly in nested cases

## [3.3.0-alpha.3] - 2020-03-09

### Added

- `ui/styles/mixins.less` `.position()` support for list-style arguments, in addition to the existing separated arguments
- `ui/GridListItemItem` prop `subComponents`

## [3.3.0-alpha.2] - 2020-03-09

### Changed

- `ui/VirtualList.VirtualList` and `ui/VirtualList.VirtualGridList` prop `itemProps` to `childProps` for backwards compatibility

### Fixed

- `ui/VirtualList.VirtualList` and `ui/VirtualList.VirtualGridList` to not suddenly jump when pressing directional keys after wheeling

## [3.3.0-alpha.1] - 2020-02-26

### Added

- `ui/Scroller`, `ui/VirtualList.VirtualGridList`, and `ui/VirtualList.VirtualList` prop `scrollMode` is added

### Changed

- `ui/VirtualList.VirtualList` and `ui/VirtualList.VirtualGridList` prop `childProps` to `itemProps` for clarity

### Fixed

- `ui/Marquee` to not error when passed `null` `children` during an animation
- `ui/Button` to have more robust support for a customized `iconComponent` prop

## [3.2.6] - 2020-03-26

### Fixed

- `ui/VirtualList.VirtualGridList` and `ui/VirtualList.VirtualList` to show items properly when reducing data size by updating `firstIndex` correctly
- `ui/VirtualList.VirtualList` and `ui/VirtualList.VirtualGridList` not to suddenly jump when pressing directional keys after wheeling
- `ui/VirtualList.VirtualList` and `ui/VirtualList.VirtualGridList` to show items properly when reducing data size

## [3.2.5] - 2019-11-14

### Fixed

- `ui/Marquee` to not double aria readout for marqueeing contents

## [3.2.4] - 2019-11-07

### Fixed

- `ui/Marquee` text alignment when content is centered

## [3.2.3] - 2019-11-01

### Fixed

- `ui/Marquee` text alignment when restarting
- `ui/Marquee` to display an ellipsis when its content changes and overflows its bounds

## [3.2.2] - 2019-10-24

No significant changes.

## [3.2.1] - 2019-10-22

### Fixed

- `ui/VirtualList.VirtualList` item rendering in RTL locales

## [3.2.0] - 2019-10-18

### Added

- `ui/Marquee` prop `marqueeSpacing` and CSS class `spacing` to configure the spacing between the repeated content

### Changed

- `ui/Marquee` to have a wrap-around effect

### Fixed

- `ui/Marquee` to start on focus when disabled

## [3.1.3] - 2019-10-09

### Fixed

- `ui/FloatingLayer` to be dismissable when `open` on mount

## [3.1.2] - 2019-09-30

### Fixed

- `ui/Button` to not require `children`
- `ui/VirtualList.VirtualGridList` and `ui/VirtualList.VirtualList` to scroll smoothly when wheeling
- `ui/Scroller`, `ui/VirtualList.VirtualGridList`, and `ui/VirtualList.VirtualList` to scroll correctly after performing flick events

## [3.1.1] - 2019-09-23

### Fixed

- `ui/VirtualList.VirtualGridList` and `ui/VirtualList.VirtualList` to show items properly when reducing data size

## [3.1.0] - 2019-09-16

### Added

- `ui/Routable` module
- `ui/VirtualList.VirtualGridList` and `ui/VirtualList.VirtualList` prop `role` to set the ARIA `role`

## [3.0.1] - 2019-09-09

No significant changes.

## [3.0.0] - 2019-09-03

### Fixed

- `ui/Scroller` TypeScript signatures
- `ui/VirtualList.VirtualGridList` and `ui/VirtualList.VirtualList` to apply `will-change` CSS property to the proper node

## [3.0.0-rc.4] - 2019-08-22

### Fixed

- `ui/styles/mixins.less` mixins: `.buildLocaleFont`, `.buildLocaleFonts`, `.buildFontFace` to properly support font-weight ranges, font-weight default values, and font-stretch values

## [3.0.0-rc.3] - 2019-08-15

### Fixed

- `ui/VirtualList.VirtualGridList` and `ui/VirtualList.VirtualList` to retain the proper scroll position when updating the `itemSize` or `spacing` props
- `ui/Toggleable` TypeScript definitions

## [3.0.0-rc.2] - 2019-08-08

No significant changes.

## [3.0.0-rc.1] - 2019-07-31

### Added

- `ui/Icon`, `ui/IconButton`, and `ui/LabeledIcon` prop `flip` to flip the icon horizontally, vertically, or both

### Fixed

- `ui/Scroller`, `ui/VirtualList.VirtualGridList`, and `ui/VirtualList.VirtualList` to handle mouse down events on scrollbars

## [3.0.0-beta.2] - 2019-07-23

### Added

- `ui/ProgressBar` public class name `bar` to support customizing the background of the bar

## [3.0.0-beta.1] - 2019-07-15

### Added

- `ui/VirtualList.VirtualGridList` and `ui/VirtualList.VirtualList` support for resizing a window

### Fixed

- `ui/Icon` to support arbitrary icon name strings, like in material icons

## [3.0.0-alpha.7] - 2019-06-24

No significant changes.

## [3.0.0-alpha.6] - 2019-06-17

### Fixed

- `ui/ViewManager` to correctly arrange views when initially rendering a non-zero index

## [3.0.0-alpha.5] - 2019-06-10

### Added

- `ui/Toggleable` HOC config prop `eventProps` to allow wrapped components to specify additional event information

### Fixed

- `ui/ToggleItem` to send its `value` prop when toggled

## [3.0.0-alpha.4] - 2019-06-03

No significant changes.

## [3.0.0-alpha.3] - 2019-05-29

### Changed

- `ui/ViewManager` to use Web Animations instead of animation callbacks to improve performance resulting in API changes to `Arranger` and the pre-configured arrangers `SlideArranger`, `SlideBottomArranger`, `SlideLeftArranger`, `SlideRightArranger`, and `SlideTopArranger`

## [3.0.0-alpha.2] - 2019-05-20

No significant changes.

## [3.0.0-alpha.1] - 2019-05-15

### Added

- `ui/Button` public class `.hasIcon` which is present on the root node only when an icon has been provided
- `ui/Heading` component
- `ui/Measurable` HOC and Hook for quick and convenient measuring of simple components
- `ui/Scroller`, `ui/VirtualList.VirtualGridList`, and `ui/VirtualList.VirtualList` prop `noScrollByWheel` for preventing scroll by wheel

### Fixed

- `ui/Measurable` to remeasure after a re-layout so the measurement value is always correct
- `ui/Scroller`, `ui/VirtualList.VirtualGridList`, and `ui/VirtualList.VirtualList` not to scroll by wheel at the same time when multiple lists/scrollers are nested

### [2.6.0] - ???

### Deprecated

- `small` prop in `ui/Button.ButtonBase`, `ui/Icon.IconBase`, `ui/IconButton.IconButtonBase`, and `ui/LabeledIcon.LabeledIconBase`, which will be replaced by `size="small"` in 3.0

### Added

- `ui/Button`, `ui/Icon`, `ui/IconButton`, and `ui/LabeledIcon` prop `size`
- `ui/ToggleItem` props  `itemIcon` and `itemIconPosition` to support additional icons on ToggleItem-derived components

## [2.5.3] - 2019-06-06

### Fixed

- `ui/Scroller`, `ui/VirtualList`, and `ui/VirtualGridList` to size properly
- `ui/Scroller`, `ui/VirtualList`, and `ui/VirtualGridList` to scroll correctly on iOS and Safari
- `ui/Touchable` to not misfire a hold pulse when a drag re-enters a touch target and `cancelOnMove` is set
- `ui/ViewManager` to correctly handle transitioning quickly between two children

## [2.5.2] - 2019-04-23

### Fixed

- `ui/Skinnable` to allow overriding default `skinVariant` values
- `ui/Touchable` to prevent events firing on different nodes for the same touch action
- `ui/Touchable` to neither force focus to components nor blur components after they are touched

## [2.5.1] - 2019-04-09

### Fixed

- `ui/Touchable` to prevent doubled events in some situations on touch devices

## [2.5.0] - 2019-04-01

### Added

- `ui/Item`, `ui/Layout`, `ui/Repeater`, `ui/SlotItem`, `ui/Spinner`, `ui/ToggleItem`, and `ui/ViewManager` support for `ref` to gain access to the wrapped `component`

## [2.4.1] - 2019-03-11

### Fixed

- `ui/VirtualList` to scroll properly by `scrollTo` callback during the list is updated by prop changes

## [2.4.0] - 2019-03-04

### Added

- `ui/BodyText` prop `component` to allow customization of the tag/component used to render its base element
- `ui/Repeater` prop `component` to allow customization of its base element
- `ui/Spinner` prop `paused` to halt the animation. Previously this was hard-coded "on", but now it can be toggled.

### Changed

- `ui/Changeable` and `ui/Toggleable` to warn when both `[defaultProp]` and `[prop]` are provided

## [2.3.0] - 2019-02-11

### Added

- `ui/Skinnable` support for `skinVariants`; a way to augment a skin by adding variations of a skin to your visuals, like large text, high contrast, or grayscale
- `ui/Touchable` event `onHoldEnd` to notify when a hold has been released
- `ui/Touchable` prop `holdConfig.global` to allow a hold to continue when leaving or blurring the element

### Changed

- All content-containing LESS stylesheets (not within a `styles` directory) extensions to be `*.module.less` to retain modular context with CLI 2.x.

### Fixed

- `ui/Touchable` to continue drag events when blurring the element when `dragConfig.global` is set
- `ui/Marquee` to marquee when necessary after a locale change

## [2.2.9] - 2019-01-11

No significant changes.

## [2.2.8] - 2018-12-06

### Fixed

- `ui/Marquee` to display an ellipsis when changing to text that no longer fits within its bounds
- `ui/VirtualList`, `ui/VirtualGridList`, and `ui/Scroller` to debounce `onScrollStop` events for non-animated scrolls
- `ui/Changeable` and `ui/Toggleable` to no longer treat components as controlled if the specified prop is explicitly set to `undefined` at mount

## [2.2.7] - 2018-11-21

### Fixed

- `ui/Marquee` to avoid very small animations

## [2.2.6] - 2018-11-15

### Fixed

- `ui/Marquee` to handle contents which overflow their containers only slightly

## [2.2.5] - 2018-11-05

### Fixed

- `ui/Transition` to better support layout after changing children

## [2.2.4] - 2018-10-29

No significant changes.

## [2.2.3] - 2018-10-22

No significant changes.

## [2.2.2] - 2018-10-15

### Fixed

- `ui/Scroller` slowed scrolling behavior when repeatedly requesting a scroll to the same position

## [2.2.1] - 2018-10-09

### Fixed

- `ui/Marquee` to prevent restarting animation after blurring just before the previous animation completed

## [2.2.0] - 2018-10-02

### Added

- `ui/Marquee.MarqueeBase` prop `willAnimate` to improve app performance by deferring animation preparation styling such as composite layer promotion
- `ui/Skinnable` config option `prop` to configure the property in which to pass the current skin to the wrapped component
- `ui/Transition` prop `css` to support customizable styling

### Changed

- `ui/Cell` and `ui/Layout` to accept any type of children, since the `component` that may be set could accept any format of `children`

### Fixed

- `ui/Touchable` to correctly handle a hold cancelled from an onHold handler
- `ui/Marquee.MarqueeDecorator` to handle situations where lazily loaded CSS could cause marquee to not start correctly

## [2.1.4] - 2018-09-17

### Fixed

- `ui/ViewManager` to emit `onWillTransition` when views are either added or removed

## [2.1.3] - 2018-09-10

### Fixed

- `ui/Marquee` to stop when blurred during restart timer

## [2.1.2] - 2018-09-04

### Fixed

- `ui/GridListImageItem` to properly set `selected` style
- `ui/Marquee` positioning bug when used with CSS flexbox layouts

## [2.1.1] - 2018-08-27

No significant changes.

## [2.1.0] - 2018-08-20

### Fixed

- `ui/FloatingLayer` to apply `key`s to prevent React warnings

## [2.0.2] - 2018-08-13

### Fixed

- `ui/Image` to not display "missing image" icon when `src` fails to load
- `ui/Image` to not require `src` prop if `placeholder` is specified
- `ui/GridListImageItem` to not require `source` prop
- `ui/Scrollable` to use GPU acceleration to improve rendering performance
- `ui/Marquee` to move `position: relative` style into `animate` class to improve rendering performance

## [2.0.1] - 2018-08-01

No significant changes.

## [2.0.0] - 2018-07-30

### Added

- `ui/LabeledIcon` component for a lightweight `Icon` with a label

### Removed

- `ui/Skinnable.withSkinnableProps` higher-order component

### Fixed

- `ui/Scrollable` to ignore native drag events which interfered with touch drag support

## [2.0.0-rc.3] - 2018-07-23

No significant changes.

## [2.0.0-rc.2] - 2018-07-16

No significant changes.

## [2.0.0-rc.1] - 2018-07-09

### Removed

- `ui/FloatingLayer.contextTypes` export
- `ui/Marquee.controlContextTypes` export
- `ui/Placeholder.contextTypes` export
- `ui/Resizable.contextTypes` export

## [2.0.0-beta.9] - 2018-07-02

No significant changes.

## [2.0.0-beta.8] - 2018-06-25

### Fixed

- `ui/VirtualList` to allow scrolling on focus by default on webOS

## [2.0.0-beta.7] - 2018-06-11

### Added

- `ui/FloatingLayer.FloatingLayerBase` export

### Changed

- `ui/FloatingLayer` to call `onOpen` only after it is rendered

### Fixed

- `ui/MarqueeDecorator` to stop marqueeing when using hover and pointer hides

## [2.0.0-beta.6] - 2018-06-04

### Fixed

- `ui/FloatingLayer` to render correctly if already opened at mounting time

## [2.0.0-beta.5] - 2018-05-29

### Added

- `ui/FloatingLayerDecorator` imperative API to close all floating layers registered in the same id
- `ui/ProgressBar` and `ui/Slider` prop `progressAnchor` to configure from where in the progress bar or slider progress should begin
- `ui/Slider` prop `progressBarComponent` to support customization of progress bar within a slider
- `ui/ForwardRef` HOC to adapt `React.forwardRef` to HOC chains
- `ui/Media` component

### Fixed

- `ui/MarqueeController` to update hovered state when pointer hides
- `ui/Touchable` to end gestures when focus is lost
- `ui/VirtualList.VirtualList` and `ui/VirtualList.VirtualGridList` to prevent items overlap with scroll buttons

## [2.0.0-beta.4] - 2018-05-21

### Fixed

- `ui/Touchable` to guard against null events

## [2.0.0-beta.3] - 2018-05-14

### Changed

- `ui/Marquee.MarqueeController` and `ui/Marquee.MarqueeDecorator` to prevent unnecessary focus-based updates

### Added

- `ui/Touchable` support to fire `onTap` when a `click` event occurs

### Changed

- `ui/Touchable` custom events `onDown`, `onUp`, `onMove`, and `onTap` to use the event name as the `type` rather than the shorter name (e.g. `onTap` rather than `tap`)
- `ui/Toggleable` to forward events on `activate` and `deactivate` instead of firing toggled payload. Use `toggle` to handle toggled payload from the event.

## [2.0.0-beta.2] - 2018-05-07

### Fixed

- `ui/Marquee` to always marquee when `marqueeOn` is set to `'render'`
- `ui/Item` to use its natural width rather than imposing a 100% width allowing inline Items to be the correct width
- `ui/Marquee.MarqueeDecorator` to correctly reset animation when `children` updates

## [2.0.0-beta.1] - 2018-04-29

### Changed

- `ui/Cancelable` callback `onCancel` to accept an event with a `stopPropagation` method to prevent upstream instances from handling the event instead of using the return value from the callback to prevent propagation. When a function is passed to `onCancel`, it will now receive an event and a props object instead of only the props object. When a string is passed to `onCancel`, it will now receive an event instead of no arguments. Also when a string is passed, the event will now propagate to upstream instances unless `stopPropagation` is called.
- `ui/Transition` property `duration` to now also support a numeric value representing milliseconds or a string representing any valid CSS duration value

### Fixed

- `ui/Layout.Cell` to no longer overflow when both `size` and `shrink` are set together
- `ui/Layout` to correctly support two `align` values, allowing horizontal and vertical in one property. Previously, the transverse alignment was ignored, only allowing perpendicular alignment.
- `ui/VirtualList.VirtualList` and `ui/VirtualList.VirtualGridList` showing blank when `direction` prop changed after scroll position changed
- `ui/VirtualList.VirtualList` and `ui/VirtualList.VirtualGridList` to support RTL by dynamic language changes

## [2.0.0-alpha.8] - 2018-04-17

### Added

- `ui/Slider` as an unstyled, base range selection component
- `ui/VirtualList.VirtualList` and `ui/VirtualList.VirtualGridList` `role="list"`
- `ui/Placeholder.PlaceholderControllerDecorator` config property `thresholdFactor`

### Changed

- `ui/Transition` property `children` to not be required
- `ui/Transition` to fire `onShow` and `onHide` even when there are no `children`

### Fixed

- `ui/VirtualList.VirtualList` to re-render items when forceUpdate() called
- `ui/ViewManager` to not initially pass the wrong value for `enteringProp` when a view initiates a transition into the viewport

## [2.0.0-alpha.7] - 2018-04-03

### Removed

- `ui/VirtualList.VirtualList` and `ui/VirtualList.VirtualGridList` prop `data` to eliminate the misunderstanding caused by the ambiguity of `data`

### Fixed

- `ui/Scroller` horizontal scrolling in RTL locales

## [2.0.0-alpha.6] - 2018-03-22

### Removed

- `ui/Transition` property `clipHeight`
- `ui/ProgressBar` property `vertical` and replaced it with `orientation`

### Added

- `ui/Scrollable` support for scrolling by touch
- `ui/ProgressBar` property `orientation` to accept orientation strings like `"vertical"` and `"horizontal"`

### Changed

- `ui/VirtualList.VirtualList` and `ui/VirtualList.VirtualGridList` prop `component` to be replaced by `itemRenderer`

### Fixed

- `ui/Transition` animation for `clip` for `"up"`, `"left"`, and `"right"` directions. This includes a DOM addition to the Transition markup.
- `ui/ComponentOverride` and `ui/ToggleItem` to accept HTML DOM node tag names as strings for its `component` property

## [2.0.0-alpha.5] - 2018-03-07

### Added

- `ui/Touchable` support for drag gesture
- `ui/Marquee` component
- `ui/GridListImageItem` component

### Changed

- `ui/VirtualList`, `ui/VirtualGridList`, and `ui/Scroller` components as unstyled base components to support UI libraries

### Fixed

- `ui/ViewManager` to suppress `enteringProp` for views that are rendered at mount

## [2.0.0-alpha.4] - 2018-02-13

### Added

- `ui/BodyText`, `ui/Image`, `ui/Item`, `ui/ProgressBar`, `ui/SlotItem`, `ui/Spinner`, `ui/ToggleIcon` components as unstyled base components to support UI libraries
- `ui/SlotItem` with the properties of `slotBefore` and `slotAfter` so we can easily add things like icons to an item

### Changed

- `ui/Repeater` and `ui/Group` to require a unique key for each object type data
- `ui/Toggleable` to use `'selected'` as its default `prop`, rather than `'active'`, since `'selected'` is by far the most common use case
- `ui/Touchable` to use global gesture configuration with instance override rather than component-level configuration via HOC configs with instance override

## [2.0.0-alpha.3] - 2018-01-18

### Added

- `ui/Layout` debugging aid for help with complex layouts. Simply include the `"debug"` className in your app and everything below it will show debugging lines
- `ui/Button`, `ui/Icon`, and `ui/IconButton` components to support reuse by themes
- `ui/Touchable` support for flick gestures

### Fixed

- `ui/resolution` to measure the App's rendering area instead of the entire window, and now factors-in the height as well
- `ui/Layout` prop `align` to support setting horizontal and vertical alignment in one prop, separated by a space

## [2.0.0-alpha.2] - 2017-08-29

## Added

- `ui/Scroller` and `ui/VirtualList`

## [2.0.0-alpha.1] - 2017-08-27

## Added

- `ui/Layout` which provides a technique for laying-out components on the screen using `Cells`, in rows or columns
- `ui/Touchable` to support consistent mouse and touch events along with hold gesture

## Removed

- `ui/Holdable` and `ui/Pressable` which were replaced by `ui/Touchable`

## [1.15.0] - 2018-02-28

### Fixed

- Internal method used by many components that sometimes prevented re-renders when they were needed

## [1.14.0] - 2018-02-23

### Deprecated

- `ui/Holdable` and `ui/Pressable`, to be replaced by `ui/Touchable` in 2.0.0

## [1.13.4] - 2018-07-30

No significant changes.

## [1.13.3] - 2018-01-16

No significant changes.

## [1.13.2] - 2017-12-14

### Fixed

- `ui/ViewManager` to revert 1.13.0 fix for lifecycle timing when entering a view

## [1.13.1] - 2017-12-06

No significant changes.

## [1.13.0] - 2017-11-28

### Added

- `ui/Transition` animation timing functions `ease-in`, `ease-out`, `ease-in-quart`, and `ease-out-quart` to provide prettier options for transitions that may be more suited to a specific visual style

### Fixed

- `ui/ViewManager` to prevent interaction issue with `moonstone/Scroller`

## [1.12.2] - 2017-11-15

### Fixed

- `ui/Remeasurable` to update on every trigger change
- `ui/Transition` to revert 1.12.1 change to support `clip` transition-type directions and rendering optimizations

## [1.12.1] - 2017-11-07

### Fixed

- `ui/Transition` support for all `clip` transition-type directions and made rendering optimizations

## [1.12.0] - 2017-10-27

No significant changes.

## [1.11.0] - 2017-10-24

No significant changes.

## [1.10.1] - 2017-10-16

### Fixed

- `ui/Pressable` to properly set pressed state to false on blur and release

## [1.10.0] - 2017-10-09

### Added

- `ui/Layout` which provides a technique for laying-out components on the screen using `Cells`, in rows or columns

## [1.9.3] - 2017-10-03

### Fixed

- `ui/Transition` to recalculate height when a resize occurs

## [1.9.2] - 2017-09-26

No significant changes.

## [1.9.1] - 2017-09-25

No significant changes.

## [1.9.0] - 2017-09-22

### Added

- `ui/styles/mixins.less` mixins: `.remove-margin-on-edge-children()` and `.remove-padding-on-edge-children()` to better handle edge margins on container components

### Changed

- `ui/Holdable` to cancel key hold events when the pointer moves
- `ui/Holdable` and `ui/Changeable` back to Components and moved performance improvements elsewhere

### Fixed

- `ui/FloatingLayer` to not asynchronously attach a click handler when the floating layer is removed
- `ui/ViewManager` to correctly position items when changing mid-transition

## [1.8.0] - 2017-09-07

### Changed

- `ui/Holdable` and `ui/Changeable` to be PureComponents to reduce the number of updates

## [1.7.0] - 2017-08-23

No significant changes.

## [1.6.1] - 2017-08-07

No significant changes.

## [1.6.0] - 2017-08-04

### Fixed

- `ui/PlaceholderDecorator` to update bounds of `Scroller` when the `visible` state changed

## [1.5.0] - 2017-07-19

### Fixed

- `ui/Cancelable` warning for string type cancel handler

## [1.4.1] - 2017-07-05

No significant changes.

## [1.4.0] - 2017-06-29

No significant changes.

## [1.3.1] - 2017-06-14

No significant changes.

## [1.3.0] - 2017-06-12

### Added

- `ui/ViewManager` prop `childProps` to pass static props to each child

### Fixed

- `ui/ViewManager` to have a view count of 0 specifically for `noAnimation` cases. This helps things like `spotlight` restore `focus` properly.
- `ui/Cancelable` to run modal handlers on `window` object and correctly store handlers in LIFO order

## [1.2.2] - 2017-05-31

No significant changes.

## [1.2.1] - 2017-05-25

No significant changes.

## [1.2.0] - 2017-05-17

### Added

- `ui/Skinnable` to provide themes with a way to apply a base theme styling and skins on top of that
- `ui/Transition` prop `onShow` that fires when transitioning into view a component.
- `ui/transition` callback prop `onShow` that fires when transitioning into view completes

### Changed

- `ui/View` to prevent re-renders on views leaving the `ViewManager`

## [1.1.0] - 2017-04-21

### Changed

- `ui/Slottable` to support slot-candidate tags that have multiple props, which are now forwarded directly instead of just their children

### Fixed

- `ui/Cancelable` to run modal handlers in the right order

## [1.0.0] - 2017-03-31

### Added

- `ui/Placeholder` module with `PlaceholderControllerDecorator` and `PlaceholderDecorator` HOCs which facilitate rendering placeholder components until the wrapped component would scroll into the viewport

### Changed

- `ui/Repeater` to accept an array of objects as children which are spread onto the generated components

### Removed

- `ui/validators` which was no longer used elsewhere in Enact

## [1.0.0-beta.4] - 2017-03-10

### Added

- `ui/A11yDecorator` to facilitate adding pre/post hints to components
- `ui/AnnounceDecorator` to facilitate announcing actions for accessibility

## [1.0.0-beta.3] - 2017-02-21

### Added

- `ui/Resizable` Higher-order Component to facilitate notification of resized components

## [1.0.0-beta.2] - 2017-01-30

### Added

- `ui/ViewManager` properties `enteringDelay` and `enteringProp` to aid deferred rendering of views
- `ui/resolution` function `scaleToRem` for those times when you have a size in pixels that you want to convert directly to `rem` to support automatic dynamic resizing

## [1.0.0-beta.1] - 2016-12-30

### Added

- `ui/RadioDecorator` and `ui/RadioControllerDecorator` to support radio group-style management of components
- `ui/Holdable` Higher-order Component
- `ui/ViewManager` events `onAppear`, `onEnter`, `onLeave`, `onStay`, `onTransition`, and `onWillTransition`
- `ui/FloatingLayer` `scrimType` prop value `none`
- `ui/Pressable` config option `onMouseLeave`

### Removed

- `ui/Transition` prop `fit` in favor of using `className`

### Changed

- `ui/FloatingLayer` property `autoDismiss` to handle both ESC key and click events

## [1.0.0-alpha.5] - 2016-12-16

No changes.

## [1.0.0-alpha.4] - 2016-12-2

### Added

- `ui/FloatingLayer` module with `FloatingLayer` and `FloatingLayerDecorator` components
- `fit`, `noAnimation` props to `ui/TransitionBase`
- `onHide` prop to `ui/Transition`
- LESS mixins from `@enact/moonstone` that are general purpose and can be utilized by various UI
libraries.

## [1.0.0-alpha.3] - 2016-11-8

### Added

- Selection type support to `ui/Group`

### Changed

- Renamed `ui/Group` prop `select` to `childSelect` and added prop `select` to support selection types


## [1.0.0-alpha.2] - 2016-10-21

This version includes a lot of refactoring from the previous release. Developers need to switch to the new enact-dev command-line tool.

### Added

- New components and HOCs: `ui/Cancelable`, `ui/Changeable`, `ui/Selectable`
- Support for enact-dev command-line tool.
- New options for `ui/Toggleable` HOC
- Many more unit tests

### Changed

- Removed `ui/Pickable` HOC
- Some props for UI state were renamed to have `default` prefix where state was managed by the component. (e.g. `defaultOpen`)

### Fixed

- Many components were fixed, polished, updated and documented
- Inline docs updated to be more consistent and comprehensive

## [1.0.0-alpha.1] - 2016-09-26

Initial release<|MERGE_RESOLUTION|>--- conflicted
+++ resolved
@@ -2,7 +2,6 @@
 
 The following is a curated list of changes in the Enact ui module, newest changes on the top.
 
-<<<<<<< HEAD
 ## [unreleased]
 
 ### Removed
@@ -16,12 +15,10 @@
 - `ui/ToggleItem`
 - `ui/VirtualList.UiVirtualListBase`
 - `ui/VirtualList.VirtualListBase`
-=======
 ## [4.9.0-beta.1] - 2024-06-17
 
 No significant changes.
 
->>>>>>> b5ae0786
 ## [4.9.0-alpha.3] - 2024-06-05
 
 ### Changed
