--- conflicted
+++ resolved
@@ -4,15 +4,13 @@
 
 ## [unreleased]
 
-<<<<<<< HEAD
 ### Changed
 
 - `ui/Touchable` event `onHold` and `onHoldPulse` to `onHoldStart` and `onHold` respectively to match with the naming convention
-=======
+
 ### Removed
 
 - `ui/Button`, `ui/Icon`, `ui/IconButton`, and `ui/LabeledIcon` default size values
->>>>>>> eecbf8be
 
 ## [4.0.0-alpha.1] - 2021-02-24
 
