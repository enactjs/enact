--- conflicted
+++ resolved
@@ -6,10 +6,8 @@
 
 ### Added
 
-<<<<<<< HEAD
 - `ui/ForwardRef` HOC to adapt `React.forwardRef` to HOC chains
 - `ui/Media` component
-=======
 - `ui/Touchable` support to fire `onTap` when a `click` event occurs
 
 ### Changed
@@ -18,7 +16,6 @@
 - `ui/Toggleable` to forward events on `activate` and `deactivate` instead of firing toggled payload. Use `toggle` to handle toggled payload from the event
 
 ## [2.0.0-beta.2] - 2018-05-07
->>>>>>> 7e2cb729
 
 ### Fixed
 
