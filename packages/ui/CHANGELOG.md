# Change Log

The following is a curated list of changes in the Enact ui module, newest changes on the top.

<<<<<<< HEAD
## [unreleased]

### Added

- `ui/Item`, `ui/Layout`, `ui/Repeater`, `ui/SlotItem`, `ui/Spinner`, `ui/ToggleItem`, and `ui/ViewManager` support for `ref` to gain access to the wrapped `component`
=======
## [2.4.1] - 2019-03-11

### Fixed

- `ui/VirtualList` to scroll properly by `scrollTo` callback during the list is updated by prop changes
>>>>>>> 61a40b41

## [2.4.0] - 2019-03-04

### Added

- `ui/BodyText` prop `component` to allow customization of the tag/component used to render its base element
- `ui/Repeater` prop `component` to allow customization of its base element
- `ui/Spinner` prop `paused` to halt the animation. Previously this was hard-coded "on", but now it can be toggled.

### Changed

- `ui/Changeable` and `ui/Toggleable` to warn when both `[defaultProp]` and `[prop]` are provided

## [2.3.0] - 2019-02-11

### Added

- `ui/Skinnable` support for `skinVariants`; a way to augment a skin by adding variations of a skin to your visuals, like large text, high contrast, or grayscale
- `ui/Touchable` event `onHoldEnd` to notify when a hold has been released
- `ui/Touchable` prop `holdConfig.global` to allow a hold to continue when leaving or blurring the element

### Changed

- All content-containing LESS stylesheets (not within a `styles` directory) extensions to be `*.module.less` to retain modular context with CLI 2.x.

### Fixed

- `ui/Touchable` to continue drag events when blurring the element when `dragConfig.global` is set
- `ui/Marquee` to marquee when necessary after a locale change

## [2.2.9] - 2019-01-11

No significant changes.

## [2.2.8] - 2018-12-06

### Fixed

- `ui/Marquee` to display an ellipsis when changing to text that no longer fits within its bounds
- `ui/VirtualList`, `ui/VirtualGridList`, and `ui/Scroller` to debounce `onScrollStop` events for non-animated scrolls
- `ui/Changeable` and `ui/Toggleable` to no longer treat components as controlled if the specified prop is explicity set to `undefined` at mount

## [2.2.7] - 2018-11-21

### Fixed

- `ui/Marquee` to avoid very small animations

## [2.2.6] - 2018-11-15

### Fixed

- `ui/Marquee` to handle contents which overflow their containers only slightly

## [2.2.5] - 2018-11-05

### Fixed

- `ui/Transition` to better support layout after changing children

## [2.2.4] - 2018-10-29

No significant changes.

## [2.2.3] - 2018-10-22

No significant changes.

## [2.2.2] - 2018-10-15

### Fixed

- `ui/Scroller` slowed scrolling behavior when repeatedly requesting a scroll to the same position

## [2.2.1] - 2018-10-09

### Fixed

- `ui/Marquee` to prevent restarting animation after blurring just before the previous animation completed

## [2.2.0] - 2018-10-02

### Added

- `ui/Marquee.MarqueeBase` prop `willAnimate` to improve app performance by deferring animation preparation styling such as composite layer promotion
- `ui/Skinnable` config option `prop` to configure the property in which to pass the current skin to the wrapped component
- `ui/Transition` prop `css` to support customizable styling

### Changed

- `ui/Cell` and `ui/Layout` to accept any type of children, since the `component` that may be set could accept any format of `children`

### Fixed

- `ui/Touchable` to correctly handle a hold cancelled from an onHold handler
- `ui/Marquee.MarqueeDecorator` to handle situations where lazily loaded CSS could cause marquee to not start correctly

## [2.1.4] - 2018-09-17

### Fixed

- `ui/ViewManager` to emit `onWillTransition` when views are either added or removed

## [2.1.3] - 2018-09-10

### Fixed

- `ui/Marquee` to stop when blurred during restart timer

## [2.1.2] - 2018-09-04

### Fixed

- `ui/GridListImageItem` to properly set `selected` style
- `ui/Marquee` positioning bug when used with CSS flexbox layouts

## [2.1.1] - 2018-08-27

No significant changes.

## [2.1.0] - 2018-08-20

### Fixed

- `ui/FloatingLayer` to apply `key`s to prevent React warnings

## [2.0.2] - 2018-08-13

### Fixed

- `ui/Image` to not display "missing image" icon when `src` fails to load
- `ui/Image` to not require `src` prop if `placeholder` is specified
- `ui/GridListImageItem` to not require `source` prop
- `ui/Scrollable` to use GPU acceleration to improve rendering performance
- `ui/Marquee` to move `position: relative` style into `animate` class to improve rendering performance

## [2.0.1] - 2018-08-01

No significant changes.

## [2.0.0] - 2018-07-30

### Added

- `ui/LabeledIcon` component for a lightweight `Icon` with a label

### Removed

- `ui/Skinnable.withSkinnableProps` higher-order component

### Fixed

- `ui/Scrollable` to ignore native drag events which interfered with touch drag support

## [2.0.0-rc.3] - 2018-07-23

No significant changes.

## [2.0.0-rc.2] - 2018-07-16

No significant changes.

## [2.0.0-rc.1] - 2018-07-09

### Removed

- `ui/FloatingLayer.contextTypes` export
- `ui/Marquee.controlContextTypes` export
- `ui/Placeholder.contextTypes` export
- `ui/Resizable.contextTypes` export

## [2.0.0-beta.9] - 2018-07-02

No significant changes.

## [2.0.0-beta.8] - 2018-06-25

### Fixed

- `ui/VirtualList` to allow scrolling on focus by default on webOS

## [2.0.0-beta.7] - 2018-06-11

### Added

- `ui/FloatingLayer.FloatingLayerBase` export

### Changed

- `ui/FloatingLayer` to call `onOpen` only after it is rendered

### Fixed

- `ui/MarqueeDecorator` to stop marqueeing when using hover and pointer hides

## [2.0.0-beta.6] - 2018-06-04

### Fixed

- `ui/FloatingLayer` to render correctly if already opened at mounting time

## [2.0.0-beta.5] - 2018-05-29

### Added

- `ui/FloatingLayerDecorator` imperative API to close all floating layers registered in the same id
- `ui/ProgressBar` and `ui/Slider` prop `progressAnchor` to configure from where in the progress bar or slider progress should begin
- `ui/Slider` prop `progressBarComponent` to support customization of progress bar within a slider
- `ui/ForwardRef` HOC to adapt `React.forwardRef` to HOC chains
- `ui/Media` component

### Fixed

- `ui/MarqueeController` to update hovered state when pointer hides
- `ui/Touchable` to end gestures when focus is lost
- `ui/VirtualList.VirtualList` and `ui/VirtualList.VirtualGridList` to prevent items overlap with scroll buttons

## [2.0.0-beta.4] - 2018-05-21

### Fixed

- `ui/Touchable` to guard against null events

## [2.0.0-beta.3] - 2018-05-14

### Changed

- `ui/Marquee.MarqueeController` and `ui/Marquee.MarqueeDecorator` to prevent unnecessary focus-based updates

### Added

- `ui/Touchable` support to fire `onTap` when a `click` event occurs

### Changed

- `ui/Touchable` custom events `onDown`, `onUp`, `onMove`, and `onTap` to use the event name as the `type` rather than the shorter name (e.g. `onTap` rather than `tap`)
- `ui/Toggleable` to forward events on `activate` and `deactivate` instead of firing toggled payload. Use `toggle` to handle toggled payload from the event.

## [2.0.0-beta.2] - 2018-05-07

### Fixed

- `ui/Marquee` to always marquee when `marqueeOn` is set to `'render'`
- `ui/Item` to use its natural width rather than imposing a 100% width allowing inline Items to be the correct width
- `ui/Marquee.MarqueeDecorator` to correctly reset animation when `children` updates

## [2.0.0-beta.1] - 2018-04-29

### Changed

- `ui/Cancelable` callback `onCancel` to accept an event with a `stopPropagation` method to prevent upstream instances from handling the event instead of using the return value from the callback to prevent propagation. When a function is passed to `onCancel`, it will now receive an event and a props object instead of only the props object. When a string is passed to `onCancel`, it will now receive an event instead of no arguments. Also when a string is passed, the event will now propagate to upstream instances unless `stopPropagation` is called.
- `ui/Transition` property `duration` to now also support a numeric value representing milliseconds or a string representing any valid CSS duration value

### Fixed

- `ui/Layout.Cell` to no longer overflow when both `size` and `shrink` are set together
- `ui/Layout` to correctly support two `align` values, allowing horizontal and vertical in one property. Previously, the transverse alignment was ignored, only allowing perpendicular alignment.
- `ui/VirtualList.VirtualList` and `ui/VirtualList.VirtualGridList` showing blank when `direction` prop changed after scroll position changed
- `ui/VirtualList.VirtualList` and `ui/VirtualList.VirtualGridList` to support RTL by dynamic language changes

## [2.0.0-alpha.8] - 2018-04-17

### Added

- `ui/Slider` as an unstyled, base range selection component
- `ui/VirtualList.VirtualList` and `ui/VirtualList.VirtualGridList` `role="list"`
- `ui/Placeholder.PlaceholderControllerDecorator` config property `thresholdFactor`

### Changed

- `ui/Transition` property `children` to not be required
- `ui/Transition` to fire `onShow` and `onHide` even when there are no `children`

### Fixed

- `ui/VirtualList.VirtualList` to re-render items when forceUpdate() called
- `ui/ViewManager` to not initially pass the wrong value for `enteringProp` when a view initiates a transition into the viewport

## [2.0.0-alpha.7] - 2018-04-03

### Removed

- `ui/VirtualList.VirtualList` and `ui/VirtualList.VirtualGridList` prop `data` to eliminate the misunderstanding caused by the ambiguity of `data`

### Fixed

- `ui/Scroller` horizontal scrolling in RTL locales

## [2.0.0-alpha.6] - 2018-03-22

### Removed

- `ui/Transition` property `clipHeight`
- `ui/ProgressBar` property `vertical` and replaced it with `orientation`

### Added

- `ui/Scrollable` support for scrolling by touch
- `ui/ProgressBar` property `orientation` to accept orientation strings like `"vertical"` and `"horizontal"`

### Changed

- `ui/VirtualList.VirtualList` and `ui/VirtualList.VirtualGridList` prop `component` to be replaced by `itemRenderer`

### Fixed

- `ui/Transition` animation for `clip` for `"up"`, `"left"`, and `"right"` directions. This includes a DOM addition to the Transition markup.
- `ui/ComponentOverride` and `ui/ToggleItem` to accept HTML DOM node tag names as strings for its `component` property

## [2.0.0-alpha.5] - 2018-03-07

### Added

- `ui/Touchable` support for drag gesture
- `ui/Marquee` component
- `ui/GridListImageItem` component

### Changed

- `ui/VirtualList`, `ui/VirtualGridList`, and `ui/Scroller` components as unstyled base components to support UI libraries

### Fixed

- `ui/ViewManager` to suppress `enteringProp` for views that are rendered at mount

## [2.0.0-alpha.4] - 2018-02-13

### Added

- `ui/BodyText`, `ui/Image`, `ui/Item`, `ui/ProgressBar`, `ui/SlotItem`, `ui/Spinner`, `ui/ToggleIcon` components as unstyled base components to support UI libraries
- `ui/SlotItem` with the properties of `slotBefore` and `slotAfter` so we can easily add things like icons to an item

### Changed

- `ui/Repeater` and `ui/Group` to require a unique key for each object type data
- `ui/Toggleable` to use `'selected'` as its default `prop`, rather than `'active'`, since `'selected'` is by far the most common use case
- `ui/Touchable` to use global gesture configuration with instance override rather than component-level configuration via HOC configs with instance override

## [2.0.0-alpha.3] - 2018-01-18

### Added

- `ui/Layout` debugging aid for help with complex layouts. Simply include the `"debug"` className in your app and everything below it will show debugging lines
- `ui/Button`, `ui/Icon`, and `ui/IconButton` components to support reuse by themes
- `ui/Touchable` support for flick gestures

### Fixed

- `ui/resolution` to measure the App's rendering area instead of the entire window, and now factors-in the height as well
- `ui/Layout` prop `align` to support setting horizontal and vertical alignment in one prop, separated by a space

## [2.0.0-alpha.2] - 2017-08-29

## Added

- `ui/Scroller` and `ui/VirtualList`

## [2.0.0-alpha.1] - 2017-08-27

## Added

- `ui/Layout` which provides a technique for laying-out components on the screen using `Cells`, in rows or columns
- `ui/Touchable` to support consistent mouse and touch events along with hold gesture

## Removed

- `ui/Holdable` and `ui/Pressable` which were replaced by `ui/Touchable`

## [1.15.0] - 2018-02-28

### Fixed

- Internal method used by many components that sometimes prevented re-renders when they were needed

## [1.14.0] - 2018-02-23

### Deprecated

- `ui/Holdable` and `ui/Pressable`, to be replaced by `ui/Touchable` in 2.0.0

## [1.13.4] - 2018-07-30

No significant changes.

## [1.13.3] - 2018-01-16

No significant changes.

## [1.13.2] - 2017-12-14

### Fixed

- `ui/ViewManager` to revert 1.13.0 fix for lifecycle timing when entering a view

## [1.13.1] - 2017-12-06

No significant changes.

## [1.13.0] - 2017-11-28

### Added

- `ui/Transition` animation timing functions `ease-in`, `ease-out`, `ease-in-quart`, and `ease-out-quart` to provide prettier options for transitions that may be more suited to a specific visual style

### Fixed

- `ui/ViewManager` to prevent interaction issue with `moonstone/Scroller`

## [1.12.2] - 2017-11-15

### Fixed

- `ui/Remeasurable` to update on every trigger change
- `ui/Transition` to revert 1.12.1 change to support `clip` transition-type directions and rendering optimizations

## [1.12.1] - 2017-11-07

### Fixed

- `ui/Transition` support for all `clip` transition-type directions and made rendering optimizations

## [1.12.0] - 2017-10-27

No significant changes.

## [1.11.0] - 2017-10-24

No significant changes.

## [1.10.1] - 2017-10-16

### Fixed

- `ui/Pressable` to properly set pressed state to false on blur and release

## [1.10.0] - 2017-10-09

### Added

- `ui/Layout` which provides a technique for laying-out components on the screen using `Cells`, in rows or columns

## [1.9.3] - 2017-10-03

### Fixed

- `ui/Transition` to recalculate height when a resize occurs

## [1.9.2] - 2017-09-26

No significant changes.

## [1.9.1] - 2017-09-25

No significant changes.

## [1.9.0] - 2017-09-22

### Added

- `ui/styles/mixins.less` mixins: `.remove-margin-on-edge-children()` and `.remove-padding-on-edge-children()` to better handle edge margins on container components

### Changed

- `ui/Holdable` to cancel key hold events when the pointer moves
- `ui/Holdable` and `ui/Changeable` back to Components and moved performance improvements elsewhere

### Fixed

- `ui/FloatingLayer` to not asynchronously attach a click handler when the floating layer is removed
- `ui/ViewManager` to correctly position items when changing mid-transition

## [1.8.0] - 2017-09-07

### Changed

- `ui/Holdable` and `ui/Changeable` to be PureComponents to reduce the number of updates

## [1.7.0] - 2017-08-23

No significant changes.

## [1.6.1] - 2017-08-07

No significant changes.

## [1.6.0] - 2017-08-04

### Fixed

- `ui/PlaceholderDecorator` to update bounds of `Scroller` when the `visible` state changed

## [1.5.0] - 2017-07-19

### Fixed

- `ui/Cancelable` warning for string type cancel handler

## [1.4.1] - 2017-07-05

No significant changes.

## [1.4.0] - 2017-06-29

No significant changes.

## [1.3.1] - 2017-06-14

No significant changes.

## [1.3.0] - 2017-06-12

### Added

- `ui/ViewManager` prop `childProps` to pass static props to each child

### Fixed

- `ui/ViewManager` to have a view count of 0 specifically for `noAnimation` cases. This helps things like `spotlight` restore `focus` properly.
- `ui/Cancelable` to run modal handlers on `window` object and correctly store handlers in LIFO order

## [1.2.2] - 2017-05-31

No significant changes.

## [1.2.1] - 2017-05-25

No significant changes.

## [1.2.0] - 2017-05-17

### Added

- `ui/Skinnable` to provide themes with a way to apply a base theme styling and skins on top of that
- `ui/Transition` prop `onShow` that fires when transitioning into view a component.
- `ui/transition` callback prop `onShow` that fires when transitioning into view completes

### Changed

-`ui/View` to prevent re-renders on views leaving the `ViewManager`

## [1.1.0] - 2017-04-21

### Changed

- `ui/Slottable` to support slot-candidate tags that have multiple props, which are now forwarded directly instead of just their children

### Fixed

- `ui/Cancelable` to run modal handlers in the right order

## [1.0.0] - 2017-03-31

### Added

- `ui/Placeholder` module with `PlaceholderControllerDecorator` and `PlaceholderDecorator` HOCs which facilitate rendering placeholder components until the wrapped component would scroll into the viewport

### Changed

- `ui/Repeater` to accept an array of objects as children which are spread onto the generated components

### Removed

- `ui/validators` which was no longer used elsewhere in Enact

## [1.0.0-beta.4] - 2017-03-10

### Added

- `ui/A11yDecorator` to facilitate adding pre/post hints to components
- `ui/AnnounceDecorator` to facilitate announcing actions for accessibility

## [1.0.0-beta.3] - 2017-02-21

### Added

- `ui/Resizable` Higher-order Component to facilitate notification of resized components

## [1.0.0-beta.2] - 2017-01-30

### Added

- `ui/ViewManager` properties `enteringDelay` and `enteringProp` to aid deferred rendering of views
- `ui/resolution` function `scaleToRem` for those times when you have a size in pixels that you want to convert directly to `rem` to support automatic dynamic resizing

## [1.0.0-beta.1] - 2016-12-30

### Added

- `ui/RadioDecorator` and `ui/RadioControllerDecorator` to support radio group-style management of components
- `ui/Holdable` Higher-order Component
- `ui/ViewManager` events `onAppear`, `onEnter`, `onLeave`, `onStay`, `onTransition`, and `onWillTransition`
- `ui/FloatingLayer` `scrimType` prop value `none`
- `ui/Pressable` config option `onMouseLeave`

### Removed

- `ui/Transition` prop `fit` in favor of using `className`

### Changed

- `ui/FloatingLayer` property `autoDismiss` to handle both ESC key and click events

## [1.0.0-alpha.5] - 2016-12-16

No changes.

## [1.0.0-alpha.4] - 2016-12-2

### Added

- `ui/FloatingLayer` module with `FloatingLayer` and `FloatingLayerDecorator` components
- `fit`, `noAnimation` props to `ui/TransitionBase`
- `onHide` prop to `ui/Transition`
- LESS mixins from `@enact/moonstone` that are general purpose and can be utilized by various UI
libraries.

## [1.0.0-alpha.3] - 2016-11-8

### Added

- Selection type support to `ui/Group`

### Changed

- Renamed `ui/Group` prop `select` to `childSelect` and added prop `select` to support selection types


## [1.0.0-alpha.2] - 2016-10-21

This version includes a lot of refactoring from the previous release. Developers need to switch to the new enact-dev command-line tool.

### Added

- New components and HOCs: `ui/Cancelable`, `ui/Changeable`, `ui/Selectable`
- Support for enact-dev command-line tool.
- New options for `ui/Toggleable` HOC
- Many more unit tests

### Changed

- Removed `ui/Pickable` HOC
- Some props for UI state were renamed to have `default` prefix where state was managed by the component. (e.g. `defaultOpen`)

### Fixed

- Many components were fixed, polished, updated and documented
- Inline docs updated to be more consistent and comprehensive

## [1.0.0-alpha.1] - 2016-09-26

Initial release<|MERGE_RESOLUTION|>--- conflicted
+++ resolved
@@ -2,19 +2,17 @@
 
 The following is a curated list of changes in the Enact ui module, newest changes on the top.
 
-<<<<<<< HEAD
 ## [unreleased]
 
 ### Added
 
 - `ui/Item`, `ui/Layout`, `ui/Repeater`, `ui/SlotItem`, `ui/Spinner`, `ui/ToggleItem`, and `ui/ViewManager` support for `ref` to gain access to the wrapped `component`
-=======
+
 ## [2.4.1] - 2019-03-11
 
 ### Fixed
 
 - `ui/VirtualList` to scroll properly by `scrollTo` callback during the list is updated by prop changes
->>>>>>> 61a40b41
 
 ## [2.4.0] - 2019-03-04
 
