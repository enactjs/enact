--- conflicted
+++ resolved
@@ -2,7 +2,6 @@
 
 The following is a curated list of changes in the Enact ui module, newest changes on the top.
 
-<<<<<<< HEAD
 ## [unreleased]
 
 ### Deprecated
@@ -12,9 +11,8 @@
 ### Added
 
 - `ui/Button`, `ui/Icon`, `ui/IconButton`, and `ui/LabeledIcon` prop `size`
-=======
+
 ## [2.5.3] - 2019-06-06
->>>>>>> 66a1d5de
 
 ### Fixed
 
