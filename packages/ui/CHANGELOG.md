--- conflicted
+++ resolved
@@ -8,17 +8,14 @@
 
 ### Added
 
-<<<<<<< HEAD
 - `ui/Layout` debugging aid for help with complex layouts. Simply include the `"debug"` className in your app and everything below it will show debugging lines
-=======
 - `ui/Button`, `ui/Icon`, and `ui/IconButton` components to support reuse by themes
 - `ui/Touchable` support for flick gestures
->>>>>>> 19360ab7
 
 ### Changed
 
 - `ui/resolution` to measure the App's rendering area instead of the entire window, and now factors-in the height as well
-- `ui/Layout` `align` prop to support setting horizontal and vertical alignment in one prop, separated by a space
+- `ui/Layout` prop `align` to support setting horizontal and vertical alignment in one prop, separated by a space
 
 ### Fixed
 
