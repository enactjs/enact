# Change Log

The following is a curated list of changes in the Enact ui module, newest changes on the top.

<<<<<<< HEAD
## [unreleased]

### Added

- `ui/Transition` prop `onShow` that fires when transitioning into view a component.
=======
## Unreleased

### Changed

-`ui/View` to prevent re-renders on views leaving the `ViewManager`
>>>>>>> 5650713c

## [1.1.0] - 2017-04-21

### Changed

- `ui/Slottable` to support slot-candidate tags that have multiple props, which are now forwarded directly instead of just their children

### Fixed

- `ui/Cancelable` to run modal handlers in the right order

## [1.0.0] - 2017-03-31

### Added

- `ui/Placeholder` module with `PlaceholderControllerDecorator` and `PlaceholderDecorator` HOCs which facilitate rendering placeholder components until the wrapped component would scroll into the viewport

### Changed

- `ui/Repeater` to accept an array of objects as children which are spread onto the generated components

### Removed

- `ui/validators` which was no longer used elsewhere in Enact

## [1.0.0-beta.4] - 2017-03-10

### Added

- `ui/A11yDecorator` to facilitate adding pre/post hints to components
- `ui/AnnounceDecorator` to facilitate announcing actions for accessibility

## [1.0.0-beta.3] - 2017-02-21

### Added

- `ui/Resizable` Higher-order Component to facilitate notification of resized components

## [1.0.0-beta.2] - 2017-01-30

### Added

- `ui/ViewManager` properties `enteringDelay` and `enteringProp` to aid deferred rendering of views
- `ui/resolution` function `scaleToRem` for those times when you have a size in pixels that you want to convert directly to `rem` to support automatic dynamic resizing

## [1.0.0-beta.1] - 2016-12-30

### Added

- `ui/RadioDecorator` and `ui/RadioControllerDecorator` to support radio group-style management of components
- `ui/Holdable` Higher-order Component
- `ui/ViewManager` events `onAppear`, `onEnter`, `onLeave`, `onStay`, `onTransition`, and `onWillTransition`
- `ui/FloatingLayer` `scrimType` prop value `none`
- `ui/Pressable` config option `onMouseLeave`

### Removed

- `ui/Transition` prop `fit` in favor of using `className`

### Changed

- `ui/FloatingLayer` property `autoDismiss` to handle both ESC key and click events

## [1.0.0-alpha.5] - 2016-12-16

No changes.

## [1.0.0-alpha.4] - 2016-12-2

### Added

- `ui/FloatingLayer` module with `FloatingLayer` and `FloatingLayerDecorator` components
- `fit`, `noAnimation` props to `ui/TransitionBase`
- `onHide` prop to `ui/Transition`
- LESS mixins from `@enact/moonstone` that are general purpose and can be utilized by various UI
libraries.

## [1.0.0-alpha.3] - 2016-11-8

### Added

- Selection type support to `ui/Group`

### Changed

- Renamed `ui/Group` prop `select` to `childSelect` and added prop `select` to support selection types


## [1.0.0-alpha.2] - 2016-10-21

This version includes a lot of refactoring from the previous release. Developers need to switch to the new enact-dev command-line tool.

### Added

- New components and HOCs: `ui/Cancelable`, `ui/Changeable`, `ui/Selectable`
- Support for enact-dev command-line tool.
- New options for `ui/Toggleable` HOC
- Many more unit tests

### Changed

- Removed `ui/Pickable` HOC
- Some props for UI state were renamed to have `default` prefix where state was managed by the component. (e.g. `defaultOpen`)

### Fixed

- Many components were fixed, polished, updated and documented
- Inline docs updated to be more consistent and comprehensive

## [1.0.0-alpha.1] - 2016-09-26

Initial release<|MERGE_RESOLUTION|>--- conflicted
+++ resolved
@@ -2,19 +2,16 @@
 
 The following is a curated list of changes in the Enact ui module, newest changes on the top.
 
-<<<<<<< HEAD
 ## [unreleased]
 
 ### Added
 
 - `ui/Transition` prop `onShow` that fires when transitioning into view a component.
-=======
 ## Unreleased
 
 ### Changed
 
 -`ui/View` to prevent re-renders on views leaving the `ViewManager`
->>>>>>> 5650713c
 
 ## [1.1.0] - 2017-04-21
 
