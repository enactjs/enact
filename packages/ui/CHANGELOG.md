--- conflicted
+++ resolved
@@ -12,11 +12,8 @@
 
 ### Changed
 
-<<<<<<< HEAD
 - `ui/Holdable` to cancel key hold events when the pointer moves
-=======
 - `ui/Holdable` and `ui/Changeable` back to Components and moved performance improvements elsewhere
->>>>>>> 60cfb129
 
 ### Fixed
 
