# Change Log

The following is a curated list of changes in the Enact ui module, newest changes on the top.

<<<<<<< HEAD
## [unreleased]

### Fixed

- `ui/Touchable` to end gestures when focus is lost
=======
## [2.0.0-beta.4] - 2018-05-21

### Fixed

- `ui/Touchable` to guard against null events
>>>>>>> 0a92e008

## [2.0.0-beta.3] - 2018-05-14

### Changed

- `ui/Marquee.MarqueeController` and `ui/Marquee.MarqueeDecorator` to prevent unnecessary focus-based updates

### Added

- `ui/Touchable` support to fire `onTap` when a `click` event occurs

### Changed

- `ui/Touchable` custom events `onDown`, `onUp`, `onMove`, and `onTap` to use the event name as the `type` rather than the shorter name (e.g. `onTap` rather than `tap`)
- `ui/Toggleable` to forward events on `activate` and `deactivate` instead of firing toggled payload. Use `toggle` to handle toggled payload from the event.

## [2.0.0-beta.2] - 2018-05-07

### Fixed

- `ui/Marquee` to always marquee when `marqueeOn` is set to `'render'`
- `ui/Item` to use its natural width rather than imposing a 100% width allowing inline Items to be the correct width
- `ui/Marquee.MarqueeDecorator` to correctly reset animation when `children` updates

## [2.0.0-beta.1] - 2018-04-29

### Changed

- `ui/Cancelable` callback `onCancel` to accept an event with a `stopPropagation` method to prevent upstream instances from handling the event instead of using the return value from the callback to prevent propagation. When a function is passed to `onCancel`, it will now receive an event and a props object instead of only the props object. When a string is passed to `onCancel`, it will now receive an event instead of no arguments. Also when a string is passed, the event will now propagate to upstream instances unless `stopPropagation` is called.
- `ui/Transition` property `duration` to now also support a numeric value representing milliseconds or a string representing any valid CSS duration value

### Fixed

- `ui/Layout.Cell` to no longer overflow when both `size` and `shrink` are set together
- `ui/Layout` to correctly support two `align` values, allowing horizontal and vertical in one property. Previously, the transverse alignment was ignored, only allowing perpendicular alignment.
- `ui/VirtualList.VirtualList` and `ui/VirtualList.VirtualGridList` showing blank when `direction` prop changed after scroll position changed
- `ui/VirtualList.VirtualList` and `ui/VirtualList.VirtualGridList` to support RTL by dynamic language changes

## [2.0.0-alpha.8] - 2018-04-17

### Added

- `ui/Slider` as an unstyled, base range selection component
- `ui/VirtualList.VirtualList` and `ui/VirtualList.VirtualGridList` `role="list"`
- `ui/Placeholder.PlaceholderControllerDecorator` config property `thresholdFactor`

### Changed

- `ui/Transition` property `children` to not be required
- `ui/Transition` to fire `onShow` and `onHide` even when there are no `children`

### Fixed

- `ui/VirtualList.VirtualList` to re-render items when forceUpdate() called
- `ui/ViewManager` to not initially pass the wrong value for `enteringProp` when a view initiates a transition into the viewport

## [2.0.0-alpha.7] - 2018-04-03

### Removed

- `ui/VirtualList.VirtualList` and `ui/VirtualList.VirtualGridList` prop `data` to eliminate the misunderstanding caused by the ambiguity of `data`

### Fixed

- `ui/Scroller` horizontal scrolling in RTL locales

## [2.0.0-alpha.6] - 2018-03-22

### Removed

- `ui/Transition` property `clipHeight`
- `ui/ProgressBar` property `vertical` and replaced it with `orientation`

### Added

- `ui/Scrollable` support for scrolling by touch
- `ui/ProgressBar` property `orientation` to accept orientation strings like `"vertical"` and `"horizontal"`

### Changed

- `ui/VirtualList.VirtualList` and `ui/VirtualList.VirtualGridList` prop `component` to be replaced by `itemRenderer`

### Fixed

- `ui/Transition` animation for `clip` for `"up"`, `"left"`, and `"right"` directions. This includes a DOM addition to the Transition markup.
- `ui/ComponentOverride` and `ui/ToggleItem` to accept HTML DOM node tag names as strings for its `component` property

## [2.0.0-alpha.5] - 2018-03-07

### Added

- `ui/Touchable` support for drag gesture
- `ui/Marquee` component
- `ui/GridListImageItem` component

### Changed

- `ui/VirtualList`, `ui/VirtualGridList`, and `ui/Scroller` components as unstyled base components to support UI libraries

### Fixed

- `ui/ViewManager` to suppress `enteringProp` for views that are rendered at mount

## [2.0.0-alpha.4] - 2018-02-13

### Added

- `ui/BodyText`, `ui/Image`, `ui/Item`, `ui/ProgressBar`, `ui/SlotItem`, `ui/Spinner`, `ui/ToggleIcon` components as unstyled base components to support UI libraries
- `ui/SlotItem` with the properties of `slotBefore` and `slotAfter` so we can easily add things like icons to an item

### Changed

- `ui/Repeater` and `ui/Group` to require a unique key for each object type data
- `ui/Toggleable` to use `'selected'` as its default `prop`, rather than `'active'`, since `'selected'` is by far the most common use case
- `ui/Touchable` to use global gesture configuration with instance override rather than component-level configuration via HOC configs with instance override

## [2.0.0-alpha.3] - 2018-01-18

### Added

- `ui/Layout` debugging aid for help with complex layouts. Simply include the `"debug"` className in your app and everything below it will show debugging lines
- `ui/Button`, `ui/Icon`, and `ui/IconButton` components to support reuse by themes
- `ui/Touchable` support for flick gestures

### Fixed

- `ui/resolution` to measure the App's rendering area instead of the entire window, and now factors-in the height as well
- `ui/Layout` prop `align` to support setting horizontal and vertical alignment in one prop, separated by a space

## [2.0.0-alpha.2] - 2017-08-29

## Added

- `ui/Scroller` and `ui/VirtualList`

## [2.0.0-alpha.1] - 2017-08-27

## Added

- `ui/Layout` which provides a technique for laying-out components on the screen using `Cells`, in rows or columns
- `ui/Touchable` to support consistent mouse and touch events along with hold gesture

## Removed

- `ui/Holdable` and `ui/Pressable` which were replaced by `ui/Touchable`

## [1.15.0] - 2018-02-28

### Fixed

- Internal method used by many components that sometimes prevented re-renders when they were needed

## [1.14.0] - 2018-02-23

### Deprecated

- `ui/Holdable` and `ui/Pressable`, to be replaced by `ui/Touchable` in 2.0.0

## [1.13.3] - 2018-01-16

No significant changes.

## [1.13.2] - 2017-12-14

### Fixed

- `ui/ViewManager` to revert 1.13.0 fix for lifecycle timing when entering a view

## [1.13.1] - 2017-12-06

No significant changes.

## [1.13.0] - 2017-11-28

### Added

- `ui/Transition` animation timing functions `ease-in`, `ease-out`, `ease-in-quart`, and `ease-out-quart` to provide prettier options for transitions that may be more suited to a specific visual style

### Fixed

- `ui/ViewManager` to prevent interaction issue with `moonstone/Scroller`

## [1.12.2] - 2017-11-15

### Fixed

- `ui/Remeasurable` to update on every trigger change
- `ui/Transition` to revert 1.12.1 change to support `clip` transition-type directions and rendering optimizations

## [1.12.1] - 2017-11-07

### Fixed

- `ui/Transition` support for all `clip` transition-type directions and made rendering optimizations

## [1.12.0] - 2017-10-27

No significant changes.

## [1.11.0] - 2017-10-24

No significant changes.

## [1.10.1] - 2017-10-16

### Fixed

- `ui/Pressable` to properly set pressed state to false on blur and release

## [1.10.0] - 2017-10-09

### Added

- `ui/Layout` which provides a technique for laying-out components on the screen using `Cells`, in rows or columns

## [1.9.3] - 2017-10-03

### Fixed

- `ui/Transition` to recalculate height when a resize occurs

## [1.9.2] - 2017-09-26

No significant changes.

## [1.9.1] - 2017-09-25

No significant changes.

## [1.9.0] - 2017-09-22

### Added

- `ui/styles/mixins.less` mixins: `.remove-margin-on-edge-children()` and `.remove-padding-on-edge-children()` to better handle edge margins on container components

### Changed

- `ui/Holdable` to cancel key hold events when the pointer moves
- `ui/Holdable` and `ui/Changeable` back to Components and moved performance improvements elsewhere

### Fixed

- `ui/FloatingLayer` to not asynchronously attach a click handler when the floating layer is removed
- `ui/ViewManager` to correctly position items when changing mid-transition

## [1.8.0] - 2017-09-07

### Changed

- `ui/Holdable` and `ui/Changeable` to be PureComponents to reduce the number of updates

## [1.7.0] - 2017-08-23

No significant changes.

## [1.6.1] - 2017-08-07

No significant changes.

## [1.6.0] - 2017-08-04

### Fixed

- `ui/PlaceholderDecorator` to update bounds of `Scroller` when the `visible` state changed

## [1.5.0] - 2017-07-19

### Fixed

- `ui/Cancelable` warning for string type cancel handler

## [1.4.1] - 2017-07-05

No significant changes.

## [1.4.0] - 2017-06-29

No significant changes.

## [1.3.1] - 2017-06-14

No significant changes.

## [1.3.0] - 2017-06-12

### Added

- `ui/ViewManager` prop `childProps` to pass static props to each child

### Fixed

- `ui/ViewManager` to have a view count of 0 specifically for `noAnimation` cases. This helps things like `spotlight` restore `focus` properly.
- `ui/Cancelable` to run modal handlers on `window` object and correctly store handlers in LIFO order

## [1.2.2] - 2017-05-31

No significant changes.

## [1.2.1] - 2017-05-25

No significant changes.

## [1.2.0] - 2017-05-17

### Added

- `ui/Skinnable` to provide themes with a way to apply a base theme styling and skins on top of that
- `ui/Transition` prop `onShow` that fires when transitioning into view a component.
- `ui/transition` callback prop `onShow` that fires when transitioning into view completes

### Changed

-`ui/View` to prevent re-renders on views leaving the `ViewManager`

## [1.1.0] - 2017-04-21

### Changed

- `ui/Slottable` to support slot-candidate tags that have multiple props, which are now forwarded directly instead of just their children

### Fixed

- `ui/Cancelable` to run modal handlers in the right order

## [1.0.0] - 2017-03-31

### Added

- `ui/Placeholder` module with `PlaceholderControllerDecorator` and `PlaceholderDecorator` HOCs which facilitate rendering placeholder components until the wrapped component would scroll into the viewport

### Changed

- `ui/Repeater` to accept an array of objects as children which are spread onto the generated components

### Removed

- `ui/validators` which was no longer used elsewhere in Enact

## [1.0.0-beta.4] - 2017-03-10

### Added

- `ui/A11yDecorator` to facilitate adding pre/post hints to components
- `ui/AnnounceDecorator` to facilitate announcing actions for accessibility

## [1.0.0-beta.3] - 2017-02-21

### Added

- `ui/Resizable` Higher-order Component to facilitate notification of resized components

## [1.0.0-beta.2] - 2017-01-30

### Added

- `ui/ViewManager` properties `enteringDelay` and `enteringProp` to aid deferred rendering of views
- `ui/resolution` function `scaleToRem` for those times when you have a size in pixels that you want to convert directly to `rem` to support automatic dynamic resizing

## [1.0.0-beta.1] - 2016-12-30

### Added

- `ui/RadioDecorator` and `ui/RadioControllerDecorator` to support radio group-style management of components
- `ui/Holdable` Higher-order Component
- `ui/ViewManager` events `onAppear`, `onEnter`, `onLeave`, `onStay`, `onTransition`, and `onWillTransition`
- `ui/FloatingLayer` `scrimType` prop value `none`
- `ui/Pressable` config option `onMouseLeave`

### Removed

- `ui/Transition` prop `fit` in favor of using `className`

### Changed

- `ui/FloatingLayer` property `autoDismiss` to handle both ESC key and click events

## [1.0.0-alpha.5] - 2016-12-16

No changes.

## [1.0.0-alpha.4] - 2016-12-2

### Added

- `ui/FloatingLayer` module with `FloatingLayer` and `FloatingLayerDecorator` components
- `fit`, `noAnimation` props to `ui/TransitionBase`
- `onHide` prop to `ui/Transition`
- LESS mixins from `@enact/moonstone` that are general purpose and can be utilized by various UI
libraries.

## [1.0.0-alpha.3] - 2016-11-8

### Added

- Selection type support to `ui/Group`

### Changed

- Renamed `ui/Group` prop `select` to `childSelect` and added prop `select` to support selection types


## [1.0.0-alpha.2] - 2016-10-21

This version includes a lot of refactoring from the previous release. Developers need to switch to the new enact-dev command-line tool.

### Added

- New components and HOCs: `ui/Cancelable`, `ui/Changeable`, `ui/Selectable`
- Support for enact-dev command-line tool.
- New options for `ui/Toggleable` HOC
- Many more unit tests

### Changed

- Removed `ui/Pickable` HOC
- Some props for UI state were renamed to have `default` prefix where state was managed by the component. (e.g. `defaultOpen`)

### Fixed

- Many components were fixed, polished, updated and documented
- Inline docs updated to be more consistent and comprehensive

## [1.0.0-alpha.1] - 2016-09-26

Initial release<|MERGE_RESOLUTION|>--- conflicted
+++ resolved
@@ -2,19 +2,17 @@
 
 The following is a curated list of changes in the Enact ui module, newest changes on the top.
 
-<<<<<<< HEAD
 ## [unreleased]
 
 ### Fixed
 
 - `ui/Touchable` to end gestures when focus is lost
-=======
+
 ## [2.0.0-beta.4] - 2018-05-21
 
 ### Fixed
 
 - `ui/Touchable` to guard against null events
->>>>>>> 0a92e008
 
 ## [2.0.0-beta.3] - 2018-05-14
 
