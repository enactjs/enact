--- conflicted
+++ resolved
@@ -2,7 +2,6 @@
 
 The following is a curated list of changes in the Enact ui module, newest changes on the top.
 
-<<<<<<< HEAD
 ## [unreleased]
 
 ### Removed
@@ -16,7 +15,6 @@
 - `ui/ToggleItem`
 - `ui/VirtualList.UiVirtualListBase`
 - `ui/VirtualList.VirtualListBase`
-=======
 ## [4.9.0-alpha.3] - 2024-06-05
 
 ### Changed
@@ -26,7 +24,6 @@
 ## [4.0.15] - 2024-05-28
 
 No significant changes.
->>>>>>> e5f884e9
 
 ## [4.9.0-alpha.2] - 2024-05-24
 
