# Change Log

The following is a curated list of changes in the Enact ui module, newest changes on the top.

<<<<<<< HEAD
## [unreleased]

### Fixed

- `ui/Routable` to respect the current path on first render when using relative paths in links
=======
## [3.4.9] - 2020-10-30

No significant changes.

## [3.4.8] - 2020-10-08

### Fixed

- `ui/Button` to prevent browser's default styling when pressed by touch
>>>>>>> 2b7f3ae7

## [3.4.7] - 2020-09-01

### Fixed

- `ui/Scroller` and `ui/VirtualList` to call `onScrollStop` when scrollbar's visibility changed while scrolling
- `ui/ViewManager` to handle transitioning away and back to a view before a transition completes

## [3.4.6] - 2020-08-24

### Added

- `ui/MarqueeDecorator` warning against nested `Marquee`'s

## [3.4.5] - 2020-08-18

No significant changes.

## [3.4.4] - 2020-08-17

### Fixed

- `ui/FloatingLayer` and `ui/Slider` to prevent global classname leaks

## [3.4.3] - 2020-08-10

No significant changes.

## [3.4.2] - 2020-08-05

No significant changes.

## [3.4.1] - 2020-08-05

### Fixed

- `ui/Touchable` to invoke event callbacks updated during gesture

## [3.4.0] - 2020-07-29

### Added

- `ui/AnnounceDecorator.Announce` method `announce` parameter `clear` to clear previous message before setting the new message
- `ui/ViewManager` prop and `ui/ViewManager.Arranger` callback config prop `rtl` to allow arrangers to adjust animations to be locale aware

### Fixed

- `ui/Marquee` to correctly animate when scaled or when less than 1px longer than its container
- `ui/Scroller` prop `data-webos-voice-focused`, `data-webos-voice-disabled`, and `data-webos-voice-group-label`
- `ui/Scroller` and `ui/VirtualList` to re-render when its size changed
- `ui/Scroller` and `ui/VirtualList` to not fire `onScrollStop` event redundantly
- `ui/VirtualList` with scrollMode `native` to not scrollTo bottom when dataSize changed to smaller and scrollTo called with `animate: false` option

## [3.3.1] - 2020-07-20

### Changed

- `ui/Scroller` by increasing the scrollbar's inactivity timeout to 1000 ms

## [3.3.0] - 2020-07-13

### Changed

- `ui/ViewManager.TransitionGroup` to suppress `onTransition` events when a view appears or stays

## [3.3.0-alpha.15] - 2020-07-07

No significant changes.

## [3.3.0-alpha.14] - 2020-06-29

### Fixed

- `ui/Scroller` to update when `clientSize` is changed
- `ui/VirtualList` to reset scroll position when `clientSize` is changed

## [3.3.0-alpha.13] - 2020-06-22

No significant changes.

## [3.3.0-alpha.12] - 2020-06-15

### Added

- `ui/Button` prop `iconFlip` to set the `flip` prop of `iconComponent`

### Fixed

- `ui/Marquee.MarqueeDecorator` to not cause unnecessary rerenders
- `ui/Scroller` and `ui/VirtualList` to not inadvertently scroll due to click events when in RTL locales
- `ui/Skinnable` to not force all `Skinnable` children to update if a parent updates

## [3.3.0-alpha.11] - 2020-06-08

No significant changes.

## [3.3.0-alpha.10] - 2020-05-26

### Added

- `ui/Group` prop `selectedEventProp` to configure the key used to hold the value in the `onSelect` event

### Fixed

- `Toggleable` to recognize changes in `disabled` and `onToggle`

## [3.3.0-alpha.9] - 2020-05-11

No significant changes.

## [3.3.0-alpha.8] - 2020-05-04

### Fixed

- `ui/Layout` to export `Layout` by default instead of `LayoutBase`

## [3.3.0-alpha.7] - 2020-04-27

### Added

- `ui/ProgressBar` support for `orientation` type of `'radial'`
- `ui/ProgressBar` public class name `radial`
- `ui/ViewManager` events `onTransition` and `onWillTransition` payload members `index` and `previousIndex`

### Fixed

- `ui/ViewManager` to only fire `onTransition` once per transition
- `ui/Spinner` center alignment

## [3.3.0-alpha.6] - 2020-04-14

### Fixed

- `ui/Scroller` to prevent interaction with scrollbars when muted

## [3.3.0-alpha.5] - 2020-04-06

No significant changes.

## [3.3.0-alpha.4] - 2020-03-30

### Deprecated

- `ui/GridListImageItem`, use `ui/ImageItem` instead

### Added

- `ui/ImageItem` component

### Fixed

- `ui/Scroller`, `ui/VirtualList.VirtualGridList`, and `ui/VirtualList.VirtualList` to update scroll thumb position properly in nested cases

## [3.3.0-alpha.3] - 2020-03-09

### Added

- `ui/styles/mixins.less` `.position()` support for list-style arguments, in addition to the existing separated arguments
- `ui/GridListItemItem` prop `subComponents`

## [3.3.0-alpha.2] - 2020-03-09

### Changed

- `ui/VirtualList.VirtualList` and `ui/VirtualList.VirtualGridList` prop `itemProps` to `childProps` for backwards compatibility

### Fixed

- `ui/VirtualList.VirtualList` and `ui/VirtualList.VirtualGridList` to not suddenly jump when pressing directional keys after wheeling

## [3.3.0-alpha.1] - 2020-02-26

### Added

- `ui/Scroller`, `ui/VirtualList.VirtualGridList`, and `ui/VirtualList.VirtualList` prop `scrollMode` is added

### Changed

- `ui/VirtualList.VirtualList` and `ui/VirtualList.VirtualGridList` prop `childProps` to `itemProps` for clarity

### Fixed

- `ui/Marquee` to not error when passed `null` `children` during an animation
- `ui/Button` to have more robust support for a customized `iconComponent` prop

## [3.2.6] - 2020-03-26

### Fixed

- `ui/VirtualList.VirtualList` and `ui/VirtualList.VirtualGridList` to show items properly when reducing data size

## [3.2.5] - 2019-11-14

### Fixed

- `ui/Marquee` to not double aria readout for marqueeing contents

## [3.2.4] - 2019-11-07

### Fixed

- `ui/Marquee` text alignment when content is centered

## [3.2.3] - 2019-11-01

### Fixed

- `ui/Marquee` text alignment when restarting
- `ui/Marquee` to display an ellipsis when its content changes and overflows its bounds

## [3.2.2] - 2019-10-24

No significant changes.

## [3.2.1] - 2019-10-22

### Fixed

- `ui/VirtualList.VirtualList` item rendering in RTL locales

## [3.2.0] - 2019-10-18

### Added

- `ui/Marquee` prop `marqueeSpacing` and CSS class `spacing` to configure the spacing between the repeated content

### Changed

- `ui/Marquee` to have a wrap-around effect

### Fixed

- `ui/Marquee` to start on focus when disabled

## [3.1.3] - 2019-10-09

### Fixed

- `ui/FloatingLayer` to be dismissable when `open` on mount

## [3.1.2] - 2019-09-30

### Fixed

- `ui/Button` to not require `children`
- `ui/VirtualList.VirtualGridList` and `ui/VirtualList.VirtualList` to scroll smoothly when wheeling
- `ui/Scroller`, `ui/VirtualList.VirtualGridList`, and `ui/VirtualList.VirtualList` to scroll correctly after performing flick events

## [3.1.1] - 2019-09-23

### Fixed

- `ui/VirtualList.VirtualGridList` and `ui/VirtualList.VirtualList` to show items properly when reducing data size

## [3.1.0] - 2019-09-16

### Added

- `ui/Routable` module
- `ui/VirtualList.VirtualGridList` and `ui/VirtualList.VirtualList` prop `role` to set the ARIA `role`

## [3.0.1] - 2019-09-09

No significant changes.

## [3.0.0] - 2019-09-03

### Fixed

- `ui/Scroller` TypeScript signatures
- `ui/VirtualList.VirtualGridList` and `ui/VirtualList.VirtualList` to apply `will-change` CSS property to the proper node

## [3.0.0-rc.4] - 2019-08-22

### Fixed

- `ui/styles/mixins.less` mixins: `.buildLocaleFont`, `.buildLocaleFonts`, `.buildFontFace` to properly support font-weight ranges, font-weight default values, and font-stretch values

## [3.0.0-rc.3] - 2019-08-15

### Fixed

- `ui/VirtualList.VirtualGridList` and `ui/VirtualList.VirtualList` to retain the proper scroll position when updating the `itemSize` or `spacing` props
- `ui/Toggleable` TypeScript definitions

## [3.0.0-rc.2] - 2019-08-08

No significant changes.

## [3.0.0-rc.1] - 2019-07-31

### Added

- `ui/Icon`, `ui/IconButton`, and `ui/LabeledIcon` prop `flip` to flip the icon horizontally, vertically, or both

### Fixed

- `ui/Scroller`, `ui/VirtualList.VirtualGridList`, and `ui/VirtualList.VirtualList` to handle mouse down events on scrollbars

## [3.0.0-beta.2] - 2019-07-23

### Added

- `ui/ProgressBar` public class name `bar` to support customizing the background of the bar

## [3.0.0-beta.1] - 2019-07-15

### Added

- `ui/VirtualList.VirtualGridList` and `ui/VirtualList.VirtualList` support for resizing a window

### Fixed

- `ui/Icon` to support arbitrary icon name strings, like in material icons

## [3.0.0-alpha.7] - 2019-06-24

No significant changes.

## [3.0.0-alpha.6] - 2019-06-17

### Fixed

- `ui/ViewManager` to correctly arrange views when initially rendering a non-zero index

## [3.0.0-alpha.5] - 2019-06-10

### Added

- `ui/Toggleable` HOC config prop `eventProps` to allow wrapped components to specify additional event information

### Fixed

- `ui/ToggleItem` to send its `value` prop when toggled

## [3.0.0-alpha.4] - 2019-06-03

No significant changes.

## [3.0.0-alpha.3] - 2019-05-29

### Changed

- `ui/ViewManager` to use Web Animations instead of animation callbacks to improve performance resulting in API changes to `Arranger` and the pre-configured arrangers `SlideArranger`, `SlideBottomArranger`, `SlideLeftArranger`, `SlideRightArranger`, and `SlideTopArranger`

## [3.0.0-alpha.2] - 2019-05-20

No significant changes.

## [3.0.0-alpha.1] - 2019-05-15

### Added

- `ui/Button` public class `.hasIcon` which is present on the root node only when an icon has been provided
- `ui/Heading` component
- `ui/Measurable` HOC and Hook for quick and convenient measuring of simple components
- `ui/Scroller`, `ui/VirtualList.VirtualGridList`, and `ui/VirtualList.VirtualList` prop `noScrollByWheel` for preventing scroll by wheel

### Fixed

- `ui/Measurable` to remeasure after a re-layout so the measurement value is always correct
- `ui/Scroller`, `ui/VirtualList.VirtualGridList`, and `ui/VirtualList.VirtualList` not to scroll by wheel at the same time when multiple lists/scrollers are nested

### [2.6.0] - ???

### Deprecated

- `small` prop in `ui/Button.ButtonBase`, `ui/Icon.IconBase`, `ui/IconButton.IconButtonBase`, and `ui/LabeledIcon.LabeledIconBase`, which will be replaced by `size="small"` in 3.0

### Added

- `ui/Button`, `ui/Icon`, `ui/IconButton`, and `ui/LabeledIcon` prop `size`
- `ui/ToggleItem` props  `itemIcon` and `itemIconPosition` to support additional icons on ToggleItem-derived components

## [2.5.3] - 2019-06-06

### Fixed

- `ui/Scroller`, `ui/VirtualList`, and `ui/VirtualGridList` to size properly
- `ui/Scroller`, `ui/VirtualList`, and `ui/VirtualGridList` to scroll correctly on iOS and Safari
- `ui/Touchable` to not misfire a hold pulse when a drag re-enters a touch target and `cancelOnMove` is set
- `ui/ViewManager` to correctly handle transitioning quickly between two children

## [2.5.2] - 2019-04-23

### Fixed

- `ui/Skinnable` to allow overriding default `skinVariant` values
- `ui/Touchable` to prevent events firing on different nodes for the same touch action
- `ui/Touchable` to neither force focus to components nor blur components after they are touched

## [2.5.1] - 2019-04-09

### Fixed

- `ui/Touchable` to prevent doubled events in some situations on touch devices

## [2.5.0] - 2019-04-01

### Added

- `ui/Item`, `ui/Layout`, `ui/Repeater`, `ui/SlotItem`, `ui/Spinner`, `ui/ToggleItem`, and `ui/ViewManager` support for `ref` to gain access to the wrapped `component`

## [2.4.1] - 2019-03-11

### Fixed

- `ui/VirtualList` to scroll properly by `scrollTo` callback during the list is updated by prop changes

## [2.4.0] - 2019-03-04

### Added

- `ui/BodyText` prop `component` to allow customization of the tag/component used to render its base element
- `ui/Repeater` prop `component` to allow customization of its base element
- `ui/Spinner` prop `paused` to halt the animation. Previously this was hard-coded "on", but now it can be toggled.

### Changed

- `ui/Changeable` and `ui/Toggleable` to warn when both `[defaultProp]` and `[prop]` are provided

## [2.3.0] - 2019-02-11

### Added

- `ui/Skinnable` support for `skinVariants`; a way to augment a skin by adding variations of a skin to your visuals, like large text, high contrast, or grayscale
- `ui/Touchable` event `onHoldEnd` to notify when a hold has been released
- `ui/Touchable` prop `holdConfig.global` to allow a hold to continue when leaving or blurring the element

### Changed

- All content-containing LESS stylesheets (not within a `styles` directory) extensions to be `*.module.less` to retain modular context with CLI 2.x.

### Fixed

- `ui/Touchable` to continue drag events when blurring the element when `dragConfig.global` is set
- `ui/Marquee` to marquee when necessary after a locale change

## [2.2.9] - 2019-01-11

No significant changes.

## [2.2.8] - 2018-12-06

### Fixed

- `ui/Marquee` to display an ellipsis when changing to text that no longer fits within its bounds
- `ui/VirtualList`, `ui/VirtualGridList`, and `ui/Scroller` to debounce `onScrollStop` events for non-animated scrolls
- `ui/Changeable` and `ui/Toggleable` to no longer treat components as controlled if the specified prop is explicitly set to `undefined` at mount

## [2.2.7] - 2018-11-21

### Fixed

- `ui/Marquee` to avoid very small animations

## [2.2.6] - 2018-11-15

### Fixed

- `ui/Marquee` to handle contents which overflow their containers only slightly

## [2.2.5] - 2018-11-05

### Fixed

- `ui/Transition` to better support layout after changing children

## [2.2.4] - 2018-10-29

No significant changes.

## [2.2.3] - 2018-10-22

No significant changes.

## [2.2.2] - 2018-10-15

### Fixed

- `ui/Scroller` slowed scrolling behavior when repeatedly requesting a scroll to the same position

## [2.2.1] - 2018-10-09

### Fixed

- `ui/Marquee` to prevent restarting animation after blurring just before the previous animation completed

## [2.2.0] - 2018-10-02

### Added

- `ui/Marquee.MarqueeBase` prop `willAnimate` to improve app performance by deferring animation preparation styling such as composite layer promotion
- `ui/Skinnable` config option `prop` to configure the property in which to pass the current skin to the wrapped component
- `ui/Transition` prop `css` to support customizable styling

### Changed

- `ui/Cell` and `ui/Layout` to accept any type of children, since the `component` that may be set could accept any format of `children`

### Fixed

- `ui/Touchable` to correctly handle a hold cancelled from an onHold handler
- `ui/Marquee.MarqueeDecorator` to handle situations where lazily loaded CSS could cause marquee to not start correctly

## [2.1.4] - 2018-09-17

### Fixed

- `ui/ViewManager` to emit `onWillTransition` when views are either added or removed

## [2.1.3] - 2018-09-10

### Fixed

- `ui/Marquee` to stop when blurred during restart timer

## [2.1.2] - 2018-09-04

### Fixed

- `ui/GridListImageItem` to properly set `selected` style
- `ui/Marquee` positioning bug when used with CSS flexbox layouts

## [2.1.1] - 2018-08-27

No significant changes.

## [2.1.0] - 2018-08-20

### Fixed

- `ui/FloatingLayer` to apply `key`s to prevent React warnings

## [2.0.2] - 2018-08-13

### Fixed

- `ui/Image` to not display "missing image" icon when `src` fails to load
- `ui/Image` to not require `src` prop if `placeholder` is specified
- `ui/GridListImageItem` to not require `source` prop
- `ui/Scrollable` to use GPU acceleration to improve rendering performance
- `ui/Marquee` to move `position: relative` style into `animate` class to improve rendering performance

## [2.0.1] - 2018-08-01

No significant changes.

## [2.0.0] - 2018-07-30

### Added

- `ui/LabeledIcon` component for a lightweight `Icon` with a label

### Removed

- `ui/Skinnable.withSkinnableProps` higher-order component

### Fixed

- `ui/Scrollable` to ignore native drag events which interfered with touch drag support

## [2.0.0-rc.3] - 2018-07-23

No significant changes.

## [2.0.0-rc.2] - 2018-07-16

No significant changes.

## [2.0.0-rc.1] - 2018-07-09

### Removed

- `ui/FloatingLayer.contextTypes` export
- `ui/Marquee.controlContextTypes` export
- `ui/Placeholder.contextTypes` export
- `ui/Resizable.contextTypes` export

## [2.0.0-beta.9] - 2018-07-02

No significant changes.

## [2.0.0-beta.8] - 2018-06-25

### Fixed

- `ui/VirtualList` to allow scrolling on focus by default on webOS

## [2.0.0-beta.7] - 2018-06-11

### Added

- `ui/FloatingLayer.FloatingLayerBase` export

### Changed

- `ui/FloatingLayer` to call `onOpen` only after it is rendered

### Fixed

- `ui/MarqueeDecorator` to stop marqueeing when using hover and pointer hides

## [2.0.0-beta.6] - 2018-06-04

### Fixed

- `ui/FloatingLayer` to render correctly if already opened at mounting time

## [2.0.0-beta.5] - 2018-05-29

### Added

- `ui/FloatingLayerDecorator` imperative API to close all floating layers registered in the same id
- `ui/ProgressBar` and `ui/Slider` prop `progressAnchor` to configure from where in the progress bar or slider progress should begin
- `ui/Slider` prop `progressBarComponent` to support customization of progress bar within a slider
- `ui/ForwardRef` HOC to adapt `React.forwardRef` to HOC chains
- `ui/Media` component

### Fixed

- `ui/MarqueeController` to update hovered state when pointer hides
- `ui/Touchable` to end gestures when focus is lost
- `ui/VirtualList.VirtualList` and `ui/VirtualList.VirtualGridList` to prevent items overlap with scroll buttons

## [2.0.0-beta.4] - 2018-05-21

### Fixed

- `ui/Touchable` to guard against null events

## [2.0.0-beta.3] - 2018-05-14

### Changed

- `ui/Marquee.MarqueeController` and `ui/Marquee.MarqueeDecorator` to prevent unnecessary focus-based updates

### Added

- `ui/Touchable` support to fire `onTap` when a `click` event occurs

### Changed

- `ui/Touchable` custom events `onDown`, `onUp`, `onMove`, and `onTap` to use the event name as the `type` rather than the shorter name (e.g. `onTap` rather than `tap`)
- `ui/Toggleable` to forward events on `activate` and `deactivate` instead of firing toggled payload. Use `toggle` to handle toggled payload from the event.

## [2.0.0-beta.2] - 2018-05-07

### Fixed

- `ui/Marquee` to always marquee when `marqueeOn` is set to `'render'`
- `ui/Item` to use its natural width rather than imposing a 100% width allowing inline Items to be the correct width
- `ui/Marquee.MarqueeDecorator` to correctly reset animation when `children` updates

## [2.0.0-beta.1] - 2018-04-29

### Changed

- `ui/Cancelable` callback `onCancel` to accept an event with a `stopPropagation` method to prevent upstream instances from handling the event instead of using the return value from the callback to prevent propagation. When a function is passed to `onCancel`, it will now receive an event and a props object instead of only the props object. When a string is passed to `onCancel`, it will now receive an event instead of no arguments. Also when a string is passed, the event will now propagate to upstream instances unless `stopPropagation` is called.
- `ui/Transition` property `duration` to now also support a numeric value representing milliseconds or a string representing any valid CSS duration value

### Fixed

- `ui/Layout.Cell` to no longer overflow when both `size` and `shrink` are set together
- `ui/Layout` to correctly support two `align` values, allowing horizontal and vertical in one property. Previously, the transverse alignment was ignored, only allowing perpendicular alignment.
- `ui/VirtualList.VirtualList` and `ui/VirtualList.VirtualGridList` showing blank when `direction` prop changed after scroll position changed
- `ui/VirtualList.VirtualList` and `ui/VirtualList.VirtualGridList` to support RTL by dynamic language changes

## [2.0.0-alpha.8] - 2018-04-17

### Added

- `ui/Slider` as an unstyled, base range selection component
- `ui/VirtualList.VirtualList` and `ui/VirtualList.VirtualGridList` `role="list"`
- `ui/Placeholder.PlaceholderControllerDecorator` config property `thresholdFactor`

### Changed

- `ui/Transition` property `children` to not be required
- `ui/Transition` to fire `onShow` and `onHide` even when there are no `children`

### Fixed

- `ui/VirtualList.VirtualList` to re-render items when forceUpdate() called
- `ui/ViewManager` to not initially pass the wrong value for `enteringProp` when a view initiates a transition into the viewport

## [2.0.0-alpha.7] - 2018-04-03

### Removed

- `ui/VirtualList.VirtualList` and `ui/VirtualList.VirtualGridList` prop `data` to eliminate the misunderstanding caused by the ambiguity of `data`

### Fixed

- `ui/Scroller` horizontal scrolling in RTL locales

## [2.0.0-alpha.6] - 2018-03-22

### Removed

- `ui/Transition` property `clipHeight`
- `ui/ProgressBar` property `vertical` and replaced it with `orientation`

### Added

- `ui/Scrollable` support for scrolling by touch
- `ui/ProgressBar` property `orientation` to accept orientation strings like `"vertical"` and `"horizontal"`

### Changed

- `ui/VirtualList.VirtualList` and `ui/VirtualList.VirtualGridList` prop `component` to be replaced by `itemRenderer`

### Fixed

- `ui/Transition` animation for `clip` for `"up"`, `"left"`, and `"right"` directions. This includes a DOM addition to the Transition markup.
- `ui/ComponentOverride` and `ui/ToggleItem` to accept HTML DOM node tag names as strings for its `component` property

## [2.0.0-alpha.5] - 2018-03-07

### Added

- `ui/Touchable` support for drag gesture
- `ui/Marquee` component
- `ui/GridListImageItem` component

### Changed

- `ui/VirtualList`, `ui/VirtualGridList`, and `ui/Scroller` components as unstyled base components to support UI libraries

### Fixed

- `ui/ViewManager` to suppress `enteringProp` for views that are rendered at mount

## [2.0.0-alpha.4] - 2018-02-13

### Added

- `ui/BodyText`, `ui/Image`, `ui/Item`, `ui/ProgressBar`, `ui/SlotItem`, `ui/Spinner`, `ui/ToggleIcon` components as unstyled base components to support UI libraries
- `ui/SlotItem` with the properties of `slotBefore` and `slotAfter` so we can easily add things like icons to an item

### Changed

- `ui/Repeater` and `ui/Group` to require a unique key for each object type data
- `ui/Toggleable` to use `'selected'` as its default `prop`, rather than `'active'`, since `'selected'` is by far the most common use case
- `ui/Touchable` to use global gesture configuration with instance override rather than component-level configuration via HOC configs with instance override

## [2.0.0-alpha.3] - 2018-01-18

### Added

- `ui/Layout` debugging aid for help with complex layouts. Simply include the `"debug"` className in your app and everything below it will show debugging lines
- `ui/Button`, `ui/Icon`, and `ui/IconButton` components to support reuse by themes
- `ui/Touchable` support for flick gestures

### Fixed

- `ui/resolution` to measure the App's rendering area instead of the entire window, and now factors-in the height as well
- `ui/Layout` prop `align` to support setting horizontal and vertical alignment in one prop, separated by a space

## [2.0.0-alpha.2] - 2017-08-29

## Added

- `ui/Scroller` and `ui/VirtualList`

## [2.0.0-alpha.1] - 2017-08-27

## Added

- `ui/Layout` which provides a technique for laying-out components on the screen using `Cells`, in rows or columns
- `ui/Touchable` to support consistent mouse and touch events along with hold gesture

## Removed

- `ui/Holdable` and `ui/Pressable` which were replaced by `ui/Touchable`

## [1.15.0] - 2018-02-28

### Fixed

- Internal method used by many components that sometimes prevented re-renders when they were needed

## [1.14.0] - 2018-02-23

### Deprecated

- `ui/Holdable` and `ui/Pressable`, to be replaced by `ui/Touchable` in 2.0.0

## [1.13.4] - 2018-07-30

No significant changes.

## [1.13.3] - 2018-01-16

No significant changes.

## [1.13.2] - 2017-12-14

### Fixed

- `ui/ViewManager` to revert 1.13.0 fix for lifecycle timing when entering a view

## [1.13.1] - 2017-12-06

No significant changes.

## [1.13.0] - 2017-11-28

### Added

- `ui/Transition` animation timing functions `ease-in`, `ease-out`, `ease-in-quart`, and `ease-out-quart` to provide prettier options for transitions that may be more suited to a specific visual style

### Fixed

- `ui/ViewManager` to prevent interaction issue with `moonstone/Scroller`

## [1.12.2] - 2017-11-15

### Fixed

- `ui/Remeasurable` to update on every trigger change
- `ui/Transition` to revert 1.12.1 change to support `clip` transition-type directions and rendering optimizations

## [1.12.1] - 2017-11-07

### Fixed

- `ui/Transition` support for all `clip` transition-type directions and made rendering optimizations

## [1.12.0] - 2017-10-27

No significant changes.

## [1.11.0] - 2017-10-24

No significant changes.

## [1.10.1] - 2017-10-16

### Fixed

- `ui/Pressable` to properly set pressed state to false on blur and release

## [1.10.0] - 2017-10-09

### Added

- `ui/Layout` which provides a technique for laying-out components on the screen using `Cells`, in rows or columns

## [1.9.3] - 2017-10-03

### Fixed

- `ui/Transition` to recalculate height when a resize occurs

## [1.9.2] - 2017-09-26

No significant changes.

## [1.9.1] - 2017-09-25

No significant changes.

## [1.9.0] - 2017-09-22

### Added

- `ui/styles/mixins.less` mixins: `.remove-margin-on-edge-children()` and `.remove-padding-on-edge-children()` to better handle edge margins on container components

### Changed

- `ui/Holdable` to cancel key hold events when the pointer moves
- `ui/Holdable` and `ui/Changeable` back to Components and moved performance improvements elsewhere

### Fixed

- `ui/FloatingLayer` to not asynchronously attach a click handler when the floating layer is removed
- `ui/ViewManager` to correctly position items when changing mid-transition

## [1.8.0] - 2017-09-07

### Changed

- `ui/Holdable` and `ui/Changeable` to be PureComponents to reduce the number of updates

## [1.7.0] - 2017-08-23

No significant changes.

## [1.6.1] - 2017-08-07

No significant changes.

## [1.6.0] - 2017-08-04

### Fixed

- `ui/PlaceholderDecorator` to update bounds of `Scroller` when the `visible` state changed

## [1.5.0] - 2017-07-19

### Fixed

- `ui/Cancelable` warning for string type cancel handler

## [1.4.1] - 2017-07-05

No significant changes.

## [1.4.0] - 2017-06-29

No significant changes.

## [1.3.1] - 2017-06-14

No significant changes.

## [1.3.0] - 2017-06-12

### Added

- `ui/ViewManager` prop `childProps` to pass static props to each child

### Fixed

- `ui/ViewManager` to have a view count of 0 specifically for `noAnimation` cases. This helps things like `spotlight` restore `focus` properly.
- `ui/Cancelable` to run modal handlers on `window` object and correctly store handlers in LIFO order

## [1.2.2] - 2017-05-31

No significant changes.

## [1.2.1] - 2017-05-25

No significant changes.

## [1.2.0] - 2017-05-17

### Added

- `ui/Skinnable` to provide themes with a way to apply a base theme styling and skins on top of that
- `ui/Transition` prop `onShow` that fires when transitioning into view a component.
- `ui/transition` callback prop `onShow` that fires when transitioning into view completes

### Changed

- `ui/View` to prevent re-renders on views leaving the `ViewManager`

## [1.1.0] - 2017-04-21

### Changed

- `ui/Slottable` to support slot-candidate tags that have multiple props, which are now forwarded directly instead of just their children

### Fixed

- `ui/Cancelable` to run modal handlers in the right order

## [1.0.0] - 2017-03-31

### Added

- `ui/Placeholder` module with `PlaceholderControllerDecorator` and `PlaceholderDecorator` HOCs which facilitate rendering placeholder components until the wrapped component would scroll into the viewport

### Changed

- `ui/Repeater` to accept an array of objects as children which are spread onto the generated components

### Removed

- `ui/validators` which was no longer used elsewhere in Enact

## [1.0.0-beta.4] - 2017-03-10

### Added

- `ui/A11yDecorator` to facilitate adding pre/post hints to components
- `ui/AnnounceDecorator` to facilitate announcing actions for accessibility

## [1.0.0-beta.3] - 2017-02-21

### Added

- `ui/Resizable` Higher-order Component to facilitate notification of resized components

## [1.0.0-beta.2] - 2017-01-30

### Added

- `ui/ViewManager` properties `enteringDelay` and `enteringProp` to aid deferred rendering of views
- `ui/resolution` function `scaleToRem` for those times when you have a size in pixels that you want to convert directly to `rem` to support automatic dynamic resizing

## [1.0.0-beta.1] - 2016-12-30

### Added

- `ui/RadioDecorator` and `ui/RadioControllerDecorator` to support radio group-style management of components
- `ui/Holdable` Higher-order Component
- `ui/ViewManager` events `onAppear`, `onEnter`, `onLeave`, `onStay`, `onTransition`, and `onWillTransition`
- `ui/FloatingLayer` `scrimType` prop value `none`
- `ui/Pressable` config option `onMouseLeave`

### Removed

- `ui/Transition` prop `fit` in favor of using `className`

### Changed

- `ui/FloatingLayer` property `autoDismiss` to handle both ESC key and click events

## [1.0.0-alpha.5] - 2016-12-16

No changes.

## [1.0.0-alpha.4] - 2016-12-2

### Added

- `ui/FloatingLayer` module with `FloatingLayer` and `FloatingLayerDecorator` components
- `fit`, `noAnimation` props to `ui/TransitionBase`
- `onHide` prop to `ui/Transition`
- LESS mixins from `@enact/moonstone` that are general purpose and can be utilized by various UI
libraries.

## [1.0.0-alpha.3] - 2016-11-8

### Added

- Selection type support to `ui/Group`

### Changed

- Renamed `ui/Group` prop `select` to `childSelect` and added prop `select` to support selection types


## [1.0.0-alpha.2] - 2016-10-21

This version includes a lot of refactoring from the previous release. Developers need to switch to the new enact-dev command-line tool.

### Added

- New components and HOCs: `ui/Cancelable`, `ui/Changeable`, `ui/Selectable`
- Support for enact-dev command-line tool.
- New options for `ui/Toggleable` HOC
- Many more unit tests

### Changed

- Removed `ui/Pickable` HOC
- Some props for UI state were renamed to have `default` prefix where state was managed by the component. (e.g. `defaultOpen`)

### Fixed

- Many components were fixed, polished, updated and documented
- Inline docs updated to be more consistent and comprehensive

## [1.0.0-alpha.1] - 2016-09-26

Initial release<|MERGE_RESOLUTION|>--- conflicted
+++ resolved
@@ -2,13 +2,12 @@
 
 The following is a curated list of changes in the Enact ui module, newest changes on the top.
 
-<<<<<<< HEAD
 ## [unreleased]
 
 ### Fixed
 
 - `ui/Routable` to respect the current path on first render when using relative paths in links
-=======
+
 ## [3.4.9] - 2020-10-30
 
 No significant changes.
@@ -18,7 +17,6 @@
 ### Fixed
 
 - `ui/Button` to prevent browser's default styling when pressed by touch
->>>>>>> 2b7f3ae7
 
 ## [3.4.7] - 2020-09-01
 
