--- conflicted
+++ resolved
@@ -30,10 +30,7 @@
 ### Fixed
 
 - `ui/Scroller`, `ui/VirtualList`, and `ui/VirtualGridList` to size properly
-<<<<<<< HEAD
-=======
 - `ui/Scroller`, `ui/VirtualList`, and `ui/VirtualGridList` to scroll correctly on iOS and Safari
->>>>>>> fecfada9
 - `ui/ViewManager` to correctly handle transitioning quickly between two children
 
 ## [2.5.2] - 2019-04-23
