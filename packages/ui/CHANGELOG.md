# Change Log

The following is a curated list of changes in the Enact ui module, newest changes on the top.

<<<<<<< HEAD
## [unreleased]

### Fixed

- `ui/Marquee` to marquee when necessary after a locale change
=======
## [2.2.8] - 2018-12-06

### Fixed

- `ui/Marquee` to display an ellipsis when changing to text that no longer fits within its bounds
- `ui/VirtualList`, `ui/VirtualGridList`, and `ui/Scroller` to debounce `onScrollStop` events for non-animated scrolls

## [2.2.7] - 2018-11-21

### Fixed

- `ui/Marquee` to avoid very small animations

## [2.2.6] - 2018-11-15

### Fixed

- `ui/Marquee` to handle contents which overflow their containers only slightly

## [2.2.5] - 2018-11-05

### Fixed

- `ui/Transition` to better support layout after changing children

## [2.2.4] - 2018-10-29

No significant changes.
>>>>>>> 92035ac5

## [2.2.3] - 2018-10-22

No significant changes.

## [2.2.2] - 2018-10-15

### Fixed

- `ui/Scroller` slowed scrolling behavior when repeatedly requesting a scroll to the same position

## [2.2.1] - 2018-10-09

### Fixed

- `ui/Marquee` to prevent restarting animation after blurring just before the previous animation completed

## [2.2.0] - 2018-10-02

### Added

- `ui/Marquee.MarqueeBase` prop `willAnimate` to improve app performance by deferring animation preparation styling such as composite layer promotion
- `ui/Skinnable` config option `prop` to configure the property in which to pass the current skin to the wrapped component
- `ui/Transition` prop `css` to support customizable styling

### Changed

- `ui/Cell` and `ui/Layout` to accept any type of children, since the `component` that may be set could accept any format of `children`

### Fixed

- `ui/Touchable` to correctly handle a hold cancelled from an onHold handler
- `ui/Marquee.MarqueeDecorator` to handle situations where lazily loaded CSS could cause marquee to not start correctly

## [2.1.4] - 2018-09-17

### Fixed

- `ui/ViewManager` to emit `onWillTransition` when views are either added or removed

## [2.1.3] - 2018-09-10

### Fixed

- `ui/Marquee` to stop when blurred during restart timer

## [2.1.2] - 2018-09-04

### Fixed

- `ui/GridListImageItem` to properly set `selected` style
- `ui/Marquee` positioning bug when used with CSS flexbox layouts

## [2.1.1] - 2018-08-27

No significant changes.

## [2.1.0] - 2018-08-20

### Fixed

- `ui/FloatingLayer` to apply `key`s to prevent React warnings

## [2.0.2] - 2018-08-13

### Fixed

- `ui/Image` to not display "missing image" icon when `src` fails to load
- `ui/Image` to not require `src` prop if `placeholder` is specified
- `ui/GridListImageItem` to not require `source` prop
- `ui/Scrollable` to use GPU acceleration to improve rendering performance
- `ui/Marquee` to move `position: relative` style into `animate` class to improve rendering performance

## [2.0.1] - 2018-08-01

No significant changes.

## [2.0.0] - 2018-07-30

### Added

- `ui/LabeledIcon` component for a lightweight `Icon` with a label

### Removed

- `ui/Skinnable.withSkinnableProps` higher-order component

### Fixed

- `ui/Scrollable` to ignore native drag events which interfered with touch drag support

## [2.0.0-rc.3] - 2018-07-23

No significant changes.

## [2.0.0-rc.2] - 2018-07-16

No significant changes.

## [2.0.0-rc.1] - 2018-07-09

### Removed

- `ui/FloatingLayer.contextTypes` export
- `ui/Marquee.controlContextTypes` export
- `ui/Placeholder.contextTypes` export
- `ui/Resizable.contextTypes` export

## [2.0.0-beta.9] - 2018-07-02

No significant changes.

## [2.0.0-beta.8] - 2018-06-25

### Fixed

- `ui/VirtualList` to allow scrolling on focus by default on webOS

## [2.0.0-beta.7] - 2018-06-11

### Added

- `ui/FloatingLayer.FloatingLayerBase` export

### Changed

- `ui/FloatingLayer` to call `onOpen` only after it is rendered

### Fixed

- `ui/MarqueeDecorator` to stop marqueeing when using hover and pointer hides

## [2.0.0-beta.6] - 2018-06-04

### Fixed

- `ui/FloatingLayer` to render correctly if already opened at mounting time

## [2.0.0-beta.5] - 2018-05-29

### Added

- `ui/FloatingLayerDecorator` imperative API to close all floating layers registered in the same id
- `ui/ProgressBar` and `ui/Slider` prop `progressAnchor` to configure from where in the progress bar or slider progress should begin
- `ui/Slider` prop `progressBarComponent` to support customization of progress bar within a slider
- `ui/ForwardRef` HOC to adapt `React.forwardRef` to HOC chains
- `ui/Media` component

### Fixed

- `ui/MarqueeController` to update hovered state when pointer hides
- `ui/Touchable` to end gestures when focus is lost
- `ui/VirtualList.VirtualList` and `ui/VirtualList.VirtualGridList` to prevent items overlap with scroll buttons

## [2.0.0-beta.4] - 2018-05-21

### Fixed

- `ui/Touchable` to guard against null events

## [2.0.0-beta.3] - 2018-05-14

### Changed

- `ui/Marquee.MarqueeController` and `ui/Marquee.MarqueeDecorator` to prevent unnecessary focus-based updates

### Added

- `ui/Touchable` support to fire `onTap` when a `click` event occurs

### Changed

- `ui/Touchable` custom events `onDown`, `onUp`, `onMove`, and `onTap` to use the event name as the `type` rather than the shorter name (e.g. `onTap` rather than `tap`)
- `ui/Toggleable` to forward events on `activate` and `deactivate` instead of firing toggled payload. Use `toggle` to handle toggled payload from the event.

## [2.0.0-beta.2] - 2018-05-07

### Fixed

- `ui/Marquee` to always marquee when `marqueeOn` is set to `'render'`
- `ui/Item` to use its natural width rather than imposing a 100% width allowing inline Items to be the correct width
- `ui/Marquee.MarqueeDecorator` to correctly reset animation when `children` updates

## [2.0.0-beta.1] - 2018-04-29

### Changed

- `ui/Cancelable` callback `onCancel` to accept an event with a `stopPropagation` method to prevent upstream instances from handling the event instead of using the return value from the callback to prevent propagation. When a function is passed to `onCancel`, it will now receive an event and a props object instead of only the props object. When a string is passed to `onCancel`, it will now receive an event instead of no arguments. Also when a string is passed, the event will now propagate to upstream instances unless `stopPropagation` is called.
- `ui/Transition` property `duration` to now also support a numeric value representing milliseconds or a string representing any valid CSS duration value

### Fixed

- `ui/Layout.Cell` to no longer overflow when both `size` and `shrink` are set together
- `ui/Layout` to correctly support two `align` values, allowing horizontal and vertical in one property. Previously, the transverse alignment was ignored, only allowing perpendicular alignment.
- `ui/VirtualList.VirtualList` and `ui/VirtualList.VirtualGridList` showing blank when `direction` prop changed after scroll position changed
- `ui/VirtualList.VirtualList` and `ui/VirtualList.VirtualGridList` to support RTL by dynamic language changes

## [2.0.0-alpha.8] - 2018-04-17

### Added

- `ui/Slider` as an unstyled, base range selection component
- `ui/VirtualList.VirtualList` and `ui/VirtualList.VirtualGridList` `role="list"`
- `ui/Placeholder.PlaceholderControllerDecorator` config property `thresholdFactor`

### Changed

- `ui/Transition` property `children` to not be required
- `ui/Transition` to fire `onShow` and `onHide` even when there are no `children`

### Fixed

- `ui/VirtualList.VirtualList` to re-render items when forceUpdate() called
- `ui/ViewManager` to not initially pass the wrong value for `enteringProp` when a view initiates a transition into the viewport

## [2.0.0-alpha.7] - 2018-04-03

### Removed

- `ui/VirtualList.VirtualList` and `ui/VirtualList.VirtualGridList` prop `data` to eliminate the misunderstanding caused by the ambiguity of `data`

### Fixed

- `ui/Scroller` horizontal scrolling in RTL locales

## [2.0.0-alpha.6] - 2018-03-22

### Removed

- `ui/Transition` property `clipHeight`
- `ui/ProgressBar` property `vertical` and replaced it with `orientation`

### Added

- `ui/Scrollable` support for scrolling by touch
- `ui/ProgressBar` property `orientation` to accept orientation strings like `"vertical"` and `"horizontal"`

### Changed

- `ui/VirtualList.VirtualList` and `ui/VirtualList.VirtualGridList` prop `component` to be replaced by `itemRenderer`

### Fixed

- `ui/Transition` animation for `clip` for `"up"`, `"left"`, and `"right"` directions. This includes a DOM addition to the Transition markup.
- `ui/ComponentOverride` and `ui/ToggleItem` to accept HTML DOM node tag names as strings for its `component` property

## [2.0.0-alpha.5] - 2018-03-07

### Added

- `ui/Touchable` support for drag gesture
- `ui/Marquee` component
- `ui/GridListImageItem` component

### Changed

- `ui/VirtualList`, `ui/VirtualGridList`, and `ui/Scroller` components as unstyled base components to support UI libraries

### Fixed

- `ui/ViewManager` to suppress `enteringProp` for views that are rendered at mount

## [2.0.0-alpha.4] - 2018-02-13

### Added

- `ui/BodyText`, `ui/Image`, `ui/Item`, `ui/ProgressBar`, `ui/SlotItem`, `ui/Spinner`, `ui/ToggleIcon` components as unstyled base components to support UI libraries
- `ui/SlotItem` with the properties of `slotBefore` and `slotAfter` so we can easily add things like icons to an item

### Changed

- `ui/Repeater` and `ui/Group` to require a unique key for each object type data
- `ui/Toggleable` to use `'selected'` as its default `prop`, rather than `'active'`, since `'selected'` is by far the most common use case
- `ui/Touchable` to use global gesture configuration with instance override rather than component-level configuration via HOC configs with instance override

## [2.0.0-alpha.3] - 2018-01-18

### Added

- `ui/Layout` debugging aid for help with complex layouts. Simply include the `"debug"` className in your app and everything below it will show debugging lines
- `ui/Button`, `ui/Icon`, and `ui/IconButton` components to support reuse by themes
- `ui/Touchable` support for flick gestures

### Fixed

- `ui/resolution` to measure the App's rendering area instead of the entire window, and now factors-in the height as well
- `ui/Layout` prop `align` to support setting horizontal and vertical alignment in one prop, separated by a space

## [2.0.0-alpha.2] - 2017-08-29

## Added

- `ui/Scroller` and `ui/VirtualList`

## [2.0.0-alpha.1] - 2017-08-27

## Added

- `ui/Layout` which provides a technique for laying-out components on the screen using `Cells`, in rows or columns
- `ui/Touchable` to support consistent mouse and touch events along with hold gesture

## Removed

- `ui/Holdable` and `ui/Pressable` which were replaced by `ui/Touchable`

## [1.15.0] - 2018-02-28

### Fixed

- Internal method used by many components that sometimes prevented re-renders when they were needed

## [1.14.0] - 2018-02-23

### Deprecated

- `ui/Holdable` and `ui/Pressable`, to be replaced by `ui/Touchable` in 2.0.0

## [1.13.4] - 2018-07-30

No significant changes.

## [1.13.3] - 2018-01-16

No significant changes.

## [1.13.2] - 2017-12-14

### Fixed

- `ui/ViewManager` to revert 1.13.0 fix for lifecycle timing when entering a view

## [1.13.1] - 2017-12-06

No significant changes.

## [1.13.0] - 2017-11-28

### Added

- `ui/Transition` animation timing functions `ease-in`, `ease-out`, `ease-in-quart`, and `ease-out-quart` to provide prettier options for transitions that may be more suited to a specific visual style

### Fixed

- `ui/ViewManager` to prevent interaction issue with `moonstone/Scroller`

## [1.12.2] - 2017-11-15

### Fixed

- `ui/Remeasurable` to update on every trigger change
- `ui/Transition` to revert 1.12.1 change to support `clip` transition-type directions and rendering optimizations

## [1.12.1] - 2017-11-07

### Fixed

- `ui/Transition` support for all `clip` transition-type directions and made rendering optimizations

## [1.12.0] - 2017-10-27

No significant changes.

## [1.11.0] - 2017-10-24

No significant changes.

## [1.10.1] - 2017-10-16

### Fixed

- `ui/Pressable` to properly set pressed state to false on blur and release

## [1.10.0] - 2017-10-09

### Added

- `ui/Layout` which provides a technique for laying-out components on the screen using `Cells`, in rows or columns

## [1.9.3] - 2017-10-03

### Fixed

- `ui/Transition` to recalculate height when a resize occurs

## [1.9.2] - 2017-09-26

No significant changes.

## [1.9.1] - 2017-09-25

No significant changes.

## [1.9.0] - 2017-09-22

### Added

- `ui/styles/mixins.less` mixins: `.remove-margin-on-edge-children()` and `.remove-padding-on-edge-children()` to better handle edge margins on container components

### Changed

- `ui/Holdable` to cancel key hold events when the pointer moves
- `ui/Holdable` and `ui/Changeable` back to Components and moved performance improvements elsewhere

### Fixed

- `ui/FloatingLayer` to not asynchronously attach a click handler when the floating layer is removed
- `ui/ViewManager` to correctly position items when changing mid-transition

## [1.8.0] - 2017-09-07

### Changed

- `ui/Holdable` and `ui/Changeable` to be PureComponents to reduce the number of updates

## [1.7.0] - 2017-08-23

No significant changes.

## [1.6.1] - 2017-08-07

No significant changes.

## [1.6.0] - 2017-08-04

### Fixed

- `ui/PlaceholderDecorator` to update bounds of `Scroller` when the `visible` state changed

## [1.5.0] - 2017-07-19

### Fixed

- `ui/Cancelable` warning for string type cancel handler

## [1.4.1] - 2017-07-05

No significant changes.

## [1.4.0] - 2017-06-29

No significant changes.

## [1.3.1] - 2017-06-14

No significant changes.

## [1.3.0] - 2017-06-12

### Added

- `ui/ViewManager` prop `childProps` to pass static props to each child

### Fixed

- `ui/ViewManager` to have a view count of 0 specifically for `noAnimation` cases. This helps things like `spotlight` restore `focus` properly.
- `ui/Cancelable` to run modal handlers on `window` object and correctly store handlers in LIFO order

## [1.2.2] - 2017-05-31

No significant changes.

## [1.2.1] - 2017-05-25

No significant changes.

## [1.2.0] - 2017-05-17

### Added

- `ui/Skinnable` to provide themes with a way to apply a base theme styling and skins on top of that
- `ui/Transition` prop `onShow` that fires when transitioning into view a component.
- `ui/transition` callback prop `onShow` that fires when transitioning into view completes

### Changed

-`ui/View` to prevent re-renders on views leaving the `ViewManager`

## [1.1.0] - 2017-04-21

### Changed

- `ui/Slottable` to support slot-candidate tags that have multiple props, which are now forwarded directly instead of just their children

### Fixed

- `ui/Cancelable` to run modal handlers in the right order

## [1.0.0] - 2017-03-31

### Added

- `ui/Placeholder` module with `PlaceholderControllerDecorator` and `PlaceholderDecorator` HOCs which facilitate rendering placeholder components until the wrapped component would scroll into the viewport

### Changed

- `ui/Repeater` to accept an array of objects as children which are spread onto the generated components

### Removed

- `ui/validators` which was no longer used elsewhere in Enact

## [1.0.0-beta.4] - 2017-03-10

### Added

- `ui/A11yDecorator` to facilitate adding pre/post hints to components
- `ui/AnnounceDecorator` to facilitate announcing actions for accessibility

## [1.0.0-beta.3] - 2017-02-21

### Added

- `ui/Resizable` Higher-order Component to facilitate notification of resized components

## [1.0.0-beta.2] - 2017-01-30

### Added

- `ui/ViewManager` properties `enteringDelay` and `enteringProp` to aid deferred rendering of views
- `ui/resolution` function `scaleToRem` for those times when you have a size in pixels that you want to convert directly to `rem` to support automatic dynamic resizing

## [1.0.0-beta.1] - 2016-12-30

### Added

- `ui/RadioDecorator` and `ui/RadioControllerDecorator` to support radio group-style management of components
- `ui/Holdable` Higher-order Component
- `ui/ViewManager` events `onAppear`, `onEnter`, `onLeave`, `onStay`, `onTransition`, and `onWillTransition`
- `ui/FloatingLayer` `scrimType` prop value `none`
- `ui/Pressable` config option `onMouseLeave`

### Removed

- `ui/Transition` prop `fit` in favor of using `className`

### Changed

- `ui/FloatingLayer` property `autoDismiss` to handle both ESC key and click events

## [1.0.0-alpha.5] - 2016-12-16

No changes.

## [1.0.0-alpha.4] - 2016-12-2

### Added

- `ui/FloatingLayer` module with `FloatingLayer` and `FloatingLayerDecorator` components
- `fit`, `noAnimation` props to `ui/TransitionBase`
- `onHide` prop to `ui/Transition`
- LESS mixins from `@enact/moonstone` that are general purpose and can be utilized by various UI
libraries.

## [1.0.0-alpha.3] - 2016-11-8

### Added

- Selection type support to `ui/Group`

### Changed

- Renamed `ui/Group` prop `select` to `childSelect` and added prop `select` to support selection types


## [1.0.0-alpha.2] - 2016-10-21

This version includes a lot of refactoring from the previous release. Developers need to switch to the new enact-dev command-line tool.

### Added

- New components and HOCs: `ui/Cancelable`, `ui/Changeable`, `ui/Selectable`
- Support for enact-dev command-line tool.
- New options for `ui/Toggleable` HOC
- Many more unit tests

### Changed

- Removed `ui/Pickable` HOC
- Some props for UI state were renamed to have `default` prefix where state was managed by the component. (e.g. `defaultOpen`)

### Fixed

- Many components were fixed, polished, updated and documented
- Inline docs updated to be more consistent and comprehensive

## [1.0.0-alpha.1] - 2016-09-26

Initial release<|MERGE_RESOLUTION|>--- conflicted
+++ resolved
@@ -2,13 +2,11 @@
 
 The following is a curated list of changes in the Enact ui module, newest changes on the top.
 
-<<<<<<< HEAD
 ## [unreleased]
 
 ### Fixed
 
 - `ui/Marquee` to marquee when necessary after a locale change
-=======
 ## [2.2.8] - 2018-12-06
 
 ### Fixed
@@ -37,7 +35,6 @@
 ## [2.2.4] - 2018-10-29
 
 No significant changes.
->>>>>>> 92035ac5
 
 ## [2.2.3] - 2018-10-22
 
