# Change Log

The following is a curated list of changes in the Enact ui module, newest changes on the top.

<<<<<<< HEAD
## [unreleased]

### Added

- `ui/Skinnable` config option `prop` to configure the property in which to pass the current skin to the wrapped component
- `ui/Transition` prop `css` to support customizable styling

### Changed

- `ui/Cell` and `ui/Layout` to accept any type of children, since the `component` that may be set could accept any format of `children`
=======
## [2.1.4] - 2018-09-17

### Fixed

- `ui/ViewManager` to emit `onWillTransition` when views are either added or removed
>>>>>>> 2c26a73d

## [2.1.3] - 2018-09-10

### Fixed

- `ui/Marquee` to stop when blurred during restart timer

## [2.1.2] - 2018-09-04

### Fixed

- `ui/GridListImageItem` to properly set `selected` style
- `ui/Marquee` positioning bug when used with CSS flexbox layouts

## [2.1.1] - 2018-08-27

No significant changes.

## [2.1.0] - 2018-08-20

### Fixed

- `ui/FloatingLayer` to apply `key`s to prevent React warnings

## [2.0.2] - 2018-08-13

### Fixed

- `ui/Image` to not display "missing image" icon when `src` fails to load
- `ui/Image` to not require `src` prop if `placeholder` is specified
- `ui/GridListImageItem` to not require `source` prop
- `ui/Scrollable` to use GPU acceleration to improve rendering performance
- `ui/Marquee` to move `position: relative` style into `animate` class to improve rendering performance

## [2.0.1] - 2018-08-01

No significant changes.

## [2.0.0] - 2018-07-30

### Added

- `ui/LabeledIcon` component for a lightweight `Icon` with a label

### Removed

- `ui/Skinnable.withSkinnableProps` higher-order component

### Fixed

- `ui/Scrollable` to ignore native drag events which interfered with touch drag support

## [2.0.0-rc.3] - 2018-07-23

No significant changes.

## [2.0.0-rc.2] - 2018-07-16

No significant changes.

## [2.0.0-rc.1] - 2018-07-09

### Removed

- `ui/FloatingLayer.contextTypes` export
- `ui/Marquee.controlContextTypes` export
- `ui/Placeholder.contextTypes` export
- `ui/Resizable.contextTypes` export

## [2.0.0-beta.9] - 2018-07-02

No significant changes.

## [2.0.0-beta.8] - 2018-06-25

### Fixed

- `ui/VirtualList` to allow scrolling on focus by default on webOS

## [2.0.0-beta.7] - 2018-06-11

### Added

- `ui/FloatingLayer.FloatingLayerBase` export

### Changed

- `ui/FloatingLayer` to call `onOpen` only after it is rendered

### Fixed

- `ui/MarqueeDecorator` to stop marqueeing when using hover and pointer hides

## [2.0.0-beta.6] - 2018-06-04

### Fixed

- `ui/FloatingLayer` to render correctly if already opened at mounting time

## [2.0.0-beta.5] - 2018-05-29

### Added

- `ui/FloatingLayerDecorator` imperative API to close all floating layers registered in the same id
- `ui/ProgressBar` and `ui/Slider` prop `progressAnchor` to configure from where in the progress bar or slider progress should begin
- `ui/Slider` prop `progressBarComponent` to support customization of progress bar within a slider
- `ui/ForwardRef` HOC to adapt `React.forwardRef` to HOC chains
- `ui/Media` component

### Fixed

- `ui/MarqueeController` to update hovered state when pointer hides
- `ui/Touchable` to end gestures when focus is lost
- `ui/VirtualList.VirtualList` and `ui/VirtualList.VirtualGridList` to prevent items overlap with scroll buttons

## [2.0.0-beta.4] - 2018-05-21

### Fixed

- `ui/Touchable` to guard against null events

## [2.0.0-beta.3] - 2018-05-14

### Changed

- `ui/Marquee.MarqueeController` and `ui/Marquee.MarqueeDecorator` to prevent unnecessary focus-based updates

### Added

- `ui/Touchable` support to fire `onTap` when a `click` event occurs

### Changed

- `ui/Touchable` custom events `onDown`, `onUp`, `onMove`, and `onTap` to use the event name as the `type` rather than the shorter name (e.g. `onTap` rather than `tap`)
- `ui/Toggleable` to forward events on `activate` and `deactivate` instead of firing toggled payload. Use `toggle` to handle toggled payload from the event.

## [2.0.0-beta.2] - 2018-05-07

### Fixed

- `ui/Marquee` to always marquee when `marqueeOn` is set to `'render'`
- `ui/Item` to use its natural width rather than imposing a 100% width allowing inline Items to be the correct width
- `ui/Marquee.MarqueeDecorator` to correctly reset animation when `children` updates

## [2.0.0-beta.1] - 2018-04-29

### Changed

- `ui/Cancelable` callback `onCancel` to accept an event with a `stopPropagation` method to prevent upstream instances from handling the event instead of using the return value from the callback to prevent propagation. When a function is passed to `onCancel`, it will now receive an event and a props object instead of only the props object. When a string is passed to `onCancel`, it will now receive an event instead of no arguments. Also when a string is passed, the event will now propagate to upstream instances unless `stopPropagation` is called.
- `ui/Transition` property `duration` to now also support a numeric value representing milliseconds or a string representing any valid CSS duration value

### Fixed

- `ui/Layout.Cell` to no longer overflow when both `size` and `shrink` are set together
- `ui/Layout` to correctly support two `align` values, allowing horizontal and vertical in one property. Previously, the transverse alignment was ignored, only allowing perpendicular alignment.
- `ui/VirtualList.VirtualList` and `ui/VirtualList.VirtualGridList` showing blank when `direction` prop changed after scroll position changed
- `ui/VirtualList.VirtualList` and `ui/VirtualList.VirtualGridList` to support RTL by dynamic language changes

## [2.0.0-alpha.8] - 2018-04-17

### Added

- `ui/Slider` as an unstyled, base range selection component
- `ui/VirtualList.VirtualList` and `ui/VirtualList.VirtualGridList` `role="list"`
- `ui/Placeholder.PlaceholderControllerDecorator` config property `thresholdFactor`

### Changed

- `ui/Transition` property `children` to not be required
- `ui/Transition` to fire `onShow` and `onHide` even when there are no `children`

### Fixed

- `ui/VirtualList.VirtualList` to re-render items when forceUpdate() called
- `ui/ViewManager` to not initially pass the wrong value for `enteringProp` when a view initiates a transition into the viewport

## [2.0.0-alpha.7] - 2018-04-03

### Removed

- `ui/VirtualList.VirtualList` and `ui/VirtualList.VirtualGridList` prop `data` to eliminate the misunderstanding caused by the ambiguity of `data`

### Fixed

- `ui/Scroller` horizontal scrolling in RTL locales

## [2.0.0-alpha.6] - 2018-03-22

### Removed

- `ui/Transition` property `clipHeight`
- `ui/ProgressBar` property `vertical` and replaced it with `orientation`

### Added

- `ui/Scrollable` support for scrolling by touch
- `ui/ProgressBar` property `orientation` to accept orientation strings like `"vertical"` and `"horizontal"`

### Changed

- `ui/VirtualList.VirtualList` and `ui/VirtualList.VirtualGridList` prop `component` to be replaced by `itemRenderer`

### Fixed

- `ui/Transition` animation for `clip` for `"up"`, `"left"`, and `"right"` directions. This includes a DOM addition to the Transition markup.
- `ui/ComponentOverride` and `ui/ToggleItem` to accept HTML DOM node tag names as strings for its `component` property

## [2.0.0-alpha.5] - 2018-03-07

### Added

- `ui/Touchable` support for drag gesture
- `ui/Marquee` component
- `ui/GridListImageItem` component

### Changed

- `ui/VirtualList`, `ui/VirtualGridList`, and `ui/Scroller` components as unstyled base components to support UI libraries

### Fixed

- `ui/ViewManager` to suppress `enteringProp` for views that are rendered at mount

## [2.0.0-alpha.4] - 2018-02-13

### Added

- `ui/BodyText`, `ui/Image`, `ui/Item`, `ui/ProgressBar`, `ui/SlotItem`, `ui/Spinner`, `ui/ToggleIcon` components as unstyled base components to support UI libraries
- `ui/SlotItem` with the properties of `slotBefore` and `slotAfter` so we can easily add things like icons to an item

### Changed

- `ui/Repeater` and `ui/Group` to require a unique key for each object type data
- `ui/Toggleable` to use `'selected'` as its default `prop`, rather than `'active'`, since `'selected'` is by far the most common use case
- `ui/Touchable` to use global gesture configuration with instance override rather than component-level configuration via HOC configs with instance override

## [2.0.0-alpha.3] - 2018-01-18

### Added

- `ui/Layout` debugging aid for help with complex layouts. Simply include the `"debug"` className in your app and everything below it will show debugging lines
- `ui/Button`, `ui/Icon`, and `ui/IconButton` components to support reuse by themes
- `ui/Touchable` support for flick gestures

### Fixed

- `ui/resolution` to measure the App's rendering area instead of the entire window, and now factors-in the height as well
- `ui/Layout` prop `align` to support setting horizontal and vertical alignment in one prop, separated by a space

## [2.0.0-alpha.2] - 2017-08-29

## Added

- `ui/Scroller` and `ui/VirtualList`

## [2.0.0-alpha.1] - 2017-08-27

## Added

- `ui/Layout` which provides a technique for laying-out components on the screen using `Cells`, in rows or columns
- `ui/Touchable` to support consistent mouse and touch events along with hold gesture

## Removed

- `ui/Holdable` and `ui/Pressable` which were replaced by `ui/Touchable`

## [1.15.0] - 2018-02-28

### Fixed

- Internal method used by many components that sometimes prevented re-renders when they were needed

## [1.14.0] - 2018-02-23

### Deprecated

- `ui/Holdable` and `ui/Pressable`, to be replaced by `ui/Touchable` in 2.0.0

## [1.13.4] - 2018-07-30

No significant changes.

## [1.13.3] - 2018-01-16

No significant changes.

## [1.13.2] - 2017-12-14

### Fixed

- `ui/ViewManager` to revert 1.13.0 fix for lifecycle timing when entering a view

## [1.13.1] - 2017-12-06

No significant changes.

## [1.13.0] - 2017-11-28

### Added

- `ui/Transition` animation timing functions `ease-in`, `ease-out`, `ease-in-quart`, and `ease-out-quart` to provide prettier options for transitions that may be more suited to a specific visual style

### Fixed

- `ui/ViewManager` to prevent interaction issue with `moonstone/Scroller`

## [1.12.2] - 2017-11-15

### Fixed

- `ui/Remeasurable` to update on every trigger change
- `ui/Transition` to revert 1.12.1 change to support `clip` transition-type directions and rendering optimizations

## [1.12.1] - 2017-11-07

### Fixed

- `ui/Transition` support for all `clip` transition-type directions and made rendering optimizations

## [1.12.0] - 2017-10-27

No significant changes.

## [1.11.0] - 2017-10-24

No significant changes.

## [1.10.1] - 2017-10-16

### Fixed

- `ui/Pressable` to properly set pressed state to false on blur and release

## [1.10.0] - 2017-10-09

### Added

- `ui/Layout` which provides a technique for laying-out components on the screen using `Cells`, in rows or columns

## [1.9.3] - 2017-10-03

### Fixed

- `ui/Transition` to recalculate height when a resize occurs

## [1.9.2] - 2017-09-26

No significant changes.

## [1.9.1] - 2017-09-25

No significant changes.

## [1.9.0] - 2017-09-22

### Added

- `ui/styles/mixins.less` mixins: `.remove-margin-on-edge-children()` and `.remove-padding-on-edge-children()` to better handle edge margins on container components

### Changed

- `ui/Holdable` to cancel key hold events when the pointer moves
- `ui/Holdable` and `ui/Changeable` back to Components and moved performance improvements elsewhere

### Fixed

- `ui/FloatingLayer` to not asynchronously attach a click handler when the floating layer is removed
- `ui/ViewManager` to correctly position items when changing mid-transition

## [1.8.0] - 2017-09-07

### Changed

- `ui/Holdable` and `ui/Changeable` to be PureComponents to reduce the number of updates

## [1.7.0] - 2017-08-23

No significant changes.

## [1.6.1] - 2017-08-07

No significant changes.

## [1.6.0] - 2017-08-04

### Fixed

- `ui/PlaceholderDecorator` to update bounds of `Scroller` when the `visible` state changed

## [1.5.0] - 2017-07-19

### Fixed

- `ui/Cancelable` warning for string type cancel handler

## [1.4.1] - 2017-07-05

No significant changes.

## [1.4.0] - 2017-06-29

No significant changes.

## [1.3.1] - 2017-06-14

No significant changes.

## [1.3.0] - 2017-06-12

### Added

- `ui/ViewManager` prop `childProps` to pass static props to each child

### Fixed

- `ui/ViewManager` to have a view count of 0 specifically for `noAnimation` cases. This helps things like `spotlight` restore `focus` properly.
- `ui/Cancelable` to run modal handlers on `window` object and correctly store handlers in LIFO order

## [1.2.2] - 2017-05-31

No significant changes.

## [1.2.1] - 2017-05-25

No significant changes.

## [1.2.0] - 2017-05-17

### Added

- `ui/Skinnable` to provide themes with a way to apply a base theme styling and skins on top of that
- `ui/Transition` prop `onShow` that fires when transitioning into view a component.
- `ui/transition` callback prop `onShow` that fires when transitioning into view completes

### Changed

-`ui/View` to prevent re-renders on views leaving the `ViewManager`

## [1.1.0] - 2017-04-21

### Changed

- `ui/Slottable` to support slot-candidate tags that have multiple props, which are now forwarded directly instead of just their children

### Fixed

- `ui/Cancelable` to run modal handlers in the right order

## [1.0.0] - 2017-03-31

### Added

- `ui/Placeholder` module with `PlaceholderControllerDecorator` and `PlaceholderDecorator` HOCs which facilitate rendering placeholder components until the wrapped component would scroll into the viewport

### Changed

- `ui/Repeater` to accept an array of objects as children which are spread onto the generated components

### Removed

- `ui/validators` which was no longer used elsewhere in Enact

## [1.0.0-beta.4] - 2017-03-10

### Added

- `ui/A11yDecorator` to facilitate adding pre/post hints to components
- `ui/AnnounceDecorator` to facilitate announcing actions for accessibility

## [1.0.0-beta.3] - 2017-02-21

### Added

- `ui/Resizable` Higher-order Component to facilitate notification of resized components

## [1.0.0-beta.2] - 2017-01-30

### Added

- `ui/ViewManager` properties `enteringDelay` and `enteringProp` to aid deferred rendering of views
- `ui/resolution` function `scaleToRem` for those times when you have a size in pixels that you want to convert directly to `rem` to support automatic dynamic resizing

## [1.0.0-beta.1] - 2016-12-30

### Added

- `ui/RadioDecorator` and `ui/RadioControllerDecorator` to support radio group-style management of components
- `ui/Holdable` Higher-order Component
- `ui/ViewManager` events `onAppear`, `onEnter`, `onLeave`, `onStay`, `onTransition`, and `onWillTransition`
- `ui/FloatingLayer` `scrimType` prop value `none`
- `ui/Pressable` config option `onMouseLeave`

### Removed

- `ui/Transition` prop `fit` in favor of using `className`

### Changed

- `ui/FloatingLayer` property `autoDismiss` to handle both ESC key and click events

## [1.0.0-alpha.5] - 2016-12-16

No changes.

## [1.0.0-alpha.4] - 2016-12-2

### Added

- `ui/FloatingLayer` module with `FloatingLayer` and `FloatingLayerDecorator` components
- `fit`, `noAnimation` props to `ui/TransitionBase`
- `onHide` prop to `ui/Transition`
- LESS mixins from `@enact/moonstone` that are general purpose and can be utilized by various UI
libraries.

## [1.0.0-alpha.3] - 2016-11-8

### Added

- Selection type support to `ui/Group`

### Changed

- Renamed `ui/Group` prop `select` to `childSelect` and added prop `select` to support selection types


## [1.0.0-alpha.2] - 2016-10-21

This version includes a lot of refactoring from the previous release. Developers need to switch to the new enact-dev command-line tool.

### Added

- New components and HOCs: `ui/Cancelable`, `ui/Changeable`, `ui/Selectable`
- Support for enact-dev command-line tool.
- New options for `ui/Toggleable` HOC
- Many more unit tests

### Changed

- Removed `ui/Pickable` HOC
- Some props for UI state were renamed to have `default` prefix where state was managed by the component. (e.g. `defaultOpen`)

### Fixed

- Many components were fixed, polished, updated and documented
- Inline docs updated to be more consistent and comprehensive

## [1.0.0-alpha.1] - 2016-09-26

Initial release<|MERGE_RESOLUTION|>--- conflicted
+++ resolved
@@ -2,7 +2,6 @@
 
 The following is a curated list of changes in the Enact ui module, newest changes on the top.
 
-<<<<<<< HEAD
 ## [unreleased]
 
 ### Added
@@ -13,13 +12,12 @@
 ### Changed
 
 - `ui/Cell` and `ui/Layout` to accept any type of children, since the `component` that may be set could accept any format of `children`
-=======
+
 ## [2.1.4] - 2018-09-17
 
 ### Fixed
 
 - `ui/ViewManager` to emit `onWillTransition` when views are either added or removed
->>>>>>> 2c26a73d
 
 ## [2.1.3] - 2018-09-10
 
