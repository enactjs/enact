--- conflicted
+++ resolved
@@ -4,11 +4,9 @@
 
 ## [unreleased]
 
-<<<<<<< HEAD
 ## Added
 
 - `onAppear`, `onEnter`, `onLeave`, `onStay`, `onTransition`, and `onWillTransition` events to ViewManager
-=======
 ### Added
 
 - `none` to `scrimType` prop values in `ui/FloatingLayer`
@@ -19,7 +17,6 @@
 ## [1.0.0-alpha.5] - 2016-12-16
 
 No changes.
->>>>>>> 6236880b
 
 ## [1.0.0-alpha.4] - 2016-12-2
 
