# Change Log

The following is a curated list of changes in the Enact ui module, newest changes on the top.

## [unreleased]

### Deprecated

- `small` prop in `ui/Button.ButtonBase`, `ui/Icon.IconBase`, `ui/IconButton.IconButtonBase`, and `ui/LabeledIcon.LabeledIconBase`, which will be replaced by `size="small"` in 3.0

### Added

- `ui/Button`, `ui/Icon`, `ui/IconButton`, and `ui/LabeledIcon` prop `size`

### Fixed

- `ui/Scroller`, `ui/VirtualList`, and `ui/VirtualGridList` to size properly
<<<<<<< HEAD
- `ui/ViewManager` to correctly handle transitioning quickly between two children
=======
- `ui/Scroller`, `ui/VirtualList`, and `ui/VirtualGridList` to scroll correctly on iOS and Safari
>>>>>>> 7c7e0ec8

## [2.5.2] - 2019-04-23

### Added

- `ui/ToggleItem` props  `itemIcon` and `itemIconPosition` to support additional icons on ToggleItem-derived components

### Fixed

- `ui/Skinnable` to allow overriding default `skinVariant` values
- `ui/Touchable` to prevent events firing on different nodes for the same touch action
- `ui/Touchable` to neither force focus to components nor blur components after they are touched

## [2.5.1] - 2019-04-09

### Fixed

- `ui/Touchable` to prevent doubled events in some situations on touch devices

## [2.5.0] - 2019-04-01

### Added

- `ui/Item`, `ui/Layout`, `ui/Repeater`, `ui/SlotItem`, `ui/Spinner`, `ui/ToggleItem`, and `ui/ViewManager` support for `ref` to gain access to the wrapped `component`

## [2.4.1] - 2019-03-11

### Fixed

- `ui/VirtualList` to scroll properly by `scrollTo` callback during the list is updated by prop changes

## [2.4.0] - 2019-03-04

### Added

- `ui/BodyText` prop `component` to allow customization of the tag/component used to render its base element
- `ui/Repeater` prop `component` to allow customization of its base element
- `ui/Spinner` prop `paused` to halt the animation. Previously this was hard-coded "on", but now it can be toggled.

### Changed

- `ui/Changeable` and `ui/Toggleable` to warn when both `[defaultProp]` and `[prop]` are provided

## [2.3.0] - 2019-02-11

### Added

- `ui/Skinnable` support for `skinVariants`; a way to augment a skin by adding variations of a skin to your visuals, like large text, high contrast, or grayscale
- `ui/Touchable` event `onHoldEnd` to notify when a hold has been released
- `ui/Touchable` prop `holdConfig.global` to allow a hold to continue when leaving or blurring the element

### Changed

- All content-containing LESS stylesheets (not within a `styles` directory) extensions to be `*.module.less` to retain modular context with CLI 2.x.

### Fixed

- `ui/Touchable` to continue drag events when blurring the element when `dragConfig.global` is set
- `ui/Marquee` to marquee when necessary after a locale change

## [2.2.9] - 2019-01-11

No significant changes.

## [2.2.8] - 2018-12-06

### Fixed

- `ui/Marquee` to display an ellipsis when changing to text that no longer fits within its bounds
- `ui/VirtualList`, `ui/VirtualGridList`, and `ui/Scroller` to debounce `onScrollStop` events for non-animated scrolls
- `ui/Changeable` and `ui/Toggleable` to no longer treat components as controlled if the specified prop is explicity set to `undefined` at mount

## [2.2.7] - 2018-11-21

### Fixed

- `ui/Marquee` to avoid very small animations

## [2.2.6] - 2018-11-15

### Fixed

- `ui/Marquee` to handle contents which overflow their containers only slightly

## [2.2.5] - 2018-11-05

### Fixed

- `ui/Transition` to better support layout after changing children

## [2.2.4] - 2018-10-29

No significant changes.

## [2.2.3] - 2018-10-22

No significant changes.

## [2.2.2] - 2018-10-15

### Fixed

- `ui/Scroller` slowed scrolling behavior when repeatedly requesting a scroll to the same position

## [2.2.1] - 2018-10-09

### Fixed

- `ui/Marquee` to prevent restarting animation after blurring just before the previous animation completed

## [2.2.0] - 2018-10-02

### Added

- `ui/Marquee.MarqueeBase` prop `willAnimate` to improve app performance by deferring animation preparation styling such as composite layer promotion
- `ui/Skinnable` config option `prop` to configure the property in which to pass the current skin to the wrapped component
- `ui/Transition` prop `css` to support customizable styling

### Changed

- `ui/Cell` and `ui/Layout` to accept any type of children, since the `component` that may be set could accept any format of `children`

### Fixed

- `ui/Touchable` to correctly handle a hold cancelled from an onHold handler
- `ui/Marquee.MarqueeDecorator` to handle situations where lazily loaded CSS could cause marquee to not start correctly

## [2.1.4] - 2018-09-17

### Fixed

- `ui/ViewManager` to emit `onWillTransition` when views are either added or removed

## [2.1.3] - 2018-09-10

### Fixed

- `ui/Marquee` to stop when blurred during restart timer

## [2.1.2] - 2018-09-04

### Fixed

- `ui/GridListImageItem` to properly set `selected` style
- `ui/Marquee` positioning bug when used with CSS flexbox layouts

## [2.1.1] - 2018-08-27

No significant changes.

## [2.1.0] - 2018-08-20

### Fixed

- `ui/FloatingLayer` to apply `key`s to prevent React warnings

## [2.0.2] - 2018-08-13

### Fixed

- `ui/Image` to not display "missing image" icon when `src` fails to load
- `ui/Image` to not require `src` prop if `placeholder` is specified
- `ui/GridListImageItem` to not require `source` prop
- `ui/Scrollable` to use GPU acceleration to improve rendering performance
- `ui/Marquee` to move `position: relative` style into `animate` class to improve rendering performance

## [2.0.1] - 2018-08-01

No significant changes.

## [2.0.0] - 2018-07-30

### Added

- `ui/LabeledIcon` component for a lightweight `Icon` with a label

### Removed

- `ui/Skinnable.withSkinnableProps` higher-order component

### Fixed

- `ui/Scrollable` to ignore native drag events which interfered with touch drag support

## [2.0.0-rc.3] - 2018-07-23

No significant changes.

## [2.0.0-rc.2] - 2018-07-16

No significant changes.

## [2.0.0-rc.1] - 2018-07-09

### Removed

- `ui/FloatingLayer.contextTypes` export
- `ui/Marquee.controlContextTypes` export
- `ui/Placeholder.contextTypes` export
- `ui/Resizable.contextTypes` export

## [2.0.0-beta.9] - 2018-07-02

No significant changes.

## [2.0.0-beta.8] - 2018-06-25

### Fixed

- `ui/VirtualList` to allow scrolling on focus by default on webOS

## [2.0.0-beta.7] - 2018-06-11

### Added

- `ui/FloatingLayer.FloatingLayerBase` export

### Changed

- `ui/FloatingLayer` to call `onOpen` only after it is rendered

### Fixed

- `ui/MarqueeDecorator` to stop marqueeing when using hover and pointer hides

## [2.0.0-beta.6] - 2018-06-04

### Fixed

- `ui/FloatingLayer` to render correctly if already opened at mounting time

## [2.0.0-beta.5] - 2018-05-29

### Added

- `ui/FloatingLayerDecorator` imperative API to close all floating layers registered in the same id
- `ui/ProgressBar` and `ui/Slider` prop `progressAnchor` to configure from where in the progress bar or slider progress should begin
- `ui/Slider` prop `progressBarComponent` to support customization of progress bar within a slider
- `ui/ForwardRef` HOC to adapt `React.forwardRef` to HOC chains
- `ui/Media` component

### Fixed

- `ui/MarqueeController` to update hovered state when pointer hides
- `ui/Touchable` to end gestures when focus is lost
- `ui/VirtualList.VirtualList` and `ui/VirtualList.VirtualGridList` to prevent items overlap with scroll buttons

## [2.0.0-beta.4] - 2018-05-21

### Fixed

- `ui/Touchable` to guard against null events

## [2.0.0-beta.3] - 2018-05-14

### Changed

- `ui/Marquee.MarqueeController` and `ui/Marquee.MarqueeDecorator` to prevent unnecessary focus-based updates

### Added

- `ui/Touchable` support to fire `onTap` when a `click` event occurs

### Changed

- `ui/Touchable` custom events `onDown`, `onUp`, `onMove`, and `onTap` to use the event name as the `type` rather than the shorter name (e.g. `onTap` rather than `tap`)
- `ui/Toggleable` to forward events on `activate` and `deactivate` instead of firing toggled payload. Use `toggle` to handle toggled payload from the event.

## [2.0.0-beta.2] - 2018-05-07

### Fixed

- `ui/Marquee` to always marquee when `marqueeOn` is set to `'render'`
- `ui/Item` to use its natural width rather than imposing a 100% width allowing inline Items to be the correct width
- `ui/Marquee.MarqueeDecorator` to correctly reset animation when `children` updates

## [2.0.0-beta.1] - 2018-04-29

### Changed

- `ui/Cancelable` callback `onCancel` to accept an event with a `stopPropagation` method to prevent upstream instances from handling the event instead of using the return value from the callback to prevent propagation. When a function is passed to `onCancel`, it will now receive an event and a props object instead of only the props object. When a string is passed to `onCancel`, it will now receive an event instead of no arguments. Also when a string is passed, the event will now propagate to upstream instances unless `stopPropagation` is called.
- `ui/Transition` property `duration` to now also support a numeric value representing milliseconds or a string representing any valid CSS duration value

### Fixed

- `ui/Layout.Cell` to no longer overflow when both `size` and `shrink` are set together
- `ui/Layout` to correctly support two `align` values, allowing horizontal and vertical in one property. Previously, the transverse alignment was ignored, only allowing perpendicular alignment.
- `ui/VirtualList.VirtualList` and `ui/VirtualList.VirtualGridList` showing blank when `direction` prop changed after scroll position changed
- `ui/VirtualList.VirtualList` and `ui/VirtualList.VirtualGridList` to support RTL by dynamic language changes

## [2.0.0-alpha.8] - 2018-04-17

### Added

- `ui/Slider` as an unstyled, base range selection component
- `ui/VirtualList.VirtualList` and `ui/VirtualList.VirtualGridList` `role="list"`
- `ui/Placeholder.PlaceholderControllerDecorator` config property `thresholdFactor`

### Changed

- `ui/Transition` property `children` to not be required
- `ui/Transition` to fire `onShow` and `onHide` even when there are no `children`

### Fixed

- `ui/VirtualList.VirtualList` to re-render items when forceUpdate() called
- `ui/ViewManager` to not initially pass the wrong value for `enteringProp` when a view initiates a transition into the viewport

## [2.0.0-alpha.7] - 2018-04-03

### Removed

- `ui/VirtualList.VirtualList` and `ui/VirtualList.VirtualGridList` prop `data` to eliminate the misunderstanding caused by the ambiguity of `data`

### Fixed

- `ui/Scroller` horizontal scrolling in RTL locales

## [2.0.0-alpha.6] - 2018-03-22

### Removed

- `ui/Transition` property `clipHeight`
- `ui/ProgressBar` property `vertical` and replaced it with `orientation`

### Added

- `ui/Scrollable` support for scrolling by touch
- `ui/ProgressBar` property `orientation` to accept orientation strings like `"vertical"` and `"horizontal"`

### Changed

- `ui/VirtualList.VirtualList` and `ui/VirtualList.VirtualGridList` prop `component` to be replaced by `itemRenderer`

### Fixed

- `ui/Transition` animation for `clip` for `"up"`, `"left"`, and `"right"` directions. This includes a DOM addition to the Transition markup.
- `ui/ComponentOverride` and `ui/ToggleItem` to accept HTML DOM node tag names as strings for its `component` property

## [2.0.0-alpha.5] - 2018-03-07

### Added

- `ui/Touchable` support for drag gesture
- `ui/Marquee` component
- `ui/GridListImageItem` component

### Changed

- `ui/VirtualList`, `ui/VirtualGridList`, and `ui/Scroller` components as unstyled base components to support UI libraries

### Fixed

- `ui/ViewManager` to suppress `enteringProp` for views that are rendered at mount

## [2.0.0-alpha.4] - 2018-02-13

### Added

- `ui/BodyText`, `ui/Image`, `ui/Item`, `ui/ProgressBar`, `ui/SlotItem`, `ui/Spinner`, `ui/ToggleIcon` components as unstyled base components to support UI libraries
- `ui/SlotItem` with the properties of `slotBefore` and `slotAfter` so we can easily add things like icons to an item

### Changed

- `ui/Repeater` and `ui/Group` to require a unique key for each object type data
- `ui/Toggleable` to use `'selected'` as its default `prop`, rather than `'active'`, since `'selected'` is by far the most common use case
- `ui/Touchable` to use global gesture configuration with instance override rather than component-level configuration via HOC configs with instance override

## [2.0.0-alpha.3] - 2018-01-18

### Added

- `ui/Layout` debugging aid for help with complex layouts. Simply include the `"debug"` className in your app and everything below it will show debugging lines
- `ui/Button`, `ui/Icon`, and `ui/IconButton` components to support reuse by themes
- `ui/Touchable` support for flick gestures

### Fixed

- `ui/resolution` to measure the App's rendering area instead of the entire window, and now factors-in the height as well
- `ui/Layout` prop `align` to support setting horizontal and vertical alignment in one prop, separated by a space

## [2.0.0-alpha.2] - 2017-08-29

## Added

- `ui/Scroller` and `ui/VirtualList`

## [2.0.0-alpha.1] - 2017-08-27

## Added

- `ui/Layout` which provides a technique for laying-out components on the screen using `Cells`, in rows or columns
- `ui/Touchable` to support consistent mouse and touch events along with hold gesture

## Removed

- `ui/Holdable` and `ui/Pressable` which were replaced by `ui/Touchable`

## [1.15.0] - 2018-02-28

### Fixed

- Internal method used by many components that sometimes prevented re-renders when they were needed

## [1.14.0] - 2018-02-23

### Deprecated

- `ui/Holdable` and `ui/Pressable`, to be replaced by `ui/Touchable` in 2.0.0

## [1.13.4] - 2018-07-30

No significant changes.

## [1.13.3] - 2018-01-16

No significant changes.

## [1.13.2] - 2017-12-14

### Fixed

- `ui/ViewManager` to revert 1.13.0 fix for lifecycle timing when entering a view

## [1.13.1] - 2017-12-06

No significant changes.

## [1.13.0] - 2017-11-28

### Added

- `ui/Transition` animation timing functions `ease-in`, `ease-out`, `ease-in-quart`, and `ease-out-quart` to provide prettier options for transitions that may be more suited to a specific visual style

### Fixed

- `ui/ViewManager` to prevent interaction issue with `moonstone/Scroller`

## [1.12.2] - 2017-11-15

### Fixed

- `ui/Remeasurable` to update on every trigger change
- `ui/Transition` to revert 1.12.1 change to support `clip` transition-type directions and rendering optimizations

## [1.12.1] - 2017-11-07

### Fixed

- `ui/Transition` support for all `clip` transition-type directions and made rendering optimizations

## [1.12.0] - 2017-10-27

No significant changes.

## [1.11.0] - 2017-10-24

No significant changes.

## [1.10.1] - 2017-10-16

### Fixed

- `ui/Pressable` to properly set pressed state to false on blur and release

## [1.10.0] - 2017-10-09

### Added

- `ui/Layout` which provides a technique for laying-out components on the screen using `Cells`, in rows or columns

## [1.9.3] - 2017-10-03

### Fixed

- `ui/Transition` to recalculate height when a resize occurs

## [1.9.2] - 2017-09-26

No significant changes.

## [1.9.1] - 2017-09-25

No significant changes.

## [1.9.0] - 2017-09-22

### Added

- `ui/styles/mixins.less` mixins: `.remove-margin-on-edge-children()` and `.remove-padding-on-edge-children()` to better handle edge margins on container components

### Changed

- `ui/Holdable` to cancel key hold events when the pointer moves
- `ui/Holdable` and `ui/Changeable` back to Components and moved performance improvements elsewhere

### Fixed

- `ui/FloatingLayer` to not asynchronously attach a click handler when the floating layer is removed
- `ui/ViewManager` to correctly position items when changing mid-transition

## [1.8.0] - 2017-09-07

### Changed

- `ui/Holdable` and `ui/Changeable` to be PureComponents to reduce the number of updates

## [1.7.0] - 2017-08-23

No significant changes.

## [1.6.1] - 2017-08-07

No significant changes.

## [1.6.0] - 2017-08-04

### Fixed

- `ui/PlaceholderDecorator` to update bounds of `Scroller` when the `visible` state changed

## [1.5.0] - 2017-07-19

### Fixed

- `ui/Cancelable` warning for string type cancel handler

## [1.4.1] - 2017-07-05

No significant changes.

## [1.4.0] - 2017-06-29

No significant changes.

## [1.3.1] - 2017-06-14

No significant changes.

## [1.3.0] - 2017-06-12

### Added

- `ui/ViewManager` prop `childProps` to pass static props to each child

### Fixed

- `ui/ViewManager` to have a view count of 0 specifically for `noAnimation` cases. This helps things like `spotlight` restore `focus` properly.
- `ui/Cancelable` to run modal handlers on `window` object and correctly store handlers in LIFO order

## [1.2.2] - 2017-05-31

No significant changes.

## [1.2.1] - 2017-05-25

No significant changes.

## [1.2.0] - 2017-05-17

### Added

- `ui/Skinnable` to provide themes with a way to apply a base theme styling and skins on top of that
- `ui/Transition` prop `onShow` that fires when transitioning into view a component.
- `ui/transition` callback prop `onShow` that fires when transitioning into view completes

### Changed

-`ui/View` to prevent re-renders on views leaving the `ViewManager`

## [1.1.0] - 2017-04-21

### Changed

- `ui/Slottable` to support slot-candidate tags that have multiple props, which are now forwarded directly instead of just their children

### Fixed

- `ui/Cancelable` to run modal handlers in the right order

## [1.0.0] - 2017-03-31

### Added

- `ui/Placeholder` module with `PlaceholderControllerDecorator` and `PlaceholderDecorator` HOCs which facilitate rendering placeholder components until the wrapped component would scroll into the viewport

### Changed

- `ui/Repeater` to accept an array of objects as children which are spread onto the generated components

### Removed

- `ui/validators` which was no longer used elsewhere in Enact

## [1.0.0-beta.4] - 2017-03-10

### Added

- `ui/A11yDecorator` to facilitate adding pre/post hints to components
- `ui/AnnounceDecorator` to facilitate announcing actions for accessibility

## [1.0.0-beta.3] - 2017-02-21

### Added

- `ui/Resizable` Higher-order Component to facilitate notification of resized components

## [1.0.0-beta.2] - 2017-01-30

### Added

- `ui/ViewManager` properties `enteringDelay` and `enteringProp` to aid deferred rendering of views
- `ui/resolution` function `scaleToRem` for those times when you have a size in pixels that you want to convert directly to `rem` to support automatic dynamic resizing

## [1.0.0-beta.1] - 2016-12-30

### Added

- `ui/RadioDecorator` and `ui/RadioControllerDecorator` to support radio group-style management of components
- `ui/Holdable` Higher-order Component
- `ui/ViewManager` events `onAppear`, `onEnter`, `onLeave`, `onStay`, `onTransition`, and `onWillTransition`
- `ui/FloatingLayer` `scrimType` prop value `none`
- `ui/Pressable` config option `onMouseLeave`

### Removed

- `ui/Transition` prop `fit` in favor of using `className`

### Changed

- `ui/FloatingLayer` property `autoDismiss` to handle both ESC key and click events

## [1.0.0-alpha.5] - 2016-12-16

No changes.

## [1.0.0-alpha.4] - 2016-12-2

### Added

- `ui/FloatingLayer` module with `FloatingLayer` and `FloatingLayerDecorator` components
- `fit`, `noAnimation` props to `ui/TransitionBase`
- `onHide` prop to `ui/Transition`
- LESS mixins from `@enact/moonstone` that are general purpose and can be utilized by various UI
libraries.

## [1.0.0-alpha.3] - 2016-11-8

### Added

- Selection type support to `ui/Group`

### Changed

- Renamed `ui/Group` prop `select` to `childSelect` and added prop `select` to support selection types


## [1.0.0-alpha.2] - 2016-10-21

This version includes a lot of refactoring from the previous release. Developers need to switch to the new enact-dev command-line tool.

### Added

- New components and HOCs: `ui/Cancelable`, `ui/Changeable`, `ui/Selectable`
- Support for enact-dev command-line tool.
- New options for `ui/Toggleable` HOC
- Many more unit tests

### Changed

- Removed `ui/Pickable` HOC
- Some props for UI state were renamed to have `default` prefix where state was managed by the component. (e.g. `defaultOpen`)

### Fixed

- Many components were fixed, polished, updated and documented
- Inline docs updated to be more consistent and comprehensive

## [1.0.0-alpha.1] - 2016-09-26

Initial release<|MERGE_RESOLUTION|>--- conflicted
+++ resolved
@@ -15,11 +15,8 @@
 ### Fixed
 
 - `ui/Scroller`, `ui/VirtualList`, and `ui/VirtualGridList` to size properly
-<<<<<<< HEAD
+- `ui/Scroller`, `ui/VirtualList`, and `ui/VirtualGridList` to scroll correctly on iOS and Safari
 - `ui/ViewManager` to correctly handle transitioning quickly between two children
-=======
-- `ui/Scroller`, `ui/VirtualList`, and `ui/VirtualGridList` to scroll correctly on iOS and Safari
->>>>>>> 7c7e0ec8
 
 ## [2.5.2] - 2019-04-23
 
