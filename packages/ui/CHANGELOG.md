# Change Log

The following is a curated list of changes in the Enact ui module, newest changes on the top.

## [unreleased]

### Added

<<<<<<< HEAD
- `limestone/Card` `splitCaption` prop to allow user to split the content for the captions
=======
- `ui/useScroll.ScrollAnimator` `oase-out-cubic` animation function

### Changed

- `ui/useScroll.ScrollAnimator` default animation function
>>>>>>> 51aa2ce2

## [5.3.2] - 2025-10-28

No significant changes.

## [5.3.1] - 2025-10-14

### Fixed

- `ui/Scroller` to calculate correctly targetX and targetY when scrolling to a position

## [5.3.0] - 2025-09-24

### Added

- `ui/Card` `fitImage` prop to allow developers to center the image

## [5.2.1] - 2025-09-02

No significant changes.

## [5.2.0] - 2025-08-08

### Fixed

- `ui/Card` to properly set image size in vertical orientation

## [5.1.0] - 2025-07-11

### Added

- `ui/ImageItem` prop `slotBefore` to add a node before the image

## [5.0.0] - 2025-06-13

No significant changes.

## [5.0.0-rc.1] - 2025-05-29

No significant changes.

## [5.0.0-beta.1] - 2025-04-29

No significant changes.

## [4.9.8] - 2025-04-24

No significant changes.

## [4.9.7] - 2025-04-16

No significant changes.

## [5.0.0-alpha.5] - 2025-04-04

### Added

- `ui/Card` component

## [4.9.6] - 2025-03-27

No significant changes.

## [5.0.0-alpha.4] - 2025-01-21

### Fixed

- `ui/VirtualList` to not abnormally scroll when `dataSize` and `itemSizes` changed

## [4.9.5] - 2024-12-11

### Fixed

- `ui/VirtualList` to not abnormally scroll when `dataSize` and `itemSizes` changed

## [5.0.0-alpha.3] - 2024-12-02

### Fixed

- `ui/VirtualList` to re-render when the each size of variable sized items changed

## [4.9.4] - 2024-11-19

### Fixed

- `ui/VirtualList` to re-render when the each size of variable sized items changed

## [4.9.3] - 2024-10-29

No significant changes.

## [5.0.0-alpha.2] - 2024-10-08

### Added

- `ui/VirtualList.VirtualListBasic` support to read the order of items when the `listitem` role is set to items

### Fixed

- `ui/Marquee.MarqueeController` to start animation properly when `marqueeOnFocus` is set to `true` and text changed
- `ui/Scroller` and `ui/VirtualList` to have default prop when `undefined` prop is passed
- `ui/VirtualList` to update its scroll bounds when the total size of items is changed

## [4.9.2] - 2024-09-26

### Fixed

- `ui/VirtualList` to update its scroll bounds when the total size of items is changed

## [4.9.1] - 2024-09-09

### Fixed

- `ui/Scroller` and `ui/VirtualList` to have default prop when `undefined` prop is passed

## [4.7.12] - 2024-09-05

No significant changes.

## [4.9.0] - 2024-07-17

### Fixed

- `ui/Marquee.MarqueeDecorator` to start animation properly when synchronized by `ui/Marquee.MarqueeController` and text changed
- `ui/Placeholder.PlaceholderControllerDecorator` to not remount its children when it rerenders

## [5.0.0-alpha.1] - 2024-07-11

### Removed

- `ui/GridListImageItem`
- `ui/IconButton`
- `ui/Marquee.MarqueeDecorator` config `className`
- `ui/RadioDecorator`
- `ui/Scroller.ScrollerBase`
- `ui/SlotItem`
- `ui/ToggleItem`
- `ui/VirtualList.VirtualListBase`

### Changed

- `ui/Marquee.MarqueeDecorator` to use `@enact/i18n/utils.isRtlText` API to determine the text directionality

## [4.9.0-beta.1] - 2024-06-17

No significant changes.

## [4.9.0-alpha.3] - 2024-06-05

### Changed

- `ui/Placeholder.PlaceholderControllerDecorator` and `ui/ViewManager` to have sibling DOM node as alternative to findDOMNode API which will be removed in React 19

## [4.0.15] - 2024-05-28

No significant changes.

## [4.9.0-alpha.2] - 2024-05-24

No significant changes.

## [4.0.14] - 2024-05-14

No significant changes.

## [4.7.11] - 2024-05-13

No significant changes.

## [4.9.0-alpha.1] - 2024-04-09

### Added

- `ui/Layout.Cell` prop `componentCss` to support customizing the component used in `Cell`

## [4.8.0] - 2024-02-08

No significant changes.

## [4.7.9] - 2023-12-08

No significant changes.

## [4.5.6] - 2023-11-30

### Fixed

- `ui/Marquee.MarqueeDecorator` to re-render when its size changed

## [4.0.13] - 2022-11-29

### Fixed

- `ui/Marquee.MarqueeDecorator` to re-render when its size changed

## [4.7.8] - 2023-11-17

### Fixed

- `ui/Marquee.MarqueeDecorator` to re-render when its size changed

## [4.7.7] - 2023-11-09

No significant changes.

## [4.7.6] - 2023-09-20

No significant changes.

## [4.7.5] - 2023-09-12

No significant changes.

## [4.7.4] - 2023-08-31

### Fixed

- `ui/Marquee` style to avoid letters being cut off

## [4.7.3] - 2023-08-10

No significant changes.

## [4.7.2] - 2023-07-14

No significant changes.

## [4.5.4] - 2023-06-07

### Fixed

- `ui/Scroller` and `ui/VirtualList` to pass scrolling state properly to UI libraries

## [4.7.1] - 2023-06-02

No significant changes.

## [4.5.3] - 2023-04-06

No significant changes.

## [4.7.0] - 2023-04-25

### Added

- `ui/Layout.Cell` prop `grow` to expand its size to the container

### Fixed

- `ui/ViewManager` to set index prop properly when reverseTransition prop is given

## [4.6.2] - 2023-03-09

No significant changes.

## [4.6.1] - 2023-02-03

### Added

- `ui/Touchable` events `onPinch`, `onPinchStart`, `onPinchEnd`, and config `pinchConfig` to support pinch gesture

### Deprecated

- `ui/IconButton` to be removed in 5.0.0, use `ui/Button` instead
- `ui/RadioDecorator` to be removed in 5.0.0
- `ui/Scroller.ScrollerBase` to be removed in 5.0.0
- `ui/SlotItem` to be removed in 5.0.0
- `ui/ToggleItem` to be removed in 5.0.0
- `ui/VirtualList.VirtualListBase` to be removed 5.0.0

## [4.6.0] - 2022-12-05

### Fixed

- `ui/Marquee.MarqueeDecorator` to restart animation properly when `marqueeDelay` is 0

## [4.0.12] - 2022-09-16

### Fixed

- `ui/Marquee.MarqueeDecorator` to have proper spacing for bidirectional text

## [4.5.2] - 2022-08-17

### Fixed

- `ui/Marquee` to stop at the starting point after one cycle when scaled

## [4.5.1] - 2022-08-03

### Fixed

- `ui/Marquee.MarqueeDecorator` to have proper spacing for bidirectional text
- `ui/Marquee.MarqueeDecorator` to restart animation properly with React 18

## [4.5.0] - 2022-07-19

No significant changes.

## [4.5.0-rc.2] - 2022-07-06

### Fixed

- `ui/Scroller` and `ui/VirtualList` to rerender property when `clientSize` is changed

## [4.5.0-rc.1] - 2022-06-23

No significant changes.

## [4.5.0-beta.1] - 2022-05-31

### Deprecated

- `ui/GridListImageItem`, to be removed in 5.0.0. Use `ui/ImageItem` instead

### Added

- `ui/FloatingLayer` to add `detail` property containing `inputType` in `onDismiss` event payload

## [4.5.0-alpha.2] - 2022-05-09

### Deprecated

- `ui/Marquee.MarqueeDecorator` config `className` to be removed in 5.0.0

### Added

- `ui/Marquee.MarqueeDecorator` config `css` to support customizing the marquee styles

## [4.0.11] - 2022-04-25

No significant changes.

## [4.5.0-alpha.1] - 2022-04-15

### Fixed

- `ui/FloatingLayer` to stack popups always in the order in which they were opened

## [4.0.10] - 2022-04-05

No significant changes.

## [4.1.4] - 2022-03-24

### Removed

- `ui/Scroller` and `ui/VirtualList` prop `data-webos-voice-focused`, `data-webos-voice-disabled`, and `data-webos-voice-group-label`

### Added

- `ui/Marquee.MarqueeDecorator` `locale` type for `forceDirection` prop not to override the direction depending on contents

### Fixed

- `ui/Button` not to pass `icon` prop as children when `icon` is true
- `ui/Transition` to pass the event when handling transition event

## [4.1.3] - 2022-03-07

- Updated to use `forwardCustom` and add `type` when forwarding custom events

## [3.2.7] - 2022-01-17

No significant changes.

## [4.1.2] - 2021-12-22

### Fixed

- `ui/Scroller` and `ui/VirtualList` to avoid stuttering of content on drag in mobile devices
- `ui/Scroller` and `ui/VirtualList` to scroll correctly on Android platform for RTL locales

## [4.0.9] - 2021-12-15

No significant changes.

## [4.1.1] - 2021-11-30

No significant changes.

## [4.1.0] - 2021-11-04

### Fixed

- `ui/Marquee.MarqueeDecorator` to restart animation when text changed while focus retained

## [4.0.8] - 2021-10-21

### Fixed

- `ui/Marquee.MarqueeDecorator` style to render text properly when starting animation

## [4.0.7] - 2021-09-28

No significant changes.

## [4.0.6] - 2021-09-28

No significant changes.

## [4.0.5] - 2021-08-02

No significant changes.

## [4.0.4] - 2021-07-02

### Fixed

- `ui/Marquee.MarqueeDecorator` to stop marquee properly after hiding pointer when `marqueeOn` is `hover`

## [4.0.3] - 2021-06-18

No significant changes.

## [4.0.2] - 2021-05-24

No significant changes.

## [4.0.1] - 2021-05-21

No significant changes.

## [4.0.0] - 2021-03-26

### Removed

- `ui/A11yDecorator`
- `ui/Button`, `ui/Icon`, `ui/IconButton`, and `ui/LabeledIcon` default size values

### Added

- `ui/BodyText`, `ui/Button`, `ui/Group`, `ui/Heading`, `ui/Icon`, `ui/IconButton`, `ui/Image`, `ui/ImageItem`, `ui/LabeledIcon`, `ui/Layout`, `ui/ProgressBar`, `ui/Repeater`, `ui/Slider`, `ui/SlotItem`, `ui/Spinner`, `ui/ToggleIcon`, `ui/ToggleItem`, and `ui/ViewManager` support for forwarding `ref`s to the respective root component

### Changed

- `ui/Touchable` event `onHold` and `onHoldPulse` to `onHoldStart` and `onHold` respectively to match with the naming convention

### Fixed

- `ui/FloatingLayerDecorator` to render floating node properly
- `ui/Touchable' to handle touch related events only for valid targets

## [4.0.0-alpha.1] - 2021-02-24

No significant changes.

## [3.5.0] - 2021-02-05

### Deprecated

- `ui/A11yDecorator`, to be removed in 4.0.0

### Changed

- `ui/Transition` prop `duration` to support any valid CSS value for `slide` and `fade` `type`

## [3.4.11] - 2020-12-11

### Fixed

- documentation problem in styles/internal directory

## [3.4.10] - 2020-12-09

### Changed

- `ui/Media` `play` function to return promise

### Fixed

- `ui/Routable` to respect the current path on first render when using relative paths in links
- `ui/Scroller` and `ui/VirtualList` to scroll correctly on Chrome 85 or higher in RTL locales

## [3.4.9] - 2020-10-30

No significant changes.

## [3.4.8] - 2020-10-08

### Fixed

- `ui/Button` to prevent browser's default styling when pressed by touch

## [3.4.7] - 2020-09-01

### Fixed

- `ui/Scroller` and `ui/VirtualList` to call `onScrollStop` when scrollbar's visibility changed while scrolling
- `ui/ViewManager` to handle transitioning away and back to a view before a transition completes

## [3.4.6] - 2020-08-24

### Added

- `ui/MarqueeDecorator` warning against nested `Marquee`'s

## [3.4.5] - 2020-08-18

No significant changes.

## [3.4.4] - 2020-08-17

### Fixed

- `ui/FloatingLayer` and `ui/Slider` to prevent global classname leaks

## [3.4.3] - 2020-08-10

No significant changes.

## [3.4.2] - 2020-08-05

No significant changes.

## [3.4.1] - 2020-08-05

### Fixed

- `ui/Touchable` to invoke event callbacks updated during gesture

## [3.4.0] - 2020-07-29

### Added

- `ui/AnnounceDecorator.Announce` method `announce` parameter `clear` to clear previous message before setting the new message
- `ui/ViewManager` prop and `ui/ViewManager.Arranger` callback config prop `rtl` to allow arrangers to adjust animations to be locale aware

### Fixed

- `ui/Marquee` to correctly animate when scaled or when less than 1px longer than its container
- `ui/Scroller` prop `data-webos-voice-focused`, `data-webos-voice-disabled`, and `data-webos-voice-group-label`
- `ui/Scroller` and `ui/VirtualList` to re-render when its size changed
- `ui/Scroller` and `ui/VirtualList` to not fire `onScrollStop` event redundantly
- `ui/VirtualList` with scrollMode `native` to not scrollTo bottom when dataSize changed to smaller and scrollTo called with `animate: false` option

## [3.3.1] - 2020-07-20

### Changed

- `ui/Scroller` by increasing the scrollbar's inactivity timeout to 1000 ms

## [3.3.0] - 2020-07-13

### Changed

- `ui/ViewManager.TransitionGroup` to suppress `onTransition` events when a view appears or stays

## [3.3.0-alpha.15] - 2020-07-07

No significant changes.

## [3.3.0-alpha.14] - 2020-06-29

### Fixed

- `ui/Scroller` to update when `clientSize` is changed
- `ui/VirtualList` to reset scroll position when `clientSize` is changed

## [3.3.0-alpha.13] - 2020-06-22

No significant changes.

## [3.3.0-alpha.12] - 2020-06-15

### Added

- `ui/Button` prop `iconFlip` to set the `flip` prop of `iconComponent`

### Fixed

- `ui/Marquee.MarqueeDecorator` to not cause unnecessary rerenders
- `ui/Scroller` and `ui/VirtualList` to not inadvertently scroll due to click events when in RTL locales
- `ui/Skinnable` to not force all `Skinnable` children to update if a parent updates

## [3.3.0-alpha.11] - 2020-06-08

No significant changes.

## [3.3.0-alpha.10] - 2020-05-26

### Added

- `ui/Group` prop `selectedEventProp` to configure the key used to hold the value in the `onSelect` event

### Fixed

- `Toggleable` to recognize changes in `disabled` and `onToggle`

## [3.3.0-alpha.9] - 2020-05-11

No significant changes.

## [3.3.0-alpha.8] - 2020-05-04

### Fixed

- `ui/Layout` to export `Layout` by default instead of `LayoutBase`

## [3.3.0-alpha.7] - 2020-04-27

### Added

- `ui/ProgressBar` support for `orientation` type of `'radial'`
- `ui/ProgressBar` public class name `radial`
- `ui/ViewManager` events `onTransition` and `onWillTransition` payload members `index` and `previousIndex`

### Fixed

- `ui/ViewManager` to only fire `onTransition` once per transition
- `ui/Spinner` center alignment

## [3.3.0-alpha.6] - 2020-04-14

### Fixed

- `ui/Scroller` to prevent interaction with scrollbars when muted

## [3.3.0-alpha.5] - 2020-04-06

No significant changes.

## [3.3.0-alpha.4] - 2020-03-30

### Deprecated

- `ui/GridListImageItem`, use `ui/ImageItem` instead

### Added

- `ui/ImageItem` component

### Fixed

- `ui/Scroller`, `ui/VirtualList.VirtualGridList`, and `ui/VirtualList.VirtualList` to update scroll thumb position properly in nested cases

## [3.3.0-alpha.3] - 2020-03-09

### Added

- `ui/styles/mixins.less` `.position()` support for list-style arguments, in addition to the existing separated arguments
- `ui/GridListItemItem` prop `subComponents`

## [3.3.0-alpha.2] - 2020-03-09

### Changed

- `ui/VirtualList.VirtualList` and `ui/VirtualList.VirtualGridList` prop `itemProps` to `childProps` for backwards compatibility

### Fixed

- `ui/VirtualList.VirtualList` and `ui/VirtualList.VirtualGridList` to not suddenly jump when pressing directional keys after wheeling

## [3.3.0-alpha.1] - 2020-02-26

### Added

- `ui/Scroller`, `ui/VirtualList.VirtualGridList`, and `ui/VirtualList.VirtualList` prop `scrollMode` is added

### Changed

- `ui/VirtualList.VirtualList` and `ui/VirtualList.VirtualGridList` prop `childProps` to `itemProps` for clarity

### Fixed

- `ui/Marquee` to not error when passed `null` `children` during an animation
- `ui/Button` to have more robust support for a customized `iconComponent` prop

## [3.2.6] - 2020-03-26

### Fixed

- `ui/VirtualList.VirtualGridList` and `ui/VirtualList.VirtualList` to show items properly when reducing data size by updating `firstIndex` correctly
- `ui/VirtualList.VirtualList` and `ui/VirtualList.VirtualGridList` not to suddenly jump when pressing directional keys after wheeling
- `ui/VirtualList.VirtualList` and `ui/VirtualList.VirtualGridList` to show items properly when reducing data size

## [3.2.5] - 2019-11-14

### Fixed

- `ui/Marquee` to not double aria readout for marqueeing contents

## [3.2.4] - 2019-11-07

### Fixed

- `ui/Marquee` text alignment when content is centered

## [3.2.3] - 2019-11-01

### Fixed

- `ui/Marquee` text alignment when restarting
- `ui/Marquee` to display an ellipsis when its content changes and overflows its bounds

## [3.2.2] - 2019-10-24

No significant changes.

## [3.2.1] - 2019-10-22

### Fixed

- `ui/VirtualList.VirtualList` item rendering in RTL locales

## [3.2.0] - 2019-10-18

### Added

- `ui/Marquee` prop `marqueeSpacing` and CSS class `spacing` to configure the spacing between the repeated content

### Changed

- `ui/Marquee` to have a wrap-around effect

### Fixed

- `ui/Marquee` to start on focus when disabled

## [3.1.3] - 2019-10-09

### Fixed

- `ui/FloatingLayer` to be dismissable when `open` on mount

## [3.1.2] - 2019-09-30

### Fixed

- `ui/Button` to not require `children`
- `ui/VirtualList.VirtualGridList` and `ui/VirtualList.VirtualList` to scroll smoothly when wheeling
- `ui/Scroller`, `ui/VirtualList.VirtualGridList`, and `ui/VirtualList.VirtualList` to scroll correctly after performing flick events

## [3.1.1] - 2019-09-23

### Fixed

- `ui/VirtualList.VirtualGridList` and `ui/VirtualList.VirtualList` to show items properly when reducing data size

## [3.1.0] - 2019-09-16

### Added

- `ui/Routable` module
- `ui/VirtualList.VirtualGridList` and `ui/VirtualList.VirtualList` prop `role` to set the ARIA `role`

## [3.0.1] - 2019-09-09

No significant changes.

## [3.0.0] - 2019-09-03

### Fixed

- `ui/Scroller` TypeScript signatures
- `ui/VirtualList.VirtualGridList` and `ui/VirtualList.VirtualList` to apply `will-change` CSS property to the proper node

## [3.0.0-rc.4] - 2019-08-22

### Fixed

- `ui/styles/mixins.less` mixins: `.buildLocaleFont`, `.buildLocaleFonts`, `.buildFontFace` to properly support font-weight ranges, font-weight default values, and font-stretch values

## [3.0.0-rc.3] - 2019-08-15

### Fixed

- `ui/VirtualList.VirtualGridList` and `ui/VirtualList.VirtualList` to retain the proper scroll position when updating the `itemSize` or `spacing` props
- `ui/Toggleable` TypeScript definitions

## [3.0.0-rc.2] - 2019-08-08

No significant changes.

## [3.0.0-rc.1] - 2019-07-31

### Added

- `ui/Icon`, `ui/IconButton`, and `ui/LabeledIcon` prop `flip` to flip the icon horizontally, vertically, or both

### Fixed

- `ui/Scroller`, `ui/VirtualList.VirtualGridList`, and `ui/VirtualList.VirtualList` to handle mouse down events on scrollbars

## [3.0.0-beta.2] - 2019-07-23

### Added

- `ui/ProgressBar` public class name `bar` to support customizing the background of the bar

## [3.0.0-beta.1] - 2019-07-15

### Added

- `ui/VirtualList.VirtualGridList` and `ui/VirtualList.VirtualList` support for resizing a window

### Fixed

- `ui/Icon` to support arbitrary icon name strings, like in material icons

## [3.0.0-alpha.7] - 2019-06-24

No significant changes.

## [3.0.0-alpha.6] - 2019-06-17

### Fixed

- `ui/ViewManager` to correctly arrange views when initially rendering a non-zero index

## [3.0.0-alpha.5] - 2019-06-10

### Added

- `ui/Toggleable` HOC config prop `eventProps` to allow wrapped components to specify additional event information

### Fixed

- `ui/ToggleItem` to send its `value` prop when toggled

## [3.0.0-alpha.4] - 2019-06-03

No significant changes.

## [3.0.0-alpha.3] - 2019-05-29

### Changed

- `ui/ViewManager` to use Web Animations instead of animation callbacks to improve performance resulting in API changes to `Arranger` and the pre-configured arrangers `SlideArranger`, `SlideBottomArranger`, `SlideLeftArranger`, `SlideRightArranger`, and `SlideTopArranger`

## [3.0.0-alpha.2] - 2019-05-20

No significant changes.

## [3.0.0-alpha.1] - 2019-05-15

### Added

- `ui/Button` public class `.hasIcon` which is present on the root node only when an icon has been provided
- `ui/Heading` component
- `ui/Measurable` HOC and Hook for quick and convenient measuring of simple components
- `ui/Scroller`, `ui/VirtualList.VirtualGridList`, and `ui/VirtualList.VirtualList` prop `noScrollByWheel` for preventing scroll by wheel

### Fixed

- `ui/Measurable` to remeasure after a re-layout so the measurement value is always correct
- `ui/Scroller`, `ui/VirtualList.VirtualGridList`, and `ui/VirtualList.VirtualList` not to scroll by wheel at the same time when multiple lists/scrollers are nested

### [2.6.0] - ???

### Deprecated

- `small` prop in `ui/Button.ButtonBase`, `ui/Icon.IconBase`, `ui/IconButton.IconButtonBase`, and `ui/LabeledIcon.LabeledIconBase`, which will be replaced by `size="small"` in 3.0

### Added

- `ui/Button`, `ui/Icon`, `ui/IconButton`, and `ui/LabeledIcon` prop `size`
- `ui/ToggleItem` props  `itemIcon` and `itemIconPosition` to support additional icons on ToggleItem-derived components

## [2.5.3] - 2019-06-06

### Fixed

- `ui/Scroller`, `ui/VirtualList`, and `ui/VirtualGridList` to size properly
- `ui/Scroller`, `ui/VirtualList`, and `ui/VirtualGridList` to scroll correctly on iOS and Safari
- `ui/Touchable` to not misfire a hold pulse when a drag re-enters a touch target and `cancelOnMove` is set
- `ui/ViewManager` to correctly handle transitioning quickly between two children

## [2.5.2] - 2019-04-23

### Fixed

- `ui/Skinnable` to allow overriding default `skinVariant` values
- `ui/Touchable` to prevent events firing on different nodes for the same touch action
- `ui/Touchable` to neither force focus to components nor blur components after they are touched

## [2.5.1] - 2019-04-09

### Fixed

- `ui/Touchable` to prevent doubled events in some situations on touch devices

## [2.5.0] - 2019-04-01

### Added

- `ui/Item`, `ui/Layout`, `ui/Repeater`, `ui/SlotItem`, `ui/Spinner`, `ui/ToggleItem`, and `ui/ViewManager` support for `ref` to gain access to the wrapped `component`

## [2.4.1] - 2019-03-11

### Fixed

- `ui/VirtualList` to scroll properly by `scrollTo` callback during the list is updated by prop changes

## [2.4.0] - 2019-03-04

### Added

- `ui/BodyText` prop `component` to allow customization of the tag/component used to render its base element
- `ui/Repeater` prop `component` to allow customization of its base element
- `ui/Spinner` prop `paused` to halt the animation. Previously this was hard-coded "on", but now it can be toggled.

### Changed

- `ui/Changeable` and `ui/Toggleable` to warn when both `[defaultProp]` and `[prop]` are provided

## [2.3.0] - 2019-02-11

### Added

- `ui/Skinnable` support for `skinVariants`; a way to augment a skin by adding variations of a skin to your visuals, like large text, high contrast, or grayscale
- `ui/Touchable` event `onHoldEnd` to notify when a hold has been released
- `ui/Touchable` prop `holdConfig.global` to allow a hold to continue when leaving or blurring the element

### Changed

- All content-containing LESS stylesheets (not within a `styles` directory) extensions to be `*.module.less` to retain modular context with CLI 2.x.

### Fixed

- `ui/Touchable` to continue drag events when blurring the element when `dragConfig.global` is set
- `ui/Marquee` to marquee when necessary after a locale change

## [2.2.9] - 2019-01-11

No significant changes.

## [2.2.8] - 2018-12-06

### Fixed

- `ui/Marquee` to display an ellipsis when changing to text that no longer fits within its bounds
- `ui/VirtualList`, `ui/VirtualGridList`, and `ui/Scroller` to debounce `onScrollStop` events for non-animated scrolls
- `ui/Changeable` and `ui/Toggleable` to no longer treat components as controlled if the specified prop is explicitly set to `undefined` at mount

## [2.2.7] - 2018-11-21

### Fixed

- `ui/Marquee` to avoid very small animations

## [2.2.6] - 2018-11-15

### Fixed

- `ui/Marquee` to handle contents which overflow their containers only slightly

## [2.2.5] - 2018-11-05

### Fixed

- `ui/Transition` to better support layout after changing children

## [2.2.4] - 2018-10-29

No significant changes.

## [2.2.3] - 2018-10-22

No significant changes.

## [2.2.2] - 2018-10-15

### Fixed

- `ui/Scroller` slowed scrolling behavior when repeatedly requesting a scroll to the same position

## [2.2.1] - 2018-10-09

### Fixed

- `ui/Marquee` to prevent restarting animation after blurring just before the previous animation completed

## [2.2.0] - 2018-10-02

### Added

- `ui/Marquee.MarqueeBase` prop `willAnimate` to improve app performance by deferring animation preparation styling such as composite layer promotion
- `ui/Skinnable` config option `prop` to configure the property in which to pass the current skin to the wrapped component
- `ui/Transition` prop `css` to support customizable styling

### Changed

- `ui/Cell` and `ui/Layout` to accept any type of children, since the `component` that may be set could accept any format of `children`

### Fixed

- `ui/Touchable` to correctly handle a hold cancelled from an onHold handler
- `ui/Marquee.MarqueeDecorator` to handle situations where lazily loaded CSS could cause marquee to not start correctly

## [2.1.4] - 2018-09-17

### Fixed

- `ui/ViewManager` to emit `onWillTransition` when views are either added or removed

## [2.1.3] - 2018-09-10

### Fixed

- `ui/Marquee` to stop when blurred during restart timer

## [2.1.2] - 2018-09-04

### Fixed

- `ui/GridListImageItem` to properly set `selected` style
- `ui/Marquee` positioning bug when used with CSS flexbox layouts

## [2.1.1] - 2018-08-27

No significant changes.

## [2.1.0] - 2018-08-20

### Fixed

- `ui/FloatingLayer` to apply `key`s to prevent React warnings

## [2.0.2] - 2018-08-13

### Fixed

- `ui/Image` to not display "missing image" icon when `src` fails to load
- `ui/Image` to not require `src` prop if `placeholder` is specified
- `ui/GridListImageItem` to not require `source` prop
- `ui/Scrollable` to use GPU acceleration to improve rendering performance
- `ui/Marquee` to move `position: relative` style into `animate` class to improve rendering performance

## [2.0.1] - 2018-08-01

No significant changes.

## [2.0.0] - 2018-07-30

### Added

- `ui/LabeledIcon` component for a lightweight `Icon` with a label

### Removed

- `ui/Skinnable.withSkinnableProps` higher-order component

### Fixed

- `ui/Scrollable` to ignore native drag events which interfered with touch drag support

## [2.0.0-rc.3] - 2018-07-23

No significant changes.

## [2.0.0-rc.2] - 2018-07-16

No significant changes.

## [2.0.0-rc.1] - 2018-07-09

### Removed

- `ui/FloatingLayer.contextTypes` export
- `ui/Marquee.controlContextTypes` export
- `ui/Placeholder.contextTypes` export
- `ui/Resizable.contextTypes` export

## [2.0.0-beta.9] - 2018-07-02

No significant changes.

## [2.0.0-beta.8] - 2018-06-25

### Fixed

- `ui/VirtualList` to allow scrolling on focus by default on webOS

## [2.0.0-beta.7] - 2018-06-11

### Added

- `ui/FloatingLayer.FloatingLayerBase` export

### Changed

- `ui/FloatingLayer` to call `onOpen` only after it is rendered

### Fixed

- `ui/MarqueeDecorator` to stop marqueeing when using hover and pointer hides

## [2.0.0-beta.6] - 2018-06-04

### Fixed

- `ui/FloatingLayer` to render correctly if already opened at mounting time

## [2.0.0-beta.5] - 2018-05-29

### Added

- `ui/FloatingLayerDecorator` imperative API to close all floating layers registered in the same id
- `ui/ProgressBar` and `ui/Slider` prop `progressAnchor` to configure from where in the progress bar or slider progress should begin
- `ui/Slider` prop `progressBarComponent` to support customization of progress bar within a slider
- `ui/ForwardRef` HOC to adapt `React.forwardRef` to HOC chains
- `ui/Media` component

### Fixed

- `ui/MarqueeController` to update hovered state when pointer hides
- `ui/Touchable` to end gestures when focus is lost
- `ui/VirtualList.VirtualList` and `ui/VirtualList.VirtualGridList` to prevent items overlap with scroll buttons

## [2.0.0-beta.4] - 2018-05-21

### Fixed

- `ui/Touchable` to guard against null events

## [2.0.0-beta.3] - 2018-05-14

### Changed

- `ui/Marquee.MarqueeController` and `ui/Marquee.MarqueeDecorator` to prevent unnecessary focus-based updates

### Added

- `ui/Touchable` support to fire `onTap` when a `click` event occurs

### Changed

- `ui/Touchable` custom events `onDown`, `onUp`, `onMove`, and `onTap` to use the event name as the `type` rather than the shorter name (e.g. `onTap` rather than `tap`)
- `ui/Toggleable` to forward events on `activate` and `deactivate` instead of firing toggled payload. Use `toggle` to handle toggled payload from the event.

## [2.0.0-beta.2] - 2018-05-07

### Fixed

- `ui/Marquee` to always marquee when `marqueeOn` is set to `'render'`
- `ui/Item` to use its natural width rather than imposing a 100% width allowing inline Items to be the correct width
- `ui/Marquee.MarqueeDecorator` to correctly reset animation when `children` updates

## [2.0.0-beta.1] - 2018-04-29

### Changed

- `ui/Cancelable` callback `onCancel` to accept an event with a `stopPropagation` method to prevent upstream instances from handling the event instead of using the return value from the callback to prevent propagation. When a function is passed to `onCancel`, it will now receive an event and a props object instead of only the props object. When a string is passed to `onCancel`, it will now receive an event instead of no arguments. Also when a string is passed, the event will now propagate to upstream instances unless `stopPropagation` is called.
- `ui/Transition` property `duration` to now also support a numeric value representing milliseconds or a string representing any valid CSS duration value

### Fixed

- `ui/Layout.Cell` to no longer overflow when both `size` and `shrink` are set together
- `ui/Layout` to correctly support two `align` values, allowing horizontal and vertical in one property. Previously, the transverse alignment was ignored, only allowing perpendicular alignment.
- `ui/VirtualList.VirtualList` and `ui/VirtualList.VirtualGridList` showing blank when `direction` prop changed after scroll position changed
- `ui/VirtualList.VirtualList` and `ui/VirtualList.VirtualGridList` to support RTL by dynamic language changes

## [2.0.0-alpha.8] - 2018-04-17

### Added

- `ui/Slider` as an unstyled, base range selection component
- `ui/VirtualList.VirtualList` and `ui/VirtualList.VirtualGridList` `role="list"`
- `ui/Placeholder.PlaceholderControllerDecorator` config property `thresholdFactor`

### Changed

- `ui/Transition` property `children` to not be required
- `ui/Transition` to fire `onShow` and `onHide` even when there are no `children`

### Fixed

- `ui/VirtualList.VirtualList` to re-render items when forceUpdate() called
- `ui/ViewManager` to not initially pass the wrong value for `enteringProp` when a view initiates a transition into the viewport

## [2.0.0-alpha.7] - 2018-04-03

### Removed

- `ui/VirtualList.VirtualList` and `ui/VirtualList.VirtualGridList` prop `data` to eliminate the misunderstanding caused by the ambiguity of `data`

### Fixed

- `ui/Scroller` horizontal scrolling in RTL locales

## [2.0.0-alpha.6] - 2018-03-22

### Removed

- `ui/Transition` property `clipHeight`
- `ui/ProgressBar` property `vertical` and replaced it with `orientation`

### Added

- `ui/Scrollable` support for scrolling by touch
- `ui/ProgressBar` property `orientation` to accept orientation strings like `"vertical"` and `"horizontal"`

### Changed

- `ui/VirtualList.VirtualList` and `ui/VirtualList.VirtualGridList` prop `component` to be replaced by `itemRenderer`

### Fixed

- `ui/Transition` animation for `clip` for `"up"`, `"left"`, and `"right"` directions. This includes a DOM addition to the Transition markup.
- `ui/ComponentOverride` and `ui/ToggleItem` to accept HTML DOM node tag names as strings for its `component` property

## [2.0.0-alpha.5] - 2018-03-07

### Added

- `ui/Touchable` support for drag gesture
- `ui/Marquee` component
- `ui/GridListImageItem` component

### Changed

- `ui/VirtualList`, `ui/VirtualGridList`, and `ui/Scroller` components as unstyled base components to support UI libraries

### Fixed

- `ui/ViewManager` to suppress `enteringProp` for views that are rendered at mount

## [2.0.0-alpha.4] - 2018-02-13

### Added

- `ui/BodyText`, `ui/Image`, `ui/Item`, `ui/ProgressBar`, `ui/SlotItem`, `ui/Spinner`, `ui/ToggleIcon` components as unstyled base components to support UI libraries
- `ui/SlotItem` with the properties of `slotBefore` and `slotAfter` so we can easily add things like icons to an item

### Changed

- `ui/Repeater` and `ui/Group` to require a unique key for each object type data
- `ui/Toggleable` to use `'selected'` as its default `prop`, rather than `'active'`, since `'selected'` is by far the most common use case
- `ui/Touchable` to use global gesture configuration with instance override rather than component-level configuration via HOC configs with instance override

## [2.0.0-alpha.3] - 2018-01-18

### Added

- `ui/Layout` debugging aid for help with complex layouts. Simply include the `"debug"` className in your app and everything below it will show debugging lines
- `ui/Button`, `ui/Icon`, and `ui/IconButton` components to support reuse by themes
- `ui/Touchable` support for flick gestures

### Fixed

- `ui/resolution` to measure the App's rendering area instead of the entire window, and now factors-in the height as well
- `ui/Layout` prop `align` to support setting horizontal and vertical alignment in one prop, separated by a space

## [2.0.0-alpha.2] - 2017-08-29

## Added

- `ui/Scroller` and `ui/VirtualList`

## [2.0.0-alpha.1] - 2017-08-27

## Added

- `ui/Layout` which provides a technique for laying-out components on the screen using `Cells`, in rows or columns
- `ui/Touchable` to support consistent mouse and touch events along with hold gesture

## Removed

- `ui/Holdable` and `ui/Pressable` which were replaced by `ui/Touchable`

## [1.15.0] - 2018-02-28

### Fixed

- Internal method used by many components that sometimes prevented re-renders when they were needed

## [1.14.0] - 2018-02-23

### Deprecated

- `ui/Holdable` and `ui/Pressable`, to be replaced by `ui/Touchable` in 2.0.0

## [1.13.4] - 2018-07-30

No significant changes.

## [1.13.3] - 2018-01-16

No significant changes.

## [1.13.2] - 2017-12-14

### Fixed

- `ui/ViewManager` to revert 1.13.0 fix for lifecycle timing when entering a view

## [1.13.1] - 2017-12-06

No significant changes.

## [1.13.0] - 2017-11-28

### Added

- `ui/Transition` animation timing functions `ease-in`, `ease-out`, `ease-in-quart`, and `ease-out-quart` to provide prettier options for transitions that may be more suited to a specific visual style

### Fixed

- `ui/ViewManager` to prevent interaction issue with `moonstone/Scroller`

## [1.12.2] - 2017-11-15

### Fixed

- `ui/Remeasurable` to update on every trigger change
- `ui/Transition` to revert 1.12.1 change to support `clip` transition-type directions and rendering optimizations

## [1.12.1] - 2017-11-07

### Fixed

- `ui/Transition` support for all `clip` transition-type directions and made rendering optimizations

## [1.12.0] - 2017-10-27

No significant changes.

## [1.11.0] - 2017-10-24

No significant changes.

## [1.10.1] - 2017-10-16

### Fixed

- `ui/Pressable` to properly set pressed state to false on blur and release

## [1.10.0] - 2017-10-09

### Added

- `ui/Layout` which provides a technique for laying-out components on the screen using `Cells`, in rows or columns

## [1.9.3] - 2017-10-03

### Fixed

- `ui/Transition` to recalculate height when a resize occurs

## [1.9.2] - 2017-09-26

No significant changes.

## [1.9.1] - 2017-09-25

No significant changes.

## [1.9.0] - 2017-09-22

### Added

- `ui/styles/mixins.less` mixins: `.remove-margin-on-edge-children()` and `.remove-padding-on-edge-children()` to better handle edge margins on container components

### Changed

- `ui/Holdable` to cancel key hold events when the pointer moves
- `ui/Holdable` and `ui/Changeable` back to Components and moved performance improvements elsewhere

### Fixed

- `ui/FloatingLayer` to not asynchronously attach a click handler when the floating layer is removed
- `ui/ViewManager` to correctly position items when changing mid-transition

## [1.8.0] - 2017-09-07

### Changed

- `ui/Holdable` and `ui/Changeable` to be PureComponents to reduce the number of updates

## [1.7.0] - 2017-08-23

No significant changes.

## [1.6.1] - 2017-08-07

No significant changes.

## [1.6.0] - 2017-08-04

### Fixed

- `ui/PlaceholderDecorator` to update bounds of `Scroller` when the `visible` state changed

## [1.5.0] - 2017-07-19

### Fixed

- `ui/Cancelable` warning for string type cancel handler

## [1.4.1] - 2017-07-05

No significant changes.

## [1.4.0] - 2017-06-29

No significant changes.

## [1.3.1] - 2017-06-14

No significant changes.

## [1.3.0] - 2017-06-12

### Added

- `ui/ViewManager` prop `childProps` to pass static props to each child

### Fixed

- `ui/ViewManager` to have a view count of 0 specifically for `noAnimation` cases. This helps things like `spotlight` restore `focus` properly.
- `ui/Cancelable` to run modal handlers on `window` object and correctly store handlers in LIFO order

## [1.2.2] - 2017-05-31

No significant changes.

## [1.2.1] - 2017-05-25

No significant changes.

## [1.2.0] - 2017-05-17

### Added

- `ui/Skinnable` to provide themes with a way to apply a base theme styling and skins on top of that
- `ui/Transition` prop `onShow` that fires when transitioning into view a component.
- `ui/transition` callback prop `onShow` that fires when transitioning into view completes

### Changed

- `ui/View` to prevent re-renders on views leaving the `ViewManager`

## [1.1.0] - 2017-04-21

### Changed

- `ui/Slottable` to support slot-candidate tags that have multiple props, which are now forwarded directly instead of just their children

### Fixed

- `ui/Cancelable` to run modal handlers in the right order

## [1.0.0] - 2017-03-31

### Added

- `ui/Placeholder` module with `PlaceholderControllerDecorator` and `PlaceholderDecorator` HOCs which facilitate rendering placeholder components until the wrapped component would scroll into the viewport

### Changed

- `ui/Repeater` to accept an array of objects as children which are spread onto the generated components

### Removed

- `ui/validators` which was no longer used elsewhere in Enact

## [1.0.0-beta.4] - 2017-03-10

### Added

- `ui/A11yDecorator` to facilitate adding pre/post hints to components
- `ui/AnnounceDecorator` to facilitate announcing actions for accessibility

## [1.0.0-beta.3] - 2017-02-21

### Added

- `ui/Resizable` Higher-order Component to facilitate notification of resized components

## [1.0.0-beta.2] - 2017-01-30

### Added

- `ui/ViewManager` properties `enteringDelay` and `enteringProp` to aid deferred rendering of views
- `ui/resolution` function `scaleToRem` for those times when you have a size in pixels that you want to convert directly to `rem` to support automatic dynamic resizing

## [1.0.0-beta.1] - 2016-12-30

### Added

- `ui/RadioDecorator` and `ui/RadioControllerDecorator` to support radio group-style management of components
- `ui/Holdable` Higher-order Component
- `ui/ViewManager` events `onAppear`, `onEnter`, `onLeave`, `onStay`, `onTransition`, and `onWillTransition`
- `ui/FloatingLayer` `scrimType` prop value `none`
- `ui/Pressable` config option `onMouseLeave`

### Removed

- `ui/Transition` prop `fit` in favor of using `className`

### Changed

- `ui/FloatingLayer` property `autoDismiss` to handle both ESC key and click events

## [1.0.0-alpha.5] - 2016-12-16

No changes.

## [1.0.0-alpha.4] - 2016-12-2

### Added

- `ui/FloatingLayer` module with `FloatingLayer` and `FloatingLayerDecorator` components
- `fit`, `noAnimation` props to `ui/TransitionBase`
- `onHide` prop to `ui/Transition`
- LESS mixins from `@enact/moonstone` that are general purpose and can be utilized by various UI
libraries.

## [1.0.0-alpha.3] - 2016-11-8

### Added

- Selection type support to `ui/Group`

### Changed

- Renamed `ui/Group` prop `select` to `childSelect` and added prop `select` to support selection types

## [1.0.0-alpha.2] - 2016-10-21

This version includes a lot of refactoring from the previous release. Developers need to switch to the new enact-dev command-line tool.

### Added

- New components and HOCs: `ui/Cancelable`, `ui/Changeable`, `ui/Selectable`
- Support for enact-dev command-line tool.
- New options for `ui/Toggleable` HOC
- Many more unit tests

### Changed

- Removed `ui/Pickable` HOC
- Some props for UI state were renamed to have `default` prefix where state was managed by the component. (e.g. `defaultOpen`)

### Fixed

- Many components were fixed, polished, updated and documented
- Inline docs updated to be more consistent and comprehensive

## [1.0.0-alpha.1] - 2016-09-26

Initial release<|MERGE_RESOLUTION|>--- conflicted
+++ resolved
@@ -6,15 +6,12 @@
 
 ### Added
 
-<<<<<<< HEAD
 - `limestone/Card` `splitCaption` prop to allow user to split the content for the captions
-=======
 - `ui/useScroll.ScrollAnimator` `oase-out-cubic` animation function
 
 ### Changed
 
 - `ui/useScroll.ScrollAnimator` default animation function
->>>>>>> 51aa2ce2
 
 ## [5.3.2] - 2025-10-28
 
