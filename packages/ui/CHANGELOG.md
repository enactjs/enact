--- conflicted
+++ resolved
@@ -2,7 +2,6 @@
 
 The following is a curated list of changes in the Enact ui module, newest changes on the top.
 
-<<<<<<< HEAD
 ## [unreleased]
 
 ### Changed
@@ -10,8 +9,6 @@
 - `ui/Icon` to require children
 - `ui/LabeledIcon` to require `icon` prop
 
-## [2.0.2] - 2018-13-01
-=======
 ## [2.1.0] - 2018-08-20
 
 ### Fixed
@@ -19,7 +16,6 @@
 - `ui/FloatingLayer` to apply `key`s to prevent React warnings
 
 ## [2.0.2] - 2018-08-13
->>>>>>> d6d85ba9
 
 ### Fixed
 
