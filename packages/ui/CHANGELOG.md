# Change Log

The following is a curated list of changes in the Enact ui module, newest changes on the top.

## [unreleased]

### Added

<<<<<<< HEAD
- `ui/ProgressBar` to support additional `orientation` type of `'radial'`
- `ui/ProgressBar` public class name `radial`
=======
- `ui/ViewManager` events `onTransition` and `onWillTransition` payload members `index` and `previousIndex`

### Fixed

- `ui/ViewManager` to only fire `onTransition` once per transition
>>>>>>> ee5981f0

## [3.3.0-alpha.6] - 2020-04-14

### Fixed

- `ui/Scroller` to prevent interaction with scrollbars when muted

## [3.3.0-alpha.5] - 2020-04-06

No significant changes.

## [3.3.0-alpha.4] - 2020-03-30

### Deprecated

- `ui/GridListImageItem`, use `ui/ImageItem` instead

### Added

- `ui/ImageItem` component

### Fixed

- `ui/Scroller`, `ui/VirtualList.VirtualGridList`, and `ui/VirtualList.VirtualList` to update scroll thumb position properly in nested cases

## [3.3.0-alpha.3] - 2020-03-09

### Added

- `ui/styles/mixins.less` `.position()` support for list-style arguments, in addition to the existing separated arguments
- `ui/GridListItemItem` prop `subComponents`

## [3.3.0-alpha.2] - 2020-03-09

### Changed

- `ui/VirtualList.VirtualList` and `ui/VirtualList.VirtualGridList` prop `itemProps` to `childProps` for backwards compatibility

### Fixed

- `ui/VirtualList.VirtualList` and `ui/VirtualList.VirtualGridList` to not suddenly jump when pressing directional keys after wheeling

## [3.3.0-alpha.1] - 2020-02-26

### Added

- `ui/Scroller`, `ui/VirtualList.VirtualGridList`, and `ui/VirtualList.VirtualList` prop `scrollMode` is added

### Changed

- `ui/VirtualList.VirtualList` and `ui/VirtualList.VirtualGridList` prop `childProps` to `itemProps` for clarity

### Fixed

- `ui/Marquee` to not error when passed `null` `children` during an animation
- `ui/Button` to have more robust support for a customized `iconComponent` prop

## [3.2.6] - 2020-03-26

### Fixed

- `ui/VirtualList.VirtualList` and `ui/VirtualList.VirtualGridList` to show items properly when reducing data size

## [3.2.5] - 2019-11-14

### Fixed

- `ui/Marquee` to not double aria readout for marqueeing contents

## [3.2.4] - 2019-11-07

### Fixed

- `ui/Marquee` text alignment when content is centered

## [3.2.3] - 2019-11-01

### Fixed

- `ui/Marquee` text alignment when restarting
- `ui/Marquee` to display an ellipsis when its content changes and overflows its bounds

## [3.2.2] - 2019-10-24

No significant changes.

## [3.2.1] - 2019-10-22

### Fixed

- `ui/VirtualList.VirtualList` item rendering in RTL locales

## [3.2.0] - 2019-10-18

### Added

- `ui/Marquee` prop `marqueeSpacing` and CSS class `spacing` to configure the spacing between the repeated content

### Changed

- `ui/Marquee` to have a wrap-around effect

### Fixed

- `ui/Marquee` to start on focus when disabled

## [3.1.3] - 2019-10-09

### Fixed

- `ui/FloatingLayer` to be dismissable when `open` on mount

## [3.1.2] - 2019-09-30

### Fixed

- `ui/Button` to not require `children`
- `ui/VirtualList.VirtualGridList` and `ui/VirtualList.VirtualList` to scroll smoothly when wheeling
- `ui/Scroller`, `ui/VirtualList.VirtualGridList`, and `ui/VirtualList.VirtualList` to scroll correctly after performing flick events

## [3.1.1] - 2019-09-23

### Fixed

- `ui/VirtualList.VirtualGridList` and `ui/VirtualList.VirtualList` to show items properly when reducing data size

## [3.1.0] - 2019-09-16

### Added

- `ui/Routable` module
- `ui/VirtualList.VirtualGridList` and `ui/VirtualList.VirtualList` prop `role` to set the ARIA `role`

## [3.0.1] - 2019-09-09

No significant changes.

## [3.0.0] - 2019-09-03

### Fixed

- `ui/Scroller` TypeScript signatures
- `ui/VirtualList.VirtualGridList` and `ui/VirtualList.VirtualList` to apply `will-change` CSS property to the proper node

## [3.0.0-rc.4] - 2019-08-22

### Fixed

- `ui/styles/mixins.less` mixins: `.buildLocaleFont`, `.buildLocaleFonts`, `.buildFontFace` to properly support font-weight ranges, font-weight default values, and font-stretch values

## [3.0.0-rc.3] - 2019-08-15

### Fixed

- `ui/VirtualList.VirtualGridList` and `ui/VirtualList.VirtualList` to retain the proper scroll position when updating the `itemSize` or `spacing` props
- `ui/Toggleable` TypeScript definitions

## [3.0.0-rc.2] - 2019-08-08

No significant changes.

## [3.0.0-rc.1] - 2019-07-31

### Added

- `ui/Icon`, `ui/IconButton`, and `ui/LabeledIcon` prop `flip` to flip the icon horizontally, vertically, or both

### Fixed

- `ui/Scroller`, `ui/VirtualList.VirtualGridList`, and `ui/VirtualList.VirtualList` to handle mouse down events on scrollbars

## [3.0.0-beta.2] - 2019-07-23

### Added

- `ui/ProgressBar` public class name `bar` to support customizing the background of the bar

## [3.0.0-beta.1] - 2019-07-15

### Added

- `ui/VirtualList.VirtualGridList` and `ui/VirtualList.VirtualList` support for resizing a window

### Fixed

- `ui/Icon` to support arbitrary icon name strings, like in material icons

## [3.0.0-alpha.7] - 2019-06-24

No significant changes.

## [3.0.0-alpha.6] - 2019-06-17

### Fixed

- `ui/ViewManager` to correctly arrange views when initially rendering a non-zero index

## [3.0.0-alpha.5] - 2019-06-10

### Added

- `ui/Toggleable` HOC config prop `eventProps` to allow wrapped components to specify additional event information

### Fixed

- `ui/ToggleItem` to send its `value` prop when toggled

## [3.0.0-alpha.4] - 2019-06-03

No significant changes.

## [3.0.0-alpha.3] - 2019-05-29

### Changed

- `ui/ViewManager` to use Web Animations instead of animation callbacks to improve performance resulting in API changes to `Arranger` and the pre-configured arrangers `SlideArranger`, `SlideBottomArranger`, `SlideLeftArranger`, `SlideRightArranger`, and `SlideTopArranger`

## [3.0.0-alpha.2] - 2019-05-20

No significant changes.

## [3.0.0-alpha.1] - 2019-05-15

### Added

- `ui/Button` public class `.hasIcon` which is present on the root node only when an icon has been provided
- `ui/Heading` component
- `ui/Measurable` HOC and Hook for quick and convenient measuring of simple components
- `ui/Scroller`, `ui/VirtualList.VirtualGridList`, and `ui/VirtualList.VirtualList` prop `noScrollByWheel` for preventing scroll by wheel

### Fixed

- `ui/Measurable` to remeasure after a re-layout so the measurement value is always correct
- `ui/Scroller`, `ui/VirtualList.VirtualGridList`, and `ui/VirtualList.VirtualList` not to scroll by wheel at the same time when multiple lists/scrollers are nested

### [2.6.0] - ???

### Deprecated

- `small` prop in `ui/Button.ButtonBase`, `ui/Icon.IconBase`, `ui/IconButton.IconButtonBase`, and `ui/LabeledIcon.LabeledIconBase`, which will be replaced by `size="small"` in 3.0

### Added

- `ui/Button`, `ui/Icon`, `ui/IconButton`, and `ui/LabeledIcon` prop `size`
- `ui/ToggleItem` props  `itemIcon` and `itemIconPosition` to support additional icons on ToggleItem-derived components

## [2.5.3] - 2019-06-06

### Fixed

- `ui/Scroller`, `ui/VirtualList`, and `ui/VirtualGridList` to size properly
- `ui/Scroller`, `ui/VirtualList`, and `ui/VirtualGridList` to scroll correctly on iOS and Safari
- `ui/Touchable` to not misfire a hold pulse when a drag re-enters a touch target and `cancelOnMove` is set
- `ui/ViewManager` to correctly handle transitioning quickly between two children

## [2.5.2] - 2019-04-23

### Fixed

- `ui/Skinnable` to allow overriding default `skinVariant` values
- `ui/Touchable` to prevent events firing on different nodes for the same touch action
- `ui/Touchable` to neither force focus to components nor blur components after they are touched

## [2.5.1] - 2019-04-09

### Fixed

- `ui/Touchable` to prevent doubled events in some situations on touch devices

## [2.5.0] - 2019-04-01

### Added

- `ui/Item`, `ui/Layout`, `ui/Repeater`, `ui/SlotItem`, `ui/Spinner`, `ui/ToggleItem`, and `ui/ViewManager` support for `ref` to gain access to the wrapped `component`

## [2.4.1] - 2019-03-11

### Fixed

- `ui/VirtualList` to scroll properly by `scrollTo` callback during the list is updated by prop changes

## [2.4.0] - 2019-03-04

### Added

- `ui/BodyText` prop `component` to allow customization of the tag/component used to render its base element
- `ui/Repeater` prop `component` to allow customization of its base element
- `ui/Spinner` prop `paused` to halt the animation. Previously this was hard-coded "on", but now it can be toggled.

### Changed

- `ui/Changeable` and `ui/Toggleable` to warn when both `[defaultProp]` and `[prop]` are provided

## [2.3.0] - 2019-02-11

### Added

- `ui/Skinnable` support for `skinVariants`; a way to augment a skin by adding variations of a skin to your visuals, like large text, high contrast, or grayscale
- `ui/Touchable` event `onHoldEnd` to notify when a hold has been released
- `ui/Touchable` prop `holdConfig.global` to allow a hold to continue when leaving or blurring the element

### Changed

- All content-containing LESS stylesheets (not within a `styles` directory) extensions to be `*.module.less` to retain modular context with CLI 2.x.

### Fixed

- `ui/Touchable` to continue drag events when blurring the element when `dragConfig.global` is set
- `ui/Marquee` to marquee when necessary after a locale change

## [2.2.9] - 2019-01-11

No significant changes.

## [2.2.8] - 2018-12-06

### Fixed

- `ui/Marquee` to display an ellipsis when changing to text that no longer fits within its bounds
- `ui/VirtualList`, `ui/VirtualGridList`, and `ui/Scroller` to debounce `onScrollStop` events for non-animated scrolls
- `ui/Changeable` and `ui/Toggleable` to no longer treat components as controlled if the specified prop is explicitly set to `undefined` at mount

## [2.2.7] - 2018-11-21

### Fixed

- `ui/Marquee` to avoid very small animations

## [2.2.6] - 2018-11-15

### Fixed

- `ui/Marquee` to handle contents which overflow their containers only slightly

## [2.2.5] - 2018-11-05

### Fixed

- `ui/Transition` to better support layout after changing children

## [2.2.4] - 2018-10-29

No significant changes.

## [2.2.3] - 2018-10-22

No significant changes.

## [2.2.2] - 2018-10-15

### Fixed

- `ui/Scroller` slowed scrolling behavior when repeatedly requesting a scroll to the same position

## [2.2.1] - 2018-10-09

### Fixed

- `ui/Marquee` to prevent restarting animation after blurring just before the previous animation completed

## [2.2.0] - 2018-10-02

### Added

- `ui/Marquee.MarqueeBase` prop `willAnimate` to improve app performance by deferring animation preparation styling such as composite layer promotion
- `ui/Skinnable` config option `prop` to configure the property in which to pass the current skin to the wrapped component
- `ui/Transition` prop `css` to support customizable styling

### Changed

- `ui/Cell` and `ui/Layout` to accept any type of children, since the `component` that may be set could accept any format of `children`

### Fixed

- `ui/Touchable` to correctly handle a hold cancelled from an onHold handler
- `ui/Marquee.MarqueeDecorator` to handle situations where lazily loaded CSS could cause marquee to not start correctly

## [2.1.4] - 2018-09-17

### Fixed

- `ui/ViewManager` to emit `onWillTransition` when views are either added or removed

## [2.1.3] - 2018-09-10

### Fixed

- `ui/Marquee` to stop when blurred during restart timer

## [2.1.2] - 2018-09-04

### Fixed

- `ui/GridListImageItem` to properly set `selected` style
- `ui/Marquee` positioning bug when used with CSS flexbox layouts

## [2.1.1] - 2018-08-27

No significant changes.

## [2.1.0] - 2018-08-20

### Fixed

- `ui/FloatingLayer` to apply `key`s to prevent React warnings

## [2.0.2] - 2018-08-13

### Fixed

- `ui/Image` to not display "missing image" icon when `src` fails to load
- `ui/Image` to not require `src` prop if `placeholder` is specified
- `ui/GridListImageItem` to not require `source` prop
- `ui/Scrollable` to use GPU acceleration to improve rendering performance
- `ui/Marquee` to move `position: relative` style into `animate` class to improve rendering performance

## [2.0.1] - 2018-08-01

No significant changes.

## [2.0.0] - 2018-07-30

### Added

- `ui/LabeledIcon` component for a lightweight `Icon` with a label

### Removed

- `ui/Skinnable.withSkinnableProps` higher-order component

### Fixed

- `ui/Scrollable` to ignore native drag events which interfered with touch drag support

## [2.0.0-rc.3] - 2018-07-23

No significant changes.

## [2.0.0-rc.2] - 2018-07-16

No significant changes.

## [2.0.0-rc.1] - 2018-07-09

### Removed

- `ui/FloatingLayer.contextTypes` export
- `ui/Marquee.controlContextTypes` export
- `ui/Placeholder.contextTypes` export
- `ui/Resizable.contextTypes` export

## [2.0.0-beta.9] - 2018-07-02

No significant changes.

## [2.0.0-beta.8] - 2018-06-25

### Fixed

- `ui/VirtualList` to allow scrolling on focus by default on webOS

## [2.0.0-beta.7] - 2018-06-11

### Added

- `ui/FloatingLayer.FloatingLayerBase` export

### Changed

- `ui/FloatingLayer` to call `onOpen` only after it is rendered

### Fixed

- `ui/MarqueeDecorator` to stop marqueeing when using hover and pointer hides

## [2.0.0-beta.6] - 2018-06-04

### Fixed

- `ui/FloatingLayer` to render correctly if already opened at mounting time

## [2.0.0-beta.5] - 2018-05-29

### Added

- `ui/FloatingLayerDecorator` imperative API to close all floating layers registered in the same id
- `ui/ProgressBar` and `ui/Slider` prop `progressAnchor` to configure from where in the progress bar or slider progress should begin
- `ui/Slider` prop `progressBarComponent` to support customization of progress bar within a slider
- `ui/ForwardRef` HOC to adapt `React.forwardRef` to HOC chains
- `ui/Media` component

### Fixed

- `ui/MarqueeController` to update hovered state when pointer hides
- `ui/Touchable` to end gestures when focus is lost
- `ui/VirtualList.VirtualList` and `ui/VirtualList.VirtualGridList` to prevent items overlap with scroll buttons

## [2.0.0-beta.4] - 2018-05-21

### Fixed

- `ui/Touchable` to guard against null events

## [2.0.0-beta.3] - 2018-05-14

### Changed

- `ui/Marquee.MarqueeController` and `ui/Marquee.MarqueeDecorator` to prevent unnecessary focus-based updates

### Added

- `ui/Touchable` support to fire `onTap` when a `click` event occurs

### Changed

- `ui/Touchable` custom events `onDown`, `onUp`, `onMove`, and `onTap` to use the event name as the `type` rather than the shorter name (e.g. `onTap` rather than `tap`)
- `ui/Toggleable` to forward events on `activate` and `deactivate` instead of firing toggled payload. Use `toggle` to handle toggled payload from the event.

## [2.0.0-beta.2] - 2018-05-07

### Fixed

- `ui/Marquee` to always marquee when `marqueeOn` is set to `'render'`
- `ui/Item` to use its natural width rather than imposing a 100% width allowing inline Items to be the correct width
- `ui/Marquee.MarqueeDecorator` to correctly reset animation when `children` updates

## [2.0.0-beta.1] - 2018-04-29

### Changed

- `ui/Cancelable` callback `onCancel` to accept an event with a `stopPropagation` method to prevent upstream instances from handling the event instead of using the return value from the callback to prevent propagation. When a function is passed to `onCancel`, it will now receive an event and a props object instead of only the props object. When a string is passed to `onCancel`, it will now receive an event instead of no arguments. Also when a string is passed, the event will now propagate to upstream instances unless `stopPropagation` is called.
- `ui/Transition` property `duration` to now also support a numeric value representing milliseconds or a string representing any valid CSS duration value

### Fixed

- `ui/Layout.Cell` to no longer overflow when both `size` and `shrink` are set together
- `ui/Layout` to correctly support two `align` values, allowing horizontal and vertical in one property. Previously, the transverse alignment was ignored, only allowing perpendicular alignment.
- `ui/VirtualList.VirtualList` and `ui/VirtualList.VirtualGridList` showing blank when `direction` prop changed after scroll position changed
- `ui/VirtualList.VirtualList` and `ui/VirtualList.VirtualGridList` to support RTL by dynamic language changes

## [2.0.0-alpha.8] - 2018-04-17

### Added

- `ui/Slider` as an unstyled, base range selection component
- `ui/VirtualList.VirtualList` and `ui/VirtualList.VirtualGridList` `role="list"`
- `ui/Placeholder.PlaceholderControllerDecorator` config property `thresholdFactor`

### Changed

- `ui/Transition` property `children` to not be required
- `ui/Transition` to fire `onShow` and `onHide` even when there are no `children`

### Fixed

- `ui/VirtualList.VirtualList` to re-render items when forceUpdate() called
- `ui/ViewManager` to not initially pass the wrong value for `enteringProp` when a view initiates a transition into the viewport

## [2.0.0-alpha.7] - 2018-04-03

### Removed

- `ui/VirtualList.VirtualList` and `ui/VirtualList.VirtualGridList` prop `data` to eliminate the misunderstanding caused by the ambiguity of `data`

### Fixed

- `ui/Scroller` horizontal scrolling in RTL locales

## [2.0.0-alpha.6] - 2018-03-22

### Removed

- `ui/Transition` property `clipHeight`
- `ui/ProgressBar` property `vertical` and replaced it with `orientation`

### Added

- `ui/Scrollable` support for scrolling by touch
- `ui/ProgressBar` property `orientation` to accept orientation strings like `"vertical"` and `"horizontal"`

### Changed

- `ui/VirtualList.VirtualList` and `ui/VirtualList.VirtualGridList` prop `component` to be replaced by `itemRenderer`

### Fixed

- `ui/Transition` animation for `clip` for `"up"`, `"left"`, and `"right"` directions. This includes a DOM addition to the Transition markup.
- `ui/ComponentOverride` and `ui/ToggleItem` to accept HTML DOM node tag names as strings for its `component` property

## [2.0.0-alpha.5] - 2018-03-07

### Added

- `ui/Touchable` support for drag gesture
- `ui/Marquee` component
- `ui/GridListImageItem` component

### Changed

- `ui/VirtualList`, `ui/VirtualGridList`, and `ui/Scroller` components as unstyled base components to support UI libraries

### Fixed

- `ui/ViewManager` to suppress `enteringProp` for views that are rendered at mount

## [2.0.0-alpha.4] - 2018-02-13

### Added

- `ui/BodyText`, `ui/Image`, `ui/Item`, `ui/ProgressBar`, `ui/SlotItem`, `ui/Spinner`, `ui/ToggleIcon` components as unstyled base components to support UI libraries
- `ui/SlotItem` with the properties of `slotBefore` and `slotAfter` so we can easily add things like icons to an item

### Changed

- `ui/Repeater` and `ui/Group` to require a unique key for each object type data
- `ui/Toggleable` to use `'selected'` as its default `prop`, rather than `'active'`, since `'selected'` is by far the most common use case
- `ui/Touchable` to use global gesture configuration with instance override rather than component-level configuration via HOC configs with instance override

## [2.0.0-alpha.3] - 2018-01-18

### Added

- `ui/Layout` debugging aid for help with complex layouts. Simply include the `"debug"` className in your app and everything below it will show debugging lines
- `ui/Button`, `ui/Icon`, and `ui/IconButton` components to support reuse by themes
- `ui/Touchable` support for flick gestures

### Fixed

- `ui/resolution` to measure the App's rendering area instead of the entire window, and now factors-in the height as well
- `ui/Layout` prop `align` to support setting horizontal and vertical alignment in one prop, separated by a space

## [2.0.0-alpha.2] - 2017-08-29

## Added

- `ui/Scroller` and `ui/VirtualList`

## [2.0.0-alpha.1] - 2017-08-27

## Added

- `ui/Layout` which provides a technique for laying-out components on the screen using `Cells`, in rows or columns
- `ui/Touchable` to support consistent mouse and touch events along with hold gesture

## Removed

- `ui/Holdable` and `ui/Pressable` which were replaced by `ui/Touchable`

## [1.15.0] - 2018-02-28

### Fixed

- Internal method used by many components that sometimes prevented re-renders when they were needed

## [1.14.0] - 2018-02-23

### Deprecated

- `ui/Holdable` and `ui/Pressable`, to be replaced by `ui/Touchable` in 2.0.0

## [1.13.4] - 2018-07-30

No significant changes.

## [1.13.3] - 2018-01-16

No significant changes.

## [1.13.2] - 2017-12-14

### Fixed

- `ui/ViewManager` to revert 1.13.0 fix for lifecycle timing when entering a view

## [1.13.1] - 2017-12-06

No significant changes.

## [1.13.0] - 2017-11-28

### Added

- `ui/Transition` animation timing functions `ease-in`, `ease-out`, `ease-in-quart`, and `ease-out-quart` to provide prettier options for transitions that may be more suited to a specific visual style

### Fixed

- `ui/ViewManager` to prevent interaction issue with `moonstone/Scroller`

## [1.12.2] - 2017-11-15

### Fixed

- `ui/Remeasurable` to update on every trigger change
- `ui/Transition` to revert 1.12.1 change to support `clip` transition-type directions and rendering optimizations

## [1.12.1] - 2017-11-07

### Fixed

- `ui/Transition` support for all `clip` transition-type directions and made rendering optimizations

## [1.12.0] - 2017-10-27

No significant changes.

## [1.11.0] - 2017-10-24

No significant changes.

## [1.10.1] - 2017-10-16

### Fixed

- `ui/Pressable` to properly set pressed state to false on blur and release

## [1.10.0] - 2017-10-09

### Added

- `ui/Layout` which provides a technique for laying-out components on the screen using `Cells`, in rows or columns

## [1.9.3] - 2017-10-03

### Fixed

- `ui/Transition` to recalculate height when a resize occurs

## [1.9.2] - 2017-09-26

No significant changes.

## [1.9.1] - 2017-09-25

No significant changes.

## [1.9.0] - 2017-09-22

### Added

- `ui/styles/mixins.less` mixins: `.remove-margin-on-edge-children()` and `.remove-padding-on-edge-children()` to better handle edge margins on container components

### Changed

- `ui/Holdable` to cancel key hold events when the pointer moves
- `ui/Holdable` and `ui/Changeable` back to Components and moved performance improvements elsewhere

### Fixed

- `ui/FloatingLayer` to not asynchronously attach a click handler when the floating layer is removed
- `ui/ViewManager` to correctly position items when changing mid-transition

## [1.8.0] - 2017-09-07

### Changed

- `ui/Holdable` and `ui/Changeable` to be PureComponents to reduce the number of updates

## [1.7.0] - 2017-08-23

No significant changes.

## [1.6.1] - 2017-08-07

No significant changes.

## [1.6.0] - 2017-08-04

### Fixed

- `ui/PlaceholderDecorator` to update bounds of `Scroller` when the `visible` state changed

## [1.5.0] - 2017-07-19

### Fixed

- `ui/Cancelable` warning for string type cancel handler

## [1.4.1] - 2017-07-05

No significant changes.

## [1.4.0] - 2017-06-29

No significant changes.

## [1.3.1] - 2017-06-14

No significant changes.

## [1.3.0] - 2017-06-12

### Added

- `ui/ViewManager` prop `childProps` to pass static props to each child

### Fixed

- `ui/ViewManager` to have a view count of 0 specifically for `noAnimation` cases. This helps things like `spotlight` restore `focus` properly.
- `ui/Cancelable` to run modal handlers on `window` object and correctly store handlers in LIFO order

## [1.2.2] - 2017-05-31

No significant changes.

## [1.2.1] - 2017-05-25

No significant changes.

## [1.2.0] - 2017-05-17

### Added

- `ui/Skinnable` to provide themes with a way to apply a base theme styling and skins on top of that
- `ui/Transition` prop `onShow` that fires when transitioning into view a component.
- `ui/transition` callback prop `onShow` that fires when transitioning into view completes

### Changed

- `ui/View` to prevent re-renders on views leaving the `ViewManager`

## [1.1.0] - 2017-04-21

### Changed

- `ui/Slottable` to support slot-candidate tags that have multiple props, which are now forwarded directly instead of just their children

### Fixed

- `ui/Cancelable` to run modal handlers in the right order

## [1.0.0] - 2017-03-31

### Added

- `ui/Placeholder` module with `PlaceholderControllerDecorator` and `PlaceholderDecorator` HOCs which facilitate rendering placeholder components until the wrapped component would scroll into the viewport

### Changed

- `ui/Repeater` to accept an array of objects as children which are spread onto the generated components

### Removed

- `ui/validators` which was no longer used elsewhere in Enact

## [1.0.0-beta.4] - 2017-03-10

### Added

- `ui/A11yDecorator` to facilitate adding pre/post hints to components
- `ui/AnnounceDecorator` to facilitate announcing actions for accessibility

## [1.0.0-beta.3] - 2017-02-21

### Added

- `ui/Resizable` Higher-order Component to facilitate notification of resized components

## [1.0.0-beta.2] - 2017-01-30

### Added

- `ui/ViewManager` properties `enteringDelay` and `enteringProp` to aid deferred rendering of views
- `ui/resolution` function `scaleToRem` for those times when you have a size in pixels that you want to convert directly to `rem` to support automatic dynamic resizing

## [1.0.0-beta.1] - 2016-12-30

### Added

- `ui/RadioDecorator` and `ui/RadioControllerDecorator` to support radio group-style management of components
- `ui/Holdable` Higher-order Component
- `ui/ViewManager` events `onAppear`, `onEnter`, `onLeave`, `onStay`, `onTransition`, and `onWillTransition`
- `ui/FloatingLayer` `scrimType` prop value `none`
- `ui/Pressable` config option `onMouseLeave`

### Removed

- `ui/Transition` prop `fit` in favor of using `className`

### Changed

- `ui/FloatingLayer` property `autoDismiss` to handle both ESC key and click events

## [1.0.0-alpha.5] - 2016-12-16

No changes.

## [1.0.0-alpha.4] - 2016-12-2

### Added

- `ui/FloatingLayer` module with `FloatingLayer` and `FloatingLayerDecorator` components
- `fit`, `noAnimation` props to `ui/TransitionBase`
- `onHide` prop to `ui/Transition`
- LESS mixins from `@enact/moonstone` that are general purpose and can be utilized by various UI
libraries.

## [1.0.0-alpha.3] - 2016-11-8

### Added

- Selection type support to `ui/Group`

### Changed

- Renamed `ui/Group` prop `select` to `childSelect` and added prop `select` to support selection types


## [1.0.0-alpha.2] - 2016-10-21

This version includes a lot of refactoring from the previous release. Developers need to switch to the new enact-dev command-line tool.

### Added

- New components and HOCs: `ui/Cancelable`, `ui/Changeable`, `ui/Selectable`
- Support for enact-dev command-line tool.
- New options for `ui/Toggleable` HOC
- Many more unit tests

### Changed

- Removed `ui/Pickable` HOC
- Some props for UI state were renamed to have `default` prefix where state was managed by the component. (e.g. `defaultOpen`)

### Fixed

- Many components were fixed, polished, updated and documented
- Inline docs updated to be more consistent and comprehensive

## [1.0.0-alpha.1] - 2016-09-26

Initial release<|MERGE_RESOLUTION|>--- conflicted
+++ resolved
@@ -6,16 +6,13 @@
 
 ### Added
 
-<<<<<<< HEAD
 - `ui/ProgressBar` to support additional `orientation` type of `'radial'`
 - `ui/ProgressBar` public class name `radial`
-=======
 - `ui/ViewManager` events `onTransition` and `onWillTransition` payload members `index` and `previousIndex`
 
 ### Fixed
 
 - `ui/ViewManager` to only fire `onTransition` once per transition
->>>>>>> ee5981f0
 
 ## [3.3.0-alpha.6] - 2020-04-14
 
