--- conflicted
+++ resolved
@@ -6,15 +6,12 @@
 
 ### Deprecated
 
-<<<<<<< HEAD
 - `ui/GridListImageItem` to be removed in 5.0.0, use `ui/ImageItem` instead
-=======
 - `ui/Marquee.MarqueeDecorator` config `className` to be removed in 5.0.0
 
 ### Added
 
 - `ui/Marquee.MarqueeDecorator` config `css` to support customizing the marquee styles
->>>>>>> 3bdd1d85
 
 ## [4.5.0-alpha.1] - 2022-04-15
 
