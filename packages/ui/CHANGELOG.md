--- conflicted
+++ resolved
@@ -6,11 +6,8 @@
 
 ### Added
 
-<<<<<<< HEAD
 - `ui/RadioDecorator` and `ui/RadioControllerDecorator` to support radio group-style management of components
-=======
 - `onAppear`, `onEnter`, `onLeave`, `onStay`, `onTransition`, and `onWillTransition` events to ViewManager
->>>>>>> 321363db
 - `none` to `scrimType` prop values in `ui/FloatingLayer`
 
 ### Removed
