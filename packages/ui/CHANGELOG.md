# Change Log

The following is a curated list of changes in the Enact ui module, newest changes on the top.

<<<<<<< HEAD
=======
## [3.4.4] - 2020-08-17

### Fixed

- `ui/FloatingLayer` and `ui/Slider` to prevent global classname leaks

>>>>>>> 7ed98c37
## [3.4.3] - 2020-08-10

No significant changes.

## [3.4.2] - 2020-08-05

No significant changes.

## [3.4.1] - 2020-08-05

### Fixed

- `ui/Touchable` to invoke event callbacks updated during gesture

## [3.4.0] - 2020-07-29

### Added

- `ui/AnnounceDecorator.Announce` method `announce` parameter `clear` to clear previous message before setting the new message
- `ui/ViewManager` prop and `ui/ViewManager.Arranger` callback config prop `rtl` to allow arrangers to adjust animations to be locale aware

### Fixed

- `ui/Marquee` to correctly animate when scaled or when less than 1px longer than its container
- `ui/Scroller` prop `data-webos-voice-focused`, `data-webos-voice-disabled`, and `data-webos-voice-group-label`
- `ui/Scroller` and `ui/VirtualList` to re-render when its size changed
- `ui/Scroller` and `ui/VirtualList` to not fire `onScrollStop` event redundantly
- `ui/VirtualList` with scrollMode `native` to not scrollTo bottom when dataSize changed to smaller and scrollTo called with `animate: false` option

## [3.3.1] - 2020-07-20

### Changed

- `ui/Scroller` by increasing the scrollbar's inactivity timeout to 1000 ms

## [3.3.0] - 2020-07-13

### Changed

- `ui/ViewManager.TransitionGroup` to suppress `onTransition` events when a view appears or stays

## [3.3.0-alpha.15] - 2020-07-07

No significant changes.

## [3.3.0-alpha.14] - 2020-06-29

### Fixed

- `ui/Scroller` to update when `clientSize` is changed
- `ui/VirtualList` to reset scroll position when `clientSize` is changed

## [3.3.0-alpha.13] - 2020-06-22

No significant changes.

## [3.3.0-alpha.12] - 2020-06-15

### Added

- `ui/Button` prop `iconFlip` to set the `flip` prop of `iconComponent`

### Fixed

- `ui/Marquee.MarqueeDecorator` to not cause unnecessary rerenders
- `ui/Scroller` and `ui/VirtualList` to not inadvertently scroll due to click events when in RTL locales
- `ui/Skinnable` to not force all `Skinnable` children to update if a parent updates

## [3.3.0-alpha.11] - 2020-06-08

No significant changes.

## [3.3.0-alpha.10] - 2020-05-26

### Added

- `ui/Group` prop `selectedEventProp` to configure the key used to hold the value in the `onSelect` event

### Fixed

- `Toggleable` to recognize changes in `disabled` and `onToggle`

## [3.3.0-alpha.9] - 2020-05-11

No significant changes.

## [3.3.0-alpha.8] - 2020-05-04

### Fixed

- `ui/Layout` to export `Layout` by default instead of `LayoutBase`

## [3.3.0-alpha.7] - 2020-04-27

### Added

- `ui/ProgressBar` support for `orientation` type of `'radial'`
- `ui/ProgressBar` public class name `radial`
- `ui/ViewManager` events `onTransition` and `onWillTransition` payload members `index` and `previousIndex`

### Fixed

- `ui/ViewManager` to only fire `onTransition` once per transition
- `ui/Spinner` center alignment

## [3.3.0-alpha.6] - 2020-04-14

### Fixed

- `ui/Scroller` to prevent interaction with scrollbars when muted

## [3.3.0-alpha.5] - 2020-04-06

No significant changes.

## [3.3.0-alpha.4] - 2020-03-30

### Deprecated

- `ui/GridListImageItem`, use `ui/ImageItem` instead

### Added

- `ui/ImageItem` component

### Fixed

- `ui/Scroller`, `ui/VirtualList.VirtualGridList`, and `ui/VirtualList.VirtualList` to update scroll thumb position properly in nested cases

## [3.3.0-alpha.3] - 2020-03-09

### Added

- `ui/styles/mixins.less` `.position()` support for list-style arguments, in addition to the existing separated arguments
- `ui/GridListItemItem` prop `subComponents`

## [3.3.0-alpha.2] - 2020-03-09

### Changed

- `ui/VirtualList.VirtualList` and `ui/VirtualList.VirtualGridList` prop `itemProps` to `childProps` for backwards compatibility

### Fixed

- `ui/VirtualList.VirtualList` and `ui/VirtualList.VirtualGridList` to not suddenly jump when pressing directional keys after wheeling

## [3.3.0-alpha.1] - 2020-02-26

### Added

- `ui/Scroller`, `ui/VirtualList.VirtualGridList`, and `ui/VirtualList.VirtualList` prop `scrollMode` is added

### Changed

- `ui/VirtualList.VirtualList` and `ui/VirtualList.VirtualGridList` prop `childProps` to `itemProps` for clarity

### Fixed

- `ui/Marquee` to not error when passed `null` `children` during an animation
- `ui/Button` to have more robust support for a customized `iconComponent` prop

## [3.2.6] - 2020-03-26

### Fixed

- `ui/VirtualList.VirtualList` and `ui/VirtualList.VirtualGridList` to show items properly when reducing data size

## [3.2.5] - 2019-11-14

### Fixed

- `ui/Marquee` to not double aria readout for marqueeing contents

## [3.2.4] - 2019-11-07

### Fixed

- `ui/Marquee` text alignment when content is centered

## [3.2.3] - 2019-11-01

### Fixed

- `ui/Marquee` text alignment when restarting
- `ui/Marquee` to display an ellipsis when its content changes and overflows its bounds

## [3.2.2] - 2019-10-24

No significant changes.

## [3.2.1] - 2019-10-22

### Fixed

- `ui/VirtualList.VirtualList` item rendering in RTL locales

## [3.2.0] - 2019-10-18

### Added

- `ui/Marquee` prop `marqueeSpacing` and CSS class `spacing` to configure the spacing between the repeated content

### Changed

- `ui/Marquee` to have a wrap-around effect

### Fixed

- `ui/Marquee` to start on focus when disabled

## [3.1.3] - 2019-10-09

### Fixed

- `ui/FloatingLayer` to be dismissable when `open` on mount

## [3.1.2] - 2019-09-30

### Fixed

- `ui/Button` to not require `children`
- `ui/VirtualList.VirtualGridList` and `ui/VirtualList.VirtualList` to scroll smoothly when wheeling
- `ui/Scroller`, `ui/VirtualList.VirtualGridList`, and `ui/VirtualList.VirtualList` to scroll correctly after performing flick events

## [3.1.1] - 2019-09-23

### Fixed

- `ui/VirtualList.VirtualGridList` and `ui/VirtualList.VirtualList` to show items properly when reducing data size

## [3.1.0] - 2019-09-16

### Added

- `ui/Routable` module
- `ui/VirtualList.VirtualGridList` and `ui/VirtualList.VirtualList` prop `role` to set the ARIA `role`

## [3.0.1] - 2019-09-09

No significant changes.

## [3.0.0] - 2019-09-03

### Fixed

- `ui/Scroller` TypeScript signatures
- `ui/VirtualList.VirtualGridList` and `ui/VirtualList.VirtualList` to apply `will-change` CSS property to the proper node

## [3.0.0-rc.4] - 2019-08-22

### Fixed

- `ui/styles/mixins.less` mixins: `.buildLocaleFont`, `.buildLocaleFonts`, `.buildFontFace` to properly support font-weight ranges, font-weight default values, and font-stretch values

## [3.0.0-rc.3] - 2019-08-15

### Fixed

- `ui/VirtualList.VirtualGridList` and `ui/VirtualList.VirtualList` to retain the proper scroll position when updating the `itemSize` or `spacing` props
- `ui/Toggleable` TypeScript definitions

## [3.0.0-rc.2] - 2019-08-08

No significant changes.

## [3.0.0-rc.1] - 2019-07-31

### Added

- `ui/Icon`, `ui/IconButton`, and `ui/LabeledIcon` prop `flip` to flip the icon horizontally, vertically, or both

### Fixed

- `ui/Scroller`, `ui/VirtualList.VirtualGridList`, and `ui/VirtualList.VirtualList` to handle mouse down events on scrollbars

## [3.0.0-beta.2] - 2019-07-23

### Added

- `ui/ProgressBar` public class name `bar` to support customizing the background of the bar

## [3.0.0-beta.1] - 2019-07-15

### Added

- `ui/VirtualList.VirtualGridList` and `ui/VirtualList.VirtualList` support for resizing a window

### Fixed

- `ui/Icon` to support arbitrary icon name strings, like in material icons

## [3.0.0-alpha.7] - 2019-06-24

No significant changes.

## [3.0.0-alpha.6] - 2019-06-17

### Fixed

- `ui/ViewManager` to correctly arrange views when initially rendering a non-zero index

## [3.0.0-alpha.5] - 2019-06-10

### Added

- `ui/Toggleable` HOC config prop `eventProps` to allow wrapped components to specify additional event information

### Fixed

- `ui/ToggleItem` to send its `value` prop when toggled

## [3.0.0-alpha.4] - 2019-06-03

No significant changes.

## [3.0.0-alpha.3] - 2019-05-29

### Changed

- `ui/ViewManager` to use Web Animations instead of animation callbacks to improve performance resulting in API changes to `Arranger` and the pre-configured arrangers `SlideArranger`, `SlideBottomArranger`, `SlideLeftArranger`, `SlideRightArranger`, and `SlideTopArranger`

## [3.0.0-alpha.2] - 2019-05-20

No significant changes.

## [3.0.0-alpha.1] - 2019-05-15

### Added

- `ui/Button` public class `.hasIcon` which is present on the root node only when an icon has been provided
- `ui/Heading` component
- `ui/Measurable` HOC and Hook for quick and convenient measuring of simple components
- `ui/Scroller`, `ui/VirtualList.VirtualGridList`, and `ui/VirtualList.VirtualList` prop `noScrollByWheel` for preventing scroll by wheel

### Fixed

- `ui/Measurable` to remeasure after a re-layout so the measurement value is always correct
- `ui/Scroller`, `ui/VirtualList.VirtualGridList`, and `ui/VirtualList.VirtualList` not to scroll by wheel at the same time when multiple lists/scrollers are nested

### [2.6.0] - ???

### Deprecated

- `small` prop in `ui/Button.ButtonBase`, `ui/Icon.IconBase`, `ui/IconButton.IconButtonBase`, and `ui/LabeledIcon.LabeledIconBase`, which will be replaced by `size="small"` in 3.0

### Added

- `ui/Button`, `ui/Icon`, `ui/IconButton`, and `ui/LabeledIcon` prop `size`
- `ui/ToggleItem` props  `itemIcon` and `itemIconPosition` to support additional icons on ToggleItem-derived components

## [2.5.3] - 2019-06-06

### Fixed

- `ui/Scroller`, `ui/VirtualList`, and `ui/VirtualGridList` to size properly
- `ui/Scroller`, `ui/VirtualList`, and `ui/VirtualGridList` to scroll correctly on iOS and Safari
- `ui/Touchable` to not misfire a hold pulse when a drag re-enters a touch target and `cancelOnMove` is set
- `ui/ViewManager` to correctly handle transitioning quickly between two children

## [2.5.2] - 2019-04-23

### Fixed

- `ui/Skinnable` to allow overriding default `skinVariant` values
- `ui/Touchable` to prevent events firing on different nodes for the same touch action
- `ui/Touchable` to neither force focus to components nor blur components after they are touched

## [2.5.1] - 2019-04-09

### Fixed

- `ui/Touchable` to prevent doubled events in some situations on touch devices

## [2.5.0] - 2019-04-01

### Added

- `ui/Item`, `ui/Layout`, `ui/Repeater`, `ui/SlotItem`, `ui/Spinner`, `ui/ToggleItem`, and `ui/ViewManager` support for `ref` to gain access to the wrapped `component`

## [2.4.1] - 2019-03-11

### Fixed

- `ui/VirtualList` to scroll properly by `scrollTo` callback during the list is updated by prop changes

## [2.4.0] - 2019-03-04

### Added

- `ui/BodyText` prop `component` to allow customization of the tag/component used to render its base element
- `ui/Repeater` prop `component` to allow customization of its base element
- `ui/Spinner` prop `paused` to halt the animation. Previously this was hard-coded "on", but now it can be toggled.

### Changed

- `ui/Changeable` and `ui/Toggleable` to warn when both `[defaultProp]` and `[prop]` are provided

## [2.3.0] - 2019-02-11

### Added

- `ui/Skinnable` support for `skinVariants`; a way to augment a skin by adding variations of a skin to your visuals, like large text, high contrast, or grayscale
- `ui/Touchable` event `onHoldEnd` to notify when a hold has been released
- `ui/Touchable` prop `holdConfig.global` to allow a hold to continue when leaving or blurring the element

### Changed

- All content-containing LESS stylesheets (not within a `styles` directory) extensions to be `*.module.less` to retain modular context with CLI 2.x.

### Fixed

- `ui/Touchable` to continue drag events when blurring the element when `dragConfig.global` is set
- `ui/Marquee` to marquee when necessary after a locale change

## [2.2.9] - 2019-01-11

No significant changes.

## [2.2.8] - 2018-12-06

### Fixed

- `ui/Marquee` to display an ellipsis when changing to text that no longer fits within its bounds
- `ui/VirtualList`, `ui/VirtualGridList`, and `ui/Scroller` to debounce `onScrollStop` events for non-animated scrolls
- `ui/Changeable` and `ui/Toggleable` to no longer treat components as controlled if the specified prop is explicitly set to `undefined` at mount

## [2.2.7] - 2018-11-21

### Fixed

- `ui/Marquee` to avoid very small animations

## [2.2.6] - 2018-11-15

### Fixed

- `ui/Marquee` to handle contents which overflow their containers only slightly

## [2.2.5] - 2018-11-05

### Fixed

- `ui/Transition` to better support layout after changing children

## [2.2.4] - 2018-10-29

No significant changes.

## [2.2.3] - 2018-10-22

No significant changes.

## [2.2.2] - 2018-10-15

### Fixed

- `ui/Scroller` slowed scrolling behavior when repeatedly requesting a scroll to the same position

## [2.2.1] - 2018-10-09

### Fixed

- `ui/Marquee` to prevent restarting animation after blurring just before the previous animation completed

## [2.2.0] - 2018-10-02

### Added

- `ui/Marquee.MarqueeBase` prop `willAnimate` to improve app performance by deferring animation preparation styling such as composite layer promotion
- `ui/Skinnable` config option `prop` to configure the property in which to pass the current skin to the wrapped component
- `ui/Transition` prop `css` to support customizable styling

### Changed

- `ui/Cell` and `ui/Layout` to accept any type of children, since the `component` that may be set could accept any format of `children`

### Fixed

- `ui/Touchable` to correctly handle a hold cancelled from an onHold handler
- `ui/Marquee.MarqueeDecorator` to handle situations where lazily loaded CSS could cause marquee to not start correctly

## [2.1.4] - 2018-09-17

### Fixed

- `ui/ViewManager` to emit `onWillTransition` when views are either added or removed

## [2.1.3] - 2018-09-10

### Fixed

- `ui/Marquee` to stop when blurred during restart timer

## [2.1.2] - 2018-09-04

### Fixed

- `ui/GridListImageItem` to properly set `selected` style
- `ui/Marquee` positioning bug when used with CSS flexbox layouts

## [2.1.1] - 2018-08-27

No significant changes.

## [2.1.0] - 2018-08-20

### Fixed

- `ui/FloatingLayer` to apply `key`s to prevent React warnings

## [2.0.2] - 2018-08-13

### Fixed

- `ui/Image` to not display "missing image" icon when `src` fails to load
- `ui/Image` to not require `src` prop if `placeholder` is specified
- `ui/GridListImageItem` to not require `source` prop
- `ui/Scrollable` to use GPU acceleration to improve rendering performance
- `ui/Marquee` to move `position: relative` style into `animate` class to improve rendering performance

## [2.0.1] - 2018-08-01

No significant changes.

## [2.0.0] - 2018-07-30

### Added

- `ui/LabeledIcon` component for a lightweight `Icon` with a label

### Removed

- `ui/Skinnable.withSkinnableProps` higher-order component

### Fixed

- `ui/Scrollable` to ignore native drag events which interfered with touch drag support

## [2.0.0-rc.3] - 2018-07-23

No significant changes.

## [2.0.0-rc.2] - 2018-07-16

No significant changes.

## [2.0.0-rc.1] - 2018-07-09

### Removed

- `ui/FloatingLayer.contextTypes` export
- `ui/Marquee.controlContextTypes` export
- `ui/Placeholder.contextTypes` export
- `ui/Resizable.contextTypes` export

## [2.0.0-beta.9] - 2018-07-02

No significant changes.

## [2.0.0-beta.8] - 2018-06-25

### Fixed

- `ui/VirtualList` to allow scrolling on focus by default on webOS

## [2.0.0-beta.7] - 2018-06-11

### Added

- `ui/FloatingLayer.FloatingLayerBase` export

### Changed

- `ui/FloatingLayer` to call `onOpen` only after it is rendered

### Fixed

- `ui/MarqueeDecorator` to stop marqueeing when using hover and pointer hides

## [2.0.0-beta.6] - 2018-06-04

### Fixed

- `ui/FloatingLayer` to render correctly if already opened at mounting time

## [2.0.0-beta.5] - 2018-05-29

### Added

- `ui/FloatingLayerDecorator` imperative API to close all floating layers registered in the same id
- `ui/ProgressBar` and `ui/Slider` prop `progressAnchor` to configure from where in the progress bar or slider progress should begin
- `ui/Slider` prop `progressBarComponent` to support customization of progress bar within a slider
- `ui/ForwardRef` HOC to adapt `React.forwardRef` to HOC chains
- `ui/Media` component

### Fixed

- `ui/MarqueeController` to update hovered state when pointer hides
- `ui/Touchable` to end gestures when focus is lost
- `ui/VirtualList.VirtualList` and `ui/VirtualList.VirtualGridList` to prevent items overlap with scroll buttons

## [2.0.0-beta.4] - 2018-05-21

### Fixed

- `ui/Touchable` to guard against null events

## [2.0.0-beta.3] - 2018-05-14

### Changed

- `ui/Marquee.MarqueeController` and `ui/Marquee.MarqueeDecorator` to prevent unnecessary focus-based updates

### Added

- `ui/Touchable` support to fire `onTap` when a `click` event occurs

### Changed

- `ui/Touchable` custom events `onDown`, `onUp`, `onMove`, and `onTap` to use the event name as the `type` rather than the shorter name (e.g. `onTap` rather than `tap`)
- `ui/Toggleable` to forward events on `activate` and `deactivate` instead of firing toggled payload. Use `toggle` to handle toggled payload from the event.

## [2.0.0-beta.2] - 2018-05-07

### Fixed

- `ui/Marquee` to always marquee when `marqueeOn` is set to `'render'`
- `ui/Item` to use its natural width rather than imposing a 100% width allowing inline Items to be the correct width
- `ui/Marquee.MarqueeDecorator` to correctly reset animation when `children` updates

## [2.0.0-beta.1] - 2018-04-29

### Changed

- `ui/Cancelable` callback `onCancel` to accept an event with a `stopPropagation` method to prevent upstream instances from handling the event instead of using the return value from the callback to prevent propagation. When a function is passed to `onCancel`, it will now receive an event and a props object instead of only the props object. When a string is passed to `onCancel`, it will now receive an event instead of no arguments. Also when a string is passed, the event will now propagate to upstream instances unless `stopPropagation` is called.
- `ui/Transition` property `duration` to now also support a numeric value representing milliseconds or a string representing any valid CSS duration value

### Fixed

- `ui/Layout.Cell` to no longer overflow when both `size` and `shrink` are set together
- `ui/Layout` to correctly support two `align` values, allowing horizontal and vertical in one property. Previously, the transverse alignment was ignored, only allowing perpendicular alignment.
- `ui/VirtualList.VirtualList` and `ui/VirtualList.VirtualGridList` showing blank when `direction` prop changed after scroll position changed
- `ui/VirtualList.VirtualList` and `ui/VirtualList.VirtualGridList` to support RTL by dynamic language changes

## [2.0.0-alpha.8] - 2018-04-17

### Added

- `ui/Slider` as an unstyled, base range selection component
- `ui/VirtualList.VirtualList` and `ui/VirtualList.VirtualGridList` `role="list"`
- `ui/Placeholder.PlaceholderControllerDecorator` config property `thresholdFactor`

### Changed

- `ui/Transition` property `children` to not be required
- `ui/Transition` to fire `onShow` and `onHide` even when there are no `children`

### Fixed

- `ui/VirtualList.VirtualList` to re-render items when forceUpdate() called
- `ui/ViewManager` to not initially pass the wrong value for `enteringProp` when a view initiates a transition into the viewport

## [2.0.0-alpha.7] - 2018-04-03

### Removed

- `ui/VirtualList.VirtualList` and `ui/VirtualList.VirtualGridList` prop `data` to eliminate the misunderstanding caused by the ambiguity of `data`

### Fixed

- `ui/Scroller` horizontal scrolling in RTL locales

## [2.0.0-alpha.6] - 2018-03-22

### Removed

- `ui/Transition` property `clipHeight`
- `ui/ProgressBar` property `vertical` and replaced it with `orientation`

### Added

- `ui/Scrollable` support for scrolling by touch
- `ui/ProgressBar` property `orientation` to accept orientation strings like `"vertical"` and `"horizontal"`

### Changed

- `ui/VirtualList.VirtualList` and `ui/VirtualList.VirtualGridList` prop `component` to be replaced by `itemRenderer`

### Fixed

- `ui/Transition` animation for `clip` for `"up"`, `"left"`, and `"right"` directions. This includes a DOM addition to the Transition markup.
- `ui/ComponentOverride` and `ui/ToggleItem` to accept HTML DOM node tag names as strings for its `component` property

## [2.0.0-alpha.5] - 2018-03-07

### Added

- `ui/Touchable` support for drag gesture
- `ui/Marquee` component
- `ui/GridListImageItem` component

### Changed

- `ui/VirtualList`, `ui/VirtualGridList`, and `ui/Scroller` components as unstyled base components to support UI libraries

### Fixed

- `ui/ViewManager` to suppress `enteringProp` for views that are rendered at mount

## [2.0.0-alpha.4] - 2018-02-13

### Added

- `ui/BodyText`, `ui/Image`, `ui/Item`, `ui/ProgressBar`, `ui/SlotItem`, `ui/Spinner`, `ui/ToggleIcon` components as unstyled base components to support UI libraries
- `ui/SlotItem` with the properties of `slotBefore` and `slotAfter` so we can easily add things like icons to an item

### Changed

- `ui/Repeater` and `ui/Group` to require a unique key for each object type data
- `ui/Toggleable` to use `'selected'` as its default `prop`, rather than `'active'`, since `'selected'` is by far the most common use case
- `ui/Touchable` to use global gesture configuration with instance override rather than component-level configuration via HOC configs with instance override

## [2.0.0-alpha.3] - 2018-01-18

### Added

- `ui/Layout` debugging aid for help with complex layouts. Simply include the `"debug"` className in your app and everything below it will show debugging lines
- `ui/Button`, `ui/Icon`, and `ui/IconButton` components to support reuse by themes
- `ui/Touchable` support for flick gestures

### Fixed

- `ui/resolution` to measure the App's rendering area instead of the entire window, and now factors-in the height as well
- `ui/Layout` prop `align` to support setting horizontal and vertical alignment in one prop, separated by a space

## [2.0.0-alpha.2] - 2017-08-29

## Added

- `ui/Scroller` and `ui/VirtualList`

## [2.0.0-alpha.1] - 2017-08-27

## Added

- `ui/Layout` which provides a technique for laying-out components on the screen using `Cells`, in rows or columns
- `ui/Touchable` to support consistent mouse and touch events along with hold gesture

## Removed

- `ui/Holdable` and `ui/Pressable` which were replaced by `ui/Touchable`

## [1.15.0] - 2018-02-28

### Fixed

- Internal method used by many components that sometimes prevented re-renders when they were needed

## [1.14.0] - 2018-02-23

### Deprecated

- `ui/Holdable` and `ui/Pressable`, to be replaced by `ui/Touchable` in 2.0.0

## [1.13.4] - 2018-07-30

No significant changes.

## [1.13.3] - 2018-01-16

No significant changes.

## [1.13.2] - 2017-12-14

### Fixed

- `ui/ViewManager` to revert 1.13.0 fix for lifecycle timing when entering a view

## [1.13.1] - 2017-12-06

No significant changes.

## [1.13.0] - 2017-11-28

### Added

- `ui/Transition` animation timing functions `ease-in`, `ease-out`, `ease-in-quart`, and `ease-out-quart` to provide prettier options for transitions that may be more suited to a specific visual style

### Fixed

- `ui/ViewManager` to prevent interaction issue with `moonstone/Scroller`

## [1.12.2] - 2017-11-15

### Fixed

- `ui/Remeasurable` to update on every trigger change
- `ui/Transition` to revert 1.12.1 change to support `clip` transition-type directions and rendering optimizations

## [1.12.1] - 2017-11-07

### Fixed

- `ui/Transition` support for all `clip` transition-type directions and made rendering optimizations

## [1.12.0] - 2017-10-27

No significant changes.

## [1.11.0] - 2017-10-24

No significant changes.

## [1.10.1] - 2017-10-16

### Fixed

- `ui/Pressable` to properly set pressed state to false on blur and release

## [1.10.0] - 2017-10-09

### Added

- `ui/Layout` which provides a technique for laying-out components on the screen using `Cells`, in rows or columns

## [1.9.3] - 2017-10-03

### Fixed

- `ui/Transition` to recalculate height when a resize occurs

## [1.9.2] - 2017-09-26

No significant changes.

## [1.9.1] - 2017-09-25

No significant changes.

## [1.9.0] - 2017-09-22

### Added

- `ui/styles/mixins.less` mixins: `.remove-margin-on-edge-children()` and `.remove-padding-on-edge-children()` to better handle edge margins on container components

### Changed

- `ui/Holdable` to cancel key hold events when the pointer moves
- `ui/Holdable` and `ui/Changeable` back to Components and moved performance improvements elsewhere

### Fixed

- `ui/FloatingLayer` to not asynchronously attach a click handler when the floating layer is removed
- `ui/ViewManager` to correctly position items when changing mid-transition

## [1.8.0] - 2017-09-07

### Changed

- `ui/Holdable` and `ui/Changeable` to be PureComponents to reduce the number of updates

## [1.7.0] - 2017-08-23

No significant changes.

## [1.6.1] - 2017-08-07

No significant changes.

## [1.6.0] - 2017-08-04

### Fixed

- `ui/PlaceholderDecorator` to update bounds of `Scroller` when the `visible` state changed

## [1.5.0] - 2017-07-19

### Fixed

- `ui/Cancelable` warning for string type cancel handler

## [1.4.1] - 2017-07-05

No significant changes.

## [1.4.0] - 2017-06-29

No significant changes.

## [1.3.1] - 2017-06-14

No significant changes.

## [1.3.0] - 2017-06-12

### Added

- `ui/ViewManager` prop `childProps` to pass static props to each child

### Fixed

- `ui/ViewManager` to have a view count of 0 specifically for `noAnimation` cases. This helps things like `spotlight` restore `focus` properly.
- `ui/Cancelable` to run modal handlers on `window` object and correctly store handlers in LIFO order

## [1.2.2] - 2017-05-31

No significant changes.

## [1.2.1] - 2017-05-25

No significant changes.

## [1.2.0] - 2017-05-17

### Added

- `ui/Skinnable` to provide themes with a way to apply a base theme styling and skins on top of that
- `ui/Transition` prop `onShow` that fires when transitioning into view a component.
- `ui/transition` callback prop `onShow` that fires when transitioning into view completes

### Changed

- `ui/View` to prevent re-renders on views leaving the `ViewManager`

## [1.1.0] - 2017-04-21

### Changed

- `ui/Slottable` to support slot-candidate tags that have multiple props, which are now forwarded directly instead of just their children

### Fixed

- `ui/Cancelable` to run modal handlers in the right order

## [1.0.0] - 2017-03-31

### Added

- `ui/Placeholder` module with `PlaceholderControllerDecorator` and `PlaceholderDecorator` HOCs which facilitate rendering placeholder components until the wrapped component would scroll into the viewport

### Changed

- `ui/Repeater` to accept an array of objects as children which are spread onto the generated components

### Removed

- `ui/validators` which was no longer used elsewhere in Enact

## [1.0.0-beta.4] - 2017-03-10

### Added

- `ui/A11yDecorator` to facilitate adding pre/post hints to components
- `ui/AnnounceDecorator` to facilitate announcing actions for accessibility

## [1.0.0-beta.3] - 2017-02-21

### Added

- `ui/Resizable` Higher-order Component to facilitate notification of resized components

## [1.0.0-beta.2] - 2017-01-30

### Added

- `ui/ViewManager` properties `enteringDelay` and `enteringProp` to aid deferred rendering of views
- `ui/resolution` function `scaleToRem` for those times when you have a size in pixels that you want to convert directly to `rem` to support automatic dynamic resizing

## [1.0.0-beta.1] - 2016-12-30

### Added

- `ui/RadioDecorator` and `ui/RadioControllerDecorator` to support radio group-style management of components
- `ui/Holdable` Higher-order Component
- `ui/ViewManager` events `onAppear`, `onEnter`, `onLeave`, `onStay`, `onTransition`, and `onWillTransition`
- `ui/FloatingLayer` `scrimType` prop value `none`
- `ui/Pressable` config option `onMouseLeave`

### Removed

- `ui/Transition` prop `fit` in favor of using `className`

### Changed

- `ui/FloatingLayer` property `autoDismiss` to handle both ESC key and click events

## [1.0.0-alpha.5] - 2016-12-16

No changes.

## [1.0.0-alpha.4] - 2016-12-2

### Added

- `ui/FloatingLayer` module with `FloatingLayer` and `FloatingLayerDecorator` components
- `fit`, `noAnimation` props to `ui/TransitionBase`
- `onHide` prop to `ui/Transition`
- LESS mixins from `@enact/moonstone` that are general purpose and can be utilized by various UI
libraries.

## [1.0.0-alpha.3] - 2016-11-8

### Added

- Selection type support to `ui/Group`

### Changed

- Renamed `ui/Group` prop `select` to `childSelect` and added prop `select` to support selection types


## [1.0.0-alpha.2] - 2016-10-21

This version includes a lot of refactoring from the previous release. Developers need to switch to the new enact-dev command-line tool.

### Added

- New components and HOCs: `ui/Cancelable`, `ui/Changeable`, `ui/Selectable`
- Support for enact-dev command-line tool.
- New options for `ui/Toggleable` HOC
- Many more unit tests

### Changed

- Removed `ui/Pickable` HOC
- Some props for UI state were renamed to have `default` prefix where state was managed by the component. (e.g. `defaultOpen`)

### Fixed

- Many components were fixed, polished, updated and documented
- Inline docs updated to be more consistent and comprehensive

## [1.0.0-alpha.1] - 2016-09-26

Initial release<|MERGE_RESOLUTION|>--- conflicted
+++ resolved
@@ -2,15 +2,12 @@
 
 The following is a curated list of changes in the Enact ui module, newest changes on the top.
 
-<<<<<<< HEAD
-=======
 ## [3.4.4] - 2020-08-17
 
 ### Fixed
 
 - `ui/FloatingLayer` and `ui/Slider` to prevent global classname leaks
 
->>>>>>> 7ed98c37
 ## [3.4.3] - 2020-08-10
 
 No significant changes.
