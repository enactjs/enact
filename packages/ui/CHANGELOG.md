--- conflicted
+++ resolved
@@ -6,11 +6,8 @@
 
 ### Added
 
-<<<<<<< HEAD
 - `ui/ViewManager` properties `enteringDelay` and `enteringProp` to aid deferred rendering of views
-=======
 - `ui/resolution` function `scaleToRem` for those times when you have a size in pixels that you want to convert directly to `rem` to support automatic dynamic resizing.
->>>>>>> 79d2cb7f
 
 ## [1.0.0-beta.1] - 2016-12-30
 
