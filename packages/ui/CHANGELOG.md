# Change Log

The following is a curated list of changes in the Enact ui module, newest changes on the top.

## [unreleased]

### Added

<<<<<<< HEAD
- `ui/Skinnable` support for `skinVariants`; a way to augment a skin by adding variations of a skin to your visuals, like large text, high contrast, or grayscale
=======
- `ui/Touchable` event `onHoldEnd` to notify when a hold has been released
- `ui/Touchable` prop `holdConfig.global` to allow a hold to continue when leaving or blurring the element

### Changed

- All content-containing LESS stylesheets (not within a `styles` directory) have been renamed under the `*.module.less` extension to retain modular context with CLI 2.x.
>>>>>>> 2bafe80e

### Fixed

- `ui/Touchable` to continue drag events when blurring the element when `dragConfig.global` is set
- `ui/Marquee` to marquee when necessary after a locale change

## [2.2.9] - 2019-01-11

No significant changes.

## [2.2.8] - 2018-12-06

### Fixed

- `ui/Marquee` to display an ellipsis when changing to text that no longer fits within its bounds
- `ui/VirtualList`, `ui/VirtualGridList`, and `ui/Scroller` to debounce `onScrollStop` events for non-animated scrolls

## [2.2.7] - 2018-11-21

### Fixed

- `ui/Marquee` to avoid very small animations

## [2.2.6] - 2018-11-15

### Fixed

- `ui/Marquee` to handle contents which overflow their containers only slightly

## [2.2.5] - 2018-11-05

### Fixed

- `ui/Transition` to better support layout after changing children

## [2.2.4] - 2018-10-29

No significant changes.

## [2.2.3] - 2018-10-22

No significant changes.

## [2.2.2] - 2018-10-15

### Fixed

- `ui/Scroller` slowed scrolling behavior when repeatedly requesting a scroll to the same position

## [2.2.1] - 2018-10-09

### Fixed

- `ui/Marquee` to prevent restarting animation after blurring just before the previous animation completed

## [2.2.0] - 2018-10-02

### Added

- `ui/Marquee.MarqueeBase` prop `willAnimate` to improve app performance by deferring animation preparation styling such as composite layer promotion
- `ui/Skinnable` config option `prop` to configure the property in which to pass the current skin to the wrapped component
- `ui/Transition` prop `css` to support customizable styling

### Changed

- `ui/Cell` and `ui/Layout` to accept any type of children, since the `component` that may be set could accept any format of `children`

### Fixed

- `ui/Touchable` to correctly handle a hold cancelled from an onHold handler
- `ui/Marquee.MarqueeDecorator` to handle situations where lazily loaded CSS could cause marquee to not start correctly

## [2.1.4] - 2018-09-17

### Fixed

- `ui/ViewManager` to emit `onWillTransition` when views are either added or removed

## [2.1.3] - 2018-09-10

### Fixed

- `ui/Marquee` to stop when blurred during restart timer

## [2.1.2] - 2018-09-04

### Fixed

- `ui/GridListImageItem` to properly set `selected` style
- `ui/Marquee` positioning bug when used with CSS flexbox layouts

## [2.1.1] - 2018-08-27

No significant changes.

## [2.1.0] - 2018-08-20

### Fixed

- `ui/FloatingLayer` to apply `key`s to prevent React warnings

## [2.0.2] - 2018-08-13

### Fixed

- `ui/Image` to not display "missing image" icon when `src` fails to load
- `ui/Image` to not require `src` prop if `placeholder` is specified
- `ui/GridListImageItem` to not require `source` prop
- `ui/Scrollable` to use GPU acceleration to improve rendering performance
- `ui/Marquee` to move `position: relative` style into `animate` class to improve rendering performance

## [2.0.1] - 2018-08-01

No significant changes.

## [2.0.0] - 2018-07-30

### Added

- `ui/LabeledIcon` component for a lightweight `Icon` with a label

### Removed

- `ui/Skinnable.withSkinnableProps` higher-order component

### Fixed

- `ui/Scrollable` to ignore native drag events which interfered with touch drag support

## [2.0.0-rc.3] - 2018-07-23

No significant changes.

## [2.0.0-rc.2] - 2018-07-16

No significant changes.

## [2.0.0-rc.1] - 2018-07-09

### Removed

- `ui/FloatingLayer.contextTypes` export
- `ui/Marquee.controlContextTypes` export
- `ui/Placeholder.contextTypes` export
- `ui/Resizable.contextTypes` export

## [2.0.0-beta.9] - 2018-07-02

No significant changes.

## [2.0.0-beta.8] - 2018-06-25

### Fixed

- `ui/VirtualList` to allow scrolling on focus by default on webOS

## [2.0.0-beta.7] - 2018-06-11

### Added

- `ui/FloatingLayer.FloatingLayerBase` export

### Changed

- `ui/FloatingLayer` to call `onOpen` only after it is rendered

### Fixed

- `ui/MarqueeDecorator` to stop marqueeing when using hover and pointer hides

## [2.0.0-beta.6] - 2018-06-04

### Fixed

- `ui/FloatingLayer` to render correctly if already opened at mounting time

## [2.0.0-beta.5] - 2018-05-29

### Added

- `ui/FloatingLayerDecorator` imperative API to close all floating layers registered in the same id
- `ui/ProgressBar` and `ui/Slider` prop `progressAnchor` to configure from where in the progress bar or slider progress should begin
- `ui/Slider` prop `progressBarComponent` to support customization of progress bar within a slider
- `ui/ForwardRef` HOC to adapt `React.forwardRef` to HOC chains
- `ui/Media` component

### Fixed

- `ui/MarqueeController` to update hovered state when pointer hides
- `ui/Touchable` to end gestures when focus is lost
- `ui/VirtualList.VirtualList` and `ui/VirtualList.VirtualGridList` to prevent items overlap with scroll buttons

## [2.0.0-beta.4] - 2018-05-21

### Fixed

- `ui/Touchable` to guard against null events

## [2.0.0-beta.3] - 2018-05-14

### Changed

- `ui/Marquee.MarqueeController` and `ui/Marquee.MarqueeDecorator` to prevent unnecessary focus-based updates

### Added

- `ui/Touchable` support to fire `onTap` when a `click` event occurs

### Changed

- `ui/Touchable` custom events `onDown`, `onUp`, `onMove`, and `onTap` to use the event name as the `type` rather than the shorter name (e.g. `onTap` rather than `tap`)
- `ui/Toggleable` to forward events on `activate` and `deactivate` instead of firing toggled payload. Use `toggle` to handle toggled payload from the event.

## [2.0.0-beta.2] - 2018-05-07

### Fixed

- `ui/Marquee` to always marquee when `marqueeOn` is set to `'render'`
- `ui/Item` to use its natural width rather than imposing a 100% width allowing inline Items to be the correct width
- `ui/Marquee.MarqueeDecorator` to correctly reset animation when `children` updates

## [2.0.0-beta.1] - 2018-04-29

### Changed

- `ui/Cancelable` callback `onCancel` to accept an event with a `stopPropagation` method to prevent upstream instances from handling the event instead of using the return value from the callback to prevent propagation. When a function is passed to `onCancel`, it will now receive an event and a props object instead of only the props object. When a string is passed to `onCancel`, it will now receive an event instead of no arguments. Also when a string is passed, the event will now propagate to upstream instances unless `stopPropagation` is called.
- `ui/Transition` property `duration` to now also support a numeric value representing milliseconds or a string representing any valid CSS duration value

### Fixed

- `ui/Layout.Cell` to no longer overflow when both `size` and `shrink` are set together
- `ui/Layout` to correctly support two `align` values, allowing horizontal and vertical in one property. Previously, the transverse alignment was ignored, only allowing perpendicular alignment.
- `ui/VirtualList.VirtualList` and `ui/VirtualList.VirtualGridList` showing blank when `direction` prop changed after scroll position changed
- `ui/VirtualList.VirtualList` and `ui/VirtualList.VirtualGridList` to support RTL by dynamic language changes

## [2.0.0-alpha.8] - 2018-04-17

### Added

- `ui/Slider` as an unstyled, base range selection component
- `ui/VirtualList.VirtualList` and `ui/VirtualList.VirtualGridList` `role="list"`
- `ui/Placeholder.PlaceholderControllerDecorator` config property `thresholdFactor`

### Changed

- `ui/Transition` property `children` to not be required
- `ui/Transition` to fire `onShow` and `onHide` even when there are no `children`

### Fixed

- `ui/VirtualList.VirtualList` to re-render items when forceUpdate() called
- `ui/ViewManager` to not initially pass the wrong value for `enteringProp` when a view initiates a transition into the viewport

## [2.0.0-alpha.7] - 2018-04-03

### Removed

- `ui/VirtualList.VirtualList` and `ui/VirtualList.VirtualGridList` prop `data` to eliminate the misunderstanding caused by the ambiguity of `data`

### Fixed

- `ui/Scroller` horizontal scrolling in RTL locales

## [2.0.0-alpha.6] - 2018-03-22

### Removed

- `ui/Transition` property `clipHeight`
- `ui/ProgressBar` property `vertical` and replaced it with `orientation`

### Added

- `ui/Scrollable` support for scrolling by touch
- `ui/ProgressBar` property `orientation` to accept orientation strings like `"vertical"` and `"horizontal"`

### Changed

- `ui/VirtualList.VirtualList` and `ui/VirtualList.VirtualGridList` prop `component` to be replaced by `itemRenderer`

### Fixed

- `ui/Transition` animation for `clip` for `"up"`, `"left"`, and `"right"` directions. This includes a DOM addition to the Transition markup.
- `ui/ComponentOverride` and `ui/ToggleItem` to accept HTML DOM node tag names as strings for its `component` property

## [2.0.0-alpha.5] - 2018-03-07

### Added

- `ui/Touchable` support for drag gesture
- `ui/Marquee` component
- `ui/GridListImageItem` component

### Changed

- `ui/VirtualList`, `ui/VirtualGridList`, and `ui/Scroller` components as unstyled base components to support UI libraries

### Fixed

- `ui/ViewManager` to suppress `enteringProp` for views that are rendered at mount

## [2.0.0-alpha.4] - 2018-02-13

### Added

- `ui/BodyText`, `ui/Image`, `ui/Item`, `ui/ProgressBar`, `ui/SlotItem`, `ui/Spinner`, `ui/ToggleIcon` components as unstyled base components to support UI libraries
- `ui/SlotItem` with the properties of `slotBefore` and `slotAfter` so we can easily add things like icons to an item

### Changed

- `ui/Repeater` and `ui/Group` to require a unique key for each object type data
- `ui/Toggleable` to use `'selected'` as its default `prop`, rather than `'active'`, since `'selected'` is by far the most common use case
- `ui/Touchable` to use global gesture configuration with instance override rather than component-level configuration via HOC configs with instance override

## [2.0.0-alpha.3] - 2018-01-18

### Added

- `ui/Layout` debugging aid for help with complex layouts. Simply include the `"debug"` className in your app and everything below it will show debugging lines
- `ui/Button`, `ui/Icon`, and `ui/IconButton` components to support reuse by themes
- `ui/Touchable` support for flick gestures

### Fixed

- `ui/resolution` to measure the App's rendering area instead of the entire window, and now factors-in the height as well
- `ui/Layout` prop `align` to support setting horizontal and vertical alignment in one prop, separated by a space

## [2.0.0-alpha.2] - 2017-08-29

## Added

- `ui/Scroller` and `ui/VirtualList`

## [2.0.0-alpha.1] - 2017-08-27

## Added

- `ui/Layout` which provides a technique for laying-out components on the screen using `Cells`, in rows or columns
- `ui/Touchable` to support consistent mouse and touch events along with hold gesture

## Removed

- `ui/Holdable` and `ui/Pressable` which were replaced by `ui/Touchable`

## [1.15.0] - 2018-02-28

### Fixed

- Internal method used by many components that sometimes prevented re-renders when they were needed

## [1.14.0] - 2018-02-23

### Deprecated

- `ui/Holdable` and `ui/Pressable`, to be replaced by `ui/Touchable` in 2.0.0

## [1.13.4] - 2018-07-30

No significant changes.

## [1.13.3] - 2018-01-16

No significant changes.

## [1.13.2] - 2017-12-14

### Fixed

- `ui/ViewManager` to revert 1.13.0 fix for lifecycle timing when entering a view

## [1.13.1] - 2017-12-06

No significant changes.

## [1.13.0] - 2017-11-28

### Added

- `ui/Transition` animation timing functions `ease-in`, `ease-out`, `ease-in-quart`, and `ease-out-quart` to provide prettier options for transitions that may be more suited to a specific visual style

### Fixed

- `ui/ViewManager` to prevent interaction issue with `moonstone/Scroller`

## [1.12.2] - 2017-11-15

### Fixed

- `ui/Remeasurable` to update on every trigger change
- `ui/Transition` to revert 1.12.1 change to support `clip` transition-type directions and rendering optimizations

## [1.12.1] - 2017-11-07

### Fixed

- `ui/Transition` support for all `clip` transition-type directions and made rendering optimizations

## [1.12.0] - 2017-10-27

No significant changes.

## [1.11.0] - 2017-10-24

No significant changes.

## [1.10.1] - 2017-10-16

### Fixed

- `ui/Pressable` to properly set pressed state to false on blur and release

## [1.10.0] - 2017-10-09

### Added

- `ui/Layout` which provides a technique for laying-out components on the screen using `Cells`, in rows or columns

## [1.9.3] - 2017-10-03

### Fixed

- `ui/Transition` to recalculate height when a resize occurs

## [1.9.2] - 2017-09-26

No significant changes.

## [1.9.1] - 2017-09-25

No significant changes.

## [1.9.0] - 2017-09-22

### Added

- `ui/styles/mixins.less` mixins: `.remove-margin-on-edge-children()` and `.remove-padding-on-edge-children()` to better handle edge margins on container components

### Changed

- `ui/Holdable` to cancel key hold events when the pointer moves
- `ui/Holdable` and `ui/Changeable` back to Components and moved performance improvements elsewhere

### Fixed

- `ui/FloatingLayer` to not asynchronously attach a click handler when the floating layer is removed
- `ui/ViewManager` to correctly position items when changing mid-transition

## [1.8.0] - 2017-09-07

### Changed

- `ui/Holdable` and `ui/Changeable` to be PureComponents to reduce the number of updates

## [1.7.0] - 2017-08-23

No significant changes.

## [1.6.1] - 2017-08-07

No significant changes.

## [1.6.0] - 2017-08-04

### Fixed

- `ui/PlaceholderDecorator` to update bounds of `Scroller` when the `visible` state changed

## [1.5.0] - 2017-07-19

### Fixed

- `ui/Cancelable` warning for string type cancel handler

## [1.4.1] - 2017-07-05

No significant changes.

## [1.4.0] - 2017-06-29

No significant changes.

## [1.3.1] - 2017-06-14

No significant changes.

## [1.3.0] - 2017-06-12

### Added

- `ui/ViewManager` prop `childProps` to pass static props to each child

### Fixed

- `ui/ViewManager` to have a view count of 0 specifically for `noAnimation` cases. This helps things like `spotlight` restore `focus` properly.
- `ui/Cancelable` to run modal handlers on `window` object and correctly store handlers in LIFO order

## [1.2.2] - 2017-05-31

No significant changes.

## [1.2.1] - 2017-05-25

No significant changes.

## [1.2.0] - 2017-05-17

### Added

- `ui/Skinnable` to provide themes with a way to apply a base theme styling and skins on top of that
- `ui/Transition` prop `onShow` that fires when transitioning into view a component.
- `ui/transition` callback prop `onShow` that fires when transitioning into view completes

### Changed

-`ui/View` to prevent re-renders on views leaving the `ViewManager`

## [1.1.0] - 2017-04-21

### Changed

- `ui/Slottable` to support slot-candidate tags that have multiple props, which are now forwarded directly instead of just their children

### Fixed

- `ui/Cancelable` to run modal handlers in the right order

## [1.0.0] - 2017-03-31

### Added

- `ui/Placeholder` module with `PlaceholderControllerDecorator` and `PlaceholderDecorator` HOCs which facilitate rendering placeholder components until the wrapped component would scroll into the viewport

### Changed

- `ui/Repeater` to accept an array of objects as children which are spread onto the generated components

### Removed

- `ui/validators` which was no longer used elsewhere in Enact

## [1.0.0-beta.4] - 2017-03-10

### Added

- `ui/A11yDecorator` to facilitate adding pre/post hints to components
- `ui/AnnounceDecorator` to facilitate announcing actions for accessibility

## [1.0.0-beta.3] - 2017-02-21

### Added

- `ui/Resizable` Higher-order Component to facilitate notification of resized components

## [1.0.0-beta.2] - 2017-01-30

### Added

- `ui/ViewManager` properties `enteringDelay` and `enteringProp` to aid deferred rendering of views
- `ui/resolution` function `scaleToRem` for those times when you have a size in pixels that you want to convert directly to `rem` to support automatic dynamic resizing

## [1.0.0-beta.1] - 2016-12-30

### Added

- `ui/RadioDecorator` and `ui/RadioControllerDecorator` to support radio group-style management of components
- `ui/Holdable` Higher-order Component
- `ui/ViewManager` events `onAppear`, `onEnter`, `onLeave`, `onStay`, `onTransition`, and `onWillTransition`
- `ui/FloatingLayer` `scrimType` prop value `none`
- `ui/Pressable` config option `onMouseLeave`

### Removed

- `ui/Transition` prop `fit` in favor of using `className`

### Changed

- `ui/FloatingLayer` property `autoDismiss` to handle both ESC key and click events

## [1.0.0-alpha.5] - 2016-12-16

No changes.

## [1.0.0-alpha.4] - 2016-12-2

### Added

- `ui/FloatingLayer` module with `FloatingLayer` and `FloatingLayerDecorator` components
- `fit`, `noAnimation` props to `ui/TransitionBase`
- `onHide` prop to `ui/Transition`
- LESS mixins from `@enact/moonstone` that are general purpose and can be utilized by various UI
libraries.

## [1.0.0-alpha.3] - 2016-11-8

### Added

- Selection type support to `ui/Group`

### Changed

- Renamed `ui/Group` prop `select` to `childSelect` and added prop `select` to support selection types


## [1.0.0-alpha.2] - 2016-10-21

This version includes a lot of refactoring from the previous release. Developers need to switch to the new enact-dev command-line tool.

### Added

- New components and HOCs: `ui/Cancelable`, `ui/Changeable`, `ui/Selectable`
- Support for enact-dev command-line tool.
- New options for `ui/Toggleable` HOC
- Many more unit tests

### Changed

- Removed `ui/Pickable` HOC
- Some props for UI state were renamed to have `default` prefix where state was managed by the component. (e.g. `defaultOpen`)

### Fixed

- Many components were fixed, polished, updated and documented
- Inline docs updated to be more consistent and comprehensive

## [1.0.0-alpha.1] - 2016-09-26

Initial release<|MERGE_RESOLUTION|>--- conflicted
+++ resolved
@@ -6,16 +6,13 @@
 
 ### Added
 
-<<<<<<< HEAD
 - `ui/Skinnable` support for `skinVariants`; a way to augment a skin by adding variations of a skin to your visuals, like large text, high contrast, or grayscale
-=======
 - `ui/Touchable` event `onHoldEnd` to notify when a hold has been released
 - `ui/Touchable` prop `holdConfig.global` to allow a hold to continue when leaving or blurring the element
 
 ### Changed
 
 - All content-containing LESS stylesheets (not within a `styles` directory) have been renamed under the `*.module.less` extension to retain modular context with CLI 2.x.
->>>>>>> 2bafe80e
 
 ### Fixed
 
