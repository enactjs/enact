--- conflicted
+++ resolved
@@ -6,13 +6,10 @@
 
 ### Fixed
 
-<<<<<<< HEAD
 - `ui/Item` to use its natural width rather than imposing a 100% width allowing inline Items to be the correct width.
 - `ui/Marquee` to always marquee when `marqueeOn` is set to `'render'`
-=======
 - `ui/Item` to use its natural width rather than imposing a 100% width allowing inline Items to be the correct width
 - `ui/MarqueeDecorator` to correctly reset animation when children updates
->>>>>>> 8e813f3d
 
 ## [2.0.0-beta.1] - 2018-04-29
 
