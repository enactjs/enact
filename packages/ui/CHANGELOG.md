# Change Log

The following is a curated list of changes in the Enact ui module, newest changes on the top.

## [unreleased]

### Fixed

<<<<<<< HEAD
- `ui/Image` to not display broken image icons
=======
- `ui/Scrollable` to use GPU acceleration to improve rendering performance
- `ui/Marquee` to move `position: relative` style into `animate` class to improve rendering performance

### Changed

>>>>>>> 40d76cda
- `ui/Image` to not require `src` prop if `placeholder` is specified
- `ui/GridListImageItem` to not require `source` prop

## [2.0.1] - 2018-08-01

No significant changes.

## [2.0.0] - 2018-07-30

### Added

- `ui/LabeledIcon` component for a lightweight `Icon` with a label

### Removed

- `ui/Skinnable.withSkinnableProps` higher-order component

### Fixed

- `ui/Scrollable` to ignore native drag events which interfered with touch drag support

## [2.0.0-rc.3] - 2018-07-23

No significant changes.

## [2.0.0-rc.2] - 2018-07-16

No significant changes.

## [2.0.0-rc.1] - 2018-07-09

### Removed

- `ui/FloatingLayer.contextTypes` export
- `ui/Marquee.controlContextTypes` export
- `ui/Placeholder.contextTypes` export
- `ui/Resizable.contextTypes` export

## [2.0.0-beta.9] - 2018-07-02

No significant changes.

## [2.0.0-beta.8] - 2018-06-25

### Fixed

- `ui/VirtualList` to allow scrolling on focus by default on webOS

## [2.0.0-beta.7] - 2018-06-11

### Added

- `ui/FloatingLayer.FloatingLayerBase` export

### Changed

- `ui/FloatingLayer` to call `onOpen` only after it is rendered

### Fixed

- `ui/MarqueeDecorator` to stop marqueeing when using hover and pointer hides

## [2.0.0-beta.6] - 2018-06-04

### Fixed

- `ui/FloatingLayer` to render correctly if already opened at mounting time

## [2.0.0-beta.5] - 2018-05-29

### Added

- `ui/FloatingLayerDecorator` imperative API to close all floating layers registered in the same id
- `ui/ProgressBar` and `ui/Slider` prop `progressAnchor` to configure from where in the progress bar or slider progress should begin
- `ui/Slider` prop `progressBarComponent` to support customization of progress bar within a slider
- `ui/ForwardRef` HOC to adapt `React.forwardRef` to HOC chains
- `ui/Media` component

### Fixed

- `ui/MarqueeController` to update hovered state when pointer hides
- `ui/Touchable` to end gestures when focus is lost
- `ui/VirtualList.VirtualList` and `ui/VirtualList.VirtualGridList` to prevent items overlap with scroll buttons

## [2.0.0-beta.4] - 2018-05-21

### Fixed

- `ui/Touchable` to guard against null events

## [2.0.0-beta.3] - 2018-05-14

### Changed

- `ui/Marquee.MarqueeController` and `ui/Marquee.MarqueeDecorator` to prevent unnecessary focus-based updates

### Added

- `ui/Touchable` support to fire `onTap` when a `click` event occurs

### Changed

- `ui/Touchable` custom events `onDown`, `onUp`, `onMove`, and `onTap` to use the event name as the `type` rather than the shorter name (e.g. `onTap` rather than `tap`)
- `ui/Toggleable` to forward events on `activate` and `deactivate` instead of firing toggled payload. Use `toggle` to handle toggled payload from the event.

## [2.0.0-beta.2] - 2018-05-07

### Fixed

- `ui/Marquee` to always marquee when `marqueeOn` is set to `'render'`
- `ui/Item` to use its natural width rather than imposing a 100% width allowing inline Items to be the correct width
- `ui/Marquee.MarqueeDecorator` to correctly reset animation when `children` updates

## [2.0.0-beta.1] - 2018-04-29

### Changed

- `ui/Cancelable` callback `onCancel` to accept an event with a `stopPropagation` method to prevent upstream instances from handling the event instead of using the return value from the callback to prevent propagation. When a function is passed to `onCancel`, it will now receive an event and a props object instead of only the props object. When a string is passed to `onCancel`, it will now receive an event instead of no arguments. Also when a string is passed, the event will now propagate to upstream instances unless `stopPropagation` is called.
- `ui/Transition` property `duration` to now also support a numeric value representing milliseconds or a string representing any valid CSS duration value

### Fixed

- `ui/Layout.Cell` to no longer overflow when both `size` and `shrink` are set together
- `ui/Layout` to correctly support two `align` values, allowing horizontal and vertical in one property. Previously, the transverse alignment was ignored, only allowing perpendicular alignment.
- `ui/VirtualList.VirtualList` and `ui/VirtualList.VirtualGridList` showing blank when `direction` prop changed after scroll position changed
- `ui/VirtualList.VirtualList` and `ui/VirtualList.VirtualGridList` to support RTL by dynamic language changes

## [2.0.0-alpha.8] - 2018-04-17

### Added

- `ui/Slider` as an unstyled, base range selection component
- `ui/VirtualList.VirtualList` and `ui/VirtualList.VirtualGridList` `role="list"`
- `ui/Placeholder.PlaceholderControllerDecorator` config property `thresholdFactor`

### Changed

- `ui/Transition` property `children` to not be required
- `ui/Transition` to fire `onShow` and `onHide` even when there are no `children`

### Fixed

- `ui/VirtualList.VirtualList` to re-render items when forceUpdate() called
- `ui/ViewManager` to not initially pass the wrong value for `enteringProp` when a view initiates a transition into the viewport

## [2.0.0-alpha.7] - 2018-04-03

### Removed

- `ui/VirtualList.VirtualList` and `ui/VirtualList.VirtualGridList` prop `data` to eliminate the misunderstanding caused by the ambiguity of `data`

### Fixed

- `ui/Scroller` horizontal scrolling in RTL locales

## [2.0.0-alpha.6] - 2018-03-22

### Removed

- `ui/Transition` property `clipHeight`
- `ui/ProgressBar` property `vertical` and replaced it with `orientation`

### Added

- `ui/Scrollable` support for scrolling by touch
- `ui/ProgressBar` property `orientation` to accept orientation strings like `"vertical"` and `"horizontal"`

### Changed

- `ui/VirtualList.VirtualList` and `ui/VirtualList.VirtualGridList` prop `component` to be replaced by `itemRenderer`

### Fixed

- `ui/Transition` animation for `clip` for `"up"`, `"left"`, and `"right"` directions. This includes a DOM addition to the Transition markup.
- `ui/ComponentOverride` and `ui/ToggleItem` to accept HTML DOM node tag names as strings for its `component` property

## [2.0.0-alpha.5] - 2018-03-07

### Added

- `ui/Touchable` support for drag gesture
- `ui/Marquee` component
- `ui/GridListImageItem` component

### Changed

- `ui/VirtualList`, `ui/VirtualGridList`, and `ui/Scroller` components as unstyled base components to support UI libraries

### Fixed

- `ui/ViewManager` to suppress `enteringProp` for views that are rendered at mount

## [2.0.0-alpha.4] - 2018-02-13

### Added

- `ui/BodyText`, `ui/Image`, `ui/Item`, `ui/ProgressBar`, `ui/SlotItem`, `ui/Spinner`, `ui/ToggleIcon` components as unstyled base components to support UI libraries
- `ui/SlotItem` with the properties of `slotBefore` and `slotAfter` so we can easily add things like icons to an item

### Changed

- `ui/Repeater` and `ui/Group` to require a unique key for each object type data
- `ui/Toggleable` to use `'selected'` as its default `prop`, rather than `'active'`, since `'selected'` is by far the most common use case
- `ui/Touchable` to use global gesture configuration with instance override rather than component-level configuration via HOC configs with instance override

## [2.0.0-alpha.3] - 2018-01-18

### Added

- `ui/Layout` debugging aid for help with complex layouts. Simply include the `"debug"` className in your app and everything below it will show debugging lines
- `ui/Button`, `ui/Icon`, and `ui/IconButton` components to support reuse by themes
- `ui/Touchable` support for flick gestures

### Fixed

- `ui/resolution` to measure the App's rendering area instead of the entire window, and now factors-in the height as well
- `ui/Layout` prop `align` to support setting horizontal and vertical alignment in one prop, separated by a space

## [2.0.0-alpha.2] - 2017-08-29

## Added

- `ui/Scroller` and `ui/VirtualList`

## [2.0.0-alpha.1] - 2017-08-27

## Added

- `ui/Layout` which provides a technique for laying-out components on the screen using `Cells`, in rows or columns
- `ui/Touchable` to support consistent mouse and touch events along with hold gesture

## Removed

- `ui/Holdable` and `ui/Pressable` which were replaced by `ui/Touchable`

## [1.15.0] - 2018-02-28

### Fixed

- Internal method used by many components that sometimes prevented re-renders when they were needed

## [1.14.0] - 2018-02-23

### Deprecated

- `ui/Holdable` and `ui/Pressable`, to be replaced by `ui/Touchable` in 2.0.0

## [1.13.4] - 2018-07-30

No significant changes.

## [1.13.3] - 2018-01-16

No significant changes.

## [1.13.2] - 2017-12-14

### Fixed

- `ui/ViewManager` to revert 1.13.0 fix for lifecycle timing when entering a view

## [1.13.1] - 2017-12-06

No significant changes.

## [1.13.0] - 2017-11-28

### Added

- `ui/Transition` animation timing functions `ease-in`, `ease-out`, `ease-in-quart`, and `ease-out-quart` to provide prettier options for transitions that may be more suited to a specific visual style

### Fixed

- `ui/ViewManager` to prevent interaction issue with `moonstone/Scroller`

## [1.12.2] - 2017-11-15

### Fixed

- `ui/Remeasurable` to update on every trigger change
- `ui/Transition` to revert 1.12.1 change to support `clip` transition-type directions and rendering optimizations

## [1.12.1] - 2017-11-07

### Fixed

- `ui/Transition` support for all `clip` transition-type directions and made rendering optimizations

## [1.12.0] - 2017-10-27

No significant changes.

## [1.11.0] - 2017-10-24

No significant changes.

## [1.10.1] - 2017-10-16

### Fixed

- `ui/Pressable` to properly set pressed state to false on blur and release

## [1.10.0] - 2017-10-09

### Added

- `ui/Layout` which provides a technique for laying-out components on the screen using `Cells`, in rows or columns

## [1.9.3] - 2017-10-03

### Fixed

- `ui/Transition` to recalculate height when a resize occurs

## [1.9.2] - 2017-09-26

No significant changes.

## [1.9.1] - 2017-09-25

No significant changes.

## [1.9.0] - 2017-09-22

### Added

- `ui/styles/mixins.less` mixins: `.remove-margin-on-edge-children()` and `.remove-padding-on-edge-children()` to better handle edge margins on container components

### Changed

- `ui/Holdable` to cancel key hold events when the pointer moves
- `ui/Holdable` and `ui/Changeable` back to Components and moved performance improvements elsewhere

### Fixed

- `ui/FloatingLayer` to not asynchronously attach a click handler when the floating layer is removed
- `ui/ViewManager` to correctly position items when changing mid-transition

## [1.8.0] - 2017-09-07

### Changed

- `ui/Holdable` and `ui/Changeable` to be PureComponents to reduce the number of updates

## [1.7.0] - 2017-08-23

No significant changes.

## [1.6.1] - 2017-08-07

No significant changes.

## [1.6.0] - 2017-08-04

### Fixed

- `ui/PlaceholderDecorator` to update bounds of `Scroller` when the `visible` state changed

## [1.5.0] - 2017-07-19

### Fixed

- `ui/Cancelable` warning for string type cancel handler

## [1.4.1] - 2017-07-05

No significant changes.

## [1.4.0] - 2017-06-29

No significant changes.

## [1.3.1] - 2017-06-14

No significant changes.

## [1.3.0] - 2017-06-12

### Added

- `ui/ViewManager` prop `childProps` to pass static props to each child

### Fixed

- `ui/ViewManager` to have a view count of 0 specifically for `noAnimation` cases. This helps things like `spotlight` restore `focus` properly.
- `ui/Cancelable` to run modal handlers on `window` object and correctly store handlers in LIFO order

## [1.2.2] - 2017-05-31

No significant changes.

## [1.2.1] - 2017-05-25

No significant changes.

## [1.2.0] - 2017-05-17

### Added

- `ui/Skinnable` to provide themes with a way to apply a base theme styling and skins on top of that
- `ui/Transition` prop `onShow` that fires when transitioning into view a component.
- `ui/transition` callback prop `onShow` that fires when transitioning into view completes

### Changed

-`ui/View` to prevent re-renders on views leaving the `ViewManager`

## [1.1.0] - 2017-04-21

### Changed

- `ui/Slottable` to support slot-candidate tags that have multiple props, which are now forwarded directly instead of just their children

### Fixed

- `ui/Cancelable` to run modal handlers in the right order

## [1.0.0] - 2017-03-31

### Added

- `ui/Placeholder` module with `PlaceholderControllerDecorator` and `PlaceholderDecorator` HOCs which facilitate rendering placeholder components until the wrapped component would scroll into the viewport

### Changed

- `ui/Repeater` to accept an array of objects as children which are spread onto the generated components

### Removed

- `ui/validators` which was no longer used elsewhere in Enact

## [1.0.0-beta.4] - 2017-03-10

### Added

- `ui/A11yDecorator` to facilitate adding pre/post hints to components
- `ui/AnnounceDecorator` to facilitate announcing actions for accessibility

## [1.0.0-beta.3] - 2017-02-21

### Added

- `ui/Resizable` Higher-order Component to facilitate notification of resized components

## [1.0.0-beta.2] - 2017-01-30

### Added

- `ui/ViewManager` properties `enteringDelay` and `enteringProp` to aid deferred rendering of views
- `ui/resolution` function `scaleToRem` for those times when you have a size in pixels that you want to convert directly to `rem` to support automatic dynamic resizing

## [1.0.0-beta.1] - 2016-12-30

### Added

- `ui/RadioDecorator` and `ui/RadioControllerDecorator` to support radio group-style management of components
- `ui/Holdable` Higher-order Component
- `ui/ViewManager` events `onAppear`, `onEnter`, `onLeave`, `onStay`, `onTransition`, and `onWillTransition`
- `ui/FloatingLayer` `scrimType` prop value `none`
- `ui/Pressable` config option `onMouseLeave`

### Removed

- `ui/Transition` prop `fit` in favor of using `className`

### Changed

- `ui/FloatingLayer` property `autoDismiss` to handle both ESC key and click events

## [1.0.0-alpha.5] - 2016-12-16

No changes.

## [1.0.0-alpha.4] - 2016-12-2

### Added

- `ui/FloatingLayer` module with `FloatingLayer` and `FloatingLayerDecorator` components
- `fit`, `noAnimation` props to `ui/TransitionBase`
- `onHide` prop to `ui/Transition`
- LESS mixins from `@enact/moonstone` that are general purpose and can be utilized by various UI
libraries.

## [1.0.0-alpha.3] - 2016-11-8

### Added

- Selection type support to `ui/Group`

### Changed

- Renamed `ui/Group` prop `select` to `childSelect` and added prop `select` to support selection types


## [1.0.0-alpha.2] - 2016-10-21

This version includes a lot of refactoring from the previous release. Developers need to switch to the new enact-dev command-line tool.

### Added

- New components and HOCs: `ui/Cancelable`, `ui/Changeable`, `ui/Selectable`
- Support for enact-dev command-line tool.
- New options for `ui/Toggleable` HOC
- Many more unit tests

### Changed

- Removed `ui/Pickable` HOC
- Some props for UI state were renamed to have `default` prefix where state was managed by the component. (e.g. `defaultOpen`)

### Fixed

- Many components were fixed, polished, updated and documented
- Inline docs updated to be more consistent and comprehensive

## [1.0.0-alpha.1] - 2016-09-26

Initial release<|MERGE_RESOLUTION|>--- conflicted
+++ resolved
@@ -6,15 +6,12 @@
 
 ### Fixed
 
-<<<<<<< HEAD
 - `ui/Image` to not display broken image icons
-=======
 - `ui/Scrollable` to use GPU acceleration to improve rendering performance
 - `ui/Marquee` to move `position: relative` style into `animate` class to improve rendering performance
 
 ### Changed
 
->>>>>>> 40d76cda
 - `ui/Image` to not require `src` prop if `placeholder` is specified
 - `ui/GridListImageItem` to not require `source` prop
 
