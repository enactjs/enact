# Change Log

The following is a curated list of changes in the Enact ui module, newest changes on the top.

## [unreleased]

### Changed

- `ui/VirtualList.VirtualList` and `ui/VirtualList.VirtualGridList` prop `itemProps` to `childProps` for legacy.

### Fixed

<<<<<<< HEAD
- `ui/VirtualList.VirtualGridList` and `ui/VirtualList.VirtualList` to show items properly when reducing data size by updating `firstIndex` correctly.
=======
- `ui/VirtualList.VirtualList` and `ui/VirtualList.VirtualGridList` not to suddenly jump when pressing directional keys after wheeling.
>>>>>>> 4690ac01

## [3.3.0-alpha.1] - 2020-02-26

### Added

- `ui/Scroller`, `ui/VirtualList.VirtualGridList`, and `ui/VirtualList.VirtualList` prop `scrollMode` is added.

### Changed

- `ui/VirtualList.VirtualList` and `ui/VirtualList.VirtualGridList` prop `childProps` to `itemProps` for clarity.

### Fixed

- `ui/Marquee` to not error when passed `null` `children` during an animation.
- `ui/Button` to have more robust support for a customized `iconComponent` prop

## [3.2.5] - 2019-11-14

### Fixed

- `ui/Marquee` to not double aria readout for marqueeing contents

## [3.2.4] - 2019-11-07

### Fixed

- `ui/Marquee` text alignment when content is centered

## [3.2.3] - 2019-11-01

### Fixed

- `ui/Marquee` text alignment when restarting
- `ui/Marquee` to display an ellipsis when its content changes and overflows its bounds

## [3.2.2] - 2019-10-24

No significant changes.

## [3.2.1] - 2019-10-22

### Fixed

- `ui/VirtualList.VirtualList` item rendering in RTL locales

## [3.2.0] - 2019-10-18

### Added

- `ui/Marquee` prop `marqueeSpacing` and CSS class `spacing` to configure the spacing between the repeated content

### Changed

- `ui/Marquee` to have a wrap-around effect

### Fixed

- `ui/Marquee` to start on focus when disabled

## [3.1.3] - 2019-10-09

### Fixed

- `ui/FloatingLayer` to be dismissable when `open` on mount

## [3.1.2] - 2019-09-30

### Fixed

- `ui/Button` to not require `children`
- `ui/VirtualList.VirtualGridList` and `ui/VirtualList.VirtualList` to scroll smoothly when wheeling
- `ui/Scroller`, `ui/VirtualList.VirtualGridList`, and `ui/VirtualList.VirtualList` to scroll correctly after performing flick events

## [3.1.1] - 2019-09-23

### Fixed

- `ui/VirtualList.VirtualGridList` and `ui/VirtualList.VirtualList` to show items properly when reducing data size

## [3.1.0] - 2019-09-16

### Added

- `ui/Routable` module
- `ui/VirtualList.VirtualGridList` and `ui/VirtualList.VirtualList` prop `role` to set the ARIA `role`

## [3.0.1] - 2019-09-09

No significant changes.

## [3.0.0] - 2019-09-03

### Fixed

- `ui/Scroller` TypeScript signatures
- `ui/VirtualList.VirtualGridList` and `ui/VirtualList.VirtualList` to apply `will-change` CSS property to the proper node

## [3.0.0-rc.4] - 2019-08-22

### Fixed

- `ui/styles/mixins.less` mixins: `.buildLocaleFont`, `.buildLocaleFonts`, `.buildFontFace` to properly support font-weight ranges, font-weight default values, and font-stretch values

## [3.0.0-rc.3] - 2019-08-15

### Fixed

- `ui/VirtualList.VirtualGridList` and `ui/VirtualList.VirtualList` to retain the proper scroll position when updating the `itemSize` or `spacing` props
- `ui/Toggleable` TypeScript definitions

## [3.0.0-rc.2] - 2019-08-08

No significant changes.

## [3.0.0-rc.1] - 2019-07-31

### Added

- `ui/Icon`, `ui/IconButton`, and `ui/LabeledIcon` prop `flip` to flip the icon horizontally, vertically, or both

### Fixed

- `ui/Scroller`, `ui/VirtualList.VirtualGridList`, and `ui/VirtualList.VirtualList` to handle mouse down events on scrollbars

## [3.0.0-beta.2] - 2019-07-23

### Added

- `ui/ProgressBar` public class name `bar` to support customizing the background of the bar

## [3.0.0-beta.1] - 2019-07-15

### Added

- `ui/VirtualList.VirtualGridList` and `ui/VirtualList.VirtualList` support for resizing a window

### Fixed

- `ui/Icon` to support arbitrary icon name strings, like in material icons

## [3.0.0-alpha.7] - 2019-06-24

No significant changes.

## [3.0.0-alpha.6] - 2019-06-17

### Fixed

- `ui/ViewManager` to correctly arrange views when initially rendering a non-zero index

## [3.0.0-alpha.5] - 2019-06-10

### Added

- `ui/Toggleable` HOC config prop `eventProps` to allow wrapped components to specify additional event information

### Fixed

- `ui/ToggleItem` to send its `value` prop when toggled

## [3.0.0-alpha.4] - 2019-06-03

No significant changes.

## [3.0.0-alpha.3] - 2019-05-29

### Changed

- `ui/ViewManager` to use Web Animations instead of animation callbacks to improve performance resulting in API changes to `Arranger` and the pre-configured arrangers `SlideArranger`, `SlideBottomArranger`, `SlideLeftArranger`, `SlideRightArranger`, and `SlideTopArranger`

## [3.0.0-alpha.2] - 2019-05-20

No significant changes.

## [3.0.0-alpha.1] - 2019-05-15

### Added

- `ui/Button` public class `.hasIcon` which is present on the root node only when an icon has been provided
- `ui/Heading` component
- `ui/Measurable` HOC and Hook for quick and convenient measuring of simple components
- `ui/Scroller`, `ui/VirtualList.VirtualGridList`, and `ui/VirtualList.VirtualList` prop `noScrollByWheel` for preventing scroll by wheel

### Fixed

- `ui/Measurable` to remeasure after a re-layout so the measurement value is always correct
- `ui/Scroller`, `ui/VirtualList.VirtualGridList`, and `ui/VirtualList.VirtualList` not to scroll by wheel at the same time when multiple lists/scrollers are nested

### [2.6.0] - ???

### Deprecated

- `small` prop in `ui/Button.ButtonBase`, `ui/Icon.IconBase`, `ui/IconButton.IconButtonBase`, and `ui/LabeledIcon.LabeledIconBase`, which will be replaced by `size="small"` in 3.0

### Added

- `ui/Button`, `ui/Icon`, `ui/IconButton`, and `ui/LabeledIcon` prop `size`
- `ui/ToggleItem` props  `itemIcon` and `itemIconPosition` to support additional icons on ToggleItem-derived components

## [2.5.3] - 2019-06-06

### Fixed

- `ui/Scroller`, `ui/VirtualList`, and `ui/VirtualGridList` to size properly
- `ui/Scroller`, `ui/VirtualList`, and `ui/VirtualGridList` to scroll correctly on iOS and Safari
- `ui/Touchable` to not misfire a hold pulse when a drag re-enters a touch target and `cancelOnMove` is set
- `ui/ViewManager` to correctly handle transitioning quickly between two children

## [2.5.2] - 2019-04-23

### Fixed

- `ui/Skinnable` to allow overriding default `skinVariant` values
- `ui/Touchable` to prevent events firing on different nodes for the same touch action
- `ui/Touchable` to neither force focus to components nor blur components after they are touched

## [2.5.1] - 2019-04-09

### Fixed

- `ui/Touchable` to prevent doubled events in some situations on touch devices

## [2.5.0] - 2019-04-01

### Added

- `ui/Item`, `ui/Layout`, `ui/Repeater`, `ui/SlotItem`, `ui/Spinner`, `ui/ToggleItem`, and `ui/ViewManager` support for `ref` to gain access to the wrapped `component`

## [2.4.1] - 2019-03-11

### Fixed

- `ui/VirtualList` to scroll properly by `scrollTo` callback during the list is updated by prop changes

## [2.4.0] - 2019-03-04

### Added

- `ui/BodyText` prop `component` to allow customization of the tag/component used to render its base element
- `ui/Repeater` prop `component` to allow customization of its base element
- `ui/Spinner` prop `paused` to halt the animation. Previously this was hard-coded "on", but now it can be toggled.

### Changed

- `ui/Changeable` and `ui/Toggleable` to warn when both `[defaultProp]` and `[prop]` are provided

## [2.3.0] - 2019-02-11

### Added

- `ui/Skinnable` support for `skinVariants`; a way to augment a skin by adding variations of a skin to your visuals, like large text, high contrast, or grayscale
- `ui/Touchable` event `onHoldEnd` to notify when a hold has been released
- `ui/Touchable` prop `holdConfig.global` to allow a hold to continue when leaving or blurring the element

### Changed

- All content-containing LESS stylesheets (not within a `styles` directory) extensions to be `*.module.less` to retain modular context with CLI 2.x.

### Fixed

- `ui/Touchable` to continue drag events when blurring the element when `dragConfig.global` is set
- `ui/Marquee` to marquee when necessary after a locale change

## [2.2.9] - 2019-01-11

No significant changes.

## [2.2.8] - 2018-12-06

### Fixed

- `ui/Marquee` to display an ellipsis when changing to text that no longer fits within its bounds
- `ui/VirtualList`, `ui/VirtualGridList`, and `ui/Scroller` to debounce `onScrollStop` events for non-animated scrolls
- `ui/Changeable` and `ui/Toggleable` to no longer treat components as controlled if the specified prop is explicitly set to `undefined` at mount

## [2.2.7] - 2018-11-21

### Fixed

- `ui/Marquee` to avoid very small animations

## [2.2.6] - 2018-11-15

### Fixed

- `ui/Marquee` to handle contents which overflow their containers only slightly

## [2.2.5] - 2018-11-05

### Fixed

- `ui/Transition` to better support layout after changing children

## [2.2.4] - 2018-10-29

No significant changes.

## [2.2.3] - 2018-10-22

No significant changes.

## [2.2.2] - 2018-10-15

### Fixed

- `ui/Scroller` slowed scrolling behavior when repeatedly requesting a scroll to the same position

## [2.2.1] - 2018-10-09

### Fixed

- `ui/Marquee` to prevent restarting animation after blurring just before the previous animation completed

## [2.2.0] - 2018-10-02

### Added

- `ui/Marquee.MarqueeBase` prop `willAnimate` to improve app performance by deferring animation preparation styling such as composite layer promotion
- `ui/Skinnable` config option `prop` to configure the property in which to pass the current skin to the wrapped component
- `ui/Transition` prop `css` to support customizable styling

### Changed

- `ui/Cell` and `ui/Layout` to accept any type of children, since the `component` that may be set could accept any format of `children`

### Fixed

- `ui/Touchable` to correctly handle a hold cancelled from an onHold handler
- `ui/Marquee.MarqueeDecorator` to handle situations where lazily loaded CSS could cause marquee to not start correctly

## [2.1.4] - 2018-09-17

### Fixed

- `ui/ViewManager` to emit `onWillTransition` when views are either added or removed

## [2.1.3] - 2018-09-10

### Fixed

- `ui/Marquee` to stop when blurred during restart timer

## [2.1.2] - 2018-09-04

### Fixed

- `ui/GridListImageItem` to properly set `selected` style
- `ui/Marquee` positioning bug when used with CSS flexbox layouts

## [2.1.1] - 2018-08-27

No significant changes.

## [2.1.0] - 2018-08-20

### Fixed

- `ui/FloatingLayer` to apply `key`s to prevent React warnings

## [2.0.2] - 2018-08-13

### Fixed

- `ui/Image` to not display "missing image" icon when `src` fails to load
- `ui/Image` to not require `src` prop if `placeholder` is specified
- `ui/GridListImageItem` to not require `source` prop
- `ui/Scrollable` to use GPU acceleration to improve rendering performance
- `ui/Marquee` to move `position: relative` style into `animate` class to improve rendering performance

## [2.0.1] - 2018-08-01

No significant changes.

## [2.0.0] - 2018-07-30

### Added

- `ui/LabeledIcon` component for a lightweight `Icon` with a label

### Removed

- `ui/Skinnable.withSkinnableProps` higher-order component

### Fixed

- `ui/Scrollable` to ignore native drag events which interfered with touch drag support

## [2.0.0-rc.3] - 2018-07-23

No significant changes.

## [2.0.0-rc.2] - 2018-07-16

No significant changes.

## [2.0.0-rc.1] - 2018-07-09

### Removed

- `ui/FloatingLayer.contextTypes` export
- `ui/Marquee.controlContextTypes` export
- `ui/Placeholder.contextTypes` export
- `ui/Resizable.contextTypes` export

## [2.0.0-beta.9] - 2018-07-02

No significant changes.

## [2.0.0-beta.8] - 2018-06-25

### Fixed

- `ui/VirtualList` to allow scrolling on focus by default on webOS

## [2.0.0-beta.7] - 2018-06-11

### Added

- `ui/FloatingLayer.FloatingLayerBase` export

### Changed

- `ui/FloatingLayer` to call `onOpen` only after it is rendered

### Fixed

- `ui/MarqueeDecorator` to stop marqueeing when using hover and pointer hides

## [2.0.0-beta.6] - 2018-06-04

### Fixed

- `ui/FloatingLayer` to render correctly if already opened at mounting time

## [2.0.0-beta.5] - 2018-05-29

### Added

- `ui/FloatingLayerDecorator` imperative API to close all floating layers registered in the same id
- `ui/ProgressBar` and `ui/Slider` prop `progressAnchor` to configure from where in the progress bar or slider progress should begin
- `ui/Slider` prop `progressBarComponent` to support customization of progress bar within a slider
- `ui/ForwardRef` HOC to adapt `React.forwardRef` to HOC chains
- `ui/Media` component

### Fixed

- `ui/MarqueeController` to update hovered state when pointer hides
- `ui/Touchable` to end gestures when focus is lost
- `ui/VirtualList.VirtualList` and `ui/VirtualList.VirtualGridList` to prevent items overlap with scroll buttons

## [2.0.0-beta.4] - 2018-05-21

### Fixed

- `ui/Touchable` to guard against null events

## [2.0.0-beta.3] - 2018-05-14

### Changed

- `ui/Marquee.MarqueeController` and `ui/Marquee.MarqueeDecorator` to prevent unnecessary focus-based updates

### Added

- `ui/Touchable` support to fire `onTap` when a `click` event occurs

### Changed

- `ui/Touchable` custom events `onDown`, `onUp`, `onMove`, and `onTap` to use the event name as the `type` rather than the shorter name (e.g. `onTap` rather than `tap`)
- `ui/Toggleable` to forward events on `activate` and `deactivate` instead of firing toggled payload. Use `toggle` to handle toggled payload from the event.

## [2.0.0-beta.2] - 2018-05-07

### Fixed

- `ui/Marquee` to always marquee when `marqueeOn` is set to `'render'`
- `ui/Item` to use its natural width rather than imposing a 100% width allowing inline Items to be the correct width
- `ui/Marquee.MarqueeDecorator` to correctly reset animation when `children` updates

## [2.0.0-beta.1] - 2018-04-29

### Changed

- `ui/Cancelable` callback `onCancel` to accept an event with a `stopPropagation` method to prevent upstream instances from handling the event instead of using the return value from the callback to prevent propagation. When a function is passed to `onCancel`, it will now receive an event and a props object instead of only the props object. When a string is passed to `onCancel`, it will now receive an event instead of no arguments. Also when a string is passed, the event will now propagate to upstream instances unless `stopPropagation` is called.
- `ui/Transition` property `duration` to now also support a numeric value representing milliseconds or a string representing any valid CSS duration value

### Fixed

- `ui/Layout.Cell` to no longer overflow when both `size` and `shrink` are set together
- `ui/Layout` to correctly support two `align` values, allowing horizontal and vertical in one property. Previously, the transverse alignment was ignored, only allowing perpendicular alignment.
- `ui/VirtualList.VirtualList` and `ui/VirtualList.VirtualGridList` showing blank when `direction` prop changed after scroll position changed
- `ui/VirtualList.VirtualList` and `ui/VirtualList.VirtualGridList` to support RTL by dynamic language changes

## [2.0.0-alpha.8] - 2018-04-17

### Added

- `ui/Slider` as an unstyled, base range selection component
- `ui/VirtualList.VirtualList` and `ui/VirtualList.VirtualGridList` `role="list"`
- `ui/Placeholder.PlaceholderControllerDecorator` config property `thresholdFactor`

### Changed

- `ui/Transition` property `children` to not be required
- `ui/Transition` to fire `onShow` and `onHide` even when there are no `children`

### Fixed

- `ui/VirtualList.VirtualList` to re-render items when forceUpdate() called
- `ui/ViewManager` to not initially pass the wrong value for `enteringProp` when a view initiates a transition into the viewport

## [2.0.0-alpha.7] - 2018-04-03

### Removed

- `ui/VirtualList.VirtualList` and `ui/VirtualList.VirtualGridList` prop `data` to eliminate the misunderstanding caused by the ambiguity of `data`

### Fixed

- `ui/Scroller` horizontal scrolling in RTL locales

## [2.0.0-alpha.6] - 2018-03-22

### Removed

- `ui/Transition` property `clipHeight`
- `ui/ProgressBar` property `vertical` and replaced it with `orientation`

### Added

- `ui/Scrollable` support for scrolling by touch
- `ui/ProgressBar` property `orientation` to accept orientation strings like `"vertical"` and `"horizontal"`

### Changed

- `ui/VirtualList.VirtualList` and `ui/VirtualList.VirtualGridList` prop `component` to be replaced by `itemRenderer`

### Fixed

- `ui/Transition` animation for `clip` for `"up"`, `"left"`, and `"right"` directions. This includes a DOM addition to the Transition markup.
- `ui/ComponentOverride` and `ui/ToggleItem` to accept HTML DOM node tag names as strings for its `component` property

## [2.0.0-alpha.5] - 2018-03-07

### Added

- `ui/Touchable` support for drag gesture
- `ui/Marquee` component
- `ui/GridListImageItem` component

### Changed

- `ui/VirtualList`, `ui/VirtualGridList`, and `ui/Scroller` components as unstyled base components to support UI libraries

### Fixed

- `ui/ViewManager` to suppress `enteringProp` for views that are rendered at mount

## [2.0.0-alpha.4] - 2018-02-13

### Added

- `ui/BodyText`, `ui/Image`, `ui/Item`, `ui/ProgressBar`, `ui/SlotItem`, `ui/Spinner`, `ui/ToggleIcon` components as unstyled base components to support UI libraries
- `ui/SlotItem` with the properties of `slotBefore` and `slotAfter` so we can easily add things like icons to an item

### Changed

- `ui/Repeater` and `ui/Group` to require a unique key for each object type data
- `ui/Toggleable` to use `'selected'` as its default `prop`, rather than `'active'`, since `'selected'` is by far the most common use case
- `ui/Touchable` to use global gesture configuration with instance override rather than component-level configuration via HOC configs with instance override

## [2.0.0-alpha.3] - 2018-01-18

### Added

- `ui/Layout` debugging aid for help with complex layouts. Simply include the `"debug"` className in your app and everything below it will show debugging lines
- `ui/Button`, `ui/Icon`, and `ui/IconButton` components to support reuse by themes
- `ui/Touchable` support for flick gestures

### Fixed

- `ui/resolution` to measure the App's rendering area instead of the entire window, and now factors-in the height as well
- `ui/Layout` prop `align` to support setting horizontal and vertical alignment in one prop, separated by a space

## [2.0.0-alpha.2] - 2017-08-29

## Added

- `ui/Scroller` and `ui/VirtualList`

## [2.0.0-alpha.1] - 2017-08-27

## Added

- `ui/Layout` which provides a technique for laying-out components on the screen using `Cells`, in rows or columns
- `ui/Touchable` to support consistent mouse and touch events along with hold gesture

## Removed

- `ui/Holdable` and `ui/Pressable` which were replaced by `ui/Touchable`

## [1.15.0] - 2018-02-28

### Fixed

- Internal method used by many components that sometimes prevented re-renders when they were needed

## [1.14.0] - 2018-02-23

### Deprecated

- `ui/Holdable` and `ui/Pressable`, to be replaced by `ui/Touchable` in 2.0.0

## [1.13.4] - 2018-07-30

No significant changes.

## [1.13.3] - 2018-01-16

No significant changes.

## [1.13.2] - 2017-12-14

### Fixed

- `ui/ViewManager` to revert 1.13.0 fix for lifecycle timing when entering a view

## [1.13.1] - 2017-12-06

No significant changes.

## [1.13.0] - 2017-11-28

### Added

- `ui/Transition` animation timing functions `ease-in`, `ease-out`, `ease-in-quart`, and `ease-out-quart` to provide prettier options for transitions that may be more suited to a specific visual style

### Fixed

- `ui/ViewManager` to prevent interaction issue with `moonstone/Scroller`

## [1.12.2] - 2017-11-15

### Fixed

- `ui/Remeasurable` to update on every trigger change
- `ui/Transition` to revert 1.12.1 change to support `clip` transition-type directions and rendering optimizations

## [1.12.1] - 2017-11-07

### Fixed

- `ui/Transition` support for all `clip` transition-type directions and made rendering optimizations

## [1.12.0] - 2017-10-27

No significant changes.

## [1.11.0] - 2017-10-24

No significant changes.

## [1.10.1] - 2017-10-16

### Fixed

- `ui/Pressable` to properly set pressed state to false on blur and release

## [1.10.0] - 2017-10-09

### Added

- `ui/Layout` which provides a technique for laying-out components on the screen using `Cells`, in rows or columns

## [1.9.3] - 2017-10-03

### Fixed

- `ui/Transition` to recalculate height when a resize occurs

## [1.9.2] - 2017-09-26

No significant changes.

## [1.9.1] - 2017-09-25

No significant changes.

## [1.9.0] - 2017-09-22

### Added

- `ui/styles/mixins.less` mixins: `.remove-margin-on-edge-children()` and `.remove-padding-on-edge-children()` to better handle edge margins on container components

### Changed

- `ui/Holdable` to cancel key hold events when the pointer moves
- `ui/Holdable` and `ui/Changeable` back to Components and moved performance improvements elsewhere

### Fixed

- `ui/FloatingLayer` to not asynchronously attach a click handler when the floating layer is removed
- `ui/ViewManager` to correctly position items when changing mid-transition

## [1.8.0] - 2017-09-07

### Changed

- `ui/Holdable` and `ui/Changeable` to be PureComponents to reduce the number of updates

## [1.7.0] - 2017-08-23

No significant changes.

## [1.6.1] - 2017-08-07

No significant changes.

## [1.6.0] - 2017-08-04

### Fixed

- `ui/PlaceholderDecorator` to update bounds of `Scroller` when the `visible` state changed

## [1.5.0] - 2017-07-19

### Fixed

- `ui/Cancelable` warning for string type cancel handler

## [1.4.1] - 2017-07-05

No significant changes.

## [1.4.0] - 2017-06-29

No significant changes.

## [1.3.1] - 2017-06-14

No significant changes.

## [1.3.0] - 2017-06-12

### Added

- `ui/ViewManager` prop `childProps` to pass static props to each child

### Fixed

- `ui/ViewManager` to have a view count of 0 specifically for `noAnimation` cases. This helps things like `spotlight` restore `focus` properly.
- `ui/Cancelable` to run modal handlers on `window` object and correctly store handlers in LIFO order

## [1.2.2] - 2017-05-31

No significant changes.

## [1.2.1] - 2017-05-25

No significant changes.

## [1.2.0] - 2017-05-17

### Added

- `ui/Skinnable` to provide themes with a way to apply a base theme styling and skins on top of that
- `ui/Transition` prop `onShow` that fires when transitioning into view a component.
- `ui/transition` callback prop `onShow` that fires when transitioning into view completes

### Changed

- `ui/View` to prevent re-renders on views leaving the `ViewManager`

## [1.1.0] - 2017-04-21

### Changed

- `ui/Slottable` to support slot-candidate tags that have multiple props, which are now forwarded directly instead of just their children

### Fixed

- `ui/Cancelable` to run modal handlers in the right order

## [1.0.0] - 2017-03-31

### Added

- `ui/Placeholder` module with `PlaceholderControllerDecorator` and `PlaceholderDecorator` HOCs which facilitate rendering placeholder components until the wrapped component would scroll into the viewport

### Changed

- `ui/Repeater` to accept an array of objects as children which are spread onto the generated components

### Removed

- `ui/validators` which was no longer used elsewhere in Enact

## [1.0.0-beta.4] - 2017-03-10

### Added

- `ui/A11yDecorator` to facilitate adding pre/post hints to components
- `ui/AnnounceDecorator` to facilitate announcing actions for accessibility

## [1.0.0-beta.3] - 2017-02-21

### Added

- `ui/Resizable` Higher-order Component to facilitate notification of resized components

## [1.0.0-beta.2] - 2017-01-30

### Added

- `ui/ViewManager` properties `enteringDelay` and `enteringProp` to aid deferred rendering of views
- `ui/resolution` function `scaleToRem` for those times when you have a size in pixels that you want to convert directly to `rem` to support automatic dynamic resizing

## [1.0.0-beta.1] - 2016-12-30

### Added

- `ui/RadioDecorator` and `ui/RadioControllerDecorator` to support radio group-style management of components
- `ui/Holdable` Higher-order Component
- `ui/ViewManager` events `onAppear`, `onEnter`, `onLeave`, `onStay`, `onTransition`, and `onWillTransition`
- `ui/FloatingLayer` `scrimType` prop value `none`
- `ui/Pressable` config option `onMouseLeave`

### Removed

- `ui/Transition` prop `fit` in favor of using `className`

### Changed

- `ui/FloatingLayer` property `autoDismiss` to handle both ESC key and click events

## [1.0.0-alpha.5] - 2016-12-16

No changes.

## [1.0.0-alpha.4] - 2016-12-2

### Added

- `ui/FloatingLayer` module with `FloatingLayer` and `FloatingLayerDecorator` components
- `fit`, `noAnimation` props to `ui/TransitionBase`
- `onHide` prop to `ui/Transition`
- LESS mixins from `@enact/moonstone` that are general purpose and can be utilized by various UI
libraries.

## [1.0.0-alpha.3] - 2016-11-8

### Added

- Selection type support to `ui/Group`

### Changed

- Renamed `ui/Group` prop `select` to `childSelect` and added prop `select` to support selection types


## [1.0.0-alpha.2] - 2016-10-21

This version includes a lot of refactoring from the previous release. Developers need to switch to the new enact-dev command-line tool.

### Added

- New components and HOCs: `ui/Cancelable`, `ui/Changeable`, `ui/Selectable`
- Support for enact-dev command-line tool.
- New options for `ui/Toggleable` HOC
- Many more unit tests

### Changed

- Removed `ui/Pickable` HOC
- Some props for UI state were renamed to have `default` prefix where state was managed by the component. (e.g. `defaultOpen`)

### Fixed

- Many components were fixed, polished, updated and documented
- Inline docs updated to be more consistent and comprehensive

## [1.0.0-alpha.1] - 2016-09-26

Initial release<|MERGE_RESOLUTION|>--- conflicted
+++ resolved
@@ -10,11 +10,8 @@
 
 ### Fixed
 
-<<<<<<< HEAD
+- `ui/VirtualList.VirtualList` and `ui/VirtualList.VirtualGridList` not to suddenly jump when pressing directional keys after wheeling.
 - `ui/VirtualList.VirtualGridList` and `ui/VirtualList.VirtualList` to show items properly when reducing data size by updating `firstIndex` correctly.
-=======
-- `ui/VirtualList.VirtualList` and `ui/VirtualList.VirtualGridList` not to suddenly jump when pressing directional keys after wheeling.
->>>>>>> 4690ac01
 
 ## [3.3.0-alpha.1] - 2020-02-26
 
