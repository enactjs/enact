--- conflicted
+++ resolved
@@ -2,11 +2,8 @@
 
 The following is a curated list of changes in the Enact ui module, newest changes on the top.
 
-<<<<<<< HEAD
 ## [unreleased]
-=======
 ## [3.0.0-rc.4] - 2019-08-22
->>>>>>> bfdff87e
 
 ### Fixed
 
