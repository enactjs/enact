# Change Log

The following is a curated list of changes in the Enact ui module, newest changes on the top.

## [unreleased]

### Added

<<<<<<< HEAD
- `ui/RadioDecorator` and `ui/RadioControllerDecorator` to support radio group-style management of components
=======
- `none` to `scrimType` prop values in `ui/FloatingLayer`

### Removed

- `fit` prop from `ui/Transition` in favor of using `className`
## [1.0.0-alpha.5] - 2016-12-16

No changes.
>>>>>>> dc92745d

## [1.0.0-alpha.4] - 2016-12-2

### Added

- `ui/FloatingLayer` module with `FloatingLayer` and `FloatingLayerDecorator` components
- `fit`, `noAnimation` props to `ui/TransitionBase`
- `onHide` prop to `ui/Transition`
- LESS mixins from `@enact/moonstone` that are general purpose and can be utilized by various UI
libraries.

## [1.0.0-alpha.3] - 2016-11-8

### Added

- Selection type support to `ui/Group`

### Changed

- Renamed `ui/Group` prop `select` to `childSelect` and added prop `select` to support selection types


## [1.0.0-alpha.2] - 2016-10-21

This version includes a lot of refactoring from the previous release. Developers need to switch to the new enact-dev command-line tool.

### Added

- New components and HOCs: `ui/Cancelable`, `ui/Changeable`, `ui/Selectable`
- Support for enact-dev command-line tool.
- New options for `ui/Toggleable` HOC
- Many more unit tests

### Changed

- Removed `ui/Pickable` HOC
- Some props for UI state were renamed to have `default` prefix where state was managed by the component. (e.g. `defaultOpen`)

### Fixed

- Many components were fixed, polished, updated and documented
- Inline docs updated to be more consistent and comprehensive

## [1.0.0-alpha.1] - 2016-09-26

Initial release<|MERGE_RESOLUTION|>--- conflicted
+++ resolved
@@ -6,9 +6,7 @@
 
 ### Added
 
-<<<<<<< HEAD
 - `ui/RadioDecorator` and `ui/RadioControllerDecorator` to support radio group-style management of components
-=======
 - `none` to `scrimType` prop values in `ui/FloatingLayer`
 
 ### Removed
@@ -17,7 +15,6 @@
 ## [1.0.0-alpha.5] - 2016-12-16
 
 No changes.
->>>>>>> dc92745d
 
 ## [1.0.0-alpha.4] - 2016-12-2
 
