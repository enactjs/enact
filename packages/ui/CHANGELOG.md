--- conflicted
+++ resolved
@@ -4,17 +4,15 @@
 
 ## [unreleased]
 
-<<<<<<< HEAD
 ### Added
 
 - `ui/ProgressBar` and `ui/Slider` prop `progressAnchor` to configure from where in the progress bar or slider progress should begin
 - `ui/Slider` prop `progressBarComponent` to support customization of progress bar within a slider
-=======
+
 ### Fixed
 
 - `ui/Touchable` to end gestures when focus is lost
 - `ui/VirtualList.VirtualList` and `ui/VirtualList.VirtualGridList` to prevent items overlap with scroll buttons
->>>>>>> bc837e7d
 
 ## [2.0.0-beta.4] - 2018-05-21
 
