# Change Log

The following is a curated list of changes in the Enact ui module, newest changes on the top.

## [2.4.0] - 2019-03-04

### Added

<<<<<<< HEAD
- `ui/Layout` `ref` support so developers can safely get refs to their layout elements
=======
- `ui/BodyText` prop `component` to allow customization of the tag/component used to render its base element
>>>>>>> 609ea6b9
- `ui/Repeater` prop `component` to allow customization of its base element
- `ui/Spinner` prop `paused` to halt the animation. Previously this was hard-coded "on", but now it can be toggled.

### Changed

- `ui/Changeable` and `ui/Toggleable` to warn when both `[defaultProp]` and `[prop]` are provided

### Fixed

- `ui/VirtualList` to scroll properly by `scrollTo` callback during the list is updated by prop changes

## [2.3.0] - 2019-02-11

### Added

- `ui/Skinnable` support for `skinVariants`; a way to augment a skin by adding variations of a skin to your visuals, like large text, high contrast, or grayscale
- `ui/Touchable` event `onHoldEnd` to notify when a hold has been released
- `ui/Touchable` prop `holdConfig.global` to allow a hold to continue when leaving or blurring the element

### Changed

- All content-containing LESS stylesheets (not within a `styles` directory) extensions to be `*.module.less` to retain modular context with CLI 2.x.

### Fixed

- `ui/Touchable` to continue drag events when blurring the element when `dragConfig.global` is set
- `ui/Marquee` to marquee when necessary after a locale change

## [2.2.9] - 2019-01-11

No significant changes.

## [2.2.8] - 2018-12-06

### Fixed

- `ui/Marquee` to display an ellipsis when changing to text that no longer fits within its bounds
- `ui/VirtualList`, `ui/VirtualGridList`, and `ui/Scroller` to debounce `onScrollStop` events for non-animated scrolls
- `ui/Changeable` and `ui/Toggleable` to no longer treat components as controlled if the specified prop is explicity set to `undefined` at mount

## [2.2.7] - 2018-11-21

### Fixed

- `ui/Marquee` to avoid very small animations

## [2.2.6] - 2018-11-15

### Fixed

- `ui/Marquee` to handle contents which overflow their containers only slightly

## [2.2.5] - 2018-11-05

### Fixed

- `ui/Transition` to better support layout after changing children

## [2.2.4] - 2018-10-29

No significant changes.

## [2.2.3] - 2018-10-22

No significant changes.

## [2.2.2] - 2018-10-15

### Fixed

- `ui/Scroller` slowed scrolling behavior when repeatedly requesting a scroll to the same position

## [2.2.1] - 2018-10-09

### Fixed

- `ui/Marquee` to prevent restarting animation after blurring just before the previous animation completed

## [2.2.0] - 2018-10-02

### Added

- `ui/Marquee.MarqueeBase` prop `willAnimate` to improve app performance by deferring animation preparation styling such as composite layer promotion
- `ui/Skinnable` config option `prop` to configure the property in which to pass the current skin to the wrapped component
- `ui/Transition` prop `css` to support customizable styling

### Changed

- `ui/Cell` and `ui/Layout` to accept any type of children, since the `component` that may be set could accept any format of `children`

### Fixed

- `ui/Touchable` to correctly handle a hold cancelled from an onHold handler
- `ui/Marquee.MarqueeDecorator` to handle situations where lazily loaded CSS could cause marquee to not start correctly

## [2.1.4] - 2018-09-17

### Fixed

- `ui/ViewManager` to emit `onWillTransition` when views are either added or removed

## [2.1.3] - 2018-09-10

### Fixed

- `ui/Marquee` to stop when blurred during restart timer

## [2.1.2] - 2018-09-04

### Fixed

- `ui/GridListImageItem` to properly set `selected` style
- `ui/Marquee` positioning bug when used with CSS flexbox layouts

## [2.1.1] - 2018-08-27

No significant changes.

## [2.1.0] - 2018-08-20

### Fixed

- `ui/FloatingLayer` to apply `key`s to prevent React warnings

## [2.0.2] - 2018-08-13

### Fixed

- `ui/Image` to not display "missing image" icon when `src` fails to load
- `ui/Image` to not require `src` prop if `placeholder` is specified
- `ui/GridListImageItem` to not require `source` prop
- `ui/Scrollable` to use GPU acceleration to improve rendering performance
- `ui/Marquee` to move `position: relative` style into `animate` class to improve rendering performance

## [2.0.1] - 2018-08-01

No significant changes.

## [2.0.0] - 2018-07-30

### Added

- `ui/LabeledIcon` component for a lightweight `Icon` with a label

### Removed

- `ui/Skinnable.withSkinnableProps` higher-order component

### Fixed

- `ui/Scrollable` to ignore native drag events which interfered with touch drag support

## [2.0.0-rc.3] - 2018-07-23

No significant changes.

## [2.0.0-rc.2] - 2018-07-16

No significant changes.

## [2.0.0-rc.1] - 2018-07-09

### Removed

- `ui/FloatingLayer.contextTypes` export
- `ui/Marquee.controlContextTypes` export
- `ui/Placeholder.contextTypes` export
- `ui/Resizable.contextTypes` export

## [2.0.0-beta.9] - 2018-07-02

No significant changes.

## [2.0.0-beta.8] - 2018-06-25

### Fixed

- `ui/VirtualList` to allow scrolling on focus by default on webOS

## [2.0.0-beta.7] - 2018-06-11

### Added

- `ui/FloatingLayer.FloatingLayerBase` export

### Changed

- `ui/FloatingLayer` to call `onOpen` only after it is rendered

### Fixed

- `ui/MarqueeDecorator` to stop marqueeing when using hover and pointer hides

## [2.0.0-beta.6] - 2018-06-04

### Fixed

- `ui/FloatingLayer` to render correctly if already opened at mounting time

## [2.0.0-beta.5] - 2018-05-29

### Added

- `ui/FloatingLayerDecorator` imperative API to close all floating layers registered in the same id
- `ui/ProgressBar` and `ui/Slider` prop `progressAnchor` to configure from where in the progress bar or slider progress should begin
- `ui/Slider` prop `progressBarComponent` to support customization of progress bar within a slider
- `ui/ForwardRef` HOC to adapt `React.forwardRef` to HOC chains
- `ui/Media` component

### Fixed

- `ui/MarqueeController` to update hovered state when pointer hides
- `ui/Touchable` to end gestures when focus is lost
- `ui/VirtualList.VirtualList` and `ui/VirtualList.VirtualGridList` to prevent items overlap with scroll buttons

## [2.0.0-beta.4] - 2018-05-21

### Fixed

- `ui/Touchable` to guard against null events

## [2.0.0-beta.3] - 2018-05-14

### Changed

- `ui/Marquee.MarqueeController` and `ui/Marquee.MarqueeDecorator` to prevent unnecessary focus-based updates

### Added

- `ui/Touchable` support to fire `onTap` when a `click` event occurs

### Changed

- `ui/Touchable` custom events `onDown`, `onUp`, `onMove`, and `onTap` to use the event name as the `type` rather than the shorter name (e.g. `onTap` rather than `tap`)
- `ui/Toggleable` to forward events on `activate` and `deactivate` instead of firing toggled payload. Use `toggle` to handle toggled payload from the event.

## [2.0.0-beta.2] - 2018-05-07

### Fixed

- `ui/Marquee` to always marquee when `marqueeOn` is set to `'render'`
- `ui/Item` to use its natural width rather than imposing a 100% width allowing inline Items to be the correct width
- `ui/Marquee.MarqueeDecorator` to correctly reset animation when `children` updates

## [2.0.0-beta.1] - 2018-04-29

### Changed

- `ui/Cancelable` callback `onCancel` to accept an event with a `stopPropagation` method to prevent upstream instances from handling the event instead of using the return value from the callback to prevent propagation. When a function is passed to `onCancel`, it will now receive an event and a props object instead of only the props object. When a string is passed to `onCancel`, it will now receive an event instead of no arguments. Also when a string is passed, the event will now propagate to upstream instances unless `stopPropagation` is called.
- `ui/Transition` property `duration` to now also support a numeric value representing milliseconds or a string representing any valid CSS duration value

### Fixed

- `ui/Layout.Cell` to no longer overflow when both `size` and `shrink` are set together
- `ui/Layout` to correctly support two `align` values, allowing horizontal and vertical in one property. Previously, the transverse alignment was ignored, only allowing perpendicular alignment.
- `ui/VirtualList.VirtualList` and `ui/VirtualList.VirtualGridList` showing blank when `direction` prop changed after scroll position changed
- `ui/VirtualList.VirtualList` and `ui/VirtualList.VirtualGridList` to support RTL by dynamic language changes

## [2.0.0-alpha.8] - 2018-04-17

### Added

- `ui/Slider` as an unstyled, base range selection component
- `ui/VirtualList.VirtualList` and `ui/VirtualList.VirtualGridList` `role="list"`
- `ui/Placeholder.PlaceholderControllerDecorator` config property `thresholdFactor`

### Changed

- `ui/Transition` property `children` to not be required
- `ui/Transition` to fire `onShow` and `onHide` even when there are no `children`

### Fixed

- `ui/VirtualList.VirtualList` to re-render items when forceUpdate() called
- `ui/ViewManager` to not initially pass the wrong value for `enteringProp` when a view initiates a transition into the viewport

## [2.0.0-alpha.7] - 2018-04-03

### Removed

- `ui/VirtualList.VirtualList` and `ui/VirtualList.VirtualGridList` prop `data` to eliminate the misunderstanding caused by the ambiguity of `data`

### Fixed

- `ui/Scroller` horizontal scrolling in RTL locales

## [2.0.0-alpha.6] - 2018-03-22

### Removed

- `ui/Transition` property `clipHeight`
- `ui/ProgressBar` property `vertical` and replaced it with `orientation`

### Added

- `ui/Scrollable` support for scrolling by touch
- `ui/ProgressBar` property `orientation` to accept orientation strings like `"vertical"` and `"horizontal"`

### Changed

- `ui/VirtualList.VirtualList` and `ui/VirtualList.VirtualGridList` prop `component` to be replaced by `itemRenderer`

### Fixed

- `ui/Transition` animation for `clip` for `"up"`, `"left"`, and `"right"` directions. This includes a DOM addition to the Transition markup.
- `ui/ComponentOverride` and `ui/ToggleItem` to accept HTML DOM node tag names as strings for its `component` property

## [2.0.0-alpha.5] - 2018-03-07

### Added

- `ui/Touchable` support for drag gesture
- `ui/Marquee` component
- `ui/GridListImageItem` component

### Changed

- `ui/VirtualList`, `ui/VirtualGridList`, and `ui/Scroller` components as unstyled base components to support UI libraries

### Fixed

- `ui/ViewManager` to suppress `enteringProp` for views that are rendered at mount

## [2.0.0-alpha.4] - 2018-02-13

### Added

- `ui/BodyText`, `ui/Image`, `ui/Item`, `ui/ProgressBar`, `ui/SlotItem`, `ui/Spinner`, `ui/ToggleIcon` components as unstyled base components to support UI libraries
- `ui/SlotItem` with the properties of `slotBefore` and `slotAfter` so we can easily add things like icons to an item

### Changed

- `ui/Repeater` and `ui/Group` to require a unique key for each object type data
- `ui/Toggleable` to use `'selected'` as its default `prop`, rather than `'active'`, since `'selected'` is by far the most common use case
- `ui/Touchable` to use global gesture configuration with instance override rather than component-level configuration via HOC configs with instance override

## [2.0.0-alpha.3] - 2018-01-18

### Added

- `ui/Layout` debugging aid for help with complex layouts. Simply include the `"debug"` className in your app and everything below it will show debugging lines
- `ui/Button`, `ui/Icon`, and `ui/IconButton` components to support reuse by themes
- `ui/Touchable` support for flick gestures

### Fixed

- `ui/resolution` to measure the App's rendering area instead of the entire window, and now factors-in the height as well
- `ui/Layout` prop `align` to support setting horizontal and vertical alignment in one prop, separated by a space

## [2.0.0-alpha.2] - 2017-08-29

## Added

- `ui/Scroller` and `ui/VirtualList`

## [2.0.0-alpha.1] - 2017-08-27

## Added

- `ui/Layout` which provides a technique for laying-out components on the screen using `Cells`, in rows or columns
- `ui/Touchable` to support consistent mouse and touch events along with hold gesture

## Removed

- `ui/Holdable` and `ui/Pressable` which were replaced by `ui/Touchable`

## [1.15.0] - 2018-02-28

### Fixed

- Internal method used by many components that sometimes prevented re-renders when they were needed

## [1.14.0] - 2018-02-23

### Deprecated

- `ui/Holdable` and `ui/Pressable`, to be replaced by `ui/Touchable` in 2.0.0

## [1.13.4] - 2018-07-30

No significant changes.

## [1.13.3] - 2018-01-16

No significant changes.

## [1.13.2] - 2017-12-14

### Fixed

- `ui/ViewManager` to revert 1.13.0 fix for lifecycle timing when entering a view

## [1.13.1] - 2017-12-06

No significant changes.

## [1.13.0] - 2017-11-28

### Added

- `ui/Transition` animation timing functions `ease-in`, `ease-out`, `ease-in-quart`, and `ease-out-quart` to provide prettier options for transitions that may be more suited to a specific visual style

### Fixed

- `ui/ViewManager` to prevent interaction issue with `moonstone/Scroller`

## [1.12.2] - 2017-11-15

### Fixed

- `ui/Remeasurable` to update on every trigger change
- `ui/Transition` to revert 1.12.1 change to support `clip` transition-type directions and rendering optimizations

## [1.12.1] - 2017-11-07

### Fixed

- `ui/Transition` support for all `clip` transition-type directions and made rendering optimizations

## [1.12.0] - 2017-10-27

No significant changes.

## [1.11.0] - 2017-10-24

No significant changes.

## [1.10.1] - 2017-10-16

### Fixed

- `ui/Pressable` to properly set pressed state to false on blur and release

## [1.10.0] - 2017-10-09

### Added

- `ui/Layout` which provides a technique for laying-out components on the screen using `Cells`, in rows or columns

## [1.9.3] - 2017-10-03

### Fixed

- `ui/Transition` to recalculate height when a resize occurs

## [1.9.2] - 2017-09-26

No significant changes.

## [1.9.1] - 2017-09-25

No significant changes.

## [1.9.0] - 2017-09-22

### Added

- `ui/styles/mixins.less` mixins: `.remove-margin-on-edge-children()` and `.remove-padding-on-edge-children()` to better handle edge margins on container components

### Changed

- `ui/Holdable` to cancel key hold events when the pointer moves
- `ui/Holdable` and `ui/Changeable` back to Components and moved performance improvements elsewhere

### Fixed

- `ui/FloatingLayer` to not asynchronously attach a click handler when the floating layer is removed
- `ui/ViewManager` to correctly position items when changing mid-transition

## [1.8.0] - 2017-09-07

### Changed

- `ui/Holdable` and `ui/Changeable` to be PureComponents to reduce the number of updates

## [1.7.0] - 2017-08-23

No significant changes.

## [1.6.1] - 2017-08-07

No significant changes.

## [1.6.0] - 2017-08-04

### Fixed

- `ui/PlaceholderDecorator` to update bounds of `Scroller` when the `visible` state changed

## [1.5.0] - 2017-07-19

### Fixed

- `ui/Cancelable` warning for string type cancel handler

## [1.4.1] - 2017-07-05

No significant changes.

## [1.4.0] - 2017-06-29

No significant changes.

## [1.3.1] - 2017-06-14

No significant changes.

## [1.3.0] - 2017-06-12

### Added

- `ui/ViewManager` prop `childProps` to pass static props to each child

### Fixed

- `ui/ViewManager` to have a view count of 0 specifically for `noAnimation` cases. This helps things like `spotlight` restore `focus` properly.
- `ui/Cancelable` to run modal handlers on `window` object and correctly store handlers in LIFO order

## [1.2.2] - 2017-05-31

No significant changes.

## [1.2.1] - 2017-05-25

No significant changes.

## [1.2.0] - 2017-05-17

### Added

- `ui/Skinnable` to provide themes with a way to apply a base theme styling and skins on top of that
- `ui/Transition` prop `onShow` that fires when transitioning into view a component.
- `ui/transition` callback prop `onShow` that fires when transitioning into view completes

### Changed

-`ui/View` to prevent re-renders on views leaving the `ViewManager`

## [1.1.0] - 2017-04-21

### Changed

- `ui/Slottable` to support slot-candidate tags that have multiple props, which are now forwarded directly instead of just their children

### Fixed

- `ui/Cancelable` to run modal handlers in the right order

## [1.0.0] - 2017-03-31

### Added

- `ui/Placeholder` module with `PlaceholderControllerDecorator` and `PlaceholderDecorator` HOCs which facilitate rendering placeholder components until the wrapped component would scroll into the viewport

### Changed

- `ui/Repeater` to accept an array of objects as children which are spread onto the generated components

### Removed

- `ui/validators` which was no longer used elsewhere in Enact

## [1.0.0-beta.4] - 2017-03-10

### Added

- `ui/A11yDecorator` to facilitate adding pre/post hints to components
- `ui/AnnounceDecorator` to facilitate announcing actions for accessibility

## [1.0.0-beta.3] - 2017-02-21

### Added

- `ui/Resizable` Higher-order Component to facilitate notification of resized components

## [1.0.0-beta.2] - 2017-01-30

### Added

- `ui/ViewManager` properties `enteringDelay` and `enteringProp` to aid deferred rendering of views
- `ui/resolution` function `scaleToRem` for those times when you have a size in pixels that you want to convert directly to `rem` to support automatic dynamic resizing

## [1.0.0-beta.1] - 2016-12-30

### Added

- `ui/RadioDecorator` and `ui/RadioControllerDecorator` to support radio group-style management of components
- `ui/Holdable` Higher-order Component
- `ui/ViewManager` events `onAppear`, `onEnter`, `onLeave`, `onStay`, `onTransition`, and `onWillTransition`
- `ui/FloatingLayer` `scrimType` prop value `none`
- `ui/Pressable` config option `onMouseLeave`

### Removed

- `ui/Transition` prop `fit` in favor of using `className`

### Changed

- `ui/FloatingLayer` property `autoDismiss` to handle both ESC key and click events

## [1.0.0-alpha.5] - 2016-12-16

No changes.

## [1.0.0-alpha.4] - 2016-12-2

### Added

- `ui/FloatingLayer` module with `FloatingLayer` and `FloatingLayerDecorator` components
- `fit`, `noAnimation` props to `ui/TransitionBase`
- `onHide` prop to `ui/Transition`
- LESS mixins from `@enact/moonstone` that are general purpose and can be utilized by various UI
libraries.

## [1.0.0-alpha.3] - 2016-11-8

### Added

- Selection type support to `ui/Group`

### Changed

- Renamed `ui/Group` prop `select` to `childSelect` and added prop `select` to support selection types


## [1.0.0-alpha.2] - 2016-10-21

This version includes a lot of refactoring from the previous release. Developers need to switch to the new enact-dev command-line tool.

### Added

- New components and HOCs: `ui/Cancelable`, `ui/Changeable`, `ui/Selectable`
- Support for enact-dev command-line tool.
- New options for `ui/Toggleable` HOC
- Many more unit tests

### Changed

- Removed `ui/Pickable` HOC
- Some props for UI state were renamed to have `default` prefix where state was managed by the component. (e.g. `defaultOpen`)

### Fixed

- Many components were fixed, polished, updated and documented
- Inline docs updated to be more consistent and comprehensive

## [1.0.0-alpha.1] - 2016-09-26

Initial release<|MERGE_RESOLUTION|>--- conflicted
+++ resolved
@@ -2,15 +2,17 @@
 
 The following is a curated list of changes in the Enact ui module, newest changes on the top.
 
+## [unreleased]
+
+### Added
+
+- `ui/Layout` `ref` support so developers can safely get refs to their layout elements
+
 ## [2.4.0] - 2019-03-04
 
 ### Added
 
-<<<<<<< HEAD
-- `ui/Layout` `ref` support so developers can safely get refs to their layout elements
-=======
 - `ui/BodyText` prop `component` to allow customization of the tag/component used to render its base element
->>>>>>> 609ea6b9
 - `ui/Repeater` prop `component` to allow customization of its base element
 - `ui/Spinner` prop `paused` to halt the animation. Previously this was hard-coded "on", but now it can be toggled.
 
