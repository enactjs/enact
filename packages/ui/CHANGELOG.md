--- conflicted
+++ resolved
@@ -4,11 +4,9 @@
 
 ## [unreleased]
 
-<<<<<<< HEAD
 ### Fixed
 
 - `ui/MarqueeDecorator` to stop marqueeing when using hover and pointer hides
-=======
 ### Added
 
 - `ui/FloatingLayer.FloatingLayerBase` export
@@ -16,7 +14,6 @@
 ### Changed
 
 - `ui/FloatingLayer` to call `onOpen` only after it is rendered
->>>>>>> 356ef224
 
 ## [2.0.0-beta.6] - 2018-06-04
 
