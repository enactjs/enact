# Change Log

The following is a curated list of changes in the Enact ui module, newest changes on the top.

<<<<<<< HEAD
## [unreleased]

### Added

- `ui/styles/mixins.less` `.position()` support for list-style arguments, in addition to the existing separated arguments

## [3.3.0-alpha.2] - 2020-03-09
=======
## [3.3.0-alpha.3] - 2020-03-09
>>>>>>> d4dba18f

### Added

- `ui/GridListItemItem` prop `subComponents`

### Fixed

- `ui/VirtualList.VirtualGridList` and `ui/VirtualList.VirtualList` to show items properly when reducing data size by updating `firstIndex` correctly
- `ui/VirtualList.VirtualList` and `ui/VirtualList.VirtualGridList` not to suddenly jump when pressing directional keys after wheeling
- `ui/VirtualList.VirtualList` and `ui/VirtualList.VirtualGridList` to show items properly when reducing data size

## [3.3.0-alpha.2] - 2020-03-09

### Changed

- `ui/VirtualList.VirtualList` and `ui/VirtualList.VirtualGridList` prop `itemProps` to `childProps` for backwards compatibility

### Fixed

- `ui/VirtualList.VirtualList` and `ui/VirtualList.VirtualGridList` to not suddenly jump when pressing directional keys after wheeling

## [3.3.0-alpha.1] - 2020-02-26

### Added

- `ui/Scroller`, `ui/VirtualList.VirtualGridList`, and `ui/VirtualList.VirtualList` prop `scrollMode` is added

### Changed

- `ui/VirtualList.VirtualList` and `ui/VirtualList.VirtualGridList` prop `childProps` to `itemProps` for clarity

### Fixed

- `ui/Marquee` to not error when passed `null` `children` during an animation
- `ui/Button` to have more robust support for a customized `iconComponent` prop

## [3.2.5] - 2019-11-14

### Fixed

- `ui/Marquee` to not double aria readout for marqueeing contents

## [3.2.4] - 2019-11-07

### Fixed

- `ui/Marquee` text alignment when content is centered

## [3.2.3] - 2019-11-01

### Fixed

- `ui/Marquee` text alignment when restarting
- `ui/Marquee` to display an ellipsis when its content changes and overflows its bounds

## [3.2.2] - 2019-10-24

No significant changes.

## [3.2.1] - 2019-10-22

### Fixed

- `ui/VirtualList.VirtualList` item rendering in RTL locales

## [3.2.0] - 2019-10-18

### Added

- `ui/Marquee` prop `marqueeSpacing` and CSS class `spacing` to configure the spacing between the repeated content

### Changed

- `ui/Marquee` to have a wrap-around effect

### Fixed

- `ui/Marquee` to start on focus when disabled

## [3.1.3] - 2019-10-09

### Fixed

- `ui/FloatingLayer` to be dismissable when `open` on mount

## [3.1.2] - 2019-09-30

### Fixed

- `ui/Button` to not require `children`
- `ui/VirtualList.VirtualGridList` and `ui/VirtualList.VirtualList` to scroll smoothly when wheeling
- `ui/Scroller`, `ui/VirtualList.VirtualGridList`, and `ui/VirtualList.VirtualList` to scroll correctly after performing flick events

## [3.1.1] - 2019-09-23

### Fixed

- `ui/VirtualList.VirtualGridList` and `ui/VirtualList.VirtualList` to show items properly when reducing data size

## [3.1.0] - 2019-09-16

### Added

- `ui/Routable` module
- `ui/VirtualList.VirtualGridList` and `ui/VirtualList.VirtualList` prop `role` to set the ARIA `role`

## [3.0.1] - 2019-09-09

No significant changes.

## [3.0.0] - 2019-09-03

### Fixed

- `ui/Scroller` TypeScript signatures
- `ui/VirtualList.VirtualGridList` and `ui/VirtualList.VirtualList` to apply `will-change` CSS property to the proper node

## [3.0.0-rc.4] - 2019-08-22

### Fixed

- `ui/styles/mixins.less` mixins: `.buildLocaleFont`, `.buildLocaleFonts`, `.buildFontFace` to properly support font-weight ranges, font-weight default values, and font-stretch values

## [3.0.0-rc.3] - 2019-08-15

### Fixed

- `ui/VirtualList.VirtualGridList` and `ui/VirtualList.VirtualList` to retain the proper scroll position when updating the `itemSize` or `spacing` props
- `ui/Toggleable` TypeScript definitions

## [3.0.0-rc.2] - 2019-08-08

No significant changes.

## [3.0.0-rc.1] - 2019-07-31

### Added

- `ui/Icon`, `ui/IconButton`, and `ui/LabeledIcon` prop `flip` to flip the icon horizontally, vertically, or both

### Fixed

- `ui/Scroller`, `ui/VirtualList.VirtualGridList`, and `ui/VirtualList.VirtualList` to handle mouse down events on scrollbars

## [3.0.0-beta.2] - 2019-07-23

### Added

- `ui/ProgressBar` public class name `bar` to support customizing the background of the bar

## [3.0.0-beta.1] - 2019-07-15

### Added

- `ui/VirtualList.VirtualGridList` and `ui/VirtualList.VirtualList` support for resizing a window

### Fixed

- `ui/Icon` to support arbitrary icon name strings, like in material icons

## [3.0.0-alpha.7] - 2019-06-24

No significant changes.

## [3.0.0-alpha.6] - 2019-06-17

### Fixed

- `ui/ViewManager` to correctly arrange views when initially rendering a non-zero index

## [3.0.0-alpha.5] - 2019-06-10

### Added

- `ui/Toggleable` HOC config prop `eventProps` to allow wrapped components to specify additional event information

### Fixed

- `ui/ToggleItem` to send its `value` prop when toggled

## [3.0.0-alpha.4] - 2019-06-03

No significant changes.

## [3.0.0-alpha.3] - 2019-05-29

### Changed

- `ui/ViewManager` to use Web Animations instead of animation callbacks to improve performance resulting in API changes to `Arranger` and the pre-configured arrangers `SlideArranger`, `SlideBottomArranger`, `SlideLeftArranger`, `SlideRightArranger`, and `SlideTopArranger`

## [3.0.0-alpha.2] - 2019-05-20

No significant changes.

## [3.0.0-alpha.1] - 2019-05-15

### Added

- `ui/Button` public class `.hasIcon` which is present on the root node only when an icon has been provided
- `ui/Heading` component
- `ui/Measurable` HOC and Hook for quick and convenient measuring of simple components
- `ui/Scroller`, `ui/VirtualList.VirtualGridList`, and `ui/VirtualList.VirtualList` prop `noScrollByWheel` for preventing scroll by wheel

### Fixed

- `ui/Measurable` to remeasure after a re-layout so the measurement value is always correct
- `ui/Scroller`, `ui/VirtualList.VirtualGridList`, and `ui/VirtualList.VirtualList` not to scroll by wheel at the same time when multiple lists/scrollers are nested

### [2.6.0] - ???

### Deprecated

- `small` prop in `ui/Button.ButtonBase`, `ui/Icon.IconBase`, `ui/IconButton.IconButtonBase`, and `ui/LabeledIcon.LabeledIconBase`, which will be replaced by `size="small"` in 3.0

### Added

- `ui/Button`, `ui/Icon`, `ui/IconButton`, and `ui/LabeledIcon` prop `size`
- `ui/ToggleItem` props  `itemIcon` and `itemIconPosition` to support additional icons on ToggleItem-derived components

## [2.5.3] - 2019-06-06

### Fixed

- `ui/Scroller`, `ui/VirtualList`, and `ui/VirtualGridList` to size properly
- `ui/Scroller`, `ui/VirtualList`, and `ui/VirtualGridList` to scroll correctly on iOS and Safari
- `ui/Touchable` to not misfire a hold pulse when a drag re-enters a touch target and `cancelOnMove` is set
- `ui/ViewManager` to correctly handle transitioning quickly between two children

## [2.5.2] - 2019-04-23

### Fixed

- `ui/Skinnable` to allow overriding default `skinVariant` values
- `ui/Touchable` to prevent events firing on different nodes for the same touch action
- `ui/Touchable` to neither force focus to components nor blur components after they are touched

## [2.5.1] - 2019-04-09

### Fixed

- `ui/Touchable` to prevent doubled events in some situations on touch devices

## [2.5.0] - 2019-04-01

### Added

- `ui/Item`, `ui/Layout`, `ui/Repeater`, `ui/SlotItem`, `ui/Spinner`, `ui/ToggleItem`, and `ui/ViewManager` support for `ref` to gain access to the wrapped `component`

## [2.4.1] - 2019-03-11

### Fixed

- `ui/VirtualList` to scroll properly by `scrollTo` callback during the list is updated by prop changes

## [2.4.0] - 2019-03-04

### Added

- `ui/BodyText` prop `component` to allow customization of the tag/component used to render its base element
- `ui/Repeater` prop `component` to allow customization of its base element
- `ui/Spinner` prop `paused` to halt the animation. Previously this was hard-coded "on", but now it can be toggled.

### Changed

- `ui/Changeable` and `ui/Toggleable` to warn when both `[defaultProp]` and `[prop]` are provided

## [2.3.0] - 2019-02-11

### Added

- `ui/Skinnable` support for `skinVariants`; a way to augment a skin by adding variations of a skin to your visuals, like large text, high contrast, or grayscale
- `ui/Touchable` event `onHoldEnd` to notify when a hold has been released
- `ui/Touchable` prop `holdConfig.global` to allow a hold to continue when leaving or blurring the element

### Changed

- All content-containing LESS stylesheets (not within a `styles` directory) extensions to be `*.module.less` to retain modular context with CLI 2.x.

### Fixed

- `ui/Touchable` to continue drag events when blurring the element when `dragConfig.global` is set
- `ui/Marquee` to marquee when necessary after a locale change

## [2.2.9] - 2019-01-11

No significant changes.

## [2.2.8] - 2018-12-06

### Fixed

- `ui/Marquee` to display an ellipsis when changing to text that no longer fits within its bounds
- `ui/VirtualList`, `ui/VirtualGridList`, and `ui/Scroller` to debounce `onScrollStop` events for non-animated scrolls
- `ui/Changeable` and `ui/Toggleable` to no longer treat components as controlled if the specified prop is explicitly set to `undefined` at mount

## [2.2.7] - 2018-11-21

### Fixed

- `ui/Marquee` to avoid very small animations

## [2.2.6] - 2018-11-15

### Fixed

- `ui/Marquee` to handle contents which overflow their containers only slightly

## [2.2.5] - 2018-11-05

### Fixed

- `ui/Transition` to better support layout after changing children

## [2.2.4] - 2018-10-29

No significant changes.

## [2.2.3] - 2018-10-22

No significant changes.

## [2.2.2] - 2018-10-15

### Fixed

- `ui/Scroller` slowed scrolling behavior when repeatedly requesting a scroll to the same position

## [2.2.1] - 2018-10-09

### Fixed

- `ui/Marquee` to prevent restarting animation after blurring just before the previous animation completed

## [2.2.0] - 2018-10-02

### Added

- `ui/Marquee.MarqueeBase` prop `willAnimate` to improve app performance by deferring animation preparation styling such as composite layer promotion
- `ui/Skinnable` config option `prop` to configure the property in which to pass the current skin to the wrapped component
- `ui/Transition` prop `css` to support customizable styling

### Changed

- `ui/Cell` and `ui/Layout` to accept any type of children, since the `component` that may be set could accept any format of `children`

### Fixed

- `ui/Touchable` to correctly handle a hold cancelled from an onHold handler
- `ui/Marquee.MarqueeDecorator` to handle situations where lazily loaded CSS could cause marquee to not start correctly

## [2.1.4] - 2018-09-17

### Fixed

- `ui/ViewManager` to emit `onWillTransition` when views are either added or removed

## [2.1.3] - 2018-09-10

### Fixed

- `ui/Marquee` to stop when blurred during restart timer

## [2.1.2] - 2018-09-04

### Fixed

- `ui/GridListImageItem` to properly set `selected` style
- `ui/Marquee` positioning bug when used with CSS flexbox layouts

## [2.1.1] - 2018-08-27

No significant changes.

## [2.1.0] - 2018-08-20

### Fixed

- `ui/FloatingLayer` to apply `key`s to prevent React warnings

## [2.0.2] - 2018-08-13

### Fixed

- `ui/Image` to not display "missing image" icon when `src` fails to load
- `ui/Image` to not require `src` prop if `placeholder` is specified
- `ui/GridListImageItem` to not require `source` prop
- `ui/Scrollable` to use GPU acceleration to improve rendering performance
- `ui/Marquee` to move `position: relative` style into `animate` class to improve rendering performance

## [2.0.1] - 2018-08-01

No significant changes.

## [2.0.0] - 2018-07-30

### Added

- `ui/LabeledIcon` component for a lightweight `Icon` with a label

### Removed

- `ui/Skinnable.withSkinnableProps` higher-order component

### Fixed

- `ui/Scrollable` to ignore native drag events which interfered with touch drag support

## [2.0.0-rc.3] - 2018-07-23

No significant changes.

## [2.0.0-rc.2] - 2018-07-16

No significant changes.

## [2.0.0-rc.1] - 2018-07-09

### Removed

- `ui/FloatingLayer.contextTypes` export
- `ui/Marquee.controlContextTypes` export
- `ui/Placeholder.contextTypes` export
- `ui/Resizable.contextTypes` export

## [2.0.0-beta.9] - 2018-07-02

No significant changes.

## [2.0.0-beta.8] - 2018-06-25

### Fixed

- `ui/VirtualList` to allow scrolling on focus by default on webOS

## [2.0.0-beta.7] - 2018-06-11

### Added

- `ui/FloatingLayer.FloatingLayerBase` export

### Changed

- `ui/FloatingLayer` to call `onOpen` only after it is rendered

### Fixed

- `ui/MarqueeDecorator` to stop marqueeing when using hover and pointer hides

## [2.0.0-beta.6] - 2018-06-04

### Fixed

- `ui/FloatingLayer` to render correctly if already opened at mounting time

## [2.0.0-beta.5] - 2018-05-29

### Added

- `ui/FloatingLayerDecorator` imperative API to close all floating layers registered in the same id
- `ui/ProgressBar` and `ui/Slider` prop `progressAnchor` to configure from where in the progress bar or slider progress should begin
- `ui/Slider` prop `progressBarComponent` to support customization of progress bar within a slider
- `ui/ForwardRef` HOC to adapt `React.forwardRef` to HOC chains
- `ui/Media` component

### Fixed

- `ui/MarqueeController` to update hovered state when pointer hides
- `ui/Touchable` to end gestures when focus is lost
- `ui/VirtualList.VirtualList` and `ui/VirtualList.VirtualGridList` to prevent items overlap with scroll buttons

## [2.0.0-beta.4] - 2018-05-21

### Fixed

- `ui/Touchable` to guard against null events

## [2.0.0-beta.3] - 2018-05-14

### Changed

- `ui/Marquee.MarqueeController` and `ui/Marquee.MarqueeDecorator` to prevent unnecessary focus-based updates

### Added

- `ui/Touchable` support to fire `onTap` when a `click` event occurs

### Changed

- `ui/Touchable` custom events `onDown`, `onUp`, `onMove`, and `onTap` to use the event name as the `type` rather than the shorter name (e.g. `onTap` rather than `tap`)
- `ui/Toggleable` to forward events on `activate` and `deactivate` instead of firing toggled payload. Use `toggle` to handle toggled payload from the event.

## [2.0.0-beta.2] - 2018-05-07

### Fixed

- `ui/Marquee` to always marquee when `marqueeOn` is set to `'render'`
- `ui/Item` to use its natural width rather than imposing a 100% width allowing inline Items to be the correct width
- `ui/Marquee.MarqueeDecorator` to correctly reset animation when `children` updates

## [2.0.0-beta.1] - 2018-04-29

### Changed

- `ui/Cancelable` callback `onCancel` to accept an event with a `stopPropagation` method to prevent upstream instances from handling the event instead of using the return value from the callback to prevent propagation. When a function is passed to `onCancel`, it will now receive an event and a props object instead of only the props object. When a string is passed to `onCancel`, it will now receive an event instead of no arguments. Also when a string is passed, the event will now propagate to upstream instances unless `stopPropagation` is called.
- `ui/Transition` property `duration` to now also support a numeric value representing milliseconds or a string representing any valid CSS duration value

### Fixed

- `ui/Layout.Cell` to no longer overflow when both `size` and `shrink` are set together
- `ui/Layout` to correctly support two `align` values, allowing horizontal and vertical in one property. Previously, the transverse alignment was ignored, only allowing perpendicular alignment.
- `ui/VirtualList.VirtualList` and `ui/VirtualList.VirtualGridList` showing blank when `direction` prop changed after scroll position changed
- `ui/VirtualList.VirtualList` and `ui/VirtualList.VirtualGridList` to support RTL by dynamic language changes

## [2.0.0-alpha.8] - 2018-04-17

### Added

- `ui/Slider` as an unstyled, base range selection component
- `ui/VirtualList.VirtualList` and `ui/VirtualList.VirtualGridList` `role="list"`
- `ui/Placeholder.PlaceholderControllerDecorator` config property `thresholdFactor`

### Changed

- `ui/Transition` property `children` to not be required
- `ui/Transition` to fire `onShow` and `onHide` even when there are no `children`

### Fixed

- `ui/VirtualList.VirtualList` to re-render items when forceUpdate() called
- `ui/ViewManager` to not initially pass the wrong value for `enteringProp` when a view initiates a transition into the viewport

## [2.0.0-alpha.7] - 2018-04-03

### Removed

- `ui/VirtualList.VirtualList` and `ui/VirtualList.VirtualGridList` prop `data` to eliminate the misunderstanding caused by the ambiguity of `data`

### Fixed

- `ui/Scroller` horizontal scrolling in RTL locales

## [2.0.0-alpha.6] - 2018-03-22

### Removed

- `ui/Transition` property `clipHeight`
- `ui/ProgressBar` property `vertical` and replaced it with `orientation`

### Added

- `ui/Scrollable` support for scrolling by touch
- `ui/ProgressBar` property `orientation` to accept orientation strings like `"vertical"` and `"horizontal"`

### Changed

- `ui/VirtualList.VirtualList` and `ui/VirtualList.VirtualGridList` prop `component` to be replaced by `itemRenderer`

### Fixed

- `ui/Transition` animation for `clip` for `"up"`, `"left"`, and `"right"` directions. This includes a DOM addition to the Transition markup.
- `ui/ComponentOverride` and `ui/ToggleItem` to accept HTML DOM node tag names as strings for its `component` property

## [2.0.0-alpha.5] - 2018-03-07

### Added

- `ui/Touchable` support for drag gesture
- `ui/Marquee` component
- `ui/GridListImageItem` component

### Changed

- `ui/VirtualList`, `ui/VirtualGridList`, and `ui/Scroller` components as unstyled base components to support UI libraries

### Fixed

- `ui/ViewManager` to suppress `enteringProp` for views that are rendered at mount

## [2.0.0-alpha.4] - 2018-02-13

### Added

- `ui/BodyText`, `ui/Image`, `ui/Item`, `ui/ProgressBar`, `ui/SlotItem`, `ui/Spinner`, `ui/ToggleIcon` components as unstyled base components to support UI libraries
- `ui/SlotItem` with the properties of `slotBefore` and `slotAfter` so we can easily add things like icons to an item

### Changed

- `ui/Repeater` and `ui/Group` to require a unique key for each object type data
- `ui/Toggleable` to use `'selected'` as its default `prop`, rather than `'active'`, since `'selected'` is by far the most common use case
- `ui/Touchable` to use global gesture configuration with instance override rather than component-level configuration via HOC configs with instance override

## [2.0.0-alpha.3] - 2018-01-18

### Added

- `ui/Layout` debugging aid for help with complex layouts. Simply include the `"debug"` className in your app and everything below it will show debugging lines
- `ui/Button`, `ui/Icon`, and `ui/IconButton` components to support reuse by themes
- `ui/Touchable` support for flick gestures

### Fixed

- `ui/resolution` to measure the App's rendering area instead of the entire window, and now factors-in the height as well
- `ui/Layout` prop `align` to support setting horizontal and vertical alignment in one prop, separated by a space

## [2.0.0-alpha.2] - 2017-08-29

## Added

- `ui/Scroller` and `ui/VirtualList`

## [2.0.0-alpha.1] - 2017-08-27

## Added

- `ui/Layout` which provides a technique for laying-out components on the screen using `Cells`, in rows or columns
- `ui/Touchable` to support consistent mouse and touch events along with hold gesture

## Removed

- `ui/Holdable` and `ui/Pressable` which were replaced by `ui/Touchable`

## [1.15.0] - 2018-02-28

### Fixed

- Internal method used by many components that sometimes prevented re-renders when they were needed

## [1.14.0] - 2018-02-23

### Deprecated

- `ui/Holdable` and `ui/Pressable`, to be replaced by `ui/Touchable` in 2.0.0

## [1.13.4] - 2018-07-30

No significant changes.

## [1.13.3] - 2018-01-16

No significant changes.

## [1.13.2] - 2017-12-14

### Fixed

- `ui/ViewManager` to revert 1.13.0 fix for lifecycle timing when entering a view

## [1.13.1] - 2017-12-06

No significant changes.

## [1.13.0] - 2017-11-28

### Added

- `ui/Transition` animation timing functions `ease-in`, `ease-out`, `ease-in-quart`, and `ease-out-quart` to provide prettier options for transitions that may be more suited to a specific visual style

### Fixed

- `ui/ViewManager` to prevent interaction issue with `moonstone/Scroller`

## [1.12.2] - 2017-11-15

### Fixed

- `ui/Remeasurable` to update on every trigger change
- `ui/Transition` to revert 1.12.1 change to support `clip` transition-type directions and rendering optimizations

## [1.12.1] - 2017-11-07

### Fixed

- `ui/Transition` support for all `clip` transition-type directions and made rendering optimizations

## [1.12.0] - 2017-10-27

No significant changes.

## [1.11.0] - 2017-10-24

No significant changes.

## [1.10.1] - 2017-10-16

### Fixed

- `ui/Pressable` to properly set pressed state to false on blur and release

## [1.10.0] - 2017-10-09

### Added

- `ui/Layout` which provides a technique for laying-out components on the screen using `Cells`, in rows or columns

## [1.9.3] - 2017-10-03

### Fixed

- `ui/Transition` to recalculate height when a resize occurs

## [1.9.2] - 2017-09-26

No significant changes.

## [1.9.1] - 2017-09-25

No significant changes.

## [1.9.0] - 2017-09-22

### Added

- `ui/styles/mixins.less` mixins: `.remove-margin-on-edge-children()` and `.remove-padding-on-edge-children()` to better handle edge margins on container components

### Changed

- `ui/Holdable` to cancel key hold events when the pointer moves
- `ui/Holdable` and `ui/Changeable` back to Components and moved performance improvements elsewhere

### Fixed

- `ui/FloatingLayer` to not asynchronously attach a click handler when the floating layer is removed
- `ui/ViewManager` to correctly position items when changing mid-transition

## [1.8.0] - 2017-09-07

### Changed

- `ui/Holdable` and `ui/Changeable` to be PureComponents to reduce the number of updates

## [1.7.0] - 2017-08-23

No significant changes.

## [1.6.1] - 2017-08-07

No significant changes.

## [1.6.0] - 2017-08-04

### Fixed

- `ui/PlaceholderDecorator` to update bounds of `Scroller` when the `visible` state changed

## [1.5.0] - 2017-07-19

### Fixed

- `ui/Cancelable` warning for string type cancel handler

## [1.4.1] - 2017-07-05

No significant changes.

## [1.4.0] - 2017-06-29

No significant changes.

## [1.3.1] - 2017-06-14

No significant changes.

## [1.3.0] - 2017-06-12

### Added

- `ui/ViewManager` prop `childProps` to pass static props to each child

### Fixed

- `ui/ViewManager` to have a view count of 0 specifically for `noAnimation` cases. This helps things like `spotlight` restore `focus` properly.
- `ui/Cancelable` to run modal handlers on `window` object and correctly store handlers in LIFO order

## [1.2.2] - 2017-05-31

No significant changes.

## [1.2.1] - 2017-05-25

No significant changes.

## [1.2.0] - 2017-05-17

### Added

- `ui/Skinnable` to provide themes with a way to apply a base theme styling and skins on top of that
- `ui/Transition` prop `onShow` that fires when transitioning into view a component.
- `ui/transition` callback prop `onShow` that fires when transitioning into view completes

### Changed

- `ui/View` to prevent re-renders on views leaving the `ViewManager`

## [1.1.0] - 2017-04-21

### Changed

- `ui/Slottable` to support slot-candidate tags that have multiple props, which are now forwarded directly instead of just their children

### Fixed

- `ui/Cancelable` to run modal handlers in the right order

## [1.0.0] - 2017-03-31

### Added

- `ui/Placeholder` module with `PlaceholderControllerDecorator` and `PlaceholderDecorator` HOCs which facilitate rendering placeholder components until the wrapped component would scroll into the viewport

### Changed

- `ui/Repeater` to accept an array of objects as children which are spread onto the generated components

### Removed

- `ui/validators` which was no longer used elsewhere in Enact

## [1.0.0-beta.4] - 2017-03-10

### Added

- `ui/A11yDecorator` to facilitate adding pre/post hints to components
- `ui/AnnounceDecorator` to facilitate announcing actions for accessibility

## [1.0.0-beta.3] - 2017-02-21

### Added

- `ui/Resizable` Higher-order Component to facilitate notification of resized components

## [1.0.0-beta.2] - 2017-01-30

### Added

- `ui/ViewManager` properties `enteringDelay` and `enteringProp` to aid deferred rendering of views
- `ui/resolution` function `scaleToRem` for those times when you have a size in pixels that you want to convert directly to `rem` to support automatic dynamic resizing

## [1.0.0-beta.1] - 2016-12-30

### Added

- `ui/RadioDecorator` and `ui/RadioControllerDecorator` to support radio group-style management of components
- `ui/Holdable` Higher-order Component
- `ui/ViewManager` events `onAppear`, `onEnter`, `onLeave`, `onStay`, `onTransition`, and `onWillTransition`
- `ui/FloatingLayer` `scrimType` prop value `none`
- `ui/Pressable` config option `onMouseLeave`

### Removed

- `ui/Transition` prop `fit` in favor of using `className`

### Changed

- `ui/FloatingLayer` property `autoDismiss` to handle both ESC key and click events

## [1.0.0-alpha.5] - 2016-12-16

No changes.

## [1.0.0-alpha.4] - 2016-12-2

### Added

- `ui/FloatingLayer` module with `FloatingLayer` and `FloatingLayerDecorator` components
- `fit`, `noAnimation` props to `ui/TransitionBase`
- `onHide` prop to `ui/Transition`
- LESS mixins from `@enact/moonstone` that are general purpose and can be utilized by various UI
libraries.

## [1.0.0-alpha.3] - 2016-11-8

### Added

- Selection type support to `ui/Group`

### Changed

- Renamed `ui/Group` prop `select` to `childSelect` and added prop `select` to support selection types


## [1.0.0-alpha.2] - 2016-10-21

This version includes a lot of refactoring from the previous release. Developers need to switch to the new enact-dev command-line tool.

### Added

- New components and HOCs: `ui/Cancelable`, `ui/Changeable`, `ui/Selectable`
- Support for enact-dev command-line tool.
- New options for `ui/Toggleable` HOC
- Many more unit tests

### Changed

- Removed `ui/Pickable` HOC
- Some props for UI state were renamed to have `default` prefix where state was managed by the component. (e.g. `defaultOpen`)

### Fixed

- Many components were fixed, polished, updated and documented
- Inline docs updated to be more consistent and comprehensive

## [1.0.0-alpha.1] - 2016-09-26

Initial release<|MERGE_RESOLUTION|>--- conflicted
+++ resolved
@@ -2,20 +2,11 @@
 
 The following is a curated list of changes in the Enact ui module, newest changes on the top.
 
-<<<<<<< HEAD
-## [unreleased]
+## [3.3.0-alpha.3] - 2020-03-09
 
 ### Added
 
 - `ui/styles/mixins.less` `.position()` support for list-style arguments, in addition to the existing separated arguments
-
-## [3.3.0-alpha.2] - 2020-03-09
-=======
-## [3.3.0-alpha.3] - 2020-03-09
->>>>>>> d4dba18f
-
-### Added
-
 - `ui/GridListItemItem` prop `subComponents`
 
 ### Fixed
