# Change Log

The following is a curated list of changes in the Enact ui module, newest changes on the top.

<<<<<<< HEAD
## [unreleased]

### Fixed

- `ui/Scroller` and `ui/VirtualList` to call remaining scrollStopJob function in cleanup phase
=======
## [3.4.6] - 2020-08-24

### Added

- `ui/MarqueeDecorator` warning against nested `Marquee`'s
>>>>>>> 3a99ce2b

## [3.4.5] - 2020-08-18

No significant changes.

## [3.4.4] - 2020-08-17

### Fixed

- `ui/FloatingLayer` and `ui/Slider` to prevent global classname leaks

## [3.4.3] - 2020-08-10

No significant changes.

## [3.4.2] - 2020-08-05

No significant changes.

## [3.4.1] - 2020-08-05

### Fixed

- `ui/Touchable` to invoke event callbacks updated during gesture

## [3.4.0] - 2020-07-29

### Added

- `ui/AnnounceDecorator.Announce` method `announce` parameter `clear` to clear previous message before setting the new message
- `ui/ViewManager` prop and `ui/ViewManager.Arranger` callback config prop `rtl` to allow arrangers to adjust animations to be locale aware

### Fixed

- `ui/Marquee` to correctly animate when scaled or when less than 1px longer than its container
- `ui/Scroller` prop `data-webos-voice-focused`, `data-webos-voice-disabled`, and `data-webos-voice-group-label`
- `ui/Scroller` and `ui/VirtualList` to re-render when its size changed
- `ui/Scroller` and `ui/VirtualList` to not fire `onScrollStop` event redundantly
- `ui/VirtualList` with scrollMode `native` to not scrollTo bottom when dataSize changed to smaller and scrollTo called with `animate: false` option

## [3.3.1] - 2020-07-20

### Changed

- `ui/Scroller` by increasing the scrollbar's inactivity timeout to 1000 ms

## [3.3.0] - 2020-07-13

### Changed

- `ui/ViewManager.TransitionGroup` to suppress `onTransition` events when a view appears or stays

## [3.3.0-alpha.15] - 2020-07-07

No significant changes.

## [3.3.0-alpha.14] - 2020-06-29

### Fixed

- `ui/Scroller` to update when `clientSize` is changed
- `ui/VirtualList` to reset scroll position when `clientSize` is changed

## [3.3.0-alpha.13] - 2020-06-22

No significant changes.

## [3.3.0-alpha.12] - 2020-06-15

### Added

- `ui/Button` prop `iconFlip` to set the `flip` prop of `iconComponent`

### Fixed

- `ui/Marquee.MarqueeDecorator` to not cause unnecessary rerenders
- `ui/Scroller` and `ui/VirtualList` to not inadvertently scroll due to click events when in RTL locales
- `ui/Skinnable` to not force all `Skinnable` children to update if a parent updates

## [3.3.0-alpha.11] - 2020-06-08

No significant changes.

## [3.3.0-alpha.10] - 2020-05-26

### Added

- `ui/Group` prop `selectedEventProp` to configure the key used to hold the value in the `onSelect` event

### Fixed

- `Toggleable` to recognize changes in `disabled` and `onToggle`

## [3.3.0-alpha.9] - 2020-05-11

No significant changes.

## [3.3.0-alpha.8] - 2020-05-04

### Fixed

- `ui/Layout` to export `Layout` by default instead of `LayoutBase`

## [3.3.0-alpha.7] - 2020-04-27

### Added

- `ui/ProgressBar` support for `orientation` type of `'radial'`
- `ui/ProgressBar` public class name `radial`
- `ui/ViewManager` events `onTransition` and `onWillTransition` payload members `index` and `previousIndex`

### Fixed

- `ui/ViewManager` to only fire `onTransition` once per transition
- `ui/Spinner` center alignment

## [3.3.0-alpha.6] - 2020-04-14

### Fixed

- `ui/Scroller` to prevent interaction with scrollbars when muted

## [3.3.0-alpha.5] - 2020-04-06

No significant changes.

## [3.3.0-alpha.4] - 2020-03-30

### Deprecated

- `ui/GridListImageItem`, use `ui/ImageItem` instead

### Added

- `ui/ImageItem` component

### Fixed

- `ui/Scroller`, `ui/VirtualList.VirtualGridList`, and `ui/VirtualList.VirtualList` to update scroll thumb position properly in nested cases

## [3.3.0-alpha.3] - 2020-03-09

### Added

- `ui/styles/mixins.less` `.position()` support for list-style arguments, in addition to the existing separated arguments
- `ui/GridListItemItem` prop `subComponents`

## [3.3.0-alpha.2] - 2020-03-09

### Changed

- `ui/VirtualList.VirtualList` and `ui/VirtualList.VirtualGridList` prop `itemProps` to `childProps` for backwards compatibility

### Fixed

- `ui/VirtualList.VirtualList` and `ui/VirtualList.VirtualGridList` to not suddenly jump when pressing directional keys after wheeling

## [3.3.0-alpha.1] - 2020-02-26

### Added

- `ui/Scroller`, `ui/VirtualList.VirtualGridList`, and `ui/VirtualList.VirtualList` prop `scrollMode` is added

### Changed

- `ui/VirtualList.VirtualList` and `ui/VirtualList.VirtualGridList` prop `childProps` to `itemProps` for clarity

### Fixed

- `ui/Marquee` to not error when passed `null` `children` during an animation
- `ui/Button` to have more robust support for a customized `iconComponent` prop

## [3.2.6] - 2020-03-26

### Fixed

- `ui/VirtualList.VirtualList` and `ui/VirtualList.VirtualGridList` to show items properly when reducing data size

## [3.2.5] - 2019-11-14

### Fixed

- `ui/Marquee` to not double aria readout for marqueeing contents

## [3.2.4] - 2019-11-07

### Fixed

- `ui/Marquee` text alignment when content is centered

## [3.2.3] - 2019-11-01

### Fixed

- `ui/Marquee` text alignment when restarting
- `ui/Marquee` to display an ellipsis when its content changes and overflows its bounds

## [3.2.2] - 2019-10-24

No significant changes.

## [3.2.1] - 2019-10-22

### Fixed

- `ui/VirtualList.VirtualList` item rendering in RTL locales

## [3.2.0] - 2019-10-18

### Added

- `ui/Marquee` prop `marqueeSpacing` and CSS class `spacing` to configure the spacing between the repeated content

### Changed

- `ui/Marquee` to have a wrap-around effect

### Fixed

- `ui/Marquee` to start on focus when disabled

## [3.1.3] - 2019-10-09

### Fixed

- `ui/FloatingLayer` to be dismissable when `open` on mount

## [3.1.2] - 2019-09-30

### Fixed

- `ui/Button` to not require `children`
- `ui/VirtualList.VirtualGridList` and `ui/VirtualList.VirtualList` to scroll smoothly when wheeling
- `ui/Scroller`, `ui/VirtualList.VirtualGridList`, and `ui/VirtualList.VirtualList` to scroll correctly after performing flick events

## [3.1.1] - 2019-09-23

### Fixed

- `ui/VirtualList.VirtualGridList` and `ui/VirtualList.VirtualList` to show items properly when reducing data size

## [3.1.0] - 2019-09-16

### Added

- `ui/Routable` module
- `ui/VirtualList.VirtualGridList` and `ui/VirtualList.VirtualList` prop `role` to set the ARIA `role`

## [3.0.1] - 2019-09-09

No significant changes.

## [3.0.0] - 2019-09-03

### Fixed

- `ui/Scroller` TypeScript signatures
- `ui/VirtualList.VirtualGridList` and `ui/VirtualList.VirtualList` to apply `will-change` CSS property to the proper node

## [3.0.0-rc.4] - 2019-08-22

### Fixed

- `ui/styles/mixins.less` mixins: `.buildLocaleFont`, `.buildLocaleFonts`, `.buildFontFace` to properly support font-weight ranges, font-weight default values, and font-stretch values

## [3.0.0-rc.3] - 2019-08-15

### Fixed

- `ui/VirtualList.VirtualGridList` and `ui/VirtualList.VirtualList` to retain the proper scroll position when updating the `itemSize` or `spacing` props
- `ui/Toggleable` TypeScript definitions

## [3.0.0-rc.2] - 2019-08-08

No significant changes.

## [3.0.0-rc.1] - 2019-07-31

### Added

- `ui/Icon`, `ui/IconButton`, and `ui/LabeledIcon` prop `flip` to flip the icon horizontally, vertically, or both

### Fixed

- `ui/Scroller`, `ui/VirtualList.VirtualGridList`, and `ui/VirtualList.VirtualList` to handle mouse down events on scrollbars

## [3.0.0-beta.2] - 2019-07-23

### Added

- `ui/ProgressBar` public class name `bar` to support customizing the background of the bar

## [3.0.0-beta.1] - 2019-07-15

### Added

- `ui/VirtualList.VirtualGridList` and `ui/VirtualList.VirtualList` support for resizing a window

### Fixed

- `ui/Icon` to support arbitrary icon name strings, like in material icons

## [3.0.0-alpha.7] - 2019-06-24

No significant changes.

## [3.0.0-alpha.6] - 2019-06-17

### Fixed

- `ui/ViewManager` to correctly arrange views when initially rendering a non-zero index

## [3.0.0-alpha.5] - 2019-06-10

### Added

- `ui/Toggleable` HOC config prop `eventProps` to allow wrapped components to specify additional event information

### Fixed

- `ui/ToggleItem` to send its `value` prop when toggled

## [3.0.0-alpha.4] - 2019-06-03

No significant changes.

## [3.0.0-alpha.3] - 2019-05-29

### Changed

- `ui/ViewManager` to use Web Animations instead of animation callbacks to improve performance resulting in API changes to `Arranger` and the pre-configured arrangers `SlideArranger`, `SlideBottomArranger`, `SlideLeftArranger`, `SlideRightArranger`, and `SlideTopArranger`

## [3.0.0-alpha.2] - 2019-05-20

No significant changes.

## [3.0.0-alpha.1] - 2019-05-15

### Added

- `ui/Button` public class `.hasIcon` which is present on the root node only when an icon has been provided
- `ui/Heading` component
- `ui/Measurable` HOC and Hook for quick and convenient measuring of simple components
- `ui/Scroller`, `ui/VirtualList.VirtualGridList`, and `ui/VirtualList.VirtualList` prop `noScrollByWheel` for preventing scroll by wheel

### Fixed

- `ui/Measurable` to remeasure after a re-layout so the measurement value is always correct
- `ui/Scroller`, `ui/VirtualList.VirtualGridList`, and `ui/VirtualList.VirtualList` not to scroll by wheel at the same time when multiple lists/scrollers are nested

### [2.6.0] - ???

### Deprecated

- `small` prop in `ui/Button.ButtonBase`, `ui/Icon.IconBase`, `ui/IconButton.IconButtonBase`, and `ui/LabeledIcon.LabeledIconBase`, which will be replaced by `size="small"` in 3.0

### Added

- `ui/Button`, `ui/Icon`, `ui/IconButton`, and `ui/LabeledIcon` prop `size`
- `ui/ToggleItem` props  `itemIcon` and `itemIconPosition` to support additional icons on ToggleItem-derived components

## [2.5.3] - 2019-06-06

### Fixed

- `ui/Scroller`, `ui/VirtualList`, and `ui/VirtualGridList` to size properly
- `ui/Scroller`, `ui/VirtualList`, and `ui/VirtualGridList` to scroll correctly on iOS and Safari
- `ui/Touchable` to not misfire a hold pulse when a drag re-enters a touch target and `cancelOnMove` is set
- `ui/ViewManager` to correctly handle transitioning quickly between two children

## [2.5.2] - 2019-04-23

### Fixed

- `ui/Skinnable` to allow overriding default `skinVariant` values
- `ui/Touchable` to prevent events firing on different nodes for the same touch action
- `ui/Touchable` to neither force focus to components nor blur components after they are touched

## [2.5.1] - 2019-04-09

### Fixed

- `ui/Touchable` to prevent doubled events in some situations on touch devices

## [2.5.0] - 2019-04-01

### Added

- `ui/Item`, `ui/Layout`, `ui/Repeater`, `ui/SlotItem`, `ui/Spinner`, `ui/ToggleItem`, and `ui/ViewManager` support for `ref` to gain access to the wrapped `component`

## [2.4.1] - 2019-03-11

### Fixed

- `ui/VirtualList` to scroll properly by `scrollTo` callback during the list is updated by prop changes

## [2.4.0] - 2019-03-04

### Added

- `ui/BodyText` prop `component` to allow customization of the tag/component used to render its base element
- `ui/Repeater` prop `component` to allow customization of its base element
- `ui/Spinner` prop `paused` to halt the animation. Previously this was hard-coded "on", but now it can be toggled.

### Changed

- `ui/Changeable` and `ui/Toggleable` to warn when both `[defaultProp]` and `[prop]` are provided

## [2.3.0] - 2019-02-11

### Added

- `ui/Skinnable` support for `skinVariants`; a way to augment a skin by adding variations of a skin to your visuals, like large text, high contrast, or grayscale
- `ui/Touchable` event `onHoldEnd` to notify when a hold has been released
- `ui/Touchable` prop `holdConfig.global` to allow a hold to continue when leaving or blurring the element

### Changed

- All content-containing LESS stylesheets (not within a `styles` directory) extensions to be `*.module.less` to retain modular context with CLI 2.x.

### Fixed

- `ui/Touchable` to continue drag events when blurring the element when `dragConfig.global` is set
- `ui/Marquee` to marquee when necessary after a locale change

## [2.2.9] - 2019-01-11

No significant changes.

## [2.2.8] - 2018-12-06

### Fixed

- `ui/Marquee` to display an ellipsis when changing to text that no longer fits within its bounds
- `ui/VirtualList`, `ui/VirtualGridList`, and `ui/Scroller` to debounce `onScrollStop` events for non-animated scrolls
- `ui/Changeable` and `ui/Toggleable` to no longer treat components as controlled if the specified prop is explicitly set to `undefined` at mount

## [2.2.7] - 2018-11-21

### Fixed

- `ui/Marquee` to avoid very small animations

## [2.2.6] - 2018-11-15

### Fixed

- `ui/Marquee` to handle contents which overflow their containers only slightly

## [2.2.5] - 2018-11-05

### Fixed

- `ui/Transition` to better support layout after changing children

## [2.2.4] - 2018-10-29

No significant changes.

## [2.2.3] - 2018-10-22

No significant changes.

## [2.2.2] - 2018-10-15

### Fixed

- `ui/Scroller` slowed scrolling behavior when repeatedly requesting a scroll to the same position

## [2.2.1] - 2018-10-09

### Fixed

- `ui/Marquee` to prevent restarting animation after blurring just before the previous animation completed

## [2.2.0] - 2018-10-02

### Added

- `ui/Marquee.MarqueeBase` prop `willAnimate` to improve app performance by deferring animation preparation styling such as composite layer promotion
- `ui/Skinnable` config option `prop` to configure the property in which to pass the current skin to the wrapped component
- `ui/Transition` prop `css` to support customizable styling

### Changed

- `ui/Cell` and `ui/Layout` to accept any type of children, since the `component` that may be set could accept any format of `children`

### Fixed

- `ui/Touchable` to correctly handle a hold cancelled from an onHold handler
- `ui/Marquee.MarqueeDecorator` to handle situations where lazily loaded CSS could cause marquee to not start correctly

## [2.1.4] - 2018-09-17

### Fixed

- `ui/ViewManager` to emit `onWillTransition` when views are either added or removed

## [2.1.3] - 2018-09-10

### Fixed

- `ui/Marquee` to stop when blurred during restart timer

## [2.1.2] - 2018-09-04

### Fixed

- `ui/GridListImageItem` to properly set `selected` style
- `ui/Marquee` positioning bug when used with CSS flexbox layouts

## [2.1.1] - 2018-08-27

No significant changes.

## [2.1.0] - 2018-08-20

### Fixed

- `ui/FloatingLayer` to apply `key`s to prevent React warnings

## [2.0.2] - 2018-08-13

### Fixed

- `ui/Image` to not display "missing image" icon when `src` fails to load
- `ui/Image` to not require `src` prop if `placeholder` is specified
- `ui/GridListImageItem` to not require `source` prop
- `ui/Scrollable` to use GPU acceleration to improve rendering performance
- `ui/Marquee` to move `position: relative` style into `animate` class to improve rendering performance

## [2.0.1] - 2018-08-01

No significant changes.

## [2.0.0] - 2018-07-30

### Added

- `ui/LabeledIcon` component for a lightweight `Icon` with a label

### Removed

- `ui/Skinnable.withSkinnableProps` higher-order component

### Fixed

- `ui/Scrollable` to ignore native drag events which interfered with touch drag support

## [2.0.0-rc.3] - 2018-07-23

No significant changes.

## [2.0.0-rc.2] - 2018-07-16

No significant changes.

## [2.0.0-rc.1] - 2018-07-09

### Removed

- `ui/FloatingLayer.contextTypes` export
- `ui/Marquee.controlContextTypes` export
- `ui/Placeholder.contextTypes` export
- `ui/Resizable.contextTypes` export

## [2.0.0-beta.9] - 2018-07-02

No significant changes.

## [2.0.0-beta.8] - 2018-06-25

### Fixed

- `ui/VirtualList` to allow scrolling on focus by default on webOS

## [2.0.0-beta.7] - 2018-06-11

### Added

- `ui/FloatingLayer.FloatingLayerBase` export

### Changed

- `ui/FloatingLayer` to call `onOpen` only after it is rendered

### Fixed

- `ui/MarqueeDecorator` to stop marqueeing when using hover and pointer hides

## [2.0.0-beta.6] - 2018-06-04

### Fixed

- `ui/FloatingLayer` to render correctly if already opened at mounting time

## [2.0.0-beta.5] - 2018-05-29

### Added

- `ui/FloatingLayerDecorator` imperative API to close all floating layers registered in the same id
- `ui/ProgressBar` and `ui/Slider` prop `progressAnchor` to configure from where in the progress bar or slider progress should begin
- `ui/Slider` prop `progressBarComponent` to support customization of progress bar within a slider
- `ui/ForwardRef` HOC to adapt `React.forwardRef` to HOC chains
- `ui/Media` component

### Fixed

- `ui/MarqueeController` to update hovered state when pointer hides
- `ui/Touchable` to end gestures when focus is lost
- `ui/VirtualList.VirtualList` and `ui/VirtualList.VirtualGridList` to prevent items overlap with scroll buttons

## [2.0.0-beta.4] - 2018-05-21

### Fixed

- `ui/Touchable` to guard against null events

## [2.0.0-beta.3] - 2018-05-14

### Changed

- `ui/Marquee.MarqueeController` and `ui/Marquee.MarqueeDecorator` to prevent unnecessary focus-based updates

### Added

- `ui/Touchable` support to fire `onTap` when a `click` event occurs

### Changed

- `ui/Touchable` custom events `onDown`, `onUp`, `onMove`, and `onTap` to use the event name as the `type` rather than the shorter name (e.g. `onTap` rather than `tap`)
- `ui/Toggleable` to forward events on `activate` and `deactivate` instead of firing toggled payload. Use `toggle` to handle toggled payload from the event.

## [2.0.0-beta.2] - 2018-05-07

### Fixed

- `ui/Marquee` to always marquee when `marqueeOn` is set to `'render'`
- `ui/Item` to use its natural width rather than imposing a 100% width allowing inline Items to be the correct width
- `ui/Marquee.MarqueeDecorator` to correctly reset animation when `children` updates

## [2.0.0-beta.1] - 2018-04-29

### Changed

- `ui/Cancelable` callback `onCancel` to accept an event with a `stopPropagation` method to prevent upstream instances from handling the event instead of using the return value from the callback to prevent propagation. When a function is passed to `onCancel`, it will now receive an event and a props object instead of only the props object. When a string is passed to `onCancel`, it will now receive an event instead of no arguments. Also when a string is passed, the event will now propagate to upstream instances unless `stopPropagation` is called.
- `ui/Transition` property `duration` to now also support a numeric value representing milliseconds or a string representing any valid CSS duration value

### Fixed

- `ui/Layout.Cell` to no longer overflow when both `size` and `shrink` are set together
- `ui/Layout` to correctly support two `align` values, allowing horizontal and vertical in one property. Previously, the transverse alignment was ignored, only allowing perpendicular alignment.
- `ui/VirtualList.VirtualList` and `ui/VirtualList.VirtualGridList` showing blank when `direction` prop changed after scroll position changed
- `ui/VirtualList.VirtualList` and `ui/VirtualList.VirtualGridList` to support RTL by dynamic language changes

## [2.0.0-alpha.8] - 2018-04-17

### Added

- `ui/Slider` as an unstyled, base range selection component
- `ui/VirtualList.VirtualList` and `ui/VirtualList.VirtualGridList` `role="list"`
- `ui/Placeholder.PlaceholderControllerDecorator` config property `thresholdFactor`

### Changed

- `ui/Transition` property `children` to not be required
- `ui/Transition` to fire `onShow` and `onHide` even when there are no `children`

### Fixed

- `ui/VirtualList.VirtualList` to re-render items when forceUpdate() called
- `ui/ViewManager` to not initially pass the wrong value for `enteringProp` when a view initiates a transition into the viewport

## [2.0.0-alpha.7] - 2018-04-03

### Removed

- `ui/VirtualList.VirtualList` and `ui/VirtualList.VirtualGridList` prop `data` to eliminate the misunderstanding caused by the ambiguity of `data`

### Fixed

- `ui/Scroller` horizontal scrolling in RTL locales

## [2.0.0-alpha.6] - 2018-03-22

### Removed

- `ui/Transition` property `clipHeight`
- `ui/ProgressBar` property `vertical` and replaced it with `orientation`

### Added

- `ui/Scrollable` support for scrolling by touch
- `ui/ProgressBar` property `orientation` to accept orientation strings like `"vertical"` and `"horizontal"`

### Changed

- `ui/VirtualList.VirtualList` and `ui/VirtualList.VirtualGridList` prop `component` to be replaced by `itemRenderer`

### Fixed

- `ui/Transition` animation for `clip` for `"up"`, `"left"`, and `"right"` directions. This includes a DOM addition to the Transition markup.
- `ui/ComponentOverride` and `ui/ToggleItem` to accept HTML DOM node tag names as strings for its `component` property

## [2.0.0-alpha.5] - 2018-03-07

### Added

- `ui/Touchable` support for drag gesture
- `ui/Marquee` component
- `ui/GridListImageItem` component

### Changed

- `ui/VirtualList`, `ui/VirtualGridList`, and `ui/Scroller` components as unstyled base components to support UI libraries

### Fixed

- `ui/ViewManager` to suppress `enteringProp` for views that are rendered at mount

## [2.0.0-alpha.4] - 2018-02-13

### Added

- `ui/BodyText`, `ui/Image`, `ui/Item`, `ui/ProgressBar`, `ui/SlotItem`, `ui/Spinner`, `ui/ToggleIcon` components as unstyled base components to support UI libraries
- `ui/SlotItem` with the properties of `slotBefore` and `slotAfter` so we can easily add things like icons to an item

### Changed

- `ui/Repeater` and `ui/Group` to require a unique key for each object type data
- `ui/Toggleable` to use `'selected'` as its default `prop`, rather than `'active'`, since `'selected'` is by far the most common use case
- `ui/Touchable` to use global gesture configuration with instance override rather than component-level configuration via HOC configs with instance override

## [2.0.0-alpha.3] - 2018-01-18

### Added

- `ui/Layout` debugging aid for help with complex layouts. Simply include the `"debug"` className in your app and everything below it will show debugging lines
- `ui/Button`, `ui/Icon`, and `ui/IconButton` components to support reuse by themes
- `ui/Touchable` support for flick gestures

### Fixed

- `ui/resolution` to measure the App's rendering area instead of the entire window, and now factors-in the height as well
- `ui/Layout` prop `align` to support setting horizontal and vertical alignment in one prop, separated by a space

## [2.0.0-alpha.2] - 2017-08-29

## Added

- `ui/Scroller` and `ui/VirtualList`

## [2.0.0-alpha.1] - 2017-08-27

## Added

- `ui/Layout` which provides a technique for laying-out components on the screen using `Cells`, in rows or columns
- `ui/Touchable` to support consistent mouse and touch events along with hold gesture

## Removed

- `ui/Holdable` and `ui/Pressable` which were replaced by `ui/Touchable`

## [1.15.0] - 2018-02-28

### Fixed

- Internal method used by many components that sometimes prevented re-renders when they were needed

## [1.14.0] - 2018-02-23

### Deprecated

- `ui/Holdable` and `ui/Pressable`, to be replaced by `ui/Touchable` in 2.0.0

## [1.13.4] - 2018-07-30

No significant changes.

## [1.13.3] - 2018-01-16

No significant changes.

## [1.13.2] - 2017-12-14

### Fixed

- `ui/ViewManager` to revert 1.13.0 fix for lifecycle timing when entering a view

## [1.13.1] - 2017-12-06

No significant changes.

## [1.13.0] - 2017-11-28

### Added

- `ui/Transition` animation timing functions `ease-in`, `ease-out`, `ease-in-quart`, and `ease-out-quart` to provide prettier options for transitions that may be more suited to a specific visual style

### Fixed

- `ui/ViewManager` to prevent interaction issue with `moonstone/Scroller`

## [1.12.2] - 2017-11-15

### Fixed

- `ui/Remeasurable` to update on every trigger change
- `ui/Transition` to revert 1.12.1 change to support `clip` transition-type directions and rendering optimizations

## [1.12.1] - 2017-11-07

### Fixed

- `ui/Transition` support for all `clip` transition-type directions and made rendering optimizations

## [1.12.0] - 2017-10-27

No significant changes.

## [1.11.0] - 2017-10-24

No significant changes.

## [1.10.1] - 2017-10-16

### Fixed

- `ui/Pressable` to properly set pressed state to false on blur and release

## [1.10.0] - 2017-10-09

### Added

- `ui/Layout` which provides a technique for laying-out components on the screen using `Cells`, in rows or columns

## [1.9.3] - 2017-10-03

### Fixed

- `ui/Transition` to recalculate height when a resize occurs

## [1.9.2] - 2017-09-26

No significant changes.

## [1.9.1] - 2017-09-25

No significant changes.

## [1.9.0] - 2017-09-22

### Added

- `ui/styles/mixins.less` mixins: `.remove-margin-on-edge-children()` and `.remove-padding-on-edge-children()` to better handle edge margins on container components

### Changed

- `ui/Holdable` to cancel key hold events when the pointer moves
- `ui/Holdable` and `ui/Changeable` back to Components and moved performance improvements elsewhere

### Fixed

- `ui/FloatingLayer` to not asynchronously attach a click handler when the floating layer is removed
- `ui/ViewManager` to correctly position items when changing mid-transition

## [1.8.0] - 2017-09-07

### Changed

- `ui/Holdable` and `ui/Changeable` to be PureComponents to reduce the number of updates

## [1.7.0] - 2017-08-23

No significant changes.

## [1.6.1] - 2017-08-07

No significant changes.

## [1.6.0] - 2017-08-04

### Fixed

- `ui/PlaceholderDecorator` to update bounds of `Scroller` when the `visible` state changed

## [1.5.0] - 2017-07-19

### Fixed

- `ui/Cancelable` warning for string type cancel handler

## [1.4.1] - 2017-07-05

No significant changes.

## [1.4.0] - 2017-06-29

No significant changes.

## [1.3.1] - 2017-06-14

No significant changes.

## [1.3.0] - 2017-06-12

### Added

- `ui/ViewManager` prop `childProps` to pass static props to each child

### Fixed

- `ui/ViewManager` to have a view count of 0 specifically for `noAnimation` cases. This helps things like `spotlight` restore `focus` properly.
- `ui/Cancelable` to run modal handlers on `window` object and correctly store handlers in LIFO order

## [1.2.2] - 2017-05-31

No significant changes.

## [1.2.1] - 2017-05-25

No significant changes.

## [1.2.0] - 2017-05-17

### Added

- `ui/Skinnable` to provide themes with a way to apply a base theme styling and skins on top of that
- `ui/Transition` prop `onShow` that fires when transitioning into view a component.
- `ui/transition` callback prop `onShow` that fires when transitioning into view completes

### Changed

- `ui/View` to prevent re-renders on views leaving the `ViewManager`

## [1.1.0] - 2017-04-21

### Changed

- `ui/Slottable` to support slot-candidate tags that have multiple props, which are now forwarded directly instead of just their children

### Fixed

- `ui/Cancelable` to run modal handlers in the right order

## [1.0.0] - 2017-03-31

### Added

- `ui/Placeholder` module with `PlaceholderControllerDecorator` and `PlaceholderDecorator` HOCs which facilitate rendering placeholder components until the wrapped component would scroll into the viewport

### Changed

- `ui/Repeater` to accept an array of objects as children which are spread onto the generated components

### Removed

- `ui/validators` which was no longer used elsewhere in Enact

## [1.0.0-beta.4] - 2017-03-10

### Added

- `ui/A11yDecorator` to facilitate adding pre/post hints to components
- `ui/AnnounceDecorator` to facilitate announcing actions for accessibility

## [1.0.0-beta.3] - 2017-02-21

### Added

- `ui/Resizable` Higher-order Component to facilitate notification of resized components

## [1.0.0-beta.2] - 2017-01-30

### Added

- `ui/ViewManager` properties `enteringDelay` and `enteringProp` to aid deferred rendering of views
- `ui/resolution` function `scaleToRem` for those times when you have a size in pixels that you want to convert directly to `rem` to support automatic dynamic resizing

## [1.0.0-beta.1] - 2016-12-30

### Added

- `ui/RadioDecorator` and `ui/RadioControllerDecorator` to support radio group-style management of components
- `ui/Holdable` Higher-order Component
- `ui/ViewManager` events `onAppear`, `onEnter`, `onLeave`, `onStay`, `onTransition`, and `onWillTransition`
- `ui/FloatingLayer` `scrimType` prop value `none`
- `ui/Pressable` config option `onMouseLeave`

### Removed

- `ui/Transition` prop `fit` in favor of using `className`

### Changed

- `ui/FloatingLayer` property `autoDismiss` to handle both ESC key and click events

## [1.0.0-alpha.5] - 2016-12-16

No changes.

## [1.0.0-alpha.4] - 2016-12-2

### Added

- `ui/FloatingLayer` module with `FloatingLayer` and `FloatingLayerDecorator` components
- `fit`, `noAnimation` props to `ui/TransitionBase`
- `onHide` prop to `ui/Transition`
- LESS mixins from `@enact/moonstone` that are general purpose and can be utilized by various UI
libraries.

## [1.0.0-alpha.3] - 2016-11-8

### Added

- Selection type support to `ui/Group`

### Changed

- Renamed `ui/Group` prop `select` to `childSelect` and added prop `select` to support selection types


## [1.0.0-alpha.2] - 2016-10-21

This version includes a lot of refactoring from the previous release. Developers need to switch to the new enact-dev command-line tool.

### Added

- New components and HOCs: `ui/Cancelable`, `ui/Changeable`, `ui/Selectable`
- Support for enact-dev command-line tool.
- New options for `ui/Toggleable` HOC
- Many more unit tests

### Changed

- Removed `ui/Pickable` HOC
- Some props for UI state were renamed to have `default` prefix where state was managed by the component. (e.g. `defaultOpen`)

### Fixed

- Many components were fixed, polished, updated and documented
- Inline docs updated to be more consistent and comprehensive

## [1.0.0-alpha.1] - 2016-09-26

Initial release<|MERGE_RESOLUTION|>--- conflicted
+++ resolved
@@ -2,19 +2,16 @@
 
 The following is a curated list of changes in the Enact ui module, newest changes on the top.
 
-<<<<<<< HEAD
 ## [unreleased]
 
 ### Fixed
 
 - `ui/Scroller` and `ui/VirtualList` to call remaining scrollStopJob function in cleanup phase
-=======
 ## [3.4.6] - 2020-08-24
 
 ### Added
 
 - `ui/MarqueeDecorator` warning against nested `Marquee`'s
->>>>>>> 3a99ce2b
 
 ## [3.4.5] - 2020-08-18
 
