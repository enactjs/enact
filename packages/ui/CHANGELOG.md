--- conflicted
+++ resolved
@@ -10,12 +10,9 @@
 
 ### Fixed
 
-<<<<<<< HEAD
 - `ui/resolution` to select screenType which is smaller than actual screen size
 - `ui/resolution` to calculate the base font size by considering screenType and actual screen size
-=======
 - `ui/ViewManager` to set index prop properly when reverseTransition prop is given
->>>>>>> 48906987
 
 ## [4.6.2] - 2023-03-09
 
