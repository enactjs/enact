--- conflicted
+++ resolved
@@ -2,17 +2,14 @@
 
 The following is a curated list of changes in the Enact ui module, newest changes on the top.
 
-<<<<<<< HEAD
 ## [unreleased]
 
 ### Changed
 
 - `ui/ViewManager` to use Web Animations instead of animation callbacks to improve performance resulting in changes to API changes to `Arranger` and the pre-configured arrangers, `SlideArranger`, `SlideBottomArranger`, `SlideLeftArranger`, `SlideRightArranger`, and `SlideTopArranger`.
-=======
 ## [3.0.0-alpha.2] - 2019-05-20
 
 No significant changes.
->>>>>>> 72229cd5
 
 ## [3.0.0-alpha.1] - 2019-05-15
 
