--- conflicted
+++ resolved
@@ -241,13 +241,10 @@
 ### Deprecated
 
 - `ui/Holdable` and `ui/Pressable`, to be replaced by `ui/Touchable` in 2.0.0
-<<<<<<< HEAD
-=======
 
 ## [1.13.4] - 2018-07-30
 
 No significant changes.
->>>>>>> 89cd9e52
 
 ## [1.13.3] - 2018-01-16
 
