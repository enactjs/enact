# Change Log

The following is a curated list of changes in the Enact ui module, newest changes on the top.

<<<<<<< HEAD
## [unreleased]

### Added
- `ui/Layout.Cell` prop `grow` to expand its size to the container
=======
## [4.6.2] - 2023-03-09

No significant changes.
>>>>>>> a68c7ec9

## [4.6.1] - 2023-02-03

### Added

- `ui/Touchable` events `onPinch`, `onPinchStart`, `onPinchEnd`, and config `pinchConfig` to support pinch gesture

### Deprecated

- `ui/IconButton` to be removed in 5.0.0, use `ui/Button` instead
- `ui/RadioDecorator` to be removed in 5.0.0
- `ui/Scroller.ScrollerBase` to be removed in 5.0.0
- `ui/SlotItem` to be removed in 5.0.0
- `ui/ToggleItem` to be removed in 5.0.0
- `ui/VirtualList.VirtualListBase` to be removed 5.0.0

## [4.6.0] - 2022-12-05

### Fixed

- `ui/Marquee.MarqueeDecorator` to restart animation properly when `marqueeDelay` is 0

## [4.0.12] - 2022-09-16

### Fixed

- `ui/Marquee.MarqueeDecorator` to have proper spacing for bidirectional text

## [4.5.2] - 2022-08-17

### Fixed

- `ui/Marquee` to stop at the starting point after one cycle when scaled

## [4.5.1] - 2022-08-03

### Fixed

- `ui/Marquee.MarqueeDecorator` to have proper spacing for bidirectional text
- `ui/Marquee.MarqueeDecorator` to restart animation properly with React 18

## [4.5.0] - 2022-07-19

No significant changes.

## [4.5.0-rc.2] - 2022-07-06

### Fixed

- `ui/Scroller` and `ui/VirtualList` to rerender property when `clientSize` is changed

## [4.5.0-rc.1] - 2022-06-23

No significant changes.

## [4.5.0-beta.1] - 2022-05-31

### Deprecated

- `ui/GridListImageItem`, to be removed in 5.0.0. Use `ui/ImageItem` instead

### Added

- `ui/FloatingLayer` to add `detail` property containing `inputType` in `onDismiss` event payload

## [4.5.0-alpha.2] - 2022-05-09

### Deprecated

- `ui/Marquee.MarqueeDecorator` config `className` to be removed in 5.0.0

### Added

- `ui/Marquee.MarqueeDecorator` config `css` to support customizing the marquee styles

## [4.0.11] - 2022-04-25

No significant changes.

## [4.5.0-alpha.1] - 2022-04-15

### Fixed

- `ui/FloatingLayer` to stack popups always in the order in which they were opened

## [4.0.10] - 2022-04-05

No significant changes.

## [4.1.4] - 2022-03-24

### Removed

- `ui/Scroller` and `ui/VirtualList` prop `data-webos-voice-focused`, `data-webos-voice-disabled`, and `data-webos-voice-group-label`

### Added

- `ui/Marquee.MarqueeDecorator` `locale` type for `forceDirection` prop not to override the direction depending on contents

### Fixed

- `ui/Button` not to pass `icon` prop as children when `icon` is true
- `ui/Transition` to pass the event when handling transition event

## [4.1.3] - 2022-03-07

- Updated to use `forwardCustom` and add `type` when forwarding custom events

## [3.2.7] - 2022-01-17

No significant changes.

## [4.1.2] - 2021-12-22

### Fixed

- `ui/Scroller` and `ui/VirtualList` to avoid stuttering of content on drag in mobile devices
- `ui/Scroller` and `ui/VirtualList` to scroll correctly on Android platform for RTL locales

## [4.0.9] - 2021-12-15

No significant changes.

## [4.1.1] - 2021-11-30

No significant changes.

## [4.1.0] - 2021-11-04

### Fixed

- `ui/Marquee.MarqueeDecorator` to restart animation when text changed while focus retained

## [4.0.8] - 2021-10-21

### Fixed

- `ui/Marquee.MarqueeDecorator` style to render text properly when starting animation

## [4.0.7] - 2021-09-28

No significant changes.

## [4.0.6] - 2021-09-28

No significant changes.

## [4.0.5] - 2021-08-02

No significant changes.

## [4.0.4] - 2021-07-02

### Fixed

- `ui/Marquee.MarqueeDecorator` to stop marquee properly after hiding pointer when `marqueeOn` is `hover`

## [4.0.3] - 2021-06-18

No significant changes.

## [4.0.2] - 2021-05-24

No significant changes.

## [4.0.1] - 2021-05-21

No significant changes.

## [4.0.0] - 2021-03-26

### Removed

- `ui/A11yDecorator`
- `ui/Button`, `ui/Icon`, `ui/IconButton`, and `ui/LabeledIcon` default size values

### Added

- `ui/BodyText`, `ui/Button`, `ui/Group`, `ui/Heading`, `ui/Icon`, `ui/IconButton`, `ui/Image`, `ui/ImageItem`, `ui/LabeledIcon`, `ui/Layout`, `ui/ProgressBar`, `ui/Repeater`, `ui/Slider`, `ui/SlotItem`, `ui/Spinner`, `ui/ToggleIcon`, `ui/ToggleItem`, and `ui/ViewManager` support for forwarding `ref`s to the respective root component

### Changed

- `ui/Touchable` event `onHold` and `onHoldPulse` to `onHoldStart` and `onHold` respectively to match with the naming convention

### Fixed

- `ui/FloatingLayerDecorator` to render floating node properly
- `ui/Touchable' to handle touch related events only for valid targets

## [4.0.0-alpha.1] - 2021-02-24

No significant changes.

## [3.5.0] - 2021-02-05

### Deprecated

- `ui/A11yDecorator`, to be removed in 4.0.0

### Changed

- `ui/Transition` prop `duration` to support any valid CSS value for `slide` and `fade` `type`

## [3.4.11] - 2020-12-11

### Fixed

- documentation problem in styles/internal directory

## [3.4.10] - 2020-12-09

### Changed

- `ui/Media` `play` function to return promise

### Fixed

- `ui/Routable` to respect the current path on first render when using relative paths in links
- `ui/Scroller` and `ui/VirtualList` to scroll correctly on Chrome 85 or higher in RTL locales

## [3.4.9] - 2020-10-30

No significant changes.

## [3.4.8] - 2020-10-08

### Fixed

- `ui/Button` to prevent browser's default styling when pressed by touch

## [3.4.7] - 2020-09-01

### Fixed

- `ui/Scroller` and `ui/VirtualList` to call `onScrollStop` when scrollbar's visibility changed while scrolling
- `ui/ViewManager` to handle transitioning away and back to a view before a transition completes

## [3.4.6] - 2020-08-24

### Added

- `ui/MarqueeDecorator` warning against nested `Marquee`'s

## [3.4.5] - 2020-08-18

No significant changes.

## [3.4.4] - 2020-08-17

### Fixed

- `ui/FloatingLayer` and `ui/Slider` to prevent global classname leaks

## [3.4.3] - 2020-08-10

No significant changes.

## [3.4.2] - 2020-08-05

No significant changes.

## [3.4.1] - 2020-08-05

### Fixed

- `ui/Touchable` to invoke event callbacks updated during gesture

## [3.4.0] - 2020-07-29

### Added

- `ui/AnnounceDecorator.Announce` method `announce` parameter `clear` to clear previous message before setting the new message
- `ui/ViewManager` prop and `ui/ViewManager.Arranger` callback config prop `rtl` to allow arrangers to adjust animations to be locale aware

### Fixed

- `ui/Marquee` to correctly animate when scaled or when less than 1px longer than its container
- `ui/Scroller` prop `data-webos-voice-focused`, `data-webos-voice-disabled`, and `data-webos-voice-group-label`
- `ui/Scroller` and `ui/VirtualList` to re-render when its size changed
- `ui/Scroller` and `ui/VirtualList` to not fire `onScrollStop` event redundantly
- `ui/VirtualList` with scrollMode `native` to not scrollTo bottom when dataSize changed to smaller and scrollTo called with `animate: false` option

## [3.3.1] - 2020-07-20

### Changed

- `ui/Scroller` by increasing the scrollbar's inactivity timeout to 1000 ms

## [3.3.0] - 2020-07-13

### Changed

- `ui/ViewManager.TransitionGroup` to suppress `onTransition` events when a view appears or stays

## [3.3.0-alpha.15] - 2020-07-07

No significant changes.

## [3.3.0-alpha.14] - 2020-06-29

### Fixed

- `ui/Scroller` to update when `clientSize` is changed
- `ui/VirtualList` to reset scroll position when `clientSize` is changed

## [3.3.0-alpha.13] - 2020-06-22

No significant changes.

## [3.3.0-alpha.12] - 2020-06-15

### Added

- `ui/Button` prop `iconFlip` to set the `flip` prop of `iconComponent`

### Fixed

- `ui/Marquee.MarqueeDecorator` to not cause unnecessary rerenders
- `ui/Scroller` and `ui/VirtualList` to not inadvertently scroll due to click events when in RTL locales
- `ui/Skinnable` to not force all `Skinnable` children to update if a parent updates

## [3.3.0-alpha.11] - 2020-06-08

No significant changes.

## [3.3.0-alpha.10] - 2020-05-26

### Added

- `ui/Group` prop `selectedEventProp` to configure the key used to hold the value in the `onSelect` event

### Fixed

- `Toggleable` to recognize changes in `disabled` and `onToggle`

## [3.3.0-alpha.9] - 2020-05-11

No significant changes.

## [3.3.0-alpha.8] - 2020-05-04

### Fixed

- `ui/Layout` to export `Layout` by default instead of `LayoutBase`

## [3.3.0-alpha.7] - 2020-04-27

### Added

- `ui/ProgressBar` support for `orientation` type of `'radial'`
- `ui/ProgressBar` public class name `radial`
- `ui/ViewManager` events `onTransition` and `onWillTransition` payload members `index` and `previousIndex`

### Fixed

- `ui/ViewManager` to only fire `onTransition` once per transition
- `ui/Spinner` center alignment

## [3.3.0-alpha.6] - 2020-04-14

### Fixed

- `ui/Scroller` to prevent interaction with scrollbars when muted

## [3.3.0-alpha.5] - 2020-04-06

No significant changes.

## [3.3.0-alpha.4] - 2020-03-30

### Deprecated

- `ui/GridListImageItem`, use `ui/ImageItem` instead

### Added

- `ui/ImageItem` component

### Fixed

- `ui/Scroller`, `ui/VirtualList.VirtualGridList`, and `ui/VirtualList.VirtualList` to update scroll thumb position properly in nested cases

## [3.3.0-alpha.3] - 2020-03-09

### Added

- `ui/styles/mixins.less` `.position()` support for list-style arguments, in addition to the existing separated arguments
- `ui/GridListItemItem` prop `subComponents`

## [3.3.0-alpha.2] - 2020-03-09

### Changed

- `ui/VirtualList.VirtualList` and `ui/VirtualList.VirtualGridList` prop `itemProps` to `childProps` for backwards compatibility

### Fixed

- `ui/VirtualList.VirtualList` and `ui/VirtualList.VirtualGridList` to not suddenly jump when pressing directional keys after wheeling

## [3.3.0-alpha.1] - 2020-02-26

### Added

- `ui/Scroller`, `ui/VirtualList.VirtualGridList`, and `ui/VirtualList.VirtualList` prop `scrollMode` is added

### Changed

- `ui/VirtualList.VirtualList` and `ui/VirtualList.VirtualGridList` prop `childProps` to `itemProps` for clarity

### Fixed

- `ui/Marquee` to not error when passed `null` `children` during an animation
- `ui/Button` to have more robust support for a customized `iconComponent` prop

## [3.2.6] - 2020-03-26

### Fixed

- `ui/VirtualList.VirtualGridList` and `ui/VirtualList.VirtualList` to show items properly when reducing data size by updating `firstIndex` correctly
- `ui/VirtualList.VirtualList` and `ui/VirtualList.VirtualGridList` not to suddenly jump when pressing directional keys after wheeling
- `ui/VirtualList.VirtualList` and `ui/VirtualList.VirtualGridList` to show items properly when reducing data size

## [3.2.5] - 2019-11-14

### Fixed

- `ui/Marquee` to not double aria readout for marqueeing contents

## [3.2.4] - 2019-11-07

### Fixed

- `ui/Marquee` text alignment when content is centered

## [3.2.3] - 2019-11-01

### Fixed

- `ui/Marquee` text alignment when restarting
- `ui/Marquee` to display an ellipsis when its content changes and overflows its bounds

## [3.2.2] - 2019-10-24

No significant changes.

## [3.2.1] - 2019-10-22

### Fixed

- `ui/VirtualList.VirtualList` item rendering in RTL locales

## [3.2.0] - 2019-10-18

### Added

- `ui/Marquee` prop `marqueeSpacing` and CSS class `spacing` to configure the spacing between the repeated content

### Changed

- `ui/Marquee` to have a wrap-around effect

### Fixed

- `ui/Marquee` to start on focus when disabled

## [3.1.3] - 2019-10-09

### Fixed

- `ui/FloatingLayer` to be dismissable when `open` on mount

## [3.1.2] - 2019-09-30

### Fixed

- `ui/Button` to not require `children`
- `ui/VirtualList.VirtualGridList` and `ui/VirtualList.VirtualList` to scroll smoothly when wheeling
- `ui/Scroller`, `ui/VirtualList.VirtualGridList`, and `ui/VirtualList.VirtualList` to scroll correctly after performing flick events

## [3.1.1] - 2019-09-23

### Fixed

- `ui/VirtualList.VirtualGridList` and `ui/VirtualList.VirtualList` to show items properly when reducing data size

## [3.1.0] - 2019-09-16

### Added

- `ui/Routable` module
- `ui/VirtualList.VirtualGridList` and `ui/VirtualList.VirtualList` prop `role` to set the ARIA `role`

## [3.0.1] - 2019-09-09

No significant changes.

## [3.0.0] - 2019-09-03

### Fixed

- `ui/Scroller` TypeScript signatures
- `ui/VirtualList.VirtualGridList` and `ui/VirtualList.VirtualList` to apply `will-change` CSS property to the proper node

## [3.0.0-rc.4] - 2019-08-22

### Fixed

- `ui/styles/mixins.less` mixins: `.buildLocaleFont`, `.buildLocaleFonts`, `.buildFontFace` to properly support font-weight ranges, font-weight default values, and font-stretch values

## [3.0.0-rc.3] - 2019-08-15

### Fixed

- `ui/VirtualList.VirtualGridList` and `ui/VirtualList.VirtualList` to retain the proper scroll position when updating the `itemSize` or `spacing` props
- `ui/Toggleable` TypeScript definitions

## [3.0.0-rc.2] - 2019-08-08

No significant changes.

## [3.0.0-rc.1] - 2019-07-31

### Added

- `ui/Icon`, `ui/IconButton`, and `ui/LabeledIcon` prop `flip` to flip the icon horizontally, vertically, or both

### Fixed

- `ui/Scroller`, `ui/VirtualList.VirtualGridList`, and `ui/VirtualList.VirtualList` to handle mouse down events on scrollbars

## [3.0.0-beta.2] - 2019-07-23

### Added

- `ui/ProgressBar` public class name `bar` to support customizing the background of the bar

## [3.0.0-beta.1] - 2019-07-15

### Added

- `ui/VirtualList.VirtualGridList` and `ui/VirtualList.VirtualList` support for resizing a window

### Fixed

- `ui/Icon` to support arbitrary icon name strings, like in material icons

## [3.0.0-alpha.7] - 2019-06-24

No significant changes.

## [3.0.0-alpha.6] - 2019-06-17

### Fixed

- `ui/ViewManager` to correctly arrange views when initially rendering a non-zero index

## [3.0.0-alpha.5] - 2019-06-10

### Added

- `ui/Toggleable` HOC config prop `eventProps` to allow wrapped components to specify additional event information

### Fixed

- `ui/ToggleItem` to send its `value` prop when toggled

## [3.0.0-alpha.4] - 2019-06-03

No significant changes.

## [3.0.0-alpha.3] - 2019-05-29

### Changed

- `ui/ViewManager` to use Web Animations instead of animation callbacks to improve performance resulting in API changes to `Arranger` and the pre-configured arrangers `SlideArranger`, `SlideBottomArranger`, `SlideLeftArranger`, `SlideRightArranger`, and `SlideTopArranger`

## [3.0.0-alpha.2] - 2019-05-20

No significant changes.

## [3.0.0-alpha.1] - 2019-05-15

### Added

- `ui/Button` public class `.hasIcon` which is present on the root node only when an icon has been provided
- `ui/Heading` component
- `ui/Measurable` HOC and Hook for quick and convenient measuring of simple components
- `ui/Scroller`, `ui/VirtualList.VirtualGridList`, and `ui/VirtualList.VirtualList` prop `noScrollByWheel` for preventing scroll by wheel

### Fixed

- `ui/Measurable` to remeasure after a re-layout so the measurement value is always correct
- `ui/Scroller`, `ui/VirtualList.VirtualGridList`, and `ui/VirtualList.VirtualList` not to scroll by wheel at the same time when multiple lists/scrollers are nested

### [2.6.0] - ???

### Deprecated

- `small` prop in `ui/Button.ButtonBase`, `ui/Icon.IconBase`, `ui/IconButton.IconButtonBase`, and `ui/LabeledIcon.LabeledIconBase`, which will be replaced by `size="small"` in 3.0

### Added

- `ui/Button`, `ui/Icon`, `ui/IconButton`, and `ui/LabeledIcon` prop `size`
- `ui/ToggleItem` props  `itemIcon` and `itemIconPosition` to support additional icons on ToggleItem-derived components

## [2.5.3] - 2019-06-06

### Fixed

- `ui/Scroller`, `ui/VirtualList`, and `ui/VirtualGridList` to size properly
- `ui/Scroller`, `ui/VirtualList`, and `ui/VirtualGridList` to scroll correctly on iOS and Safari
- `ui/Touchable` to not misfire a hold pulse when a drag re-enters a touch target and `cancelOnMove` is set
- `ui/ViewManager` to correctly handle transitioning quickly between two children

## [2.5.2] - 2019-04-23

### Fixed

- `ui/Skinnable` to allow overriding default `skinVariant` values
- `ui/Touchable` to prevent events firing on different nodes for the same touch action
- `ui/Touchable` to neither force focus to components nor blur components after they are touched

## [2.5.1] - 2019-04-09

### Fixed

- `ui/Touchable` to prevent doubled events in some situations on touch devices

## [2.5.0] - 2019-04-01

### Added

- `ui/Item`, `ui/Layout`, `ui/Repeater`, `ui/SlotItem`, `ui/Spinner`, `ui/ToggleItem`, and `ui/ViewManager` support for `ref` to gain access to the wrapped `component`

## [2.4.1] - 2019-03-11

### Fixed

- `ui/VirtualList` to scroll properly by `scrollTo` callback during the list is updated by prop changes

## [2.4.0] - 2019-03-04

### Added

- `ui/BodyText` prop `component` to allow customization of the tag/component used to render its base element
- `ui/Repeater` prop `component` to allow customization of its base element
- `ui/Spinner` prop `paused` to halt the animation. Previously this was hard-coded "on", but now it can be toggled.

### Changed

- `ui/Changeable` and `ui/Toggleable` to warn when both `[defaultProp]` and `[prop]` are provided

## [2.3.0] - 2019-02-11

### Added

- `ui/Skinnable` support for `skinVariants`; a way to augment a skin by adding variations of a skin to your visuals, like large text, high contrast, or grayscale
- `ui/Touchable` event `onHoldEnd` to notify when a hold has been released
- `ui/Touchable` prop `holdConfig.global` to allow a hold to continue when leaving or blurring the element

### Changed

- All content-containing LESS stylesheets (not within a `styles` directory) extensions to be `*.module.less` to retain modular context with CLI 2.x.

### Fixed

- `ui/Touchable` to continue drag events when blurring the element when `dragConfig.global` is set
- `ui/Marquee` to marquee when necessary after a locale change

## [2.2.9] - 2019-01-11

No significant changes.

## [2.2.8] - 2018-12-06

### Fixed

- `ui/Marquee` to display an ellipsis when changing to text that no longer fits within its bounds
- `ui/VirtualList`, `ui/VirtualGridList`, and `ui/Scroller` to debounce `onScrollStop` events for non-animated scrolls
- `ui/Changeable` and `ui/Toggleable` to no longer treat components as controlled if the specified prop is explicitly set to `undefined` at mount

## [2.2.7] - 2018-11-21

### Fixed

- `ui/Marquee` to avoid very small animations

## [2.2.6] - 2018-11-15

### Fixed

- `ui/Marquee` to handle contents which overflow their containers only slightly

## [2.2.5] - 2018-11-05

### Fixed

- `ui/Transition` to better support layout after changing children

## [2.2.4] - 2018-10-29

No significant changes.

## [2.2.3] - 2018-10-22

No significant changes.

## [2.2.2] - 2018-10-15

### Fixed

- `ui/Scroller` slowed scrolling behavior when repeatedly requesting a scroll to the same position

## [2.2.1] - 2018-10-09

### Fixed

- `ui/Marquee` to prevent restarting animation after blurring just before the previous animation completed

## [2.2.0] - 2018-10-02

### Added

- `ui/Marquee.MarqueeBase` prop `willAnimate` to improve app performance by deferring animation preparation styling such as composite layer promotion
- `ui/Skinnable` config option `prop` to configure the property in which to pass the current skin to the wrapped component
- `ui/Transition` prop `css` to support customizable styling

### Changed

- `ui/Cell` and `ui/Layout` to accept any type of children, since the `component` that may be set could accept any format of `children`

### Fixed

- `ui/Touchable` to correctly handle a hold cancelled from an onHold handler
- `ui/Marquee.MarqueeDecorator` to handle situations where lazily loaded CSS could cause marquee to not start correctly

## [2.1.4] - 2018-09-17

### Fixed

- `ui/ViewManager` to emit `onWillTransition` when views are either added or removed

## [2.1.3] - 2018-09-10

### Fixed

- `ui/Marquee` to stop when blurred during restart timer

## [2.1.2] - 2018-09-04

### Fixed

- `ui/GridListImageItem` to properly set `selected` style
- `ui/Marquee` positioning bug when used with CSS flexbox layouts

## [2.1.1] - 2018-08-27

No significant changes.

## [2.1.0] - 2018-08-20

### Fixed

- `ui/FloatingLayer` to apply `key`s to prevent React warnings

## [2.0.2] - 2018-08-13

### Fixed

- `ui/Image` to not display "missing image" icon when `src` fails to load
- `ui/Image` to not require `src` prop if `placeholder` is specified
- `ui/GridListImageItem` to not require `source` prop
- `ui/Scrollable` to use GPU acceleration to improve rendering performance
- `ui/Marquee` to move `position: relative` style into `animate` class to improve rendering performance

## [2.0.1] - 2018-08-01

No significant changes.

## [2.0.0] - 2018-07-30

### Added

- `ui/LabeledIcon` component for a lightweight `Icon` with a label

### Removed

- `ui/Skinnable.withSkinnableProps` higher-order component

### Fixed

- `ui/Scrollable` to ignore native drag events which interfered with touch drag support

## [2.0.0-rc.3] - 2018-07-23

No significant changes.

## [2.0.0-rc.2] - 2018-07-16

No significant changes.

## [2.0.0-rc.1] - 2018-07-09

### Removed

- `ui/FloatingLayer.contextTypes` export
- `ui/Marquee.controlContextTypes` export
- `ui/Placeholder.contextTypes` export
- `ui/Resizable.contextTypes` export

## [2.0.0-beta.9] - 2018-07-02

No significant changes.

## [2.0.0-beta.8] - 2018-06-25

### Fixed

- `ui/VirtualList` to allow scrolling on focus by default on webOS

## [2.0.0-beta.7] - 2018-06-11

### Added

- `ui/FloatingLayer.FloatingLayerBase` export

### Changed

- `ui/FloatingLayer` to call `onOpen` only after it is rendered

### Fixed

- `ui/MarqueeDecorator` to stop marqueeing when using hover and pointer hides

## [2.0.0-beta.6] - 2018-06-04

### Fixed

- `ui/FloatingLayer` to render correctly if already opened at mounting time

## [2.0.0-beta.5] - 2018-05-29

### Added

- `ui/FloatingLayerDecorator` imperative API to close all floating layers registered in the same id
- `ui/ProgressBar` and `ui/Slider` prop `progressAnchor` to configure from where in the progress bar or slider progress should begin
- `ui/Slider` prop `progressBarComponent` to support customization of progress bar within a slider
- `ui/ForwardRef` HOC to adapt `React.forwardRef` to HOC chains
- `ui/Media` component

### Fixed

- `ui/MarqueeController` to update hovered state when pointer hides
- `ui/Touchable` to end gestures when focus is lost
- `ui/VirtualList.VirtualList` and `ui/VirtualList.VirtualGridList` to prevent items overlap with scroll buttons

## [2.0.0-beta.4] - 2018-05-21

### Fixed

- `ui/Touchable` to guard against null events

## [2.0.0-beta.3] - 2018-05-14

### Changed

- `ui/Marquee.MarqueeController` and `ui/Marquee.MarqueeDecorator` to prevent unnecessary focus-based updates

### Added

- `ui/Touchable` support to fire `onTap` when a `click` event occurs

### Changed

- `ui/Touchable` custom events `onDown`, `onUp`, `onMove`, and `onTap` to use the event name as the `type` rather than the shorter name (e.g. `onTap` rather than `tap`)
- `ui/Toggleable` to forward events on `activate` and `deactivate` instead of firing toggled payload. Use `toggle` to handle toggled payload from the event.

## [2.0.0-beta.2] - 2018-05-07

### Fixed

- `ui/Marquee` to always marquee when `marqueeOn` is set to `'render'`
- `ui/Item` to use its natural width rather than imposing a 100% width allowing inline Items to be the correct width
- `ui/Marquee.MarqueeDecorator` to correctly reset animation when `children` updates

## [2.0.0-beta.1] - 2018-04-29

### Changed

- `ui/Cancelable` callback `onCancel` to accept an event with a `stopPropagation` method to prevent upstream instances from handling the event instead of using the return value from the callback to prevent propagation. When a function is passed to `onCancel`, it will now receive an event and a props object instead of only the props object. When a string is passed to `onCancel`, it will now receive an event instead of no arguments. Also when a string is passed, the event will now propagate to upstream instances unless `stopPropagation` is called.
- `ui/Transition` property `duration` to now also support a numeric value representing milliseconds or a string representing any valid CSS duration value

### Fixed

- `ui/Layout.Cell` to no longer overflow when both `size` and `shrink` are set together
- `ui/Layout` to correctly support two `align` values, allowing horizontal and vertical in one property. Previously, the transverse alignment was ignored, only allowing perpendicular alignment.
- `ui/VirtualList.VirtualList` and `ui/VirtualList.VirtualGridList` showing blank when `direction` prop changed after scroll position changed
- `ui/VirtualList.VirtualList` and `ui/VirtualList.VirtualGridList` to support RTL by dynamic language changes

## [2.0.0-alpha.8] - 2018-04-17

### Added

- `ui/Slider` as an unstyled, base range selection component
- `ui/VirtualList.VirtualList` and `ui/VirtualList.VirtualGridList` `role="list"`
- `ui/Placeholder.PlaceholderControllerDecorator` config property `thresholdFactor`

### Changed

- `ui/Transition` property `children` to not be required
- `ui/Transition` to fire `onShow` and `onHide` even when there are no `children`

### Fixed

- `ui/VirtualList.VirtualList` to re-render items when forceUpdate() called
- `ui/ViewManager` to not initially pass the wrong value for `enteringProp` when a view initiates a transition into the viewport

## [2.0.0-alpha.7] - 2018-04-03

### Removed

- `ui/VirtualList.VirtualList` and `ui/VirtualList.VirtualGridList` prop `data` to eliminate the misunderstanding caused by the ambiguity of `data`

### Fixed

- `ui/Scroller` horizontal scrolling in RTL locales

## [2.0.0-alpha.6] - 2018-03-22

### Removed

- `ui/Transition` property `clipHeight`
- `ui/ProgressBar` property `vertical` and replaced it with `orientation`

### Added

- `ui/Scrollable` support for scrolling by touch
- `ui/ProgressBar` property `orientation` to accept orientation strings like `"vertical"` and `"horizontal"`

### Changed

- `ui/VirtualList.VirtualList` and `ui/VirtualList.VirtualGridList` prop `component` to be replaced by `itemRenderer`

### Fixed

- `ui/Transition` animation for `clip` for `"up"`, `"left"`, and `"right"` directions. This includes a DOM addition to the Transition markup.
- `ui/ComponentOverride` and `ui/ToggleItem` to accept HTML DOM node tag names as strings for its `component` property

## [2.0.0-alpha.5] - 2018-03-07

### Added

- `ui/Touchable` support for drag gesture
- `ui/Marquee` component
- `ui/GridListImageItem` component

### Changed

- `ui/VirtualList`, `ui/VirtualGridList`, and `ui/Scroller` components as unstyled base components to support UI libraries

### Fixed

- `ui/ViewManager` to suppress `enteringProp` for views that are rendered at mount

## [2.0.0-alpha.4] - 2018-02-13

### Added

- `ui/BodyText`, `ui/Image`, `ui/Item`, `ui/ProgressBar`, `ui/SlotItem`, `ui/Spinner`, `ui/ToggleIcon` components as unstyled base components to support UI libraries
- `ui/SlotItem` with the properties of `slotBefore` and `slotAfter` so we can easily add things like icons to an item

### Changed

- `ui/Repeater` and `ui/Group` to require a unique key for each object type data
- `ui/Toggleable` to use `'selected'` as its default `prop`, rather than `'active'`, since `'selected'` is by far the most common use case
- `ui/Touchable` to use global gesture configuration with instance override rather than component-level configuration via HOC configs with instance override

## [2.0.0-alpha.3] - 2018-01-18

### Added

- `ui/Layout` debugging aid for help with complex layouts. Simply include the `"debug"` className in your app and everything below it will show debugging lines
- `ui/Button`, `ui/Icon`, and `ui/IconButton` components to support reuse by themes
- `ui/Touchable` support for flick gestures

### Fixed

- `ui/resolution` to measure the App's rendering area instead of the entire window, and now factors-in the height as well
- `ui/Layout` prop `align` to support setting horizontal and vertical alignment in one prop, separated by a space

## [2.0.0-alpha.2] - 2017-08-29

## Added

- `ui/Scroller` and `ui/VirtualList`

## [2.0.0-alpha.1] - 2017-08-27

## Added

- `ui/Layout` which provides a technique for laying-out components on the screen using `Cells`, in rows or columns
- `ui/Touchable` to support consistent mouse and touch events along with hold gesture

## Removed

- `ui/Holdable` and `ui/Pressable` which were replaced by `ui/Touchable`

## [1.15.0] - 2018-02-28

### Fixed

- Internal method used by many components that sometimes prevented re-renders when they were needed

## [1.14.0] - 2018-02-23

### Deprecated

- `ui/Holdable` and `ui/Pressable`, to be replaced by `ui/Touchable` in 2.0.0

## [1.13.4] - 2018-07-30

No significant changes.

## [1.13.3] - 2018-01-16

No significant changes.

## [1.13.2] - 2017-12-14

### Fixed

- `ui/ViewManager` to revert 1.13.0 fix for lifecycle timing when entering a view

## [1.13.1] - 2017-12-06

No significant changes.

## [1.13.0] - 2017-11-28

### Added

- `ui/Transition` animation timing functions `ease-in`, `ease-out`, `ease-in-quart`, and `ease-out-quart` to provide prettier options for transitions that may be more suited to a specific visual style

### Fixed

- `ui/ViewManager` to prevent interaction issue with `moonstone/Scroller`

## [1.12.2] - 2017-11-15

### Fixed

- `ui/Remeasurable` to update on every trigger change
- `ui/Transition` to revert 1.12.1 change to support `clip` transition-type directions and rendering optimizations

## [1.12.1] - 2017-11-07

### Fixed

- `ui/Transition` support for all `clip` transition-type directions and made rendering optimizations

## [1.12.0] - 2017-10-27

No significant changes.

## [1.11.0] - 2017-10-24

No significant changes.

## [1.10.1] - 2017-10-16

### Fixed

- `ui/Pressable` to properly set pressed state to false on blur and release

## [1.10.0] - 2017-10-09

### Added

- `ui/Layout` which provides a technique for laying-out components on the screen using `Cells`, in rows or columns

## [1.9.3] - 2017-10-03

### Fixed

- `ui/Transition` to recalculate height when a resize occurs

## [1.9.2] - 2017-09-26

No significant changes.

## [1.9.1] - 2017-09-25

No significant changes.

## [1.9.0] - 2017-09-22

### Added

- `ui/styles/mixins.less` mixins: `.remove-margin-on-edge-children()` and `.remove-padding-on-edge-children()` to better handle edge margins on container components

### Changed

- `ui/Holdable` to cancel key hold events when the pointer moves
- `ui/Holdable` and `ui/Changeable` back to Components and moved performance improvements elsewhere

### Fixed

- `ui/FloatingLayer` to not asynchronously attach a click handler when the floating layer is removed
- `ui/ViewManager` to correctly position items when changing mid-transition

## [1.8.0] - 2017-09-07

### Changed

- `ui/Holdable` and `ui/Changeable` to be PureComponents to reduce the number of updates

## [1.7.0] - 2017-08-23

No significant changes.

## [1.6.1] - 2017-08-07

No significant changes.

## [1.6.0] - 2017-08-04

### Fixed

- `ui/PlaceholderDecorator` to update bounds of `Scroller` when the `visible` state changed

## [1.5.0] - 2017-07-19

### Fixed

- `ui/Cancelable` warning for string type cancel handler

## [1.4.1] - 2017-07-05

No significant changes.

## [1.4.0] - 2017-06-29

No significant changes.

## [1.3.1] - 2017-06-14

No significant changes.

## [1.3.0] - 2017-06-12

### Added

- `ui/ViewManager` prop `childProps` to pass static props to each child

### Fixed

- `ui/ViewManager` to have a view count of 0 specifically for `noAnimation` cases. This helps things like `spotlight` restore `focus` properly.
- `ui/Cancelable` to run modal handlers on `window` object and correctly store handlers in LIFO order

## [1.2.2] - 2017-05-31

No significant changes.

## [1.2.1] - 2017-05-25

No significant changes.

## [1.2.0] - 2017-05-17

### Added

- `ui/Skinnable` to provide themes with a way to apply a base theme styling and skins on top of that
- `ui/Transition` prop `onShow` that fires when transitioning into view a component.
- `ui/transition` callback prop `onShow` that fires when transitioning into view completes

### Changed

- `ui/View` to prevent re-renders on views leaving the `ViewManager`

## [1.1.0] - 2017-04-21

### Changed

- `ui/Slottable` to support slot-candidate tags that have multiple props, which are now forwarded directly instead of just their children

### Fixed

- `ui/Cancelable` to run modal handlers in the right order

## [1.0.0] - 2017-03-31

### Added

- `ui/Placeholder` module with `PlaceholderControllerDecorator` and `PlaceholderDecorator` HOCs which facilitate rendering placeholder components until the wrapped component would scroll into the viewport

### Changed

- `ui/Repeater` to accept an array of objects as children which are spread onto the generated components

### Removed

- `ui/validators` which was no longer used elsewhere in Enact

## [1.0.0-beta.4] - 2017-03-10

### Added

- `ui/A11yDecorator` to facilitate adding pre/post hints to components
- `ui/AnnounceDecorator` to facilitate announcing actions for accessibility

## [1.0.0-beta.3] - 2017-02-21

### Added

- `ui/Resizable` Higher-order Component to facilitate notification of resized components

## [1.0.0-beta.2] - 2017-01-30

### Added

- `ui/ViewManager` properties `enteringDelay` and `enteringProp` to aid deferred rendering of views
- `ui/resolution` function `scaleToRem` for those times when you have a size in pixels that you want to convert directly to `rem` to support automatic dynamic resizing

## [1.0.0-beta.1] - 2016-12-30

### Added

- `ui/RadioDecorator` and `ui/RadioControllerDecorator` to support radio group-style management of components
- `ui/Holdable` Higher-order Component
- `ui/ViewManager` events `onAppear`, `onEnter`, `onLeave`, `onStay`, `onTransition`, and `onWillTransition`
- `ui/FloatingLayer` `scrimType` prop value `none`
- `ui/Pressable` config option `onMouseLeave`

### Removed

- `ui/Transition` prop `fit` in favor of using `className`

### Changed

- `ui/FloatingLayer` property `autoDismiss` to handle both ESC key and click events

## [1.0.0-alpha.5] - 2016-12-16

No changes.

## [1.0.0-alpha.4] - 2016-12-2

### Added

- `ui/FloatingLayer` module with `FloatingLayer` and `FloatingLayerDecorator` components
- `fit`, `noAnimation` props to `ui/TransitionBase`
- `onHide` prop to `ui/Transition`
- LESS mixins from `@enact/moonstone` that are general purpose and can be utilized by various UI
libraries.

## [1.0.0-alpha.3] - 2016-11-8

### Added

- Selection type support to `ui/Group`

### Changed

- Renamed `ui/Group` prop `select` to `childSelect` and added prop `select` to support selection types


## [1.0.0-alpha.2] - 2016-10-21

This version includes a lot of refactoring from the previous release. Developers need to switch to the new enact-dev command-line tool.

### Added

- New components and HOCs: `ui/Cancelable`, `ui/Changeable`, `ui/Selectable`
- Support for enact-dev command-line tool.
- New options for `ui/Toggleable` HOC
- Many more unit tests

### Changed

- Removed `ui/Pickable` HOC
- Some props for UI state were renamed to have `default` prefix where state was managed by the component. (e.g. `defaultOpen`)

### Fixed

- Many components were fixed, polished, updated and documented
- Inline docs updated to be more consistent and comprehensive

## [1.0.0-alpha.1] - 2016-09-26

Initial release<|MERGE_RESOLUTION|>--- conflicted
+++ resolved
@@ -2,16 +2,14 @@
 
 The following is a curated list of changes in the Enact ui module, newest changes on the top.
 
-<<<<<<< HEAD
 ## [unreleased]
 
 ### Added
 - `ui/Layout.Cell` prop `grow` to expand its size to the container
-=======
+
 ## [4.6.2] - 2023-03-09
 
 No significant changes.
->>>>>>> a68c7ec9
 
 ## [4.6.1] - 2023-02-03
 
