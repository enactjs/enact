--- conflicted
+++ resolved
@@ -13,15 +13,9 @@
 - `ui/Touchable` event `onHold` and `onHoldPulse` to `onHoldStart` and `onHold` respectively to match with the naming convention
 
 ### Fixed
-<<<<<<< HEAD
-
+
+- `ui/FloatingLayerDecorator` to render floating node properly
 - `ui/Touchable' to handle touch related events only for valid targets
-
-### Removed
-=======
->>>>>>> a90e1cda
-
-- `ui/FloatingLayerDecorator` to render floating node properly
 
 ## [4.0.0-alpha.1] - 2021-02-24
 
