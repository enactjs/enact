--- conflicted
+++ resolved
@@ -2,7 +2,6 @@
 
 The following is a curated list of changes in the Enact ui module, newest changes on the top.
 
-<<<<<<< HEAD
 ## [unreleased]
 
 ### Deprecated
@@ -29,13 +28,11 @@
 ## Removed
 
 - `ui/Holdable` and `ui/Pressable` which were replaced by `ui/Touchable`
-=======
 ## [1.10.1] - 2017-10-16
 
 ### Fixed
 
 - `ui/Pressable` to properly set pressed state to false on blur and release
->>>>>>> b1faf864
 
 ## [1.10.0] - 2017-10-09
 
