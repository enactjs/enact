--- conflicted
+++ resolved
@@ -3,18 +3,8 @@
  */
 
 import hoc from '@enact/core/hoc';
-<<<<<<< HEAD
-import React from 'react';
 
 import {FloatingLayerContext, useFloatingLayerDecorator} from './useFloatingLayerDecorator';
-=======
-import Registry from '@enact/core/internal/Registry';
-import {createContext, Component} from 'react';
-
-const forAction = forEventProp('action');
-
-const FloatingLayerContext = createContext();
->>>>>>> b5644cda
 
 /**
  * Default config for {@link ui/FloatingLayer.FloatingLayerDecorator}.
@@ -62,53 +52,10 @@
 const FloatingLayerDecorator = hoc(defaultConfig, (config, Wrapped) => {
 	const {floatLayerId, wrappedClassName} = config;
 
-<<<<<<< HEAD
 	// eslint-disable-next-line no-shadow
 	function FloatingLayerDecorator (props) {
 		const {className, ...rest} = props;
 		const hook = useFloatingLayerDecorator({className, floatLayerId});
-=======
-	return class extends Component {
-		static displayName = 'FloatingLayerDecorator';
-
-		constructor (props) {
-			super(props);
-			this.registry = Registry.create(this.handleNotify);
-			this.floatingLayer = null;
-		}
-
-		componentDidMount () {
-			this.notifyMount();
-		}
-
-		getFloatingLayer = () => {
-			// FIXME: if a component that resides in the floating layer is rendered at the same time
-			// as the floating layer, this.floatingLayer may not have been initialized yet since
-			// componentDidMount runs inside-out. As a fallback, we search by id but this could
-			// introduce issues (e.g. for duplicate layer ids).
-			return (
-				this.floatingLayer ||
-				(typeof document !== 'undefined' && document.getElementById(floatLayerId)) ||
-				null
-			);
-		};
-
-		handleNotify = oneOf(
-			[forAction('register'), call('notifyMount')],
-			[forAction('closeAll'), call('handleCloseAll')]
-		).bind(this);
-
-		handleCloseAll () {
-			this.registry.notify({action: 'close'});
-		}
-
-		notifyMount () {
-			this.registry.notify({
-				action: 'mount',
-				floatingLayer: this.getFloatingLayer()
-			});
-		}
->>>>>>> b5644cda
 
 		return hook.provideFloatingLayer(
 			<Wrapped key="floatWrapped" {...rest} className={wrappedClassName} />
