--- conflicted
+++ resolved
@@ -106,44 +106,6 @@
 		}
 	}
 
-<<<<<<< HEAD
-		/**
-		 * Types of scrim. It can be either `'transparent'`, `'translucent'`, or `'none'`.
-		 *
-		 * @type {String}
-		 * @default `translucent`
-		 * @public
-		 */
-		type: React.PropTypes.oneOf(['transparent', 'translucent', 'none']),
-
-		/**
-		 * When `true`, scrim will appear
-		 *
-		 * @type {Boolean}
-		 * @default false
-		 * @public
-		 */
-		visible: React.PropTypes.bool
-	},
-
-	defaultProps: {
-		type: 'translucent',
-		visible: false
-	},
-
-	computed: {
-		children: ({children, zIndex, ...rest}) => {
-			delete rest.type;
-			delete rest.visible;
-
-			const style = Object.assign({}, children.props.style, {zIndex: zIndex + 1});
-			return React.cloneElement(children, {style, ...rest});
-		},
-		scrim: ({visible, zIndex, type}) => {
-			if (visible && type !== 'none') {
-				return <ScrimBase type={type} style={{zIndex}} />;
-			}
-=======
 	render () {
 		if (this.state.visible) {
 			const {type, ...rest} = this.props;
@@ -152,7 +114,6 @@
 			return (
 				<div {...rest} className={className} />
 			);
->>>>>>> 79db9f56
 		}
 
 		return null;
