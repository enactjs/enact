--- conflicted
+++ resolved
@@ -1,14 +1,4 @@
-<<<<<<< HEAD
-/**
- * Exports the {@link ui/FloatingLayer.FloatingLayer} and  {@link ui/FloatingLayer.FloatingLayerBase}
- * components. The default export is {@link ui/FloatingLayer.FloatingLayer}.
- *
- * @module ui/FloatingLayer
- */
-
 import {on, off} from '@enact/core/dispatcher';
-=======
->>>>>>> cdafa444
 import React from 'react';
 import ReactDOM from 'react-dom';
 import Cancelable from '../Cancelable';
