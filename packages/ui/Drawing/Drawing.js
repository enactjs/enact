--- conflicted
+++ resolved
@@ -112,11 +112,7 @@
 		 * @default 'brush'
 		 * @public
 		 */
-<<<<<<< HEAD
-		drawingTool: PropTypes.oneOf(['brush', 'fill', 'triangle', 'rectangle', 'circle']),
-=======
-		drawingTool: PropTypes.oneOf(['brush', 'fill', 'line', 'rectangle', 'circle', 'erase']),
->>>>>>> 3473a026
+		drawingTool: PropTypes.oneOf(['brush', 'fill', 'triangle', 'rectangle', 'circle', 'erase']),
 
 		/**
 		 * Indicates the color used for filling a canvas area when `drawingTool` is set to `'fill'`.
