/* eslint-disable react-hooks/rules-of-hooks, react/jsx-no-bind */

/**
 * Unstyled drawing canvas components and behaviors to be customized by a theme or application.
 *
 * @module ui/Drawing
 * @exports Drawing
 * @exports DrawingBase
 * @exports DrawingDecorator
 */

import EnactPropTypes from '@enact/core/internal/prop-types';
import kind from '@enact/core/kind';
import PropTypes from 'prop-types';
import compose from 'ramda/src/compose';
import {useImperativeHandle, useEffect, useRef, useState} from 'react';

import ForwardRef from '../ForwardRef';

import css from './Drawing.module.less';

/*
 * Executes the drawing on the canvas.
 */
const drawing = (beginPoint, controlPoint, endPoint, contextRef, isErasing) => {
	contextRef.current.beginPath();
	if (isErasing) {
		contextRef.current.globalCompositeOperation = 'destination-out';
	} else {
		contextRef.current.globalCompositeOperation = 'source-over';
	}
	contextRef.current.moveTo(beginPoint.x, beginPoint.y);
	contextRef.current.quadraticCurveTo(
		controlPoint.x,
		controlPoint.y,
		endPoint.x,
		endPoint.y
	);
	contextRef.current.stroke();
	contextRef.current.closePath();
};

/**
 * A basic drawing canvas component.
 *
 * @class DrawingBase
 * @memberof ui/Drawing
 * @ui
 * @public
 */
const DrawingBase = kind({
	name: 'ui:Drawing',

	functional: true,

	propTypes: /** @lends ui/Drawing.DrawingBase.prototype */ {

		/**
		 * Indicates the color of the brush.
		 *
		 * @type {String}
		 * @default 'green'
		 * @public
		 */
		brushColor: PropTypes.string,

		/**
		 * Indicates the size of the brush.
		 *
		 * @type {Number}
		 * @default 5
		 * @public
		 */
		brushSize: PropTypes.number,

		/**
		 * Indicates the background color of the canvas.
		 *
		 * @type {String}
		 * @default 'black'
		 * @public
		 */
		canvasColor: PropTypes.string,

		/**
		 * Applies the `disabled` class.
		 *
		 * When `true`, the canvas is shown as disabled.
		 *
		 * @type {Boolean}
		 * @default false
		 * @public
		 */
		disabled: PropTypes.bool,

		/**
		 * Called with a reference to the root component.
		 *
		 * When using {@link ui/Drawing.Drawing}, the `ref` prop is forwarded to this
		 * component as `componentRef`.
		 *
		 * @type {Object|Function}
		 * @public
		 */
		drawingRef: EnactPropTypes.ref,
<<<<<<< HEAD
		fillMode: PropTypes.bool,
=======

		/**
		 * Indicates if the drawing is in erasing mode.
		 *
		 * When `true`, the canvas' globalCompositeOperation property will be 'destination-out'.
		 *
		 * @type {Boolean}
		 * @default false
		 * @private
		 */
>>>>>>> 204a8227
		isErasing: PropTypes.bool,

		/**
		 * Contains the coordinates of the points that will be drawn on the canvas.
		 *
		 * @type {Array}
		 * @private
		 */
		points: PropTypes.array,

		/**
		 * Called when canvas is currently being drawn.
		 *
		 * @type {Function}
		 * @param {Object} event
		 * @private
		 */
		setIsDrawing: PropTypes.func
	},

	defaultProps: {
		brushColor: 'green',
		brushSize: 5,
		canvasColor: 'black',
		fillMode: false,
		isErasing: false,
		points: []
	},

	styles: {
		css,
		className: 'drawing',
		publicClassNames: true
	},

	handlers: {
		draw: (event, {points}) => {
			const {
				beginPointRef,
				contextRef,
				ev,
				isDrawing,
				isErasing,
				offset,
				setIsDrawing
			} = event;
			const nativeEvent = ev.nativeEvent;

			if (!isDrawing) return;
			let offsetX, offsetY;
			if (nativeEvent.type === 'mousemove') {
				offsetX = nativeEvent.offsetX;
				offsetY = nativeEvent.offsetY;
			} else {
				offsetX = nativeEvent.targetTouches[0].pageX - offset.x;
				offsetY = nativeEvent.targetTouches[0].pageY - offset.y;
			}
			if (
				offsetY > window.innerHeight / 1.5 ||
                offsetX > window.innerWidth / 1.5 ||
                offsetX < 0 ||
                offsetY < 0
			) {
				setIsDrawing(false);
				return;
			}
			points.push({x: offsetX, y: offsetY});

			if (points.length > 3) {
				const lastTwoPoints = points.slice(-2);
				const controlPoint = lastTwoPoints[0];
				const endPoint = {
					x: (lastTwoPoints[0].x + lastTwoPoints[1].x) / 2,
					y: (lastTwoPoints[0].y + lastTwoPoints[1].y) / 2
				};
				drawing(
					beginPointRef.current,
					controlPoint,
					endPoint,
					contextRef,
					isErasing
				);
				beginPointRef.current = endPoint;
			}
		},

		finishDrawing: (event) => {
			const {contextRef, setIsDrawing} = event;

			contextRef.current.closePath();
			setIsDrawing(false);
		},

		startDrawing: (event, {points}) => {
			const {beginPointRef, contextRef, disabled, ev, setIsDrawing} = event;
			const nativeEvent = ev.nativeEvent;
			if (disabled) return;

			const {offsetX, offsetY} = nativeEvent;
			contextRef.current.beginPath(); // start a canvas path
			contextRef.current.moveTo(offsetX, offsetY); // move the starting point to initial position
			points.push({x: offsetX, y: offsetY});
			contextRef.current.lineTo(offsetX, offsetY); // draw a single point
			contextRef.current.stroke();
			beginPointRef.current = {x: offsetX, y: offsetY};
			setIsDrawing(true);
		}
	},

	render: ({
		brushColor,
		brushSize,
		canvasColor,
		disabled,
		draw,
		drawingRef,
		fillMode,
		isErasing,
		finishDrawing,
		startDrawing,
		...rest
	}) => {

		const [isDrawing, setIsDrawing] = useState(false);
		const beginPointRef = useRef(null);
		const canvasRef = useRef(null);
		const contextRef = useRef(null);
		const [offset, setOffset] = useState();
		let cursors = {
			bucket: 'data:image/png;base64,iVBORw0KGgoAAAANSUhEUgAAAB4AAAAeCAYAAAA7MK6iAAAAGXRFWHRTb2Z0d2FyZQBBZG9iZSBJbWFnZVJlYWR5ccllPAAAAghJREFUeNrslj1uwjAUx5OKA+QIESeIxMgSRhaUhRE1YmDODSgzAxIbEyMSDDlCOABScoPmBuEGrv9pDK+O43yQTu2THoqesX9+X7YN46+J+eoCjDHrcrl4+J7P52lhTk3TTH9159vtNgSfqm3bbDqdfq5WqyPfmNM308LCMlRWy7LYYrEIERmjj/COx+NYhvi+zyBxHLPdbsccx3mM4f8vwWXo8XjMQfCMwoWEYfgY++DSG1SIDs55uR15bw09n8/+crlUQuvgURTlNtd1WStgsVOmg1K453l5jrMsy21BEOTzZrNZ3ATo8L6M5ALSQVUiwgzd7/eBFsr/7A+Hw0wHRfjgnUowBi/Rz2Ju4YQeKvJUBaVeIG9CVfOEwhFEsTMUUhRJ5YGBcWwOEaEFBzifbpdyWhdeuTeh+EZooaKYdNVenHZPURUS8tSXwIFSS/HduqoQw1ZVQG1F7uU3/JxOp/f7/V7KOWyTycRIkuTl8z1Nv2/JwWDwBBWN/cNbUal9eF6ZY1qlKDDR6LTgusIpdDQaZT9uKOrZ4XDwqqq9LVxupVIfC3DVWdoFXgulYN192QbeCErBt9vNq7s46uCNofTwwGnY5NaicPRnJyhEPNqagFXHK95W9H3VCCoue0xs8xjDwqr+h60J1CTvKYc/wpMO7zB3s9nkkVqv11e+xtX4F4V8CTAA/Hx+caeSjdgAAAAASUVORK5CYII=',
			eraser: 'data:image/png;base64,iVBORw0KGgoAAAANSUhEUgAAABkAAAAZCAIAAABLixI0AAAAGXRFWHRTb2Z0d2FyZQBBZG9iZSBJbWFnZVJlYWR5ccllPAAAAE1JREFUeNpiZGXnYKASYAFiAQF+fT19Sky5eOnihw8fGYDucnF1+08ZAJoANIeJgXpg1KxRs0bNGjVr1KzBaxYjsMynVj3ESMX6ESDAANA2TPNF19FGAAAAAElFTkSuQmCC',
			pen: 'data:image/png;base64,iVBORw0KGgoAAAANSUhEUgAAAB4AAAAeCAYAAAA7MK6iAAAAGXRFWHRTb2Z0d2FyZQBBZG9iZSBJbWFnZVJlYWR5ccllPAAAATFJREFUeNrs19FthDAMBuB0A0bICIyQERiB2yAjsEFGyAiMABuEDa5MEDZwceWc0oq6J52dp7MU8YL4sCOiH2N0qzeNazoX0MqtXiAiGEKAZVlgGIaCj5poKGhd4ziW7p0G6unBue97yDlf4eJjj9RR4nAa+10M7boOYoyAVw7HPacXlOkUO8FKKbE47j2N+/VO8cGI4x5yOKFAn9prKCLYzTM4oVEELfUkHkRRDp+mqYzXq6BXuHMOVMbL4dbatigWfs9v9I3+efa2Ri2lhMcB0AI1VTz5F5dEbRXOWFwSxRoKxOHS6HdIw7P1VzD7gWugWIv3/ioVPnANFAvmeb4KZjUeJMEPipvpHKXZ992s62q2bTPHcZR71nPdzvWpkYehiqeROlT/7XBaCZ+rLwEGAPhaImYfzD7mAAAAAElFTkSuQmCC'
		}
		let cursor = isErasing ? cursors.eraser : fillMode ? cursors.bucket : cursors.pen;

		useEffect(() => {
			const canvas = canvasRef.current;
			canvas.height = window.innerHeight / 1.5;
			canvas.width = window.innerWidth / 1.5;
			canvas.style.height = `${window.innerHeight / 1.5}px`;
			canvas.style.width = `${window.innerWidth / 1.5}px`;
			const context = canvas.getContext('2d');
			context.lineCap = 'round';
			context.lineWidth = brushSize;
			context.strokeStyle = brushColor;
			contextRef.current = context;

			setOffset({
				x: canvas.getBoundingClientRect().left,
				y: canvas.getBoundingClientRect().top
			});
		}, []); // eslint-disable-line react-hooks/exhaustive-deps

		useEffect(() => {
			const canvas = canvasRef.current;

			const context = canvas.getContext('2d');
			context.lineWidth = brushSize;
			context.strokeStyle = brushColor;
		}, [brushColor, brushSize]);

		useImperativeHandle(drawingRef, () => ({
			clearCanvas: () => {
				if (disabled) return;

				const canvas = canvasRef.current;
				const context = canvas.getContext('2d');

				contextRef.current.globalCompositeOperation = 'destination-out';
				context.fillRect(0, 0, canvas.width, canvas.height);
				contextRef.current.globalCompositeOperation = 'source-over';
			}
		}));

		return (
			<canvas
				{...rest}
				style={{
					backgroundColor: `${canvasColor}`,
					cursor: `url(${cursor}) 3 27, auto`
				}}
				ref={canvasRef}
				onMouseDown={(ev) =>
					startDrawing({
						setIsDrawing,
						ev,
						contextRef,
						disabled,
						beginPointRef
					})
				}
				onMouseMove={(ev) =>
					draw({
						isDrawing,
						isErasing,
						contextRef,
						beginPointRef,
						ev,
						setIsDrawing,
						offset
					})
				}
				onMouseUp={() => finishDrawing({contextRef, setIsDrawing})}
				onTouchStart={(ev) =>
					startDrawing({
						setIsDrawing,
						disabled,
						ev,
						contextRef,
						beginPointRef
					})
				}
				onTouchMove={(ev) =>
					draw({
						isDrawing,
						isErasing,
						contextRef,
						beginPointRef,
						ev,
						setIsDrawing,
						offset
					})
				}
				onTouchEnd={() => finishDrawing({contextRef, setIsDrawing})}
			/>
		);
	}
});

/**
 * Applies Drawing behaviors.
 *
 * @hoc
 * @memberof ui/Drawing
 * @mixes ui/ForwardRef.ForwardRef
 * @public
 */
const DrawingDecorator = compose(ForwardRef({prop: 'drawingRef'}));

/**
 * A simple, unstyled drawing canvas component.
 *
 * @class Drawing
 * @memberof ui/Drawing
 * @extends ui/Drawing.DrawingBase
 * @mixes ui/Drawing.DrawingDecorator
 * @omit drawingRef
 * @ui
 * @public
 */
const Drawing = DrawingDecorator(DrawingBase);

export default Drawing;
export {
	Drawing,
	DrawingBase,
	DrawingDecorator
};<|MERGE_RESOLUTION|>--- conflicted
+++ resolved
@@ -103,20 +103,25 @@
 		 * @public
 		 */
 		drawingRef: EnactPropTypes.ref,
-<<<<<<< HEAD
-		fillMode: PropTypes.bool,
-=======
-
-		/**
-		 * Indicates if the drawing is in erasing mode.
-		 *
-		 * When `true`, the canvas' globalCompositeOperation property will be 'destination-out'.
+
+		/**
+		 * Indicates if the drawing is in fill mode.
 		 *
 		 * @type {Boolean}
 		 * @default false
 		 * @private
 		 */
->>>>>>> 204a8227
+		fillMode: PropTypes.bool,
+
+		/**
+		 * Indicates if the drawing is in erasing mode.
+		 *
+		 * When `true`, the canvas' globalCompositeOperation property will be 'destination-out'.
+		 *
+		 * @type {Boolean}
+		 * @default false
+		 * @private
+		 */
 		isErasing: PropTypes.bool,
 
 		/**
