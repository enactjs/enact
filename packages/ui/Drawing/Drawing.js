--- conflicted
+++ resolved
@@ -19,20 +19,10 @@
 
 import css from './Drawing.module.less';
 
-<<<<<<< HEAD
 const drawing = (beginPoint, controlPoint, endPoint, contextRef, isErasing, event, drawingTool) => {
 	console.log(drawingTool);
 	if(drawingTool === 'fill') {
 		fillDrawing(event, contextRef)
-=======
-/*
- * Executes the drawing on the canvas.
- */
-const drawing = (beginPoint, controlPoint, endPoint, contextRef, isErasing) => {
-	contextRef.current.beginPath();
-	if (isErasing) {
-		contextRef.current.globalCompositeOperation = 'destination-out';
->>>>>>> 9b7f18b1
 	} else {
 		contextRef.current.beginPath();
 		if (isErasing) {
@@ -107,6 +97,27 @@
 	}
 };
 
+/*
+ * Executes the drawing on the canvas.
+ */
+const drawing = (beginPoint, controlPoint, endPoint, contextRef, isErasing) => {
+	contextRef.current.beginPath();
+	if (isErasing) {
+		contextRef.current.globalCompositeOperation = 'destination-out';
+	} else {
+		contextRef.current.globalCompositeOperation = 'source-over';
+	}
+	contextRef.current.moveTo(beginPoint.x, beginPoint.y);
+	contextRef.current.quadraticCurveTo(
+		controlPoint.x,
+		controlPoint.y,
+		endPoint.x,
+		endPoint.y
+	);
+	contextRef.current.stroke();
+	contextRef.current.closePath();
+};
+
 /**
  * A basic drawing canvas component.
  *
@@ -170,10 +181,6 @@
 		 * @public
 		 */
 		drawingRef: EnactPropTypes.ref,
-<<<<<<< HEAD
-		drawingTool: PropTypes.oneOf(['brush', 'fill']),
-		fillColor: PropTypes.string,
-=======
 
 		/**
 		 * Indicates if the drawing is in erasing mode.
@@ -184,7 +191,17 @@
 		 * @default false
 		 * @private
 		 */
->>>>>>> 9b7f18b1
+		drawingTool: PropTypes.oneOf(['brush', 'fill']),
+
+		/**
+		 * Indicates if the drawing is in erasing mode.
+		 *
+		 * When `true`, the canvas' globalCompositeOperation property will be 'destination-out'.
+		 *
+		 * @type {Boolean}
+		 * @default false
+		 * @private
+		 */
 		isErasing: PropTypes.bool,
 
 		/**
