/* eslint-disable react-hooks/rules-of-hooks, react/jsx-no-bind */

/**
 * Unstyled drawing canvas components and behaviors to be customized by a theme or application.
 *
 * @module ui/Drawing
 * @exports Drawing
 * @exports DrawingBase
 * @exports DrawingDecorator
 */

import EnactPropTypes from '@enact/core/internal/prop-types';
import kind from '@enact/core/kind';
import PropTypes from 'prop-types';
import compose from 'ramda/src/compose';
import {useImperativeHandle, useEffect, useRef, useState} from 'react';

import ForwardRef from '../ForwardRef';

import css from './Drawing.module.less';

/*
 * Calls a given function for all horizontal and vertical neighbors of the given point.
 */
function forAllNeighbors (point, fn) {
	fn({x: point.x, y: point.y + 1});
	fn({x: point.x, y: point.y - 1});
	fn({x: point.x + 1, y: point.y});
	fn({x: point.x - 1, y: point.y});
}

/*
 * Given two positions, returns true when they have a similar same color.
 */
const isSimilarColor = (data, pos1, pos2) => {
	// each 4 elements in the data array contains the RGBA information of a pixel
	const offset1 = (pos1.x + pos1.y * data.width) * 4;
	const offset2 = (pos2.x + pos2.y * data.width) * 4;

	const dr = data.data[offset1] - data.data[offset2];
	const dg = data.data[offset1 + 1] - data.data[offset2 + 1];
	const db = data.data[offset1 + 2] - data.data[offset2 + 2];
	const da = data.data[offset1 + 3] - data.data[offset2 + 3];

	// check if the analyzed pixel has a similar color as the starting point in order to handle the anti-aliasing of the drawn border
	if (dr * dr + dg * dg + db * db + da * da > 128 * 128) {
		return false;
	}
	return true;
};

/*
 * Returns the relative position on the viewport of the given element.
 */
const relativePosition = (event, element) => {
	const rect = element.getBoundingClientRect();
	return {x: Math.floor(event.clientX - rect.left),
		y: Math.floor(event.clientY - rect.top)};
};

/*
 * Executes the fill drawing on the canvas.
 */
const fillDrawing = (event, contextRef) => {
	const canvas = contextRef.current.canvas;
	const startPos = relativePosition(event, canvas);

	const data = contextRef.current.getImageData(0, 0, canvas.width, canvas.height);
	// An array with one place for each pixel in the image.
	const alreadyFilled = new Array(data.width * data.height);

	// This is the list of same-colored pixel coordinates as the starting point that were not handled yet.
	const pixelList = [startPos];
	while (pixelList.length) {
		const pos = pixelList.pop();
		const offset = pos.x + data.width * pos.y;
		if (alreadyFilled[offset]) continue;

		contextRef.current.fillRect(pos.x, pos.y, 1, 1);
		alreadyFilled[offset] = true;

		forAllNeighbors(pos, function (neighbor) {
			if (neighbor.x >= 0 && neighbor.x < data.width &&
				neighbor.y >= 0 && neighbor.y < data.height &&
				isSimilarColor(data, startPos, neighbor)) {
				pixelList.push(neighbor);
			}
		});
	}
};

/*
 * Executes the drawing on the canvas.
 */
const drawing = (beginPoint, controlPoint, endPoint, contextRef) => {
	contextRef.current.beginPath();
	contextRef.current.moveTo(beginPoint.x, beginPoint.y);
	contextRef.current.quadraticCurveTo(
		controlPoint.x,
		controlPoint.y,
		endPoint.x,
		endPoint.y
	);
	contextRef.current.stroke();
	contextRef.current.closePath();

};

/**
 * A basic drawing canvas component.
 *
 * @class DrawingBase
 * @memberof ui/Drawing
 * @ui
 * @public
 */
const DrawingBase = kind({
	name: 'ui:Drawing',

	functional: true,

	propTypes: /** @lends ui/Drawing.DrawingBase.prototype */ {

		/**
		 * Indicates the color of the brush.
		 *
		 * @type {String}
		 * @default 'green'
		 * @public
		 */
		brushColor: PropTypes.string,

		/**
		 * Indicates the size of the brush.
		 *
		 * @type {Number}
		 * @default 5
		 * @public
		 */
		brushSize: PropTypes.number,

		/**
		 * Indicates the background color of the canvas.
		 *
		 * @type {String}
		 * @default 'black'
		 * @public
		 */
		canvasColor: PropTypes.string,

		/**
		 * Applies the `disabled` class.
		 *
		 * When `true`, the canvas is shown as disabled.
		 *
		 * @type {Boolean}
		 * @default false
		 * @public
		 */
		disabled: PropTypes.bool,

		/**
		 * Called with a reference to the root component.
		 *
		 * When using {@link ui/Drawing.Drawing}, the `ref` prop is forwarded to this
		 * component as `componentRef`.
		 *
		 * @type {Object|Function}
		 * @public
		 */
		drawingRef: EnactPropTypes.ref,

		/**
		 * Indicates the tool used for drawing.
		 *
		 * Allowed values include:
		 * `'brush'` - a curved line will be drawn
		 * `'fill'` - an entire area of the canvas will be filled with the color indicated by `fillColor`
		 *
		 * @type {String}
		 * @default 'brush'
		 * @public
		 */
		drawingTool: PropTypes.oneOf(['brush', 'fill']),

		/**
		 * Indicates the color used for filling a canvas area when `drawingTool` is set to `'fill'`.
		 *
		 * @type {String}
		 * @default 'red'
		 * @public
		 */
		fillColor: PropTypes.string,

		/**
		 * Indicates if the drawing is in erasing mode.
		 *
		 * When `true`, the canvas' globalCompositeOperation property will be 'destination-out'.
		 *
		 * @type {Boolean}
		 * @default false
		 * @private
		 */
		isErasing: PropTypes.bool,

		/**
		 * Contains the coordinates of the points that will be drawn on the canvas.
		 *
		 * @type {Array}
		 * @private
		 */
		points: PropTypes.array,

		/**
		 * Called when canvas is currently being drawn.
		 *
		 * @type {Function}
		 * @param {Object} event
		 * @private
		 */
		setIsDrawing: PropTypes.func
	},

	defaultProps: {
		brushColor: 'green',
		brushSize: 5,
		canvasColor: 'black',
		drawingTool: 'brush',
		fillColor: 'red',
		isErasing: false,
		points: []
	},

	styles: {
		css,
		className: 'drawing',
		publicClassNames: true
	},

	handlers: {
		draw: (event, {drawingTool, points}) => {
			const {
				beginPointRef,
				contextRef,
				ev,
				isDrawing,
				offset,
				setIsDrawing
			} = event;
			const nativeEvent = ev.nativeEvent;

			if (!isDrawing || drawingTool === 'fill') return;
			let offsetX, offsetY;
			if (nativeEvent.type === 'mousemove') {
				offsetX = nativeEvent.offsetX;
				offsetY = nativeEvent.offsetY;
			} else {
				offsetX = nativeEvent.targetTouches[0].pageX - offset.x;
				offsetY = nativeEvent.targetTouches[0].pageY - offset.y;
			}
			if (
				offsetY > window.innerHeight / 1.5 ||
                offsetX > window.innerWidth / 1.5 ||
                offsetX < 0 ||
                offsetY < 0
			) {
				setIsDrawing(false);
				return;
			}
			points.push({x: offsetX, y: offsetY});

			if (points.length > 3) {
				const lastTwoPoints = points.slice(-2);
				const controlPoint = lastTwoPoints[0];
				const endPoint = {
					x: (lastTwoPoints[0].x + lastTwoPoints[1].x) / 2,
					y: (lastTwoPoints[0].y + lastTwoPoints[1].y) / 2
				};
				drawing(
					beginPointRef.current,
					controlPoint,
					endPoint,
<<<<<<< HEAD
					contextRef,
					isErasing,
					ev,
					drawingTool
=======
					contextRef
>>>>>>> f4e3fcc4
				);
				beginPointRef.current = endPoint;
			}
		},

		finisDrawing: (event) => {
			const {contextRef, setIsDrawing} = event;

			contextRef.current.closePath();
			setIsDrawing(false);
		},

		startDrawing: (event, {points, drawingTool}) => {
			const {beginPointRef, contextRef, disabled, ev, setIsDrawing} = event;
			const nativeEvent = ev.nativeEvent;
			if (disabled) return;

			const {offsetX, offsetY} = nativeEvent;
			contextRef.current.beginPath(); // start a canvas path
			contextRef.current.moveTo(offsetX, offsetY); // move the starting point to initial position
			points.push({x: offsetX, y: offsetY});
<<<<<<< HEAD

			if (drawingTool === 'brush') {
				contextRef.current.lineTo(offsetX, offsetY); // draw a single point
				contextRef.current.stroke();
			} else {
				fillDrawing(ev, contextRef);
			}

=======
			contextRef.current.lineTo(offsetX, offsetY); // draw a single point
			contextRef.current.stroke();
>>>>>>> f4e3fcc4
			beginPointRef.current = {x: offsetX, y: offsetY};
			setIsDrawing(true);
		}
	},

	render: ({
		brushColor,
		brushSize,
		canvasColor,
		disabled,
		draw,
		drawingRef,
		fillColor,
		finisDrawing,
		isErasing,
		startDrawing,
		...rest
	}) => {

		const [isDrawing, setIsDrawing] = useState(false);
		const beginPointRef = useRef(null);
		const canvasRef = useRef(null);
		const contextRef = useRef(null);
		const [offset, setOffset] = useState();

		useEffect(() => {
			const canvas = canvasRef.current;
			canvas.height = window.innerHeight / 1.5;
			canvas.width = window.innerWidth / 1.5;
			canvas.style.height = `${window.innerHeight / 1.5}px`;
			canvas.style.width = `${window.innerWidth / 1.5}px`;
			const context = canvas.getContext('2d');
			context.lineCap = 'round';
			context.lineWidth = brushSize;
			context.strokeStyle = brushColor;
			context.fillStyle = fillColor;
			contextRef.current = context;

			setOffset({
				x: canvas.getBoundingClientRect().left,
				y: canvas.getBoundingClientRect().top
			});
		}, []); // eslint-disable-line react-hooks/exhaustive-deps

		useEffect(() => {
			const canvas = canvasRef.current;

			const context = canvas.getContext('2d');
			context.lineWidth = brushSize;
			context.strokeStyle = brushColor;
			context.fillStyle = fillColor;
		}, [brushColor, brushSize, fillColor]);

		useImperativeHandle(drawingRef, () => ({
			clearCanvas: () => {
				if (disabled) return;

				const canvas = canvasRef.current;
				const context = canvas.getContext('2d');

				contextRef.current.globalCompositeOperation = 'destination-out';
				context.fillRect(0, 0, canvas.width, canvas.height);

				if (isErasing) {
					contextRef.current.globalCompositeOperation = 'destination-out';
				} else {
					contextRef.current.globalCompositeOperation = 'source-over';
				}
			}
		}));

<<<<<<< HEAD
		delete rest.drawingTool;
=======
		useEffect(() => {
			if (isErasing) {
				contextRef.current.globalCompositeOperation = 'destination-out';
			} else {
				contextRef.current.globalCompositeOperation = 'source-over';
			}
		}, [isErasing]);
>>>>>>> f4e3fcc4

		return (
			<canvas
				{...rest}
				style={{
					backgroundColor: `${canvasColor}`
				}}
				ref={canvasRef}
				onMouseDown={(ev) =>
					startDrawing({
						setIsDrawing,
						ev,
						contextRef,
						disabled,
						beginPointRef
					})
				}
				onMouseMove={(ev) =>
					draw({
						isDrawing,
						contextRef,
						beginPointRef,
						ev,
						setIsDrawing,
						offset
					})
				}
				onMouseUp={() => finisDrawing({contextRef, setIsDrawing})}
				onTouchStart={(ev) =>
					startDrawing({
						setIsDrawing,
						disabled,
						ev,
						contextRef,
						beginPointRef
					})
				}
				onTouchMove={(ev) =>
					draw({
						isDrawing,
						contextRef,
						beginPointRef,
						ev,
						setIsDrawing,
						offset
					})
				}
				onTouchEnd={() => finisDrawing({contextRef, setIsDrawing})}
			/>
		);
	}
});

/**
 * Applies Drawing behaviors.
 *
 * @hoc
 * @memberof ui/Drawing
 * @mixes ui/ForwardRef.ForwardRef
 * @public
 */
const DrawingDecorator = compose(ForwardRef({prop: 'drawingRef'}));

/**
 * A simple, unstyled drawing canvas component.
 *
 * @class Drawing
 * @memberof ui/Drawing
 * @extends ui/Drawing.DrawingBase
 * @mixes ui/Drawing.DrawingDecorator
 * @omit drawingRef
 * @ui
 * @public
 */
const Drawing = DrawingDecorator(DrawingBase);

export default Drawing;
export {
	Drawing,
	DrawingBase,
	DrawingDecorator
};<|MERGE_RESOLUTION|>--- conflicted
+++ resolved
@@ -103,7 +103,6 @@
 	);
 	contextRef.current.stroke();
 	contextRef.current.closePath();
-
 };
 
 /**
@@ -280,14 +279,7 @@
 					beginPointRef.current,
 					controlPoint,
 					endPoint,
-<<<<<<< HEAD
-					contextRef,
-					isErasing,
-					ev,
-					drawingTool
-=======
 					contextRef
->>>>>>> f4e3fcc4
 				);
 				beginPointRef.current = endPoint;
 			}
@@ -309,7 +301,6 @@
 			contextRef.current.beginPath(); // start a canvas path
 			contextRef.current.moveTo(offsetX, offsetY); // move the starting point to initial position
 			points.push({x: offsetX, y: offsetY});
-<<<<<<< HEAD
 
 			if (drawingTool === 'brush') {
 				contextRef.current.lineTo(offsetX, offsetY); // draw a single point
@@ -318,10 +309,6 @@
 				fillDrawing(ev, contextRef);
 			}
 
-=======
-			contextRef.current.lineTo(offsetX, offsetY); // draw a single point
-			contextRef.current.stroke();
->>>>>>> f4e3fcc4
 			beginPointRef.current = {x: offsetX, y: offsetY};
 			setIsDrawing(true);
 		}
@@ -393,9 +380,6 @@
 			}
 		}));
 
-<<<<<<< HEAD
-		delete rest.drawingTool;
-=======
 		useEffect(() => {
 			if (isErasing) {
 				contextRef.current.globalCompositeOperation = 'destination-out';
@@ -403,7 +387,8 @@
 				contextRef.current.globalCompositeOperation = 'source-over';
 			}
 		}, [isErasing]);
->>>>>>> f4e3fcc4
+
+		delete rest.drawingTool;
 
 		return (
 			<canvas
