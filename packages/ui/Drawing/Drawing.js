--- conflicted
+++ resolved
@@ -26,7 +26,6 @@
 	bucket: 'data:image/png;base64,iVBORw0KGgoAAAANSUhEUgAAAB4AAAAeCAYAAAA7MK6iAAAAGXRFWHRTb2Z0d2FyZQBBZG9iZSBJbWFnZVJlYWR5ccllPAAAAghJREFUeNrslj1uwjAUx5OKA+QIESeIxMgSRhaUhRE1YmDODSgzAxIbEyMSDDlCOABScoPmBuEGrv9pDK+O43yQTu2THoqesX9+X7YN46+J+eoCjDHrcrl4+J7P52lhTk3TTH9159vtNgSfqm3bbDqdfq5WqyPfmNM308LCMlRWy7LYYrEIERmjj/COx+NYhvi+zyBxHLPdbsccx3mM4f8vwWXo8XjMQfCMwoWEYfgY++DSG1SIDs55uR15bw09n8/+crlUQuvgURTlNtd1WStgsVOmg1K453l5jrMsy21BEOTzZrNZ3ATo8L6M5ALSQVUiwgzd7/eBFsr/7A+Hw0wHRfjgnUowBi/Rz2Ju4YQeKvJUBaVeIG9CVfOEwhFEsTMUUhRJ5YGBcWwOEaEFBzifbpdyWhdeuTeh+EZooaKYdNVenHZPURUS8tSXwIFSS/HduqoQw1ZVQG1F7uU3/JxOp/f7/V7KOWyTycRIkuTl8z1Nv2/JwWDwBBWN/cNbUal9eF6ZY1qlKDDR6LTgusIpdDQaZT9uKOrZ4XDwqqq9LVxupVIfC3DVWdoFXgulYN192QbeCErBt9vNq7s46uCNofTwwGnY5NaicPRnJyhEPNqagFXHK95W9H3VCCoue0xs8xjDwqr+h60J1CTvKYc/wpMO7zB3s9nkkVqv11e+xtX4F4V8CTAA/Hx+caeSjdgAAAAASUVORK5CYII=',
 	pen: 'data:image/png;base64,iVBORw0KGgoAAAANSUhEUgAAAB4AAAAeCAYAAAA7MK6iAAAAGXRFWHRTb2Z0d2FyZQBBZG9iZSBJbWFnZVJlYWR5ccllPAAAATFJREFUeNrs19FthDAMBuB0A0bICIyQERiB2yAjsEFGyAiMABuEDa5MEDZwceWc0oq6J52dp7MU8YL4sCOiH2N0qzeNazoX0MqtXiAiGEKAZVlgGIaCj5poKGhd4ziW7p0G6unBue97yDlf4eJjj9RR4nAa+10M7boOYoyAVw7HPacXlOkUO8FKKbE47j2N+/VO8cGI4x5yOKFAn9prKCLYzTM4oVEELfUkHkRRDp+mqYzXq6BXuHMOVMbL4dbatigWfs9v9I3+efa2Ri2lhMcB0AI1VTz5F5dEbRXOWFwSxRoKxOHS6HdIw7P1VzD7gWugWIv3/ioVPnANFAvmeb4KZjUeJMEPipvpHKXZ992s62q2bTPHcZR71nPdzvWpkYehiqeROlT/7XBaCZ+rLwEGAPhaImYfzD7mAAAAAElFTkSuQmCC'
 };
-<<<<<<< HEAD
 let currentLine = {
 		points: [],
 		drawingTool: '',
@@ -35,7 +34,6 @@
 		brushSize: '',
 		ev: null
 	}, currentLinesArray = [], actionsIndex = -1, lastAction = '';
-=======
 
 const generateEraseCursor = (brushSize) => {
 	let canvas = document.createElement('canvas');
@@ -51,7 +49,6 @@
 	return canvas.toDataURL();
 };
 
->>>>>>> 1bd49cf2
 /**
  * A basic drawing canvas component.
  *
@@ -208,15 +205,10 @@
 				contextRef,
 				ev,
 				isDrawing,
-<<<<<<< HEAD
-				offset,
 				setIsDrawing,
 				brushColor,
 				brushSize,
 				fillColor
-=======
-				setIsDrawing
->>>>>>> 1bd49cf2
 			} = event;
 			const nativeEvent = ev.nativeEvent;
 
@@ -303,18 +295,7 @@
 			} else if (drawingTool === 'fill') {
 				fillDrawing(ev, contextRef);
 			} else if (drawingTool === 'triangle') {
-<<<<<<< HEAD
 				drawTriangle(contextRef, offsetX, offsetY);
-=======
-				const newOffsetY = offsetY - (100 * Math.sqrt(3) / 3);
-				contextRef.current.beginPath();
-				contextRef.current.moveTo(offsetX, newOffsetY);
-				contextRef.current.lineTo(offsetX - 50, newOffsetY + 100);
-				contextRef.current.lineTo(offsetX + 50, newOffsetY + 100);
-				contextRef.current.lineTo(offsetX, newOffsetY);
-				contextRef.current.closePath();
-				contextRef.current.stroke();
->>>>>>> 1bd49cf2
 				return;
 			} else if (drawingTool === 'rectangle') {
 				drawRectangle(contextRef, offsetX, offsetY);
@@ -529,15 +510,10 @@
 						contextRef,
 						beginPointRef,
 						ev,
-<<<<<<< HEAD
 						setIsDrawing,
-						offset,
 						brushColor,
 						brushSize,
 						fillColor
-=======
-						setIsDrawing
->>>>>>> 1bd49cf2
 					})
 				}
 				onPointerUp={(ev) => finishDrawing({ev, contextRef, setIsDrawing})}
