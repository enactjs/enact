--- conflicted
+++ resolved
@@ -29,11 +29,7 @@
 
 /**
  * Implements `shouldComponentUpdate` based on property change determination. By default, props are
-<<<<<<< HEAD
- * compared for strict equality.
-=======
  * shallowly compared for strict equality
->>>>>>> 1b0789a8
  *
  * Custom comparators can be provided via the `propComparators` config property which accepts an
  * object mapping property names to comparator functions. To override the default comparator, use
