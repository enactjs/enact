--- conflicted
+++ resolved
@@ -81,16 +81,8 @@
 		name: 'A11yDecorator',
 
 		propTypes: {
-<<<<<<< HEAD
 			accessibilityHint: React.PropTypes.string,
 			accessibilityPreHint: React.PropTypes.string
-=======
-			accessibilityHint: PropTypes.string,
-			accessibilityPreHint: PropTypes.string,
-			// TOOD: fix bug in react eslint rules with sorting of quoted keys
-			// eslint-disable-next-line react/sort-prop-types
-			'aria-label': PropTypes.string
->>>>>>> de247453
 		},
 
 		computed: {
