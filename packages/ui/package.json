{
  "name": "@enact/ui",
<<<<<<< HEAD
  "version": "5.0.0-alpha.1",
=======
  "version": "4.9.0",
>>>>>>> ef8be8e5
  "description": "A collection of simplified unstyled cross-platform UI components for Enact",
  "repository": {
    "type": "git",
    "url": "https://github.com/enactjs/enact.git",
    "directory": "packages/ui"
  },
  "homepage": "https://enactjs.com",
  "main": "index.js",
  "scripts": {
    "clean": "enact clean",
    "interlink": "npm link ../core",
    "lint": "enact lint --strict",
    "test": "enact test",
    "test-json": "enact test --json",
    "test-watch": "enact test --watch",
    "transpile": "enact transpile"
  },
  "license": "Apache-2.0",
  "keywords": [
    "framework",
    "toolkit",
    "components",
    "mobile",
    "webOS"
  ],
  "enact": {
    "ri": {
      "baseSize": 24
    }
  },
  "dependencies": {
<<<<<<< HEAD
    "@enact/core": "^5.0.0-alpha.1",
    "@enact/i18n": "^5.0.0-alpha.1",
=======
    "@enact/core": "^4.9.0",
>>>>>>> ef8be8e5
    "classnames": "^2.5.1",
    "invariant": "^2.2.4",
    "prop-types": "^15.8.1",
    "ramda": "^0.30.1",
    "react": "^18.3.1",
    "react-dom": "^18.3.1",
    "react-is": "^18.3.1",
    "warning": "^4.0.3"
  }
}<|MERGE_RESOLUTION|>--- conflicted
+++ resolved
@@ -1,10 +1,6 @@
 {
   "name": "@enact/ui",
-<<<<<<< HEAD
   "version": "5.0.0-alpha.1",
-=======
-  "version": "4.9.0",
->>>>>>> ef8be8e5
   "description": "A collection of simplified unstyled cross-platform UI components for Enact",
   "repository": {
     "type": "git",
@@ -36,12 +32,8 @@
     }
   },
   "dependencies": {
-<<<<<<< HEAD
     "@enact/core": "^5.0.0-alpha.1",
     "@enact/i18n": "^5.0.0-alpha.1",
-=======
-    "@enact/core": "^4.9.0",
->>>>>>> ef8be8e5
     "classnames": "^2.5.1",
     "invariant": "^2.2.4",
     "prop-types": "^15.8.1",
