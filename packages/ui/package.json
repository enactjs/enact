--- conflicted
+++ resolved
@@ -31,12 +31,8 @@
     }
   },
   "dependencies": {
-<<<<<<< HEAD
-    "@enact/core": "^4.6.2",
+    "@enact/core": "^4.7.1",
     "@lit-labs/react": "^1.1.1",
-=======
-    "@enact/core": "^4.7.1",
->>>>>>> 435731b9
     "classnames": "^2.3.2",
     "direction": "^1.0.4",
     "invariant": "^2.2.4",
