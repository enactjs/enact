{
  "name": "@enact/ui",
  "version": "4.7.6",
  "description": "A collection of simplified unstyled cross-platform UI components for Enact",
  "repository": {
    "type": "git",
    "url": "https://github.com/enactjs/enact.git",
    "directory": "packages/ui"
  },
  "homepage": "https://enactjs.com",
  "main": "index.js",
  "scripts": {
    "clean": "enact clean",
    "lint": "enact lint --strict",
    "test": "enact test",
    "test-json": "enact test --json",
    "test-watch": "enact test --watch",
    "transpile": "enact transpile"
  },
  "license": "Apache-2.0",
  "keywords": [
    "framework",
    "toolkit",
    "components",
    "mobile",
    "webOS"
  ],
  "enact": {
    "ri": {
      "baseSize": 24
    }
  },
  "dependencies": {
<<<<<<< HEAD
    "@enact/core": "^4.7.1",
    "@lit-labs/react": "^1.1.1",
=======
    "@enact/core": "^4.7.6",
>>>>>>> 55cf39c7
    "classnames": "^2.3.2",
    "direction": "^1.0.4",
    "invariant": "^2.2.4",
    "lit": "^2.6.1",
    "prop-types": "^15.8.1",
    "ramda": "^0.29.0",
    "react": "^18.2.0",
    "react-dom": "^18.2.0",
    "react-is": "^18.2.0",
    "warning": "^4.0.3"
  }
}<|MERGE_RESOLUTION|>--- conflicted
+++ resolved
@@ -31,12 +31,8 @@
     }
   },
   "dependencies": {
-<<<<<<< HEAD
-    "@enact/core": "^4.7.1",
+    "@enact/core": "^4.7.6",
     "@lit-labs/react": "^1.1.1",
-=======
-    "@enact/core": "^4.7.6",
->>>>>>> 55cf39c7
     "classnames": "^2.3.2",
     "direction": "^1.0.4",
     "invariant": "^2.2.4",
