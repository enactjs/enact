--- conflicted
+++ resolved
@@ -1,10 +1,6 @@
 {
   "name": "@enact/ui",
-<<<<<<< HEAD
-  "version": "4.0.6",
-=======
   "version": "4.0.7",
->>>>>>> e39504bd
   "description": "A collection of simplified unstyled cross-platform UI components for Enact",
   "main": "index.js",
   "scripts": {
@@ -29,11 +25,7 @@
     }
   },
   "dependencies": {
-<<<<<<< HEAD
-    "@enact/core": "^4.0.6",
-=======
     "@enact/core": "^4.0.7",
->>>>>>> e39504bd
     "classnames": "^2.2.5",
     "direction": "^1.0.1",
     "invariant": "^2.2.2",
