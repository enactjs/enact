--- conflicted
+++ resolved
@@ -27,13 +27,8 @@
   "eslintConfig": {
     "extends": "enact/strict"
   },
-<<<<<<< HEAD
 "dependencies": {
-    "@enact/core": "^2.0.0-alpha.3",
-=======
-  "dependencies": {
     "@enact/core": "^2.0.0-alpha.4",
->>>>>>> bce4a518
     "classnames": "^2.2.5",
     "direction": "^1.0.1",
     "invariant": "^2.2.2",
