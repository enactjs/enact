--- conflicted
+++ resolved
@@ -28,16 +28,6 @@
     "extends": "enact/strict"
   },
   "dependencies": {
-<<<<<<< HEAD
-    "@enact/core": "^2.0.0-alpha.2",
-    "classnames": "~2.2.5",
-    "invariant": "~2.2.2",
-    "prop-types": "~15.6.0",
-    "ramda": "~0.24.1",
-    "react": "~16.2.0",
-    "react-dom": "~16.2.0",
-    "warning": "~3.0.0"
-=======
     "@enact/core": "^2.0.0-alpha.3",
     "classnames": "^2.2.5",
     "invariant": "^2.2.2",
@@ -46,6 +36,5 @@
     "react": "^16.2.0",
     "react-dom": "^16.2.0",
     "warning": "^3.0.0"
->>>>>>> d84743a9
   }
 }