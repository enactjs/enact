{
  "name": "@enact/ui",
  "version": "4.0.0-alpha.1",
  "description": "A collection of simplified unstyled cross-platform UI components for Enact",
  "main": "index.js",
  "scripts": {
    "clean": "enact clean",
    "lint": "enact lint --strict",
    "test": "enact test",
    "test-json": "enact test --json",
    "test-watch": "enact test --watch",
    "transpile": "enact transpile"
  },
  "license": "Apache-2.0",
  "keywords": [
    "framework",
    "toolkit",
    "components",
    "mobile",
    "webOS"
  ],
  "enact": {
    "ri": {
      "baseSize": 24
    }
  },
  "dependencies": {
    "@enact/core": "^4.0.0-alpha.1",
    "classnames": "^2.2.5",
    "direction": "^1.0.1",
    "invariant": "^2.2.2",
    "prop-types": "^15.7.2",
    "ramda": "^0.24.1",
<<<<<<< HEAD
    "react": "^16.8.0",
    "react-dom": "^16.8.0",
    "react-is": "^16.8.3",
=======
    "react": "^17.0.1",
    "react-dom": "^17.0.1",
>>>>>>> 23a8f4c2
    "recompose": "^0.26.0",
    "warning": "^3.0.0"
  }
}<|MERGE_RESOLUTION|>--- conflicted
+++ resolved
@@ -31,14 +31,9 @@
     "invariant": "^2.2.2",
     "prop-types": "^15.7.2",
     "ramda": "^0.24.1",
-<<<<<<< HEAD
-    "react": "^16.8.0",
-    "react-dom": "^16.8.0",
-    "react-is": "^16.8.3",
-=======
     "react": "^17.0.1",
     "react-dom": "^17.0.1",
->>>>>>> 23a8f4c2
+    "react-is": "^17.0.1",
     "recompose": "^0.26.0",
     "warning": "^3.0.0"
   }
