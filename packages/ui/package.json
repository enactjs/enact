{
  "name": "@enact/ui",
  "version": "2.0.0-alpha.3",
  "description": "A collection of simplified unstyled cross-platform UI components for Enact",
  "main": "index.js",
  "scripts": {
    "clean": "enact clean",
    "lint": "enact lint --framework",
    "test": "enact test start --single-run --browsers PhantomJS",
    "test-json": "enact test start --single-run --browsers PhantomJS --reporters json",
    "test-watch": "enact test start --browsers PhantomJS",
    "transpile": "enact transpile"
  },
  "license": "Apache-2.0",
  "keywords": [
    "framework",
    "toolkit",
    "components",
    "mobile",
    "webOS"
  ],
  "enact": {
    "ri": {
      "baseSize": 24
    }
  },
  "eslintConfig": {
    "extends": "enact/strict"
  },
  "dependencies": {
<<<<<<< HEAD
    "@enact/core": "^2.0.0-alpha.2",
=======
    "@enact/core": "^2.0.0-alpha.3",
>>>>>>> d84743a9
    "classnames": "^2.2.5",
    "invariant": "^2.2.2",
    "prop-types": "^15.6.0",
    "ramda": "^0.24.1",
    "react": "^16.2.0",
    "react-dom": "^16.2.0",
    "warning": "^3.0.0"
  }
}<|MERGE_RESOLUTION|>--- conflicted
+++ resolved
@@ -28,11 +28,7 @@
     "extends": "enact/strict"
   },
   "dependencies": {
-<<<<<<< HEAD
-    "@enact/core": "^2.0.0-alpha.2",
-=======
     "@enact/core": "^2.0.0-alpha.3",
->>>>>>> d84743a9
     "classnames": "^2.2.5",
     "invariant": "^2.2.2",
     "prop-types": "^15.6.0",
