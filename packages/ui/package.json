--- conflicted
+++ resolved
@@ -32,12 +32,8 @@
     }
   },
   "dependencies": {
-<<<<<<< HEAD
-    "@enact/core": "^4.9.0-alpha.1",
-    "@enact/i18n": "^4.9.0-alpha.1",
-=======
     "@enact/core": "^4.9.0-beta.1",
->>>>>>> a442418b
+    "@enact/i18n": "^4.9.0-beta.1",
     "classnames": "^2.5.1",
     "direction": "^1.0.4",
     "invariant": "^2.2.4",
