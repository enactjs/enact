--- conflicted
+++ resolved
@@ -28,13 +28,8 @@
     "extends": "enact/strict"
   },
   "dependencies": {
-<<<<<<< HEAD
-    "@enact/core": "^1.7.0",
-    "@enact/i18n": "^1.7.0",
+    "@enact/core": "^2.0.0-alpha.1",
     "classnames": "~2.2.5",
-=======
-    "@enact/core": "^2.0.0-alpha.1",
->>>>>>> 19c4ce99
     "invariant": "~2.2.2",
     "prop-types": "~15.5.10",
     "ramda": "~0.24.1",
