/**
 * Unstyled scrollable components and behaviors to be customized by a theme or application.
 *
 * @module ui/Scrollable
 * @exports constants
 * @exports Scrollable
 * @exports ScrollableBase
 * @private
 */

import classNames from 'classnames';
import {forward, forwardWithPrevent} from '@enact/core/handle';
import {is} from '@enact/core/keymap';
import {platform} from '@enact/core/platform'; // Native
import Registry from '@enact/core/internal/Registry';
import {Job} from '@enact/core/util';
import PropTypes from 'prop-types';
import clamp from 'ramda/src/clamp';
import {Component, useCallback, useContext, useEffect, useLayoutEffect, useReducer, useRef, useState} from 'react';
import warning from 'warning';

import ForwardRef from '../ForwardRef';
import {ResizeContext} from '../Resizable';
import ri from '../resolution';
import Touchable from '../Touchable';

import ScrollAnimator from './ScrollAnimator';
import {useChildAdapter} from './useChild';
import utilDOM from './utilDOM';
import utilEvent from './utilEvent';

import css from './Scrollable.module.less';

const nop = () => {};

const
	constants = {
		animationDuration: 1000,
		epsilon: 1,
		flickConfig: {maxDuration: null},
		isPageDown: is('pageDown'),
		isPageUp: is('pageUp'),
		nop: () => {},
		overscrollTypeNone: 0,
		overscrollTypeHold: 1,
		overscrollTypeOnce: 2,
		overscrollTypeDone: 9,
		overscrollVelocityFactor: 300, // Native
		paginationPageMultiplier: 0.66,
		scrollStopWaiting: 200,
		scrollWheelPageMultiplierForMaxPixel: 0.2 // The ratio of the maximum distance scrolled by wheel to the size of the viewport.
	},
	{
		animationDuration,
		epsilon,
		flickConfig,
		isPageDown,
		isPageUp,
		overscrollTypeDone,
		overscrollTypeHold,
		overscrollTypeNone,
		overscrollTypeOnce,
		overscrollVelocityFactor,
		paginationPageMultiplier,
		scrollStopWaiting,
		scrollWheelPageMultiplierForMaxPixel
	} = constants;

const TouchableDiv = ForwardRef({prop: 'ref'}, Touchable('div'));

const useForceUpdate = () => (useReducer(x => x + 1, 0));

/**
 * An unstyled component that passes scrollable behavior information as its render prop's arguments.
 *
 * @class ScrollableBase
 * @memberof ui/Scrollable
 * @ui
 * @private
 */
class ScrollableBase extends Component {
	static displayName = 'ui:ScrollableBase'

	static propTypes = /** @lends ui/Scrollable.Scrollable.prototype */ {
		/**
		 * Render function.
		 *
		 * @type {Function}
		 * @required
		 * @private
		 */
		containerRenderer: PropTypes.func.isRequired,

		/**
		 * Called when adding additional event listeners in a themed component.
		 *
		 * @type {Function}
		 * @private
		 */
		addEventListeners: PropTypes.func,

		/**
		 * Called to execute additional logic in a themed component to show overscroll effect.
		 *
		 * @type {Function}
		 * @private
		 */
		applyOverscrollEffect: PropTypes.func,

		/**
		 * A callback function that receives a reference to the `scrollTo` feature.
		 *
		 * Once received, the `scrollTo` method can be called as an imperative interface.
		 *
		 * The `scrollTo` function accepts the following parameters:
		 * - {position: {x, y}} - Pixel value for x and/or y position
		 * - {align} - Where the scroll area should be aligned. Values are:
		 *   `'left'`, `'right'`, `'top'`, `'bottom'`,
		 *   `'topleft'`, `'topright'`, `'bottomleft'`, and `'bottomright'`.
		 * - {index} - Index of specific item. (`0` or positive integer)
		 *   This option is available for only `VirtualList` kind.
		 * - {node} - Node to scroll into view
		 * - {animate} - When `true`, scroll occurs with animation. When `false`, no
		 *   animation occurs.
		 * - {focus} - When `true`, attempts to focus item after scroll. Only valid when scrolling
		 *   by `index` or `node`.
		 * > Note: Only specify one of: `position`, `align`, `index` or `node`
		 *
		 * Example:
		 * ```
		 *	// If you set cbScrollTo prop like below;
		 *	cbScrollTo: (fn) => {this.scrollTo = fn;}
		 *	// You can simply call like below;
		 *	this.scrollTo({align: 'top'}); // scroll to the top
		 * ```
		 *
		 * @type {Function}
		 * @public
		 */
		cbScrollTo: PropTypes.func,

		/**
		 * Called to execute additional logic in a themed component to clear overscroll effect.
		 *
		 * @type {Function}
		 * @private
		 */
		clearOverscrollEffect: PropTypes.func,

		/**
		 * Client size of the container; valid values are an object that has `clientWidth` and `clientHeight`.
		 *
		 * @type {Object}
		 * @property {Number}    clientHeight    The client height of the list.
		 * @property {Number}    clientWidth    The client width of the list.
		 * @public
		 */
		clientSize: PropTypes.shape({
			clientHeight: PropTypes.number.isRequired,
			clientWidth: PropTypes.number.isRequired
		}),

		/**
		 * Direction of the list or the scroller.
		 *
		 * `'both'` could be only used for[Scroller]{@link ui/Scroller.Scroller}.
		 *
		 * Valid values are:
		 * * `'both'`,
		 * * `'horizontal'`, and
		 * * `'vertical'`.
		 *
		 * @type {String}
		 * @private
		 */
		direction: PropTypes.oneOf(['both', 'horizontal', 'vertical']),

		/**
		 * Called when resizing window
		 *
		 * @type {Function}
		 * @private
		 */
		handleResizeWindow: PropTypes.func,

		/**
		 * Specifies how to show horizontal scrollbar.
		 *
		 * Valid values are:
		 * * `'auto'`,
		 * * `'visible'`, and
		 * * `'hidden'`.
		 *
		 * @type {String}
		 * @default 'auto'
		 * @public
		 */
		horizontalScrollbar: PropTypes.oneOf(['auto', 'visible', 'hidden']),

		/**
		 * Prevents scroll by dragging or flicking on the list or the scroller.
		 *
		 * @type {Boolean}
		 * @default false
		 * @private
		 */
		noScrollByDrag: PropTypes.bool,

		/**
		 * Prevents scroll by wheeling on the list or the scroller.
		 *
		 * @type {Boolean}
		 * @default false
		 * @public
		 */
		noScrollByWheel: PropTypes.bool,

		/**
		 * Called when triggering a drag event in JavaScript scroller.
		 *
		 * @type {Function}
		 * @private
		 */
		onDrag: PropTypes.func,

		/**
		 * Called when triggering a dragend event in JavaScript scroller.
		 *
		 * @type {Function}
		 * @private
		 */
		onDragEnd: PropTypes.func,

		/**
		 * Called when triggering a dragstart event in JavaScript scroller.
		 *
		 * @type {Function}
		 * @private
		 */
		onDragStart: PropTypes.func,

		/**
		 * Called when flicking with a mouse or a touch screen.
		 *
		 * @type {Function}
		 * @private
		 */
		onFlick: PropTypes.func,

		/**
		 * Called when pressing a key.
		 *
		 * @type {Function}
		 * @private
		 */
		onKeyDown: PropTypes.func,

		/**
		 * Called when triggering a mousedown event.
		 *
		 * @type {Function}
		 * @private
		 */
		onMouseDown: PropTypes.func,

		/**
		 * Called when scrolling.
		 *
		 * Passes `scrollLeft`, `scrollTop`, and `moreInfo`.
		 * It is not recommended to set this prop since it can cause performance degradation.
		 * Use `onScrollStart` or `onScrollStop` instead.
		 *
		 * @type {Function}
		 * @param {Object} event
		 * @param {Number} event.scrollLeft Scroll left value.
		 * @param {Number} event.scrollTop Scroll top value.
		 * @param {Object} event.moreInfo The object including `firstVisibleIndex` and `lastVisibleIndex` properties.
		 * @public
		 */
		onScroll: PropTypes.func,

		/**
		 * Called when scroll starts.
		 *
		 * Passes `scrollLeft`, `scrollTop`, and `moreInfo`.
		 * You can get firstVisibleIndex and lastVisibleIndex from VirtualList with `moreInfo`.
		 *
		 * Example:
		 * ```
		 * onScrollStart = ({scrollLeft, scrollTop, moreInfo}) => {
		 *     const {firstVisibleIndex, lastVisibleIndex} = moreInfo;
		 *     // do something with firstVisibleIndex and lastVisibleIndex
		 * }
		 *
		 * render = () => (
		 *     <VirtualList
		 *         ...
		 *         onScrollStart={this.onScrollStart}
		 *         ...
		 *     />
		 * )
		 * ```
		 *
		 * @type {Function}
		 * @param {Object} event
		 * @param {Number} event.scrollLeft Scroll left value.
		 * @param {Number} event.scrollTop Scroll top value.
		 * @param {Object} event.moreInfo The object including `firstVisibleIndex` and `lastVisibleIndex` properties.
		 * @public
		 */
		onScrollStart: PropTypes.func,

		/**
		 * Called when scroll stops.
		 *
		 * Passes `scrollLeft`, `scrollTop`, and `moreInfo`.
		 * You can get firstVisibleIndex and lastVisibleIndex from VirtualList with `moreInfo`.
		 *
		 * Example:
		 * ```
		 * onScrollStop = ({scrollLeft, scrollTop, moreInfo}) => {
		 *     const {firstVisibleIndex, lastVisibleIndex} = moreInfo;
		 *     // do something with firstVisibleIndex and lastVisibleIndex
		 * }
		 *
		 * render = () => (
		 *     <VirtualList
		 *         ...
		 *         onScrollStop={this.onScrollStop}
		 *         ...
		 *     />
		 * )
		 * ```
		 *
		 * @type {Function}
		 * @param {Object} event
		 * @param {Number} event.scrollLeft Scroll left value.
		 * @param {Number} event.scrollTop Scroll top value.
		 * @param {Object} event.moreInfo The object including `firstVisibleIndex` and `lastVisibleIndex` properties.
		 * @public
		 */
		onScrollStop: PropTypes.func,

		/**
		 * Called when wheeling.
		 *
		 * @type {Function}
		 * @private
		 */
		onWheel: PropTypes.func,

		/**
		 * Specifies overscroll effects shows on which type of inputs.
		 *
		 * @type {Object}
		 * @default {drag: false, pageKey: false, wheel: false}
		 * @private
		 */
		overscrollEffectOn: PropTypes.shape({
			drag: PropTypes.bool,
			pageKey: PropTypes.bool,
			wheel: PropTypes.bool
		}),

		/**
		 * Called when removing additional event listeners in a themed component.
		 *
		 * @type {Function}
		 * @private
		 */
		removeEventListeners: PropTypes.func,

		/**
		 * Indicates the content's text direction is right-to-left.
		 *
		 * @type {Boolean}
		 * @private
		 */
		rtl: PropTypes.bool,

		/**
		 * Called to execute additional logic in a themed component after scrolling in native scroller.
		 *
		 * @type {Function}
		 * @private
		 */
		scrollStopOnScroll: PropTypes.func,

		/**
		 * Called to execute additional logic in a themed component when scrollTo is called.
		 *
		 * @type {Function}
		 * @private
		 */
		scrollTo: PropTypes.func,

		/**
		 * Called to execute additional logic in a themed component when scroll starts in native scroller.
		 *
		 * @type {Function}
		 * @private
		 */
		start: PropTypes.func,

		/**
		 * Called to execute additional logic in a themed component when scroll stops.
		 *
		 * @type {Function}
		 * @private
		 */
		stop: PropTypes.func,

		/**
		 * TBD
		 */
		type: PropTypes.string,

		/**
		 * Specifies how to show vertical scrollbar.
		 *
		 * Valid values are:
		 * * `'auto'`,
		 * * `'visible'`, and
		 * * `'hidden'`.
		 *
		 * @type {String}
		 * @default 'auto'
		 * @public
		 */
		verticalScrollbar: PropTypes.oneOf(['auto', 'visible', 'hidden'])
	}

	static defaultProps = {
		cbScrollTo: nop,
		horizontalScrollbar: 'auto',
		noScrollByDrag: false,
		noScrollByWheel: false,
		onScroll: nop,
		onScrollStart: nop,
		onScrollStop: nop,
		overscrollEffectOn: {drag: false, pageKey: false, wheel: false},
		type: 'JS',
		verticalScrollbar: 'auto'
	}
}

const useScrollBase = (props) => {
	const
		{
			className,
			clientSize,
			decorateChildProps,
			direction,
			horizontalScrollbar,
			horizontalScrollbarRef,
			noScrollByDrag,
			noScrollByWheel,
			overscrollEffectOn,
			rtl,
			setUiChildAdapter,
			setUiScrollAdapter,
			type,
			uiChildAdapter,
			uiChildContainerRef,
			uiScrollContainerRef,
			verticalScrollbar,
			verticalScrollbarRef,
			...rest
		} = props,
		scrollClasses = classNames(css.scroll, className);

	// The following props are the one having the same naming function in this scope.
	// So it is better to use props[propName]
	// instead of extracting it from the `props` and renaming it
	delete rest.addEventListeners;
	delete rest.applyOverscrollEffect;
	delete rest.cbScrollTo;
	delete rest.clearOverscrollEffect;
	delete rest.clientSize;
	delete rest.handleResizeWindow;
	delete rest.onFlick;
	delete rest.onKeyDown;
	delete rest.onMouseDown;
	delete rest.onScroll;
	delete rest.onScrollStart;
	delete rest.onScrollStop;
	delete rest.onWheel;
	delete rest.removeEventListeners;
	delete rest.scrollStopOnScroll; // Native
	delete rest.scrollTo;
	delete rest.start; // Native
	delete rest.stop; // JS

	// Mutable value and Hooks

	const [, forceUpdate] = useForceUpdate();

	const context = useContext(ResizeContext);

	const [isHorizontalScrollbarVisible, setIsHorizontalScrollbarVisible] = useState(horizontalScrollbar === 'visible');
	const [isVerticalScrollbarVisible, setIsVerticalScrollbarVisible] = useState(verticalScrollbar === 'visible');

	const mutableRef = useRef({
		overscrollEnabled: !!(props.applyOverscrollEffect),

		// Enable the early bail out of repeated scrolling to the same position
		animationInfo: null,

		resizeRegistry: null,

		// constants
		pixelPerLine: 39,
		scrollWheelMultiplierForDeltaPixel: 1.5, // The ratio of wheel 'delta' units to pixels scrolled.

		// status
		deferScrollTo: true,
		isScrollAnimationTargetAccumulated: false,
		isUpdatedScrollThumb: false,

		// overscroll
		lastInputType: null,
		overscrollStatus: {
			horizontal: {
				before: {type: overscrollTypeNone, ratio: 0},
				after: {type: overscrollTypeNone, ratio: 0}
			},
			vertical: {
				before: {type: overscrollTypeNone, ratio: 0},
				after: {type: overscrollTypeNone, ratio: 0}
			}
		},

		// bounds info
		bounds: {
			clientWidth: 0,
			clientHeight: 0,
			scrollWidth: 0,
			scrollHeight: 0,
			maxTop: 0,
			maxLeft: 0
		},

		// wheel/drag/flick info
		wheelDirection: 0,
		isDragging: false,
		isTouching: false, // Native

		// scroll info
		scrolling: false,
		scrollLeft: 0,
		scrollTop: 0,
		scrollToInfo: null,

		// scroll animator
		animator: null,

		// non-declared-variable.
		accumulatedTargetX: null,
		accumulatedTargetY: null,
		flickTarget: null,
		dragStartX: null,
		dragStartY: null,
		scrollStopJob: null,

		prevState: {isHorizontalScrollbarVisible, isVerticalScrollbarVisible}
	});

	if (mutableRef.current.animator == null) {
		mutableRef.current.animator = new ScrollAnimator();
	}

	useLayoutEffect(() => {
		if (setUiScrollAdapter) {
			setUiScrollAdapter({
				animator: mutableRef.current.animator,
				applyOverscrollEffect,
				bounds: mutableRef.current.bounds,
				calculateDistanceByWheel,
				canScrollHorizontally,
				canScrollVertically,
				checkAndApplyOverscrollEffect,
				getScrollBounds,
				get isDragging () {
					return mutableRef.current.isDragging;
				},
				set isDragging (val) {
					mutableRef.current.isDragging = val;
				},
				get isScrollAnimationTargetAccumulated () {
					return mutableRef.current.isScrollAnimationTargetAccumulated;
				},
				set isScrollAnimationTargetAccumulated (val) {
					mutableRef.current.isScrollAnimationTargetAccumulated = val;
				},
				get isUpdatedScrollThumb () {
					return mutableRef.current.isUpdatedScrollThumb;
				},
				get lastInputType () {
					return mutableRef.current.lastInputType;
				},
				set lastInputType (val) {
					mutableRef.current.lastInputType = val;
				},
				get rtl () {
					return rtl;
				},
				get scrollBounds () {
					return getScrollBounds();
				},
				get scrollHeight () {
					return mutableRef.current.bounds.scrollHeight;
				},
				get scrolling () {
					return mutableRef.current.scrolling;
				},
				get scrollLeft () {
					return mutableRef.current.scrollLeft;
				},
				scrollTo,
				scrollToAccumulatedTarget,
				get scrollToInfo () {
					return mutableRef.current.scrollToInfo;
				},
				get scrollTop () {
					return mutableRef.current.scrollTop;
				},
				setOverscrollStatus,
				showThumb,
				start,
				startHidingThumb,
				stop,
				get wheelDirection () {
					return mutableRef.current.wheelDirection;
				},
				set wheelDirection (val) {
					mutableRef.current.wheelDirection = val;
				}
			});
		}
	});

	useLayoutEffect(() => {
		if (props.cbScrollTo) {
			props.cbScrollTo(scrollTo);
		}
	}, []); // eslint-disable-line react-hooks/exhaustive-deps

	useEffect(() => {
		mutableRef.current.resizeRegistry.parent = context;

		// componentWillUnmount
		return () => {
			const {animator, resizeRegistry, scrolling, scrollStopJob} = mutableRef.current; // eslint-disable-line react-hooks/exhaustive-deps

			resizeRegistry.parent = null;

			// Before call cancelAnimationFrame, you must send scrollStop Event.
			if (scrolling) {
				forwardScrollEvent('onScrollStop', getReachedEdgeInfo());
			}

			scrollStopJob.stop();

			// JS [
			if (animator.isAnimating()) {
				animator.stop();
			}
			// JS ]
		};

	}, []); // eslint-disable-line react-hooks/exhaustive-deps

<<<<<<< HEAD
=======
	useEffect(() => {
		addEventListeners();
		return () => {
			removeEventListeners();
		};
	});

	const
		{className, noScrollByDrag, rtl, style, ...rest} = props,
		scrollClasses = classNames(css.scroll, className);

	delete rest.addEventListeners;
	delete rest.applyOverscrollEffect;
	delete rest.cbScrollTo;
	delete rest.clearOverscrollEffect;
	delete rest.decorateChildProps;
	delete rest.handleResizeWindow;
	delete rest.horizontalScrollbar;
	delete rest.horizontalScrollbarRef;
	delete rest.noScrollByWheel;
	delete rest.onFlick;
	delete rest.onKeyDown;
	delete rest.onMouseDown;
	delete rest.onScroll;
	delete rest.onScrollStart;
	delete rest.onScrollStop;
	delete rest.onWheel;
	delete rest.overscrollEffectOn;
	delete rest.removeEventListeners;
	delete rest.scrollStopOnScroll; // Native
	delete rest.scrollTo;
	delete rest.setUiChildAdapter;
	delete rest.setUiScrollAdapter;
	delete rest.start; // Native
	delete rest.stop; // JS
	delete rest.uiChildAdapter;
	delete rest.uiChildContainerRef;
	delete rest.uiScrollContainerRef;
	delete rest.verticalScrollbar;
	delete rest.verticalScrollbarRef;

>>>>>>> ee471877
	// JS [[
	// TODO: consider replacing forceUpdate() by storing bounds in state rather than a non-
	// state member.
	const enqueueForceUpdate = useCallback(() => {
		uiChildAdapter.current.calculateMetrics(uiChildAdapter.current.props);
		forceUpdate();
	}, [forceUpdate, uiChildAdapter]);

	function handleResizeWindow () {
		const propsHandleResizeWindow = props.handleResizeWindow;

		// `handleSize` in `ui/resolution.ResolutionDecorator` should be executed first.
		setTimeout(() => {
			if (propsHandleResizeWindow) {
				propsHandleResizeWindow();
			}
			if (type === 'JS') {
				scrollTo({position: {x: 0, y: 0}, animate: false});
			} else {
				uiChildContainerRef.current.style.scrollBehavior = null;
				uiChildAdapter.current.scrollToPosition(0, 0);
				uiChildContainerRef.current.style.scrollBehavior = 'smooth';
			}

			enqueueForceUpdate();
		});
	} // esline-disable-line react-hooks/exhaustive-deps

	const handleResize = useCallback((ev) => {
		if (ev.action === 'invalidateBounds') {
			enqueueForceUpdate();
		}
	}, [enqueueForceUpdate]);
	// JS ]]

	if (mutableRef.current.resizeRegistry == null) {
		mutableRef.current.resizeRegistry = Registry.create(handleResize);
	}

	if (mutableRef.current.scrollStopJob == null) {
		if (type === 'JS') {
			mutableRef.current.scrollStopJob = new Job(doScrollStop, scrollStopWaiting);
		} else {
			mutableRef.current.scrollStopJob = new Job(scrollStopOnScroll, scrollStopWaiting);
		}
	}

	useEffect(() => {
		const
			{hasDataSizeChanged} = uiChildAdapter.current,
			{prevState, resizeRegistry, scrollToInfo} = mutableRef.current;

		// Need to sync calculated client size if it is different from the real size
		if (uiChildAdapter.current.syncClientSize) {
			// If we actually synced, we need to reset scroll position.
			if (uiChildAdapter.current.syncClientSize()) {
				setScrollLeft(0);
				setScrollTop(0);
			}
		}

		clampScrollPosition(); // JS

		if (
			hasDataSizeChanged === false &&
			(isHorizontalScrollbarVisible && !prevState.isHorizontalScrollbarVisible || isVerticalScrollbarVisible && !prevState.isVerticalScrollbarVisible)
		) {
			mutableRef.current.deferScrollTo = false;
			mutableRef.current.isUpdatedScrollThumb = updateScrollThumbSize();
		} else {
			updateScrollbars();
		}

		if (scrollToInfo !== null) {
			if (!mutableRef.current.deferScrollTo) {
				scrollTo(scrollToInfo);
			}
		}

		// publish container resize changes
		const horizontal = isHorizontalScrollbarVisible !== prevState.isHorizontalScrollbarVisible;
		const vertical = isVerticalScrollbarVisible !== prevState.isVerticalScrollbarVisible;
		if (horizontal || vertical) {
			resizeRegistry.notify({});
		}

	}); // esline-disable-next-line react-hooks/exhaustive-deps

	// JS [[
	function clampScrollPosition () {
		const bounds = getScrollBounds();

		if (mutableRef.current.scrollTop > bounds.maxTop) {
			mutableRef.current.scrollTop = bounds.maxTop;
		}

		if (mutableRef.current.scrollLeft > bounds.maxLeft) {
			mutableRef.current.scrollLeft = bounds.maxLeft;
		}
	}
	// JS ]]

	// drag/flick event handlers

	function getRtlX (x) {
		return (rtl ? -x : x);
	}

	function onMouseDown (ev) {
		if (forwardWithPrevent('onMouseDown', ev, props)) {
			stop();
		}
	} // esline-disable-next-line react-hooks/exhaustive-deps

	// Native [[
	function onTouchStart () {
		mutableRef.current.isTouching = true;
	}
	// Native ]]

	function onDragStart (ev) {
		if (type === 'JS' ) {
			if (ev.type === 'dragstart') return;

			forward('onDragStart', ev, props);
			stop();
			mutableRef.current.isDragging = true;
			mutableRef.current.dragStartX = mutableRef.current.scrollLeft + getRtlX(ev.x);
			mutableRef.current.dragStartY = mutableRef.current.scrollTop + ev.y;
		} else {
			if (!mutableRef.current.isTouching) {
				stop();
				mutableRef.current.isDragging = true;
			}

			// these values are used also for touch inputs
			mutableRef.current.dragStartX = mutableRef.current.scrollLeft + getRtlX(ev.x);
			mutableRef.current.dragStartY = mutableRef.current.scrollTop + ev.y;
		}
	}

	function onDrag (ev) {
		if (type === 'JS') {
			if (ev.type === 'drag') {
				return;
			}

			mutableRef.current.lastInputType = 'drag';

			forward('onDrag', ev, props);
			start({
				targetX: (direction === 'vertical') ? 0 : mutableRef.current.dragStartX - getRtlX(ev.x), // 'horizontal' or 'both'
				targetY: (direction === 'horizontal') ? 0 : mutableRef.current.dragStartY - ev.y, // 'vertical' or 'both'
				animate: false,
				overscrollEffect: overscrollEffectOn.drag
			});
		} else {
			const
				targetX = (direction === 'vertical') ? 0 : mutableRef.current.dragStartX - getRtlX(ev.x), // 'horizontal' or 'both'
				targetY = (direction === 'horizontal') ? 0 : mutableRef.current.dragStartY - ev.y; // 'vertical' or 'both'

			mutableRef.current.lastInputType = 'drag';

			if (!mutableRef.current.isTouching) {
				start({targetX, targetY, animate: false, overscrollEffect: overscrollEffectOn.drag});
			} else if (mutableRef.current.overscrollEnabled && overscrollEffectOn.drag) {
				checkAndApplyOverscrollEffectOnDrag(targetX, targetY, overscrollTypeHold);
			}
		}
	}

	function onDragEnd (ev) {
		if (type === 'JS') {
			if (ev.type === 'dragend') {
				return;
			}

			mutableRef.current.isDragging = false;

			forward('onDragEnd', ev, props);
			if (mutableRef.current.flickTarget) {
				const {targetX, targetY, duration} = mutableRef.current.flickTarget;

				mutableRef.current.lastInputType = 'drag';

				mutableRef.current.isScrollAnimationTargetAccumulated = false;
				start({targetX, targetY, duration, overscrollEffect: overscrollEffectOn.drag});
			} else {
				stop();
			}

			if (mutableRef.current.overscrollEnabled) { // not check overscrollEffectOn.drag for safety
				clearAllOverscrollEffects();
			}

			mutableRef.current.flickTarget = null;
		} else {
			mutableRef.current.isDragging = false;

			mutableRef.current.lastInputType = 'drag';

			if (mutableRef.current.flickTarget) {
				const {targetX, targetY} = mutableRef.current.flickTarget;

				if (!mutableRef.current.isTouching) {
					mutableRef.current.isScrollAnimationTargetAccumulated = false;
					start({targetX, targetY, overscrollEffect: overscrollEffectOn.drag});
				} else if (mutableRef.current.overscrollEnabled && overscrollEffectOn.drag) {
					checkAndApplyOverscrollEffectOnDrag(targetX, targetY, overscrollTypeOnce);
				}
			} else if (!mutableRef.current.isTouching) {
				stop();
			}

			if (mutableRef.current.overscrollEnabled) { // not check overscrollEffectOn.drag for safety
				clearAllOverscrollEffects();
			}

			mutableRef.current.isTouching = false;
			mutableRef.current.flickTarget = null;
		}
	}

	function onFlick (ev) {
		if (type === 'JS') {
			mutableRef.current.flickTarget = mutableRef.current.animator.simulate(
				mutableRef.current.scrollLeft,
				mutableRef.current.scrollTop,
				(direction !== 'vertical') ? getRtlX(-ev.velocityX) : 0,
				(direction !== 'horizontal') ? -ev.velocityY : 0
			);
		} else if (type === 'Native') {
			if (!mutableRef.current.isTouching) {
				mutableRef.current.flickTarget = mutableRef.current.animator.simulate(
					mutableRef.current.scrollLeft,
					mutableRef.current.scrollTop,
					(direction !== 'vertical') ? getRtlX(-ev.velocityX) : 0,
					(direction !== 'horizontal') ? -ev.velocityY : 0
				);
			} else if (mutableRef.current.overscrollEnabled && overscrollEffectOn.drag) {
				mutableRef.current.flickTarget = {
					targetX: mutableRef.current.scrollLeft + getRtlX(-ev.velocityX) * overscrollVelocityFactor, // 'horizontal' or 'both'
					targetY: mutableRef.current.scrollTop + -ev.velocityY * overscrollVelocityFactor // 'vertical' or 'both'
				};
			}
		}

		if (props.onFlick) {
			forward('onFlick', ev, props);
		}
	}

	function calculateDistanceByWheel (deltaMode, delta, maxPixel) {
		if (deltaMode === 0) {
			delta = clamp(-maxPixel, maxPixel, ri.scale(delta * mutableRef.current.scrollWheelMultiplierForDeltaPixel));
		} else if (deltaMode === 1) { // line; firefox
			delta = clamp(-maxPixel, maxPixel, ri.scale(delta * mutableRef.current.pixelPerLine * mutableRef.current.scrollWheelMultiplierForDeltaPixel));
		} else if (deltaMode === 2) { // page
			delta = delta < 0 ? -maxPixel : maxPixel;
		}

		return delta;
	}

	/*
	* wheel event handler;
	* - for horizontal scroll, supports wheel action on any children nodes since web engine cannot support this
	* - for vertical scroll, supports wheel action on scrollbars only
	*/
	// esline-disable-next-line react-hooks/exhaustive-deps
	function onWheel (ev) {
		if (mutableRef.current.isDragging) {
			ev.preventDefault();
			ev.stopPropagation();
		} else {
			const
				bounds = getScrollBounds(),
				canScrollH = canScrollHorizontally(bounds),
				canScrollV = canScrollVertically(bounds),
				eventDeltaMode = ev.deltaMode,
				eventDelta = (-ev.wheelDeltaY || ev.deltaY);
			let delta = 0;

			mutableRef.current.lastInputType = 'wheel';

			if (noScrollByWheel) {
				if (type === 'Native' && canScrollV) {
					ev.preventDefault();
				}

				return;
			}

			if (type === 'JS') {
				if (canScrollV) {
					delta = calculateDistanceByWheel(eventDeltaMode, eventDelta, bounds.clientHeight * scrollWheelPageMultiplierForMaxPixel);
				} else if (canScrollH) {
					delta = calculateDistanceByWheel(eventDeltaMode, eventDelta, bounds.clientWidth * scrollWheelPageMultiplierForMaxPixel);
				}

				const dir = Math.sign(delta);

				if (dir !== mutableRef.current.wheelDirection) {
					mutableRef.current.isScrollAnimationTargetAccumulated = false;
					mutableRef.current.wheelDirection = dir;
				}

				forward('onWheel', {delta, horizontalScrollbarRef, verticalScrollbarRef}, props);

				if (delta !== 0) {
					scrollToAccumulatedTarget(delta, canScrollV, overscrollEffectOn.wheel);
					ev.preventDefault();
					ev.stopPropagation();
				}
			} else { // Native
				const
					{overscrollEffectOn} = props,
					overscrollEffectRequired = mutableRef.current.overscrollEnabled && overscrollEffectOn.wheel;
				let needToHideThumb = false;

				if (props.onWheel) {
					forward('onWheel', ev, props);
					return;
				}

				showThumb(bounds);

				// FIXME This routine is a temporary support for horizontal wheel scroll.
				// FIXME If web engine supports horizontal wheel, this routine should be refined or removed.
				if (canScrollV) { // This routine handles wheel events on scrollbars for vertical scroll.
					if (eventDelta < 0 && mutableRef.current.scrollTop > 0 || eventDelta > 0 && mutableRef.current.scrollTop < bounds.maxTop) {
						// Not to check if ev.target is a descendant of a wrapped component which may have a lot of nodes in it.
						if (
							horizontalScrollbarRef.current && utilDOM.containsDangerously(horizontalScrollbarRef.current.uiScrollbarContainer, ev.target) ||
							verticalScrollbarRef.current && utilDOM.containsDangerously(verticalScrollbarRef.current.uiScrollbarContainer, ev.target)
						) {
							delta = calculateDistanceByWheel(eventDeltaMode, eventDelta, bounds.clientHeight * scrollWheelPageMultiplierForMaxPixel);
							needToHideThumb = !delta;

							ev.preventDefault();
						} else if (overscrollEffectRequired) {
							checkAndApplyOverscrollEffect('vertical', eventDelta > 0 ? 'after' : 'before', overscrollTypeOnce);
						}

						ev.stopPropagation();
					} else {
						if (overscrollEffectRequired && (eventDelta < 0 && mutableRef.current.scrollTop <= 0 || eventDelta > 0 && mutableRef.current.scrollTop >= bounds.maxTop)) {
							applyOverscrollEffect('vertical', eventDelta > 0 ? 'after' : 'before', overscrollTypeOnce, 1);
						}

						needToHideThumb = true;
					}
				} else if (canScrollH) { // this routine handles wheel events on any children for horizontal scroll.
					if (eventDelta < 0 && mutableRef.current.scrollLeft > 0 || eventDelta > 0 && mutableRef.current.scrollLeft < bounds.maxLeft) {
						delta = calculateDistanceByWheel(eventDeltaMode, eventDelta, bounds.clientWidth * scrollWheelPageMultiplierForMaxPixel);
						needToHideThumb = !delta;

						ev.preventDefault();
						ev.stopPropagation();
					} else {
						if (overscrollEffectRequired && (eventDelta < 0 && mutableRef.current.scrollLeft <= 0 || eventDelta > 0 && mutableRef.current.scrollLeft >= bounds.maxLeft)) {
							applyOverscrollEffect('horizontal', eventDelta > 0 ? 'after' : 'before', overscrollTypeOnce, 1);
						}

						needToHideThumb = true;
					}
				}

				if (delta !== 0) {
					const dir = Math.sign(delta);

          // Not to accumulate scroll position if wheel direction is different from hold direction
					if (dir !== mutableRef.current.wheelDirection) {
						mutableRef.current.isScrollAnimationTargetAccumulated = false;
						mutableRef.current.wheelDirection = dir;
					}

					scrollToAccumulatedTarget(delta, canScrollV, overscrollEffectOn.wheel);
				}

				if (needToHideThumb) {
					startHidingThumb();
				}
			}
		}
	}

	// JS [[
	function scrollByPage (keyCode) {
		const
			bounds = getScrollBounds(),
			canScrollV = canScrollVertically(bounds),
			pageDistance = (isPageUp(keyCode) ? -1 : 1) * (canScrollV ? bounds.clientHeight : bounds.clientWidth) * paginationPageMultiplier;

		mutableRef.current.lastInputType = 'pageKey';

		scrollToAccumulatedTarget(pageDistance, canScrollV, overscrollEffectOn.pageKey);
	}
	// JS ]]

	// Native [[
	// esline-disable-next-line react-hooks/exhaustive-deps
	function onScroll (ev) {
		let {scrollLeft, scrollTop} = ev.target;

		const
			bounds = getScrollBounds(),
			canScrollH = canScrollHorizontally(bounds);

		if (!mutableRef.current.scrolling) {
			scrollStartOnScroll();
		}

		if (rtl && canScrollH) {
			scrollLeft = (platform.ios || platform.safari) ? -scrollLeft : bounds.maxLeft - scrollLeft;
		}

		if (scrollLeft !== mutableRef.current.scrollLeft) {
			setScrollLeft(scrollLeft);
		}
		if (scrollTop !== mutableRef.current.scrollTop) {
			setScrollTop(scrollTop);
		}

		if (uiChildAdapter.current.didScroll) {
			uiChildAdapter.current.didScroll(mutableRef.current.scrollLeft, mutableRef.current.scrollTop);
		}

		forwardScrollEvent('onScroll');
		mutableRef.current.scrollStopJob.start();
	}
	// Native ]]

	function onKeyDown (ev) {
		if (type === 'JS') {
			if (props.onKeyDown) {
				forward('onKeyDown', ev, props);
			} else if ((isPageUp(ev.keyCode) || isPageDown(ev.keyCode))) {
				scrollByPage(ev.keyCode);
			}
		} else {
			forward('onKeyDown', ev, props);
		}
	} // esline-disable-line react-hooks/exhaustive-deps

	function scrollToAccumulatedTarget (delta, vertical, overscrollEffect) {
		if (!mutableRef.current.isScrollAnimationTargetAccumulated) {
			mutableRef.current.accumulatedTargetX = mutableRef.current.scrollLeft;
			mutableRef.current.accumulatedTargetY = mutableRef.current.scrollTop;
			mutableRef.current.isScrollAnimationTargetAccumulated = true;
		}

		if (vertical) {
			mutableRef.current.accumulatedTargetY += delta;
		} else {
			mutableRef.current.accumulatedTargetX += delta;
		}

		start({targetX: mutableRef.current.accumulatedTargetX, targetY: mutableRef.current.accumulatedTargetY, overscrollEffect});
	}

	// overscroll effect

	function getEdgeFromPosition (position, maxPosition) {
		if (position <= 0) {
			return 'before';
		/* If a scroll size or a client size is not integer,
			browser's max scroll position could be smaller than maxPos by 1 pixel.*/
		} else if (type === 'JS' && position >= maxPosition || type === 'Native' && position >= maxPosition - 1) {
			return 'after';
		} else {
			return null;
		}
	}

	function setOverscrollStatus (orientation, edge, overscrollEffectType, ratio) {
		const status = mutableRef.current.overscrollStatus[orientation][edge];
		status.type = overscrollEffectType;
		status.ratio = ratio;
	}

	function getOverscrollStatus (orientation, edge) {
		return (mutableRef.current.overscrollStatus[orientation][edge]);
	}

	function calculateOverscrollRatio (orientation, position) {
		const
			bounds = getScrollBounds(),
			isVertical = (orientation === 'vertical'),
			baseSize = isVertical ? bounds.clientHeight : bounds.clientWidth,
			maxPos = bounds[isVertical ? 'maxTop' : 'maxLeft'];
		let overDistance = 0;

		if (position < 0) {
			overDistance = -position;
		} else if (position > maxPos) {
			overDistance = position - maxPos;
		} else {
			return 0;
		}

		return Math.min(1, 2 * overDistance / baseSize);
	}

	function applyOverscrollEffect (orientation, edge, overscrollEffectType, ratio) {
		props.applyOverscrollEffect(orientation, edge, overscrollEffectType, ratio);
		setOverscrollStatus(orientation, edge, overscrollEffectType === overscrollTypeOnce ? overscrollTypeDone : type, ratio);
	}

	function checkAndApplyOverscrollEffect (orientation, edge, overscrollEffectType, ratio = 1) {
		const
			isVertical = (orientation === 'vertical'),
			curPos = isVertical ? mutableRef.current.scrollTop : mutableRef.current.scrollLeft,
			maxPos = getScrollBounds()[isVertical ? 'maxTop' : 'maxLeft'];

		if (
			type === 'JS' && (edge === 'before' && curPos <= 0) || (edge === 'after' && curPos >= maxPos) ||
			type === 'Native' && (edge === 'before' && curPos <= 0) || (edge === 'after' && curPos >= maxPos - 1)
		) { // Already on the edge
			applyOverscrollEffect(orientation, edge, overscrollEffectType, ratio);
		} else {
			setOverscrollStatus(orientation, edge, overscrollEffectType, ratio);
		}
	}

	function clearOverscrollEffect (orientation, edge) {
		if (getOverscrollStatus(orientation, edge).type !== overscrollTypeNone) {
			if (props.clearOverscrollEffect) {
				props.clearOverscrollEffect(orientation, edge);
			} else {
				applyOverscrollEffect(orientation, edge, overscrollTypeNone, 0);
			}
		}
	}

	function clearAllOverscrollEffects () {
		['horizontal', 'vertical'].forEach((orientation) => {
			['before', 'after'].forEach((edge) => {
				clearOverscrollEffect(orientation, edge);
			});
		});
	}

	function applyOverscrollEffectOnDrag (orientation, edge, targetPosition, overscrollEffectType) {
		if (edge) {
			const
				oppositeEdge = edge === 'before' ? 'after' : 'before',
				ratio = calculateOverscrollRatio(orientation, targetPosition);

			applyOverscrollEffect(orientation, edge, overscrollEffectType, ratio);
			clearOverscrollEffect(orientation, oppositeEdge);
		} else {
			clearOverscrollEffect(orientation, 'before');
			clearOverscrollEffect(orientation, 'after');
		}
	}

	// Native [[
	function checkAndApplyOverscrollEffectOnDrag (targetX, targetY, overscrollEffectType) {
		const bounds = getScrollBounds();

		if (canScrollHorizontally(bounds)) {
			applyOverscrollEffectOnDrag('horizontal', getEdgeFromPosition(targetX, bounds.maxLeft), targetX, overscrollEffectType);
		}

		if (canScrollVertically(bounds)) {
			applyOverscrollEffectOnDrag('vertical', getEdgeFromPosition(targetY, bounds.maxTop), targetY, overscrollEffectType);
		}
	}
	// Native ]]

	function checkAndApplyOverscrollEffectOnScroll (orientation) {
		['before', 'after'].forEach((edge) => {
			const {ratio, type: overscrollEffectType} = getOverscrollStatus(orientation, edge);

			if (overscrollEffectType === overscrollTypeOnce) {
				checkAndApplyOverscrollEffect(orientation, edge, overscrollEffectType, ratio);
			}
		});
	}

	function checkAndApplyOverscrollEffectOnStart (orientation, edge, targetPosition) {
		if (mutableRef.current.isDragging) {
			applyOverscrollEffectOnDrag(orientation, edge, targetPosition, overscrollTypeHold);
		} else if (edge) {
			checkAndApplyOverscrollEffect(orientation, edge, overscrollTypeOnce);
		}
	}

	// call scroll callbacks

	// esline-disable-next-line react-hooks/exhaustive-deps
	function forwardScrollEvent (overscrollEffectType, reachedEdgeInfo) {
		forward(overscrollEffectType, {scrollLeft: mutableRef.current.scrollLeft, scrollTop: mutableRef.current.scrollTop, moreInfo: getMoreInfo(), reachedEdgeInfo}, props);
	}

	// Native [[
	// call scroll callbacks and update scrollbars for native scroll

	function scrollStartOnScroll () {
		mutableRef.current.scrolling = true;
		showThumb(getScrollBounds());
		forwardScrollEvent('onScrollStart');
	}

	function scrollStopOnScroll () {
		if (props.scrollStopOnScroll) {
			props.scrollStopOnScroll();
		}
		if (mutableRef.current.overscrollEnabled && !mutableRef.current.isDragging) { // not check overscrollEffectOn for safety
			clearAllOverscrollEffects();
		}
		mutableRef.current.lastInputType = null;
		mutableRef.current.isScrollAnimationTargetAccumulated = false;
		mutableRef.current.scrolling = false;
		forwardScrollEvent('onScrollStop', getReachedEdgeInfo());
		startHidingThumb();
	}
	// Native ]]

	// update scroll position

	function setScrollLeft (value) {
		const bounds = getScrollBounds();

		mutableRef.current.scrollLeft = clamp(0, bounds.maxLeft, value);

		if (mutableRef.current.overscrollEnabled && overscrollEffectOn[mutableRef.current.lastInputType]) {
			checkAndApplyOverscrollEffectOnScroll('horizontal');
		}

		if (isHorizontalScrollbarVisible) {
			updateThumb(horizontalScrollbarRef, bounds);
		}
	}

	function setScrollTop (value) {
		const bounds = getScrollBounds();

		mutableRef.current.scrollTop = clamp(0, bounds.maxTop, value);

		if (mutableRef.current.overscrollEnabled && overscrollEffectOn[mutableRef.current.lastInputType]) {
			checkAndApplyOverscrollEffectOnScroll('vertical');
		}

		if (isVerticalScrollbarVisible) {
			updateThumb(verticalScrollbarRef, bounds);
		}
	}

	// esline-disable-next-line react-hooks/exhaustive-deps
	function getReachedEdgeInfo () {
		const
			bounds = getScrollBounds(),
			reachedEdgeInfo = {bottom: false, left: false, right: false, top: false};

		if (canScrollHorizontally(bounds)) {
			const edge = getEdgeFromPosition(mutableRef.current.scrollLeft, bounds.maxLeft);

			if (edge) { // if edge is null, no need to check which edge is reached.
				if ((edge === 'before' && !rtl) || (edge === 'after' && rtl)) {
					reachedEdgeInfo.left = true;
				} else {
					reachedEdgeInfo.right = true;
				}
			}
		}

		if (canScrollVertically(bounds)) {
			const edge = getEdgeFromPosition(mutableRef.current.scrollTop, bounds.maxTop);

			if (edge === 'before') {
				reachedEdgeInfo.top = true;
			} else if (edge === 'after') {
				reachedEdgeInfo.bottom = true;
			}
		}

		return reachedEdgeInfo;
	}

	// scroll start/stop

	// JS [[
	function doScrollStop () {
		mutableRef.current.scrolling = false;
		forwardScrollEvent('onScrollStop', getReachedEdgeInfo());
	}
	// JS ]]

	function start ({targetX, targetY, animate = true, duration = animationDuration, overscrollEffect = false}) {
		const
			{scrollLeft, scrollTop} = mutableRef.current,
			bounds = getScrollBounds(),
			{maxLeft, maxTop} = bounds;

		const updatedAnimationInfo = type === 'JS' ?
			{
				sourceX: scrollLeft,
				sourceY: scrollTop,
				targetX,
				targetY,
				duration
			} :
			{
				targetX,
				targetY
			};

		// bail early when scrolling to the same position
		if (
			(type === 'JS' && mutableRef.current.animator.isAnimating() || type === 'Native' && mutableRef.current.scrolling) &&
			mutableRef.current.animationInfo &&
			mutableRef.current.animationInfo.targetX === targetX &&
			mutableRef.current.animationInfo.targetY === targetY
		) {
			return;
		}

		mutableRef.current.animationInfo = updatedAnimationInfo;

		if (type === 'JS') {
			mutableRef.current.animator.stop();

			if (!mutableRef.current.scrolling) {
				mutableRef.current.scrolling = true;
				forwardScrollEvent('onScrollStart');
			}

			mutableRef.current.scrollStopJob.stop();
		}

		if (Math.abs(maxLeft - targetX) < epsilon) {
			targetX = maxLeft;
		}

		if (Math.abs(maxTop - targetY) < epsilon) {
			targetY = maxTop;
		}

		if (mutableRef.current.overscrollEnabled && overscrollEffect) {
			if (scrollLeft !== targetX && canScrollHorizontally(bounds)) {
				checkAndApplyOverscrollEffectOnStart('horizontal', getEdgeFromPosition(targetX, maxLeft), targetX);
			}
			if (scrollTop !== targetY && canScrollVertically(bounds)) {
				checkAndApplyOverscrollEffectOnStart('vertical', getEdgeFromPosition(targetY, maxTop), targetY);
			}
		}

		if (type === 'JS') {
			showThumb(bounds);

			if (animate) {
				mutableRef.current.animator.animate(scrollAnimation(mutableRef.current.animationInfo));
			} else {
				scroll(targetX, targetY, targetX, targetY);
				stop();
			}
		} else { // Native
			if (animate) {
				uiChildAdapter.current.scrollToPosition(targetX, targetY);
			} else {
				uiChildContainerRef.current.style.scrollBehavior = null;
				uiChildAdapter.current.scrollToPosition(targetX, targetY);
				uiChildContainerRef.current.style.scrollBehavior = 'smooth';
			}

			mutableRef.current.scrollStopJob.start();

			if (props.start) {
				props.start(animate);
			}
		}
	}

	// JS [[
	function scrollAnimation (animationInfo) {
		return (curTime) => {
			const
				{sourceX, sourceY, targetX, targetY, duration} = animationInfo,
				bounds = getScrollBounds();

			if (curTime < duration) {
				let
					toBeContinued = false,
					curTargetX = sourceX,
					curTargetY = sourceY;

				if (canScrollHorizontally(bounds)) {
					curTargetX = mutableRef.current.animator.timingFunction(sourceX, targetX, duration, curTime);

					if (Math.abs(curTargetX - targetX) < epsilon) {
						curTargetX = targetX;
					} else {
						toBeContinued = true;
					}
				}

				if (canScrollVertically(bounds)) {
					curTargetY = mutableRef.current.animator.timingFunction(sourceY, targetY, duration, curTime);

					if (Math.abs(curTargetY - targetY) < epsilon) {
						curTargetY = targetY;
					} else {
						toBeContinued = true;
					}
				}

				scroll(curTargetX, curTargetY, targetX, targetY);

				if (!toBeContinued) {
					stop();
				}
			} else {
				scroll(targetX, targetY, targetX, targetY);
				stop();
			}
		};
	}

	function scroll (left, top, ...restParams) {
		if (left !== mutableRef.current.scrollLeft) {
			setScrollLeft(left);
		}

		if (top !== mutableRef.current.scrollTop) {
			setScrollTop(top);
		}

		uiChildAdapter.current.setScrollPosition(mutableRef.current.scrollLeft, mutableRef.current.scrollTop, rtl, ...restParams);
		forwardScrollEvent('onScroll');
	}
	// JS ]]

	function stopForJS () {
		mutableRef.current.animator.stop();
		mutableRef.current.lastInputType = null;
		mutableRef.current.isScrollAnimationTargetAccumulated = false;
		startHidingThumb();

		if (mutableRef.current.overscrollEnabled && !mutableRef.current.isDragging) { // not check overscrollEffectOn for safety
			clearAllOverscrollEffects();
		}

		if (props.stop) {
			props.stop();
		}

		if (mutableRef.current.scrolling) {
			mutableRef.current.scrollStopJob.start();
		}
	}

	function stopForNative () {
		uiChildContainerRef.current.style.scrollBehavior = null;
		uiChildAdapter.current.scrollToPosition(mutableRef.current.scrollLeft + 0.1, mutableRef.current.scrollTop + 0.1);
		uiChildContainerRef.current.style.scrollBehavior = 'smooth';
	}

	// esline-disable-next-line react-hooks/exhaustive-deps
	function stop () {
		if (type === 'JS') {
			stopForJS();
		} else {
			stopForNative();
		}
	}

	// scrollTo API

	function getPositionForScrollTo (opt) {
		const
			bounds = getScrollBounds(),
			canScrollH = canScrollHorizontally(bounds),
			canScrollV = canScrollVertically(bounds);
		let
			itemPos,
			left = null,
			top = null;

		if (opt instanceof Object) {
			if (opt.position instanceof Object) {
				if (canScrollH) {
					// We need '!=' to check if opt.position.x is null or undefined
					left = opt.position.x != null ? opt.position.x : mutableRef.current.scrollLeft;
				} else {
					left = 0;
				}

				if (canScrollV) {
					// We need '!=' to check if opt.position.y is null or undefined
					top = opt.position.y != null ? opt.position.y : mutableRef.current.scrollTop;
				} else {
					top = 0;
				}
			} else if (typeof opt.align === 'string') {
				if (canScrollH) {
					if (opt.align.includes('left')) {
						left = 0;
					} else if (opt.align.includes('right')) {
						left = bounds.maxLeft;
					}
				}

				if (canScrollV) {
					if (opt.align.includes('top')) {
						top = 0;
					} else if (opt.align.includes('bottom')) {
						top = bounds.maxTop;
					}
				}
			} else {
				if (typeof opt.index === 'number' && typeof uiChildAdapter.current.getItemPosition === 'function') {
					itemPos = uiChildAdapter.current.getItemPosition(opt.index, opt.stickTo);
				} else if (opt.node instanceof Object) {
					if (opt.node.nodeType === 1 && typeof uiChildAdapter.current.getNodePosition === 'function') {
						itemPos = uiChildAdapter.current.getNodePosition(opt.node);
					}
				}

				if (itemPos) {
					if (canScrollH) {
						left = itemPos.left;
					}
					if (canScrollV) {
						top = itemPos.top;
					}
				}
			}
		}

		return {left, top};
	}

	// esline-disable-next-line react-hooks/exhaustive-deps
	function scrollTo (opt) {
		if (!mutableRef.current.deferScrollTo) {
			const {left, top} = getPositionForScrollTo(opt);

			if (props.scrollTo) {
				props.scrollTo(opt);
			}

			mutableRef.current.scrollToInfo = null;
			start({
				targetX: (left !== null) ? left : mutableRef.current.scrollLeft,
				targetY: (top !== null) ? top : mutableRef.current.scrollTop,
				animate: opt.animate
			});
		} else {
			mutableRef.current.scrollToInfo = opt;
		}
	}

	function canScrollHorizontally (bounds) {
		return (direction === 'horizontal' || direction === 'both') && (bounds.scrollWidth > bounds.clientWidth) && !isNaN(bounds.scrollWidth);
	}

	function canScrollVertically (bounds) {
		return (direction === 'vertical' || direction === 'both') && (bounds.scrollHeight > bounds.clientHeight) && !isNaN(bounds.scrollHeight);
	}

	// scroll bar

	function showThumb (bounds) {
		if (isHorizontalScrollbarVisible && canScrollHorizontally(bounds) && horizontalScrollbarRef.current) {
			horizontalScrollbarRef.current.showThumb();
		}

		if (isVerticalScrollbarVisible && canScrollVertically(bounds) && verticalScrollbarRef.current) {
			verticalScrollbarRef.current.showThumb();
		}
	}

	function updateThumb (scrollbarRef, bounds) {
		scrollbarRef.current.update({
			...bounds,
			scrollLeft: mutableRef.current.scrollLeft,
			scrollTop: mutableRef.current.scrollTop
		});
	}

	function startHidingThumb () {
		if (isHorizontalScrollbarVisible && horizontalScrollbarRef.current) {
			horizontalScrollbarRef.current.startHidingThumb();
		}

		if (isVerticalScrollbarVisible && verticalScrollbarRef.current) {
			verticalScrollbarRef.current.startHidingThumb();
		}
	}

	// esline-disable-next-line react-hooks/exhaustive-deps
	function updateScrollbars () {
		const
			bounds = getScrollBounds(),
			canScrollH = canScrollHorizontally(bounds),
			canScrollV = canScrollVertically(bounds),
			curHorizontalScrollbarVisible = (horizontalScrollbar === 'auto') ? canScrollH : horizontalScrollbar === 'visible',
			curVerticalScrollbarVisible = (verticalScrollbar === 'auto') ? canScrollV : verticalScrollbar === 'visible';

		// determine if we should hide or show any scrollbars
		const
			isVisibilityChanged = (
				isHorizontalScrollbarVisible !== curHorizontalScrollbarVisible ||
				isVerticalScrollbarVisible !== curVerticalScrollbarVisible
			);

		if (isVisibilityChanged) {
			// one or both scrollbars have changed visibility
			setIsHorizontalScrollbarVisible(curHorizontalScrollbarVisible);
			setIsVerticalScrollbarVisible(curVerticalScrollbarVisible);
		} else {
			mutableRef.current.deferScrollTo = false;
			mutableRef.current.isUpdatedScrollThumb = updateScrollThumbSize();
		}
	}

	// esline-disable-next-line react-hooks/exhaustive-deps
	function updateScrollThumbSize () {
		const
			bounds = getScrollBounds(),
			canScrollH = canScrollHorizontally(bounds),
			canScrollV = canScrollVertically(bounds),
			curHorizontalScrollbarVisible = (horizontalScrollbar === 'auto') ? canScrollH : horizontalScrollbar === 'visible',
			curVerticalScrollbarVisible = (verticalScrollbar === 'auto') ? canScrollV : verticalScrollbar === 'visible';

		if (curHorizontalScrollbarVisible || curVerticalScrollbarVisible) {
			// no visibility change but need to notify whichever scrollbars are visible of the
			// updated bounds and scroll position
			const updatedBounds = {
				...bounds,
				scrollLeft: mutableRef.current.scrollLeft,
				scrollTop: mutableRef.current.scrollTop
			};

			if (curHorizontalScrollbarVisible && horizontalScrollbarRef.current) {
				horizontalScrollbarRef.current.update(updatedBounds);
			}

			if (curVerticalScrollbarVisible && verticalScrollbarRef.current) {
				verticalScrollbarRef.current.update(updatedBounds);
			}

			return true;
		}

		return false;
	}

	// ref

	function getScrollBounds () {
		if (uiChildAdapter.current && typeof uiChildAdapter.current.getScrollBounds === 'function') {
			return uiChildAdapter.current.getScrollBounds();
		}
	}

	function getMoreInfo () {
		if (uiChildAdapter.current && typeof uiChildAdapter.current.getMoreInfo === 'function') {
			return uiChildAdapter.current.getMoreInfo();
		}
	}

	// FIXME setting event handlers directly to work on the V8 snapshot.
	function addEventListeners () {
		utilEvent('wheel').addEventListener(uiScrollContainerRef, onWheel);
		utilEvent('keydown').addEventListener(uiScrollContainerRef, onKeyDown);
		utilEvent('mousedown').addEventListener(uiScrollContainerRef, onMouseDown);

		// Native [[
		if (type === 'Native' && uiChildContainerRef.current) {
			utilEvent('scroll').addEventListener(
				uiChildContainerRef,
				onScroll,
				{capture: true, passive: true}
			);

			uiChildContainerRef.current.style.scrollBehavior = 'smooth';
		}
		// Native ]]

		if (props.addEventListeners) {
			props.addEventListeners(uiChildContainerRef);
		}

		if (window) {
			utilEvent('resize').addEventListener(window, handleResizeWindow);
		}
	}

	// FIXME setting event handlers directly to work on the V8 snapshot.
	function removeEventListeners () {
		utilEvent('wheel').removeEventListener(uiScrollContainerRef, onWheel);
		utilEvent('keydown').removeEventListener(uiScrollContainerRef, onKeyDown);
		utilEvent('mousedown').removeEventListener(uiScrollContainerRef, onMouseDown);

		// Native [[
		utilEvent('scroll').removeEventListener(uiChildContainerRef, onScroll, {capture: true, passive: true});
		// Native ]]

		if (props.removeEventListeners) {
			props.removeEventListeners(uiChildContainerRef);
		}

		utilEvent('resize').removeEventListener(window, handleResizeWindow);
	}

	// render

	// JS [[
	function handleScroll () {
		// Prevent scroll by focus.
		// VirtualList and VirtualGridList DO NOT receive `onscroll` event.
		// Only Scroller could get `onscroll` event.
		if (!mutableRef.current.animator.isAnimating() && uiChildAdapter.current && uiChildContainerRef.current && uiChildAdapter.current.getRtlPositionX) {
			// For Scroller
			uiChildContainerRef.current.scrollTop = mutableRef.current.scrollTop;
			uiChildContainerRef.current.scrollLeft = uiChildAdapter.current.getRtlPositionX(mutableRef.current.scrollLeft);
		}
	}
	// JS ]]

	function scrollContainerContainsDangerously (target) {
		return utilDOM.containsDangerously(uiScrollContainerRef, target);
	}

	const {
		children,
		dataSize,
		itemRenderer,
		itemSize,
		spacing,
		wrap,
		// onBlurCapture,
		// onFocusCapture,
		// onMouseEnter,
		// onMouseLeave,
		...scrollableProp
	} = rest;

	decorateChildProps('scrollContainerProps', {
		...scrollableProp,
		className: [scrollClasses]
	});

	decorateChildProps('innerScrollContainerProps', {
		className: [css.innerScrollContainer]
	});

	decorateChildProps('childWrapperProps', {
		className: type === 'JS' ? [css.content] : [css.content, css.contentNative], // Native;,
		...(!noScrollByDrag && {
			flickConfig,
			onDrag: onDrag,
			onDragEnd: onDragEnd,
			onDragStart: onDragStart,
			onFlick: onFlick,
			onTouchStart: type === 'Native' ? onTouchStart : null// Native
		})
	});

	decorateChildProps('childProps', {
		cbScrollTo: scrollTo,
		children,
		className: [css.scrollFill],
		clientSize,
		dataSize,
		direction,
		itemRenderer,
		itemSize,
		scrollContainerContainsDangerously,
		get isHorizontalScrollbarVisible () {
			return isHorizontalScrollbarVisible;
		},
		get isVerticalScrollbarVisible () {
			return isVerticalScrollbarVisible;
		},
		onScroll: type === 'JS' ? handleScroll : null,
		rtl,
		setUiChildAdapter,
		spacing,
		type,
		wrap
	});

	decorateChildProps('verticalScrollbarProps', {
		clientSize,
		disabled: !isVerticalScrollbarVisible,
		rtl,
		vertical: true
	});

	decorateChildProps('horizontalScrollbarProps', {
		clientSize,
		corner: isVerticalScrollbarVisible,
		disabled: !isHorizontalScrollbarVisible,
		rtl,
		vertical: false
	});

	decorateChildProps('resizeContextProps', {
		value: mutableRef.current.resizeRegistry.register
	});

	mutableRef.current.deferScrollTo = true;

	mutableRef.current.prevState = {
		isHorizontalScrollbarVisible,
		isVerticalScrollbarVisible
	};

	return {
		childWrapper: noScrollByDrag ? 'div' : TouchableDiv,
		isHorizontalScrollbarVisible,
		isVerticalScrollbarVisible
	};
};

/**
 * An unstyled component that provides horizontal and vertical scrollbars and makes a render prop element scrollable.
 *
 * @function Scrollable
 * @memberof ui/Scrollable
 * @extends ui/Scrollable.ScrollableBase
 * @ui
 * @private
 */

class Scrollable extends Component {
	static displayName = 'ui:Scrollable'

	static propTypes = /** @lends ui/Scrollable.Scrollable.prototype */ {
		/**
		 * Render function.
		 *
		 * @type {Function}
		 * @required
		 * @private
		 */
		childRenderer: PropTypes.func.isRequired
	}
}

const utilDecorateChildProps = (instance) => (childComponentName, props) => {
	if (!instance[childComponentName]) {
		instance[childComponentName] = {};
	}

	if (typeof props === 'object') {
		for (const prop in props) {
			if (prop === 'className') {

				warning(
					Array.isArray(props.className),
					'Unsupported other types for `className` prop except Array'
				);

				instance[childComponentName].className = instance[childComponentName].className ?
					instance[childComponentName].className + ' ' + props.className.join(' ') :
					props.className.join(' ');
			} else {
				warning(
					!instance[childComponentName][prop],
					'Unsupported to push value in the same ' + prop + ' prop.'
				);

				// Override the previous value.
				instance[childComponentName][prop] = props[prop];
			}
		}
	}
};

const useScroll = (props) => {
	// Mutable value

	const uiScrollContainerRef = useRef(null);
	const uiChildContainerRef = useRef();
	const horizontalScrollbarRef = useRef();
	const verticalScrollbarRef = useRef();

	// Adapters

	const [uiChildAdapter, setUiChildAdapter] = useChildAdapter();

	// Hooks

	const
		decoratedChildProps = {},
		decorateChildProps = utilDecorateChildProps(decoratedChildProps);

	const {
		childWrapper,
		isHorizontalScrollbarVisible,
		isVerticalScrollbarVisible
	} = useScrollBase({
		...props,
		decorateChildProps,
		get horizontalScrollbarRef () {
			return horizontalScrollbarRef;
		},
		overscrollEffectOn: props.overscrollEffectOn || { // FIXME
			arrowKey: false,
			drag: false,
			pageKey: false,
			scrollbarButton: false,
			wheel: true
		},
		setUiChildAdapter,
		type: props.type || 'JS', // FIXME
		uiChildAdapter,
		uiChildContainerRef,
		uiScrollContainerRef,
		get verticalScrollbarRef () {
			return verticalScrollbarRef;
		}
	});

	decorateChildProps('scrollContainerProps', {ref: uiScrollContainerRef});
	decorateChildProps('childProps', {uiChildAdapter, uiChildContainerRef});
	decorateChildProps('verticalScrollbarProps', {ref: verticalScrollbarRef});
	decorateChildProps('horizontalScrollbarProps', {ref: horizontalScrollbarRef});

	// Return

	return {
		...decoratedChildProps,
		childWrapper,
		isHorizontalScrollbarVisible,
		isVerticalScrollbarVisible
	};
};

export default useScroll;
export {
	constants,
	Scrollable,
	ScrollableBase,
	useScroll,
	useScrollBase,
	utilDecorateChildProps
};<|MERGE_RESOLUTION|>--- conflicted
+++ resolved
@@ -670,8 +670,6 @@
 
 	}, []); // eslint-disable-line react-hooks/exhaustive-deps
 
-<<<<<<< HEAD
-=======
 	useEffect(() => {
 		addEventListeners();
 		return () => {
@@ -679,41 +677,6 @@
 		};
 	});
 
-	const
-		{className, noScrollByDrag, rtl, style, ...rest} = props,
-		scrollClasses = classNames(css.scroll, className);
-
-	delete rest.addEventListeners;
-	delete rest.applyOverscrollEffect;
-	delete rest.cbScrollTo;
-	delete rest.clearOverscrollEffect;
-	delete rest.decorateChildProps;
-	delete rest.handleResizeWindow;
-	delete rest.horizontalScrollbar;
-	delete rest.horizontalScrollbarRef;
-	delete rest.noScrollByWheel;
-	delete rest.onFlick;
-	delete rest.onKeyDown;
-	delete rest.onMouseDown;
-	delete rest.onScroll;
-	delete rest.onScrollStart;
-	delete rest.onScrollStop;
-	delete rest.onWheel;
-	delete rest.overscrollEffectOn;
-	delete rest.removeEventListeners;
-	delete rest.scrollStopOnScroll; // Native
-	delete rest.scrollTo;
-	delete rest.setUiChildAdapter;
-	delete rest.setUiScrollAdapter;
-	delete rest.start; // Native
-	delete rest.stop; // JS
-	delete rest.uiChildAdapter;
-	delete rest.uiChildContainerRef;
-	delete rest.uiScrollContainerRef;
-	delete rest.verticalScrollbar;
-	delete rest.verticalScrollbarRef;
-
->>>>>>> ee471877
 	// JS [[
 	// TODO: consider replacing forceUpdate() by storing bounds in state rather than a non-
 	// state member.
