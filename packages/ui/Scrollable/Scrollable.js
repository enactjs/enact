--- conflicted
+++ resolved
@@ -150,43 +150,7 @@
 		...contextTypesState
 	}
 
-<<<<<<< HEAD
 	static contextTypes = contextTypesState
-=======
-		static contextTypes = contextTypesState
-
-		constructor (props) {
-			super(props);
-
-			this.state = {
-				rtl: false,
-				remeasure: false,
-				isHorizontalScrollbarVisible: props.horizontalScrollbar === 'visible',
-				isVerticalScrollbarVisible: props.verticalScrollbar === 'visible'
-			};
-
-			this.initChildRef = this.initRef('childRef');
-			this.initContainerRef = this.initRef('containerRef');
-
-			this.verticalScrollbarProps = {
-				ref: this.initRef('verticalScrollbarRef'),
-				vertical: true,
-				cbAlertThumb: this.alertThumbAfterRendered,
-				onPrevScroll: this.onScrollbarButtonClick,
-				onNextScroll: this.onScrollbarButtonClick
-			};
-
-			this.horizontalScrollbarProps = {
-				ref: this.initRef('horizontalScrollbarRef'),
-				vertical: false,
-				cbAlertThumb: this.alertThumbAfterRendered,
-				onPrevScroll: this.onScrollbarButtonClick,
-				onNextScroll: this.onScrollbarButtonClick
-			};
-
-			props.cbScrollTo(this.scrollTo);
-		}
->>>>>>> 5554efb0
 
 	constructor (props) {
 		super(props);
@@ -198,7 +162,6 @@
 			isVerticalScrollbarVisible: props.verticalScrollbar === 'visible'
 		};
 
-		this.initInnerChildRef = this.initRef('innerChildRef');
 		this.initChildRef = this.initRef('childRef');
 
 		this.verticalScrollbarProps = {
@@ -215,15 +178,8 @@
 			onNextScroll: this.onScrollbarButtonClick
 		};
 
-<<<<<<< HEAD
 		props.cbScrollTo(this.scrollTo);
 	}
-=======
-			this.pageDistance = (this.canScrollVertically(bounds) ? bounds.clientHeight : bounds.clientWidth) * paginationPageMultiplier;
-			this.direction = this.childRef.props.direction;
-			this.updateEventListeners();
-			this.updateScrollbars();
->>>>>>> 5554efb0
 
 	// component life cycle
 
@@ -234,27 +190,11 @@
 		};
 	}
 
-<<<<<<< HEAD
 	componentWillMount () {
 		this.publisher = Publisher.create('resize', this.context.Subscriber);
 		this.publisher.publish({
 			remeasure: false
 		});
-=======
-		componentDidUpdate (prevProps, prevState) {
-			// Need to sync calculated client size if it is different from the real size
-			if (this.childRef.syncClientSize) {
-				const {isVerticalScrollbarVisible, isHorizontalScrollbarVisible} = this.state;
-				// If we actually synced, we need to reset scroll position.
-				if (this.childRef.syncClientSize()) {
-					this.setScrollLeft(0);
-					this.setScrollTop(0);
-				}
-				// Need to check item total size is same with client size when scrollbar is visible
-				// By hiding scrollbar again, infinite function call maybe happens
-				this.isFitClientSize = (isVerticalScrollbarVisible || isHorizontalScrollbarVisible) && this.childRef.isSameTotalItemSizeWithClient();
-			}
->>>>>>> 5554efb0
 
 		if (this.context.Subscriber) {
 			this.context.Subscriber.subscribe('resize', this.handleSubscription);
@@ -262,53 +202,38 @@
 		}
 	}
 
-<<<<<<< HEAD
 	componentDidMount () {
 		const bounds = this.getScrollBounds();
-=======
-			this.direction = this.childRef.props.direction;
-			this.updateEventListeners();
-			if (!this.isFitClientSize) {
-				this.updateScrollbars();
-			}
->>>>>>> 5554efb0
 
 		this.pageDistance = (this.canScrollVertically(bounds) ? bounds.clientHeight : bounds.clientWidth) * paginationPageMultiplier;
-		this.direction = this.innerChildRef.props.direction;
+		this.direction = this.childRef.props.direction;
 		this.updateEventListeners();
 		this.updateScrollbars();
 
 		on('keydown', this.onKeyDown);
 	}
 
-<<<<<<< HEAD
 	componentWillUpdate () {
 		this.deferScrollTo = true;
 	}
-=======
-		componentWillUnmount () {
-			const
-				{containerRef} = this,
-				childContainerRef = this.childRef.containerRef;
->>>>>>> 5554efb0
 
 	componentDidUpdate (prevProps, prevState) {
 		// Need to sync calculated client size if it is different from the real size
-		if (this.innerChildRef.syncClientSize) {
+		if (this.childRef.syncClientSize) {
 			const {isVerticalScrollbarVisible, isHorizontalScrollbarVisible} = this.state;
 			// If we actually synced, we need to reset scroll position.
-			if (this.innerChildRef.syncClientSize()) {
+			if (this.childRef.syncClientSize()) {
 				this.setScrollLeft(0);
 				this.setScrollTop(0);
 			}
 			// Need to check item total size is same with client size when scrollbar is visible
 			// By hiding scrollbar again, infinite function call maybe happens
-			this.isFitClientSize = (isVerticalScrollbarVisible || isHorizontalScrollbarVisible) && this.innerChildRef.isSameTotalItemSizeWithClient();
+			this.isFitClientSize = (isVerticalScrollbarVisible || isHorizontalScrollbarVisible) && this.childRef.isSameTotalItemSizeWithClient();
 		}
 
 		this.clampScrollPosition();
 
-		this.direction = this.innerChildRef.props.direction;
+		this.direction = this.childRef.props.direction;
 		this.updateEventListeners();
 		if (!this.isFitClientSize) {
 			this.updateScrollbars();
@@ -334,7 +259,7 @@
 	componentWillUnmount () {
 		const
 			{containerRef} = this,
-			childContainerRef = this.innerChildRef.containerRef;
+			childContainerRef = this.childRef.containerRef;
 
 		// Before call cancelAnimationFrame, you must send scrollStop Event.
 		if (this.animator.isAnimating()) {
@@ -352,17 +277,11 @@
 		}
 		off('keydown', this.onKeyDown);
 
-<<<<<<< HEAD
 		if (this.context.Subscriber) {
 			this.context.Subscriber.unsubscribe('resize', this.handleSubscription);
 			this.context.Subscriber.unsubscribe('i18n', this.handleSubscription);
 		}
 	}
-=======
-		// component info
-		childRef = null
-		containerRef = null
->>>>>>> 5554efb0
 
 	handleSubscription = ({channel, message}) => {
 		if (channel === 'i18n') {
@@ -423,7 +342,7 @@
 	scrollToInfo = null
 
 	// component info
-	innerChildRef = null
+	childRef = null
 
 	// scroll animator
 	animator = new ScrollAnimator()
@@ -542,7 +461,6 @@
 				this.stop();
 			} else {
 				const
-<<<<<<< HEAD
 					d = this.dragInfo,
 					target = this.animator.simulate(
 						this.scrollLeft,
@@ -550,47 +468,6 @@
 						calcVelocity(-d.dx, d.dt),
 						calcVelocity(-d.dy, d.dt)
 					);
-=======
-					item = e.target,
-					positionFn = this.childRef.calculatePositionOnFocus,
-					spotItem = Spotlight.getCurrent();
-
-				if (item && item === spotItem && positionFn) {
-					const lastPos = this.lastScrollPositionOnFocus;
-					let pos;
-
-					const focusedIndex = Number.parseInt(item.getAttribute(dataIndexAttribute));
-					if (!isNaN(focusedIndex)) {
-						this.childRef.setNodeIndexToBeFocused(null);
-						this.childRef.setLastFocusedIndex(focusedIndex);
-					}
-
-					// If scroll animation is ongoing, we need to pass last target position to
-					// determine correct scroll position.
-					if (this.animator.isAnimating() && lastPos) {
-						pos = positionFn({item, scrollPosition: (this.direction !== 'horizontal') ? lastPos.top : lastPos.left});
-					} else {
-						pos = positionFn({item});
-					}
-
-					this.startScrollOnFocus(pos, item);
-				}
-			} else if (this.childRef.setLastFocusedIndex) {
-				this.childRef.setLastFocusedIndex(e.target);
-			}
-		}
-
-		getPageDirection = (keyCode) => {
-			const
-				isRtl = this.context.rtl,
-				{direction} = this,
-				isVertical = (direction === 'vertical' || direction === 'both');
-
-			return isPageUp(keyCode) ?
-				(isVertical && 'up' || isRtl && 'right' || 'left') :
-				(isVertical && 'down' || isRtl && 'left' || 'right');
-		}
->>>>>>> 5554efb0
 
 				this.isScrollAnimationTargetAccumulated = false;
 				this.start({
@@ -615,7 +492,6 @@
 				bounds = this.getScrollBounds(),
 				canScrollHorizontally = this.canScrollHorizontally(bounds),
 				canScrollVertically = this.canScrollVertically(bounds),
-<<<<<<< HEAD
 				eventDeltaMode = e.deltaMode,
 				eventDelta = (-e.wheelDeltaY || e.deltaY);
 			let
@@ -626,51 +502,6 @@
 				delta = this.calculateDistanceByWheel(eventDeltaMode, eventDelta, bounds.clientHeight * this.scrollWheelPageMultiplierForMaxPixel);
 			} else if (canScrollHorizontally) {
 				delta = this.calculateDistanceByWheel(eventDeltaMode, eventDelta, bounds.clientWidth * this.scrollWheelPageMultiplierForMaxPixel);
-=======
-				childRef = this.childRef,
-				pageDistance = isPageUp(keyCode) ? (this.pageDistance * -1) : this.pageDistance,
-				spotItem = Spotlight.getCurrent();
-
-			if (!Spotlight.getPointerMode() && spotItem) {
-				// Should skip scroll by page when spotItem is paging control button of Scrollbar
-				if (!childRef.containerRef.contains(spotItem)) {
-					return;
-				}
-
-				const
-					// VirtualList and Scroller have a containerId on containerRef
-					containerId = childRef.containerRef.dataset.containerId,
-					direction = this.getPageDirection(keyCode),
-					rDirection = reverseDirections[direction],
-					viewportBounds = this.containerRef.getBoundingClientRect(),
-					spotItemBounds = spotItem.getBoundingClientRect(),
-					endPoint = getEndPoint(direction, spotItemBounds, viewportBounds),
-					next = getTargetByDirectionFromPosition(rDirection, endPoint, containerId),
-					scrollFn = childRef.scrollToNextPage || childRef.scrollToNextItem;
-
-				// If there is no next spottable DOM elements, scroll one page with animation
-				if (!next) {
-					scrollToAccumulatedTarget(pageDistance, canScrollVertically);
-				// If there is a next spottable DOM element vertically or horizontally, focus it without animation
-				} else if (next !== spotItem && childRef.scrollToNextPage) {
-					this.animateOnFocus = false;
-					Spotlight.focus(next);
-				// If a next spottable DOM element is equals to the current spottable item, we need to find a next item
-				} else {
-					const nextPage = scrollFn({direction, reverseDirection: rDirection, focusedItem: spotItem, containerId});
-
-					// If finding a next spottable item in a Scroller, focus it
-					if (typeof nextPage === 'object') {
-						this.animateOnFocus = false;
-						Spotlight.focus(nextPage);
-					// Scroll one page with animation if nextPage is equals to `false`
-					} else if (!nextPage) {
-						scrollToAccumulatedTarget(pageDistance, canScrollVertically);
-					}
-				}
-			} else {
-				scrollToAccumulatedTarget(pageDistance, canScrollVertically);
->>>>>>> 5554efb0
 			}
 
 			direction = Math.sign(delta);
@@ -843,13 +674,8 @@
 			targetX = clamp(0, bounds.maxLeft, targetX);
 			targetY = clamp(0, bounds.maxTop, targetY);
 
-<<<<<<< HEAD
 			this.scroll(targetX, targetY);
 			this.stop();
-=======
-			this.childRef.setScrollPosition(this.scrollLeft, this.scrollTop, dirX, dirY);
-			this.doScrolling();
->>>>>>> 5554efb0
 		}
 	}
 
@@ -872,7 +698,6 @@
 		}
 	}
 
-<<<<<<< HEAD
 	scroll = (left, top) => {
 		let
 			dirX = 0,
@@ -885,20 +710,9 @@
 		if (top !== this.scrollTop) {
 			dirY = Math.sign(top - this.scrollTop);
 			this.setScrollTop(top);
-=======
-		focusOnItem () {
-			if (this.indexToFocus !== null && typeof this.childRef.focusByIndex === 'function') {
-				this.childRef.focusByIndex(this.indexToFocus);
-				this.indexToFocus = null;
-			}
-			if (this.nodeToFocus !== null && typeof this.childRef.focusOnNode === 'function') {
-				this.childRef.focusOnNode(this.nodeToFocus);
-				this.nodeToFocus = null;
-			}
->>>>>>> 5554efb0
-		}
-
-		this.innerChildRef.setScrollPosition(this.scrollLeft, this.scrollTop, dirX, dirY);
+		}
+
+		this.childRef.setScrollPosition(this.scrollLeft, this.scrollTop, dirX, dirY);
 		this.doScrolling();
 	}
 
@@ -955,11 +769,11 @@
 					}
 				}
 			} else {
-				if (typeof opt.index === 'number' && typeof this.innerChildRef.getItemPosition === 'function') {
-					itemPos = this.innerChildRef.getItemPosition(opt.index, opt.stickTo);
+				if (typeof opt.index === 'number' && typeof this.childRef.getItemPosition === 'function') {
+					itemPos = this.childRef.getItemPosition(opt.index, opt.stickTo);
 				} else if (opt.node instanceof Object) {
-					if (opt.node.nodeType === 1 && typeof this.innerChildRef.getNodePosition === 'function') {
-						itemPos = this.innerChildRef.getNodePosition(opt.node);
+					if (opt.node.nodeType === 1 && typeof this.childRef.getNodePosition === 'function') {
+						itemPos = this.childRef.getNodePosition(opt.node);
 					}
 				}
 				if (itemPos) {
@@ -967,31 +781,7 @@
 						left = itemPos.left;
 					}
 					if (canScrollVertically) {
-<<<<<<< HEAD
 						top = itemPos.top;
-=======
-						if (opt.align.includes('top')) {
-							top = 0;
-						} else if (opt.align.includes('bottom')) {
-							top = bounds.maxTop;
-						}
-					}
-				} else {
-					if (typeof opt.index === 'number' && typeof this.childRef.getItemPosition === 'function') {
-						itemPos = this.childRef.getItemPosition(opt.index, opt.stickTo);
-					} else if (opt.node instanceof Object) {
-						if (opt.node.nodeType === 1 && typeof this.childRef.getNodePosition === 'function') {
-							itemPos = this.childRef.getNodePosition(opt.node);
-						}
-					}
-					if (itemPos) {
-						if (canScrollHorizontally) {
-							left = itemPos.left;
-						}
-						if (canScrollVertically) {
-							top = itemPos.top;
-						}
->>>>>>> 5554efb0
 					}
 				}
 			}
@@ -1114,64 +904,32 @@
 			if (curHorizontalScrollbarVisible && this.horizontalScrollbarRef) {
 				this.horizontalScrollbarRef.update(updatedBounds);
 			}
-<<<<<<< HEAD
 			if (curVerticalScrollbarVisible && this.verticalScrollbarRef) {
 				this.verticalScrollbarRef.update(updatedBounds);
-=======
-			return false;
-		}
-
-		alertThumbAfterRendered = () => {
-			const spotItem = Spotlight.getCurrent();
-
-			if (!Spotlight.getPointerMode() && spotItem && this.childRef.containerRef.contains(spotItem) && this.isUpdatedScrollThumb) {
-				this.alertThumb();
->>>>>>> 5554efb0
 			}
 			return true;
 		}
 		return false;
 	}
 
-<<<<<<< HEAD
 	// ref
 
 	getScrollBounds () {
-		if (typeof this.innerChildRef.getScrollBounds === 'function') {
-			return this.innerChildRef.getScrollBounds();
-=======
-		getScrollBounds () {
-			if (typeof this.childRef.getScrollBounds === 'function') {
-				return this.childRef.getScrollBounds();
-			}
->>>>>>> 5554efb0
-		}
-	}
-
-<<<<<<< HEAD
+		if (typeof this.childRef.getScrollBounds === 'function') {
+			return this.childRef.getScrollBounds();
+		}
+	}
+
 	getMoreInfo () {
-		if (typeof this.innerChildRef.getMoreInfo === 'function') {
-			return this.innerChildRef.getMoreInfo();
-=======
-		getMoreInfo () {
-			if (typeof this.childRef.getMoreInfo === 'function') {
-				return this.childRef.getMoreInfo();
-			}
->>>>>>> 5554efb0
-		}
-	}
-
-<<<<<<< HEAD
+		if (typeof this.childRef.getMoreInfo === 'function') {
+			return this.childRef.getMoreInfo();
+		}
+	}
+
 	updateEventListeners = () => {
 		const
 			{containerRef} = this,
-			childContainerRef = this.innerChildRef.containerRef;
-=======
-		updateEventListeners = () => {
-			const
-				{containerRef} = this,
-				childContainerRef = this.childRef.containerRef;
->>>>>>> 5554efb0
+			childContainerRef = this.childRef.containerRef;
 
 		if (containerRef && containerRef.addEventListener) {
 			// FIXME `onWheel` doesn't work on the v8 snapshot.
@@ -1183,20 +941,12 @@
 		}
 	}
 
-<<<<<<< HEAD
 	// TODO: consider replacing forceUpdate() by storing bounds in state rather than a non-
 	// state member.
 	enqueueForceUpdate = () => {
-		this.innerChildRef.calculateMetrics();
+		this.childRef.calculateMetrics();
 		this.forceUpdate();
 	}
-=======
-		updateScrollOnFocus () {
-			const
-				focusedItem = Spotlight.getCurrent(),
-				{calculatePositionOnFocus} = this.childRef,
-				{containerRef} = this.childRef;
->>>>>>> 5554efb0
 
 	// render
 
@@ -1206,18 +956,10 @@
 		};
 	}
 
-<<<<<<< HEAD
 	handleScroll = () => {
-		if (!this.animator.isAnimating() && this.innerChildRef && this.innerChildRef.containerRef) {
-			this.innerChildRef.containerRef.scrollTop = this.scrollTop;
-			this.innerChildRef.containerRef.scrollLeft = this.scrollLeft;
-=======
-		// TODO: consider replacing forceUpdate() by storing bounds in state rather than a non-
-		// state member.
-		enqueueForceUpdate = () => {
-			this.childRef.calculateMetrics();
-			this.forceUpdate();
->>>>>>> 5554efb0
+		if (!this.animator.isAnimating() && this.childRef && this.childRef.containerRef) {
+			this.childRef.containerRef.scrollTop = this.scrollTop;
+			this.childRef.containerRef.scrollLeft = this.scrollLeft;
 		}
 	}
 
@@ -1227,7 +969,6 @@
 			{isHorizontalScrollbarVisible, isVerticalScrollbarVisible} = this.state,
 			scrollableClasses = classNames(css.scrollable, className);
 
-<<<<<<< HEAD
 		delete rest.cbScrollTo;
 		delete rest.focusableScrollbar;
 		delete rest.horizontalScrollbar;
@@ -1246,7 +987,6 @@
 						cbScrollTo={this.scrollTo}
 						className={css.content}
 						onScroll={this.handleScroll}
-						innerRef={this.initInnerChildRef}
 						ref={this.initChildRef}
 					/>
 					{isVerticalScrollbarVisible ? <Scrollbar {...this.verticalScrollbarProps} disabled={!isVerticalScrollbarVisible} /> : null}
@@ -1256,56 +996,6 @@
 		);
 	}
 }
-=======
-		handleScroll = () => {
-			if (!this.animator.isAnimating() && this.childRef && this.childRef.containerRef) {
-				this.childRef.containerRef.scrollTop = this.scrollTop;
-				this.childRef.containerRef.scrollLeft = this.scrollLeft;
-			}
-		}
-
-		render () {
-			const
-				props = Object.assign({}, this.props),
-				{className, focusableScrollbar, style} = this.props,
-				{isHorizontalScrollbarVisible, isVerticalScrollbarVisible} = this.state,
-				scrollableClasses = classNames(css.scrollable, className);
-
-			delete props.cbScrollTo;
-			delete props.className;
-			delete props.focusableScrollbar;
-			delete props.horizontalScrollbar;
-			delete props.onScroll;
-			delete props.onScrollbarVisibilityChange;
-			delete props.onScrollStart;
-			delete props.onScrollStop;
-			delete props.style;
-			delete props.verticalScrollbar;
-
-			return (
-				<ScrollableSpotlightContainerDecorator
-					className={scrollableClasses}
-					containerRef={this.initContainerRef}
-					focusableScrollbar={focusableScrollbar}
-					style={style}
-				>
-					<div className={css.container}>
-						<Wrapped
-							{...props}
-							cbScrollTo={this.scrollTo}
-							className={css.content}
-							onScroll={this.handleScroll}
-							ref={this.initChildRef}
-						/>
-						{isVerticalScrollbarVisible ? <Scrollbar {...this.verticalScrollbarProps} disabled={!isVerticalScrollbarVisible} /> : null}
-					</div>
-					{isHorizontalScrollbarVisible ? <Scrollbar {...this.horizontalScrollbarProps} corner={isVerticalScrollbarVisible} disabled={!isHorizontalScrollbarVisible} /> : null}
-				</ScrollableSpotlightContainerDecorator>
-			);
-		}
-	};
-});
->>>>>>> 5554efb0
 
 export default Scrollable;
 export {Scrollable};