import classNames from 'classnames';
import {Job} from '@enact/core/util';
import PropTypes from 'prop-types';
import React, {PureComponent, Component} from 'react';
import ReactDOM from 'react-dom';

import ri from '../resolution';

import ScrollThumb from './ScrollThumb';

import componentCss from './Scrollbar.module.less';

const thumbHidingDelay = 400; // in milliseconds

/*
 * Set CSS Varaible value.
 *
 * @method
 * @param {Node} element - Node.
 * @param {String} variable - CSS Variable property.
 * @param {String} value - CSS Variable value.
 */
const setCSSVariable = (element, variable, value) => {
	ReactDOM.findDOMNode(element).style.setProperty(variable, value); // eslint-disable-line react/no-find-dom-node
};

/**
 * An unstyled base component for a scroll bar. It is used in [Scrollable]{@link ui/Scrollable.Scrollable}.
 *
 * @class ScrollbarBase
 * @memberof ui/Scrollable
 * @ui
 * @private
 */
<<<<<<< HEAD
const ScrollbarBase = memo(forwardRef((props, ref) => {
	// Refs
	const uiScrollbarContainerRef = useRef();
	const thumbRef = useRef();
	const hideThumbJob = useRef(null);
	// Render
	const
		{childRenderer, className, corner, css, minThumbSize, vertical, ...rest} = props,
		containerClassName = classNames(
			className,
			corner && css.corner,
			css.scrollbar,
			vertical ? css.vertical : css.horizontal
		);
=======
class ScrollbarBase extends PureComponent {
	static displayName = 'ui:Scrollbar'

	static propTypes = /** @lends ui/Scrollable.Scrollbar.prototype */ {
		/**
		 * The render function for child.
		 *
		 * @type {Function}
		 * @required
		 * @private
		 */
		childRenderer: PropTypes.func.isRequired,

		/**
		 * Client size of the container; valid values are an object that has `clientWidth` and `clientHeight`.
		 *
		 * @type {Object}
		 * @property {Number}    clientHeight    The client height of the list.
		 * @property {Number}    clientWidth    The client width of the list.
		 * @public
		 */
		clientSize: PropTypes.shape({
			clientHeight: PropTypes.number.isRequired,
			clientWidth: PropTypes.number.isRequired
		}),

		/**
		 * If `true`, add the corner between vertical and horizontal scrollbars.
		 *
		 * @type {Booelan}
		 * @default false
		 * @public
		 */
		corner: PropTypes.bool,

		/**
		 * Customizes the component by mapping the supplied collection of CSS class names to the
		 * corresponding internal Elements and states of this component.
		 *
		 * The following classes are supported:
		 *
		 * * `scrollbar` - The scrollbar component class
		 *
		 * @type {Object}
		 * @public
		 */
		css: PropTypes.object,

		/**
		 * If `true`, the scrollbar will be oriented vertically.
		 *
		 * @type {Boolean}
		 * @default true
		 * @public
		 */
		vertical: PropTypes.bool
	}

	static defaultProps = {
		corner: false,
		css: componentCss,
		vertical: true
	}

	constructor (props) {
		super(props);

		this.containerRef = React.createRef();
		this.thumbRef = React.createRef();
	}

	componentDidMount () {
		this.calculateMetrics();
	}

	componentDidUpdate () {
		this.calculateMetrics();
	}

	componentWillUnmount () {
		this.hideThumbJob.stop();
	}

	minThumbSizeRatio = 0
	ignoreMode = false

	update = (bounds) => {
		const
			{vertical} = this.props,
			{clientWidth, clientHeight, scrollWidth, scrollHeight, scrollLeft, scrollTop} = bounds,
			clientSize = vertical ? clientHeight : clientWidth,
			scrollSize = vertical ? scrollHeight : scrollWidth,
			scrollOrigin = vertical ? scrollTop : scrollLeft,

			thumbSizeRatioBase = (clientSize / scrollSize),
			scrollThumbPositionRatio = (scrollOrigin / (scrollSize - clientSize)),
			scrollThumbSizeRatio = Math.max(this.minThumbSizeRatio, Math.min(1, thumbSizeRatioBase));

		setCSSVariable(this.thumbRef.current, '--scrollbar-size-ratio', scrollThumbSizeRatio);
		setCSSVariable(this.thumbRef.current, '--scrollbar-progress-ratio', scrollThumbPositionRatio);
	}

	showThumb = () => {
		this.hideThumbJob.stop();
		ReactDOM.findDOMNode(this.thumbRef.current).classList.add(this.props.css.thumbShown); // eslint-disable-line react/no-find-dom-node
	}
>>>>>>> 35a51956

	startHidingThumb = () => {
		this.hideThumbJob.start();
	}

	hideThumb = () => {
		ReactDOM.findDOMNode(this.thumbRef.current).classList.remove(this.props.css.thumbShown); // eslint-disable-line react/no-find-dom-node
	}

	hideThumbJob = new Job(this.hideThumb.bind(this), thumbHidingDelay);

	calculateMetrics = () => {
		const primaryDimenstion = this.props.vertical ? 'clientHeight' : 'clientWidth';
		let trackSize;

		if (this.props.clientSize) {
			trackSize = this.props.clientSize[primaryDimenstion];
		} else {
			trackSize = this.containerRef.current[primaryDimenstion];
		}
<<<<<<< HEAD
	}));

	return (
		<div {...rest} className={containerClassName} ref={uiScrollbarContainerRef}>
			{childRenderer({thumbRef})}
		</div>
	);
}));

ScrollbarBase.displayName = 'ui:Scrollbar';

ScrollbarBase.propTypes = /** @lends ui/Scrollable.Scrollbar.prototype */ {
	/**
	 * The render function for child.
	 *
	 * @type {Function}
	 * @required
	 * @private
	 */
	childRenderer: PropTypes.func.isRequired,

	/**
	 * Client size of the container; valid values are an object that has `clientWidth` and `clientHeight`.
	 *
	 * @type {Object}
	 * @property {Number}    clientHeight    The client height of the list.
	 * @property {Number}    clientWidth    The client width of the list.
	 * @public
	 */
	clientSize: PropTypes.shape({
		clientHeight: PropTypes.number.isRequired,
		clientWidth: PropTypes.number.isRequired
	}),

	/**
	 * If `true`, add the corner between vertical and horizontal scrollbars.
	 *
	 * @type {Booelan}
	 * @default false
	 * @public
	 */
	corner: PropTypes.bool,

	/**
	 * Customizes the component by mapping the supplied collection of CSS class names to the
	 * corresponding internal elements and states of this component.
	 *
	 * The following classes are supported:
	 *
	 * * `scrollbar` - The scrollbar component class
	 *
	 * @type {Object}
	 * @public
	 */
	css: PropTypes.object,


	/**
	 * The minimum size of the thumb.
	 * This value will be applied ri.scale.
	 *
	 * @type {number}
	 * @public
	 */
	minThumbSize: PropTypes.number,

	/**
	 * If `true`, the scrollbar will be oriented vertically.
	 *
	 * @type {Boolean}
	 * @default true
	 * @public
	 */
	vertical: PropTypes.bool
};

ScrollbarBase.defaultProps = {
	corner: false,
	css: componentCss,
	minThumbSize: 18,
	vertical: true
};
=======

		this.minThumbSizeRatio = ri.scale(minThumbSize) / trackSize;
	}

	getContainerRef = () => (this.containerRef)

	render () {
		const
			{childRenderer, className, corner, css, vertical, ...rest} = this.props,
			containerClassName = classNames(
				className,
				css.scrollbar,
				corner ? css.corner : null,
				vertical ? css.vertical : css.horizontal
			);

		delete rest.clientSize;

		return (
			<div {...rest} className={containerClassName} ref={this.containerRef}>
				{childRenderer({
					getContainerRef: this.getContainerRef,
					thumbRef: this.thumbRef
				})}
			</div>
		);
	}
}
>>>>>>> 35a51956

/**
 * An unstyled scroll bar. It is used in [Scrollable]{@link ui/Scrollable.Scrollable}.
 *
 * @class Scrollbar
 * @memberof ui/Scrollable
 * @ui
 * @private
 */
class Scrollbar extends Component {
	static propTypes = /** @lends ui/Scrollable.Scrollbar.prototype */ {
		/**
		 * If `true`, the scrollbar will be oriented vertically.
		 *
		 * @type {Boolean}
		 * @default true
		 * @public
		 */
		vertical: PropTypes.bool
	}

	static defaultProps = {
		vertical: true
	}

	setApi = (ref) => {
		if (ref) {
			const {getContainerRef, showThumb, startHidingThumb, update: uiUpdate} = ref;

			this.getContainerRef = getContainerRef;
			this.showThumb = showThumb;
			this.startHidingThumb = startHidingThumb;
			this.update = uiUpdate;
		}
	}

	render () {
		const {vertical} = this.props;

		return (
			<ScrollbarBase
				{...this.props}
				ref={this.setApi}
				childRenderer={({thumbRef}) => { // eslint-disable-line react/jsx-no-bind
					return (
						<ScrollThumb
							key="thumb"
							ref={thumbRef}
							vertical={vertical}
						/>
					);
				}}
			/>
		);
	}
}

export default Scrollbar;
export {
	Scrollbar,
	ScrollbarBase,
	ScrollThumb
};<|MERGE_RESOLUTION|>--- conflicted
+++ resolved
@@ -10,7 +10,9 @@
 
 import componentCss from './Scrollbar.module.less';
 
-const thumbHidingDelay = 400; // in milliseconds
+const
+	minThumbSize = 18, // Size in pixels
+	thumbHidingDelay = 400; // in milliseconds
 
 /*
  * Set CSS Varaible value.
@@ -32,22 +34,6 @@
  * @ui
  * @private
  */
-<<<<<<< HEAD
-const ScrollbarBase = memo(forwardRef((props, ref) => {
-	// Refs
-	const uiScrollbarContainerRef = useRef();
-	const thumbRef = useRef();
-	const hideThumbJob = useRef(null);
-	// Render
-	const
-		{childRenderer, className, corner, css, minThumbSize, vertical, ...rest} = props,
-		containerClassName = classNames(
-			className,
-			corner && css.corner,
-			css.scrollbar,
-			vertical ? css.vertical : css.horizontal
-		);
-=======
 class ScrollbarBase extends PureComponent {
 	static displayName = 'ui:Scrollbar'
 
@@ -154,7 +140,6 @@
 		this.hideThumbJob.stop();
 		ReactDOM.findDOMNode(this.thumbRef.current).classList.add(this.props.css.thumbShown); // eslint-disable-line react/no-find-dom-node
 	}
->>>>>>> 35a51956
 
 	startHidingThumb = () => {
 		this.hideThumbJob.start();
@@ -175,90 +160,6 @@
 		} else {
 			trackSize = this.containerRef.current[primaryDimenstion];
 		}
-<<<<<<< HEAD
-	}));
-
-	return (
-		<div {...rest} className={containerClassName} ref={uiScrollbarContainerRef}>
-			{childRenderer({thumbRef})}
-		</div>
-	);
-}));
-
-ScrollbarBase.displayName = 'ui:Scrollbar';
-
-ScrollbarBase.propTypes = /** @lends ui/Scrollable.Scrollbar.prototype */ {
-	/**
-	 * The render function for child.
-	 *
-	 * @type {Function}
-	 * @required
-	 * @private
-	 */
-	childRenderer: PropTypes.func.isRequired,
-
-	/**
-	 * Client size of the container; valid values are an object that has `clientWidth` and `clientHeight`.
-	 *
-	 * @type {Object}
-	 * @property {Number}    clientHeight    The client height of the list.
-	 * @property {Number}    clientWidth    The client width of the list.
-	 * @public
-	 */
-	clientSize: PropTypes.shape({
-		clientHeight: PropTypes.number.isRequired,
-		clientWidth: PropTypes.number.isRequired
-	}),
-
-	/**
-	 * If `true`, add the corner between vertical and horizontal scrollbars.
-	 *
-	 * @type {Booelan}
-	 * @default false
-	 * @public
-	 */
-	corner: PropTypes.bool,
-
-	/**
-	 * Customizes the component by mapping the supplied collection of CSS class names to the
-	 * corresponding internal elements and states of this component.
-	 *
-	 * The following classes are supported:
-	 *
-	 * * `scrollbar` - The scrollbar component class
-	 *
-	 * @type {Object}
-	 * @public
-	 */
-	css: PropTypes.object,
-
-
-	/**
-	 * The minimum size of the thumb.
-	 * This value will be applied ri.scale.
-	 *
-	 * @type {number}
-	 * @public
-	 */
-	minThumbSize: PropTypes.number,
-
-	/**
-	 * If `true`, the scrollbar will be oriented vertically.
-	 *
-	 * @type {Boolean}
-	 * @default true
-	 * @public
-	 */
-	vertical: PropTypes.bool
-};
-
-ScrollbarBase.defaultProps = {
-	corner: false,
-	css: componentCss,
-	minThumbSize: 18,
-	vertical: true
-};
-=======
 
 		this.minThumbSizeRatio = ri.scale(minThumbSize) / trackSize;
 	}
@@ -287,7 +188,6 @@
 		);
 	}
 }
->>>>>>> 35a51956
 
 /**
  * An unstyled scroll bar. It is used in [Scrollable]{@link ui/Scrollable.Scrollable}.
