--- conflicted
+++ resolved
@@ -920,13 +920,6 @@
 			);
 
 		if (isVisibilityChanged) {
-<<<<<<< HEAD
-			if (this.props.onScrollbarVisibilityChange) {
-				this.props.onScrollbarVisibilityChange();
-			}
-
-=======
->>>>>>> 9282b1f1
 			// one or both scrollbars have changed visibility
 			this.setState({
 				isHorizontalScrollbarVisible: curHorizontalScrollbarVisible,
