--- conflicted
+++ resolved
@@ -1308,11 +1308,7 @@
 		delete rest.cbScrollTo;
 		delete rest.clearOverscrollEffect;
 		delete rest.horizontalScrollbar;
-<<<<<<< HEAD
-		delete rest.noAnimation;
 		delete rest.noScrollByWheel;
-=======
->>>>>>> 21a781a6
 		delete rest.onFlick;
 		delete rest.onMouseDown;
 		delete rest.onScroll;
