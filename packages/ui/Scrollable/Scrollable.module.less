/* Scrollable.module.less */
.scrollableFill {
	position: relative;
	width: 100%;
	height: 100%;
	will-change: transform;
}

.scrollable {
	.scrollableFill;

	display: flex;
	box-sizing: border-box;
	flex-direction: column;

	.container {
		display: flex;
		width: 100%;
<<<<<<< HEAD
		height: 0;
=======
		height: 100%;
		min-height: 0;
>>>>>>> 66a1d5de
		flex: auto;
		[data-container-muted="true"]::before {
			position: absolute;
			top: 0;
			right: 0;
			bottom: 0;
			left: 0;
			content: '';
			z-index: 10;
		}
	}

	.content {
		background: inherit;
		position: relative;
		overflow: hidden;
		flex: 1 1 100%;
	}

	.contentNative {
		-webkit-overflow-scrolling: touch;
	}
}<|MERGE_RESOLUTION|>--- conflicted
+++ resolved
@@ -16,12 +16,8 @@
 	.container {
 		display: flex;
 		width: 100%;
-<<<<<<< HEAD
-		height: 0;
-=======
 		height: 100%;
 		min-height: 0;
->>>>>>> 66a1d5de
 		flex: auto;
 		[data-container-muted="true"]::before {
 			position: absolute;
