--- conflicted
+++ resolved
@@ -10,12 +10,8 @@
  * @exports ComponentOverride
  */
 
-<<<<<<< HEAD
-import React from 'react';
+import {isValidElement, cloneElement} from 'react';
 import {isValidElementType} from 'react-is';
-=======
-import {isValidElement, cloneElement} from 'react';
->>>>>>> 23a8f4c2
 
 /**
  * Utility to either create or clone a component instance with the given set of props.
