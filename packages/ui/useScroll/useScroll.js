/**
 * Unstyled scrollable hook and behaviors to be customized by a theme or application.
 *
 * @module ui/useScroll
 * @exports assignPropertiesOf
 * @exports constants
 * @exports useScroll
 * @exports useScrollBase
 * @private
 */

import classNames from 'classnames';
import {forward, forwardWithPrevent} from '@enact/core/handle';
import {is} from '@enact/core/keymap';
import {platform} from '@enact/core/platform'; // scrollMode 'native'
import Registry from '@enact/core/internal/Registry';
import {Job} from '@enact/core/util';
import clamp from 'ramda/src/clamp';
import React, {useCallback, useContext, useEffect, useLayoutEffect, useReducer, useRef, useState} from 'react';
import warning from 'warning';

import ForwardRef from '../ForwardRef';
import {ResizeContext} from '../Resizable';
import ri from '../resolution';
import Touchable from '../Touchable';

import ScrollAnimator from './ScrollAnimator';
import utilDOM from './utilDOM';
import utilEvent from './utilEvent';

import css from './useScroll.module.less';

const
	constants = {
		animationDuration: 1000,
		epsilon: 1,
		flickConfig: {maxDuration: null},
		isPageDown: is('pageDown'),
		isPageUp: is('pageUp'),
		nop: () => {},
		overscrollTypeNone: 0,
		overscrollTypeHold: 1,
		overscrollTypeOnce: 2,
		overscrollTypeDone: 9,
		overscrollVelocityFactor: 300, // scrollMode 'native'
		paginationPageMultiplier: 0.66,
		scrollStopWaiting: 200,
		scrollWheelPageMultiplierForMaxPixel: 0.2 // The ratio of the maximum distance scrolled by wheel to the size of the viewport.
	},
	{
		animationDuration,
		epsilon,
		flickConfig,
		isPageDown,
		isPageUp,
		overscrollTypeDone,
		overscrollTypeHold,
		overscrollTypeNone,
		overscrollTypeOnce,
		overscrollVelocityFactor,
		paginationPageMultiplier,
		scrollStopWaiting,
		scrollWheelPageMultiplierForMaxPixel
	} = constants;

const TouchableDiv = ForwardRef({prop: 'componentRef'}, Touchable(
	({componentRef, ...rest}) => (<div {...rest} ref={componentRef} />)
));

const useForceUpdate = () => (useReducer(x => x + 1, 0));

/**
 * A custom hook that passes scrollable behavior information as its render prop.
 *
 * @class
 * @memberof ui/useScroll
 * @ui
 * @private
 */
const useScrollBase = (props) => {
	const
		{
			childProps,
			children,
			className,
			clientSize,
			'data-webos-voice-disabled': voiceDisabled,
			'data-webos-voice-focused': voiceFocused,
			'data-webos-voice-group-label': voiceGroupLabel,
			assignProperties,
			dataSize,
			direction,
			horizontalScrollbar,
			horizontalScrollbarRef,
			itemRenderer,
			itemSize,
			itemSizes,
			noScrollByDrag,
			noScrollByWheel,
			overhang,
			overscrollEffectOn,
			pageScroll,
			rtl,
			scrollContainerRef,
			scrollContentHandle,
			scrollContentRef,
			scrollMode,
			setScrollContainerHandle,
			spacing,
			verticalScrollbar,
			verticalScrollbarRef,
			wrap,
			...rest
		} = props,
		scrollClasses = classNames(css.scroll, className);

	// The following props are the one having the same naming function in this scope.
	// So it is better to use props[propName]
	// instead of extracting it from the `props` and renaming it
	delete rest.addEventListeners;
	delete rest.applyOverscrollEffect;
	delete rest.cbScrollTo;
	delete rest.clearOverscrollEffect;
	delete rest.handleResizeWindow;
	delete rest.onFlick;
	delete rest.onKeyDown;
	delete rest.onMouseDown;
	delete rest.onScroll;
	delete rest.onScrollStart;
	delete rest.onScrollStop;
	delete rest.onWheel;
	delete rest.removeEventListeners;
	delete rest.scrollStopOnScroll; // scrollMode 'native'
	delete rest.scrollTo;
	delete rest.start; // scrollMode 'native'
	delete rest.stop; // scrollMode 'translate'

	// Mutable value and Hooks

	const [, forceUpdate] = useForceUpdate();

	const context = useContext(ResizeContext);

	const [isHorizontalScrollbarVisible, setIsHorizontalScrollbarVisible] = useState(horizontalScrollbar === 'visible');
	const [isVerticalScrollbarVisible, setIsVerticalScrollbarVisible] = useState(verticalScrollbar === 'visible');

	const mutableRef = useRef({
		overscrollEnabled: !!(props.applyOverscrollEffect),

		// Enable the early bail out of repeated scrolling to the same position
		animationInfo: null,

		resizeRegistry: null,

		// constants
		pixelPerLine: 39,
		scrollWheelMultiplierForDeltaPixel: 1.5, // The ratio of wheel 'delta' units to pixels scrolled.

		// status
		deferScrollTo: true,
		isScrollAnimationTargetAccumulated: false,
		isUpdatedScrollbarTrack: false,

		// overscroll
		lastInputType: null,
		overscrollStatus: {
			horizontal: {
				before: {type: overscrollTypeNone, ratio: 0},
				after: {type: overscrollTypeNone, ratio: 0}
			},
			vertical: {
				before: {type: overscrollTypeNone, ratio: 0},
				after: {type: overscrollTypeNone, ratio: 0}
			}
		},

		// bounds info
		bounds: {
			clientWidth: 0,
			clientHeight: 0,
			scrollWidth: 0,
			scrollHeight: 0,
			maxTop: 0,
			maxLeft: 0
		},

		// wheel/drag/flick info
		wheelDirection: 0,
		isDragging: false,
		isTouching: false, // scrollMode 'native'

		// scroll info
		scrolling: false,
		scrollLeft: 0,
		scrollTop: 0,
		scrollToInfo: null,

		// scroll animator
		animator: null,

		// non-declared-variable.
		accumulatedTargetX: null,
		accumulatedTargetY: null,
		flickTarget: null,
		dragStartX: null,
		dragStartY: null,
		scrollStopJob: null,

		prevState: {isHorizontalScrollbarVisible, isVerticalScrollbarVisible}
	});

	if (mutableRef.current.animator == null) {
		mutableRef.current.animator = new ScrollAnimator();
	}

	useLayoutEffect(() => {
		if (setScrollContainerHandle) {
			setScrollContainerHandle({
				animator: mutableRef.current.animator,
				applyOverscrollEffect,
				bounds: mutableRef.current.bounds,
				calculateDistanceByWheel,
				canScrollHorizontally,
				canScrollVertically,
				checkAndApplyOverscrollEffect,
				getScrollBounds,
				get isDragging () {
					return mutableRef.current.isDragging;
				},
				set isDragging (val) {
					mutableRef.current.isDragging = val;
				},
				get isScrollAnimationTargetAccumulated () {
					return mutableRef.current.isScrollAnimationTargetAccumulated;
				},
				set isScrollAnimationTargetAccumulated (val) {
					mutableRef.current.isScrollAnimationTargetAccumulated = val;
				},
				get isUpdatedScrollbarTrack () {
					return mutableRef.current.isUpdatedScrollbarTrack;
				},
				get lastInputType () {
					return mutableRef.current.lastInputType;
				},
				set lastInputType (val) {
					mutableRef.current.lastInputType = val;
				},
				get rtl () {
					return rtl;
				},
				get scrollBounds () {
					return getScrollBounds();
				},
				get scrollHeight () {
					return mutableRef.current.bounds.scrollHeight;
				},
				get scrolling () {
					return mutableRef.current.scrolling;
				},
				get scrollLeft () {
					return mutableRef.current.scrollLeft;
				},
				scrollTo,
				scrollToAccumulatedTarget,
				get scrollToInfo () {
					return mutableRef.current.scrollToInfo;
				},
				get scrollTop () {
					return mutableRef.current.scrollTop;
				},
				setOverscrollStatus,
				showScrollbarTrack,
				start,
				startHidingScrollbarTrack,
				stop,
				get wheelDirection () {
					return mutableRef.current.wheelDirection;
				},
				set wheelDirection (val) {
					mutableRef.current.wheelDirection = val;
				}
			});
		}
	});

	useLayoutEffect(() => {
		if (props.cbScrollTo) {
			props.cbScrollTo(scrollTo);
		}
	}, []); // eslint-disable-line react-hooks/exhaustive-deps

	useEffect(() => {
		mutableRef.current.resizeRegistry.parent = context;

		// componentWillUnmount
		return () => {
			const {animator, resizeRegistry, scrolling, scrollStopJob} = mutableRef.current; // eslint-disable-line react-hooks/exhaustive-deps

			resizeRegistry.parent = null;

			// Before call cancelAnimationFrame, you must send scrollStop Event.
			if (scrolling) {
				forwardScrollEvent('onScrollStop', getReachedEdgeInfo());
			}

			scrollStopJob.stop();

			// scrollMode 'translate' [
			if (animator.isAnimating()) {
				animator.stop();
			}
			// scrollMode 'translate' ]
		};

	}, []); // eslint-disable-line react-hooks/exhaustive-deps

	useEffect(() => {
		addEventListeners();
		return () => {
			removeEventListeners();
		};
	});

	// scrollMode 'translate' [[
	// TODO: consider replacing forceUpdate() by storing bounds in state rather than a non-
	// state member.
	const enqueueForceUpdate = useCallback(() => {
		scrollContentHandle.current.calculateMetrics(scrollContentHandle.current.props);
		forceUpdate();
	}, [forceUpdate, scrollContentHandle]);

	function handleResizeWindow () {
		const propsHandleResizeWindow = props.handleResizeWindow;

		// `handleSize` in `ui/resolution.ResolutionDecorator` should be executed first.
		setTimeout(() => {
			if (propsHandleResizeWindow) {
				propsHandleResizeWindow();
			}
			if (scrollMode === 'translate') {
				scrollTo({position: {x: 0, y: 0}, animate: false});
			} else {
				scrollContentRef.current.style.scrollBehavior = null;
				scrollContentHandle.current.scrollToPosition(0, 0);
				scrollContentRef.current.style.scrollBehavior = 'smooth';
			}

			enqueueForceUpdate();
		});
	} // esline-disable-line react-hooks/exhaustive-deps

	const handleResize = useCallback((ev) => {
		if (ev.action === 'invalidateBounds') {
			enqueueForceUpdate();
		}
	}, [enqueueForceUpdate]);
	// scrollMode 'translate' ]]

	if (mutableRef.current.resizeRegistry == null) {
		mutableRef.current.resizeRegistry = Registry.create(handleResize);
	}

	useEffect(() => {
		const ref = mutableRef.current;

		if (scrollMode === 'translate') {
			ref.scrollStopJob = new Job(doScrollStop, scrollStopWaiting);
		} else {
			ref.scrollStopJob = new Job(scrollStopOnScroll, scrollStopWaiting);
		}

		return () => {
			ref.scrollStopJob.stop();
		};
	}); // esline-disable-next-line react-hooks/exhaustive-deps

	useEffect(() => {
		const
			{hasDataSizeChanged} = scrollContentHandle.current,
			{prevState, resizeRegistry, scrollToInfo} = mutableRef.current;

		// Need to sync calculated client size if it is different from the real size
		if (scrollContentHandle.current.syncClientSize) {
			// If we actually synced, we need to reset scroll position.
			if (scrollContentHandle.current.syncClientSize()) {
				setScrollLeft(0);
				setScrollTop(0);
			}
		}

		clampScrollPosition(); // scrollMode 'translate'

		if (
			hasDataSizeChanged === false &&
			(isHorizontalScrollbarVisible && !prevState.isHorizontalScrollbarVisible || isVerticalScrollbarVisible && !prevState.isVerticalScrollbarVisible)
		) {
			mutableRef.current.deferScrollTo = false;
			mutableRef.current.isUpdatedScrollbarTrack = updateScrollbarTrackSize();
		} else {
			updateScrollbars();
		}

		if (scrollToInfo !== null) {
			if (!mutableRef.current.deferScrollTo) {
				scrollTo(scrollToInfo);
			}
		}

		// publish container resize changes
		const horizontal = isHorizontalScrollbarVisible !== prevState.isHorizontalScrollbarVisible;
		const vertical = isVerticalScrollbarVisible !== prevState.isVerticalScrollbarVisible;
		if (horizontal || vertical) {
			resizeRegistry.notify({});
		}
	}); // esline-disable-next-line react-hooks/exhaustive-deps

	// scrollMode 'translate' [[
	function clampScrollPosition () {
		const bounds = getScrollBounds();

		if (mutableRef.current.scrollTop > bounds.maxTop) {
			mutableRef.current.scrollTop = bounds.maxTop;
		}

		if (mutableRef.current.scrollLeft > bounds.maxLeft) {
			mutableRef.current.scrollLeft = bounds.maxLeft;
		}
	}
	// scrollMode 'translate' ]]

	// drag/flick event handlers

	function getRtlX (x) {
		return (rtl ? -x : x);
	}

	function onMouseDown (ev) {
		if (forwardWithPrevent('onMouseDown', ev, props)) {
			stop();
		}
	} // esline-disable-next-line react-hooks/exhaustive-deps

	// scrollMode 'native' [[
	function onTouchStart () {
		mutableRef.current.isTouching = true;
	}
	// scrollMode 'native' ]]

	function onDragStart (ev) {
		if (scrollMode === 'translate' ) {
			if (ev.type === 'dragstart') return;

			forward('onDragStart', ev, props);
			stop();
			mutableRef.current.isDragging = true;
			mutableRef.current.dragStartX = mutableRef.current.scrollLeft + getRtlX(ev.x);
			mutableRef.current.dragStartY = mutableRef.current.scrollTop + ev.y;
		} else {
			if (!mutableRef.current.isTouching) {
				stop();
				mutableRef.current.isDragging = true;
			}

			// these values are used also for touch inputs
			mutableRef.current.dragStartX = mutableRef.current.scrollLeft + getRtlX(ev.x);
			mutableRef.current.dragStartY = mutableRef.current.scrollTop + ev.y;
		}
	}

	function onDrag (ev) {
		if (scrollMode === 'translate') {
			if (ev.type === 'drag') {
				return;
			}

			mutableRef.current.lastInputType = 'drag';

			forward('onDrag', ev, props);
			start({
				targetX: (direction === 'vertical') ? 0 : mutableRef.current.dragStartX - getRtlX(ev.x), // 'horizontal' or 'both'
				targetY: (direction === 'horizontal') ? 0 : mutableRef.current.dragStartY - ev.y, // 'vertical' or 'both'
				animate: false,
				overscrollEffect: overscrollEffectOn && overscrollEffectOn.drag
			});
		} else {
			const
				targetX = (direction === 'vertical') ? 0 : mutableRef.current.dragStartX - getRtlX(ev.x), // 'horizontal' or 'both'
				targetY = (direction === 'horizontal') ? 0 : mutableRef.current.dragStartY - ev.y; // 'vertical' or 'both'

			mutableRef.current.lastInputType = 'drag';

			if (!mutableRef.current.isTouching) {
				start({targetX, targetY, animate: false, overscrollEffect: overscrollEffectOn && overscrollEffectOn.drag});
			} else if (mutableRef.current.overscrollEnabled && overscrollEffectOn && overscrollEffectOn.drag) {
				checkAndApplyOverscrollEffectOnDrag(targetX, targetY, overscrollTypeHold);
			}
		}
	}

	function onDragEnd (ev) {
		if (scrollMode === 'translate') {
			if (ev.type === 'dragend') {
				return;
			}

			mutableRef.current.isDragging = false;

			forward('onDragEnd', ev, props);
			if (mutableRef.current.flickTarget) {
				const {targetX, targetY, duration} = mutableRef.current.flickTarget;

				mutableRef.current.lastInputType = 'drag';

				mutableRef.current.isScrollAnimationTargetAccumulated = false;
				start({targetX, targetY, duration, overscrollEffect: overscrollEffectOn && overscrollEffectOn.drag});
			} else {
				stop();
			}

			if (mutableRef.current.overscrollEnabled) { // not check overscrollEffectOn && overscrollEffectOn.drag for safety
				clearAllOverscrollEffects();
			}

			mutableRef.current.flickTarget = null;
		} else {
			mutableRef.current.isDragging = false;

			mutableRef.current.lastInputType = 'drag';

			if (mutableRef.current.flickTarget) {
				const {targetX, targetY} = mutableRef.current.flickTarget;

				if (!mutableRef.current.isTouching) {
					mutableRef.current.isScrollAnimationTargetAccumulated = false;
					start({targetX, targetY, overscrollEffect: overscrollEffectOn && overscrollEffectOn.drag});
				} else if (mutableRef.current.overscrollEnabled && overscrollEffectOn && overscrollEffectOn.drag) {
					checkAndApplyOverscrollEffectOnDrag(targetX, targetY, overscrollTypeOnce);
				}
			} else if (!mutableRef.current.isTouching) {
				stop();
			}

			if (mutableRef.current.overscrollEnabled) { // not check overscrollEffectOn && overscrollEffectOn.drag for safety
				clearAllOverscrollEffects();
			}

			mutableRef.current.isTouching = false;
			mutableRef.current.flickTarget = null;
		}
	}

	function onFlick (ev) {
		if (scrollMode === 'translate') {
			mutableRef.current.flickTarget = mutableRef.current.animator.simulate(
				mutableRef.current.scrollLeft,
				mutableRef.current.scrollTop,
				(direction !== 'vertical') ? getRtlX(-ev.velocityX) : 0,
				(direction !== 'horizontal') ? -ev.velocityY : 0
			);
		} else if (scrollMode === 'native') {
			if (!mutableRef.current.isTouching) {
				mutableRef.current.flickTarget = mutableRef.current.animator.simulate(
					mutableRef.current.scrollLeft,
					mutableRef.current.scrollTop,
					(direction !== 'vertical') ? getRtlX(-ev.velocityX) : 0,
					(direction !== 'horizontal') ? -ev.velocityY : 0
				);
			} else if (mutableRef.current.overscrollEnabled && overscrollEffectOn && overscrollEffectOn.drag) {
				mutableRef.current.flickTarget = {
					targetX: mutableRef.current.scrollLeft + getRtlX(-ev.velocityX) * overscrollVelocityFactor, // 'horizontal' or 'both'
					targetY: mutableRef.current.scrollTop + -ev.velocityY * overscrollVelocityFactor // 'vertical' or 'both'
				};
			}
		}

		if (props.onFlick) {
			forward('onFlick', ev, props);
		}
	}

	function calculateDistanceByWheel (deltaMode, delta, maxPixel) {
		if (deltaMode === 0) {
			delta = clamp(-maxPixel, maxPixel, ri.scale(delta * mutableRef.current.scrollWheelMultiplierForDeltaPixel));
		} else if (deltaMode === 1) { // line; firefox
			delta = clamp(-maxPixel, maxPixel, ri.scale(delta * mutableRef.current.pixelPerLine * mutableRef.current.scrollWheelMultiplierForDeltaPixel));
		} else if (deltaMode === 2) { // page
			delta = delta < 0 ? -maxPixel : maxPixel;
		}

		return delta;
	}

	/*
	* wheel event handler;
	* - for horizontal scroll, supports wheel action on any children nodes since web engine cannot support this
	* - for vertical scroll, supports wheel action on scrollbars only
	*/
	// esline-disable-next-line react-hooks/exhaustive-deps
	function onWheel (ev) {
		if (mutableRef.current.isDragging) {
			ev.preventDefault();
			ev.stopPropagation();
		} else {
			const
				bounds = getScrollBounds(),
				canScrollH = canScrollHorizontally(bounds),
				canScrollV = canScrollVertically(bounds),
				eventDeltaMode = ev.deltaMode,
				eventDelta = (-ev.wheelDeltaY || ev.deltaY);
			let delta = 0;

			mutableRef.current.lastInputType = 'wheel';

			if (noScrollByWheel) {
				if (scrollMode === 'native' && canScrollV) {
					ev.preventDefault();
				}

				return;
			}

			if (scrollMode === 'translate') {
				if (canScrollV) {
					delta = calculateDistanceByWheel(eventDeltaMode, eventDelta, bounds.clientHeight * scrollWheelPageMultiplierForMaxPixel);
				} else if (canScrollH) {
					delta = calculateDistanceByWheel(eventDeltaMode, eventDelta, bounds.clientWidth * scrollWheelPageMultiplierForMaxPixel);
				}

				const dir = Math.sign(delta);

				if (dir !== mutableRef.current.wheelDirection) {
					mutableRef.current.isScrollAnimationTargetAccumulated = false;
					mutableRef.current.wheelDirection = dir;
				}

				forward('onWheel', {delta, horizontalScrollbarRef, verticalScrollbarRef}, props);

				if (delta !== 0) {
					scrollToAccumulatedTarget(delta, canScrollV, overscrollEffectOn && overscrollEffectOn.wheel);
					ev.preventDefault();
					ev.stopPropagation();
				}
			} else { // scrollMode 'native'
<<<<<<< HEAD
				const overscrollEffectRequired = mutableRef.current.overscrollEnabled && overscrollEffectOn.wheel;
				let needToHideScrollbarTrack = false;
=======
				const overscrollEffectRequired = mutableRef.current.overscrollEnabled && overscrollEffectOn && overscrollEffectOn.wheel;
				let needToHideThumb = false;
>>>>>>> 65337fa4

				if (props.onWheel) {
					forward('onWheel', ev, props);
					return;
				}

				showScrollbarTrack(bounds);

				// FIXME This routine is a temporary support for horizontal wheel scroll.
				// FIXME If web engine supports horizontal wheel, this routine should be refined or removed.
				if (canScrollV) { // This routine handles wheel events on scrollbars for vertical scroll.
					if (eventDelta < 0 && mutableRef.current.scrollTop > 0 || eventDelta > 0 && mutableRef.current.scrollTop < bounds.maxTop) {
						// Not to check if ev.target is a descendant of a wrapped component which may have a lot of nodes in it.
						if (
							horizontalScrollbarRef.current && horizontalScrollbarRef.current.getContainerRef && utilDOM.containsDangerously(horizontalScrollbarRef.current.getContainerRef(), ev.target) ||
							verticalScrollbarRef.current && verticalScrollbarRef.current.getContainerRef && utilDOM.containsDangerously(verticalScrollbarRef.current.getContainerRef(), ev.target)
						) {
							delta = calculateDistanceByWheel(eventDeltaMode, eventDelta, bounds.clientHeight * scrollWheelPageMultiplierForMaxPixel);
							needToHideScrollbarTrack = !delta;

							ev.preventDefault();
						} else if (overscrollEffectRequired) {
							checkAndApplyOverscrollEffect('vertical', eventDelta > 0 ? 'after' : 'before', overscrollTypeOnce);
						}

						ev.stopPropagation();
					} else {
						if (overscrollEffectRequired && (eventDelta < 0 && mutableRef.current.scrollTop <= 0 || eventDelta > 0 && mutableRef.current.scrollTop >= bounds.maxTop)) {
							applyOverscrollEffect('vertical', eventDelta > 0 ? 'after' : 'before', overscrollTypeOnce, 1);
						}

						needToHideScrollbarTrack = true;
					}
				} else if (canScrollH) { // this routine handles wheel events on any children for horizontal scroll.
					if (eventDelta < 0 && mutableRef.current.scrollLeft > 0 || eventDelta > 0 && mutableRef.current.scrollLeft < bounds.maxLeft) {
						delta = calculateDistanceByWheel(eventDeltaMode, eventDelta, bounds.clientWidth * scrollWheelPageMultiplierForMaxPixel);
						needToHideScrollbarTrack = !delta;

						ev.preventDefault();
						ev.stopPropagation();
					} else {
						if (overscrollEffectRequired && (eventDelta < 0 && mutableRef.current.scrollLeft <= 0 || eventDelta > 0 && mutableRef.current.scrollLeft >= bounds.maxLeft)) {
							applyOverscrollEffect('horizontal', eventDelta > 0 ? 'after' : 'before', overscrollTypeOnce, 1);
						}

						needToHideScrollbarTrack = true;
					}
				}

				if (delta !== 0) {
					const dir = Math.sign(delta);

					// Not to accumulate scroll position if wheel direction is different from hold direction
					if (dir !== mutableRef.current.wheelDirection) {
						mutableRef.current.isScrollAnimationTargetAccumulated = false;
						mutableRef.current.wheelDirection = dir;
					}

					scrollToAccumulatedTarget(delta, canScrollV, overscrollEffectOn && overscrollEffectOn.wheel);
				}

				if (needToHideScrollbarTrack) {
					startHidingScrollbarTrack();
				}
			}
		}
	}

	// scrollMode 'translate' [[
	function scrollByPage (keyCode) {
		const
			bounds = getScrollBounds(),
			canScrollV = canScrollVertically(bounds),
			pageDistance = (isPageUp(keyCode) ? -1 : 1) * (canScrollV ? bounds.clientHeight : bounds.clientWidth) * paginationPageMultiplier;

		mutableRef.current.lastInputType = 'pageKey';

		scrollToAccumulatedTarget(pageDistance, canScrollV, overscrollEffectOn && overscrollEffectOn.pageKey);
	}
	// scrollMode 'translate' ]]

	// scrollMode 'native' [[
	// esline-disable-next-line react-hooks/exhaustive-deps
	function onScroll (ev) {
		let {scrollLeft, scrollTop} = ev.target;

		const
			bounds = getScrollBounds(),
			canScrollH = canScrollHorizontally(bounds);

		if (!mutableRef.current.scrolling) {
			scrollStartOnScroll();
		}

		if (rtl && canScrollH) {
			scrollLeft = (platform.ios || platform.safari) ? -scrollLeft : bounds.maxLeft - scrollLeft;
		}

		if (scrollLeft !== mutableRef.current.scrollLeft) {
			setScrollLeft(scrollLeft);
		}
		if (scrollTop !== mutableRef.current.scrollTop) {
			setScrollTop(scrollTop);
		}

		if (scrollContentHandle.current.didScroll) {
			scrollContentHandle.current.didScroll(mutableRef.current.scrollLeft, mutableRef.current.scrollTop);
		}

		forwardScrollEvent('onScroll');
		mutableRef.current.scrollStopJob.start();
	}
	// scrollMode 'native' ]]

	function onKeyDown (ev) {
		if (scrollMode === 'translate') {
			if (props.onKeyDown) {
				forward('onKeyDown', ev, props);
			} else if ((isPageUp(ev.keyCode) || isPageDown(ev.keyCode))) {
				scrollByPage(ev.keyCode);
			}
		} else {
			forward('onKeyDown', ev, props);
		}
	} // esline-disable-line react-hooks/exhaustive-deps

	function scrollToAccumulatedTarget (delta, vertical, overscrollEffect) {
		if (!mutableRef.current.isScrollAnimationTargetAccumulated) {
			mutableRef.current.accumulatedTargetX = mutableRef.current.scrollLeft;
			mutableRef.current.accumulatedTargetY = mutableRef.current.scrollTop;
			mutableRef.current.isScrollAnimationTargetAccumulated = true;
		}

		if (vertical) {
			mutableRef.current.accumulatedTargetY += delta;
		} else {
			mutableRef.current.accumulatedTargetX += delta;
		}

		start({targetX: mutableRef.current.accumulatedTargetX, targetY: mutableRef.current.accumulatedTargetY, overscrollEffect});
	}

	// overscroll effect

	function getEdgeFromPosition (position, maxPosition) {
		if (position <= 0) {
			return 'before';
		/* If a scroll size or a client size is not integer,
			browser's max scroll position could be smaller than maxPos by 1 pixel.*/
		} else if (scrollMode === 'translate' && position >= maxPosition || scrollMode === 'native' && position >= maxPosition - 1) {
			return 'after';
		} else {
			return null;
		}
	}

	function setOverscrollStatus (orientation, edge, overscrollEffectType, ratio) {
		const status = mutableRef.current.overscrollStatus[orientation][edge];
		status.type = overscrollEffectType;
		status.ratio = ratio;
	}

	function getOverscrollStatus (orientation, edge) {
		return (mutableRef.current.overscrollStatus[orientation][edge]);
	}

	function calculateOverscrollRatio (orientation, position) {
		const
			bounds = getScrollBounds(),
			isVertical = (orientation === 'vertical'),
			baseSize = isVertical ? bounds.clientHeight : bounds.clientWidth,
			maxPos = bounds[isVertical ? 'maxTop' : 'maxLeft'];
		let overDistance = 0;

		if (position < 0) {
			overDistance = -position;
		} else if (position > maxPos) {
			overDistance = position - maxPos;
		} else {
			return 0;
		}

		return Math.min(1, 2 * overDistance / baseSize);
	}

	function applyOverscrollEffect (orientation, edge, overscrollEffectType, ratio) {
		props.applyOverscrollEffect(orientation, edge, overscrollEffectType, ratio);
		setOverscrollStatus(orientation, edge, overscrollEffectType === overscrollTypeOnce ? overscrollTypeDone : overscrollEffectType, ratio);
	}

	function checkAndApplyOverscrollEffect (orientation, edge, overscrollEffectType, ratio = 1) {
		const
			isVertical = (orientation === 'vertical'),
			curPos = isVertical ? mutableRef.current.scrollTop : mutableRef.current.scrollLeft,
			maxPos = getScrollBounds()[isVertical ? 'maxTop' : 'maxLeft'];

		if (
			scrollMode === 'translate' && (edge === 'before' && curPos <= 0) || (edge === 'after' && curPos >= maxPos) ||
			scrollMode === 'native' && (edge === 'before' && curPos <= 0) || (edge === 'after' && curPos >= maxPos - 1)
		) { // Already on the edge
			applyOverscrollEffect(orientation, edge, overscrollEffectType, ratio);
		} else {
			setOverscrollStatus(orientation, edge, overscrollEffectType, ratio);
		}
	}

	function clearOverscrollEffect (orientation, edge) {
		if (getOverscrollStatus(orientation, edge).type !== overscrollTypeNone) {
			if (props.clearOverscrollEffect) {
				props.clearOverscrollEffect(orientation, edge);
			} else {
				applyOverscrollEffect(orientation, edge, overscrollTypeNone, 0);
			}
		}
	}

	function clearAllOverscrollEffects () {
		['horizontal', 'vertical'].forEach((orientation) => {
			['before', 'after'].forEach((edge) => {
				clearOverscrollEffect(orientation, edge);
			});
		});
	}

	function applyOverscrollEffectOnDrag (orientation, edge, targetPosition, overscrollEffectType) {
		if (edge) {
			const
				oppositeEdge = edge === 'before' ? 'after' : 'before',
				ratio = calculateOverscrollRatio(orientation, targetPosition);

			applyOverscrollEffect(orientation, edge, overscrollEffectType, ratio);
			clearOverscrollEffect(orientation, oppositeEdge);
		} else {
			clearOverscrollEffect(orientation, 'before');
			clearOverscrollEffect(orientation, 'after');
		}
	}

	// scrollMode 'native' [[
	function checkAndApplyOverscrollEffectOnDrag (targetX, targetY, overscrollEffectType) {
		const bounds = getScrollBounds();

		if (canScrollHorizontally(bounds)) {
			applyOverscrollEffectOnDrag('horizontal', getEdgeFromPosition(targetX, bounds.maxLeft), targetX, overscrollEffectType);
		}

		if (canScrollVertically(bounds)) {
			applyOverscrollEffectOnDrag('vertical', getEdgeFromPosition(targetY, bounds.maxTop), targetY, overscrollEffectType);
		}
	}
	// scrollMode 'native' ]]

	function checkAndApplyOverscrollEffectOnScroll (orientation) {
		['before', 'after'].forEach((edge) => {
			const {ratio, type: overscrollEffectType} = getOverscrollStatus(orientation, edge);

			if (overscrollEffectType === overscrollTypeOnce) {
				checkAndApplyOverscrollEffect(orientation, edge, overscrollEffectType, ratio);
			}
		});
	}

	function checkAndApplyOverscrollEffectOnStart (orientation, edge, targetPosition) {
		if (mutableRef.current.isDragging) {
			applyOverscrollEffectOnDrag(orientation, edge, targetPosition, overscrollTypeHold);
		} else if (edge) {
			checkAndApplyOverscrollEffect(orientation, edge, overscrollTypeOnce);
		}
	}

	// call scroll callbacks

	// esline-disable-next-line react-hooks/exhaustive-deps
	function forwardScrollEvent (overscrollEffectType, reachedEdgeInfo) {
		forward(overscrollEffectType, {scrollLeft: mutableRef.current.scrollLeft, scrollTop: mutableRef.current.scrollTop, moreInfo: getMoreInfo(), reachedEdgeInfo}, props);
	}

	// scrollMode 'native' [[
	// call scroll callbacks and update scrollbars for native scroll

	function scrollStartOnScroll () {
		mutableRef.current.scrolling = true;
		showScrollbarTrack(getScrollBounds());
		forwardScrollEvent('onScrollStart');
	}

	function scrollStopOnScroll () {
		if (props.scrollStopOnScroll) {
			props.scrollStopOnScroll();
		}
		if (mutableRef.current.overscrollEnabled && !mutableRef.current.isDragging) { // not check overscrollEffectOn && overscrollEffectOn for safety
			clearAllOverscrollEffects();
		}
		mutableRef.current.lastInputType = null;
		mutableRef.current.isScrollAnimationTargetAccumulated = false;
		mutableRef.current.scrolling = false;
		forwardScrollEvent('onScrollStop', getReachedEdgeInfo());
		startHidingScrollbarTrack();
	}
	// scrollMode 'native' ]]

	// update scroll position

	function setScrollLeft (value) {
		const bounds = getScrollBounds();

		mutableRef.current.scrollLeft = clamp(0, bounds.maxLeft, value);

		if (mutableRef.current.overscrollEnabled && overscrollEffectOn && overscrollEffectOn[mutableRef.current.lastInputType]) {
			checkAndApplyOverscrollEffectOnScroll('horizontal');
		}

		if (isHorizontalScrollbarVisible) {
			updateScrollbarTrack(horizontalScrollbarRef, bounds);
		}
	}

	function setScrollTop (value) {
		const bounds = getScrollBounds();

		mutableRef.current.scrollTop = clamp(0, bounds.maxTop, value);

		if (mutableRef.current.overscrollEnabled && overscrollEffectOn && overscrollEffectOn[mutableRef.current.lastInputType]) {
			checkAndApplyOverscrollEffectOnScroll('vertical');
		}

		if (isVerticalScrollbarVisible) {
			updateScrollbarTrack(verticalScrollbarRef, bounds);
		}
	}

	// esline-disable-next-line react-hooks/exhaustive-deps
	function getReachedEdgeInfo () {
		const
			bounds = getScrollBounds(),
			reachedEdgeInfo = {bottom: false, left: false, right: false, top: false};

		if (canScrollHorizontally(bounds)) {
			const edge = getEdgeFromPosition(mutableRef.current.scrollLeft, bounds.maxLeft);

			if (edge) { // if edge is null, no need to check which edge is reached.
				if ((edge === 'before' && !rtl) || (edge === 'after' && rtl)) {
					reachedEdgeInfo.left = true;
				} else {
					reachedEdgeInfo.right = true;
				}
			}
		}

		if (canScrollVertically(bounds)) {
			const edge = getEdgeFromPosition(mutableRef.current.scrollTop, bounds.maxTop);

			if (edge === 'before') {
				reachedEdgeInfo.top = true;
			} else if (edge === 'after') {
				reachedEdgeInfo.bottom = true;
			}
		}

		return reachedEdgeInfo;
	}

	// scroll start/stop

	// scrollMode 'translate' [[
	function doScrollStop () {
		mutableRef.current.scrolling = false;
		forwardScrollEvent('onScrollStop', getReachedEdgeInfo());
	}
	// scrollMode 'translate' ]]

	function start ({targetX, targetY, animate = true, duration = animationDuration, overscrollEffect = false}) {
		const
			{scrollLeft, scrollTop} = mutableRef.current,
			bounds = getScrollBounds(),
			{maxLeft, maxTop} = bounds;

		const updatedAnimationInfo = scrollMode === 'translate' ?
			{
				sourceX: scrollLeft,
				sourceY: scrollTop,
				targetX,
				targetY,
				duration
			} :
			{
				targetX,
				targetY
			};

		// bail early when scrolling to the same position
		if (
			(scrollMode === 'translate' && mutableRef.current.animator.isAnimating() || scrollMode === 'native' && mutableRef.current.scrolling) &&
			mutableRef.current.animationInfo &&
			mutableRef.current.animationInfo.targetX === targetX &&
			mutableRef.current.animationInfo.targetY === targetY
		) {
			return;
		}

		mutableRef.current.animationInfo = updatedAnimationInfo;

		if (scrollMode === 'translate') {
			mutableRef.current.animator.stop();

			if (!mutableRef.current.scrolling) {
				mutableRef.current.scrolling = true;
				forwardScrollEvent('onScrollStart');
			}

			mutableRef.current.scrollStopJob.stop();
		}

		if (Math.abs(maxLeft - targetX) < epsilon) {
			targetX = maxLeft;
		}

		if (Math.abs(maxTop - targetY) < epsilon) {
			targetY = maxTop;
		}

		if (mutableRef.current.overscrollEnabled && overscrollEffect) {
			if (scrollLeft !== targetX && canScrollHorizontally(bounds)) {
				checkAndApplyOverscrollEffectOnStart('horizontal', getEdgeFromPosition(targetX, maxLeft), targetX);
			}
			if (scrollTop !== targetY && canScrollVertically(bounds)) {
				checkAndApplyOverscrollEffectOnStart('vertical', getEdgeFromPosition(targetY, maxTop), targetY);
			}
		}

		if (scrollMode === 'translate') {
			showScrollbarTrack(bounds);
			if (scrollContentHandle.current && scrollContentHandle.current.setScrollPositionTarget) {
				scrollContentHandle.current.setScrollPositionTarget(targetX, targetY);
			}

			if (animate) {
				mutableRef.current.animator.animate(scrollAnimation(mutableRef.current.animationInfo));
			} else {
				scroll(targetX, targetY);
				stop();
			}
		} else { // scrollMode 'native'
			if (animate) {
				scrollContentHandle.current.scrollToPosition(targetX, targetY);
			} else {
				scrollContentRef.current.style.scrollBehavior = null;
				scrollContentHandle.current.scrollToPosition(targetX, targetY);
				scrollContentRef.current.style.scrollBehavior = 'smooth';
			}

			mutableRef.current.scrollStopJob.start();

			if (props.start) {
				props.start(animate);
			}
		}
	}

	// scrollMode 'translate' [[
	function scrollAnimation (animationInfo) {
		return (curTime) => {
			const
				{sourceX, sourceY, targetX, targetY, duration} = animationInfo,
				bounds = getScrollBounds();

			if (curTime < duration) {
				let
					toBeContinued = false,
					curTargetX = sourceX,
					curTargetY = sourceY;

				if (canScrollHorizontally(bounds)) {
					curTargetX = mutableRef.current.animator.timingFunction(sourceX, targetX, duration, curTime);

					if (Math.abs(curTargetX - targetX) < epsilon) {
						curTargetX = targetX;
					} else {
						toBeContinued = true;
					}
				}

				if (canScrollVertically(bounds)) {
					curTargetY = mutableRef.current.animator.timingFunction(sourceY, targetY, duration, curTime);

					if (Math.abs(curTargetY - targetY) < epsilon) {
						curTargetY = targetY;
					} else {
						toBeContinued = true;
					}
				}

				scroll(curTargetX, curTargetY);

				if (!toBeContinued) {
					stop();
				}
			} else {
				scroll(targetX, targetY);
				stop();
			}
		};
	}

	function scroll (left, top) {
		if (left !== mutableRef.current.scrollLeft) {
			setScrollLeft(left);
		}

		if (top !== mutableRef.current.scrollTop) {
			setScrollTop(top);
		}

		scrollContentHandle.current.setScrollPosition(mutableRef.current.scrollLeft, mutableRef.current.scrollTop, rtl);
		forwardScrollEvent('onScroll');
	}
	// scrollMode 'translate' ]]

	function stopForTranslate () {
		mutableRef.current.animator.stop();
		mutableRef.current.lastInputType = null;
		mutableRef.current.isScrollAnimationTargetAccumulated = false;
		startHidingScrollbarTrack();

		if (mutableRef.current.overscrollEnabled && !mutableRef.current.isDragging) { // not check overscrollEffectOn && overscrollEffectOn for safety
			clearAllOverscrollEffects();
		}

		if (props.stop) {
			props.stop();
		}

		if (mutableRef.current.scrolling) {
			mutableRef.current.scrollStopJob.start();
		}
	}

	function stopForNative () {
		scrollContentRef.current.style.scrollBehavior = null;
		scrollContentHandle.current.scrollToPosition(mutableRef.current.scrollLeft + 0.1, mutableRef.current.scrollTop + 0.1);
		scrollContentRef.current.style.scrollBehavior = 'smooth';
	}

	// esline-disable-next-line react-hooks/exhaustive-deps
	function stop () {
		if (scrollMode === 'translate') {
			stopForTranslate();
		} else {
			stopForNative();
		}
	}

	// scrollTo API

	function getPositionForScrollTo (opt) {
		const
			bounds = getScrollBounds(),
			canScrollH = canScrollHorizontally(bounds),
			canScrollV = canScrollVertically(bounds);
		let
			itemPos,
			left = null,
			top = null;

		if (opt instanceof Object) {
			if (opt.position instanceof Object) {
				if (canScrollH) {
					// We need '!=' to check if opt.position.x is null or undefined
					left = opt.position.x != null ? opt.position.x : mutableRef.current.scrollLeft;
				} else {
					left = 0;
				}

				if (canScrollV) {
					// We need '!=' to check if opt.position.y is null or undefined
					top = opt.position.y != null ? opt.position.y : mutableRef.current.scrollTop;
				} else {
					top = 0;
				}
			} else if (typeof opt.align === 'string') {
				if (canScrollH) {
					if (opt.align.includes('left')) {
						left = 0;
					} else if (opt.align.includes('right')) {
						left = bounds.maxLeft;
					}
				}

				if (canScrollV) {
					if (opt.align.includes('top')) {
						top = 0;
					} else if (opt.align.includes('bottom')) {
						top = bounds.maxTop;
					}
				}
			} else {
				if (typeof opt.index === 'number' && typeof scrollContentHandle.current.getItemPosition === 'function') {
					itemPos = scrollContentHandle.current.getItemPosition(opt.index, opt.stickTo, opt.offset);
				} else if (opt.node instanceof Object) {
					if (opt.node.nodeType === 1 && typeof scrollContentHandle.current.getNodePosition === 'function') {
						itemPos = scrollContentHandle.current.getNodePosition(opt.node);
					}
				}

				if (itemPos) {
					if (canScrollH) {
						left = itemPos.left;
					}
					if (canScrollV) {
						top = itemPos.top;
					}
				}
			}
		}

		return {left, top};
	}

	// esline-disable-next-line react-hooks/exhaustive-deps
	function scrollTo (opt) {
		if (!mutableRef.current.deferScrollTo) {
			const {left, top} = getPositionForScrollTo(opt);

			if (props.scrollTo) {
				props.scrollTo(opt);
			}

			mutableRef.current.scrollToInfo = null;
			start({
				targetX: (left !== null) ? left : mutableRef.current.scrollLeft,
				targetY: (top !== null) ? top : mutableRef.current.scrollTop,
				animate: opt.animate
			});
		} else {
			mutableRef.current.scrollToInfo = opt;
		}
	}

	function canScrollHorizontally (bounds) {
		return (direction === 'horizontal' || direction === 'both') && (bounds.scrollWidth > bounds.clientWidth) && !isNaN(bounds.scrollWidth);
	}

	function canScrollVertically (bounds) {
		return (direction === 'vertical' || direction === 'both') && (bounds.scrollHeight > bounds.clientHeight) && !isNaN(bounds.scrollHeight);
	}

	// scroll bar

	function showScrollbarTrack (bounds) {
		if (isHorizontalScrollbarVisible && canScrollHorizontally(bounds) && horizontalScrollbarRef.current) {
			horizontalScrollbarRef.current.showScrollbarTrack();
		}

		if (isVerticalScrollbarVisible && canScrollVertically(bounds) && verticalScrollbarRef.current) {
			verticalScrollbarRef.current.showScrollbarTrack();
		}
	}

	function updateScrollbarTrack (scrollbarRef, bounds) {
		scrollbarRef.current.update({
			...bounds,
			scrollLeft: mutableRef.current.scrollLeft,
			scrollTop: mutableRef.current.scrollTop
		});
	}

	function startHidingScrollbarTrack () {
		if (isHorizontalScrollbarVisible && horizontalScrollbarRef.current) {
			horizontalScrollbarRef.current.startHidingScrollbarTrack();
		}

		if (isVerticalScrollbarVisible && verticalScrollbarRef.current) {
			verticalScrollbarRef.current.startHidingScrollbarTrack();
		}
	}

	// esline-disable-next-line react-hooks/exhaustive-deps
	function updateScrollbars () {
		const
			bounds = getScrollBounds(),
			canScrollH = canScrollHorizontally(bounds),
			canScrollV = canScrollVertically(bounds),
			curHorizontalScrollbarVisible = (horizontalScrollbar === 'auto') ? canScrollH : horizontalScrollbar === 'visible',
			curVerticalScrollbarVisible = (verticalScrollbar === 'auto') ? canScrollV : verticalScrollbar === 'visible';

		// determine if we should hide or show any scrollbars
		const
			isVisibilityChanged = (
				isHorizontalScrollbarVisible !== curHorizontalScrollbarVisible ||
				isVerticalScrollbarVisible !== curVerticalScrollbarVisible
			);

		if (isVisibilityChanged) {
			// one or both scrollbars have changed visibility
			setIsHorizontalScrollbarVisible(curHorizontalScrollbarVisible);
			setIsVerticalScrollbarVisible(curVerticalScrollbarVisible);
		} else {
			mutableRef.current.deferScrollTo = false;
			mutableRef.current.isUpdatedScrollbarTrack = updateScrollbarTrackSize();
		}
	}

	// esline-disable-next-line react-hooks/exhaustive-deps
	function updateScrollbarTrackSize () {
		const
			bounds = getScrollBounds(),
			canScrollH = canScrollHorizontally(bounds),
			canScrollV = canScrollVertically(bounds),
			curHorizontalScrollbarVisible = (horizontalScrollbar === 'auto') ? canScrollH : horizontalScrollbar === 'visible',
			curVerticalScrollbarVisible = (verticalScrollbar === 'auto') ? canScrollV : verticalScrollbar === 'visible';

		if (curHorizontalScrollbarVisible || curVerticalScrollbarVisible) {
			// no visibility change but need to notify whichever scrollbars are visible of the
			// updated bounds and scroll position
			const updatedBounds = {
				...bounds,
				scrollLeft: mutableRef.current.scrollLeft,
				scrollTop: mutableRef.current.scrollTop
			};

			if (curHorizontalScrollbarVisible && horizontalScrollbarRef.current) {
				horizontalScrollbarRef.current.update(updatedBounds);
			}

			if (curVerticalScrollbarVisible && verticalScrollbarRef.current) {
				verticalScrollbarRef.current.update(updatedBounds);
			}

			return true;
		}

		return false;
	}

	// ref

	function getScrollBounds () {
		if (scrollContentHandle.current && typeof scrollContentHandle.current.getScrollBounds === 'function') {
			return scrollContentHandle.current.getScrollBounds();
		}
	}

	function getMoreInfo () {
		if (scrollContentHandle.current && typeof scrollContentHandle.current.getMoreInfo === 'function') {
			return scrollContentHandle.current.getMoreInfo();
		}
	}

	// FIXME setting event handlers directly to work on the V8 snapshot.
	function addEventListeners () {
		utilEvent('wheel').addEventListener(scrollContainerRef, onWheel);
		utilEvent('keydown').addEventListener(scrollContainerRef, onKeyDown);
		utilEvent('mousedown').addEventListener(scrollContainerRef, onMouseDown);

		// scrollMode 'native' [[
		if (scrollMode === 'native' && scrollContentRef.current) {
			utilEvent('scroll').addEventListener(scrollContentRef, onScroll, {passive: true});
			scrollContentRef.current.style.scrollBehavior = 'smooth';
		}
		// scrollMode 'native' ]]

		if (props.addEventListeners) {
			props.addEventListeners(scrollContentRef);
		}

		if (window) {
			utilEvent('resize').addEventListener(window, handleResizeWindow);
		}
	}

	// FIXME setting event handlers directly to work on the V8 snapshot.
	function removeEventListeners () {
		utilEvent('wheel').removeEventListener(scrollContainerRef, onWheel);
		utilEvent('keydown').removeEventListener(scrollContainerRef, onKeyDown);
		utilEvent('mousedown').removeEventListener(scrollContainerRef, onMouseDown);

		// scrollMode 'native' [[
		utilEvent('scroll').removeEventListener(scrollContentRef, onScroll, {passive: true});
		// scrollMode 'native' ]]

		if (props.removeEventListeners) {
			props.removeEventListeners(scrollContentRef);
		}

		utilEvent('resize').removeEventListener(window, handleResizeWindow);
	}

	// render

	// scrollMode 'translate' [[
	function handleScroll () {
		// Prevent scroll by focus.
		// VirtualList and VirtualGridList DO NOT receive `onscroll` event.
		// Only Scroller could get `onscroll` event.
		if (!mutableRef.current.animator.isAnimating() && scrollContentHandle.current && scrollContentRef.current && scrollContentHandle.current.getRtlPositionX) {
			// For Scroller
			scrollContentRef.current.scrollTop = mutableRef.current.scrollTop;
			scrollContentRef.current.scrollLeft = scrollContentHandle.current.getRtlPositionX(mutableRef.current.scrollLeft);
		}
	}
	// scrollMode 'translate' ]]

	function scrollContainerContainsDangerously (target) {
		return utilDOM.containsDangerously(scrollContainerRef, target);
	}

	assignProperties('scrollContainerProps', {
		...rest,
		className: [scrollClasses]
	});

	assignProperties('scrollInnerContainerProps', {
		className: [css.scrollInnerContainer]
	});

	assignProperties('scrollContentWrapperProps', {
		className: scrollMode === 'translate' ? [css.scrollContentWrapper] : [css.scrollContentWrapper, css.scrollContentWrapperNative], // scrollMode 'native'
		...(!noScrollByDrag && {
			flickConfig,
			onDrag: onDrag,
			onDragEnd: onDragEnd,
			onDragStart: onDragStart,
			onFlick: onFlick,
			onTouchStart: scrollMode === 'native' ? onTouchStart : null // scrollMode 'native'
		})
	});

	const scrollContentProps = props.itemRenderer ? // If the child component is a VirtualList
		{
			childProps,
			clientSize,
			'data-webos-voice-disabled': voiceDisabled,
			'data-webos-voice-focused': voiceFocused,
			'data-webos-voice-group-label': voiceGroupLabel,
			dataSize,
			itemRenderer,
			itemSize,
			itemSizes,
			overhang,
			pageScroll,
			spacing,
			wrap
		} :
		{children};

	assignProperties('scrollContentProps', {
		...scrollContentProps,
		cbScrollTo: scrollTo,
		className: [css.scrollFill],
		direction,
		get isHorizontalScrollbarVisible () {
			return isHorizontalScrollbarVisible;
		},
		get isVerticalScrollbarVisible () {
			return isVerticalScrollbarVisible;
		},
		onScroll: scrollMode === 'translate' ? handleScroll : null,
		rtl,
		scrollContainerContainsDangerously,
		scrollMode
	});

	assignProperties('verticalScrollbarProps', {
		clientSize,
		disabled: !isVerticalScrollbarVisible,
		rtl,
		vertical: true
	});

	assignProperties('horizontalScrollbarProps', {
		clientSize,
		corner: isVerticalScrollbarVisible,
		disabled: !isHorizontalScrollbarVisible,
		rtl,
		vertical: false
	});

	assignProperties('resizeContextProps', {
		value: mutableRef.current.resizeRegistry.register
	});

	mutableRef.current.deferScrollTo = true;

	mutableRef.current.prevState = {
		isHorizontalScrollbarVisible,
		isVerticalScrollbarVisible
	};

	return {
		scrollContentWrapper: noScrollByDrag ? 'div' : TouchableDiv,
		isHorizontalScrollbarVisible,
		isVerticalScrollbarVisible
	};
};

const assignPropertiesOf = (instance) => (name, properties) => {
	if (!instance[name]) {
		instance[name] = {};
	}

	if (typeof properties === 'object') {
		for (const property in properties) {
			if (property === 'className') {
				warning(
					Array.isArray(properties.className),
					'Unsupported other types for `className` prop except Array'
				);

				instance[name].className = classNames(instance[name].className, properties.className);
			} else {
				warning(
					!instance[name][property],
					'Unsupported to push value in the same ' + property + ' prop.'
				);

				// Override the previous value.
				instance[name][property] = properties[property];
			}
		}
	}
};

const useScroll = (props) => {
	// Mutable value

	const scrollContainerRef = useRef({});
	const scrollContentHandle = useRef({});
	const scrollContentRef = useRef({});
	const itemRefs = useRef([]);
	const horizontalScrollbarRef = useRef({});
	const verticalScrollbarRef = useRef({});

	// Hooks

	const
		collectionOfProperties = {},
		assignProperties = assignPropertiesOf(collectionOfProperties);

	const {
		scrollContentWrapper,
		isHorizontalScrollbarVisible,
		isVerticalScrollbarVisible
	} = useScrollBase({
		...props,
		assignProperties,
		horizontalScrollbarRef,
		scrollContainerRef,
		scrollContentHandle,
		scrollContentRef,
		verticalScrollbarRef
	});

	assignProperties('scrollContainerProps', {ref: scrollContainerRef});
	assignProperties('scrollContentProps', {
		...(props.itemRenderer ? {itemRefs} : {}),
		scrollContentRef
	});
	assignProperties('verticalScrollbarProps', {ref: verticalScrollbarRef});
	assignProperties('horizontalScrollbarProps', {ref: horizontalScrollbarRef});

	// Return

	return {
		...collectionOfProperties,
		scrollContentWrapper,
		scrollContentHandle,
		isHorizontalScrollbarVisible,
		isVerticalScrollbarVisible
	};
};

export default useScroll;
export {
	assignPropertiesOf,
	constants,
	useScroll,
	useScrollBase
};<|MERGE_RESOLUTION|>--- conflicted
+++ resolved
@@ -641,13 +641,8 @@
 					ev.stopPropagation();
 				}
 			} else { // scrollMode 'native'
-<<<<<<< HEAD
-				const overscrollEffectRequired = mutableRef.current.overscrollEnabled && overscrollEffectOn.wheel;
+				const overscrollEffectRequired = mutableRef.current.overscrollEnabled && overscrollEffectOn && overscrollEffectOn.wheel;
 				let needToHideScrollbarTrack = false;
-=======
-				const overscrollEffectRequired = mutableRef.current.overscrollEnabled && overscrollEffectOn && overscrollEffectOn.wheel;
-				let needToHideThumb = false;
->>>>>>> 65337fa4
 
 				if (props.onWheel) {
 					forward('onWheel', ev, props);
