/**
 * Exports the {@link module:@enact/ui/Group~Group} and {@link module:@enact/ui/Group~GroupBase}
 * components.  The default export is {@link module:@enact/ui/Group~Group}. `Group` is stateless
 * and is the same as `GroupBase`.
 *
 * @module @enact/ui/Group
 */

import R from 'ramda';
import React, {PropTypes} from 'react';
import kind from '@enact/core/kind';

import Repeater from '../Repeater';

import {GroupItem, pickGroupItemProps} from './GroupItem';

/**
 * {@link module:@enact/ui/Group~GroupBase} is a stateless component that supports single-select of
 * its child items via configurable properties and events.
 *
 * @class GroupBase
 * @ui
 * @public
 */
const GroupBase = kind({
	name: 'Group',

	propTypes: {
		/**
		 * Component type to repeat. This can be a React component or a string describing a DOM
		 * node (e.g. `'div'`)
		 *
		 * @type {Element}
		 * @public
		 */
		childComponent: PropTypes.oneOfType([PropTypes.string, PropTypes.func]).isRequired,

		/**
		 * An array of data to be mapped onto the `childComponent`.  For example, an array of
		 * strings.
		 *
		 * @type {Array}
		 * @public
		 */
		children: PropTypes.array.isRequired,

		/**
		 * Callback method to be invoked when an item is activated.
		 *
		 * @type {Function}
		 * @public
		 */
		onSelect: PropTypes.func.isRequired,

		/**
		 * The name of the event that triggers activation.
		 *
		 * @type {String}
		 * @default 'onClick'
		 * @public
		 */
		select: PropTypes.string,

		/**
		 * The property on each `childComponent` that receives the data in `children`
		 *
		 * @type {String}
		 * @default 'children'
		 * @public
		 */
		childProp: PropTypes.string,

		/**
		 * The index of the currently activated item.
		 *
		 * @type {Number}
		 * @default 0
		 * @public
		 */
		selected: PropTypes.number,

		/**
		 * The property on each `childComponent` that receives the index of the item
		 *
		 * @type {String}
		 * @default 'data-index'
		 * @public
		 */
		indexProp: PropTypes.string,

		/**
		 * An object containing properties to be passed to each child.
		 *
		 * @type {Object}
		 * @public
		 */
		itemProps: PropTypes.object,

		/**
		 * The name of the DOM property that represents the selected state.
		 *
		 * @type {String}
		 * @default 'data-selected'
		 * @public
		 */
		selectedProp: PropTypes.string
	},

	defaultProps: {
<<<<<<< HEAD
		...Repeater.defaultProps,
		select: 'onClick',
=======
		activate: 'onClick',
		index: 0,
		indexProp: 'data-index',
		childProp: 'children',
>>>>>>> a0342547
		selectedProp: 'data-selected'
	},

	computed: {
		itemProps: R.converge(R.merge, [
			pickGroupItemProps,
			R.prop('itemProps')
		])
	},

	render: (props) => {
		delete props.index;
		delete props.onSelect;
		delete props.select;
		delete props.selectedProp;

		return <Repeater {...props} childComponent={GroupItem} />;
	}
});

export default GroupBase;
export {GroupBase as Group, GroupBase, GroupItem};<|MERGE_RESOLUTION|>--- conflicted
+++ resolved
@@ -53,15 +53,6 @@
 		onSelect: PropTypes.func.isRequired,
 
 		/**
-		 * The name of the event that triggers activation.
-		 *
-		 * @type {String}
-		 * @default 'onClick'
-		 * @public
-		 */
-		select: PropTypes.string,
-
-		/**
 		 * The property on each `childComponent` that receives the data in `children`
 		 *
 		 * @type {String}
@@ -69,15 +60,6 @@
 		 * @public
 		 */
 		childProp: PropTypes.string,
-
-		/**
-		 * The index of the currently activated item.
-		 *
-		 * @type {Number}
-		 * @default 0
-		 * @public
-		 */
-		selected: PropTypes.number,
 
 		/**
 		 * The property on each `childComponent` that receives the index of the item
@@ -97,6 +79,24 @@
 		itemProps: PropTypes.object,
 
 		/**
+		 * The name of the event that triggers activation.
+		 *
+		 * @type {String}
+		 * @default 'onClick'
+		 * @public
+		 */
+		select: PropTypes.string,
+
+		/**
+		 * The index of the currently activated item.
+		 *
+		 * @type {Number}
+		 * @default 0
+		 * @public
+		 */
+		selected: PropTypes.number,
+
+		/**
 		 * The name of the DOM property that represents the selected state.
 		 *
 		 * @type {String}
@@ -107,15 +107,10 @@
 	},
 
 	defaultProps: {
-<<<<<<< HEAD
-		...Repeater.defaultProps,
 		select: 'onClick',
-=======
-		activate: 'onClick',
 		index: 0,
 		indexProp: 'data-index',
 		childProp: 'children',
->>>>>>> a0342547
 		selectedProp: 'data-selected'
 	},
 
