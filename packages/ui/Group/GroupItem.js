--- conflicted
+++ resolved
@@ -33,12 +33,8 @@
  * @private
  */
 const GroupItemBase = kind({
-<<<<<<< HEAD
-	displayName: 'GroupItem',
+	name: 'GroupItem',
 	// TODO: Add propTypes
-=======
-	name: 'GroupItem',
->>>>>>> c4f412fe
 
 	render: (props) => {
 		const {
