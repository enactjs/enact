--- conflicted
+++ resolved
@@ -163,13 +163,8 @@
 			small: small,
 			minWidth: false,
 			children: [
-<<<<<<< HEAD
 				<Icon small={small} key="icon" className={css.icon}>{icon}</Icon>,
-				children
-=======
-				<Icon small={small} className={css.icon}>{icon}</Icon>,
 				...React.Children.toArray(children)
->>>>>>> 61731b4a
 			]
 		});
 	}
