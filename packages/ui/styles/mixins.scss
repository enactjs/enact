--- conflicted
+++ resolved
@@ -30,7 +30,6 @@
 	}
 }
 
-<<<<<<< HEAD
 // Assign font-kerning rules in a non-proprietary way. Default value being "normal", to enable kerning.
 @mixin font-kerning($val: normal) {
 	-webkit-font-kerning: $val;
@@ -174,12 +173,6 @@
 			@include position(nth($t, 1), nth($t, 1), nth($t, 1), nth($t, 1));
 		}
 	}
-=======
-@mixin position($value) {
-	left: $value;
-	right: $value;
-	top: $value;
-	bottom: $value;
 }
 
 //
@@ -217,68 +210,68 @@
 //  */
 
 @mixin buildLocaleFont($fontName, $locale, $args) {
-  @if content-exists() {
-    @include buildFontFaceBase("#{$fontName} #{$locale}", $args) {
-      @content;
-    }
-    @include buildFontFaceBase($fontName, $args) {
-      @content;
-    }
-  }
-
-  $src: nth($args, 1);
-  $argLast: nth($args, length($args)); // optional style value
-
-  $styleExists: if(($argLast == italic or $argLast == oblique), true, false);  // List all valid font-style values here (except for "normal" since that is a shared keyword with font-weight)
-  $style: if($styleExists, $argLast, "");
-  $lastWeightArgIndex: if($styleExists, length($args) - 1, length($args));  // It's possible this could get confused if "normal" or "bold" is used as the last weight. Please use a number as the last weight.
-
-  // Please retain the following comment for future debugging purposes. This gives insight into how the definition values are being interpreted.
-  // :global(.debug-buildLocaleFont#{$fontName}-#{$locale}) {
-  // 	fontName: $fontName;
-  // 	locale: $locale;
-  // 	args: $args;
-  // 	args-count: length($args);
-  // 	last-weight-arg-index: $lastWeightArgIndex;
-  // 	src: $src;
-  // 	styleExists: $styleExists;
-  // 	style: $style;
-  // }
-
-  @if ($lastWeightArgIndex >= 2) {
-    @for $argIndex from 2 through $lastWeightArgIndex {
-      $weight: nth($args, $argIndex);
-      @include buildFontFace("#{$fontName} #{$locale}", $src, $weight, $style);
-      @include buildFontFace($fontName, $src, $weight, $style);
-    }
-  }
-
-  @if (length($args) <= 1) {
-    @include buildFontFaceBase("#{$fontName} #{$locale}", $src);
-    @include buildFontFace($fontName, $src);
-  }
+	@if content-exists() {
+		@include buildFontFaceBase("#{$fontName} #{$locale}", $args) {
+			@content;
+		}
+		@include buildFontFaceBase($fontName, $args) {
+			@content;
+		}
+	}
+
+	$src: nth($args, 1);
+	$argLast: nth($args, length($args)); // optional style value
+
+	$styleExists: if(($argLast == italic or $argLast == oblique), true, false);  // List all valid font-style values here (except for "normal" since that is a shared keyword with font-weight)
+	$style: if($styleExists, $argLast, "");
+	$lastWeightArgIndex: if($styleExists, length($args) - 1, length($args));  // It's possible this could get confused if "normal" or "bold" is used as the last weight. Please use a number as the last weight.
+
+	// Please retain the following comment for future debugging purposes. This gives insight into how the definition values are being interpreted.
+	// :global(.debug-buildLocaleFont#{$fontName}-#{$locale}) {
+	// 	fontName: $fontName;
+	// 	locale: $locale;
+	// 	args: $args;
+	// 	args-count: length($args);
+	// 	last-weight-arg-index: $lastWeightArgIndex;
+	// 	src: $src;
+	// 	styleExists: $styleExists;
+	// 	style: $style;
+	// }
+
+	@if ($lastWeightArgIndex >= 2) {
+		@for $argIndex from 2 through $lastWeightArgIndex {
+			$weight: nth($args, $argIndex);
+			@include buildFontFace("#{$fontName} #{$locale}", $src, $weight, $style);
+			@include buildFontFace($fontName, $src, $weight, $style);
+		}
+	}
+
+	@if (length($args) <= 1) {
+		@include buildFontFaceBase("#{$fontName} #{$locale}", $src);
+		@include buildFontFace($fontName, $src);
+	}
 }
 
 @mixin buildLocaleFonts($fontName, $f) {
-  @each $specs, $locale in $f {
-    // Determine if we're working with a collection of font definitions or an individual definition
-    $isCollection: if(((length($specs) > 1) and ((length(nth($specs, 1)) > 1) or (length(nth($specs, 2)) > 1))), true, false);
-
-    // :global(.debug-buildLocaleFonts-#{$locale}) {
-    // 	is-collection: $isCollection;
-    // }
-
-    @if ($isCollection) {
-      // Interpret collections of font definitions: [(set1) (set2) (set3)]
-      @each $value in $specs {
-        @include buildLocaleFont($fontName, $locale, $value);
-      }
-    } @else {
-      // Interpret individual font definitions: (set1)
-      @include buildLocaleFont($fontName, $locale, $specs);
-    }
-    // @include debugLessTypes($specs);
-  }
+	@each $specs, $locale in $f {
+		// Determine if we're working with a collection of font definitions or an individual definition
+		$isCollection: if(((length($specs) > 1) and ((length(nth($specs, 1)) > 1) or (length(nth($specs, 2)) > 1))), true, false);
+
+		// :global(.debug-buildLocaleFonts-#{$locale}) {
+		// 	is-collection: $isCollection;
+		// }
+
+		@if ($isCollection) {
+			// Interpret collections of font definitions: [(set1) (set2) (set3)]
+			@each $value in $specs {
+				@include buildLocaleFont($fontName, $locale, $value);
+			}
+		} @else {
+			// Interpret individual font definitions: (set1)
+			@include buildLocaleFont($fontName, $locale, $specs);
+		}
+		// @include debugLessTypes($specs);
+	}
 }
 
 // /**
@@ -295,32 +288,31 @@
 //  */
 
 @mixin buildFontFaceBase($name, $src) {
-  @font-face {
-    font-family: $name;
-    src: $src;
-    @content;
-  }
+	@font-face {
+		font-family: $name;
+		src: $src;
+		@content;
+	}
 }
 
 @mixin buildFontFace($name, $src, $weight: normal, $style: "") {
-  @if (length($weight) > 1) {
-    @each $value in $weight {
-      @include buildFontFaceBase($name, $src) {
-        font-weight: $value;
-      }
-    }
-    @include buildFontFaceBase($name, $src) {
-      font-style: $style;
-      @content;
-    }
-  } @else {
-    @include buildFontFaceBase($name, $src) {
-      font-weight: $weight;
-      font-style: $style;
-      @content;
-    }
-  }
->>>>>>> 274eda83
+	@if (length($weight) > 1) {
+		@each $value in $weight {
+			@include buildFontFaceBase($name, $src) {
+				font-weight: $value;
+			}
+		}
+		@include buildFontFaceBase($name, $src) {
+			font-style: $style;
+			@content;
+		}
+	} @else {
+		@include buildFontFaceBase($name, $src) {
+			font-weight: $weight;
+			font-style: $style;
+			@content;
+		}
+	}
 }
 
 //
@@ -347,10 +339,6 @@
 // Rulename and a normal value followed by a tallglyph value (3 arguments)
 // Ex:
 //   @include enact-locale-tallglyph(font-size, 1.4em; 1.6em, normal);  ->  normal font-size: 1.4em; tallglyphs font-size: 1.6em;
-<<<<<<< HEAD
-=======
-
->>>>>>> 274eda83
 @mixin enact-locale-tallglyph($rule, $normal, $tallglyph, $target) {
 	#{$rule}: $normal;
 	@include enact-locale-tallglyph-values($rule, $tallglyph, $target);
@@ -397,11 +385,7 @@
 		&:global(.enact-locale-#{$locale-target}) {
 			@content;
 		}
-<<<<<<< HEAD
 	} @else if type-of($locale-target) == string and content-exists() and (($target == normal) or ($target == "")) {
-=======
-	} @else if type-of($locale-target) == string and content-exists() and $target == normal {
->>>>>>> 274eda83
 		:global(.enact-locale-#{$locale-target}) & {
 			@content;
 		}
