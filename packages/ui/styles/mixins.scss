--- conflicted
+++ resolved
@@ -211,149 +211,6 @@
 	-moz-box-sizing: border-box;
 }
 
-<<<<<<< HEAD
-//
-// Mixin classes supporting advanced text
-//
-
-// /**
-//  * Generate a pair of @font-face rules for a given name and "collection" of locale fonts.
-//  *
-//  * This creates two (2) referenceable font-family names, one that "stacks" onto the provided "base"
-//  * name, the other suffixed with the locale name. E.g. "FontName" and "FontName Locale".
-//  *
-//  * Example:
-//  * ```
-//  * $fonts: (
-//  * 	as: local("LG Smart UI Bengali"), // same as `bn`
-//  * 	bn: local("LG Smart UI Bengali"),
-//  * 	en-JP: local("LG Smart UI JP") local("LG Display_JP_Bold") 700, // same as `ja`
-//  * 	ja: local("LG Smart UI JP") local("LG Display_JP_Bold") 700, // Generates 2 entries, one for JP set to "normal" (default) weight and another for JP_Bold set to 700 weight
-//  * 	ur: local("LG Smart UI_Urdu") normal 300 600 700 // Generates 4 entries, one for each weight
-//  * );
-//  * ```
-//  *
-//  * List of supported "options" per locale key, in the following order:
-//  * * single font source - Typically a reference to a local() font or a url() font.
-//  * * font-weight - Optional, Numbers (100, 500, 700, etc) and keywords (normal, bold, etc) are supported.
-//  * 	Empty-string represents "null". This excludes the font-weight rule from the generated code.
-//  * 	Multiple weights can be supplied to generate multiple sets of face rules for a single source file
-//  * * font-style - Optional, Keywords (normal, italic, etc) are supported.
-//  *
-//  * OPTIONALLY: repeat the options above after a comma (,) for multiple weights/styles/options based on the same name.
-//  *
-//  * $param  {String} $baseName The name used as the basis for the generated font-family.
-//  * $param  {Object} $f        Object of keys with values detailing the font variants and options.
-//  */
-
-@mixin buildLocaleFont($fontName, $locale, $args) {
-	@if content-exists() {
-		@include buildFontFaceBase("#{$fontName} #{$locale}", $args) {
-			@content;
-		}
-		@include buildFontFaceBase($fontName, $args) {
-			@content;
-		}
-	}
-
-	$src: nth($args, 1);
-	$argLast: nth($args, length($args)); // optional style value
-
-	$styleExists: if(($argLast == italic or $argLast == oblique), true, false);  // List all valid font-style values here (except for "normal" since that is a shared keyword with font-weight)
-	$style: if($styleExists, $argLast, "");
-	$lastWeightArgIndex: if($styleExists, length($args) - 1, length($args));  // It's possible this could get confused if "normal" or "bold" is used as the last weight. Please use a number as the last weight.
-
-	// Please retain the following comment for future debugging purposes. This gives insight into how the definition values are being interpreted.
-	// :global(.debug-buildLocaleFont#{$fontName}-#{$locale}) {
-	// 	fontName: $fontName;
-	// 	locale: $locale;
-	// 	args: $args;
-	// 	args-count: length($args);
-	// 	last-weight-arg-index: $lastWeightArgIndex;
-	// 	src: $src;
-	// 	styleExists: $styleExists;
-	// 	style: $style;
-	// }
-
-	@if ($lastWeightArgIndex >= 2) {
-		@for $argIndex from 2 through $lastWeightArgIndex {
-			$weight: nth($args, $argIndex);
-			@include buildFontFace("#{$fontName} #{$locale}", $src, $weight, $style);
-			@include buildFontFace($fontName, $src, $weight, $style);
-		}
-	}
-
-	@if (length($args) <= 1) {
-		@include buildFontFaceBase("#{$fontName} #{$locale}", $src);
-		@include buildFontFace($fontName, $src);
-	}
-}
-
-@mixin buildLocaleFonts($fontName, $f) {
-	@each $specs, $locale in $f {
-		// Determine if we're working with a collection of font definitions or an individual definition
-		$isCollection: if(((length($specs) > 1) and ((length(nth($specs, 1)) > 1) or (length(nth($specs, 2)) > 1))), true, false);
-
-		// :global(.debug-buildLocaleFonts-#{$locale}) {
-		// 	is-collection: $isCollection;
-		// }
-
-		@if ($isCollection) {
-			// Interpret collections of font definitions: [(set1) (set2) (set3)]
-			@each $value in $specs {
-				@include buildLocaleFont($fontName, $locale, $value);
-			}
-		} @else {
-			// Interpret individual font definitions: (set1)
-			@include buildLocaleFont($fontName, $locale, $specs);
-		}
-		// @include debugLessTypes($specs);
-	}
-}
-
-// /**
-//  * Generate a single @font-face rule.
-//  *
-//  * List of supported "options" per locale key, in the following order:
-//  * $param  {String} font-family name   The generated font name, referenceable via
-//  *                                     `font-family: <name>;` in normal CSS.
-//  * $param  {URL} single font source    Typically a reference to a local() font or a url() font.
-//  * $param  {Number|Keyword|""} font-weight  Optional, Numbers (100, 500, 700, etc) and keywords
-//  *                                     (normal, bold, etc) are supported. Empty-string represents
-//  *                                     "null" or default. This excludes the weight rule from the generated code.
-//  * $param  {Keyword} font-style        Optional, Keywords (normal, italic, etc) are supported.
-//  */
-
-@mixin buildFontFaceBase($name, $src) {
-	@font-face {
-		font-family: $name;
-		src: $src;
-		@content;
-	}
-}
-
-@mixin buildFontFace($name, $src, $weight: normal, $style: "") {
-	@if (length($weight) > 1) {
-		@each $value in $weight {
-			@include buildFontFaceBase($name, $src) {
-				font-weight: $value;
-			}
-		}
-		@include buildFontFaceBase($name, $src) {
-			font-style: $style;
-			@content;
-		}
-	} @else {
-		@include buildFontFaceBase($name, $src) {
-			font-weight: $weight;
-			font-style: $style;
-			@content;
-		}
-	}
-}
-
-=======
->>>>>>> 277a02ed
 //
 // Mixin classes supporting advanced text
 //
