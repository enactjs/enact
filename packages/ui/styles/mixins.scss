@use "./variables";

@function default($args...) {
	@each $arg in $args {
		@if not variable-exists(#{$arg}) {
			@return true;
		}
	}
	@return false;
}

@function extract($val, $index) {
	@return nth($val, $index);
}

@function is-parent($target) {
	@return $target == parent;
}

// Disabled elements
@mixin disabled($parent: false) {
	$selector: "";
	@if $parent == false {
		$selector: "&";
	}
	@if content-exists() {
		#{$selector}[disabled] {
			@content;
		}
	}
}

// Assign font-kerning rules in a non-proprietary way. Default value being "normal", to enable kerning.
@mixin font-kerning($val: normal) {
	-webkit-font-kerning: $val;
	font-kerning: $val;
}

// Applies RTL-compatible start and end position to a selector
// Simple "when" here just assumes that if the first argument is a list with more than 1 entry,
// then units are correct. If it's just 1, then we verify if the value is a number (measurement).
@mixin position-start-end($start, $end: null, $target: "") {
	@if ($start != null and $end == null and (($target == parent) or ($target == self) or ($target == ""))) {
		@include position($start);

		$top: $start;
		$left: $start;
		$bottom: $start;
		$right: $start;

		@if ((length($start) == 4)) {
			$top: nth($start, 1);
			$right: nth($start, 2);
			$bottom: nth($start, 3);
			$left: nth($start, 4);
		} @else if ((length($start) == 3)) {
			$top: nth($start, 1);
			$right: nth($start, 2);
			$bottom: nth($start, 3);
			$left: nth($start, 2);
		} @else if (length($start) == 2) {
			$top: nth($start, 1);
			$right: nth($start, 2);
			$bottom: nth($start, 1);
			$left: nth($start, 2);
		}

		@include enact-locale-rtl($target) {
			// Note: swapping left and right values
			@include position($top, $left, $bottom, $right);
		}
	} @else if ($start != null and $end != null) {
		left: $start;
		right: $end;

		@include enact-locale-rtl($target) {
			// Note: swapping left and right values
			left: $end;
			right: $start;
		}
	}
}

// Applies RTL-compatible start and end margins to a selector
@mixin margin-start-end($start, $end: null, $target: "") {
	@if ($start != null and $end == null and (($target == parent) or ($target == self) or ($target == ""))) {
		margin: $start;

		$top: $start;
		$left: $start;
		$bottom: $start;
		$right: $start;

		@if ((length($start) == 4)) {
			$top: nth($start, 1);
			$right: nth($start, 2);
			$bottom: nth($start, 3);
			$left: nth($start, 4);
		} @else if ((length($start) == 3)) {
			$top: nth($start, 1);
			$right: nth($start, 2);
			$bottom: nth($start, 3);
			$left: nth($start, 2);
		} @else if (length($start) == 2) {
			$top: nth($start, 1);
			$right: nth($start, 2);
			$bottom: nth($start, 1);
			$left: nth($start, 2);
		}

		@include enact-locale-rtl($target) {
			// Note: swapping left and right values
			margin: $top $left $bottom $right;
		}
	} @else if ($start != null and $end != null) {
		margin-left: $start;
		margin-right: $end;

		@include enact-locale-rtl($target) {
			// Note: swapping left and right values
			margin-left: $end;
			margin-right: $start;
		}
	}
}

// Applies RTL-compatible start and end padding to a selector
@mixin padding-start-end($start, $end: null, $target: "") {
	@if ($start != null and $end == null and (($target == parent) or ($target == self) or ($target == ""))) {
		padding: $start;

		$top: $start;
		$left: $start;
		$bottom: $start;
		$right: $start;

		@if ((length($start) == 4)) {
			$top: nth($start, 1);
			$right: nth($start, 2);
			$bottom: nth($start, 3);
			$left: nth($start, 4);
		} @else if ((length($start) == 3)) {
			$top: nth($start, 1);
			$right: nth($start, 2);
			$bottom: nth($start, 3);
			$left: nth($start, 2);
		} @else if (length($start) == 2) {
			$top: nth($start, 1);
			$right: nth($start, 2);
			$bottom: nth($start, 1);
			$left: nth($start, 2);
		}

		@include enact-locale-rtl($target) {
			// Note: swapping left and right values
			padding: $top $left $bottom $right;
		}
	} @else if ($start != null and $end != null) {
		padding-left: $start;
		padding-right: $end;

		@include enact-locale-rtl($target) {
			// Note: swapping left and right values
			padding-left: $end;
			padding-right: $start;
		}
	}
}

// Shorthand for positioning code
@mixin positionBase($t, $r, $b, $l) {
	top: $t;
	right: $r;
	bottom: $b;
	left: $l;
}

@mixin position($trbl) {
	@if (length($trbl) == 4) {
		@include positionBase(nth($trbl, 1), nth($trbl, 2), nth($trbl, 3), nth($trbl, 4));
	} @else if (length($trbl) == 3) {
		@include positionBase(nth($trbl, 1), nth($trbl, 2), nth($trbl, 3), nth($trbl, 2));
	} @else if (length($trbl) == 2) {
		@include positionBase(nth($trbl, 1), nth($trbl, 2), nth($trbl, 1), nth($trbl, 2));
	} @else {
		@include positionBase(nth($trbl, 1), nth($trbl, 1), nth($trbl, 1), nth($trbl, 1));
	}
}

//
// Locale Mixins
//

<<<<<<< HEAD
// @mixin enact-locale-line-height
//
// Assign line-height rules specifically to the languages designated
// as needing special support for tall-glyphs.
//
// Set line-height for normal and tallglyphs with 1 list argument
// Ex:
//   @include enact-locale-line-height(1.4em 1.6em);
// Or:
//   $lineheight: 1.4em 1.6em;
//   @include enact-locale-line-height($lineheight);
@mixin enact-locale-line-height($both, $target: normal) {
	@include enact-locale-tallglyph-values(line-height, $both, $target);
}

// @mixin enact-locale-tallglyph
//
// Rulename and a normal value followed by a tallglyph value (3 arguments)
// Ex:
//   @include enact-locale-tallglyph(font-size, 1.4em; 1.6em, normal);  ->  normal font-size: 1.4em; tallglyphs font-size: 1.6em;

@mixin enact-locale-tallglyph($rule, $normal, $tallglyph, $target, $locale-tallglyph-languages: "") {
	#{$rule}: $normal;
	@include enact-locale-tallglyph-values($rule, $tallglyph, $target, $locale-tallglyph-languages);
}

@mixin enact-locale-tallglyph-values($rule, $val, $target: normal, $locale-tallglyph-languages: "") {
	$locale-tallglyph-languages: if($locale-tallglyph-languages == "", variables.$locale-tallglyph-languages, $locale-tallglyph-languages);

	@if (length($val) == 2) {
		// Rulename and 2 value second variable (2 arguments, 2nd being a list)
		// Ex:
		//   @include enact-locale-tallglyph(font-size; 1.4em 1.6em);  ->  normal font-size: 1.4em; tallglyphs font-size: 1.6em;
		// Or:
		//   $fontsize: 1.4em 1.6em;
		//   @include enact-locale-tallglyph(font-size, $fontsize);    ->  normal font-size: 1.4em; tallglyphs font-size: 1.6em;
		#{$rule}: extract($val, 1);
		@each $value in $locale-tallglyph-languages {
			@include enact-locale($value, $target) {
				#{$rule}: extract($val, 2);
			}
		}
	} @else {
		// Rulename and a tallglyph value
		// Ex:
		//   @include enact-locale-tallglyph(font-size; 1.6em);  ->  tallglyphs font-size: 1.6em;
		@each $value in $locale-tallglyph-languages {
			// Take each language in the list, apply the $rules to them.
			// $value is used to generate an appropriate selector for the $rules.
			@include enact-locale($value, $target) {
				#{$rule}: $val;
			}
		}
	}
}

=======
>>>>>>> 38459c0d
// Assign rules specifically to RTL locales with a convenient shorthand.
@mixin enact-locale-rtl($target) {
	@include enact-locale(right-to-left, $target) {
		@content;
	}
}

// Generates an appropriate selector given the locale-target, and injects the given rules into it.
@mixin enact-locale($locale-target, $target: normal) {
	@if type-of($locale-target) == string and content-exists() and $target == self {
		&:global(.enact-locale-#{$locale-target}) {
			@content;
		}
	} @else if type-of($locale-target) == string and content-exists() and (($target == normal) or ($target == "")) {
		:global(.enact-locale-#{$locale-target}) & {
			@content;
		}
	}
}

@mixin locale-japanese-line-break {
	@include enact-locale(ja) {
		line-break: strict;
	}
}<|MERGE_RESOLUTION|>--- conflicted
+++ resolved
@@ -191,7 +191,6 @@
 // Locale Mixins
 //
 
-<<<<<<< HEAD
 // @mixin enact-locale-line-height
 //
 // Assign line-height rules specifically to the languages designated
@@ -204,7 +203,7 @@
 //   $lineheight: 1.4em 1.6em;
 //   @include enact-locale-line-height($lineheight);
 @mixin enact-locale-line-height($both, $target: normal) {
-	@include enact-locale-tallglyph-values(line-height, $both, $target);
+  @include enact-locale-tallglyph-values(line-height, $both, $target);
 }
 
 // @mixin enact-locale-tallglyph
@@ -214,42 +213,40 @@
 //   @include enact-locale-tallglyph(font-size, 1.4em; 1.6em, normal);  ->  normal font-size: 1.4em; tallglyphs font-size: 1.6em;
 
 @mixin enact-locale-tallglyph($rule, $normal, $tallglyph, $target, $locale-tallglyph-languages: "") {
-	#{$rule}: $normal;
-	@include enact-locale-tallglyph-values($rule, $tallglyph, $target, $locale-tallglyph-languages);
+  #{$rule}: $normal;
+  @include enact-locale-tallglyph-values($rule, $tallglyph, $target, $locale-tallglyph-languages);
 }
 
 @mixin enact-locale-tallglyph-values($rule, $val, $target: normal, $locale-tallglyph-languages: "") {
-	$locale-tallglyph-languages: if($locale-tallglyph-languages == "", variables.$locale-tallglyph-languages, $locale-tallglyph-languages);
-
-	@if (length($val) == 2) {
-		// Rulename and 2 value second variable (2 arguments, 2nd being a list)
-		// Ex:
-		//   @include enact-locale-tallglyph(font-size; 1.4em 1.6em);  ->  normal font-size: 1.4em; tallglyphs font-size: 1.6em;
-		// Or:
-		//   $fontsize: 1.4em 1.6em;
-		//   @include enact-locale-tallglyph(font-size, $fontsize);    ->  normal font-size: 1.4em; tallglyphs font-size: 1.6em;
-		#{$rule}: extract($val, 1);
-		@each $value in $locale-tallglyph-languages {
-			@include enact-locale($value, $target) {
-				#{$rule}: extract($val, 2);
-			}
-		}
-	} @else {
-		// Rulename and a tallglyph value
-		// Ex:
-		//   @include enact-locale-tallglyph(font-size; 1.6em);  ->  tallglyphs font-size: 1.6em;
-		@each $value in $locale-tallglyph-languages {
-			// Take each language in the list, apply the $rules to them.
-			// $value is used to generate an appropriate selector for the $rules.
-			@include enact-locale($value, $target) {
-				#{$rule}: $val;
-			}
-		}
-	}
-}
-
-=======
->>>>>>> 38459c0d
+  $locale-tallglyph-languages: if($locale-tallglyph-languages == "", variables.$locale-tallglyph-languages, $locale-tallglyph-languages);
+
+  @if (length($val) == 2) {
+    // Rulename and 2 value second variable (2 arguments, 2nd being a list)
+    // Ex:
+    //   @include enact-locale-tallglyph(font-size; 1.4em 1.6em);  ->  normal font-size: 1.4em; tallglyphs font-size: 1.6em;
+    // Or:
+    //   $fontsize: 1.4em 1.6em;
+    //   @include enact-locale-tallglyph(font-size, $fontsize);    ->  normal font-size: 1.4em; tallglyphs font-size: 1.6em;
+    #{$rule}: extract($val, 1);
+    @each $value in $locale-tallglyph-languages {
+      @include enact-locale($value, $target) {
+        #{$rule}: extract($val, 2);
+      }
+    }
+  } @else {
+    // Rulename and a tallglyph value
+    // Ex:
+    //   @include enact-locale-tallglyph(font-size; 1.6em);  ->  tallglyphs font-size: 1.6em;
+    @each $value in $locale-tallglyph-languages {
+      // Take each language in the list, apply the $rules to them.
+      // $value is used to generate an appropriate selector for the $rules.
+      @include enact-locale($value, $target) {
+        #{$rule}: $val;
+      }
+    }
+  }
+}
+
 // Assign rules specifically to RTL locales with a convenient shorthand.
 @mixin enact-locale-rtl($target) {
 	@include enact-locale(right-to-left, $target) {
