--- conflicted
+++ resolved
@@ -4,15 +4,12 @@
 
 ## [unreleased]
 
-<<<<<<< HEAD
 ### Added
 
 - `core/snapshot` module with `isWindowReady` method to check the window state and `onWindowReady` method to queue window-dependent callbacks for snapshot builds
-=======
 ### Fixed
 
 - `core/util.memoize` to forward all args to memoized function
->>>>>>> 2db42770
 
 ## [2.0.0-alpha.8] - 2018-04-17
 
