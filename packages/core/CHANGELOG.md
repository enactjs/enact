--- conflicted
+++ resolved
@@ -2,17 +2,15 @@
 
 The following is a curated list of changes in the Enact core module, newest changes on the top.
 
-<<<<<<< HEAD
 ## [unreleased]
 
 ### Fixed
 
 - `core/handle.forwardCustom` and `core/handle.forwardCustomWithPrevent` to bind an adapter function properly
-=======
+
 ## [4.7.1] - 2023-06-02
 
 No significant changes.
->>>>>>> 435731b9
 
 ## [4.5.3] - 2023-04-06
 
