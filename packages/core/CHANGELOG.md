# Change Log

The following is a curated list of changes in the Enact core module, newest changes on the top.

## [unreleased]

### Added

<<<<<<< HEAD
- `core/kind` support for `contextTypes`
=======
- `core/utils` function `extractAriaProps()` for redirecting ARIA props when the root node of a component isn't focusable

### Changed

- `core/handle` to allow binding to components. This also introduces a breaking change in the return
value of handle methods.
>>>>>>> ceb8f0ce

## [1.0.0-beta.3] - 2017-02-21

### Addded

- `core/handle` function `forEventProp` to test properties on an event

## [1.0.0-beta.2] - 2017-01-30

### Added

- Support for a new `handlers` block for components created with `core/kind` to allow cached event handlers
- `core/handle` handler `forKey`
- `core/keymap` module to abstract keyboard key codes behind common names (e.g. 'up' and 'down')

### Removed

- `core/handle.withArgs` helper function which is no longer needed with the addition of the `handlers` support in `kind()`

## [1.0.0-beta.1] - 2016-12-30

### Added

- `core/factory` which provides the means to support design-time customization of components

## [1.0.0-alpha.5] - 2016-12-16

### Fixed

- `core/dispatcher` to support pre-rendering

## [1.0.0-alpha.4] - 2016-12-2

No developer-facing changes.

## [1.0.0-alpha.3] - 2016-11-8

### Added

- `core/dispatcher` - an event dispatcher for global events (e.g. `window` and `document` events) that fire outside of the React tree

## [1.0.0-alpha.2] - 2016-10-21

This version includes a lot of refactoring from the previous release. Developers need to switch to the new enact-dev command-line tool.

### Added

- `stopImmediate` to `core/handle`
- Many more unit tests

### Changed

- Computed properties in `kind()` no longer mutate props. In other words, changing the value of a prop in one computed property does not affect the value of that prop in another computed property.

### Fixed

- Inline docs updated to be more consistent and comprehensive

## [1.0.0-alpha.1] - 2016-09-26

Initial release<|MERGE_RESOLUTION|>--- conflicted
+++ resolved
@@ -6,16 +6,12 @@
 
 ### Added
 
-<<<<<<< HEAD
 - `core/kind` support for `contextTypes`
-=======
 - `core/utils` function `extractAriaProps()` for redirecting ARIA props when the root node of a component isn't focusable
 
 ### Changed
 
-- `core/handle` to allow binding to components. This also introduces a breaking change in the return
-value of handle methods.
->>>>>>> ceb8f0ce
+- `core/handle` to allow binding to components. This also introduces a breaking change in the return value of handle methods.
 
 ## [1.0.0-beta.3] - 2017-02-21
 
