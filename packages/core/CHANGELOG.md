# Change Log

The following is a curated list of changes in the Enact core module, newest changes on the top.

<<<<<<< HEAD
## [unreleased]

### Added

- `core/handle.handle` utility `bindAs` to facilitate debugging and binding handlers to component instances
=======
## [2.0.0-beta.3] - 2018-05-14

No significant changes.
>>>>>>> 85e9827a

## [2.0.0-beta.2] - 2018-05-07

### Fixed

- `core/dispatcher.on` to not add duplicate event handlers

## [2.0.0-beta.1] - 2018-04-29

### Added

- `core/snapshot` module with `isWindowReady` method to check the window state and `onWindowReady` method to queue window-dependent callbacks for snapshot builds

### Fixed

- `core/util.memoize` to forward all args to memoized function

## [2.0.0-alpha.8] - 2018-04-17

### Added

- `core/handle.adaptEvent` to adapt event payload before passing to subsequent handler
- `core/handle.call` to invoke a named method on a bound handler

## [2.0.0-alpha.7] - 2018-04-03

No significant changes.

## [2.0.0-alpha.6] - 2018-03-22

### Removed

- `core/factory` module, replaced by the `css` override feature

## [2.0.0-alpha.5] - 2018-03-07

### Removed

- `core/util.childrenEquals` which was no longer supported by React 16

### Added

- `core/util.memoize` method to optimize the execution of expensive functions

## [2.0.0-alpha.4] - 2018-02-13

### Changed

- `core/kind` to always return a component rather than either a component or an SFC depending upon the configuration

## [2.0.0-alpha.3] - 2018-01-18

No significant changes.

## [2.0.0-alpha.2] - 2017-08-29

No significant changes.

## [2.0.0-alpha.1] - 2017-08-27

No significant changes.

## [1.15.0] - 2018-02-28

### Deprecated

- `core/util/childrenEquals`, to be removed in 2.0.0

## [1.14.0] - 2018-02-23

### Deprecated

- `core/factory`, to be removed in 2.0.0

## [1.13.3] - 2018-01-16

### Fixed

- `core/kind` and `core/hoc` public documentation to be visible

## [1.13.2] - 2017-12-14

No significant changes.

## [1.13.1] - 2017-12-06

No significant changes.

## [1.13.0] - 2017-11-28

No significant changes.

## [1.12.2] - 2017-11-15

No significant changes.

## [1.12.1] - 2017-11-07

No significant changes.

## [1.12.0] - 2017-10-27

### Added

- `core/util.Job` APIs `idle`, `idleUntil`, `startRaf` and `startRafAfter`

## [1.11.0] - 2017-10-24

No significant changes.

## [1.10.1] - 2017-10-16

No significant changes.

## [1.10.0] - 2017-10-09

No significant changes.

## [1.9.3] - 2017-10-03

No significant changes.

## [1.9.2] - 2017-09-26

No significant changes.

## [1.9.1] - 2017-09-25

No significant changes.

## [1.9.0] - 2017-09-22

No significant changes.

## [1.8.0] - 2017-09-07

No significant changes.

## [1.7.0] - 2017-08-23

No significant changes.

## [1.6.1] - 2017-08-07

No significant changes.

## [1.6.0] - 2017-08-04

No significant changes.

## [1.5.0] - 2017-07-19

### Changed

- `@core/handle.preventDefault` (and, subsequently, `forwardWithPrevent`) to also call `preventDefault()` on the originating event

## [1.4.1] - 2017-07-05

No significant changes.

## [1.4.0] - 2017-06-29

No significant changes.

## [1.3.1] - 2017-06-14

No significant changes.

## [1.3.0] - 2017-06-12

### Added

- `core/platform` to support platform detection across multiple browsers

## [1.2.2] - 2017-05-31

No significant changes.

## [1.2.1] - 2017-05-25

No significant changes.

## [1.2.0] - 2017-05-17

### Added

- `core/handle.oneOf` to support branching event handlers

## [1.1.0] - 2017-04-21

### Added

- `core/util` documentation

### Fixed

- `core/util.childrenEquals` to work with mixed components and text

## [1.0.0] - 2017-03-31

### Added

- `core/util.Job` to replace `core/jobs` with an API that reduced the chance of job name collisions

### Removed

- `core/jobs` and replaced it with `core/util.Job`
- `core/selection`, which was only used internally by `ui/GroupItem`
- `kind` and `hoc` named exports from root module. Should be directly imported via `@enact/core/kind` and `@enact/core/hoc`, respectively.
- `core/fetch` which was no longer used by Enact

## [1.0.0-beta.4] - 2017-03-10

### Added

- `core/kind` support for `contextTypes`
- `core/utils` function `extractAriaProps()` for redirecting ARIA props when the root node of a component isn't focusable

### Changed

- `core/handle` to allow binding to components. This also introduces a breaking change in the return value of handle methods.

## [1.0.0-beta.3] - 2017-02-21

### Added

- `core/handle` function `forEventProp` to test properties on an event

## [1.0.0-beta.2] - 2017-01-30

### Added

- Support for a new `handlers` block for components created with `core/kind` to allow cached event handlers
- `core/handle` handler `forKey`
- `core/keymap` module to abstract keyboard key codes behind common names (e.g. 'up' and 'down')

### Removed

- `core/handle.withArgs` helper function which is no longer needed with the addition of the `handlers` support in `kind()`

## [1.0.0-beta.1] - 2016-12-30

### Added

- `core/factory` which provides the means to support design-time customization of components

## [1.0.0-alpha.5] - 2016-12-16

### Fixed

- `core/dispatcher` to support pre-rendering

## [1.0.0-alpha.4] - 2016-12-2

No developer-facing changes.

## [1.0.0-alpha.3] - 2016-11-8

### Added

- `core/dispatcher` - an event dispatcher for global events (e.g. `window` and `document` events) that fire outside of the React tree

## [1.0.0-alpha.2] - 2016-10-21

This version includes a lot of refactoring from the previous release. Developers need to switch to the new enact-dev command-line tool.

### Added

- `stopImmediate` to `core/handle`
- Many more unit tests

### Changed

- Computed properties in `kind()` no longer mutate props. In other words, changing the value of a prop in one computed property does not affect the value of that prop in another computed property.

### Fixed

- Inline docs updated to be more consistent and comprehensive

## [1.0.0-alpha.1] - 2016-09-26

Initial release<|MERGE_RESOLUTION|>--- conflicted
+++ resolved
@@ -2,17 +2,15 @@
 
 The following is a curated list of changes in the Enact core module, newest changes on the top.
 
-<<<<<<< HEAD
 ## [unreleased]
 
 ### Added
 
 - `core/handle.handle` utility `bindAs` to facilitate debugging and binding handlers to component instances
-=======
+
 ## [2.0.0-beta.3] - 2018-05-14
 
 No significant changes.
->>>>>>> 85e9827a
 
 ## [2.0.0-beta.2] - 2018-05-07
 
