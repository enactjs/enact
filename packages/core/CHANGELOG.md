# Change Log

The following is a curated list of changes in the Enact core module, newest changes on the top.

<<<<<<< HEAD
## [2.0.0-alpha.4] - 2018-02-13

### Changed

- `core/kind` to always return a component rather than either a component or an SFC depending upon the configuration

## [2.0.0-alpha.3] - 2018-01-18

No significant changes.

## [2.0.0-alpha.2] - 2017-08-29

No significant changes.

## [2.0.0-alpha.1] - 2017-08-27

No significant changes.
=======
## [1.14.0] - 2017-02-23

### Deprecated

- `core/factory`, to be removed in 2.0.0
>>>>>>> d4002c6d

## [1.13.3] - 2017-01-16

### Fixed

- `core/kind` and `core/hoc` public documentation to be visible

## [1.13.2] - 2017-12-14

No significant changes.

## [1.13.1] - 2017-12-06

No significant changes.

## [1.13.0] - 2017-11-28

No significant changes.

## [1.12.2] - 2017-11-15

No significant changes.

## [1.12.1] - 2017-11-07

No significant changes.

## [1.12.0] - 2017-10-27

### Added

- `core/util.Job` APIs `idle`, `idleUntil`, `startRaf` and `startRafAfter`

## [1.11.0] - 2017-10-24

No significant changes.

## [1.10.1] - 2017-10-16

No significant changes.

## [1.10.0] - 2017-10-09

No significant changes.

## [1.9.3] - 2017-10-03

No significant changes.

## [1.9.2] - 2017-09-26

No significant changes.

## [1.9.1] - 2017-09-25

No significant changes.

## [1.9.0] - 2017-09-22

No significant changes.

## [1.8.0] - 2017-09-07

No significant changes.

## [1.7.0] - 2017-08-23

No significant changes.

## [1.6.1] - 2017-08-07

No significant changes.

## [1.6.0] - 2017-08-04

No significant changes.

## [1.5.0] - 2017-07-19

### Changed

- `@core/handle.preventDefault` (and, subsequently, `forwardWithPrevent`) to also call `preventDefault()` on the originating event

## [1.4.1] - 2017-07-05

No significant changes.

## [1.4.0] - 2017-06-29

No significant changes.

## [1.3.1] - 2017-06-14

No significant changes.

## [1.3.0] - 2017-06-12

### Added

- `core/platform` to support platform detection across multiple browsers

## [1.2.2] - 2017-05-31

No significant changes.

## [1.2.1] - 2017-05-25

No significant changes.

## [1.2.0] - 2017-05-17

### Added

- `core/handle.oneOf` to support branching event handlers

## [1.1.0] - 2017-04-21

### Added

- `core/util` documentation

### Fixed

- `core/util.childrenEquals` to work with mixed components and text

## [1.0.0] - 2017-03-31

### Added

- `core/util.Job` to replace `core/jobs` with an API that reduced the chance of job name collisions

### Removed

- `core/jobs` and replaced it with `core/util.Job`
- `core/selection`, which was only used internally by `ui/GroupItem`
- `kind` and `hoc` named exports from root module. Should be directly imported via `@enact/core/kind` and `@enact/core/hoc`, respectively.
- `core/fetch` which was no longer used by Enact

## [1.0.0-beta.4] - 2017-03-10

### Added

- `core/kind` support for `contextTypes`
- `core/utils` function `extractAriaProps()` for redirecting ARIA props when the root node of a component isn't focusable

### Changed

- `core/handle` to allow binding to components. This also introduces a breaking change in the return value of handle methods.

## [1.0.0-beta.3] - 2017-02-21

### Added

- `core/handle` function `forEventProp` to test properties on an event

## [1.0.0-beta.2] - 2017-01-30

### Added

- Support for a new `handlers` block for components created with `core/kind` to allow cached event handlers
- `core/handle` handler `forKey`
- `core/keymap` module to abstract keyboard key codes behind common names (e.g. 'up' and 'down')

### Removed

- `core/handle.withArgs` helper function which is no longer needed with the addition of the `handlers` support in `kind()`

## [1.0.0-beta.1] - 2016-12-30

### Added

- `core/factory` which provides the means to support design-time customization of components

## [1.0.0-alpha.5] - 2016-12-16

### Fixed

- `core/dispatcher` to support pre-rendering

## [1.0.0-alpha.4] - 2016-12-2

No developer-facing changes.

## [1.0.0-alpha.3] - 2016-11-8

### Added

- `core/dispatcher` - an event dispatcher for global events (e.g. `window` and `document` events) that fire outside of the React tree

## [1.0.0-alpha.2] - 2016-10-21

This version includes a lot of refactoring from the previous release. Developers need to switch to the new enact-dev command-line tool.

### Added

- `stopImmediate` to `core/handle`
- Many more unit tests

### Changed

- Computed properties in `kind()` no longer mutate props. In other words, changing the value of a prop in one computed property does not affect the value of that prop in another computed property.

### Fixed

- Inline docs updated to be more consistent and comprehensive

## [1.0.0-alpha.1] - 2016-09-26

Initial release<|MERGE_RESOLUTION|>--- conflicted
+++ resolved
@@ -2,7 +2,6 @@
 
 The following is a curated list of changes in the Enact core module, newest changes on the top.
 
-<<<<<<< HEAD
 ## [2.0.0-alpha.4] - 2018-02-13
 
 ### Changed
@@ -20,13 +19,12 @@
 ## [2.0.0-alpha.1] - 2017-08-27
 
 No significant changes.
-=======
+
 ## [1.14.0] - 2017-02-23
 
 ### Deprecated
 
 - `core/factory`, to be removed in 2.0.0
->>>>>>> d4002c6d
 
 ## [1.13.3] - 2017-01-16
 
