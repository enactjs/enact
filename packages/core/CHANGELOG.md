# Change Log

The following is a curated list of changes in the Enact core module, newest changes on the top.

<<<<<<< HEAD
## [unreleased]

### Added

- `core/util.clamp` to safely clamp a value between min and max bounds
=======
## [2.5.2] - 2019-04-23

No significant changes.
>>>>>>> e7592c89

## [2.5.1] - 2019-04-09

### Fixed

- `core/kind` to address warnings raised in React 16.8.6

## [2.5.0] - 2019-04-01

No significant changes.

## [2.4.1] - 2019-03-11

### Fixed

- `core/util.isRenderable` to treat values returned by `React.lazy()`, `React.memo()`, and `React.forwardRef()` as renderable
- `core/hoc` to support wrapping components returned by `React.lazy()`, `React.memo()`, and `React.forwardRef()`

## [2.4.0] - 2019-03-04

No significant changes.

## [2.3.0] - 2019-02-11

### Deprecated

- `core/kind` config property `contextTypes`, to be removed in 3.0.

### Added

- `core/kind` config property `contextType` replacing legacy `contextTypes` property

## [2.2.9] - 2019-01-11

No significant changes.

## [2.2.8] - 2018-12-06

No significant changes.

## [2.2.7] - 2018-11-21

No significant changes.

## [2.2.6] - 2018-11-15

No significant changes.

## [2.2.5] - 2018-11-05

No significant changes.

## [2.2.4] - 2018-10-29

No significant changes.

## [2.2.3] - 2018-10-22

No significant changes.

## [2.2.2] - 2018-10-15

### Fixed

- `core/util.Job` to cancel existing scheduled `idle()` jobs before scheduling another

## [2.2.1] - 2018-10-09

No significant changes.

## [2.2.0] - 2018-10-02

No significant changes.

## [2.1.4] - 2018-09-17

No significant changes.

## [2.1.3] - 2018-09-10

No significant changes.

## [2.1.2] - 2018-09-04

No significant changes.

## [2.1.1] - 2018-08-27

No significant changes.

## [2.1.0] - 2018-08-20

No significant changes.

## [2.0.2] - 2018-08-13

No significant changes.

## [2.0.1] - 2018-08-01

No significant changes.

## [2.0.0] - 2018-07-30

No significant changes.

## [2.0.0-rc.3] - 2018-07-23

No significant changes.

## [2.0.0-rc.2] - 2018-07-16

No significant changes.

## [2.0.0-rc.1] - 2018-07-09

### Removed

- `core/util.withContextFromProps` function

## [2.0.0-beta.9] - 2018-07-02

No significant changes.

## [2.0.0-beta.8] - 2018-06-25

No significant changes.

## [2.0.0-beta.7] - 2018-06-11

No significant changes.

## [2.0.0-beta.6] - 2018-06-04

No significant changes.

## [2.0.0-beta.5] - 2018-05-29

No significant changes.

## [2.0.0-beta.4] - 2018-05-21

### Added

- `core/handle.handle` utility `bindAs` to facilitate debugging and binding handlers to component instances

## [2.0.0-beta.3] - 2018-05-14

No significant changes.

## [2.0.0-beta.2] - 2018-05-07

### Fixed

- `core/dispatcher.on` to not add duplicate event handlers

## [2.0.0-beta.1] - 2018-04-29

### Added

- `core/snapshot` module with `isWindowReady` method to check the window state and `onWindowReady` method to queue window-dependent callbacks for snapshot builds

### Fixed

- `core/util.memoize` to forward all args to memoized function

## [2.0.0-alpha.8] - 2018-04-17

### Added

- `core/handle.adaptEvent` to adapt event payload before passing to subsequent handler
- `core/handle.call` to invoke a named method on a bound handler

## [2.0.0-alpha.7] - 2018-04-03

No significant changes.

## [2.0.0-alpha.6] - 2018-03-22

### Removed

- `core/factory` module, replaced by the `css` override feature

## [2.0.0-alpha.5] - 2018-03-07

### Removed

- `core/util.childrenEquals` which was no longer supported by React 16

### Added

- `core/util.memoize` method to optimize the execution of expensive functions

## [2.0.0-alpha.4] - 2018-02-13

### Changed

- `core/kind` to always return a component rather than either a component or an SFC depending upon the configuration

## [2.0.0-alpha.3] - 2018-01-18

No significant changes.

## [2.0.0-alpha.2] - 2017-08-29

No significant changes.

## [2.0.0-alpha.1] - 2017-08-27

No significant changes.

## [1.15.0] - 2018-02-28

### Deprecated

- `core/util/childrenEquals`, to be removed in 2.0.0

## [1.14.0] - 2018-02-23

### Deprecated

- `core/factory`, to be removed in 2.0.0

## [1.13.4] - 2018-07-30

No significant changes.

## [1.13.3] - 2018-01-16

### Fixed

- `core/kind` and `core/hoc` public documentation to be visible

## [1.13.2] - 2017-12-14

No significant changes.

## [1.13.1] - 2017-12-06

No significant changes.

## [1.13.0] - 2017-11-28

No significant changes.

## [1.12.2] - 2017-11-15

No significant changes.

## [1.12.1] - 2017-11-07

No significant changes.

## [1.12.0] - 2017-10-27

### Added

- `core/util.Job` APIs `idle`, `idleUntil`, `startRaf` and `startRafAfter`

## [1.11.0] - 2017-10-24

No significant changes.

## [1.10.1] - 2017-10-16

No significant changes.

## [1.10.0] - 2017-10-09

No significant changes.

## [1.9.3] - 2017-10-03

No significant changes.

## [1.9.2] - 2017-09-26

No significant changes.

## [1.9.1] - 2017-09-25

No significant changes.

## [1.9.0] - 2017-09-22

No significant changes.

## [1.8.0] - 2017-09-07

No significant changes.

## [1.7.0] - 2017-08-23

No significant changes.

## [1.6.1] - 2017-08-07

No significant changes.

## [1.6.0] - 2017-08-04

No significant changes.

## [1.5.0] - 2017-07-19

### Changed

- `@core/handle.preventDefault` (and, subsequently, `forwardWithPrevent`) to also call `preventDefault()` on the originating event

## [1.4.1] - 2017-07-05

No significant changes.

## [1.4.0] - 2017-06-29

No significant changes.

## [1.3.1] - 2017-06-14

No significant changes.

## [1.3.0] - 2017-06-12

### Added

- `core/platform` to support platform detection across multiple browsers

## [1.2.2] - 2017-05-31

No significant changes.

## [1.2.1] - 2017-05-25

No significant changes.

## [1.2.0] - 2017-05-17

### Added

- `core/handle.oneOf` to support branching event handlers

## [1.1.0] - 2017-04-21

### Added

- `core/util` documentation

### Fixed

- `core/util.childrenEquals` to work with mixed components and text

## [1.0.0] - 2017-03-31

### Added

- `core/util.Job` to replace `core/jobs` with an API that reduced the chance of job name collisions

### Removed

- `core/jobs` and replaced it with `core/util.Job`
- `core/selection`, which was only used internally by `ui/GroupItem`
- `kind` and `hoc` named exports from root module. Should be directly imported via `@enact/core/kind` and `@enact/core/hoc`, respectively.
- `core/fetch` which was no longer used by Enact

## [1.0.0-beta.4] - 2017-03-10

### Added

- `core/kind` support for `contextTypes`
- `core/utils` function `extractAriaProps()` for redirecting ARIA props when the root node of a component isn't focusable

### Changed

- `core/handle` to allow binding to components. This also introduces a breaking change in the return value of handle methods.

## [1.0.0-beta.3] - 2017-02-21

### Added

- `core/handle` function `forEventProp` to test properties on an event

## [1.0.0-beta.2] - 2017-01-30

### Added

- Support for a new `handlers` block for components created with `core/kind` to allow cached event handlers
- `core/handle` handler `forKey`
- `core/keymap` module to abstract keyboard key codes behind common names (e.g. 'up' and 'down')

### Removed

- `core/handle.withArgs` helper function which is no longer needed with the addition of the `handlers` support in `kind()`

## [1.0.0-beta.1] - 2016-12-30

### Added

- `core/factory` which provides the means to support design-time customization of components

## [1.0.0-alpha.5] - 2016-12-16

### Fixed

- `core/dispatcher` to support pre-rendering

## [1.0.0-alpha.4] - 2016-12-2

No developer-facing changes.

## [1.0.0-alpha.3] - 2016-11-8

### Added

- `core/dispatcher` - an event dispatcher for global events (e.g. `window` and `document` events) that fire outside of the React tree

## [1.0.0-alpha.2] - 2016-10-21

This version includes a lot of refactoring from the previous release. Developers need to switch to the new enact-dev command-line tool.

### Added

- `stopImmediate` to `core/handle`
- Many more unit tests

### Changed

- Computed properties in `kind()` no longer mutate props. In other words, changing the value of a prop in one computed property does not affect the value of that prop in another computed property.

### Fixed

- Inline docs updated to be more consistent and comprehensive

## [1.0.0-alpha.1] - 2016-09-26

Initial release<|MERGE_RESOLUTION|>--- conflicted
+++ resolved
@@ -2,17 +2,15 @@
 
 The following is a curated list of changes in the Enact core module, newest changes on the top.
 
-<<<<<<< HEAD
 ## [unreleased]
 
 ### Added
 
 - `core/util.clamp` to safely clamp a value between min and max bounds
-=======
+
 ## [2.5.2] - 2019-04-23
 
 No significant changes.
->>>>>>> e7592c89
 
 ## [2.5.1] - 2019-04-09
 
