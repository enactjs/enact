--- conflicted
+++ resolved
@@ -2,7 +2,6 @@
 
 The following is a curated list of changes in the Enact core module, newest changes on the top.
 
-<<<<<<< HEAD
 ## [1.15.0] - 2018-02-28
 
 ### Deprecated
@@ -15,14 +14,11 @@
 
 - `core/factory`, to be removed in 2.0.0
 
+## [1.13.4] - 2018-07-30
+
+No significant changes.
+
 ## [1.13.3] - 2018-01-16
-=======
-## [1.13.4] - 2018-07-30
-
-No significant changes.
-
-## [1.13.3] - 2017-01-16
->>>>>>> 2fafbd40
 
 ### Fixed
 
