# Change Log

The following is a curated list of changes in the Enact core module, newest changes on the top.

<<<<<<< HEAD
## [5.0.0-alpha.1] - 2024-07-11

### Removed

- `core/platform` member `windowsPhone`, `edge`, `androidChrome`, `android`, `ie`, `ios`, `webos`, `androidFirefox`, `firefoxOS`, `blackberry`, and `tizen`
- `core/platform` member `gesture`, `node`, `platformName`, and `unknown`
- `core/platform` member `touch` and `touchscreen`
=======
## [4.9.0] - 2024-07-17

No significant changes.
>>>>>>> ef8be8e5

## [4.9.0-beta.1] - 2024-06-17

No significant changes.

## [4.9.0-alpha.3] - 2024-06-05

No significant changes.

## [4.0.15] - 2024-05-28

No significant changes.

## [4.9.0-alpha.2] - 2024-05-24

No significant changes.

## [4.0.14] - 2024-05-14

No significant changes.

## [4.7.11] - 2024-05-13

No significant changes.

## [4.9.0-alpha.1] - 2024-04-09

### Deprecated

- `core/platform` member `windowsPhone`, `edge`, `androidChrome`, `android`, `ie`, `ios`, `webos`, `androidFirefox`, `firefoxOS`, `blackberry`, and `tizen`, to be removed in 5.0.0
- `core/platform` member `gesture`, `node`, `platformName`, and `unknown`, to be removed in 5.0.0
- `core/platform` member `touch` and `touchscreen`, to be removed in 5.0.0

### Added

- `core/platform` member `type` to detect a platform like 'desktop', 'mobile', 'webos', and 'node'
- `core/platform` member `browserName` and `browserVersion` to detect the compatible major browser name and version
- `core/platform` member `touchEvent` and `touchScreen` replacing legacy `touch` and `touchscreen` respectively

## [4.8.0] - 2024-02-08

No significant changes.

## [4.7.9] - 2023-12-08

No significant changes.

## [4.5.6] - 2023-11-30

No significant changes.

## [4.0.13] - 2022-11-29

No significant changes.

## [4.7.8] - 2023-11-17

No significant changes.

## [4.7.7] - 2023-11-09

No significant changes.

## [4.7.6] - 2023-09-20

No significant changes.

## [4.7.5] - 2023-09-12

No significant changes.

## [4.7.4] - 2023-08-31

No significant changes.

## [4.7.3] - 2023-08-10

No significant changes.

## [4.7.2] - 2023-07-14

### Fixed

- `core/handle.forwardCustom` and `core/handle.forwardCustomWithPrevent` to bind an adapter function properly

## [4.5.4] - 2023-06-07

No significant changes.

## [4.7.1] - 2023-06-02

No significant changes.

## [4.5.3] - 2023-04-06

No significant changes.

## [4.7.0] - 2023-04-25

### Deprecated

- `windowsPhone` platform in `core/platform.platforms` to be removed in 5.0.0

## [4.6.2] - 2023-03-09

No significant changes.

## [4.6.1] - 2023-02-03

No significant changes.

## [4.6.0] - 2022-12-05

### Fixed

- `core/dispatcher` to set the default target for event listeners properly when built with the snapshot option

## [4.0.12] - 2022-09-16

No significant changes.

## [4.5.2] - 2022-08-17

No significant changes.

## [4.5.1] - 2022-08-03

No significant changes.

## [4.5.0] - 2022-07-19

No significant changes.

## [4.5.0-rc.2] - 2022-07-06

### Changed

- `core/handle.forwardCustom` handler to include `preventDefault` and `stopPropagation` methods in the forwarded event payload

## [4.5.0-rc.1] - 2022-06-23

No significant changes.

## [4.5.0-beta.1] - 2022-05-31

No significant changes.

## [4.5.0-alpha.2] - 2022-05-09

No significant changes.

## [4.0.11] - 2022-04-25

No significant changes.

## [4.5.0-alpha.1] - 2022-04-15

No significant changes.

## [4.0.10] - 2022-04-05

No significant changes.

## [4.1.4] - 2022-03-24

No significant changes.

## [4.1.3] - 2022-03-07

No significant changes.

## [3.2.7] - 2022-01-17

No significant changes.

## [4.1.2] - 2021-12-22

No significant changes.

## [4.0.9] - 2021-12-15

No significant changes.

## [4.1.1] - 2021-11-30

No significant changes.

## [4.1.0] - 2021-11-04

No significant changes.

## [4.0.8] - 2021-10-21

No significant changes.

## [4.0.7] - 2021-09-28

No significant changes.

## [4.0.6] - 2021-09-28

No significant changes.

## [4.0.5] - 2021-08-02

No significant changes.

## [4.0.4] - 2021-07-02

No significant changes.

## [4.0.3] - 2021-06-18

No significant changes.

## [4.0.2] - 2021-05-24

No significant changes.

## [4.0.1] - 2021-05-21

### Fixed

- `core/platform` to detect chromium version for webOS

## [4.0.0] - 2021-03-26

No significant changes.

## [4.0.0-alpha.1] - 2021-02-24

No significant changes.

## [3.5.0] - 2021-02-05

No significant changes.

## [3.4.11] - 2020-12-11

No significant changes.

## [3.4.10] - 2020-12-09

No significant changes.

## [3.4.9] - 2020-10-30

No significant changes.

## [3.4.8] - 2020-10-08

No significant changes.

## [3.4.7] - 2020-09-01

No significant changes.

## [3.4.6] - 2020-08-24

No significant changes.

## [3.4.5] - 2020-08-18

No significant changes.

## [3.4.4] - 2020-08-17

No significant changes.

## [3.4.3] - 2020-08-10

No significant changes.

## [3.4.2] - 2020-08-05

No significant changes.

## [3.4.1] - 2020-08-05

No significant changes.

## [3.4.0] - 2020-07-29

No significant changes.

## [3.3.1] - 2020-07-20

No significant changes.

## [3.3.0] - 2020-07-13

No significant changes.

## [3.3.0-alpha.15] - 2020-07-07

No significant changes.

## [3.3.0-alpha.14] - 2020-06-29

### Added

- `core/util` function `mapAndFilterChildren` to safely iterate over React `children`

## [3.3.0-alpha.13] - 2020-06-22

No significant changes.

## [3.3.0-alpha.12] - 2020-06-15

No significant changes.

## [3.3.0-alpha.11] - 2020-06-08

### Added

- `core/handle.forwardCustom` handler to simplify forwarding custom events from components

## [3.3.0-alpha.10] - 2020-05-26

No significant changes.

## [3.3.0-alpha.9] - 2020-05-11

No significant changes.

## [3.3.0-alpha.8] - 2020-05-04

### Added

- `core/kind` option `functional` to return a functional component, suitable for use with React hooks, instead of a class component

## [3.3.0-alpha.7] - 2020-04-27

No significant changes.

## [3.3.0-alpha.6] - 2020-04-14

No significant changes.

## [3.3.0-alpha.5] - 2020-04-06

### Added

- `core/handle.not` to return the logical complement of the value returned from the handler

## [3.3.0-alpha.4] - 2020-03-30

No significant changes.

## [3.3.0-alpha.3] - 2020-03-17

### Fixed

- `core/util.mergeClassNames` to mirror class names when used in unit tests

## [3.3.0-alpha.2] - 2020-03-09

No significant changes.

## [3.3.0-alpha.1] - 2020-02-26

No significant changes.

## [3.2.6] - 2020-03-26

No significant changes.

## [3.2.5] - 2019-11-14

No significant changes.

## [3.2.4] - 2019-11-07

No significant changes.

## [3.2.3] - 2019-11-01

No significant changes.

## [3.2.2] - 2019-10-24

No significant changes.

## [3.2.1] - 2019-10-22

No significant changes.

## [3.2.0] - 2019-10-18

No significant changes.

## [3.1.3] - 2019-10-09

No significant changes.

## [3.1.2] - 2019-09-30

### Fixed

- `core/handle` documentation for even better Typescript output

## [3.1.1] - 2019-09-23

### Fixed

- `core/kind` documentation of `handlers` and `computed` functions to support better Typescript definitions

## [3.1.0] - 2019-09-16

### Added

- `core/platform` member `touchscreen` to detect the presence of a touchscreen separately from support for touch events

### Fixed

- `core/kind` and `core/handle` documentation to support better Typescript definitions
- `core/platform` touch event detection

## [3.0.1] - 2019-09-09

No significant changes.

## [3.0.0] - 2019-09-03

No significant changes.

## [3.0.0-rc.4] - 2019-08-22

No significant changes.

## [3.0.0-rc.3] - 2019-08-15

No significant changes.

## [3.0.0-rc.2] - 2019-08-08

No significant changes.

## [3.0.0-rc.1] - 2019-07-31

No significant changes.

## [3.0.0-beta.2] - 2019-07-23

No significant changes.

## [3.0.0-beta.1] - 2019-07-15

### Removed

- `core/kind` config property `contextTypes`

### Fixed

- `core/platform` logic for webOS detection

## [3.0.0-alpha.7] - 2019-06-24

No significant changes.

## [3.0.0-alpha.6] - 2019-06-17

No significant changes.

## [3.0.0-alpha.5] - 2019-06-10

No significant changes.

## [3.0.0-alpha.4] - 2019-06-03

No significant changes.

## [3.0.0-alpha.3] - 2019-05-29

No significant changes.

## [3.0.0-alpha.2] - 2019-05-20

No significant changes.

## [3.0.0-alpha.1] - 2019-05-15

### Added

- `core/util.clamp` to safely clamp a value between min and max bounds

## [2.5.3] - 2019-06-06

No significant changes.

## [2.5.2] - 2019-04-23

No significant changes.

## [2.5.1] - 2019-04-09

### Fixed

- `core/kind` to address warnings raised in React 16.8.6

## [2.5.0] - 2019-04-01

No significant changes.

## [2.4.1] - 2019-03-11

### Fixed

- `core/util.isRenderable` to treat values returned by `React.lazy()`, `React.memo()`, and `React.forwardRef()` as renderable
- `core/hoc` to support wrapping components returned by `React.lazy()`, `React.memo()`, and `React.forwardRef()`

## [2.4.0] - 2019-03-04

No significant changes.

## [2.3.0] - 2019-02-11

### Deprecated

- `core/kind` config property `contextTypes`, to be removed in 3.0.

### Added

- `core/kind` config property `contextType` replacing legacy `contextTypes` property

## [2.2.9] - 2019-01-11

No significant changes.

## [2.2.8] - 2018-12-06

No significant changes.

## [2.2.7] - 2018-11-21

No significant changes.

## [2.2.6] - 2018-11-15

No significant changes.

## [2.2.5] - 2018-11-05

No significant changes.

## [2.2.4] - 2018-10-29

No significant changes.

## [2.2.3] - 2018-10-22

No significant changes.

## [2.2.2] - 2018-10-15

### Fixed

- `core/util.Job` to cancel existing scheduled `idle()` jobs before scheduling another

## [2.2.1] - 2018-10-09

No significant changes.

## [2.2.0] - 2018-10-02

No significant changes.

## [2.1.4] - 2018-09-17

No significant changes.

## [2.1.3] - 2018-09-10

No significant changes.

## [2.1.2] - 2018-09-04

No significant changes.

## [2.1.1] - 2018-08-27

No significant changes.

## [2.1.0] - 2018-08-20

No significant changes.

## [2.0.2] - 2018-08-13

No significant changes.

## [2.0.1] - 2018-08-01

No significant changes.

## [2.0.0] - 2018-07-30

No significant changes.

## [2.0.0-rc.3] - 2018-07-23

No significant changes.

## [2.0.0-rc.2] - 2018-07-16

No significant changes.

## [2.0.0-rc.1] - 2018-07-09

### Removed

- `core/util.withContextFromProps` function

## [2.0.0-beta.9] - 2018-07-02

No significant changes.

## [2.0.0-beta.8] - 2018-06-25

No significant changes.

## [2.0.0-beta.7] - 2018-06-11

No significant changes.

## [2.0.0-beta.6] - 2018-06-04

No significant changes.

## [2.0.0-beta.5] - 2018-05-29

No significant changes.

## [2.0.0-beta.4] - 2018-05-21

### Added

- `core/handle.handle` utility `bindAs` to facilitate debugging and binding handlers to component instances

## [2.0.0-beta.3] - 2018-05-14

No significant changes.

## [2.0.0-beta.2] - 2018-05-07

### Fixed

- `core/dispatcher.on` to not add duplicate event handlers

## [2.0.0-beta.1] - 2018-04-29

### Added

- `core/snapshot` module with `isWindowReady` method to check the window state and `onWindowReady` method to queue window-dependent callbacks for snapshot builds

### Fixed

- `core/util.memoize` to forward all args to memoized function

## [2.0.0-alpha.8] - 2018-04-17

### Added

- `core/handle.adaptEvent` to adapt event payload before passing to subsequent handler
- `core/handle.call` to invoke a named method on a bound handler

## [2.0.0-alpha.7] - 2018-04-03

No significant changes.

## [2.0.0-alpha.6] - 2018-03-22

### Removed

- `core/factory` module, replaced by the `css` override feature

## [2.0.0-alpha.5] - 2018-03-07

### Removed

- `core/util.childrenEquals` which was no longer supported by React 16

### Added

- `core/util.memoize` method to optimize the execution of expensive functions

## [2.0.0-alpha.4] - 2018-02-13

### Changed

- `core/kind` to always return a component rather than either a component or an SFC depending upon the configuration

## [2.0.0-alpha.3] - 2018-01-18

No significant changes.

## [2.0.0-alpha.2] - 2017-08-29

No significant changes.

## [2.0.0-alpha.1] - 2017-08-27

No significant changes.

## [1.15.0] - 2018-02-28

### Deprecated

- `core/util/childrenEquals`, to be removed in 2.0.0

## [1.14.0] - 2018-02-23

### Deprecated

- `core/factory`, to be removed in 2.0.0

## [1.13.4] - 2018-07-30

No significant changes.

## [1.13.3] - 2018-01-16

### Fixed

- `core/kind` and `core/hoc` public documentation to be visible

## [1.13.2] - 2017-12-14

No significant changes.

## [1.13.1] - 2017-12-06

No significant changes.

## [1.13.0] - 2017-11-28

No significant changes.

## [1.12.2] - 2017-11-15

No significant changes.

## [1.12.1] - 2017-11-07

No significant changes.

## [1.12.0] - 2017-10-27

### Added

- `core/util.Job` APIs `idle`, `idleUntil`, `startRaf` and `startRafAfter`

## [1.11.0] - 2017-10-24

No significant changes.

## [1.10.1] - 2017-10-16

No significant changes.

## [1.10.0] - 2017-10-09

No significant changes.

## [1.9.3] - 2017-10-03

No significant changes.

## [1.9.2] - 2017-09-26

No significant changes.

## [1.9.1] - 2017-09-25

No significant changes.

## [1.9.0] - 2017-09-22

No significant changes.

## [1.8.0] - 2017-09-07

No significant changes.

## [1.7.0] - 2017-08-23

No significant changes.

## [1.6.1] - 2017-08-07

No significant changes.

## [1.6.0] - 2017-08-04

No significant changes.

## [1.5.0] - 2017-07-19

### Changed

- `@core/handle.preventDefault` (and, subsequently, `forwardWithPrevent`) to also call `preventDefault()` on the originating event

## [1.4.1] - 2017-07-05

No significant changes.

## [1.4.0] - 2017-06-29

No significant changes.

## [1.3.1] - 2017-06-14

No significant changes.

## [1.3.0] - 2017-06-12

### Added

- `core/platform` to support platform detection across multiple browsers

## [1.2.2] - 2017-05-31

No significant changes.

## [1.2.1] - 2017-05-25

No significant changes.

## [1.2.0] - 2017-05-17

### Added

- `core/handle.oneOf` to support branching event handlers

## [1.1.0] - 2017-04-21

### Added

- `core/util` documentation

### Fixed

- `core/util.childrenEquals` to work with mixed components and text

## [1.0.0] - 2017-03-31

### Added

- `core/util.Job` to replace `core/jobs` with an API that reduced the chance of job name collisions

### Removed

- `core/jobs` and replaced it with `core/util.Job`
- `core/selection`, which was only used internally by `ui/GroupItem`
- `kind` and `hoc` named exports from root module. Should be directly imported via `@enact/core/kind` and `@enact/core/hoc`, respectively.
- `core/fetch` which was no longer used by Enact

## [1.0.0-beta.4] - 2017-03-10

### Added

- `core/kind` support for `contextTypes`
- `core/utils` function `extractAriaProps()` for redirecting ARIA props when the root node of a component isn't focusable

### Changed

- `core/handle` to allow binding to components. This also introduces a breaking change in the return value of handle methods.

## [1.0.0-beta.3] - 2017-02-21

### Added

- `core/handle` function `forEventProp` to test properties on an event

## [1.0.0-beta.2] - 2017-01-30

### Added

- Support for a new `handlers` block for components created with `core/kind` to allow cached event handlers
- `core/handle` handler `forKey`
- `core/keymap` module to abstract keyboard key codes behind common names (e.g. 'up' and 'down')

### Removed

- `core/handle.withArgs` helper function which is no longer needed with the addition of the `handlers` support in `kind()`

## [1.0.0-beta.1] - 2016-12-30

### Added

- `core/factory` which provides the means to support design-time customization of components

## [1.0.0-alpha.5] - 2016-12-16

### Fixed

- `core/dispatcher` to support pre-rendering

## [1.0.0-alpha.4] - 2016-12-2

No developer-facing changes.

## [1.0.0-alpha.3] - 2016-11-8

### Added

- `core/dispatcher` - an event dispatcher for global events (e.g. `window` and `document` events) that fire outside of the React tree

## [1.0.0-alpha.2] - 2016-10-21

This version includes a lot of refactoring from the previous release. Developers need to switch to the new enact-dev command-line tool.

### Added

- `stopImmediate` to `core/handle`
- Many more unit tests

### Changed

- Computed properties in `kind()` no longer mutate props. In other words, changing the value of a prop in one computed property does not affect the value of that prop in another computed property.

### Fixed

- Inline docs updated to be more consistent and comprehensive

## [1.0.0-alpha.1] - 2016-09-26

Initial release<|MERGE_RESOLUTION|>--- conflicted
+++ resolved
@@ -2,7 +2,10 @@
 
 The following is a curated list of changes in the Enact core module, newest changes on the top.
 
-<<<<<<< HEAD
+## [4.9.0] - 2024-07-17
+
+No significant changes.
+
 ## [5.0.0-alpha.1] - 2024-07-11
 
 ### Removed
@@ -10,11 +13,6 @@
 - `core/platform` member `windowsPhone`, `edge`, `androidChrome`, `android`, `ie`, `ios`, `webos`, `androidFirefox`, `firefoxOS`, `blackberry`, and `tizen`
 - `core/platform` member `gesture`, `node`, `platformName`, and `unknown`
 - `core/platform` member `touch` and `touchscreen`
-=======
-## [4.9.0] - 2024-07-17
-
-No significant changes.
->>>>>>> ef8be8e5
 
 ## [4.9.0-beta.1] - 2024-06-17
 
