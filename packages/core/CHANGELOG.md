# Change Log

The following is a curated list of changes in the Enact core module, newest changes on the top.

## [unreleased]

### Deprecated

### Added

### Changed

<<<<<<< HEAD
### Fixed

## [2.0.0-alpha.2] - 2017-08-29

No significant changes.

## [2.0.0-alpha.1] - 2017-08-27

No significant changes.

## [1.12.2] - 2017-11-15

No significant changes.

## [1.12.1] - 2017-11-07

No significant changes.

## [1.12.0] - 2017-10-27

### Added

- `core/util.Job` APIs `idle`, `idleUntil`, `startRaf` and `startRafAfter`

## [1.11.0] - 2017-10-24

No significant changes.

## [1.10.1] - 2017-10-16

No significant changes.

## [1.10.0] - 2017-10-09

No significant changes.

## [1.9.3] - 2017-10-03

No significant changes.

## [1.9.2] - 2017-09-26

No significant changes.

## [1.9.1] - 2017-09-25

No significant changes.

## [1.9.0] - 2017-09-22

No significant changes.

## [1.8.0] - 2017-09-07

No significant changes.

## [1.7.0] - 2017-08-23

No significant changes.

## [1.6.1] - 2017-08-07

No significant changes.
=======
- `@core/factory` to ignore customized css properties that do not exist in the default configuration

### Fixed
>>>>>>> a66710d9

## [1.6.0] - 2017-08-04

No significant changes.

## [1.5.0] - 2017-07-19

### Changed

- `@core/handle.preventDefault` (and, subsequently, `forwardWithPrevent`) to also call `preventDefault()` on the originating event

## [1.4.1] - 2017-07-05

No significant changes.

## [1.4.0] - 2017-06-29

No significant changes.

## [1.3.1] - 2017-06-14

No significant changes.

## [1.3.0] - 2017-06-12

### Added

- `core/platform` to support platform detection across multiple browsers

## [1.2.2] - 2017-05-31

No significant changes.

## [1.2.1] - 2017-05-25

No significant changes.

## [1.2.0] - 2017-05-17

### Added

- `core/handle.oneOf` to support branching event handlers

## [1.1.0] - 2017-04-21

### Added

- `core/util` documentation

### Fixed

- `core/util.childrenEquals` to work with mixed components and text

## [1.0.0] - 2017-03-31

### Added

- `core/util.Job` to replace `core/jobs` with an API that reduced the chance of job name collisions

### Removed

- `core/jobs` and replaced it with `core/util.Job`
- `core/selection`, which was only used internally by `ui/GroupItem`
- `kind` and `hoc` named exports from root module. Should be directly imported via `@enact/core/kind` and `@enact/core/hoc`, respectively.
- `core/fetch` which was no longer used by Enact

## [1.0.0-beta.4] - 2017-03-10

### Added

- `core/kind` support for `contextTypes`
- `core/utils` function `extractAriaProps()` for redirecting ARIA props when the root node of a component isn't focusable

### Changed

- `core/handle` to allow binding to components. This also introduces a breaking change in the return value of handle methods.

## [1.0.0-beta.3] - 2017-02-21

### Added

- `core/handle` function `forEventProp` to test properties on an event

## [1.0.0-beta.2] - 2017-01-30

### Added

- Support for a new `handlers` block for components created with `core/kind` to allow cached event handlers
- `core/handle` handler `forKey`
- `core/keymap` module to abstract keyboard key codes behind common names (e.g. 'up' and 'down')

### Removed

- `core/handle.withArgs` helper function which is no longer needed with the addition of the `handlers` support in `kind()`

## [1.0.0-beta.1] - 2016-12-30

### Added

- `core/factory` which provides the means to support design-time customization of components

## [1.0.0-alpha.5] - 2016-12-16

### Fixed

- `core/dispatcher` to support pre-rendering

## [1.0.0-alpha.4] - 2016-12-2

No developer-facing changes.

## [1.0.0-alpha.3] - 2016-11-8

### Added

- `core/dispatcher` - an event dispatcher for global events (e.g. `window` and `document` events) that fire outside of the React tree

## [1.0.0-alpha.2] - 2016-10-21

This version includes a lot of refactoring from the previous release. Developers need to switch to the new enact-dev command-line tool.

### Added

- `stopImmediate` to `core/handle`
- Many more unit tests

### Changed

- Computed properties in `kind()` no longer mutate props. In other words, changing the value of a prop in one computed property does not affect the value of that prop in another computed property.

### Fixed

- Inline docs updated to be more consistent and comprehensive

## [1.0.0-alpha.1] - 2016-09-26

Initial release<|MERGE_RESOLUTION|>--- conflicted
+++ resolved
@@ -10,7 +10,8 @@
 
 ### Changed
 
-<<<<<<< HEAD
+- `@core/factory` to ignore customized CSS classNames that do not exist in the default configuration
+
 ### Fixed
 
 ## [2.0.0-alpha.2] - 2017-08-29
@@ -74,11 +75,6 @@
 ## [1.6.1] - 2017-08-07
 
 No significant changes.
-=======
-- `@core/factory` to ignore customized css properties that do not exist in the default configuration
-
-### Fixed
->>>>>>> a66710d9
 
 ## [1.6.0] - 2017-08-04
 
