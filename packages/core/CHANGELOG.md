--- conflicted
+++ resolved
@@ -2,7 +2,6 @@
 
 The following is a curated list of changes in the Enact core module, newest changes on the top.
 
-<<<<<<< HEAD
 ## [unreleased]
 
 ### Deprecated
@@ -16,11 +15,10 @@
 - `core/platform` member `type` to detect a platform like 'desktop', 'mobile', 'webos', and 'node'
 - `core/platform` member `browserName` and `browserVersion` to detect the compatible major browser name and version
 - `core/platform` member `touchEvent` and `touchScreen` replacing legacy `touch` and `touchscreen` respectively
-=======
+
 ## [4.8.0] - 2024-02-08
 
 No significant changes.
->>>>>>> dd3d12cd
 
 ## [4.7.9] - 2023-12-08
 
