# Change Log

The following is a curated list of changes in the Enact core module, newest changes on the top.

<<<<<<< HEAD
## [unreleased]

### Fixed

- `core/util.isRenderable` to treat values returned by `React.lazy()`, `React.memo()`, and `React.forwardRef` as renderable
- `core/hoc` to support wrapping components returned by `React.lazy()`, `React.memo()`, and `React.forwardRef`
=======
## [2.4.0] - 2019-03-04

No significant changes.
>>>>>>> 383aba2a

## [2.3.0] - 2019-02-11

### Deprecated

- `core/kind` config property `contextTypes`, to be removed in 3.0.

### Added

- `core/kind` config property `contextType` replacing legacy `contextTypes` property

## [2.2.9] - 2019-01-11

No significant changes.

## [2.2.8] - 2018-12-06

No significant changes.

## [2.2.7] - 2018-11-21

No significant changes.

## [2.2.6] - 2018-11-15

No significant changes.

## [2.2.5] - 2018-11-05

No significant changes.

## [2.2.4] - 2018-10-29

No significant changes.

## [2.2.3] - 2018-10-22

No significant changes.

## [2.2.2] - 2018-10-15

### Fixed

- `core/util.Job` to cancel existing scheduled `idle()` jobs before scheduling another

## [2.2.1] - 2018-10-09

No significant changes.

## [2.2.0] - 2018-10-02

No significant changes.

## [2.1.4] - 2018-09-17

No significant changes.

## [2.1.3] - 2018-09-10

No significant changes.

## [2.1.2] - 2018-09-04

No significant changes.

## [2.1.1] - 2018-08-27

No significant changes.

## [2.1.0] - 2018-08-20

No significant changes.

## [2.0.2] - 2018-08-13

No significant changes.

## [2.0.1] - 2018-08-01

No significant changes.

## [2.0.0] - 2018-07-30

No significant changes.

## [2.0.0-rc.3] - 2018-07-23

No significant changes.

## [2.0.0-rc.2] - 2018-07-16

No significant changes.

## [2.0.0-rc.1] - 2018-07-09

### Removed

- `core/util.withContextFromProps` function

## [2.0.0-beta.9] - 2018-07-02

No significant changes.

## [2.0.0-beta.8] - 2018-06-25

No significant changes.

## [2.0.0-beta.7] - 2018-06-11

No significant changes.

## [2.0.0-beta.6] - 2018-06-04

No significant changes.

## [2.0.0-beta.5] - 2018-05-29

No significant changes.

## [2.0.0-beta.4] - 2018-05-21

### Added

- `core/handle.handle` utility `bindAs` to facilitate debugging and binding handlers to component instances

## [2.0.0-beta.3] - 2018-05-14

No significant changes.

## [2.0.0-beta.2] - 2018-05-07

### Fixed

- `core/dispatcher.on` to not add duplicate event handlers

## [2.0.0-beta.1] - 2018-04-29

### Added

- `core/snapshot` module with `isWindowReady` method to check the window state and `onWindowReady` method to queue window-dependent callbacks for snapshot builds

### Fixed

- `core/util.memoize` to forward all args to memoized function

## [2.0.0-alpha.8] - 2018-04-17

### Added

- `core/handle.adaptEvent` to adapt event payload before passing to subsequent handler
- `core/handle.call` to invoke a named method on a bound handler

## [2.0.0-alpha.7] - 2018-04-03

No significant changes.

## [2.0.0-alpha.6] - 2018-03-22

### Removed

- `core/factory` module, replaced by the `css` override feature

## [2.0.0-alpha.5] - 2018-03-07

### Removed

- `core/util.childrenEquals` which was no longer supported by React 16

### Added

- `core/util.memoize` method to optimize the execution of expensive functions

## [2.0.0-alpha.4] - 2018-02-13

### Changed

- `core/kind` to always return a component rather than either a component or an SFC depending upon the configuration

## [2.0.0-alpha.3] - 2018-01-18

No significant changes.

## [2.0.0-alpha.2] - 2017-08-29

No significant changes.

## [2.0.0-alpha.1] - 2017-08-27

No significant changes.

## [1.15.0] - 2018-02-28

### Deprecated

- `core/util/childrenEquals`, to be removed in 2.0.0

## [1.14.0] - 2018-02-23

### Deprecated

- `core/factory`, to be removed in 2.0.0

## [1.13.4] - 2018-07-30

No significant changes.

## [1.13.3] - 2018-01-16

### Fixed

- `core/kind` and `core/hoc` public documentation to be visible

## [1.13.2] - 2017-12-14

No significant changes.

## [1.13.1] - 2017-12-06

No significant changes.

## [1.13.0] - 2017-11-28

No significant changes.

## [1.12.2] - 2017-11-15

No significant changes.

## [1.12.1] - 2017-11-07

No significant changes.

## [1.12.0] - 2017-10-27

### Added

- `core/util.Job` APIs `idle`, `idleUntil`, `startRaf` and `startRafAfter`

## [1.11.0] - 2017-10-24

No significant changes.

## [1.10.1] - 2017-10-16

No significant changes.

## [1.10.0] - 2017-10-09

No significant changes.

## [1.9.3] - 2017-10-03

No significant changes.

## [1.9.2] - 2017-09-26

No significant changes.

## [1.9.1] - 2017-09-25

No significant changes.

## [1.9.0] - 2017-09-22

No significant changes.

## [1.8.0] - 2017-09-07

No significant changes.

## [1.7.0] - 2017-08-23

No significant changes.

## [1.6.1] - 2017-08-07

No significant changes.

## [1.6.0] - 2017-08-04

No significant changes.

## [1.5.0] - 2017-07-19

### Changed

- `@core/handle.preventDefault` (and, subsequently, `forwardWithPrevent`) to also call `preventDefault()` on the originating event

## [1.4.1] - 2017-07-05

No significant changes.

## [1.4.0] - 2017-06-29

No significant changes.

## [1.3.1] - 2017-06-14

No significant changes.

## [1.3.0] - 2017-06-12

### Added

- `core/platform` to support platform detection across multiple browsers

## [1.2.2] - 2017-05-31

No significant changes.

## [1.2.1] - 2017-05-25

No significant changes.

## [1.2.0] - 2017-05-17

### Added

- `core/handle.oneOf` to support branching event handlers

## [1.1.0] - 2017-04-21

### Added

- `core/util` documentation

### Fixed

- `core/util.childrenEquals` to work with mixed components and text

## [1.0.0] - 2017-03-31

### Added

- `core/util.Job` to replace `core/jobs` with an API that reduced the chance of job name collisions

### Removed

- `core/jobs` and replaced it with `core/util.Job`
- `core/selection`, which was only used internally by `ui/GroupItem`
- `kind` and `hoc` named exports from root module. Should be directly imported via `@enact/core/kind` and `@enact/core/hoc`, respectively.
- `core/fetch` which was no longer used by Enact

## [1.0.0-beta.4] - 2017-03-10

### Added

- `core/kind` support for `contextTypes`
- `core/utils` function `extractAriaProps()` for redirecting ARIA props when the root node of a component isn't focusable

### Changed

- `core/handle` to allow binding to components. This also introduces a breaking change in the return value of handle methods.

## [1.0.0-beta.3] - 2017-02-21

### Added

- `core/handle` function `forEventProp` to test properties on an event

## [1.0.0-beta.2] - 2017-01-30

### Added

- Support for a new `handlers` block for components created with `core/kind` to allow cached event handlers
- `core/handle` handler `forKey`
- `core/keymap` module to abstract keyboard key codes behind common names (e.g. 'up' and 'down')

### Removed

- `core/handle.withArgs` helper function which is no longer needed with the addition of the `handlers` support in `kind()`

## [1.0.0-beta.1] - 2016-12-30

### Added

- `core/factory` which provides the means to support design-time customization of components

## [1.0.0-alpha.5] - 2016-12-16

### Fixed

- `core/dispatcher` to support pre-rendering

## [1.0.0-alpha.4] - 2016-12-2

No developer-facing changes.

## [1.0.0-alpha.3] - 2016-11-8

### Added

- `core/dispatcher` - an event dispatcher for global events (e.g. `window` and `document` events) that fire outside of the React tree

## [1.0.0-alpha.2] - 2016-10-21

This version includes a lot of refactoring from the previous release. Developers need to switch to the new enact-dev command-line tool.

### Added

- `stopImmediate` to `core/handle`
- Many more unit tests

### Changed

- Computed properties in `kind()` no longer mutate props. In other words, changing the value of a prop in one computed property does not affect the value of that prop in another computed property.

### Fixed

- Inline docs updated to be more consistent and comprehensive

## [1.0.0-alpha.1] - 2016-09-26

Initial release<|MERGE_RESOLUTION|>--- conflicted
+++ resolved
@@ -2,18 +2,16 @@
 
 The following is a curated list of changes in the Enact core module, newest changes on the top.
 
-<<<<<<< HEAD
 ## [unreleased]
 
 ### Fixed
 
 - `core/util.isRenderable` to treat values returned by `React.lazy()`, `React.memo()`, and `React.forwardRef` as renderable
 - `core/hoc` to support wrapping components returned by `React.lazy()`, `React.memo()`, and `React.forwardRef`
-=======
+
 ## [2.4.0] - 2019-03-04
 
 No significant changes.
->>>>>>> 383aba2a
 
 ## [2.3.0] - 2019-02-11
 
