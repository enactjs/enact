# Change Log

The following is a curated list of changes in the Enact core module, newest changes on the top.

<<<<<<< HEAD
## [unreleased]

### Added

- `core/util.clamp` to safely clamp a value between min and max bounds
=======
## [2.5.3] - 2019-06-06

No significant changes.
>>>>>>> 66a1d5de

## [2.5.2] - 2019-04-23

No significant changes.

## [2.5.1] - 2019-04-09

### Fixed

- `core/kind` to address warnings raised in React 16.8.6

## [2.5.0] - 2019-04-01

No significant changes.

## [2.4.1] - 2019-03-11

### Fixed

- `core/util.isRenderable` to treat values returned by `React.lazy()`, `React.memo()`, and `React.forwardRef()` as renderable
- `core/hoc` to support wrapping components returned by `React.lazy()`, `React.memo()`, and `React.forwardRef()`

## [2.4.0] - 2019-03-04

No significant changes.

## [2.3.0] - 2019-02-11

### Deprecated

- `core/kind` config property `contextTypes`, to be removed in 3.0.

### Added

- `core/kind` config property `contextType` replacing legacy `contextTypes` property

## [2.2.9] - 2019-01-11

No significant changes.

## [2.2.8] - 2018-12-06

No significant changes.

## [2.2.7] - 2018-11-21

No significant changes.

## [2.2.6] - 2018-11-15

No significant changes.

## [2.2.5] - 2018-11-05

No significant changes.

## [2.2.4] - 2018-10-29

No significant changes.

## [2.2.3] - 2018-10-22

No significant changes.

## [2.2.2] - 2018-10-15

### Fixed

- `core/util.Job` to cancel existing scheduled `idle()` jobs before scheduling another

## [2.2.1] - 2018-10-09

No significant changes.

## [2.2.0] - 2018-10-02

No significant changes.

## [2.1.4] - 2018-09-17

No significant changes.

## [2.1.3] - 2018-09-10

No significant changes.

## [2.1.2] - 2018-09-04

No significant changes.

## [2.1.1] - 2018-08-27

No significant changes.

## [2.1.0] - 2018-08-20

No significant changes.

## [2.0.2] - 2018-08-13

No significant changes.

## [2.0.1] - 2018-08-01

No significant changes.

## [2.0.0] - 2018-07-30

No significant changes.

## [2.0.0-rc.3] - 2018-07-23

No significant changes.

## [2.0.0-rc.2] - 2018-07-16

No significant changes.

## [2.0.0-rc.1] - 2018-07-09

### Removed

- `core/util.withContextFromProps` function

## [2.0.0-beta.9] - 2018-07-02

No significant changes.

## [2.0.0-beta.8] - 2018-06-25

No significant changes.

## [2.0.0-beta.7] - 2018-06-11

No significant changes.

## [2.0.0-beta.6] - 2018-06-04

No significant changes.

## [2.0.0-beta.5] - 2018-05-29

No significant changes.

## [2.0.0-beta.4] - 2018-05-21

### Added

- `core/handle.handle` utility `bindAs` to facilitate debugging and binding handlers to component instances

## [2.0.0-beta.3] - 2018-05-14

No significant changes.

## [2.0.0-beta.2] - 2018-05-07

### Fixed

- `core/dispatcher.on` to not add duplicate event handlers

## [2.0.0-beta.1] - 2018-04-29

### Added

- `core/snapshot` module with `isWindowReady` method to check the window state and `onWindowReady` method to queue window-dependent callbacks for snapshot builds

### Fixed

- `core/util.memoize` to forward all args to memoized function

## [2.0.0-alpha.8] - 2018-04-17

### Added

- `core/handle.adaptEvent` to adapt event payload before passing to subsequent handler
- `core/handle.call` to invoke a named method on a bound handler

## [2.0.0-alpha.7] - 2018-04-03

No significant changes.

## [2.0.0-alpha.6] - 2018-03-22

### Removed

- `core/factory` module, replaced by the `css` override feature

## [2.0.0-alpha.5] - 2018-03-07

### Removed

- `core/util.childrenEquals` which was no longer supported by React 16

### Added

- `core/util.memoize` method to optimize the execution of expensive functions

## [2.0.0-alpha.4] - 2018-02-13

### Changed

- `core/kind` to always return a component rather than either a component or an SFC depending upon the configuration

## [2.0.0-alpha.3] - 2018-01-18

No significant changes.

## [2.0.0-alpha.2] - 2017-08-29

No significant changes.

## [2.0.0-alpha.1] - 2017-08-27

No significant changes.

## [1.15.0] - 2018-02-28

### Deprecated

- `core/util/childrenEquals`, to be removed in 2.0.0

## [1.14.0] - 2018-02-23

### Deprecated

- `core/factory`, to be removed in 2.0.0

## [1.13.4] - 2018-07-30

No significant changes.

## [1.13.3] - 2018-01-16

### Fixed

- `core/kind` and `core/hoc` public documentation to be visible

## [1.13.2] - 2017-12-14

No significant changes.

## [1.13.1] - 2017-12-06

No significant changes.

## [1.13.0] - 2017-11-28

No significant changes.

## [1.12.2] - 2017-11-15

No significant changes.

## [1.12.1] - 2017-11-07

No significant changes.

## [1.12.0] - 2017-10-27

### Added

- `core/util.Job` APIs `idle`, `idleUntil`, `startRaf` and `startRafAfter`

## [1.11.0] - 2017-10-24

No significant changes.

## [1.10.1] - 2017-10-16

No significant changes.

## [1.10.0] - 2017-10-09

No significant changes.

## [1.9.3] - 2017-10-03

No significant changes.

## [1.9.2] - 2017-09-26

No significant changes.

## [1.9.1] - 2017-09-25

No significant changes.

## [1.9.0] - 2017-09-22

No significant changes.

## [1.8.0] - 2017-09-07

No significant changes.

## [1.7.0] - 2017-08-23

No significant changes.

## [1.6.1] - 2017-08-07

No significant changes.

## [1.6.0] - 2017-08-04

No significant changes.

## [1.5.0] - 2017-07-19

### Changed

- `@core/handle.preventDefault` (and, subsequently, `forwardWithPrevent`) to also call `preventDefault()` on the originating event

## [1.4.1] - 2017-07-05

No significant changes.

## [1.4.0] - 2017-06-29

No significant changes.

## [1.3.1] - 2017-06-14

No significant changes.

## [1.3.0] - 2017-06-12

### Added

- `core/platform` to support platform detection across multiple browsers

## [1.2.2] - 2017-05-31

No significant changes.

## [1.2.1] - 2017-05-25

No significant changes.

## [1.2.0] - 2017-05-17

### Added

- `core/handle.oneOf` to support branching event handlers

## [1.1.0] - 2017-04-21

### Added

- `core/util` documentation

### Fixed

- `core/util.childrenEquals` to work with mixed components and text

## [1.0.0] - 2017-03-31

### Added

- `core/util.Job` to replace `core/jobs` with an API that reduced the chance of job name collisions

### Removed

- `core/jobs` and replaced it with `core/util.Job`
- `core/selection`, which was only used internally by `ui/GroupItem`
- `kind` and `hoc` named exports from root module. Should be directly imported via `@enact/core/kind` and `@enact/core/hoc`, respectively.
- `core/fetch` which was no longer used by Enact

## [1.0.0-beta.4] - 2017-03-10

### Added

- `core/kind` support for `contextTypes`
- `core/utils` function `extractAriaProps()` for redirecting ARIA props when the root node of a component isn't focusable

### Changed

- `core/handle` to allow binding to components. This also introduces a breaking change in the return value of handle methods.

## [1.0.0-beta.3] - 2017-02-21

### Added

- `core/handle` function `forEventProp` to test properties on an event

## [1.0.0-beta.2] - 2017-01-30

### Added

- Support for a new `handlers` block for components created with `core/kind` to allow cached event handlers
- `core/handle` handler `forKey`
- `core/keymap` module to abstract keyboard key codes behind common names (e.g. 'up' and 'down')

### Removed

- `core/handle.withArgs` helper function which is no longer needed with the addition of the `handlers` support in `kind()`

## [1.0.0-beta.1] - 2016-12-30

### Added

- `core/factory` which provides the means to support design-time customization of components

## [1.0.0-alpha.5] - 2016-12-16

### Fixed

- `core/dispatcher` to support pre-rendering

## [1.0.0-alpha.4] - 2016-12-2

No developer-facing changes.

## [1.0.0-alpha.3] - 2016-11-8

### Added

- `core/dispatcher` - an event dispatcher for global events (e.g. `window` and `document` events) that fire outside of the React tree

## [1.0.0-alpha.2] - 2016-10-21

This version includes a lot of refactoring from the previous release. Developers need to switch to the new enact-dev command-line tool.

### Added

- `stopImmediate` to `core/handle`
- Many more unit tests

### Changed

- Computed properties in `kind()` no longer mutate props. In other words, changing the value of a prop in one computed property does not affect the value of that prop in another computed property.

### Fixed

- Inline docs updated to be more consistent and comprehensive

## [1.0.0-alpha.1] - 2016-09-26

Initial release<|MERGE_RESOLUTION|>--- conflicted
+++ resolved
@@ -2,17 +2,15 @@
 
 The following is a curated list of changes in the Enact core module, newest changes on the top.
 
-<<<<<<< HEAD
 ## [unreleased]
 
 ### Added
 
 - `core/util.clamp` to safely clamp a value between min and max bounds
-=======
+
 ## [2.5.3] - 2019-06-06
 
 No significant changes.
->>>>>>> 66a1d5de
 
 ## [2.5.2] - 2019-04-23
 
