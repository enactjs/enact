--- conflicted
+++ resolved
@@ -4,14 +4,13 @@
 
 ## [unreleased]
 
-<<<<<<< HEAD
-### Added
+### Added
+
 - `core/util.memoize` method to memoize functions
-=======
+
 ### Removed
 
 - `core/util.childrenEquals` which was no longer supported by React 16
->>>>>>> 23c23f0d
 
 ## [2.0.0-alpha.4] - 2018-02-13
 
