import allPass from 'ramda/src/allPass';
import always from 'ramda/src/always';
import compose from 'ramda/src/compose';
import curry from 'ramda/src/curry';
import identity from 'ramda/src/identity';
import ifElse from 'ramda/src/ifElse';
import isType from 'ramda/src/is';
import map from 'ramda/src/map';
import T from 'ramda/src/T';

import {is} from '../keymap';

// Ensures that everything passed to `allPass` is a function so that if null values are passed they
// do not impede the event flow
const makeSafeHandler = ifElse(isType(Function), identity, always(T));

// Accepts an array of handlers, sanitizes them, and returns a handler function
const makeHandler = compose(allPass, map(makeSafeHandler));

/**
 * Allows generating event handlers by chaining functions to filter or short-circuit the handling
 * flow. Any handler that returns true will stop the chain.
 *
 * @example
 *  const submit = (e) => {
 *		console.log('Submitting the data!');
 *  };
 *	const submitOnEnter = handle(handle.forKey('enter'), handle.stop, submit);
 *	return (<input onKeyPress={submitOnEnter}>);
 *
 * @method	handle
 * @param	{...Function}	handlers List of handlers to process the event
 * @returns	{Function}		A function that accepts an event which is dispatched to each of the
 *							provided handlers.
 */
<<<<<<< HEAD
const handle = function (...handlers) {
	const h = makeHandler(handlers);
	h.displayName = 'handle';

	return (ev, props, context) => {
		// if handle() was bound to a class, use its props and context. otherwise, we accept
		// incoming props/context as would be provided by computed/handlers from kind()
		if (this) {
			props = this.props;
			context = this.context;
		}

		return h(ev, props, context);
	};
=======
const handle = (...handlers) => (...args) => {
	const result = reduce((acc, handler) => {
		if (acc) {
			// if a prior handler returned true, do not call any more handlers
			return true;
		} else if (typeof handler === 'function') {
			// if the current handler is a function, call it
			return handler(...args);
		}

		// otherwise, the handler is invalid so continue. This lets us blindly pass potential handlers
		// from props without adding boilerplate checks everywhere.
		return false;
	}, false, handlers);

	return result;
>>>>>>> 0bdf0c67
};

/**
 * Calls a named function on the event and returns false
 *
 * @example
 *	// calls event.customMethod() before calling submit()
 *	handle(handle.callOnEvent('customMethod'), submit)
 *
 * @method	callOnEvent
 * @param	{String}	methodName	Name of the method to call on the event.
 * @returns {Function}				Event handler
 */
const callOnEvent = handle.callOnEvent = (methodName) => (e) => {
	if (e[methodName]) {
		e[methodName]();
	} else if (e.nativeEvent && e.nativeEvent[methodName]) {
		// In some cases (notably stopImmediatePropagation), React doesn't include a desired method
		// on its proxy so we check the native event as well.
		e.nativeEvent[methodName]();
	}
	return true;
};

/**
 * Stops handling if the value of `prop` on the event does not equal `value`
 *
 * @example
 *  // submit() called only if event.x === 0
 *	handle(handle.forEventProp('x', 0), submit)
 *
 * @method	forEventProp
 * @param	{String}	prop	Name of property on event
 * @param	{*}			value	Value of property
 * @returns {Function}			Event handler
 */
<<<<<<< HEAD
const forProp = handle.forProp = curry((prop, value) => {
	return (e) => e[prop] === value;
=======
const forEventProp = handle.forEventProp = curry((prop, value) => {
	return (e) => e[prop] !== value;
>>>>>>> 0bdf0c67
});

/**
 * Forwards the event to a function at `name` on `props`. The return value of the forwarded function
 * is ignored.
 *
 * @example
 *	const props = {onSubmit: (e) => doSomething()};
 *	const handleClick = handle(forward('onSubmit'))(ev, props);
 *
 * @method	forward
 * @param	{String}	name	Name of method on the `props`
 * @returns	{Function}			Event handler
 */
const forward = handle.forward = name => (e, props) => {
	const fn = props && props[name];
	if (typeof fn === 'function') {
		fn(e);
	}

	return true;
};

/**
 * Calls event.preventDefault() and returns false.
 *
 * @method	preventDefault
 * @returns {Function}	Event handler
 */
const preventDefault = handle.preventDefault = callOnEvent('preventDefault');

/**
 * Calls event.stopPropagation() and returns false
 *
 * @method	stop
 * @returns {Function}	Event handler
 */
const stop = handle.stop = callOnEvent('stopPropagation');

/**
 * Calls event.stopImmediatePropagation() and returns false
 *
 * @method	stopImmediate
 * @returns {Function}	Event handler
 */
const stopImmediate = handle.stopImmediate = callOnEvent('stopImmediatePropagation');

/**
 * Only allows event handling to continue if `event.keyCode === value`.
 *
 * @method	forKeyCode
 * @param	{Number}	value	`keyCode` to test
 * @returns	{Function}			Event handler
 */
const forKeyCode = handle.forKeyCode = forEventProp('keyCode');

/**
 * Only allows event handling to continue if the event's keyCode is mapped to `name` within
 * {@link core/keymap}.
 *
 * @method	forKey
 * @param	{String}	name	Name from {@link core/keymap}
 * @returns	{Function}			Event handler
 */
<<<<<<< HEAD
const forKey = handle.forKey = (name) => (ev) => is(name, ev.keyCode);
=======
const forKey = handle.forKey = curry((name, ev) => {
	return !is(name, ev.keyCode);
});

/**
 * Allows handling to continue if the value of `prop` on the props strictly equals `value`.
 *
 * @example
 *  // submit() called only if props.checked === true
 *	handle(handle.forProp('checked', true), submit)
 *
 * @method	forProp
 * @param	{String}	prop	Name of property on props object
 * @param	{*}			value	Value of property
 * @returns {Function}			Event handler
 */
const forProp = handle.forProp = curry((prop, value) => {
	return (e, props) => props[prop] !== value;
});
>>>>>>> 0bdf0c67

export default handle;
export {
	callOnEvent,
	forward,
	forEventProp,
	forKey,
	forKeyCode,
	forProp,
	handle,
	preventDefault,
	stop,
	stopImmediate
};<|MERGE_RESOLUTION|>--- conflicted
+++ resolved
@@ -33,7 +33,6 @@
  * @returns	{Function}		A function that accepts an event which is dispatched to each of the
  *							provided handlers.
  */
-<<<<<<< HEAD
 const handle = function (...handlers) {
 	const h = makeHandler(handlers);
 	h.displayName = 'handle';
@@ -48,24 +47,6 @@
 
 		return h(ev, props, context);
 	};
-=======
-const handle = (...handlers) => (...args) => {
-	const result = reduce((acc, handler) => {
-		if (acc) {
-			// if a prior handler returned true, do not call any more handlers
-			return true;
-		} else if (typeof handler === 'function') {
-			// if the current handler is a function, call it
-			return handler(...args);
-		}
-
-		// otherwise, the handler is invalid so continue. This lets us blindly pass potential handlers
-		// from props without adding boilerplate checks everywhere.
-		return false;
-	}, false, handlers);
-
-	return result;
->>>>>>> 0bdf0c67
 };
 
 /**
@@ -102,13 +83,8 @@
  * @param	{*}			value	Value of property
  * @returns {Function}			Event handler
  */
-<<<<<<< HEAD
-const forProp = handle.forProp = curry((prop, value) => {
+const forEventProp = handle.forEventProp = curry((prop, value) => {
 	return (e) => e[prop] === value;
-=======
-const forEventProp = handle.forEventProp = curry((prop, value) => {
-	return (e) => e[prop] !== value;
->>>>>>> 0bdf0c67
 });
 
 /**
@@ -173,11 +149,8 @@
  * @param	{String}	name	Name from {@link core/keymap}
  * @returns	{Function}			Event handler
  */
-<<<<<<< HEAD
-const forKey = handle.forKey = (name) => (ev) => is(name, ev.keyCode);
-=======
 const forKey = handle.forKey = curry((name, ev) => {
-	return !is(name, ev.keyCode);
+	return is(name, ev.keyCode);
 });
 
 /**
@@ -193,9 +166,8 @@
  * @returns {Function}			Event handler
  */
 const forProp = handle.forProp = curry((prop, value) => {
-	return (e, props) => props[prop] !== value;
+	return (e, props) => props[prop] === value;
 });
->>>>>>> 0bdf0c67
 
 export default handle;
 export {
