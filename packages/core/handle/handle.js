/**
 * `core/handle` provides a set of utilities to support handling events for `kind()`s and
 * `React.Component`s. The default export, `handle()`, generates an event handler function from a
 * set of input functions. The input functions either process or filter the event. If an input
 * function returns `true`, `handle()` will continue processing the event by calling the next input
 * function in the chain. If it returns `false` (or any falsey value like `null` or `undefined`),
 * the event handling chain stops at that input function.
 *
 * ```
 * import {forKey, forward, handle, preventDefault} from '@enact/core/handle';
 *
 * // logEnter will contain a function that accepts an event, a props object, and a context object
 * const logEnter = handle(
 *   forward('onKeyDown'),  // forwards the event to the function passed in the onKeyDown prop
 *   forKey('enter'),       // if the event.keyCode maps to the enter key, allows event processing to continue
 *   preventDefault,        // calls event.preventDefault() to prevent the `keypress` event
 *   (ev, props) => {       // custom event handler -- in this case, logging some text
 *     // since it doesn't return `true`, no further input functions would be called after this one
 *     console.log('The Enter key was pressed down');
 *   }
 * ).finally(() => {
 * 	 console.log('This will log at the end no matter what happens within the handler above')
 * });
 * ```
 *
 * `handle()` can also be bound to a component instance which allows it to access the instance
 * `props` and `context`. This allows you to write consistent event handlers for components created
 * either with `kind()` or ES6 classes without worrying about from where the props are sourced.
 *
 * ```
 * import {forKey, forward, handle, preventDefault} from '@enact/core/handle';
 * import React from 'react';
 *
 * class MyComponent extends React.Component {
 *   // bind handle() to the instance
 *   handle = handle.bind(this)
 *
 *   // then create handlers using the bound function
 *   logEnter = this.handle(
 *     forward('onKeyDown'),  // forwards the event to the function passed in the onKeyDown prop
 *     forKey('enter'),       // if the event.keyCode maps to the enter key, allows event processing to continue
 *     preventDefault,        // calls event.preventDefault() to prevent the `keypress` event
 *     (ev, props) => {       // custom event handler -- in this case, logging some text
 *       // In the bound version, `props` will contain a reference to this.props
 *       // since it doesn't return `true`, no further input functions would be called after this one
 *       console.log('The Enter key was pressed down');
 *     }
 *   )
 *
 *   render () {
 *     // ...
 *   }
 * }
 * ```
 *
 * @module core/handle
 */

import cond from 'ramda/src/cond';
import curry from 'ramda/src/curry';

import {is} from '../keymap';

// Accepts an array of handlers, sanitizes them, and returns a handler function
// compose(allPass, map(makeSafeHandler));
const makeHandler = (handlers) => {
	// allowing shadowing here to provide a meaningful function name in dev tools
	// eslint-disable-next-line no-shadow
	return function handle (...args) {
		for (let i = 0; i < handlers.length; i++) {
			const fn = handlers[i];
			if (typeof fn !== 'function' || fn.apply(this, args)) {
				continue;
			}

			return false;
		}

		return true;
	};
};

// Loose check to determine if obj is component-ish if it has both props and context members
const hasPropsAndContext = (obj) => {
	return obj && obj.hasOwnProperty && obj.hasOwnProperty('props') && obj.hasOwnProperty('context');
};

/**
 * Allows generating event handlers by chaining input functions to filter or short-circuit the
 * handling flow. Any input function that returns a falsey value will stop the chain.
 *
 * The returned handler function has a `finally()` member that accepts a function and returns a new
 * handler function. The accepted function is called once the original handler completes regardless
 * of the returned value.
 *
 * @method   handle
 * @memberof core/handle
 * @param    {...Function}  handlers List of handlers to process the event
 * @returns  {Function}	    A function that accepts an event which is dispatched to each of the
 *                          provided handlers.
 */
const handle = function (...handlers) {
	const h = makeHandler(handlers);

	// In order to support binding either handle (handle.bind(this)) or a handler
	// (a = handle(), a.bind(this)), we cache `this` here and use is as the fallback for props and
	// context if fn() doesn't have its own `this`.
	const _outer = this;

	const fn = function (ev, props, context) {
		let caller = null;

		// if handle() was bound to a class, use its props and context. otherwise, we accept
		// incoming props/context as would be provided by computed/handlers from kind()
		if (hasPropsAndContext(this)) {
			caller = this;
			props = this.props;
			context = this.context;
		} else if (hasPropsAndContext(_outer)) {
			caller = _outer;
			props = _outer.props;
			context = _outer.context;
		}

		return h.call(caller, ev, props, context);
	};

	fn.finally = function (cleanup) {
		return function (ev, props, context) {
			let result = false;

			if (hasPropsAndContext(this)) {
				props = this.props;
				context = this.context;
			}

			try {
				result = fn.call(this, ev, props, context);
			} finally {
				cleanup.call(this, ev, props, context);
			}

			return result;
		};
	};

	return fn;
};

/**
 * Calls the first handler whose condition passes. Each branch must be passed as an array with the
 * first element being the condition function and the second being the handler function. The same
 * arguments are passed to both the condition function and the handler function. The value returned
 * from the handler is returned.
 *
 * ```
 * const handler = oneOf(
 * 	[forKey('enter'), handleEnter],
 * 	[forKey('left'), handleLeft],
 * 	[forKey('right'), handleRight]
 * );
 *
 * @method   oneOf
 * @memberof core/handle
 * @param    {...Function}  handlers List of handlers to process the event
 * @returns  {Function}	    A function that accepts an event which is dispatched to each of the
 *                          conditions and, if it passes, onto the provided handler.
 */
const oneOf = handle.oneOf = function (...handlers) {
	return handle.call(this, cond(handlers));
};

/**
 * A function that always returns `true`. Optionally accepts a `handler` function which is called
 * before returning `true`.
 *
 * ```
 * // Used to coerce an existing function into a handler change
 * const coercedHandler = handle(
 *   returnsTrue(doesSomething),
 *   willAlwaysBeCalled
 * );
 *
 * // Used to emulate if/else blocks with `oneOf`
 * const ifElseHandler = oneOf(
 * 	[forKey('enter'), handleEnter],
 * 	[returnsTrue, handleOtherwise]
 * );
 * ```
 *
 * @method   returnsTrue
 * @memberof core/handle
 * @param    {[Function]}  handler  Handler function called before returning `true`
 * @returns  {Function}	   A function that returns true
 */
const returnsTrue = handle.returnsTrue = function (handler) {
	if (handler) {
		return function (...args) {
			handler(...args);

			return true;
		};
	}

	return true;
};

/**
 * Calls a named function on the event and returns `true`
 *
 * ```
 * import {callOnEvent, handle} from '@enact/core/handle';
 *
 * const callsCustomMethod = handle(
 *	callOnEvent('customMethod'),
 *	(ev) => console.log('ev.customMethod() was called')
 * );
 * ```
 *
 * @method   callOnEvent
 * @memberof core/handle
 * @param    {String}     methodName  Name of the method to call on the event.
 * @param    {Object}     ev          Event
 * @returns  {Boolean}                Always returns `true`
 * @private
 */
const callOnEvent = handle.callOnEvent = curry((methodName, ev) => {
	if (ev[methodName]) {
		ev[methodName]();
	} else if (ev.nativeEvent && ev.nativeEvent[methodName]) {
		// In some cases (notably stopImmediatePropagation), React doesn't include a desired method
		// on its proxy so we check the native event as well.
		ev.nativeEvent[methodName]();
	}
	return true;
});

/**
 * Allows handling to continue if the value of `prop` on the event strictly equals `value`
 *
 * ```
 * import {forEventProp, handle} from '@enact/core/handle';
 *
 * const logWhenXEqualsZero = handle(
 *   forEventProp('x', 0),
 *   (ev) => console.log('ev.x was equal to zero')
 * );
 * ```
 *
 * @method   forEventProp
 * @memberof core/handle
 * @param    {String}	   prop   Name of property on event
 * @param    {*}           value  Value of property
 * @param    {Object}      ev     Event
 * @returns  {Boolean}            Returns `true` if `prop` on `event` strictly equals `value`
 */
const forEventProp = handle.forEventProp = curry((prop, value, ev) => {
	return ev[prop] === value;
});

/**
 * Forwards the event to a function at `name` on `props`. If the specified prop is `undefined` or
 * is not a function, it is ignored. The return value of the forwarded function is ignored and
 * `true` is always returned instead.
 *
 * ```
 * import {forward, handle} from '@enact/core/handle';
 *
 * const forwardAndLog = handle(
 *   forward('onClick'),
 *   (ev) => console.log('event forwarded to onClick from props')
 * );
 * ```
 *
 * @method   forward
 * @memberof core/handle
 * @param    {String}    name   Name of method on the `props`
 * @param    {Object}    ev     Event
 * @param    {Object}    props  Props object
 * @returns  {Boolean}          Always returns `true`
 */
const forward = handle.forward = curry((name, ev, props) => {
	const fn = props && props[name];
	if (typeof fn === 'function') {
		fn(ev);
	}

	return true;
});

/**
 * Calls `event.preventDefault()` and returns `true`.
 *
 * ```
 * import {handle, preventDefault} from '@enact/core/handle';
 *
 * const preventAndLog = handle(
 *   preventDefault,
 *   (ev) => console.log('preventDefault called')
 * );
 * ```
 *
 * @method   preventDefault
 * @memberof core/handle
 * @param    {Object}        ev  Event
 * @returns  {Boolean}           Always returns `true`
 */
const preventDefault = handle.preventDefault = callOnEvent('preventDefault');

/**
 * Forwards the event to a function at `name` on `props` with capability to prevent default
 * behavior. If the specified prop is `undefined` or is not a function, it is ignored. Returns
 * `false` when `event.preventDefault()` has been called in a handler.
 *
 * ```
 * import {forwardWithPrevent, handle} from '@enact/core/handle';
 *
 * const forwardPreventDefault = handle(
 *   forwardWithPrevent('onClick'),
 *   (ev) => console.log('default action')
 * );
 * ```
 *
 * @method   forwardWithPrevent
 * @private
 * @memberof core/handle
 * @param    {String}    name   Name of method on the `props`
 * @param    {Object}    ev     Event
 * @param    {Object}    props  Props object
 * @returns  {Boolean}          Returns `true` if default action is prevented
 */
const forwardWithPrevent = handle.forwardWithPrevent = curry((name, ev, props) => {
	let prevented = false;
	const wrappedEvent = Object.assign({}, ev, {
		preventDefault: () => {
			prevented = true;
			preventDefault(ev);
		}
	});
	forward(name, wrappedEvent, props);

	return !prevented;
});

/**
 * Calls `event.stopPropagation()` and returns `true`
 *
 * ```
 * import {handle, stop} from '@enact/core/handle';
 *
 * const stopAndLog = handle(
 *   stop,
 *   (ev) => console.log('stopPropagation called')
 * );
 * ```
 *
 * @method   stop
 * @memberof core/handle
 * @param    {Object}   ev  Event
 * @returns  {Boolean}      Always returns `true`
 */
const stop = handle.stop = callOnEvent('stopPropagation');

/**
 * Calls `event.stopImmediatePropagation()` and returns `true`
 *
 * ```
 * import {handle, stopImmediate} from '@enact/core/handle';
 *
 * const stopImmediateAndLog = handle(
 *   stopImmediate,
 *   (ev) => console.log('stopImmediatePropagation called')
 * );
 * ```
 *
 * @method   stopImmediate
 * @memberof core/handle
 * @param    {Object}       ev  Event
 * @returns  {Boolean}          Always returns `true`
 */
const stopImmediate = handle.stopImmediate = callOnEvent('stopImmediatePropagation');

/**
 * Allows event handling to continue if `event.keyCode === value`.
 *
 * ```
 * import {forKeyCode, handle} from '@enact/core/handle';
 *
 * const logForEscapeKey = handle(
 *   forKeyCode(27),
 *   (ev) => console.log('Escape key pressed down')
 * );
 * ```
 *
 * @method   forKeyCode
 * @memberof core/handle
 * @param    {Number}    value  `keyCode` to test
 * @param    {Object}    ev     Event
 * @returns  {Boolean}          Returns `true` if `event.keyCode` strictly equals `value`
 */
const forKeyCode = handle.forKeyCode = forEventProp('keyCode');

/**
 * Allows handling to continue if the event's keyCode is mapped to `name` within
 * {@link core/keymap}.
 *
 * ```
 * import {forKey, handle} from '@enact/core/handle';
 *
 * const logForEnterKey = handle(
 *   forKey('enter'),
 *   (ev) => console.log('Enter key pressed down')
 * );
 * ```
 *
 * @method   forKey
 * @memberof core/handle
 * @param    {String}    name   Name from {@link core/keymap}
 * @param    {Object}    ev     Event
 * @returns  {Boolean}          Returns `true` if `event.keyCode` is mapped to `name`
 * @see      core/keymap
 */
const forKey = handle.forKey = curry((name, ev) => {
	return is(name, ev.keyCode);
});

/**
 * Allows handling to continue if the value of `prop` on the props strictly equals `value`.
 *
 * ```
 * import {forProp, handle} from '@enact/core/handle';
 *
 * const logWhenChecked = handle(
 *   forProp('checked', true),
 *   (ev) => console.log('checked prop is true')
 * );
 * ```
 *
 * @method   forProp
 * @memberof core/handle
 * @param    {String}    prop   Name of property on props object
 * @param    {*}         value  Value of property
 * @param    {Object}    ev     Event
 * @param    {Object}    props  Props object
 * @returns  {Boolean}          Event handler
 */
const forProp = handle.forProp = curry((prop, value, ev, props) => {
	return props[prop] === value;
});

/**
 * Logs the event, props, and context optionally preceded by a custom message. Will only log in
 * development mode.
 *
 * ```
 * import {forProp, handle, log} from '@enact/core/handle';
 *
 * const logWhenChecked = handle(
 *   forProp('checked', true),
 *   log('checked props is true')
 * );
 * ```
 *
 * @method   log
 * @memberof core/handle
 * @param    {String}     message  Custom message
 * @param    {Object}     ev       Event
 * @param    {...*}       [args]   Any args passed are logged
 * @returns  {Boolean}             Always returns `true`
 */
const log = handle.log = curry((message, ev, ...args) => {
	if (__DEV__) {
		// eslint-disable-next-line no-console
		console.log(message, ev, ...args);
	}

	return true;
});

/**
<<<<<<< HEAD
 * Adapts an event with `adapter` before calling `handler`.
 *
 * The `adapter` function receives the same arguments as any handler. The value returned from
 * `adapter` is passed as the first argument to `handler` with the remaining arguments kept the
 * same. This is often useful to generate a custom event payload before forwarding on to a callback.
 *
 * ```
 * import {adaptEvent, forward} from '@enact/core/handle';
 *
 * // calls the onChange callback with an event payload containing a type and value member
 * const incrementAndChange = adaptEvent(
 * 	(ev, props) => ({
 * 	  type: 'onChange',
 * 	  value: props.value + 1
 * 	}),
 * 	forward('onChange')
 * )
 * ```
 *
 * @method   adaptEvent
 * @memberof core/handle
 * @param    {Function}  adapter  Function to adapt the event payload
 * @param    {Function}  handler  Handler to call with the new event payload
 * @param    {...*}      [args]   Additional args passed to both `adapter` and `handler`
 * @returns  {Object}             New event payload
 */
const adaptEvent = handle.adaptEvent = curry(function (adapter, handler) {
	return function (ev, ...args) {
		return handler(adapter(ev, ...args), ...args);
	};
});

export default handle;
export {
	adaptEvent,
=======
 * Invokes a method by name on the component to which {@link core/handle.handle} is bound.
 *
 * If the methods exists on the object, it is called with the event, props, and context and its
 * return value is returned.
 *
 * If the method does not exist or handle isn't bound to an instance, it returns `false`.
 *
 * ```
 * import {call, handle, forProp} from '@enact/core/handle';
 *
 * const incrementIfEnabled = handle(
 *   forProp('disabled', false),
 *   call('increment')
 * );
 *
 * class Counter extends React.Component {
 *   constructor () {
 *     super();
 *
 *     this.handleIncrement = incrementIfEnabled.bind(this);
 *   }
 *
 *   render () {
 *     // ...
 *   }
 * }
 * ```
 *
 * @method   call
 * @memberof core/handle
 * @param    {String}     method  Name of method
 * @returns  {Boolean}            Returns the value returned by `method`, or `false` if the method
 *                                does not exist
 */
const call = function (method) {
	return function (...args) {
		if (this && this[method]) {
			return this[method](...args);
		}

		return false;
	};
};

export default handle;
export {
	call,
>>>>>>> 3d0a6f34
	callOnEvent,
	forward,
	forwardWithPrevent,
	forEventProp,
	forKey,
	forKeyCode,
	forProp,
	handle,
	log,
	oneOf,
	preventDefault,
	returnsTrue,
	stop,
	stopImmediate
};<|MERGE_RESOLUTION|>--- conflicted
+++ resolved
@@ -478,7 +478,51 @@
 });
 
 /**
-<<<<<<< HEAD
+ * Invokes a method by name on the component to which {@link core/handle.handle} is bound.
+ *
+ * If the methods exists on the object, it is called with the event, props, and context and its
+ * return value is returned.
+ *
+ * If the method does not exist or handle isn't bound to an instance, it returns `false`.
+ *
+ * ```
+ * import {call, handle, forProp} from '@enact/core/handle';
+ *
+ * const incrementIfEnabled = handle(
+ *   forProp('disabled', false),
+ *   call('increment')
+ * );
+ *
+ * class Counter extends React.Component {
+ *   constructor () {
+ *     super();
+ *
+ *     this.handleIncrement = incrementIfEnabled.bind(this);
+ *   }
+ *
+ *   render () {
+ *     // ...
+ *   }
+ * }
+ * ```
+ *
+ * @method   call
+ * @memberof core/handle
+ * @param    {String}     method  Name of method
+ * @returns  {Boolean}            Returns the value returned by `method`, or `false` if the method
+ *                                does not exist
+ */
+const call = function (method) {
+	return function (...args) {
+		if (this && this[method]) {
+			return this[method](...args);
+		}
+
+		return false;
+	};
+};
+
+/**
  * Adapts an event with `adapter` before calling `handler`.
  *
  * The `adapter` function receives the same arguments as any handler. The value returned from
@@ -514,55 +558,7 @@
 export default handle;
 export {
 	adaptEvent,
-=======
- * Invokes a method by name on the component to which {@link core/handle.handle} is bound.
- *
- * If the methods exists on the object, it is called with the event, props, and context and its
- * return value is returned.
- *
- * If the method does not exist or handle isn't bound to an instance, it returns `false`.
- *
- * ```
- * import {call, handle, forProp} from '@enact/core/handle';
- *
- * const incrementIfEnabled = handle(
- *   forProp('disabled', false),
- *   call('increment')
- * );
- *
- * class Counter extends React.Component {
- *   constructor () {
- *     super();
- *
- *     this.handleIncrement = incrementIfEnabled.bind(this);
- *   }
- *
- *   render () {
- *     // ...
- *   }
- * }
- * ```
- *
- * @method   call
- * @memberof core/handle
- * @param    {String}     method  Name of method
- * @returns  {Boolean}            Returns the value returned by `method`, or `false` if the method
- *                                does not exist
- */
-const call = function (method) {
-	return function (...args) {
-		if (this && this[method]) {
-			return this[method](...args);
-		}
-
-		return false;
-	};
-};
-
-export default handle;
-export {
 	call,
->>>>>>> 3d0a6f34
 	callOnEvent,
 	forward,
 	forwardWithPrevent,
