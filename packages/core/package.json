--- conflicted
+++ resolved
@@ -32,15 +32,9 @@
     "invariant": "^2.2.2",
     "prop-types": "^15.6.0",
     "ramda": "^0.24.1",
-<<<<<<< HEAD
-    "react": "^16.3.2",
-    "react-dom": "^16.3.2",
+    "react": "^16.7.0",
+    "react-dom": "^16.7.0",
     "recompose": "^0.26.0",
     "warning": "^3.0.0"
-=======
-    "react": "^16.7.0",
-    "react-dom": "^16.7.0",
-    "recompose": "^0.26.0"
->>>>>>> 55a8506d
   }
 }