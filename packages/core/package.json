{
  "name": "@enact/core",
  "version": "4.0.5",
  "description": "Enact is an open source JavaScript framework containing everything you need to create a fast, scalable mobile or web application.",
  "main": "index.js",
  "scripts": {
    "clean": "enact clean",
    "lint": "enact lint --strict",
    "test": "enact test",
    "test-json": "enact test --json",
    "test-watch": "enact test --watch",
    "transpile": "enact transpile"
  },
  "license": "Apache-2.0",
  "keywords": [
    "framework",
    "toolkit",
    "components",
    "mobile",
    "webOS"
  ],
  "enact": {
    "ri": {
      "baseSize": 24
    }
  },
  "dependencies": {
    "classnames": "^2.2.5",
    "invariant": "^2.2.2",
    "prop-types": "^15.7.2",
    "ramda": "^0.24.1",
    "react": "^17.0.1",
    "react-dom": "^17.0.1",
    "react-is": "^17.0.1",
<<<<<<< HEAD
    "recompose": "^0.30.0",
    "warning": "^4.0.3",
    "web-vitals": "^2.1.0"
=======
    "warning": "^4.0.3"
>>>>>>> 00091cb2
  }
}<|MERGE_RESOLUTION|>--- conflicted
+++ resolved
@@ -32,12 +32,7 @@
     "react": "^17.0.1",
     "react-dom": "^17.0.1",
     "react-is": "^17.0.1",
-<<<<<<< HEAD
-    "recompose": "^0.30.0",
     "warning": "^4.0.3",
     "web-vitals": "^2.1.0"
-=======
-    "warning": "^4.0.3"
->>>>>>> 00091cb2
   }
 }