{
  "name": "@enact/core",
<<<<<<< HEAD
  "version": "5.0.0-alpha.1",
=======
  "version": "4.9.0",
>>>>>>> ef8be8e5
  "description": "Enact is an open source JavaScript framework containing everything you need to create a fast, scalable mobile or web application.",
  "repository": {
    "type": "git",
    "url": "https://github.com/enactjs/enact.git",
    "directory": "packages/core"
  },
  "homepage": "https://enactjs.com",
  "main": "index.js",
  "scripts": {
    "clean": "enact clean",
    "interlink": "echo \"No interlink\" && exit 0",
    "lint": "enact lint --strict",
    "test": "enact test",
    "test-json": "enact test --json",
    "test-watch": "enact test --watch",
    "transpile": "enact transpile"
  },
  "license": "Apache-2.0",
  "keywords": [
    "framework",
    "toolkit",
    "components",
    "mobile",
    "webOS"
  ],
  "enact": {
    "ri": {
      "baseSize": 24
    }
  },
  "dependencies": {
    "classnames": "^2.5.1",
    "invariant": "^2.2.4",
    "prop-types": "^15.8.1",
    "ramda": "^0.30.1",
    "react": "^18.3.1",
    "react-dom": "^18.3.1",
    "react-is": "^18.3.1",
    "warning": "^4.0.3"
  }
}<|MERGE_RESOLUTION|>--- conflicted
+++ resolved
@@ -1,10 +1,6 @@
 {
   "name": "@enact/core",
-<<<<<<< HEAD
   "version": "5.0.0-alpha.1",
-=======
-  "version": "4.9.0",
->>>>>>> ef8be8e5
   "description": "Enact is an open source JavaScript framework containing everything you need to create a fast, scalable mobile or web application.",
   "repository": {
     "type": "git",
