--- conflicted
+++ resolved
@@ -1,12 +1,10 @@
-<<<<<<< HEAD
-import React from 'react';
-=======
 /**
  * Provides the {@link core/kind.kind} method to create components
  *
  * @module core/kind
  */
->>>>>>> e5337ef8
+
+import React from 'react';
 
 import computed from './computed';
 import styles from './styles';
