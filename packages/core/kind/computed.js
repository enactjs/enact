/**
 * Accepts an object of computed property configurations and a property object, passes the property
 * object through each computed property handler, and merges the resulting computed properties with
 * the original properties.
 *
 * ```
 * const cfg = {
 *   sum: ({x,y,z}) => x+y+z,
 *   product: ({x,y,z}) => x*y*z
 * }
 * const props = {
 *   x: 2,
 *   y: 3,
 *   z: 4
 * }
 * computed(cfg)(props) // => {x: 2, y: 3, z: 4, sum: 9, product: 24}
 * ```
 *
 * @method computed
 * @param   {Object}    cfg  Configuration object mapping transformation functions to property names
 * @returns {Function}       Function that accepts a props object and mutates it to include the
 *                           computed props
 * @public
 */
<<<<<<< HEAD
const computed = (cfg, ...rest) => {
=======
const computed = (cfg, optProps) => {
>>>>>>> a221dd0f
	const keys = Object.keys(cfg);

	const renderComputed = (props, ...args) => {
		const updated = {};
		for (let i = keys.length - 1; i >= 0; i--) {
			updated[keys[i]] = cfg[keys[i]](props, ...args);
		}

		return Object.assign(props, updated);
	};

<<<<<<< HEAD
	// maintain 1.x compatibility
	if (rest.length) {
		return renderComputed(...rest);
=======
	// maintain compatibility with 1.x
	if (optProps) {
		return renderComputed(optProps);
>>>>>>> a221dd0f
	}

	return renderComputed;
};

export default computed;
export {computed};<|MERGE_RESOLUTION|>--- conflicted
+++ resolved
@@ -22,11 +22,7 @@
  *                           computed props
  * @public
  */
-<<<<<<< HEAD
-const computed = (cfg, ...rest) => {
-=======
 const computed = (cfg, optProps) => {
->>>>>>> a221dd0f
 	const keys = Object.keys(cfg);
 
 	const renderComputed = (props, ...args) => {
@@ -38,15 +34,9 @@
 		return Object.assign(props, updated);
 	};
 
-<<<<<<< HEAD
-	// maintain 1.x compatibility
-	if (rest.length) {
-		return renderComputed(...rest);
-=======
 	// maintain compatibility with 1.x
 	if (optProps) {
 		return renderComputed(optProps);
->>>>>>> a221dd0f
 	}
 
 	return renderComputed;
