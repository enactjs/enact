/**
 * A collection of utility methods.
 *
 * @module core/util
 */
import always from 'ramda/src/always';
import compose from 'ramda/src/compose';
import equals from 'ramda/src/equals';
import isType from 'ramda/src/is';
import map from 'ramda/src/map';
import prop from 'ramda/src/prop';
import React from 'react';
import sort from 'ramda/src/sort';
import unless from 'ramda/src/unless';
import useWith from 'ramda/src/useWith';
import when from 'ramda/src/when';
import withContext from 'recompose/withContext';

import Job from './Job';

const orderedKeys = map(when(React.isValidElement, prop('key')));
const unorderedKeys = compose(sort((a, b) => a - b), orderedKeys);
const unorderedEquals = useWith(equals, [unorderedKeys, unorderedKeys]);
const orderedEquals = useWith(equals, [orderedKeys, orderedKeys]);

/**
 * Compares the keys of two sets of children and returns `true` if they are equal.
 *
 * @method
 * @memberof core/util
 * @param  {Node[]}		prev		Array of children
 * @param  {Node[]}		next		Array of children
 * @param  {Boolean}	[ordered]	`true` to require the same order
 *
 * @returns {Boolean}				`true` if the children are the same
 */
const childrenEquals = (prev, next, ordered = false) => {
	const prevChildren = React.Children.toArray(prev);
	const nextChildren = React.Children.toArray(next);

	if (prevChildren.length !== nextChildren.length) {
		return false;
	} else if (prevChildren.length === 1 && nextChildren.length === 1) {
		const c1 = prevChildren[0];
		const c2 = nextChildren[0];

		return equals(c1, c2);
	} else if (ordered) {
		return orderedEquals(prevChildren, nextChildren);
	} else {
		return unorderedEquals(prevChildren, nextChildren);
	}
};

/**
 * Capitalizes a given string (not locale aware).
 *
 * @method
 * @memberof core/util
 * @param {String} str - The string to capitalize.
 * @returns {String} The capitalized string.
 * @public
 */
const cap = function (str) {
	return str.slice(0, 1).toUpperCase() + str.slice(1);
};

/**
 * If `arg` is a function, return it. Otherwise returns a function that returns `arg`
 *
 * Example:
 * ```
 *	const returnsZero = coerceFunction(0);
 *	const returnsArg = coerceFunction(() => 0);
 * ```
 * @method
 * @memberof core/util
 * @param {*} arg Function or value
 */
const coerceFunction = unless(isType(Function), always);

/**
 * If `arg` is array-like, return it. Otherwise returns a single element array containing `arg`
 *
 * Example:
 * ```
 *	const returnsArray = coerceArray(0); // [0]
 *	const returnsArg = coerceArray([0]); // [0]
 *	const returnsObjArg = coerceArray({0: 'zeroth', length: 1});
 * ```
 * @see http://ramdajs.com/docs/#isArrayLike
 * @method
 * @memberof core/util
 * @param {*} array Array or value
 * @returns {Array}	Either `array` or `[array]`
 */
const coerceArray = function (array) {
	return Array.isArray(array) ? array : [array];
};

/**
 * Loosely determines if `tag` is a renderable component (either a string or a function)
 *
 * @method
 * @memberof core/util
 * @param  {*}  tag Component to tes
 * @returns {Boolean} `true` if `tag` is renderable
 */
const isRenderable = function (tag) {
	const type = typeof tag;
	return type === 'function' || type === 'string';
};

/**
 * Removes `aria-` prefixed props and the `role` prop from `props` and returns them in a new object.
 * Useful when redirecting ARIA-related props from a non-focusable root element to a focusable
 * child element.
 *
 * @method
 * @memberof core/util
 * @param   {Object} props  Props object
 * @returns {Object}        ARIA-related props
 */
const extractAriaProps = function (props) {
	const aria = {};
	Object.keys(props).forEach(key => {
		if (key === 'role' || key.indexOf('aria-') === 0) {
			aria[key] = props[key];
			delete props[key];
		}
	});

	return aria;
};

<<<<<<< HEAD
/*
 * Accepts a `contextTypes` object and a component, then matches those contextTypes with incoming
 * props on the component, and sends them to context on that component for children to to access.
 *
 * Usage:
 * ```
 * const contextTypes = {
 * 	alignment: PropTypes.string
 * };
 *
 * const Component = withContextFromProps(contextTypes, BaseBase);
 *
 * // The `alignment` will now be available as a context key in Component's children.
 * ```
 *
 * @param  {Object} propsList	A contextTypes object full of keys to be used as prop->context and
 *	their PropTypes as keys
 * @param  {Component} Wrapped	A component to apply this to
 *
 * @return {Component}              The component, now with context on it
 * @private
 */
const withContextFromProps = (propsList, Wrapped) => withContext(propsList, (props) => {
	return Object.keys(propsList).reduce((obj, key) => {
		obj[key] = props[key];
		return obj;
	}, {});
})(Wrapped);

=======
/**
 * Gets current timestamp of either `window.performance.now` or `Date.now`
 *
 * @method
 * @memberof core/util
 * @returns {Number}
 */
const perfNow = function () {
	if (typeof window === 'object') {
		return window.performance.now();
	} else {
		return Date.now();
	}
};
>>>>>>> ddebf5e5

export {
	cap,
	childrenEquals,
	coerceFunction,
	coerceArray,
	Job,
	isRenderable,
	extractAriaProps,
<<<<<<< HEAD
	withContextFromProps
=======
	perfNow
>>>>>>> ddebf5e5
};<|MERGE_RESOLUTION|>--- conflicted
+++ resolved
@@ -133,7 +133,6 @@
 	return aria;
 };
 
-<<<<<<< HEAD
 /*
  * Accepts a `contextTypes` object and a component, then matches those contextTypes with incoming
  * props on the component, and sends them to context on that component for children to to access.
@@ -163,7 +162,6 @@
 	}, {});
 })(Wrapped);
 
-=======
 /**
  * Gets current timestamp of either `window.performance.now` or `Date.now`
  *
@@ -178,19 +176,15 @@
 		return Date.now();
 	}
 };
->>>>>>> ddebf5e5
 
 export {
 	cap,
 	childrenEquals,
 	coerceFunction,
 	coerceArray,
+	extractAriaProps,
+	isRenderable,
 	Job,
-	isRenderable,
-	extractAriaProps,
-<<<<<<< HEAD
+	perfNow,
 	withContextFromProps
-=======
-	perfNow
->>>>>>> ddebf5e5
 };