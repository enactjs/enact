import always from 'ramda/src/always';
import compose from 'ramda/src/compose';
import equals from 'ramda/src/equals';
import isArrayLike from 'ramda/src/isArrayLike';
import isType from 'ramda/src/is';
import map from 'ramda/src/map';
import prop from 'ramda/src/prop';
import React from 'react';
import sort from 'ramda/src/sort';
import unless from 'ramda/src/unless';
import useWith from 'ramda/src/useWith';

import Job from './Job';

const orderedKeys = map(prop('key'));
const unorderedKeys = compose(sort((a, b) => a - b), orderedKeys);
const unorderedEquals = useWith(equals, [unorderedKeys, unorderedKeys]);
const orderedEquals = useWith(equals, [orderedKeys, orderedKeys]);

/**
 * Compares the keys of two sets of children and returns `true` if they are equal.
 *
 * @param  {Node[]}		prev		Array of children
 * @param  {Node[]}		next		Array of children
 * @param  {Boolean}	[ordered]	`true` to require the same order
 *
 * @returns {Boolean}				`true` if the children are the same
 */
const childrenEquals = (prev, next, ordered = false) => {
	const prevChildren = React.Children.toArray(prev);
	const nextChildren = React.Children.toArray(next);

	if (prevChildren.length !== nextChildren.length) {
		return false;
	} else if (prevChildren.length === 1 && nextChildren.length === 1) {
		const c1 = prevChildren[0];
		const c2 = nextChildren[0];

		return equals(c1, c2);
	} else if (ordered) {
		return orderedEquals(prevChildren, nextChildren);
	} else {
		return unorderedEquals(prevChildren, nextChildren);
	}
};

/**
* Capitalizes a given string.
*
* @param {String} str - The string to capitalize.
* @returns {String} The capitalized string.
* @public
*/
const cap = function (str) {
	return str.slice(0, 1).toUpperCase() + str.slice(1);
};

/**
 * If `arg` is a function, return it. Otherwise returns a function that returns `arg`
 *
 * @example
 *	const returnsZero = coerceFunction(0);
 *	const returnsArg = coerceFunction(() => 0);
 *
 * @param {*} arg Function or value
 * @method
 */
const coerceFunction = unless(isType(Function), always);

/**
 * If `arg` is array-like, return it. Otherwise returns a single element array containing `arg`
 *
 * @example
 *	const returnsArray = coerceArray(0); // [0]
 *	const returnsArg = coerceArray([0]); // [0]
 *	const returnsObjArg = coerceArray({0: 'zeroth', length: 1});
 *
 * @see http://ramdajs.com/docs/#isArrayLike
 * @param {*} array Array or value
 * @returns {Array}	Either `array` or `[array]`
 * @method
 */
const coerceArray = function (array) {
	return isArrayLike(array) ? array : [array];
};

/**
 * Loosely determines if `tag` is a renderable component (either a string or a function)
 *
 * @param  {*}  tag Component to tes
 *
 * @returns {Boolean} `true` if `tag` is renderable
 */
const isRenderable = function (tag) {
	const type = typeof tag;
	return type === 'function' || type === 'string';
};

/**
 * Removes `aria-` prefixed props and the `role` prop from `props` and returns them in a new object.
 * Useful when redirecting ARIA-related props from a non-focusable root element to a focusable
 * child element.
 *
 * @param   {Object} props  Props object
 *
 * @returns {Object}        ARIA-related props
 */
const extractAriaProps = function (props) {
	const aria = {};
	Object.keys(props).forEach(key => {
		if (key === 'role' || key.indexOf('aria-') === 0) {
			aria[key] = props[key];
			delete props[key];
		}
	});

	return aria;
};

export {
	cap,
	childrenEquals,
	coerceFunction,
	coerceArray,
<<<<<<< HEAD
	Job,
	isRenderable
=======
	isRenderable,
	extractAriaProps
>>>>>>> b5471bf5
};<|MERGE_RESOLUTION|>--- conflicted
+++ resolved
@@ -122,11 +122,7 @@
 	childrenEquals,
 	coerceFunction,
 	coerceArray,
-<<<<<<< HEAD
 	Job,
-	isRenderable
-=======
 	isRenderable,
 	extractAriaProps
->>>>>>> b5471bf5
 };