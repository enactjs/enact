/**
 * A collection of utility methods.
 *
 * @module core/util
 * @exports cap
 * @exports clamp
 * @exports coerceArray
 * @exports coerceFunction
 * @exports extractAriaProps
 * @exports isRenderable
 * @exports Job
 * @exports memoize
 * @exports mergeClassNameMaps
 * @exports perfNow
 * @exports mapAndFilterChildren
 * @exports shallowEqual
 */
import always from 'ramda/src/always';
import isType from 'ramda/src/is';
import unless from 'ramda/src/unless';
import {Children} from 'react';
import * as ReactIs from 'react-is';

import Job from './Job';

/**
 * Capitalizes a given string (not locale-aware).
 *
 * @function
 * @param   {String}    str   The string to capitalize.
 *
 * @returns {String}          The capitalized string.
 * @memberof core/util
 * @public
 */
const cap = function (str) {
	return str.slice(0, 1).toUpperCase() + str.slice(1);
};

/**
 * Limits `value` to be between `min` and `max`.
 *
 * If `min` is greater than `max`, `min` is returned.
 *
 * @function
 * @param   {Number}    min   The minimum value of the range
 * @param   {Number}    max   The maximum value of the range
 * @param   {Number}    value The value that must be within the range
 *
 * @returns {Number}          The clamped value
 * @memberof core/util
 * @public
 */
const clamp = (min, max, value) => {
	if (min > max || value < min) return min;
	if (value > max) return max;
	return value;
};

/**
 * If `arg` is a function, return it. Otherwise returns a function that returns `arg`.
 *
 * Example:
 * ```
 *	const returnsZero = coerceFunction(0);
 *	const returnsArg = coerceFunction(() => 0);
 * ```
 * @function
 * @param {*}    arg    Function or value
 *
 * @returns {Function}  Either `arg` if `arg` is a function, or a function that returns `arg`
 * @memberof core/util
 * @public
 */
const coerceFunction = unless(isType(Function), always);

/**
 * If `arg` is array-like, return it. Otherwise returns a single element array containing `arg`.
 *
 * Example:
 * ```
 *	const returnsArray = coerceArray(0); // [0]
 *	const returnsArg = coerceArray([0]); // [0]
 *	const returnsObjArg = coerceArray({0: 'zeroth', length: 1});
 * ```
 * @see http://ramdajs.com/docs/#isArrayLike
 * @function
 * @param {*}    array    Array or value
 *
 * @returns {Array}       Either `array` or `[array]`
 * @memberof core/util
 * @public
 */
const coerceArray = function (array) {
	return Array.isArray(array) ? array : [array];
};

/**
 * Loosely determines if `tag` is a renderable component (either a string or a function).
 *
 * @function
 * @param {*}    tag    Component to test
 *
 * @returns {Boolean}   `true` if `tag` is either a string or a function
 * @memberof core/util
 * @public
 */
const isRenderable = function (tag) {
	return ReactIs.isValidElementType(tag);
};

/**
 * Removes ARIA-related props from `props` and returns them in a new object.
 *
 * Specifically, it removes the `role` prop and any prop prefixed with `aria-`. This is useful when
 * redirecting ARIA-related props from a non-focusable root element to a focusable child element.
 *
 * @function
 * @param   {Object}    props    Props object
 *
 * @returns {Object}             ARIA-related props
 * @memberof core/util
 * @public
 */
const extractAriaProps = function (props) {
	const aria = {};
	Object.keys(props).forEach(key => {
		if (key === 'role' || key.indexOf('aria-') === 0) {
			aria[key] = props[key];
			delete props[key];
		}
	});

	return aria;
};

/**
 * Gets the current timestamp of either `window.performance.now` or `Date.now`
 *
 * @function
 *
 * @returns {Number}                    The timestamp from `window.performance.now` or `Date.now`
 * @memberof core/util
 * @public
 */
const perfNow = function () {
	if (typeof window === 'object') {
		return window.performance.now();
	} else {
		return Date.now();
	}
};

/**
 * Merges two class name maps into one.
 *
 * The resulting map will only contain the class names defined in the `baseMap` and will be appended
 * with the value from `additiveMap` if it exists. Further, `allowedClassNames` may optionally limit
 * which keys will be merged from `additiveMap` into `baseMap`.
 *
 * Example:
 * ```
 * // merges all matching class names from additiveMap1 with baseMap1
 * const newMap1 = mergeClassNameMaps(baseMap1, additiveMap1);
 *
 * // merge only 'a' and 'b' class names from additiveMap2 with baseMap2
 * const newMap2 = mergeClassNameMaps(baseMap2, additiveMap2, ['a', 'b']);
 * ```
 *
 * @function
 * @param {Object}     baseMap             The source mapping of logical class name to physical
 *                                         class name
 * @param {Object}     additiveMap         Mapping of logical to physical class names which are
 *                                         concatenated with `baseMap` where the logical names match
 * @param {String[]}  [allowedClassNames]  Array of logical class names that can be augmented. When
 *                                         set, the logical class name must exist in `baseMap`,
 *                                         `additiveMap`, and this array to be concatenated.
 *
 * @returns {Object}                       The merged class name map.
 * @memberof core/util
 * @public
 */
const mergeClassNameMaps = (baseMap, additiveMap, allowedClassNames) => {
	let css = baseMap;
	if (baseMap && additiveMap) {
		allowedClassNames = allowedClassNames || Object.keys(additiveMap);
		// if the props includes a css map, merge them together now
		css = Object.assign({}, baseMap);
		allowedClassNames.forEach(key => {
			if (baseMap[key] && additiveMap[key]) {
				css[key] = baseMap[key] + ' ' + additiveMap[key];
			}
		});

		if (process.env.NODE_ENV === 'test') {
			return new Proxy({}, {
				get (target, key) {
					// use the merged value if it exists and the key otherwise
					return css[key] || key;
				}
			});
		}
	}

	return css;
};

/**
 * Creates a function that memoizes the result of `fn`.
 *
 * Note that this function is a naive implementation and only checks the first argument for
 * memoization.
 *
 * @function
 * @param {Function}    fn    The function to have its output memoized.
 *
 * @returns {Function}        The new memoized function.
 * @memberof core/util
 * @public
 */
const memoize = (fn) => {
	let cache = {};
	return (...args) => {
		let n = args[0];
		if (n in cache) {
			return cache[n];
		} else {
			let result = fn(...args);
			cache[n] = result;
			return result;
		}
	};
};

/**
 * Maps over the `children`, discarding any `null` children before and after calling the callback.
 *
 * A replacement for `React.Children.map`.
 *
 * @function
 * @param {*}        children  Children to map over
 * @param {Function} callback  Function to apply to each child. Will not be called if the child is
 *                              `null`. If `callback` returns `null`, the child will be removed from
 *                              the result. If `null` is returned, the item will not be included in
 *                              the final output, regardless of the filter function.
 * @param {Function} [filter]  Filter function applied after mapping.
 *
 * @returns {*}                The processed children or the value of `children` if not an array.
 * @memberof core/util
 * @see https://reactjs.org/docs/react-api.html#reactchildrenmap
 * @public
 */
const mapAndFilterChildren = (children, callback, filter) => {
	const result = Children.map(children, (child, ...rest) => {
		if (child != null) {
			return callback(child, ...rest);
		} else {
			return child;
		}
	});
	if (result && filter) {
		return result.filter(filter);
	} else {
		return result;
	}
};

<<<<<<< HEAD
const reportWebVitals = () => {
		import('web-vitals').then(({ getCLS, getFID, getFCP, getLCP, getTTFB }) => {
			getCLS(sendToAnalytics);
			getFID(sendToAnalytics);
			getFCP(sendToAnalytics);
			getLCP(sendToAnalytics);
			getTTFB(sendToAnalytics);
		});
}

function sendToAnalytics(metric) {
	metric.date = Date.now();
	const body = JSON.stringify(metric);

	fetch('http://localhost:3000/web-vitals',
		{method: 'POST', headers: new Headers({'content-type': 'application/json'}), body})
}
=======
/**
 * Performs shallow comparison for given objects.
 *
 * @function
 * @param {Obejct}        a    An object to compare.
 * @param {Obejct}        b    An object to compare.
 *
 * @returns {Boolean}          `true` if the values of all keys are strictly equal.
 * @memberof core/util
 * @public
 */
const shallowEqual = (a, b) => {
	if (Object.is(a, b)) {
		return true;
	}

	if (typeof a !== 'object' || a === null || typeof b !== 'object' || b === null) {
		return false;
	}

	const aKeys = Object.keys(a);
	const bKeys = Object.keys(b);

	// early bail out if the objects have a different number of keys
	if (aKeys.length !== bKeys.length) {
		return false;
	}

	const hasOwn = Object.prototype.hasOwnProperty.bind(b);
	for (let i = 0; i < aKeys.length; i++) {
		const prop = aKeys[i];
		if (!hasOwn(prop) || !Object.is(a[prop], b[prop])) {
			return false;
		}
	}

	return true;
};
>>>>>>> 00091cb2

export {
	cap,
	clamp,
	coerceArray,
	coerceFunction,
	extractAriaProps,
	isRenderable,
	Job,
	memoize,
	mergeClassNameMaps,
	perfNow,
	mapAndFilterChildren,
<<<<<<< HEAD
	reportWebVitals
=======
	shallowEqual
>>>>>>> 00091cb2
};<|MERGE_RESOLUTION|>--- conflicted
+++ resolved
@@ -265,7 +265,45 @@
 	}
 };
 
-<<<<<<< HEAD
+/**
+ * Performs shallow comparison for given objects.
+ *
+ * @function
+ * @param {Obejct}        a    An object to compare.
+ * @param {Obejct}        b    An object to compare.
+ *
+ * @returns {Boolean}          `true` if the values of all keys are strictly equal.
+ * @memberof core/util
+ * @public
+ */
+const shallowEqual = (a, b) => {
+	if (Object.is(a, b)) {
+		return true;
+	}
+
+	if (typeof a !== 'object' || a === null || typeof b !== 'object' || b === null) {
+		return false;
+	}
+
+	const aKeys = Object.keys(a);
+	const bKeys = Object.keys(b);
+
+	// early bail out if the objects have a different number of keys
+	if (aKeys.length !== bKeys.length) {
+		return false;
+	}
+
+	const hasOwn = Object.prototype.hasOwnProperty.bind(b);
+	for (let i = 0; i < aKeys.length; i++) {
+		const prop = aKeys[i];
+		if (!hasOwn(prop) || !Object.is(a[prop], b[prop])) {
+			return false;
+		}
+	}
+
+	return true;
+};
+
 const reportWebVitals = () => {
 		import('web-vitals').then(({ getCLS, getFID, getFCP, getLCP, getTTFB }) => {
 			getCLS(sendToAnalytics);
@@ -283,46 +321,6 @@
 	fetch('http://localhost:3000/web-vitals',
 		{method: 'POST', headers: new Headers({'content-type': 'application/json'}), body})
 }
-=======
-/**
- * Performs shallow comparison for given objects.
- *
- * @function
- * @param {Obejct}        a    An object to compare.
- * @param {Obejct}        b    An object to compare.
- *
- * @returns {Boolean}          `true` if the values of all keys are strictly equal.
- * @memberof core/util
- * @public
- */
-const shallowEqual = (a, b) => {
-	if (Object.is(a, b)) {
-		return true;
-	}
-
-	if (typeof a !== 'object' || a === null || typeof b !== 'object' || b === null) {
-		return false;
-	}
-
-	const aKeys = Object.keys(a);
-	const bKeys = Object.keys(b);
-
-	// early bail out if the objects have a different number of keys
-	if (aKeys.length !== bKeys.length) {
-		return false;
-	}
-
-	const hasOwn = Object.prototype.hasOwnProperty.bind(b);
-	for (let i = 0; i < aKeys.length; i++) {
-		const prop = aKeys[i];
-		if (!hasOwn(prop) || !Object.is(a[prop], b[prop])) {
-			return false;
-		}
-	}
-
-	return true;
-};
->>>>>>> 00091cb2
 
 export {
 	cap,
@@ -336,9 +334,6 @@
 	mergeClassNameMaps,
 	perfNow,
 	mapAndFilterChildren,
-<<<<<<< HEAD
+	shallowEqual,
 	reportWebVitals
-=======
-	shallowEqual
->>>>>>> 00091cb2
 };