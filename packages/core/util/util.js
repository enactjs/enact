/**
 * A collection of utility methods.
 *
 * @module core/util
 * @exports cap
 * @exports coerceArray
 * @exports coerceFunction
 * @exports extractAriaProps
 * @exports isRenderable
 * @exports Job
 * @exports memoize
 * @exports mergeClassNameMaps
 * @exports perfNow
 * @exports withContextFromProps
 */
import always from 'ramda/src/always';
import isType from 'ramda/src/is';
import unless from 'ramda/src/unless';
import withContext from 'recompose/withContext';

import Job from './Job';

/**
 * Capitalizes a given string (not locale-aware).
 *
 * @function
 * @memberof core/util
 * @param   {String}    str   The string to capitalize.
 * @returns {String}          The capitalized string.
 * @public
 */
const cap = function (str) {
	return str.slice(0, 1).toUpperCase() + str.slice(1);
};

/**
 * If `arg` is a function, return it. Otherwise returns a function that returns `arg`.
 *
 * Example:
 * ```
 *	const returnsZero = coerceFunction(0);
 *	const returnsArg = coerceFunction(() => 0);
 * ```
 * @function
 * @memberof core/util
 * @param {*}    arg    Function or value
 */
const coerceFunction = unless(isType(Function), always);

/**
 * If `arg` is array-like, return it. Otherwise returns a single element array containing `arg`.
 *
 * Example:
 * ```
 *	const returnsArray = coerceArray(0); // [0]
 *	const returnsArg = coerceArray([0]); // [0]
 *	const returnsObjArg = coerceArray({0: 'zeroth', length: 1});
 * ```
 * @see http://ramdajs.com/docs/#isArrayLike
 * @function
 * @memberof core/util
 * @param {*}    array    Array or value
 * @returns {Array}       Either `array` or `[array]`
 */
const coerceArray = function (array) {
	return Array.isArray(array) ? array : [array];
};

/**
 * Loosely determines if `tag` is a renderable component (either a string or a function).
 *
 * @function
 * @memberof core/util
 * @param {*}    tag    Component to test
 * @returns {Boolean}   `true` if `tag` is either a string or a function
 */
const isRenderable = function (tag) {
	const type = typeof tag;
	return type === 'function' || type === 'string';
};

/**
 * Removes `aria-` prefixed props and the `role` prop from `props` and returns them in a new object.
 * This is useful when redirecting ARIA-related props from a non-focusable root element to a focusable
 * child element.
 *
 * @function
 * @memberof core/util
 * @param   {Object}    props    Props object
 * @returns {Object}             ARIA-related props
 */
const extractAriaProps = function (props) {
	const aria = {};
	Object.keys(props).forEach(key => {
		if (key === 'role' || key.indexOf('aria-') === 0) {
			aria[key] = props[key];
			delete props[key];
		}
	});

	return aria;
};

/**
 * Accepts a `contextTypes` object and a component, then matches those context types with incoming
 * props on the component, and sends them to context on that component for children to to access.
 *
 * Example:
 * ```
 * const contextTypes = {
 * 	alignment: PropTypes.string
 * };
 *
 * const Component = withContextFromProps(contextTypes, BaseBase);
 *
 * // `alignment` will now be available as a context key in `Component`'s children.
 * ```
 *
 * @function
 * @param  {Object}       propsList    Keys to be used as prop->context and their `PropTypes` as keys
 * @param  {Component}    Wrapped      The component that will receive the context
 *
<<<<<<< HEAD
 * @returns {Component}                 The component, now with context on it
=======
 * @returns {Component}              The component, now with context on it
>>>>>>> a2cceef4
 * @private
 */
const withContextFromProps = (propsList, Wrapped) => withContext(propsList, (props) => {
	return Object.keys(propsList).reduce((obj, key) => {
		obj[key] = props[key];
		return obj;
	}, {});
})(Wrapped);

/**
 * Gets the current timestamp of either `window.performance.now` or `Date.now`
 *
 * @function
 * @memberof core/util
 * @returns {Number}
 */
const perfNow = function () {
	if (typeof window === 'object') {
		return window.performance.now();
	} else {
		return Date.now();
	}
};

/**
 * Merges two class name maps into one. The resulting map will only contain the class names defined
 * in the `baseMap` and will be appended with the value from `additiveMap` if it exists. Further,
 * `allowedClassNames` may optionally limit which keys will be merged from `additiveMap` into
 * `baseMap`.
 *
 * Example:
 * ```
 * // merges all matching class names from additiveMap1 with baseMap1
 * const newMap1 = mergeClassNameMaps(baseMap1, additiveMap1);
 *
 * // merge only 'a' and 'b' class names from additiveMap2 with baseMap2
 * const newMap2 = mergeClassNameMaps(baseMap2, additiveMap2, ['a', 'b']);
 * ```
 *
 * @function
 * @memberof core/util
 * @param {Object}     baseMap             The source mapping of logical class name to physical
 *                                         class name
 * @param {Object}     additiveMap         Mapping of logical to physical class names which are
 *                                         concatenated with `baseMap` where the logical names match
 * @param {String[]}  [allowedClassNames]  Array of logical class names that can be augmented. When
 *                                         set, the logical class name must exist in `baseMap`,
 *                                         `additiveMap`, and this array to be concatenated.
 * @returns {Object}                       The merged class name map.
 */
const mergeClassNameMaps = (baseMap, additiveMap, allowedClassNames) => {
	let css = baseMap;
	if (baseMap && additiveMap) {
		allowedClassNames = allowedClassNames || Object.keys(additiveMap);
		// if the props includes a css map, merge them together now
		css = Object.assign({}, baseMap);
		allowedClassNames.forEach(key => {
			if (baseMap[key] && additiveMap[key]) {
				css[key] = baseMap[key] + ' ' + additiveMap[key];
			}
		});
	}

	return css;
};

/**
 * Creates a function that memoizes the result of `fn`. Note that this function is a naive
 * implementation and only checks the first argument for memoization.
 *
 * @function
 * @memberof core/util
 * @param {Function}    fn    The function to have its output memoized.
 * @returns {Function}        The new memoized function.
 */
const memoize = (fn) => {
	let cache = {};
	return (...args) => {
		let n = args[0];
		if (n in cache) {
			return cache[n];
		} else {
			let result = fn(...args);
			cache[n] = result;
			return result;
		}
	};
};

export {
	cap,
	coerceArray,
	coerceFunction,
	extractAriaProps,
	isRenderable,
	Job,
	memoize,
	mergeClassNameMaps,
	perfNow,
	withContextFromProps
};<|MERGE_RESOLUTION|>--- conflicted
+++ resolved
@@ -120,11 +120,7 @@
  * @param  {Object}       propsList    Keys to be used as prop->context and their `PropTypes` as keys
  * @param  {Component}    Wrapped      The component that will receive the context
  *
-<<<<<<< HEAD
- * @returns {Component}                 The component, now with context on it
-=======
- * @returns {Component}              The component, now with context on it
->>>>>>> a2cceef4
+ * @returns {Component}                The component, now with context on it
  * @private
  */
 const withContextFromProps = (propsList, Wrapped) => withContext(propsList, (props) => {
