/**
 * A collection of utility methods.
 *
 * @module core/util
 * @exports cap
 * @exports clamp
 * @exports coerceArray
 * @exports coerceFunction
 * @exports extractAriaProps
 * @exports isRenderable
 * @exports Job
 * @exports memoize
 * @exports mergeClassNameMaps
 * @exports perfNow
 */
<<<<<<< HEAD
import withContext from 'recompose/withContext';
=======
import always from 'ramda/src/always';
import isType from 'ramda/src/is';
import unless from 'ramda/src/unless';
import * as ReactIs from 'react-is';
>>>>>>> c343d629

import Job from './Job';

/**
 * Capitalizes a given string (not locale-aware).
 *
 * @function
 * @param   {String}    str   The string to capitalize.
 *
 * @returns {String}          The capitalized string.
 * @memberof core/util
 * @public
 */
const cap = function (str) {
	return str.slice(0, 1).toUpperCase() + str.slice(1);
};

/**
 * Limits `value` to be between `min` and `max`.
 *
 * If `min` is greater than `max`, `min` is returned.
 *
 * @function
 * @param   {Number}    min   The minimum value of the range
 * @param   {Number}    max   The maximum value of the range
 * @param   {Number}    value The value that must be within the range
 *
 * @returns {Number}          The clamped value
 * @memberof core/util
 * @public
 */
const clamp = (min, max, value) => {
	if (min > max || value < min) return min;
	if (value > max) return max;
	return value;
};

/**
 * If `arg` is a function, return it. Otherwise returns a function that returns `arg`.
 *
 * Example:
 * ```
 *	const returnsZero = coerceFunction(0);
 *	const returnsArg = coerceFunction(() => 0);
 * ```
 * @function
 * @param {*}    arg    Function or value
 *
 * @returns {Function}  Either `arg` if `arg` is a function, or a function that returns `arg`
 * @memberof core/util
 * @public
 */
const coerceFunction = function (fn) {
	if (typeof fn === 'function') {
		return fn;
	}

	return function () {
		return fn;
	};
};

/**
 * If `arg` is array-like, return it. Otherwise returns a single element array containing `arg`.
 *
 * Example:
 * ```
 *	const returnsArray = coerceArray(0); // [0]
 *	const returnsArg = coerceArray([0]); // [0]
 *	const returnsObjArg = coerceArray({0: 'zeroth', length: 1});
 * ```
<<<<<<< HEAD
 * @method
=======
 * @see http://ramdajs.com/docs/#isArrayLike
 * @function
 * @param {*}    array    Array or value
 *
 * @returns {Array}       Either `array` or `[array]`
>>>>>>> c343d629
 * @memberof core/util
 * @public
 */
const coerceArray = function (array) {
	return Array.isArray(array) ? array : [array];
};

/**
 * Loosely determines if `tag` is a renderable component (either a string or a function).
 *
 * @function
 * @param {*}    tag    Component to test
 *
 * @returns {Boolean}   `true` if `tag` is either a string or a function
 * @memberof core/util
 * @public
 */
const isRenderable = function (tag) {
	return ReactIs.isValidElementType(tag);
};

/**
 * Removes ARIA-related props from `props` and returns them in a new object.
 *
 * Specifically, it removes the `role` prop and any prop prefixed with `aria-`. This is useful when
 * redirecting ARIA-related props from a non-focusable root element to a focusable child element.
 *
 * @function
 * @param   {Object}    props    Props object
 *
 * @returns {Object}             ARIA-related props
 * @memberof core/util
 * @public
 */
const extractAriaProps = function (props) {
	const aria = {};
	Object.keys(props).forEach(key => {
		if (key === 'role' || key.indexOf('aria-') === 0) {
			aria[key] = props[key];
			delete props[key];
		}
	});

	return aria;
};

/**
 * Gets the current timestamp of either `window.performance.now` or `Date.now`
 *
 * @function
 *
 * @returns {Number}                    The timestamp from `window.performance.now` or `Date.now`
 * @memberof core/util
 * @public
 */
const perfNow = function () {
	if (typeof window === 'object') {
		return window.performance.now();
	} else {
		return Date.now();
	}
};

/**
 * Merges two class name maps into one.
 *
 * The resulting map will only contain the class names defined in the `baseMap` and will be appended
 * with the value from `additiveMap` if it exists. Further, `allowedClassNames` may optionally limit
 * which keys will be merged from `additiveMap` into `baseMap`.
 *
 * Example:
 * ```
 * // merges all matching class names from additiveMap1 with baseMap1
 * const newMap1 = mergeClassNameMaps(baseMap1, additiveMap1);
 *
 * // merge only 'a' and 'b' class names from additiveMap2 with baseMap2
 * const newMap2 = mergeClassNameMaps(baseMap2, additiveMap2, ['a', 'b']);
 * ```
 *
 * @function
 * @param {Object}     baseMap             The source mapping of logical class name to physical
 *                                         class name
 * @param {Object}     additiveMap         Mapping of logical to physical class names which are
 *                                         concatenated with `baseMap` where the logical names match
 * @param {String[]}  [allowedClassNames]  Array of logical class names that can be augmented. When
 *                                         set, the logical class name must exist in `baseMap`,
 *                                         `additiveMap`, and this array to be concatenated.
 *
 * @returns {Object}                       The merged class name map.
 * @memberof core/util
 * @public
 */
const mergeClassNameMaps = (baseMap, additiveMap, allowedClassNames) => {
	let css = baseMap;
	if (baseMap && additiveMap) {
		allowedClassNames = allowedClassNames || Object.keys(additiveMap);
		// if the props includes a css map, merge them together now
		css = Object.assign({}, baseMap);
		allowedClassNames.forEach(key => {
			if (baseMap[key] && additiveMap[key]) {
				css[key] = baseMap[key] + ' ' + additiveMap[key];
			}
		});
	}

	return css;
};

/**
 * Creates a function that memoizes the result of `fn`.
 *
 * Note that this function is a naive implementation and only checks the first argument for
 * memoization.
 *
 * @function
 * @param {Function}    fn    The function to have its output memoized.
 *
 * @returns {Function}        The new memoized function.
 * @memberof core/util
 * @public
 */
const memoize = (fn) => {
	let cache = {};
	return (...args) => {
		let n = args[0];
		if (n in cache) {
			return cache[n];
		} else {
			let result = fn(...args);
			cache[n] = result;
			return result;
		}
	};
};

export {
	cap,
	clamp,
	coerceArray,
	coerceFunction,
	extractAriaProps,
	isRenderable,
	Job,
	memoize,
	mergeClassNameMaps,
	perfNow
};<|MERGE_RESOLUTION|>--- conflicted
+++ resolved
@@ -13,14 +13,7 @@
  * @exports mergeClassNameMaps
  * @exports perfNow
  */
-<<<<<<< HEAD
-import withContext from 'recompose/withContext';
-=======
-import always from 'ramda/src/always';
-import isType from 'ramda/src/is';
-import unless from 'ramda/src/unless';
 import * as ReactIs from 'react-is';
->>>>>>> c343d629
 
 import Job from './Job';
 
@@ -84,7 +77,7 @@
 };
 
 /**
- * If `arg` is array-like, return it. Otherwise returns a single element array containing `arg`.
+ * If `arg` is an array, return it. Otherwise returns a single element array containing `arg`.
  *
  * Example:
  * ```
@@ -92,15 +85,10 @@
  *	const returnsArg = coerceArray([0]); // [0]
  *	const returnsObjArg = coerceArray({0: 'zeroth', length: 1});
  * ```
-<<<<<<< HEAD
- * @method
-=======
- * @see http://ramdajs.com/docs/#isArrayLike
  * @function
  * @param {*}    array    Array or value
  *
  * @returns {Array}       Either `array` or `[array]`
->>>>>>> c343d629
  * @memberof core/util
  * @public
  */
