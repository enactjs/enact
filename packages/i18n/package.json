{
  "name": "@enact/i18n",
  "main": "./src/index.js",
  "version": "3.0.0-alpha.2",
  "description": "Internationalization support for Enact using iLib",
  "scripts": {
    "clean": "enact clean",
    "lint": "enact lint --strict",
    "test": "enact test",
    "test-json": "enact test --json",
    "test-watch": "enact test --watch",
    "transpile": "enact transpile"
  },
  "license": "Apache-2.0",
  "keywords": [
    "internationalization",
    "i18n",
    "localization",
    "l10n",
    "globalization",
    "g11n",
    "date",
    "time",
    "format",
    "locale",
    "translation"
  ],
  "enact": {
    "ri": {
      "baseSize": 24
    }
  },
  "eslintConfig": {
    "extends": "enact/strict"
  },
  "jest": {
    "collectCoverageFrom": [
      "**/*.{js,jsx,ts,tsx}",
      "!**/*.d.ts",
      "!ilib/**/*"
    ]
  },
  "dependencies": {
<<<<<<< HEAD
    "@enact/core": "^3.0.0-alpha.1",
    "prop-types": "^15.7.2",
=======
    "@enact/core": "^3.0.0-alpha.2",
    "prop-types": "15.6.2",
>>>>>>> 478fa98e
    "ramda": "^0.24.1",
    "react": "^16.8.0",
    "react-dom": "^16.8.0",
    "xhr": "^2.4.1"
  }
}<|MERGE_RESOLUTION|>--- conflicted
+++ resolved
@@ -41,13 +41,8 @@
     ]
   },
   "dependencies": {
-<<<<<<< HEAD
-    "@enact/core": "^3.0.0-alpha.1",
+    "@enact/core": "^3.0.0-alpha.2",
     "prop-types": "^15.7.2",
-=======
-    "@enact/core": "^3.0.0-alpha.2",
-    "prop-types": "15.6.2",
->>>>>>> 478fa98e
     "ramda": "^0.24.1",
     "react": "^16.8.0",
     "react-dom": "^16.8.0",
