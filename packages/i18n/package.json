{
  "name": "@enact/i18n",
  "main": "./src/index.js",
<<<<<<< HEAD
  "version": "2.5.3",
=======
  "version": "3.0.0-alpha.4",
>>>>>>> 9315e356
  "description": "Internationalization support for Enact using iLib",
  "scripts": {
    "clean": "enact clean",
    "lint": "enact lint --strict",
    "test": "enact test",
    "test-json": "enact test --json",
    "test-watch": "enact test --watch",
    "transpile": "enact transpile"
  },
  "license": "Apache-2.0",
  "keywords": [
    "internationalization",
    "i18n",
    "localization",
    "l10n",
    "globalization",
    "g11n",
    "date",
    "time",
    "format",
    "locale",
    "translation"
  ],
  "enact": {
    "ri": {
      "baseSize": 24
    }
  },
  "eslintConfig": {
    "extends": "enact/strict"
  },
  "jest": {
    "collectCoverageFrom": [
      "**/*.{js,jsx,ts,tsx}",
      "!**/*.d.ts",
      "!ilib/**/*"
    ]
  },
  "dependencies": {
<<<<<<< HEAD
    "@enact/core": "^2.5.3",
    "prop-types": "15.6.2",
=======
    "@enact/core": "^3.0.0-alpha.4",
    "prop-types": "^15.7.2",
>>>>>>> 9315e356
    "ramda": "^0.24.1",
    "react": "^16.8.0",
    "react-dom": "^16.8.0",
    "xhr": "^2.4.1"
  }
}<|MERGE_RESOLUTION|>--- conflicted
+++ resolved
@@ -1,11 +1,7 @@
 {
   "name": "@enact/i18n",
   "main": "./src/index.js",
-<<<<<<< HEAD
-  "version": "2.5.3",
-=======
   "version": "3.0.0-alpha.4",
->>>>>>> 9315e356
   "description": "Internationalization support for Enact using iLib",
   "scripts": {
     "clean": "enact clean",
@@ -45,13 +41,8 @@
     ]
   },
   "dependencies": {
-<<<<<<< HEAD
-    "@enact/core": "^2.5.3",
-    "prop-types": "15.6.2",
-=======
     "@enact/core": "^3.0.0-alpha.4",
     "prop-types": "^15.7.2",
->>>>>>> 9315e356
     "ramda": "^0.24.1",
     "react": "^16.8.0",
     "react-dom": "^16.8.0",
