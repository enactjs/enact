# Change Log

The following is a curated list of changes in the Enact i18n module, newest changes on the top.

<<<<<<< HEAD
## [unreleased]

### Fixed

- `i18n` resource loader to override strings where the original strings file does not exist
=======
## [4.6.2] - 2023-03-09

### Fixed

- `i18n` loader to load resources for theme libraries asynchronously

## [4.6.1] - 2023-02-03

No significant changes.

## [4.6.0] - 2022-12-05

No significant changes.

## [4.0.12] - 2022-09-16

No significant changes.
>>>>>>> bc0799e9

## [4.5.2] - 2022-08-17

No significant changes.

## [4.5.1] - 2022-08-03

No significant changes.

## [4.5.0] - 2022-07-19

No significant changes.

## [4.5.0-rc.2] - 2022-07-06

No significant changes.

## [4.5.0-rc.1] - 2022-06-23

No significant changes.

## [4.5.0-beta.1] - 2022-05-31

No significant changes.

## [4.5.0-alpha.2] - 2022-05-09

No significant changes.

## [4.0.11] - 2022-04-25

No significant changes.

## [4.5.0-alpha.1] - 2022-04-15

No significant changes.

## [4.0.10] - 2022-04-05

### Added

- Support for loading changed resources and additional ilib resources paths

## [4.1.4] - 2022-03-24

No significant changes.

## [4.1.3] - 2022-03-07

No significant changes.

## [3.2.7] - 2022-01-17

No significant changes.

## [4.1.2] - 2021-12-22

No significant changes.

## [4.0.9] - 2021-12-15

No significant changes.

## [4.1.1] - 2021-11-30

### Added

- Support for loading changed resources and additional ilib resources paths

## [4.1.0] - 2021-11-04

No significant changes.

## [4.0.8] - 2021-10-21

No significant changes.

## [4.0.7] - 2021-09-28

No significant changes.

## [4.0.6] - 2021-09-28

No significant changes.

## [4.0.5] - 2021-08-02

No significant changes.

## [4.0.4] - 2021-07-02

No significant changes.

## [4.0.3] - 2021-06-18

No significant changes.

## [4.0.2] - 2021-05-24

No significant changes.

## [4.0.1] - 2021-05-21

No significant changes.

## [4.0.0] - 2021-03-26

No significant changes.

## [4.0.0-alpha.1] - 2021-02-24

No significant changes.

## [3.5.0] - 2021-02-05

No significant changes.

## [3.4.11] - 2020-12-11

No significant changes.

## [3.4.10] - 2020-12-09

No significant changes.

## [3.4.9] - 2020-10-30

### Fixed

- `i18n/I18nDecorator` to add global class `enact-locale-non-italic` for scriptName `Kore`

## [3.4.8] - 2020-10-08

No significant changes.

## [3.4.7] - 2020-09-01

No significant changes.

## [3.4.6] - 2020-08-24

No significant changes.

## [3.4.5] - 2020-08-18

No significant changes.

## [3.4.4] - 2020-08-17

No significant changes.

## [3.4.3] - 2020-08-10

No significant changes.

## [3.4.2] - 2020-08-05

No significant changes.

## [3.4.1] - 2020-08-05

No significant changes.

## [3.4.0] - 2020-07-29

No significant changes.

## [3.3.1] - 2020-07-20

No significant changes.

## [3.3.0] - 2020-07-13

No significant changes.

## [3.3.0-alpha.15] - 2020-07-07

No significant changes.

## [3.3.0-alpha.14] - 2020-06-29

No significant changes.

## [3.3.0-alpha.13] - 2020-06-22

No significant changes.

## [3.3.0-alpha.12] - 2020-06-15

No significant changes.

## [3.3.0-alpha.11] - 2020-06-08

### Fixed

- `i18n/I18nDecorator` locale selection during prerendering

## [3.3.0-alpha.10] - 2020-05-26

No significant changes.

## [3.3.0-alpha.9] - 2020-05-11

No significant changes.

## [3.3.0-alpha.8] - 2020-05-04

No significant changes.

## [3.3.0-alpha.7] - 2020-04-27

No significant changes.

## [3.3.0-alpha.6] - 2020-04-14

No significant changes.

## [3.3.0-alpha.5] - 2020-04-06

No significant changes.

## [3.3.0-alpha.4] - 2020-03-30

No significant changes.

## [3.3.0-alpha.3] - 2020-03-17

No significant changes.

## [3.3.0-alpha.2] - 2020-03-09

No significant changes.

## [3.3.0-alpha.1] - 2020-02-26

No significant changes.

## [3.2.6] - 2020-03-26

No significant changes.

## [3.2.5] - 2019-11-14

No significant changes.

## [3.2.4] - 2019-11-07

No significant changes.

## [3.2.3] - 2019-11-01

No significant changes.

## [3.2.2] - 2019-10-24

No significant changes.

## [3.2.1] - 2019-10-22

No significant changes.

## [3.2.0] - 2019-10-18

### Changed

- `ilib` peer dependency to `^14.4.0 || ^14.4.0-webostv1` baseline to target support for caching improvements

## [3.1.3] - 2019-10-09

No significant changes.

## [3.1.2] - 2019-09-30

No significant changes.

## [3.1.1] - 2019-09-23

No significant changes.

## [3.1.0] - 2019-09-16

No significant changes.

## [3.0.1] - 2019-09-09

No significant changes.

## [3.0.0] - 2019-09-03

No significant changes.

## [3.0.0-rc.4] - 2019-08-22

### Fixed

- `i18n/Text` to generate a proper TypeScript definition and to properly detect if translations were available when async

## [3.0.0-rc.3] - 2019-08-15

No significant changes.

## [3.0.0-rc.2] - 2019-08-08

No significant changes.

## [3.0.0-rc.1] - 2019-07-31

No significant changes.

## [3.0.0-beta.2] - 2019-07-23

No significant changes.

## [3.0.0-beta.1] - 2019-07-15

## Removed

- `i18n/ilib` embedded copy of iLib in favour of the NPM package `ilib`

### Added

- `ilib@^14.2.0` package as a peer dependency, which apps will need to include

## [3.0.0-alpha.7] - 2019-06-24

No significant changes.

## [3.0.0-alpha.6] - 2019-06-17

## Removed

- `i18n/Uppercase` HOC, replaced by `i18n/util` casing functions

## [3.0.0-alpha.5] - 2019-06-10

No significant changes.

## [3.0.0-alpha.4] - 2019-06-03

No significant changes.

## [3.0.0-alpha.3] - 2019-05-29

No significant changes.

## [3.0.0-alpha.2] - 2019-05-20

No significant changes.

## [3.0.0-alpha.1] - 2019-05-15

No significant changes.

## [2.5.3] - 2019-06-06

No significant changes.

## [2.5.2] - 2019-04-23

No significant changes.

## [2.5.1] - 2019-04-09

No significant changes.

## [2.5.0] - 2019-04-01

No significant changes.

## [2.4.1] - 2019-03-11

### Fixed

- `i18n/I18nDecorator` to defer updating the locale until window is focused

## [2.4.0] - 2019-03-04

No significant changes.

## [2.3.0] - 2019-02-11

### Added

- `i18n/I18nDecorator` HOC config prop `resources` to support retrieval of user-space i18n resource files on locale change
- `i18n/I18nDecorator` HOC config prop `sync` to support asynchronous retrieval of i18n resource files
- `i18n/I18nDecorator` HOC config props `latinLanguageOverrides` and `nonLatinLanguageOverrides` to allow consumers to configure some locales to be treated as Latin or non-Latin for the purposes of applying the `enact-locale-non-latin` global class name.
- `i18n/Text` component to provide asynchronous text translations

### Fixed

- `i18n` resource loader to use intelligent defaults when the path variables are not injected

## [2.2.9] - 2019-01-11

No significant changes.

## [2.2.8] - 2018-12-06

No significant changes.

## [2.2.7] - 2018-11-21

No significant changes.

## [2.2.6] - 2018-11-15

### Fixed

- `i18n/I18nDecorator` to allow changing the locale to a falsy value to use the device locale

## [2.2.5] - 2018-11-05

No significant changes.

## [2.2.4] - 2018-10-29

No significant changes.

## [2.2.3] - 2018-10-22

No significant changes.

## [2.2.2] - 2018-10-15

No significant changes.

## [2.2.1] - 2018-10-09

### Fixed

- `i18n/ilib/DurationFmt` to respect `sync` parameter when loading strings
- `i18n` resource loading failure due to resolving the path incorrectly

## [2.2.0] - 2018-10-02

No significant changes.

## [2.1.4] - 2018-09-17

No significant changes.

## [2.1.3] - 2018-09-10

No significant changes.

## [2.1.2] - 2018-09-04

No significant changes.

## [2.1.1] - 2018-08-27

No significant changes.

## [2.1.0] - 2018-08-20

### Changed

- `i18n` to use the latest version of the `ilib`

## [2.0.2] - 2018-08-13

No significant changes.

## [2.0.1] - 2018-08-01

No significant changes.

## [2.0.0] - 2018-07-30

No significant changes.

## [2.0.0-rc.3] - 2018-07-23

### Fixed

- `i18n/ilib` to calculate time properly over DST boundary in fa-IR locale

## [2.0.0-rc.2] - 2018-07-16

No significant changes.

## [2.0.0-rc.1] - 2018-07-09

### Fixed

- `i18n/Uppercase` to apply the designated `casing` prop format to each child instead of only the first child

### Removed

- `i18n/I18nDecorator.contextTypes`, replaced by `i18n/I18nDecorator.I18nContextDecorator`

### Added

- `i18n/I18nDecorator.I18nContextDecorator` HOC to support notification of locale changes

## [2.0.0-beta.9] - 2018-07-02

No significant changes.

## [2.0.0-beta.8] - 2018-06-25

No significant changes.

## [2.0.0-beta.7] - 2018-06-11

### Removed

- `i18n/Uppercase` property `preserveCase`, replaced by `casing`

## [2.0.0-beta.6] - 2018-06-04

No significant changes.

## [2.0.0-beta.5] - 2018-05-29

No significant changes.

## [2.0.0-beta.4] - 2018-05-21

No significant changes.

## [2.0.0-beta.3] - 2018-05-14

No significant changes.

## [2.0.0-beta.2] - 2018-05-07

No significant changes.

## [2.0.0-beta.1] - 2018-04-29

No significant changes.

## [2.0.0-alpha.8] - 2018-04-17

No significant changes.

## [2.0.0-alpha.7] - 2018-04-03

No significant changes.

## [2.0.0-alpha.6] - 2018-03-22

No significant changes.

## [2.0.0-alpha.5] - 2018-03-07

No significant changes.

## [2.0.0-alpha.4] - 2018-02-13

No significant changes.

## [2.0.0-alpha.3] - 2018-01-18

No significant changes.

## [2.0.0-alpha.2] - 2017-08-29

No significant changes.

## [2.0.0-alpha.1] - 2017-08-27

No significant changes.

## [1.15.0] - 2018-02-28

No significant changes.

## [1.14.0] - 2018-02-23

No significant changes.

## [1.13.4] - 2018-07-30

No significant changes.

## [1.13.3] - 2018-01-16

No significant changes.

## [1.13.2] - 2017-12-14

No significant changes.

## [1.13.1] - 2017-12-06

No significant changes.

## [1.13.0] - 2017-11-28

No significant changes.

## [1.12.2] - 2017-11-15

No significant changes.

## [1.12.1] - 2017-11-07

No significant changes.

## [1.12.0] - 2017-10-27

No significant changes.

## [1.11.0] - 2017-10-24

No significant changes.

## [1.10.1] - 2017-10-16

No significant changes.

## [1.10.0] - 2017-10-09

No significant changes.

## [1.9.3] - 2017-10-03

No significant changes.

## [1.9.2] - 2017-09-26

No significant changes.

## [1.9.1] - 2017-09-25

No significant changes.

## [1.9.0] - 2017-09-22

### Changed

- Vietnamese to be classified as a non-latin language

## [1.8.0] - 2017-09-07

Updated iLib to latest version

## [1.7.0] - 2017-08-23

No significant changes.

## [1.6.1] - 2017-08-07

No significant changes.

## [1.6.0] - 2017-08-04

No significant changes.

## [1.5.0] - 2017-07-19

No significant changes.

## [1.4.1] - 2017-07-05

No significant changes.

## [1.4.0] - 2017-06-29

No significant changes.

## [1.3.1] - 2017-06-14

No significant changes.

## [1.3.0] - 2017-06-12

No significant changes.

## [1.2.2] - 2017-05-31

No significant changes.

## [1.2.1] - 2017-05-25

No significant changes.

## [1.2.0] - 2017-05-17

No significant changes.

## [1.1.0] - 2017-04-21

### Added

- `i18n/Uppercase` prop `casing` to control how the component should be uppercased
- `i18n/util` methods `toCapitalized` and `toWordCase` to locale-aware uppercase strings

## [1.0.0] - 2017-03-31

Updated iLib to 20151019-build-12.0-002-04

### Removed

- `i18n.$L` and replaced by `i18n/$L`
- `i18n.toIString` and replaced by `i18n/$L.toIString`

## [1.0.0-beta.4] - 2017-03-10

No significant changes.

## [1.0.0-beta.3] - 2017-02-21

### Added

- localStorage caching support for ilib resource files

## [1.0.0-beta.2] - 2017-01-30

No significant changes.

## [1.0.0-beta.1] - 2016-12-30

### Fixed

- `i18n/I18nDecorator` issue causing multiple requests for ilibmanifest.

## [1.0.0-alpha.5] - 2016-12-16

No changes.

## [1.0.0-alpha.4] - 2016-12-2


## [1.0.0-alpha.3] - 2016-11-8

### Added
- Unit tests
- Support for detecting browser locale change events through `languagechange` event in
	`i18n/I18nDecorator`

## [1.0.0-alpha.2] - 2016-10-21

This version includes a lot of refactoring from the previous release. Developers need to switch to the new enact-dev command-line tool.

### Fixed

- XHR file requests in Chrome were returning failure code after success

## [1.0.0-alpha.1] - 2016-09-26

Initial release<|MERGE_RESOLUTION|>--- conflicted
+++ resolved
@@ -2,13 +2,11 @@
 
 The following is a curated list of changes in the Enact i18n module, newest changes on the top.
 
-<<<<<<< HEAD
 ## [unreleased]
 
 ### Fixed
 
 - `i18n` resource loader to override strings where the original strings file does not exist
-=======
 ## [4.6.2] - 2023-03-09
 
 ### Fixed
@@ -26,7 +24,6 @@
 ## [4.0.12] - 2022-09-16
 
 No significant changes.
->>>>>>> bc0799e9
 
 ## [4.5.2] - 2022-08-17
 
