--- conflicted
+++ resolved
@@ -2,7 +2,6 @@
 
 The following is a curated list of changes in the Enact i18n module, newest changes on the top.
 
-<<<<<<< HEAD
 ## [unreleased]
 
 ### Deprecated
@@ -20,7 +19,7 @@
 ## [2.0.0-alpha.1] - 2017-08-27
 
 No significant changes.
-=======
+
 ## [1.9.2] - 2017-09-26
 
 No significant changes.
@@ -34,7 +33,6 @@
 ### Changed
 
 - Vietnamese to be classified as a non-latin language
->>>>>>> 6552cbc8
 
 ## [1.8.0] - 2017-09-07
 
