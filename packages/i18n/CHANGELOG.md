# Change Log

The following is a curated list of changes in the Enact i18n module, newest changes on the top.

## [unreleased]

<<<<<<< HEAD
### Fixed

- `i18n/Uppercase` to apply the designated `casing` prop format to each child instead of only the first child
=======
### Removed

- `i18n/I18nDecorator.contextTypes`, replaced by `i18n/I18nDecorator.I18nContextDecorator`

### Added

- `i18n/I18nDecorator.I18nContextDecorator` HOC to support notification of locale changes

## [2.0.0-beta.9] - 2018-07-02

No significant changes.
>>>>>>> a762ae19

## [2.0.0-beta.8] - 2018-06-25

No significant changes.

## [2.0.0-beta.7] - 2018-06-11

### Removed

- `i18n/Uppercase` property `preserveCase`, replaced by `casing`

## [2.0.0-beta.6] - 2018-06-04

No significant changes.

## [2.0.0-beta.5] - 2018-05-29

No significant changes.

## [2.0.0-beta.4] - 2018-05-21

No significant changes.

## [2.0.0-beta.3] - 2018-05-14

No significant changes.

## [2.0.0-beta.2] - 2018-05-07

No significant changes.

## [2.0.0-beta.1] - 2018-04-29

No significant changes.

## [2.0.0-alpha.8] - 2018-04-17

No significant changes.

## [2.0.0-alpha.7] - 2018-04-03

No significant changes.

## [2.0.0-alpha.6] - 2018-03-22

No significant changes.

## [2.0.0-alpha.5] - 2018-03-07

No significant changes.

## [2.0.0-alpha.4] - 2018-02-13

No significant changes.

## [2.0.0-alpha.3] - 2018-01-18

No significant changes.

## [2.0.0-alpha.2] - 2017-08-29

No significant changes.

## [2.0.0-alpha.1] - 2017-08-27

No significant changes.

## [1.15.0] - 2018-02-28

No significant changes.

## [1.14.0] - 2018-02-23

No significant changes.

## [1.13.3] - 2018-01-16

No significant changes.

## [1.13.2] - 2017-12-14

No significant changes.

## [1.13.1] - 2017-12-06

No significant changes.

## [1.13.0] - 2017-11-28

No significant changes.

## [1.12.2] - 2017-11-15

No significant changes.

## [1.12.1] - 2017-11-07

No significant changes.

## [1.12.0] - 2017-10-27

No significant changes.

## [1.11.0] - 2017-10-24

No significant changes.

## [1.10.1] - 2017-10-16

No significant changes.

## [1.10.0] - 2017-10-09

No significant changes.

## [1.9.3] - 2017-10-03

No significant changes.

## [1.9.2] - 2017-09-26

No significant changes.

## [1.9.1] - 2017-09-25

No significant changes.

## [1.9.0] - 2017-09-22

### Changed

- Vietnamese to be classified as a non-latin language

## [1.8.0] - 2017-09-07

Updated iLib to latest version

## [1.7.0] - 2017-08-23

No significant changes.

## [1.6.1] - 2017-08-07

No significant changes.

## [1.6.0] - 2017-08-04

No significant changes.

## [1.5.0] - 2017-07-19

No significant changes.

## [1.4.1] - 2017-07-05

No significant changes.

## [1.4.0] - 2017-06-29

No significant changes.

## [1.3.1] - 2017-06-14

No significant changes.

## [1.3.0] - 2017-06-12

No significant changes.

## [1.2.2] - 2017-05-31

No significant changes.

## [1.2.1] - 2017-05-25

No significant changes.

## [1.2.0] - 2017-05-17

No significant changes.

## [1.1.0] - 2017-04-21

### Added

- `i18n/Uppercase` prop `casing` to control how the component should be uppercased
- `i18n/util` methods `toCapitalized` and `toWordCase` to locale-aware uppercase strings

## [1.0.0] - 2017-03-31

Updated iLib to 20151019-build-12.0-002-04

### Removed

- `i18n.$L` and replaced by `i18n/$L`
- `i18n.toIString` and replaced by `i18n/$L.toIString`

## [1.0.0-beta.4] - 2017-03-10

No significant changes.

## [1.0.0-beta.3] - 2017-02-21

### Added

- localStorage caching support for ilib resource files

## [1.0.0-beta.2] - 2017-01-30

No significant changes.

## [1.0.0-beta.1] - 2016-12-30

### Fixed

- `i18n/I18nDecorator` issue causing multiple requests for ilibmanifest.

## [1.0.0-alpha.5] - 2016-12-16

No changes.

## [1.0.0-alpha.4] - 2016-12-2


## [1.0.0-alpha.3] - 2016-11-8

### Added
- Unit tests
- Support for detecting browser locale change events through `languagechange` event in
	`i18n/I18nDecorator`

## [1.0.0-alpha.2] - 2016-10-21

This version includes a lot of refactoring from the previous release. Developers need to switch to the new enact-dev command-line tool.

### Fixed

- XHR file requests in Chrome were returning failure code after success

## [1.0.0-alpha.1] - 2016-09-26

Initial release<|MERGE_RESOLUTION|>--- conflicted
+++ resolved
@@ -4,11 +4,10 @@
 
 ## [unreleased]
 
-<<<<<<< HEAD
 ### Fixed
 
 - `i18n/Uppercase` to apply the designated `casing` prop format to each child instead of only the first child
-=======
+
 ### Removed
 
 - `i18n/I18nDecorator.contextTypes`, replaced by `i18n/I18nDecorator.I18nContextDecorator`
@@ -20,7 +19,6 @@
 ## [2.0.0-beta.9] - 2018-07-02
 
 No significant changes.
->>>>>>> a762ae19
 
 ## [2.0.0-beta.8] - 2018-06-25
 
