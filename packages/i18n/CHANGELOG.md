--- conflicted
+++ resolved
@@ -2,13 +2,11 @@
 
 The following is a curated list of changes in the Enact i18n module, newest changes on the top.
 
-<<<<<<< HEAD
 ## [unreleased]
 
 ### Fixed
 
 - `i18n` resource loader to override strings where the original strings file does not exist
-=======
 ## [4.5.2] - 2022-08-17
 
 No significant changes.
@@ -20,7 +18,6 @@
 ## [4.5.0] - 2022-07-19
 
 No significant changes.
->>>>>>> c437b083
 
 ## [4.5.0-rc.2] - 2022-07-06
 
