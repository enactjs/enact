--- conflicted
+++ resolved
@@ -4,11 +4,10 @@
 
 ## [unreleased]
 
-<<<<<<< HEAD
 ### Fixed
 
 - `i18n/Uppercase` to apply the designated `casing` prop format to each child instead of only the first child
-=======
+
 ### Removed
 
 - `i18n/Uppercase` property `preserveCase`, replaced by `casing`
@@ -16,7 +15,6 @@
 ## [2.0.0-beta.6] - 2018-06-04
 
 No significant changes.
->>>>>>> 0f4474e4
 
 ## [2.0.0-beta.5] - 2018-05-29
 
