--- conflicted
+++ resolved
@@ -54,14 +54,7 @@
  * @param {string} spec the locale specifier
  * @returns {Promise} Resolves with a new ilib.ResBundle
  */
-<<<<<<< HEAD
 function setResBundleLocale (spec, sync) {
-	// Load any ResBundle external data into cache.
-	ResBundle.strings = ResBundle.strings || {};
-	ResBundle.strings.cache = global.resBundleData || ResBundle.strings.cache;
-=======
-function setResBundleLocale (spec) {
->>>>>>> 077d565e
 	// Get active bundle and if needed, (re)initialize.
 	const locale = new Locale(spec);
 	if (!resBundle || spec !== resBundle.getLocale().getSpec()) {
