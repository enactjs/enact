--- conflicted
+++ resolved
@@ -24,17 +24,10 @@
 
 function EnyoLoader () {
 	this.base = ilibLocale.path.substring(0, ilibLocale.path.lastIndexOf('/locale'));
-<<<<<<< HEAD
-	// TODO: enyo.platform
-	// if (platform.platformName === 'webos') {
-	// 	this.webos = true;
-	// }
-=======
 	// TODO: full enyo.platform implementation for improved accuracy
 	if (typeof window === 'object' && typeof window.PalmSystem === 'object') {
 		this.webos = true;
 	}
->>>>>>> d7cb48d0
 }
 
 EnyoLoader.prototype = new Loader();
@@ -229,4 +222,4 @@
 };
 
 export default EnyoLoader;
-export {EnyoLoader as Loader};+export {EnyoLoader as Loader};
