/**
 * Exports the {@link i18n/Uppercase.Uppercase} Higher-Order Component (HOC)
 *
 * @module i18n/Uppercase
 */

import hoc from '@enact/core/hoc';
import kind from '@enact/core/kind';
import React from 'react';
import PropTypes from 'prop-types';

import {toCapitalized, toUpperCase, toWordCase} from '../util';

/**
 * {@link i18n/Uppercase.Uppercase} is a Higher Order Component that is used to wrap
 * an element to provide locale-aware uppercasing of `children`, provided that `children` is a single
 * string. Other values for `children` are unchanged. It supports a `casing` property which can be
 * used to override the uppercase as-needed.
 *
 * There are no configurable options on this HOC.
 *
 * @class Uppercase
 * @memberof i18n/Uppercase
 * @hoc
 * @public
 */
const Uppercase = hoc((config, Wrapped) => kind({
	name: 'Uppercase',

	propTypes: /** @lends i18n/Uppercase.Uppercase.prototype */ {
		/**
		 * Configures the mode of uppercasing that should be performed. Options are:
		 *   `'upper'` to capitalize all characters.
		 *   `'preserve'` to maintain the original casing.
		 *   `'word'` to capitalize the first letter of each word.
		 *   `'sentence'` to capitalize the first letter of the string.
		 *
		 * @type {String}
		 * @default 'upper'
		 * @public
		 */
		casing: PropTypes.oneOf(['upper', 'preserve', 'word', 'sentence'])
	},

	defaultProps: {
		casing: 'upper'
	},

	computed: {
<<<<<<< HEAD
		children: ({casing, children, preserveCase}) => {
			if (preserveCase) {
				deprecate({name: 'preserveCase', since: '1.1.0', replacedBy: 'casing'});
				casing = casing || preserveCase && 'preserve';
			}

			return (casing !== 'preserve') ? React.Children.map(children, (child) => {
				if (typeof child == 'string') {
=======
		children: ({casing, children}) => {
			if (casing !== 'preserve' && React.Children.count(children) === 1) {
				const content = React.Children.toArray(children)[0];
				if (typeof content == 'string') {
>>>>>>> 0f4474e4
					switch (casing) {
						case 'word':
							return toWordCase(child);
						case 'sentence':
							return toCapitalized(child);
						case 'upper':
							return toUpperCase(child);
					}
				} else {
					return child;
				}
			}) : children;
		}
	},

	render: (props) => {
		delete props.casing;
		return (
			<Wrapped {...props} />
		);
	}
}));

export default Uppercase;
export {Uppercase};<|MERGE_RESOLUTION|>--- conflicted
+++ resolved
@@ -10,6 +10,19 @@
 import PropTypes from 'prop-types';
 
 import {toCapitalized, toUpperCase, toWordCase} from '../util';
+
+const isString = (content) => typeof content === 'string';
+
+const formatContent = (casing, content) => {
+	switch (casing) {
+		case 'word':
+			return toWordCase(content);
+		case 'sentence':
+			return toCapitalized(content);
+		case 'upper':
+			return toUpperCase(content);
+	}
+};
 
 /**
  * {@link i18n/Uppercase.Uppercase} is a Higher Order Component that is used to wrap
@@ -47,33 +60,13 @@
 	},
 
 	computed: {
-<<<<<<< HEAD
-		children: ({casing, children, preserveCase}) => {
-			if (preserveCase) {
-				deprecate({name: 'preserveCase', since: '1.1.0', replacedBy: 'casing'});
-				casing = casing || preserveCase && 'preserve';
+		children: ({casing, children}) => {
+			if (casing !== 'preserve' && React.Children.count(children)) {
+				return isString(children) ? formatContent(casing, children) : React.Children.map(children, (child) => {
+					return isString(child) ? formatContent(casing, child) : child;
+				});
 			}
-
-			return (casing !== 'preserve') ? React.Children.map(children, (child) => {
-				if (typeof child == 'string') {
-=======
-		children: ({casing, children}) => {
-			if (casing !== 'preserve' && React.Children.count(children) === 1) {
-				const content = React.Children.toArray(children)[0];
-				if (typeof content == 'string') {
->>>>>>> 0f4474e4
-					switch (casing) {
-						case 'word':
-							return toWordCase(child);
-						case 'sentence':
-							return toCapitalized(child);
-						case 'upper':
-							return toUpperCase(child);
-					}
-				} else {
-					return child;
-				}
-			}) : children;
+			return children;
 		}
 	},
 
