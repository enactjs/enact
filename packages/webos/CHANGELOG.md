# Change Log

The following is a curated list of changes in the Enact webos module, newest changes on the top.

## [unreleased]

<<<<<<< HEAD
### Added
- dependency on `@enact/core`

### Changed
- `webos/platform` to not set `platform.unknown` to `true` (it is handled in `@enact/core/platform`)
=======
>>>>>>> 931889a0
### Deprecated

### Added

### Changed

### Fixed

### Removed

## [1.2.0] - 2017-05-17

No significant changes.

## [1.1.0] - 2017-04-21

No significant changes.

## [1.0.0] - 2017-03-31

No significant changes.

## [1.0.0-beta.4] - 2017-03-10

### Added

- `webos/pmloglib` logging method `perfLog` which calls `PmLogInfoWithClock`

### Fixed

- `webos/LS2Request` to return failure in isomorphic mode

## [1.0.0-beta.3] - 2017-02-21

No significant changes.

## [1.0.0-beta.2] - 2017-01-30

No significant changes.

## [1.0.0-beta.1] - 2016-12-30

### Added

- Documentation in **docs** directory

## [1.0.0-alpha.5] - 2016-12-16

No changes.

## [1.0.0-alpha.4] - 2016-12-2

### Changed

Relocated Luna Service API docs to this module

## [1.0.0-alpha.3] - 2016-11-8

No significant changes


## [1.0.0-alpha.2] - 2016-10-21

This version includes a lot of refactoring from the previous release. Developers need to switch to the new enact-dev command-line tool.

### Added

- webOS utility functions

### Fixed

- Inline docs updated to be more consistent and comprehensive

## [1.0.0-alpha.1] - 2016-09-26

Initial release<|MERGE_RESOLUTION|>--- conflicted
+++ resolved
@@ -4,14 +4,12 @@
 
 ## [unreleased]
 
-<<<<<<< HEAD
 ### Added
 - dependency on `@enact/core`
 
 ### Changed
 - `webos/platform` to not set `platform.unknown` to `true` (it is handled in `@enact/core/platform`)
-=======
->>>>>>> 931889a0
+
 ### Deprecated
 
 ### Added
