--- conflicted
+++ resolved
@@ -2,19 +2,17 @@
 
 The following is a curated list of changes in the Enact webos module, newest changes on the top.
 
-<<<<<<< HEAD
+## [4.9.0] - 2024-07-17
+
+### Fixed
+
+- `webos/speech.VoiceControlDecorator` to not remount its children when it rerenders
+
 ## [5.0.0-alpha.1] - 2024-07-11
 
 ### Removed
 
 - `webos/platform` member `watch` and `legacy`
-=======
-## [4.9.0] - 2024-07-17
-
-### Fixed
-
-- `webos/speech.VoiceControlDecorator` to not remount its children when it rerenders
->>>>>>> ef8be8e5
 
 ## [4.9.0-beta.1] - 2024-06-17
 
