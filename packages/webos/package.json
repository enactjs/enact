--- conflicted
+++ resolved
@@ -1,10 +1,6 @@
 {
   "name": "@enact/webos",
-<<<<<<< HEAD
-  "version": "4.0.6",
-=======
   "version": "4.0.7",
->>>>>>> e39504bd
   "description": "webOS support library",
   "main": "index.js",
   "scripts": {
@@ -29,11 +25,8 @@
     }
   },
   "dependencies": {
-<<<<<<< HEAD
     "@enact/core": "^4.0.6",
-=======
     "@enact/core": "^4.0.7",
->>>>>>> e39504bd
     "prop-types": "^15.7.2",
     "react": "^17.0.1",
     "react-dom": "^17.0.1"
