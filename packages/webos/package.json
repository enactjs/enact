{
  "name": "@enact/webos",
<<<<<<< HEAD
  "version": "2.0.0-alpha.2",
=======
  "version": "1.13.3",
>>>>>>> 02ba13df
  "description": "webOS support library",
  "main": "index.js",
  "scripts": {
    "clean": "enact clean",
    "lint": "enact lint --framework",
    "test": "echo \"No test suite\" && exit 0",
    "transpile": "enact transpile"
  },
  "license": "Apache-2.0",
  "keywords": [
    "framework",
    "toolkit",
    "components",
    "mobile",
    "webOS"
  ],
  "enact": {
    "ri": {
      "baseSize": 24
    }
  },
  "eslintConfig": {
    "extends": "enact/strict"
  }
}<|MERGE_RESOLUTION|>--- conflicted
+++ resolved
@@ -1,10 +1,7 @@
 {
   "name": "@enact/webos",
-<<<<<<< HEAD
   "version": "2.0.0-alpha.2",
-=======
   "version": "1.13.3",
->>>>>>> 02ba13df
   "description": "webOS support library",
   "main": "index.js",
   "scripts": {
