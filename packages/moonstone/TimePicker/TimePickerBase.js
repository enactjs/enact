--- conflicted
+++ resolved
@@ -172,16 +172,10 @@
 										<HourPicker
 											key="hour-picker"
 											label={noLabels ? null : $L('hour')}
-<<<<<<< HEAD
-											value={hour}
-											onChange={onChangeHour}
-=======
-											noAnimation={noHourAnimation}
 											onChange={onChangeHour}
 											reverse
 											value={hour}
 											width={2}
->>>>>>> 8c1ac7a8
 											wrap
 										>
 											{hasMeridiem ? hours12 : hours24}
