<<<<<<< HEAD
import {$L} from '@enact/i18n';
import {is} from '@enact/core/keymap';
=======
import $L from '@enact/i18n/$L';
>>>>>>> b64b2604
import kind from '@enact/core/kind';
import React from 'react';

import {DateComponentPicker, DateComponentRangePicker} from '../internal/DateComponentPicker';
import {ExpandableItemBase} from '../ExpandableItem';

import css from './TimePicker.less';
import {dateComponentPickers} from '../internal/DateComponentPicker/DateComponentPicker.less';

const isEnter = is('enter');

// values to use in hour picker for 24 and 12 hour locales
const hours24 = [
	'0', '1', '2', '3', '4', '5', '6', '7', '8', '9', '10', '11',
	'12', '13', '14', '15', '16', '17', '18', '19', '20', '21', '22', '23'
];
const hours12 = [
	'12', '1', '2', '3', '4', '5', '6', '7', '8', '9', '10', '11',
	'12', '1', '2', '3', '4', '5', '6', '7', '8', '9', '10', '11'
];

/**
 * {@link moonstone/TimePicker/TimePickerBase.HourPicker} is a utility component to prevent the
 * animation of the picker when the display text doesn't change for 12-hour locales.
 *
 * @class HourPicker
 * @memberof moonstone/TimePicker/TimePickerBase
 * @ui
 * @private
 */
class HourPicker extends React.Component {
	static propTypes = {
		children: React.PropTypes.arrayOf(React.PropTypes.string),
		value: React.PropTypes.number
	}

	constructor () {
		super();

		this.state = {
			noAnimation: false
		};
	}

	componentWillReceiveProps (nextProps) {
		const {children, value} = this.props;
		const {children: nextChildren, value: nextValue} = nextProps;

		this.setState({
			noAnimation: children[value] === nextChildren[nextValue]
		});
	}

	render () {
		return (
			<DateComponentPicker {...this.props} {...this.state} />
		);
	}
}

/**
* {@link moonstone/TimePicker.TimePickerBase} is the stateless functional time picker
* component. Should not be used directly but may be composed within another component as it is
* within {@link moonstone/TimePicker.TimePicker}.
*
* @class TimePickerBase
* @memberof moonstone/TimePicker
* @ui
* @private
*/
const TimePickerBase = kind({
	name: 'TimePickerBase',

	propTypes: /** @lends moonstone/TimePicker.TimePickerBase.prototype */ {
		/**
		 * The `hour` component of the Date
		 *
		 * @type {Number}
		 * @required
		 * @public
		 */
		hour: React.PropTypes.number.isRequired,

		/**
		 * The `meridiem` component of the time
		 *
		 * @type {Number}
		 * @required
		 * @public
		 */
		meridiem: React.PropTypes.number.isRequired,

		/**
		 * Array of meridiem labels to display
		 *
		 * @type {String[]}
		 * @required
		 * @public
		 */
		meridiems: React.PropTypes.arrayOf(React.PropTypes.string).isRequired,

		/**
		 * The `minute` component of the time
		 *
		 * @type {Number}
		 * @required
		 * @public
		 */
		minute: React.PropTypes.number.isRequired,

		/**
		 * The order in which the component pickers are displayed. Should be an array of 2 or 3
		 * strings containing one of `'h'`, `'k'`, `'m'`, and `'a'`.
		 *
		 * @type {String[]}
		 * @required
		 * @public
		 */
		order: React.PropTypes.arrayOf(React.PropTypes.oneOf(['h', 'k', 'm', 'a'])).isRequired,

		/**
		 * The primary text of the item.
		 *
		 * @type {String}
		 * @required
		 * @public
		 */
		title: React.PropTypes.string.isRequired,

		/**
		 * When `true`, omits the labels below the pickers
		 *
		 * @type {Boolean}
		 * @public
		 */
		noLabels: React.PropTypes.bool,

		/**
		 * Handler for changes in the `hour` component of the time
		 *
		 * @type {Function}
		 * @public
		 */
		onChangeHour: React.PropTypes.func,

		/**
		 * Handler for changes in the `meridiem` component of the time
		 *
		 * @type {Function}
		 * @public
		 */
		onChangeMeridiem: React.PropTypes.func,

		/**
		 * Handler for changes in the `minute` component of the time
		 *
		 * @type {Function}
		 * @public
		 */
		onChangeMinute: React.PropTypes.func,

		/**
		 * Callback to be called when a condition occurs which should cause the expandable to close
		 *
		 * @type {Function}
		 * @public
		 */
		onClose: React.PropTypes.func,

		/**
		 * The handler to run when a key is pressed down.
		 *
		 * @type {Function}
		 * @param {Object} event
		 * @public
		 */
		onKeyDown: React.PropTypes.func,

		/**
		 * The handler to run when the component is removed while retaining focus.
		 *
		 * @type {Function}
		 * @param {Object} event
		 * @public
		 */
		onSpotlightDisappear: React.PropTypes.func,

		/**
		 * When `true`, the component cannot be navigated using spotlight.
		 *
		 * @type {Boolean}
		 * @default false
		 * @public
		 */
		spotlightDisabled: React.PropTypes.bool
	},

	defaultProps: {
		spotlightDisabled: false
	},

	styles: {
		css,
		className: 'timePicker'
	},

	handlers: {
		onKeyDown: (ev, {onClose} ) => {
			if (isEnter(ev.keyCode) && onClose) {
				onClose();
				ev.preventDefault();
			}
		}
	},

	computed: {
		hasMeridiem: ({order}) => order.indexOf('a') >= 0
	},

	render: ({hasMeridiem, hour, meridiem, meridiems, minute, noLabels, onChangeHour, onChangeMeridiem, onChangeMinute, onKeyDown, onSpotlightDisappear, order, spotlightDisabled, ...rest}) => {
		return (
			<ExpandableItemBase {...rest} showLabel="always" autoClose={false} lockBottom={false} onSpotlightDisappear={onSpotlightDisappear} spotlightDisabled={spotlightDisabled}>
				<div className={dateComponentPickers} onKeyDown={onKeyDown}>
					<div className={css.timeComponents}>
						{order.map(picker => {
							switch (picker) {
								case 'h':
								case 'k':
									return (
										<HourPicker
											key="hour-picker"
											label={noLabels ? null : $L('hour')}
											onChange={onChangeHour}
											onSpotlightDisappear={onSpotlightDisappear}
											spotlightDisabled={spotlightDisabled}
											value={hour}
											width={2}
											wrap
										>
											{hasMeridiem ? hours12 : hours24}
										</HourPicker>
									);
								case 'm':
									return (
										<DateComponentRangePicker
											key="minute-picker"
											label={noLabels ? null : $L('minute')}
											max={59}
											min={0}
											onChange={onChangeMinute}
											onSpotlightDisappear={onSpotlightDisappear}
											spotlightDisabled={spotlightDisabled}
											padded
											value={minute}
											width={2}
											wrap
										/>
									);
							}

							return null;
						})}
					</div>
					{!hasMeridiem ? null : (
						// eslint-disable-next-line react/jsx-indent
						<DateComponentPicker
							key="meridiem-picker"
							label={noLabels ? null : $L('meridiem')}
							onChange={onChangeMeridiem}
							onSpotlightDisappear={onSpotlightDisappear}
							reverse
							spotlightDisabled={spotlightDisabled}
							value={meridiem}
							width={4}
							wrap
						>
							{meridiems}
						</DateComponentPicker>
					)}
				</div>
			</ExpandableItemBase>
		);
	}
});

export default TimePickerBase;
export {TimePickerBase};<|MERGE_RESOLUTION|>--- conflicted
+++ resolved
@@ -1,9 +1,5 @@
-<<<<<<< HEAD
-import {$L} from '@enact/i18n';
 import {is} from '@enact/core/keymap';
-=======
 import $L from '@enact/i18n/$L';
->>>>>>> b64b2604
 import kind from '@enact/core/kind';
 import React from 'react';
 
