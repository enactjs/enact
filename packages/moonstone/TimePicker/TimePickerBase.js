--- conflicted
+++ resolved
@@ -177,11 +177,7 @@
 		hasMeridiem: ({order}) => order.indexOf('a') >= 0
 	},
 
-<<<<<<< HEAD
-	render: ({hasMeridiem, hour, meridiem, meridiems, minute, noLabels, onChangeHour, onChangeMeridiem, onChangeMinute, order, ...rest}) => {
-=======
-	render: ({hasMeridiem, hour, meridiem, meridiems, minute, noHourAnimation, noLabels, onChangeHour, onChangeMeridiem, onChangeMinute, onSpotlightDisappear, order, ...rest}) => {
->>>>>>> d005daa4
+	render: ({hasMeridiem, hour, meridiem, meridiems, minute, noLabels, onChangeHour, onChangeMeridiem, onChangeMinute, onSpotlightDisappear, order, ...rest}) => {
 		return (
 			<ExpandableItemBase {...rest} showLabel="always" autoClose={false} lockBottom={false} onSpotlightDisappear={onSpotlightDisappear}>
 				<div className={dateComponentPickers}>
