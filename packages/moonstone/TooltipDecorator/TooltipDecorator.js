--- conflicted
+++ resolved
@@ -27,13 +27,8 @@
  * Note that the direction of tooltip will be flipped horizontally in RTL locales.
  *
  * @class TooltipDecorator
-<<<<<<< HEAD
- * @memberof moonstone/TooltipDecorator/TooltipDecorator
+ * @memberof moonstone/TooltipDecorator
  * @hoc
-=======
- * @memberof moonstone/TooltipDecorator
- * @ui
->>>>>>> 3e4e763a
  * @public
  */
 const TooltipDecorator = hoc((config, Wrapped) => {
