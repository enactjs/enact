--- conflicted
+++ resolved
@@ -134,11 +134,7 @@
 		}
 	},
 
-<<<<<<< HEAD
-	render: ({closeButton, children, noAnimation, open, onHide, ...rest}) => {
-=======
-	render: ({closeButton, children, containerId, noAnimation, open, onHide, spotlightRestrict, zIndex, ...rest}) => {
->>>>>>> 604ebcd2
+	render: ({closeButton, children, containerId, noAnimation, open, onHide, spotlightRestrict, ...rest}) => {
 		delete rest.onCloseButtonClick;
 		delete rest.showCloseButton;
 		return (
