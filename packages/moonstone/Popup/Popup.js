--- conflicted
+++ resolved
@@ -5,11 +5,8 @@
  * @module moonstone/Popup
  */
 
-<<<<<<< HEAD
+import {$L} from '@enact/i18n';
 import FloatingLayer from '@enact/ui/FloatingLayer';
-=======
-import {$L} from '@enact/i18n';
->>>>>>> b5471bf5
 import kind from '@enact/core/kind';
 import React, {PropTypes} from 'react';
 import Spotlight, {getDirection} from '@enact/spotlight';
