--- conflicted
+++ resolved
@@ -369,7 +369,6 @@
 	}
 
 	handleKeyDown = (ev) => {
-<<<<<<< HEAD
 		const {onClose, onKeyDown, spotlightRestrict} = this.props;
 		const keyCode = ev.keyCode;
 		const direction = getDirection(keyCode);
@@ -387,31 +386,9 @@
 				ev.preventDefault();
 				// stop propagation to prevent default spotlight behavior
 				ev.stopPropagation();
-				// explicitly turn off pointer-mode so focus can be programmatically changed
+				// set the pointer mode to false on keydown
 				Spotlight.setPointerMode(false);
 				onClose(ev);
-=======
-		const {onClose, onKeyDown} = this.props;
-		const direction = getDirection(ev.keyCode);
-		let containerNode;
-
-		if (direction) {
-			// prevent default page scrolling
-			ev.preventDefault();
-			// stop propagation to prevent default spotlight behavior
-			ev.stopPropagation();
-			// set the pointer mode to false on keydown.
-			Spotlight.setPointerMode(false);
-
-			// if focus has changed
-			if (Spotlight.move(direction)) {
-				containerNode = getContainerNode(this.state.containerId);
-
-				// if current focus is not within the popup's container, issue the `onClose` event
-				if (!containerNode.contains(document.activeElement) && onClose) {
-					onClose(ev);
-				}
->>>>>>> a7e2fd73
 			}
 		}
 
