--- conflicted
+++ resolved
@@ -69,9 +69,6 @@
 		closeButtonAriaLabel: PropTypes.string,
 
 		/**
-<<<<<<< HEAD
-		 * Disables transition animation.
-=======
 		 * Customizes the component by mapping the supplied collection of CSS class names to the
 		 * corresponding internal Elements and states of this component.
 		 *
@@ -86,8 +83,7 @@
 		css: PropTypes.object,
 
 		/**
-		 * When `true`, the popup will not animate on/off screen.
->>>>>>> 8f1c6160
+		 * Disables transition animation.
 		 *
 		 * @type {Boolean}
 		 * @default false
