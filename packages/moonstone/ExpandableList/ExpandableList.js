--- conflicted
+++ resolved
@@ -62,6 +62,16 @@
 		disabled: PropTypes.bool,
 
 		/**
+		 * The secondary, or supportive text. Typically under the `title`, a subtitle. If omitted,
+		 * the label will be generated as a comma-separated list of the selected items.
+		 *
+		 * @type {String}
+		 * @default null
+		 * @public
+		 */
+		label: PropTypes.string,
+
+		/**
 		 * Text to display when no `	` is set. Leave blank to have the initial
 		 * control not display a label when no option is selected.
 		 *
@@ -132,8 +142,10 @@
 
 	computed: {
 		// generate a label that concatenates the text of the selected items
-		label: ({children, select, selected}) => {
-			if (children.length && (selected || selected === 0)) {
+		label: ({children, label, select, selected}) => {
+			if (label) {
+				return label;
+			} else if (children.length && (selected || selected === 0)) {
 				const isArray = Array.isArray(selected);
 				if (select === 'multiple' && isArray) {
 					return selected.map(i => children[i]).filter(str => !!str).join(', ');
@@ -182,7 +194,6 @@
 	}
 });
 
-<<<<<<< HEAD
 /**
  * {@link module:@enact/moonstone/ExpandableItem~ExpandableItem} renders a
  * {@link module:@enact/moonstone/LabeledItem~LabeledItem} that can be expanded to show a selectable
@@ -192,8 +203,6 @@
  * @ui
  * @public
  */
-=======
->>>>>>> 69ad0b61
 const ExpandableList = Expandable(ExpandableListBase);
 
 export default ExpandableList;
