/**
 * Provides Moonstone-themed item component and interactive togglable circle.
 *
 * @module moonstone/SelectableItem
 * @exports SelectableItem
 * @exports SelectableItemBase
 * @exports SelectableItemDecorator
 */

import kind from '@enact/core/kind';
import React from 'react';
import PropTypes from 'prop-types';

import {ToggleItemBase, ToggleItemDecorator} from '../ToggleItem';

import SelectableIcon from './SelectableIcon';

import componentCss from './SelectableItem.less';

/**
 * Renders an item with a circle shaped component. Useful to show a selected state on an item.
 *
 * @class SelectableItem
 * @memberof moonstone/SelectableItem
 * @extends moonstone/ToggleItem.ToggleItemBase
 * @ui
 * @public
 */
const SelectableItemBase = kind({
	name: 'SelectableItem',

	propTypes: /** @lends moonstone/SelectableItem.SelectableItem.prototype */ {
		/**
		 * Customizes the component by mapping the supplied collection of CSS class names to the
		 * corresponding internal Elements and states of this component.
		 *
		 * The following classes are supported:
		 *
		 * * `selectableItem` - The root class name
		 *
		 * @type {Object}
		 * @public
		 */
		css: PropTypes.object
	},

	styles: {
		css: componentCss,
		className: 'selectableItem',
		publicClassNames: ['selectableItem']
	},

	render: (props) => (
		<ToggleItemBase
			data-webos-voice-intent="SelectCheckItem"
			{...props}
			css={props.css}
			iconComponent={SelectableIcon}
		/>
	)
});

/**
 * Adds interactive functionality to `SelectableItemBase`
 *
 * @class SelectableItemDecorator
<<<<<<< HEAD
 * @memberof moostone/SelectableItem
 * @mixes moostone/ToggleItem.ToggleItemDecorator
=======
 * @memberof moonstone/SelectableItem
 * @mixes moonstone/ToggleItem.ToggleItemDecorator
>>>>>>> 342b0ab2
 * @hoc
 * @public
 */
const SelectableItemDecorator = ToggleItemDecorator({invalidateProps: ['inline', 'selected']});

/**
 * A Moonstone-styled item with circle shaped component with built-in support for toggling,
 * marqueed text, and `Spotlight` focus.
 *
 * Usage:
 * ```
 * <SelectableItem>Toggle Me</SelectableItem>
 * ```
 *
 * @class SelectableItem
 * @memberof moonstone/SelectableItem
 * @extends moonstone/SelectableItem.SelectableItemBase
 * @mixes moonstone/SelectableItem.SelectableItemDecorator
 * @ui
 * @public
 */
const SelectableItem = SelectableItemDecorator(SelectableItemBase);

export default SelectableItem;
export {
	SelectableItem,
	SelectableItemBase,
	SelectableItemDecorator
};<|MERGE_RESOLUTION|>--- conflicted
+++ resolved
@@ -64,13 +64,8 @@
  * Adds interactive functionality to `SelectableItemBase`
  *
  * @class SelectableItemDecorator
-<<<<<<< HEAD
- * @memberof moostone/SelectableItem
- * @mixes moostone/ToggleItem.ToggleItemDecorator
-=======
  * @memberof moonstone/SelectableItem
  * @mixes moonstone/ToggleItem.ToggleItemDecorator
->>>>>>> 342b0ab2
  * @hoc
  * @public
  */
