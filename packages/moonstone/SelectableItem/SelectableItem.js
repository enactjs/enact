/**
 * Exports the {@link module:@enact/moonstone/SelectableItem~SelectableItem}
 *
 * @module @enact/moonstone/SelectableItem
 */

import kind from '@enact/core/kind';
import React, {PropTypes} from 'react';

import {ToggleItemBase} from '../ToggleItem';

import css from './SelectableItem.less';

/**
 * {@link module:@enact/moonstone/SelectableItem~SelectableItem} is component
 * that is an Item that is Toggleable. It has two checked states `true` &
 * `false`. It uses a dot to represent its checked state.
 *
 * @class SelectableItem
 * @ui
 * @public
 */
const SelectableItemBase = kind({
	name: 'SelectableItem',

	propTypes: {
		/**
<<<<<<< HEAD
		 * The string value to be displayed as the main content of the selectable item.
=======
		 * The string to be displayed as the main content of the selectable item.
>>>>>>> 1c2e07b9
		 *
		 * @type {String}
		 * @public
		 */
		children: PropTypes.string.isRequired,
<<<<<<< HEAD

		/**
		 * When `true`, a "checked" visual state is applied to the selectable item.
		 *
		 * @type {Boolean}
		 * @default false
		 * @public
		 */
		checked: PropTypes.bool,

		/**
		 * When true, a disabled visual state is applied to the selectable item.
		 *
		 * @type {Boolean}
		 * @default false
		 * @public
		 */
		disabled: PropTypes.bool,

		/**
		 * When `true`, inline styling is applied to the selectable item.
		 *
		 * @type {Boolean}
		 * @default false
		 * @public
		 */
		inline: PropTypes.bool,

		/**
=======

		/**
		 * Applies a "checked" visual state to the selectable item.
		 *
		 * @type {Boolean}
		 * @default false
		 * @public
		 */
		checked: PropTypes.bool,

		/**
		 * Applies a disabled visual state to the selectable item.
		 *
		 * @type {Boolean}
		 * @default false
		 * @public
		 */
		disabled: PropTypes.bool,

		/**
		 * Applies inline styling to the selectable item.
		 *
		 * @type {Boolean}
		 * @default false
		 * @public
		 */
		inline: PropTypes.bool,

		/**
>>>>>>> 1c2e07b9
		 * The handler to run when the selectable item is toggled.
		 *
		 * @type {Function}
		 * @param {Object} event
		 * @param {String} event.checked - Checked value of item.
		 * @param {*} event.value - Value passed from `value` prop.
		 * @public
		 */
		onToggle: PropTypes.func,

		/**
		 * The value that will be sent to the `onToggle` handler.
		 *
<<<<<<< HEAD
		 * @type {*}
=======
		 * @type {String|Number}
>>>>>>> 1c2e07b9
		 * @default ''
		 * @public
		 */
		value: PropTypes.any
	},

	defaultProps: {
<<<<<<< HEAD
		disabled: false,
		checked: false,
=======
		checked: false,
		disabled: false,
>>>>>>> 1c2e07b9
		inline: false,
		value: ''
	},

	styles: {css},

	computed: {
		iconClasses: ({checked, styler}) => styler.join(
			css.dot,
			{checked}
		)
	},

	render: (props) => (
		<ToggleItemBase {...props} icon="circle" />
	)
});

export default SelectableItemBase;
export {SelectableItemBase as SelectableItem, SelectableItemBase};<|MERGE_RESOLUTION|>--- conflicted
+++ resolved
@@ -25,17 +25,12 @@
 
 	propTypes: {
 		/**
-<<<<<<< HEAD
-		 * The string value to be displayed as the main content of the selectable item.
-=======
 		 * The string to be displayed as the main content of the selectable item.
->>>>>>> 1c2e07b9
 		 *
 		 * @type {String}
 		 * @public
 		 */
 		children: PropTypes.string.isRequired,
-<<<<<<< HEAD
 
 		/**
 		 * When `true`, a "checked" visual state is applied to the selectable item.
@@ -65,37 +60,6 @@
 		inline: PropTypes.bool,
 
 		/**
-=======
-
-		/**
-		 * Applies a "checked" visual state to the selectable item.
-		 *
-		 * @type {Boolean}
-		 * @default false
-		 * @public
-		 */
-		checked: PropTypes.bool,
-
-		/**
-		 * Applies a disabled visual state to the selectable item.
-		 *
-		 * @type {Boolean}
-		 * @default false
-		 * @public
-		 */
-		disabled: PropTypes.bool,
-
-		/**
-		 * Applies inline styling to the selectable item.
-		 *
-		 * @type {Boolean}
-		 * @default false
-		 * @public
-		 */
-		inline: PropTypes.bool,
-
-		/**
->>>>>>> 1c2e07b9
 		 * The handler to run when the selectable item is toggled.
 		 *
 		 * @type {Function}
@@ -109,11 +73,7 @@
 		/**
 		 * The value that will be sent to the `onToggle` handler.
 		 *
-<<<<<<< HEAD
 		 * @type {*}
-=======
-		 * @type {String|Number}
->>>>>>> 1c2e07b9
 		 * @default ''
 		 * @public
 		 */
@@ -121,15 +81,7 @@
 	},
 
 	defaultProps: {
-<<<<<<< HEAD
-		disabled: false,
-		checked: false,
-=======
-		checked: false,
-		disabled: false,
->>>>>>> 1c2e07b9
-		inline: false,
-		value: ''
+		checked: false
 	},
 
 	styles: {css},
