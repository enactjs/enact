--- conflicted
+++ resolved
@@ -1,6 +1,5 @@
 /**
-<<<<<<< HEAD
- * Moonstone styled labeled divider components.
+ * Moonstone styled labeled divider components and behaviors
  *
  * @example
  * <Divider
@@ -9,32 +8,20 @@
  * >
  *   A group of related components
  * </Divider>
-=======
- * Provides Moonstone-themed divider components and behaviors.
->>>>>>> 3daae74f
  *
  * @module moonstone/Divider
  * @exports Divider
  * @exports DividerBase
-<<<<<<< HEAD
+ * @exports DividerDecorator
  */
 
 import kind from '@enact/core/kind';
 import Uppercase from '@enact/i18n/Uppercase';
 import Pure from '@enact/ui/internal/Pure';
 import PropTypes from 'prop-types';
-=======
- * @exports DividerDecorator
- */
-
-import kind from '@enact/core/kind';
-import PropTypes from 'prop-types';
-import Pure from '@enact/ui/internal/Pure';
-import Uppercase from '@enact/i18n/Uppercase';
 import compose from 'ramda/src/compose';
 import defaultProps from 'recompose/defaultProps';
 import setPropTypes from 'recompose/setPropTypes';
->>>>>>> 3daae74f
 import React from 'react';
 
 import {MarqueeDecorator} from '../Marquee';
@@ -43,22 +30,13 @@
 import css from './Divider.less';
 
 /**
-<<<<<<< HEAD
  * A Moonstone styled labeled divider component used to group components.
-=======
- * A simply styled component that may be used as a separator between groups of components.
->>>>>>> 3daae74f
  *
  * This component is most often not used directly but may be composed within another component as it
  * is within {@link moonstone/Divider.Divider}.
  *
  * @class DividerBase
  * @memberof moonstone/Divider
-<<<<<<< HEAD
- * @mixes i18n/Uppercase.Uppercase
- * @mixes moonstone/MarqueeDecorator.MarqueeDecorator
-=======
->>>>>>> 3daae74f
  * @ui
  * @public
  */
@@ -67,23 +45,8 @@
 
 	propTypes: /** @lends moonstone/Divider.DividerBase.prototype */ {
 		/**
-<<<<<<< HEAD
-		 * The casing mode applied to the `children` text.
-		 *
-		 * @see i18n/Uppercase#casing
-		 * @type {String}
-		 * @default 'word'
-		 * @public
-		 */
-		casing: PropTypes.oneOf(['upper', 'preserve', 'word', 'sentence']),
-
-		/**
 		 * The text for the label of the divider.
 		 *
-=======
-		 * The divider content.
-		 *
->>>>>>> 3daae74f
 		 * A divider with no children (text content) will render simply as a horizontal line, with
 		 * even spacing above and below.
 		 *
@@ -104,11 +67,7 @@
 		 *
 		 * _Note:_ Spacing is separate from margin with regard to `margin-top`. It ensures a
 		 * consistent distance from the bottom horizontal line. It's safe to use `margin-top` to add
-<<<<<<< HEAD
 		 * additional spacing above the divider.
-=======
-		 * additional spacing above your `Divider`.
->>>>>>> 3daae74f
 		 *
 		 * @type {String}
 		 * @default 'normal'
@@ -140,7 +99,31 @@
 });
 
 /**
-<<<<<<< HEAD
+ * Moonstone specific divider behaviors to apply to
+ * [DividerBase]{@link moonstone/Divider.DividerBase}.
+ *
+ * @hoc
+ * @memberof moonstone/Divider
+ * @mixes i18n/Uppercase.Uppercase
+ * @mixes moonstone/MarqueeDecorator.MarqueeDecorator
+ * @mixes ui/Skinnable.Skinnable
+ * @public
+ */
+const DividerDecorator = compose(
+	setPropTypes({
+		marqueeOn: PropTypes.oneOf(['hover', 'render'])
+	}),
+	defaultProps({
+		casing: 'word',
+		marqueeOn: 'render'
+	}),
+	Pure,
+	Uppercase,
+	MarqueeDecorator,
+	Skinnable
+);
+
+/**
  * A Moonstone styled labeled divider component used to group components.
  *
  * Usage:
@@ -156,51 +139,14 @@
  * @class Divider
  * @memberof moonstone/Divider
  * @extends moonstone/Divider.DividerBase
- * @mixes ui/Skinnable.Skinnable
- * @ui
- * @public
- */
-const Divider = Pure(
-	Skinnable(
-		DividerBase
-	)
-=======
- * Moonstone-specific divider behaviors to apply to [Divider]{@link moonstone/Divider.DividerBase}.
- *
- * @hoc
- * @memberof moonstone/Divider
- * @mixes i18n/Uppercase.Uppercase
- * @mixes moonstone/MarqueeDecorator.MarqueeDecorator
- * @mixes ui/Skinnable.Skinnable
- */
-const DividerDecorator = compose(
-	setPropTypes({
-		marqueeOn: PropTypes.oneOf(['hover', 'render'])
-	}),
-	defaultProps({
-		casing: 'word',
-		marqueeOn: 'render'
-	}),
-	Pure,
-	Uppercase,
-	MarqueeDecorator,
-	Skinnable
->>>>>>> 3daae74f
-);
-
-/**
- * A Moonstone-styled divider with built-in support for uppercasing, and marqueed text.
- *
- * @class Divider
- * @extends moonstone/Divider.DividerBase
- * @memberof moonstone/Divider
  * @mixes moonstone/Divider.DividerDecorator
  * @ui
  * @public
  */
+const Divider = DividerDecorator(DividerBase);
 
 /**
- * Capitalization style for `children`.
+ * The casing mode applied to the `children` text.
  *
  * @name casing
  * @type {String}
@@ -213,7 +159,9 @@
 /**
  * Marquee animation trigger.
  *
- * Valid values are `'hover'` and `'render'`.
+ * Allowed values include:
+ * * `'hover'` - Marquee begins when the pointer enters the component
+ * * `'render'` - Marquee begins when the component is rendered
  *
  * @name marqueeOn
  * @type {String}
@@ -223,8 +171,6 @@
  * @public
  */
 
-const Divider = DividerDecorator(DividerBase);
-
 export default Divider;
 export {
 	Divider,
