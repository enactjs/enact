// ProgressBarTooltip.less
//
@import '../styles/variables.less';
@import '../styles/text.less';

.tooltip {
	--tooltip-progress-proportion: 0;
	--tooltip-progress-percent: ~"calc(var(--tooltip-progress-proportion) * 100%)";
	--tooltip-calculated-offset: ~"calc(var(--moon-tooltip-offset, 0px) + " @moon-tooltip-point-width ~")";

	@offset-large: 0;

	&.horizontal {
		left: var(--tooltip-progress-percent);

		&.before {
			top: 0;
			transform: translateY(~"calc(-100% - var(--tooltip-calculated-offset))");

			.moon-custom-text({
				bottom: ~"calc(var(--tooltip-calculated-offset) + " @offset-large ~")";
			});
		}
		&.after {
			bottom: 0;
			transform: translateY(~"calc(100% + var(--tooltip-calculated-offset))");

			.moon-custom-text({
				top: ~"calc(var(--tooltip-calculated-offset) + " @offset-large ~")";
			});
		}

<<<<<<< HEAD
		&.afterMidpoint {
			transform: translateX(-100%);
=======
		&.knobAfterMidpoint,
		[data-knob-after-midpoint="true"] & {
			&.before {
				transform: translateX(-100%) translateY(~"calc(-100% - var(--tooltip-calculated-offset))");
			}

			&.after {
				transform: translateX(-100%) translateY(~"calc(100% + var(--tooltip-calculated-offset))");
			}
>>>>>>> 8aa996a5
		}
	}

	&.vertical {
		bottom: var(--tooltip-progress-percent);

		// Left side
		&.before,
		:global(.enact-locale-right-to-left) &.before.ignoreLocale,
		:global(.enact-locale-right-to-left) &.after {
			right: 0;
			transform: translate(~"calc(var(--tooltip-calculated-offset) * -1)", 50%);

			.moon-custom-text({
				transform: translate(~"calc(var(--tooltip-calculated-offset) * -1 - " @offset-large ~")", 50%);
			});
		}

		// Right side
		&.after,
		:global(.enact-locale-right-to-left) &.after.ignoreLocale,
		:global(.enact-locale-right-to-left) &.before {
			right: auto;
			transform: translate(var(--tooltip-calculated-offset), 50%);

			.moon-custom-text({
				transform: translate(~"calc(var(--tooltip-calculated-offset) + " @offset-large ~")", 50%);
			});
		}
	}
}<|MERGE_RESOLUTION|>--- conflicted
+++ resolved
@@ -30,12 +30,7 @@
 			});
 		}
 
-<<<<<<< HEAD
 		&.afterMidpoint {
-			transform: translateX(-100%);
-=======
-		&.knobAfterMidpoint,
-		[data-knob-after-midpoint="true"] & {
 			&.before {
 				transform: translateX(-100%) translateY(~"calc(-100% - var(--tooltip-calculated-offset))");
 			}
@@ -43,7 +38,6 @@
 			&.after {
 				transform: translateX(-100%) translateY(~"calc(100% + var(--tooltip-calculated-offset))");
 			}
->>>>>>> 8aa996a5
 		}
 	}
 
