--- conflicted
+++ resolved
@@ -49,21 +49,16 @@
  * @public
  */
 const MoonstoneDecorator = hoc(defaultConfig, (config, Wrapped) => {
-<<<<<<< HEAD
-	const {ri, i18n, spotlight, cancelHandler} = config;
-=======
 	const {ri, i18n, spotlight, float, overlay, cancelHandler} = config;
 
 	// Apply classes depending on screen type (overlay / fullscreen)
 	const bgClassName = 'enact-fit' + (overlay ? '' : ` ${css.bg}`);
 
 	let App = Wrapped;
->>>>>>> d7e2c7b5
-
 	if (float) App = FloatingLayerDecorator({wrappedClassName: bgClassName}, App);
 	if (cancelHandler) addCancelHandler(cancelHandler);
 
-	class Decorator extends React.Component {
+	let Decorator = class extends React.Component {
 		static displayName = 'MoonstoneDecorator';
 
 		componentDidMount () {
@@ -90,18 +85,16 @@
 			fontGenerator();
 
 			return (
-				<Wrapped {...this.props} className={className} />
+				<App {...this.props} className={className} />
 			);
 		}
-	}
+	};
 
-	let App = Decorator;
+	if (ri) Decorator = ResolutionDecorator(ri, Decorator);
+	if (i18n) Decorator = I18nDecorator(Decorator);
+	if (spotlight) Decorator = SpotlightRootDecorator(Decorator);
 
-	if (ri) App = ResolutionDecorator(ri, App);
-	if (i18n) App = I18nDecorator(App);
-	if (spotlight) App = SpotlightRootDecorator(App);
-
-	return App;
+	return Decorator;
 });
 
 export default MoonstoneDecorator;
