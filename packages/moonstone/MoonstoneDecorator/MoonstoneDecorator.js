--- conflicted
+++ resolved
@@ -51,11 +51,7 @@
  *
  * [Skins]{@link ui/Skinnable} provide a way to change the coloration of your app. The currently
  * supported skins for Moonstone are "moonstone" (the default, dark skin) and "moonstone-light".
-<<<<<<< HEAD
  * Use the `skin` property to assign a skin. Ex: `<DecoratedApp skin="light" />`
-=======
- * Use the `skin` property to assign a skin. Ex: `<DecoratedApp skin="moonstone-light" />`
->>>>>>> 6b3c846d
  *
  * @class MoonstoneDecorator
  * @memberof moonstone/MoonstoneDecorator
@@ -82,11 +78,7 @@
 	}
 	if (spotlight) App = SpotlightRootDecorator({noAutoFocus}, App);
 	if (textSize) App = TextSizeDecorator(App);
-<<<<<<< HEAD
 	if (skin) App = Skinnable({defaultSkin: 'dark'}, App);
-=======
-	if (skin) App = Skinnable({skins: ['moonstone', 'moonstone-light'], defaultSkin: 'moonstone'}, App);
->>>>>>> 6b3c846d
 
 	// add webOS-specific key maps
 	addAll({
