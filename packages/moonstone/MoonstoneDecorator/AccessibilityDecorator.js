import hoc from '@enact/core/hoc';
import Registry from '@enact/core/internal/Registry';
import {ResizeContext} from '@enact/ui/Resizable';
import PropTypes from 'prop-types';
import React from 'react';

/**
 * A higher-order component that classifies an application with a target set of font sizing rules.
 *
 * @class AccessibilityDecorator
 * @memberof moonstone/MoonstoneDecorator
 * @hoc
 * @public
 */
const AccessibilityDecorator = hoc((config, Wrapped) => {	// eslint-disable-line no-unused-vars
	return class extends React.Component {
		static contextType = ResizeContext;

		static displayName = 'AccessibilityDecorator'

		static propTypes =  /** @lends moonstone/MoonstoneDecorator.AccessibilityDecorator.prototype */ {
			/**
			 * Enables additional features to help users visually differentiate components.
			 *
			 * The UI library will be responsible for using this information to adjust
			 * the components' contrast to this preset.
			 *
			 * @type {Boolean}
			 * @public
			 */
			highContrast: PropTypes.bool,

			/**
			 * Sets the goal size of the text.
			 *
			 * The UI library will be responsible for using this
			 * information to adjust the components' text sizes to this preset.
			 * Current presets are `'normal'` (default), and `'large'`.
			 *
			 * @type {String}
			 * @default 'normal'
			 * @public
			 */
			textSize: PropTypes.oneOf(['normal', 'large'])
		}

		static defaultProps = {
			highContrast: false,
			textSize: 'normal'
		}

		componentDidMount () {
			this.resizeRegistry.parent = this.context;
		}

		componentDidUpdate (prevProps) {
			if (prevProps.textSize !== this.props.textSize) {
				this.resizeRegistry.notify({});
			}
		}

		resizeRegistry = Registry.create();

		render () {
			const {className, highContrast, textSize, ...props} = this.props;
			const accessibilityClassName = highContrast ? `enact-a11y-high-contrast enact-text-${textSize}` : `enact-text-${textSize}`;
			const combinedClassName = className ? `${className} ${accessibilityClassName}` : accessibilityClassName;
			const variants = {};
			if (highContrast) variants.highContrast = true;
			if (textSize === 'large') variants.largeText = true;

			return (
<<<<<<< HEAD
				<ResizeContext.Provider value={this.resizeRegistry.register}>
					<Wrapped className={combinedClassName} {...props} />;
=======
				<ResizeContext.Provider value={this.resize.subscriber}>
					<Wrapped className={combinedClassName} skinVariants={variants} {...props} />;
>>>>>>> 9d2eccc8
				</ResizeContext.Provider>
			);
		}
	};
});

export default AccessibilityDecorator;
export {AccessibilityDecorator};<|MERGE_RESOLUTION|>--- conflicted
+++ resolved
@@ -70,13 +70,8 @@
 			if (textSize === 'large') variants.largeText = true;
 
 			return (
-<<<<<<< HEAD
 				<ResizeContext.Provider value={this.resizeRegistry.register}>
-					<Wrapped className={combinedClassName} {...props} />;
-=======
-				<ResizeContext.Provider value={this.resize.subscriber}>
 					<Wrapped className={combinedClassName} skinVariants={variants} {...props} />;
->>>>>>> 9d2eccc8
 				</ResizeContext.Provider>
 			);
 		}
