--- conflicted
+++ resolved
@@ -306,13 +306,9 @@
  * @public
  */
 const ExpandableInput = Expandable(
-<<<<<<< HEAD
 	Changeable(
 		ExpandableInputBase
 	)
-=======
-	ExpandableInputBase
->>>>>>> 3524e0e8
 );
 
 export default ExpandableInput;
