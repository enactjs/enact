--- conflicted
+++ resolved
@@ -105,11 +105,7 @@
 		const evt = {target: {value: value}};
 
 		const subject = mount(
-<<<<<<< HEAD
-			<ExpandableInput title="ExpandableInput" open onChange={handleChange} />
-=======
 			<ExpandableInput title="Item" open onChange={handleChange} />
->>>>>>> 5650713c
 		);
 
 		subject.find('input').simulate('change', evt);
