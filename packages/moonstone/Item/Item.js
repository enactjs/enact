--- conflicted
+++ resolved
@@ -9,13 +9,7 @@
  * @exports ItemBase
  * @exports ItemDecorator
  */
-<<<<<<< HEAD
-=======
 
-import {childrenEquals} from '@enact/core/util';
-import deprecate from '@enact/core/internal/deprecate';
-import {forProp, forward, handle} from '@enact/core/handle';
->>>>>>> d4002c6d
 import kind from '@enact/core/kind';
 import Spottable from '@enact/spotlight/Spottable';
 import {ItemBase as UiItemBase, ItemDecorator as UiItemDecorator} from '@enact/ui/Item';
@@ -27,13 +21,7 @@
 import {MarqueeDecorator} from '../Marquee';
 import Skinnable from '../Skinnable';
 
-<<<<<<< HEAD
 import componentCss from './Item.less';
-=======
-import {privateOverlayDecorator as OverlayDecorator} from './OverlayDecorator';
-
-import css from './Item.less';
->>>>>>> d4002c6d
 
 /**
  * A moonstone-styled item without any behavior.
@@ -110,20 +98,12 @@
  * @mixes moonstone/Item.ItemDecorator
  * @ui
  * @public
- * @deprecated since 1.14.0. Will be replace by `ui/SlotItem` in 2.0.0
  */
 const Item = ItemDecorator(ItemBase);
-
-const deprecatedItemOverlay = deprecate(ItemOverlay, {name: 'moonstone/Item.ItemOverlay', since: '1.14.0', until: '2.0.0', replacedBy: 'ui/SlotItem'});
 
 export default Item;
 export {
 	Item,
 	ItemBase,
-<<<<<<< HEAD
 	ItemDecorator
-=======
-	deprecatedItemOverlay as ItemOverlay,
-	ItemOverlay as privateItemOverlay
->>>>>>> d4002c6d
 };