/**
 * Exports the {@link moonstone/Item.Item} and {@link moonstone/Item.ItemBase} components.
 *
 * @module moonstone/Item
 */

import {forProp, forward, handle} from '@enact/core/handle';
import kind from '@enact/core/kind';
import React from 'react';
import PropTypes from 'prop-types';
import Remeasurable from '@enact/ui/Remeasurable';
import Slottable from '@enact/ui/Slottable';
import Spottable from '@enact/spotlight/Spottable';

import {MarqueeDecorator} from '../Marquee';
import Skinnable from '../Skinnable';
import Touchable from '../internal/Touchable';

import OverlayDecorator from './OverlayDecorator';

import css from './Item.less';

/**
 * {@link moonstone/Item.ItemBase} is a Moonstone-styled control that can display
 * simple text or a set of controls. Most developers will want to use the spottable
 * version: {@link moonstone/Item.Item}.
 *
 * @class ItemBase
 * @memberof moonstone/Item
 * @ui
 * @public
 */
const ItemBase = kind({
	name: 'Item',

	propTypes: /** @lends moonstone/Item.ItemBase.prototype */ {
		/**
		 * The node to be displayed as the main content of the item.
		 *
		 * @type {Node}
		 * @public
		 */
		children: PropTypes.node.isRequired,

		/**
		 * The type of component to use to render the item. May be a DOM node name (e.g 'div',
		 * 'span', etc.) or a custom component.
		 *
		 * @type {String|Node}
		 * @default 'div'
		 * @public
		 */
		component: PropTypes.oneOfType([PropTypes.string, PropTypes.func]),

		/**
		 * Applies a disabled visual state to the item.
		 *
		 * @type {Boolean}
		 * @default false
		 * @public
		 */
		disabled: PropTypes.bool,

		/**
		 * Applies inline styling to the item.
		 *
		 * @type {Boolean}
		 * @default false
		 * @public
		 */
		inline: PropTypes.bool
	},

	defaultProps: {
		component: 'div',
		disabled: false,
		inline: false
	},

	styles: {
		css,
		className: 'item'
	},

	computed: {
		className: ({inline, styler}) => styler.append({inline})
	},

	handlers: {
		onClick: handle(
			forProp('disabled', false),
			forward('onClick')
		)
	},

	render: ({component: Component, disabled, ...rest}) => {
		delete rest.inline;

		return (
			<Component
				{...rest}
				aria-disabled={disabled}
				disabled={disabled}
			/>
		);
	}
});

// cache the MarqueeDecorator so it can be used for Item and ItemOverlay
const ItemMarqueeDecorator = MarqueeDecorator({className: css.content, invalidateProps: ['inline', 'autoHide', 'remeasure']});

/**
 * {@link moonstone/Item.Item} is a focusable Moonstone-styled control that can display
 * simple text or a set of controls.
 *
 * @class Item
 * @memberof moonstone/Item
 * @mixes spotlight.Spottable
 * @mixes moonstone/Marquee.MarqueeDecorator
 * @ui
 * @public
 */
<<<<<<< HEAD
const Item = Touchable(
	Spottable(
=======
const Item = Spottable(
	Remeasurable(
>>>>>>> 95654953
		ItemMarqueeDecorator(
			Skinnable(
				ItemBase
			)
		)
	)
);

/**
 * {@link moonstone/Item.ItemOverlay} is a focusable Moonstone-styled control that can display
 * simple text or a set of controls along with overlays before and/or after the contents.
 *
 * ```
 *	<ItemOverlay autoHide="both">
 *		<overlayBefore>
 *			<Icon>flag</Icon>
 *			<Icon>star</Icon>
 *		</overlayBefore>
 *		An Item that will show some icons before and after this text when spotted
 *		<Icon slot="overlayAfter">trash</Icon>
 *	</ItemOverlay>
 * ```
 *
 * @class ItemOverlay
 * @memberof moonstone/Item
 * @mixes spotlight.Spottable
 * @mixes moonstone/Marquee.MarqueeDecorator
 * @ui
 * @public
 */
<<<<<<< HEAD
const ItemOverlay = Touchable(
	Spottable(
		Slottable(
			{slots: ['overlayAfter', 'overlayBefore']},
=======
const ItemOverlay = Spottable(
	Slottable(
		{slots: ['overlayAfter', 'overlayBefore']},
		Remeasurable(
>>>>>>> 95654953
			ItemMarqueeDecorator(
				OverlayDecorator(
					Skinnable(
						ItemBase
					)
				)
			)
		)
	)
);

export default Item;
export {
	Item,
	ItemBase,
	ItemOverlay
};<|MERGE_RESOLUTION|>--- conflicted
+++ resolved
@@ -120,16 +120,13 @@
  * @ui
  * @public
  */
-<<<<<<< HEAD
 const Item = Touchable(
 	Spottable(
-=======
-const Item = Spottable(
-	Remeasurable(
->>>>>>> 95654953
-		ItemMarqueeDecorator(
-			Skinnable(
-				ItemBase
+		Remeasurable(
+			ItemMarqueeDecorator(
+				Skinnable(
+					ItemBase
+				)
 			)
 		)
 	)
@@ -157,21 +154,16 @@
  * @ui
  * @public
  */
-<<<<<<< HEAD
 const ItemOverlay = Touchable(
 	Spottable(
 		Slottable(
 			{slots: ['overlayAfter', 'overlayBefore']},
-=======
-const ItemOverlay = Spottable(
-	Slottable(
-		{slots: ['overlayAfter', 'overlayBefore']},
-		Remeasurable(
->>>>>>> 95654953
-			ItemMarqueeDecorator(
-				OverlayDecorator(
-					Skinnable(
-						ItemBase
+			Remeasurable(
+				ItemMarqueeDecorator(
+					OverlayDecorator(
+						Skinnable(
+							ItemBase
+						)
 					)
 				)
 			)
