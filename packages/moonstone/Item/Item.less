--- conflicted
+++ resolved
@@ -5,29 +5,16 @@
 
 .item {
 	.moon-text-base(@moon-item-font-size);
-<<<<<<< HEAD
 	.moon-spotlight-padding(@moon-item-vertical-padding);
 
-=======
 	width: 100%;
 	box-sizing: border-box;
->>>>>>> f797cd65
 	display: flex;
 	align-items: center;
 	line-height: @moon-item-line-height;
 	position: relative;
 	color: inherit;
 
-<<<<<<< HEAD
-=======
-	&.inline {
-		display: inline-flex;
-		vertical-align: top;
-		max-width: 240px;
-		box-sizing: border-box;
-	}
-
->>>>>>> f797cd65
 	.moon-custom-text({
 		font-size: @moon-item-font-size-large;
 		line-height: @moon-item-line-height-large;
@@ -40,6 +27,7 @@
 
 	&.inline {
 		display: inline-flex;
+		vertical-align: top;
 		max-width: 240px;
 		box-sizing: border-box;
 	}
