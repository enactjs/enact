--- conflicted
+++ resolved
@@ -32,24 +32,14 @@
 		}
 	);
 
-
-<<<<<<< HEAD
-	it('should be disabled when empty', function () {
+	test('should be disabled when empty', () => {
 		const picker = mount(
-=======
-	test('should be disabled when empty', () => {
-		const picker = shallow(
->>>>>>> a4958079
 			<PickerBase>
 				{[]}
 			</PickerBase>
 		);
 
-<<<<<<< HEAD
 		const actual = picker.find('Picker').last().prop('disabled');
-		expect(actual).to.be.true();
-=======
-		const actual = picker.find('SpottablePicker').last().prop('disabled');
 		expect(actual).toBe(true);
 	});
 
@@ -77,6 +67,5 @@
 		const actual = picker.find('PickerButton').at(1).prop('data-webos-voice-disabled');
 
 		expect(actual).toBe(expected);
->>>>>>> a4958079
 	});
 });