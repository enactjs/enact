<<<<<<< HEAD
import React from 'react';
=======
import * as jobs from '@enact/core/jobs';
>>>>>>> a0342547
import {SlideLeftArranger, SlideBottomArranger, ViewManager} from '@enact/ui/ViewManager';
import R from 'ramda';

import Icon from '../Icon';
import IconButton from '../IconButton';

import {steppedNumber} from './PickerPropTypes';
import css from './Picker.less';

const wrapRange = (min, max, value) => {
	if (value > max) {
		return min;
	} else if (value < min) {
		return max;
	} else {
		return value;
	}
};

const selectIcon = (icon, v, h) => (props) => (props[icon] || (props.orientation === 'vertical' ? v : h));

const selectIncIcon = selectIcon('incrementIcon', 'arrowlargeup', 'arrowlargeright');

const selectDecIcon = selectIcon('decrementIcon', 'arrowlargedown', 'arrowlargeleft');

const jobNames = {
	emulateMouseUp: 'PickerCore.emulateMouseUp'
};

const emulateMouseEventsTimeout = 175;

// Components
const PickerCore = class extends React.Component {
	static displayName = 'PickerCore'

	static propTypes = {
		/**
		 * Index for internal ViewManager
		 *
		 * @type {Number}
		 * @public
		 */
		index: React.PropTypes.number.isRequired,

		/**
		 * The maximum value selectable by the picker (inclusive).
		 *
		 * @type {Number}
		 * @public
		 */
		max: steppedNumber.isRequired,

		/**
		 * The minimum value selectable by the picker (inclusive).
		 *
		 * @type {Number}
		 * @public
		 */
		min: React.PropTypes.number.isRequired,

		/**
		 * Children from which to pick
		 *
		 * @type {React.node}
		 * @public
		 */
		children: React.PropTypes.node,

		/**
		 * Class name for component
		 *
		 * @type {String}
		 * @public
		 */
		className: React.PropTypes.string,

		/**
		 * Assign a custom icon for the decrementer. All strings supported by [Icon]{Icon} are
		 * supported. Without a custom icon, the default is used, and is automatically changed when
		 * the [orientation]{Icon#orientation} is changed.
		 *
		 * @type {string}
		 * @public
		 */
		decrementIcon: React.PropTypes.string,

		/**
		 * When `true`, the [button]{@glossary button} is shown as disabled and does not
		 * generate tap [events]{@glossary event}.
		 *
		 * @type {Boolean}
		 * @public
		 */
		disabled: React.PropTypes.bool,

		/**
		 * Assign a custom icon for the incrementer. All strings supported by [Icon]{Icon} are
		 * supported. Without a custom icon, the default is used, and is automatically changed when
		 * the [orientation]{Icon#orientation} is changed.
		 *
		 * @type {string}
		 * @public
		 */
		incrementIcon: React.PropTypes.string,

		/**
		 * Determines the user interaction of the control. A joined picker allows the user to use
		 * the arrow keys to adjust the picker's value. The user may no longer use those arrow keys
		 * to navigate, while this control is focused. A split control allows full navigation,
		 * but requires individual ENTER presses on the incrementer and decrementer buttons.
		 * Pointer interaction is the same for both formats.
		 *
		 * @type {Boolean}
		 * @public
		 */
		joined: React.PropTypes.bool,

		/**
		 * By default, the picker will animate transitions between items if it has a defined
		 * `width`. Specifying `noAnimation` will prevent any transition animation for the
		 * component.
		 *
		 * @type {Boolean}
		 * @public
		 */
		noAnimation: React.PropTypes.bool,

		/**
		 * A function to run when the control should increment or decrement.
		 *
		 * @type {Function}
		 * @public
		 */
		onChange: React.PropTypes.func,

		/**
		 * Initiate the pressed state
		 *
		 * @type {Function}
		 * @public
		 */
		onMouseDown: React.PropTypes.func,

		/**
		 * End the pressed state
		 *
		 * @type {Function}
		 * @public
		 */
		onMouseUp: React.PropTypes.func,

		/**
		 * Sets the orientation of the picker, whether the buttons are above and below or on the
		 * sides of the value. Must be either `'horizontal'` or `'vertical'`.
		 *
		 * @type {String}
		 * @default 'horizontal'
		 * @public
		 */
		orientation: React.PropTypes.oneOf(['horizontal', 'vertical']),

		/**
		 * Which button (increment, decrement, or neither) is pressed
		 *
		 * @type {Number|null}
		 * @public
		 */
		pressed: React.PropTypes.oneOfType([
			React.PropTypes.number,
			React.PropTypes.bool
		]),

		/**
		 * Allow the picker to only increment or decrement by a given value. A step of `2` would
		 * cause a picker to increment from 10 to 12 to 14, etc.
		 *
		 * @type {Number}
		 * @default 1
		 * @public
		 */
		step: React.PropTypes.number,

		/**
		 * Index of the selected child
		 *
		 * @type {Number}
		 * @default 0
		 * @public
		 */
		value: steppedNumber,

		/*
		 * Choose a specific size for your picker. `'small'`, `'medium'`, `'large'`, or set to `null` to
		 * assume auto-sizing. `'small'` is good for numeric pickers, `'medium'` for single or short
		 * word pickers, `'large'` for maximum-sized pickers.
		 *
		 * @type {String}
		 * @public
		 */
		width: React.PropTypes.oneOf([null, 'small', 'medium', 'large']),

		/*
		 * Should the picker stop incrementing when the picker reaches the last element? Set `wrap`
		 * to `true` to allow the picker to continue from the opposite end of the list of options.
		 *
		 * @type {Boolean}
		 * @public
		 */
		wrap: React.PropTypes.bool
	}

	static defaultProps = {
		orientation: 'horizontal',
		step: 1,
		value: 0
	}

	componentWillReceiveProps (nextProps) {
		const first = nextProps.min;
		const last = nextProps.max;

		const wrapToStart = nextProps.wrap && nextProps.value === first && this.props.value === last;
		const wrapToEnd = nextProps.wrap && nextProps.value === last && this.props.value === first;

		if (wrapToStart) {
			this.reverseTransition = false;
		} else if (wrapToEnd) {
			this.reverseTransition = true;
		} else {
			this.reverseTransition = nextProps.value < this.props.value;
		}
	}

	componentWillUnmount () {
		for (const job of Object.keys(jobNames)) {
			jobs.stopJob(jobNames[job]);
		}
	}

	isButtonDisabled = (delta) => {
		const {disabled, min, max, value, wrap} = this.props;
		return disabled || (!wrap && R.clamp(min, max, value + delta) === value);
	}

	handleChange = (dir) => {
		const {disabled, max, min, onChange, step, value, wrap} = this.props;
		if (!disabled && onChange) {
			const next = wrap ? wrapRange(min, max, value + (dir * step)) : R.clamp(min, max, value + (dir * step));
			if (next !== value) {
				onChange({
					value: next
				});
			}
		}
	}

	handleDecClick = () => this.handleChange(-1)

	handleIncClick = () => this.handleChange(1)

	handleDown = (dir) => {
		const {joined, onMouseDown} = this.props;
		if (joined && onMouseDown) {
			onMouseDown({pressed: dir});
		}
	}

	handleDecDown = () => this.handleDown(-1)

	handleIncDown = () => this.handleDown(1)

	handleWheel = (ev) => {
		const {onMouseUp} = this.props;
		const dir = Math.sign(ev.deltaY);

		// We'll sometimes get a 0/-0 wheel event we need to ignore
		if (dir) {
			// fire the onChange event
			this.handleChange(dir);
			// simulate mouse down
			this.handleDown(dir);
			// set a timer to simulate the mouse up
			jobs.startJob(jobNames.emulateMouseUp, onMouseUp, emulateMouseEventsTimeout);
			// prevent the default scroll behavior to avoid bounce back
			ev.preventDefault();
		}
	}

	determineClasses () {
		const {joined, orientation, pressed, step, width} = this.props;
		return [
			css.picker,
			css[orientation],
			css[width],
			joined ? css.joined : null,
			!this.isButtonDisabled(step * -1) && pressed === -1 ? css.decrementing : null,
			!this.isButtonDisabled(step) && pressed === 1 ? css.incrementing : null,
			this.props.className
		].join(' ');
	}

	// eslint-disable-next-line react/prop-types, react/display-name
	render () {
		const {
			noAnimation,
			children,
			disabled,
			index,
			joined,
			onMouseUp,
			orientation,
			step,
			width,
			...rest
		} = this.props;

		delete rest.decrementIcon;
		delete rest.incrementIcon;
		delete rest.max;
		delete rest.min;
		delete rest.onChange;
		delete rest.onMouseDown;
		delete rest.pressed;
		delete rest.reverseTransition;
		delete rest.value;
		delete rest.wrap;

		const ButtonType = joined ? Icon : IconButton;
		const incrementIcon = selectIncIcon(this.props);
		const decrementIcon = selectDecIcon(this.props);

		const decrementerDisabled = this.isButtonDisabled(step * -1);
		const incrementerDisabled = this.isButtonDisabled(step);
		const classes = this.determineClasses();

		const handleIncClick = incrementerDisabled ? null : this.handleIncClick;
		const handleDecClick = decrementerDisabled ? null : this.handleDecClick;

		let arranger;
		if (width && !disabled) {
			arranger = orientation === 'vertical' ? SlideBottomArranger : SlideLeftArranger;
		}

		return (
			<div {...rest} className={classes} disabled={disabled} onWheel={joined ? this.handleWheel : null}>
				<span className={css.incrementer} disabled={incrementerDisabled} onClick={handleIncClick} onMouseDown={this.handleIncDown} onMouseUp={onMouseUp}>
					<ButtonType disabled={incrementerDisabled}>{incrementIcon}</ButtonType>
				</span>
				<ViewManager arranger={arranger} duration={200} index={index} noAnimation={noAnimation} reverseTransition={this.reverseTransition} className={css.valueWrapper}>
					{children}
				</ViewManager>
				<span className={css.decrementer} disabled={decrementerDisabled} onClick={handleDecClick} onMouseDown={this.handleDecDown} onMouseUp={onMouseUp}>
					<ButtonType disabled={decrementerDisabled}>{decrementIcon}</ButtonType>
				</span>
			</div>
		);
	}
};

export default PickerCore;
export {PickerCore};<|MERGE_RESOLUTION|>--- conflicted
+++ resolved
@@ -1,8 +1,5 @@
-<<<<<<< HEAD
 import React from 'react';
-=======
 import * as jobs from '@enact/core/jobs';
->>>>>>> a0342547
 import {SlideLeftArranger, SlideBottomArranger, ViewManager} from '@enact/ui/ViewManager';
 import R from 'ramda';
 
