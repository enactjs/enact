--- conflicted
+++ resolved
@@ -104,15 +104,10 @@
  * @ui
  * @private
  */
-<<<<<<< HEAD
-const ScrollButton = onlyUpdateForKeys(['children', 'disabled', 'focusableScrollbar'])(
-	ScrollButtonBase
-=======
 const ScrollButton = withSkinnableProps(
 	onlyUpdateForKeys(['children', 'disabled', 'skin'])(
 		ScrollButtonBase
 	)
->>>>>>> 78ccad74
 );
 
 export default ScrollButton;
