import {off, on} from '@enact/core/dispatcher';
import {Announce} from '@enact/ui/AnnounceDecorator';
import classNames from 'classnames';
import {contextTypes} from '@enact/i18n/I18nDecorator';
import {is} from '@enact/core/keymap';
import {Job} from '@enact/core/util';
import PropTypes from 'prop-types';
import React, {Component} from 'react';
import ri from '@enact/ui/resolution';
import Spotlight from '@enact/spotlight';

import $L from '../internal/$L';
import ScrollButton from './ScrollButton';

import css from './Scrollbar.less';

const
	verticalProperties = {
		matrix: (position, scaledSize, natualSize) => (
			'matrix3d(1, 0, 0, 0, 0,' + (scaledSize / natualSize) + ', 0, 0, 0, 0, 1, 0, 0, ' + position + ', 1, 1)'
		),
		scrollbarClass: css.scrollbarContainerVColumn,
		sizeProperty: 'clientHeight',
		thumbClass: css.scrollbarVthumb
	},
	horizontalProperties = {
		matrix: (position, scaledSize, natualSize) => (
			'matrix3d(' + (scaledSize / natualSize) + ', 0, 0, 0, 0, 1, 0, 0, 0, 0, 1, 0, ' + position + ', 0, 1, 1)'
		),
		scrollbarClass: css.scrollbarContainerHColumn,
		sizeProperty: 'clientWidth',
		thumbClass: css.scrollerHthumb
	},
	nop = () => {},
	minThumbSize = 20,
	prepareButton = (isPrev) => (isVertical, rtl) => {
		let direction;

		if (isVertical) {
			direction = (isPrev) ? 'up' : 'down';
		} else { /* if rtl is true, arrows are replaced each other. So, rtl XOR isPrev: right arrow, otherwise left arrow */
			direction = (rtl === isPrev) ? 'right' : 'left';
		}

		return 'arrowsmall' + direction;
	},
	preparePrevButton = prepareButton(true),
	prepareNextButton = prepareButton(false),
	isPageUp = is('pageUp'),
	isPageDown = is('pageDown');

/**
 * {@link moonstone/Scroller.Scrollbar} is a Scrollbar with Moonstone styling.
 * It is used in {@link moonstone/Scrollable.Scrollable}.
 *
 * @class Scrollbar
 * @memberof moonstone/Scroller
 * @ui
 * @private
 */
class ScrollbarBase extends Component {
	static displayName = 'Scrollbar'

	static propTypes = /** @lends moonstone/Scroller.Scrollbar.prototype */ {
		/**
		 * Can be called to alert the user for accessibility notifications.
		 *
		 * @type {Function}
		 * @public
		 */
		announce: PropTypes.func,

		/**
		 * Specifies to reflect scrollbar's disabled property to the paging controls.
		 * When it is `true`, both prev/next buttons are going to be disabled.
		 *
		 * @type {Boolean}
		 * @public
		 */
		disabled: PropTypes.bool,

		/**
		 * Called when the scrollbar's down/right button is pressed.
		 *
		 * @type {Function}
		 * @public
		 */
		onNextScroll: PropTypes.func,

		/**
		 * Called when the scrollbar's up/left button is pressed.
		 *
		 * @type {Function}
		 * @public
		 */
		onPrevScroll: PropTypes.func,

		/**
		 * If `true`, the scrollbar will be oriented vertically.
		 *
		 * @type {Boolean}
		 * @default true
		 * @public
		 */
		vertical: PropTypes.bool
	}

	static contextTypes = contextTypes

	static defaultProps = {
		onNextScroll: nop,
		onPrevScroll: nop,
		vertical: true
	}

	constructor (props) {
		super(props);

		const
			{vertical} = props,
			{scrollbarClass, thumbClass, sizeProperty, matrix} = ((vertical) ? verticalProperties : horizontalProperties);

		this.state = {
			prevButtonDisabled: true,
			nextButtonDisabled: true
		};

		this.scrollbarInfo = {scrollbarClass, thumbClass, sizeProperty, matrix};

		this.initAnnounceRef = this.initRef('announceRef');
		this.initContainerRef = this.initRef('containerRef');
		this.initThumbRef = this.initRef('thumbRef');
	}

	componentDidMount () {
		const {containerRef} = this;

		this.calculateMetrics();
		this.prevButtonNodeRef = containerRef.children[0];
		this.nextButtonNodeRef = containerRef.children[1];
	}

	componentDidUpdate () {
		this.calculateMetrics();
	}

	componentWillUnmount () {
		this.hideThumbJob.stop();
		this.setIgnoreMode(false); // To remove event handler
	}

	autoHide = true
	thumbSize = 0
	minThumbSizeRatio = 0
	trackSize = 0
	pressed = false
	ignoreMode = false
	buttonToFocus = null

	// component refs
	containerRef = null
	thumbRef = null
	prevButtonNodeRef = null
	nextButtonNodeRef = null

	setPressStatus = (isPressed) => {
		this.pressed = isPressed;
		if (!isPressed && this.buttonToFocus) {
			Spotlight.focus(this.buttonToFocus);
			this.buttonToFocus = null;
		}
	}

	setIgnoreMode = (shouldIgnore) => {
		if (shouldIgnore !== this.ignoreMode) {
			if (shouldIgnore) {
				this.ignoreMode = true;
				on('mousemove', this.releaseButton);
				on('mouseup', this.releaseButton);
			} else {
				this.ignoreMode = false;
				off('mousemove', this.releaseButton);
				off('mouseup', this.releaseButton);
			}
		}
	}

	updateButtons = (bounds) => {
		const
			{prevButtonNodeRef, nextButtonNodeRef} = this,
			{vertical} = this.props,
			currentPos = vertical ? bounds.scrollTop : bounds.scrollLeft,
			maxPos = vertical ? bounds.maxTop : bounds.maxLeft,
			shouldDisablePrevButton = currentPos <= 0,
			shouldDisableNextButton = currentPos >= maxPos,
			spotItem = window.document.activeElement;

		this.setState((prevState) => {
			const
				updatePrevButton = (prevState.prevButtonDisabled !== shouldDisablePrevButton),
				updateNextButton = (prevState.nextButtonDisabled !== shouldDisableNextButton);

			if (updatePrevButton && updateNextButton) {
				return {prevButtonDisabled: shouldDisablePrevButton, nextButtonDisabled: shouldDisableNextButton};
			} else if (updatePrevButton) {
				return {prevButtonDisabled: shouldDisablePrevButton};
			} else if (updateNextButton) {
				return {nextButtonDisabled: shouldDisableNextButton};
			}
		});

		if (shouldDisablePrevButton && spotItem === prevButtonNodeRef) {
			if (this.pressed) {
				this.setIgnoreMode(true);
				this.buttonToFocus = nextButtonNodeRef;
			} else {
				Spotlight.focus(nextButtonNodeRef);
			}
		} else if (shouldDisableNextButton && spotItem === nextButtonNodeRef) {
			if (this.pressed) {
				this.setIgnoreMode(true);
				this.buttonToFocus = prevButtonNodeRef;
			} else {
				Spotlight.focus(prevButtonNodeRef);
			}
		}
	}

	update (bounds) {
		const
			{trackSize, minThumbSizeRatio} = this,
			{vertical} = this.props,
			{rtl} = this.context,
			{clientWidth, clientHeight, scrollWidth, scrollHeight, scrollLeft, scrollTop} = bounds,
			scrollLeftRtl = rtl ? (scrollWidth - clientWidth - scrollLeft) : scrollLeft,
			thumbSizeRatioBase = vertical ?
				Math.min(1, clientHeight / scrollHeight) :
				Math.min(1, clientWidth / scrollWidth);
		let
			thumbSizeRatio = Math.max(minThumbSizeRatio, thumbSizeRatioBase),
			thumbPositionRatio = vertical ?
				scrollTop / (scrollHeight - clientHeight) :
				scrollLeftRtl / (scrollWidth - clientWidth),
			thumbSize, thumbPosition;

		// overscroll cases
		if (thumbPositionRatio < 0) {
			thumbSizeRatio = Math.max(minThumbSizeRatio, thumbSizeRatio + thumbPositionRatio);
			thumbPositionRatio = 0;
		} else if (thumbPositionRatio > 1) {
			thumbSizeRatio = Math.max(minThumbSizeRatio, thumbSizeRatio + (1 - thumbPositionRatio));
			thumbPositionRatio = 1;
		}

		thumbSize = Math.round(thumbSizeRatio * trackSize);
		thumbPositionRatio = (vertical || !rtl) ? (thumbPositionRatio * (1 - thumbSizeRatio)) : (thumbPositionRatio * (1 - thumbSizeRatio) - 1);
		thumbPosition = Math.round(thumbPositionRatio * trackSize);

		this.thumbRef.style.transform = this.scrollbarInfo.matrix(thumbPosition, thumbSize, this.thumbSize);
		this.updateButtons(bounds);
	}

	showThumb () {
		this.hideThumbJob.stop();
		this.thumbRef.classList.add(css.thumbShown);
		this.thumbRef.classList.remove(css.thumbHidden);
	}

	startHidingThumb () {
		this.hideThumbJob.stop();
		if (this.autoHide) {
			this.hideThumbJob.start();
		}
	}

	hideThumb = () => {
		this.thumbRef.classList.add(css.thumbHidden);
		this.thumbRef.classList.remove(css.thumbShown);
	}

	hideThumbJob = new Job(this.hideThumb, 200);

	calculateMetrics () {
		this.thumbSize = this.thumbRef[this.scrollbarInfo.sizeProperty];
		this.trackSize = this.containerRef[this.scrollbarInfo.sizeProperty];
		this.minThumbSizeRatio = ri.scale(minThumbSize) / this.trackSize;
	}

	initRef (prop) {
		return (ref) => {
			this[prop] = ref;
		};
	}

	handlePrevScroll = (ev) => {
		const {onPrevScroll, vertical} = this.props;
		onPrevScroll(ev);
		if (this.announceRef) this.announceRef.announce($L(vertical ? 'UP' : 'LEFT'));
	}

	handleNextScroll = (ev) => {
		const {onNextScroll, vertical} = this.props;
		onNextScroll(ev);
		if (this.announceRef) this.announceRef.announce($L(vertical ? 'DOWN' : 'RIGHT'));
	}

<<<<<<< HEAD
	onPrevKeyUp = (ev) => {
		if (isPageUp(ev.keyCode)) {
			this.handlePrevScroll(ev);
		}
	}

	onNextKeyUp = (ev) => {
		if (isPageDown(ev.keyCode)) {
			this.handleNextScroll(ev);
		}
	}

=======
	handlePrevHoldPulse = (ev) => {
		if (!this.ignoreMode) {
			this.props.onPrevScroll(ev);
		}
	}

	handleNextHoldPulse = (ev) => {
		if (!this.ignoreMode) {
			this.props.onNextScroll(ev);
		}
	}

	depressButton = () => {
		this.setPressStatus(true);
	}

	releaseButton = () => {
		this.setPressStatus(false);
		this.setIgnoreMode(false);
	}

>>>>>>> 93c564fd
	render () {
		const
			{className, disabled, vertical} = this.props,
			{prevButtonDisabled, nextButtonDisabled} = this.state,
			{rtl} = this.context,
			{scrollbarClass, thumbClass} = this.scrollbarInfo,
			scrollbarClassNames = classNames(className, scrollbarClass),
			prevIcon = preparePrevButton(vertical, rtl),
			nextIcon = prepareNextButton(vertical, rtl);

		return (
			<div ref={this.initContainerRef} className={scrollbarClassNames}>
				<ScrollButton
					direction={vertical ? 'up' : 'left'}
					disabled={disabled || prevButtonDisabled}
					onClick={this.handlePrevScroll}
<<<<<<< HEAD
					onHoldPulse={onPrevScroll}
					onKeyUp={this.onPrevKeyUp}
=======
					onHoldPulse={this.handlePrevHoldPulse}
					onKeyDown={this.depressButton}
					onKeyUp={this.releaseButton}
					onMouseDown={this.depressButton}
>>>>>>> 93c564fd
				>
					{prevIcon}
				</ScrollButton>
				<ScrollButton
					direction={vertical ? 'down' : 'right'}
					disabled={disabled || nextButtonDisabled}
					onClick={this.handleNextScroll}
<<<<<<< HEAD
					onHoldPulse={onNextScroll}
					onKeyUp={this.onNextKeyUp}
=======
					onHoldPulse={this.handleNextHoldPulse}
					onKeyDown={this.depressButton}
					onKeyUp={this.releaseButton}
					onMouseDown={this.depressButton}
>>>>>>> 93c564fd
				>
					{nextIcon}
				</ScrollButton>
				<div className={thumbClass} ref={this.initThumbRef} />
				<Announce ref={this.initAnnounceRef} />
			</div>
		);
	}
}

export default ScrollbarBase;
export {
	ScrollbarBase as Scrollbar,
	ScrollbarBase
};<|MERGE_RESOLUTION|>--- conflicted
+++ resolved
@@ -304,20 +304,6 @@
 		if (this.announceRef) this.announceRef.announce($L(vertical ? 'DOWN' : 'RIGHT'));
 	}
 
-<<<<<<< HEAD
-	onPrevKeyUp = (ev) => {
-		if (isPageUp(ev.keyCode)) {
-			this.handlePrevScroll(ev);
-		}
-	}
-
-	onNextKeyUp = (ev) => {
-		if (isPageDown(ev.keyCode)) {
-			this.handleNextScroll(ev);
-		}
-	}
-
-=======
 	handlePrevHoldPulse = (ev) => {
 		if (!this.ignoreMode) {
 			this.props.onPrevScroll(ev);
@@ -334,12 +320,16 @@
 		this.setPressStatus(true);
 	}
 
-	releaseButton = () => {
+	releaseButton = (ev) => {
 		this.setPressStatus(false);
 		this.setIgnoreMode(false);
-	}
-
->>>>>>> 93c564fd
+		if (isPageUp(ev.keyCode)) {
+			this.handlePrevScroll(ev);
+		} else if (isPageDown(ev.keyCode)) {
+			this.handleNextScroll(ev);
+		}
+	}
+
 	render () {
 		const
 			{className, disabled, vertical} = this.props,
@@ -356,15 +346,10 @@
 					direction={vertical ? 'up' : 'left'}
 					disabled={disabled || prevButtonDisabled}
 					onClick={this.handlePrevScroll}
-<<<<<<< HEAD
-					onHoldPulse={onPrevScroll}
-					onKeyUp={this.onPrevKeyUp}
-=======
 					onHoldPulse={this.handlePrevHoldPulse}
 					onKeyDown={this.depressButton}
 					onKeyUp={this.releaseButton}
 					onMouseDown={this.depressButton}
->>>>>>> 93c564fd
 				>
 					{prevIcon}
 				</ScrollButton>
@@ -372,15 +357,10 @@
 					direction={vertical ? 'down' : 'right'}
 					disabled={disabled || nextButtonDisabled}
 					onClick={this.handleNextScroll}
-<<<<<<< HEAD
-					onHoldPulse={onNextScroll}
-					onKeyUp={this.onNextKeyUp}
-=======
 					onHoldPulse={this.handleNextHoldPulse}
 					onKeyDown={this.depressButton}
 					onKeyUp={this.releaseButton}
 					onMouseDown={this.depressButton}
->>>>>>> 93c564fd
 				>
 					{nextIcon}
 				</ScrollButton>
