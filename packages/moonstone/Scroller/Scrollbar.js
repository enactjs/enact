--- conflicted
+++ resolved
@@ -82,21 +82,12 @@
 		onPrevScroll: PropTypes.func,
 
 		/**
-<<<<<<< HEAD
-		* If `true`, the scrollbar will be oriented vertically.
-		*
-		* @type {Boolean}
-		* @default true
-		* @public
-		*/
-=======
 		 * If `true`, the scrollbar will be oriented vertically.
 		 *
 		 * @type {Boolean}
 		 * @default true
 		 * @public
 		 */
->>>>>>> 21508fe9
 		vertical: PropTypes.bool
 	}
 
