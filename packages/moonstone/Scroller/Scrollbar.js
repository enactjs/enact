--- conflicted
+++ resolved
@@ -322,11 +322,7 @@
 
 	render () {
 		const
-<<<<<<< HEAD
-			{className, corner, disabled, vertical} = this.props,
-=======
-			{className, disabled, onNextSpotlightDisappear, onPrevSpotlightDisappear, vertical} = this.props,
->>>>>>> 361eae24
+			{className, corner, disabled, onNextSpotlightDisappear, onPrevSpotlightDisappear, vertical} = this.props,
 			{prevButtonDisabled, nextButtonDisabled} = this.state,
 			containerClassName = classNames(
 				className,
