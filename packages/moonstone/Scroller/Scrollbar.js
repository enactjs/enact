import {off, on} from '@enact/core/dispatcher';
import {Announce} from '@enact/ui/AnnounceDecorator';
import ApiDecorator from '@enact/core/internal/ApiDecorator';
import classNames from 'classnames';
import {is} from '@enact/core/keymap';
import {Job} from '@enact/core/util';
import PropTypes from 'prop-types';
import React, {PureComponent} from 'react';
import Spotlight from '@enact/spotlight';
import ri from '@enact/ui/resolution';

import $L from '../internal/$L';
import DisappearSpotlightDecorator from '../internal/DisappearSpotlightDecorator';

import ScrollButton from './ScrollButton';
import ScrollThumb from './ScrollThumb';

import css from './Scrollbar.less';

const
	nop = () => {},
	minThumbSize = 18, // Size in pixels
	prepareButton = (isPrev) => (isVertical) => {
		let direction;

		if (isVertical) {
			direction = isPrev ? 'up' : 'down';
		} else {
			direction = isPrev ? 'left' : 'right';
		}

		return 'arrowsmall' + direction;
	},
	preparePrevButton = prepareButton(true),
	prepareNextButton = prepareButton(false),
	isPageUp = is('pageUp'),
	isPageDown = is('pageDown');

/*
 * Set CSS Varaible value.
 *
 * @method
 * @param {Node} element - Node.
 * @param {String} variable - CSS Variable property.
 * @param {String} value - CSS Variable value.
 */
const setCSSVariable = (element, variable, value) => {
	element.style.setProperty(variable, value);
};

/**
 * {@link moonstone/Scroller.Scrollbar} is a Scrollbar with Moonstone styling.
 * It is used in {@link moonstone/Scrollable.Scrollable}.
 *
 * @class Scrollbar
 * @memberof moonstone/Scroller
 * @ui
 * @private
 */
class ScrollbarBase extends PureComponent {
	static displayName = 'Scrollbar'

	static propTypes = /** @lends moonstone/Scroller.Scrollbar.prototype */ {
		/**
		 * Can be called to alert the user for accessibility notifications.
		 *
		 * @type {Function}
		 * @public
		 */
		announce: PropTypes.func,

		/**
		 * If `true`, add the corner between vertical and horizontal scrollbars.
		 *
		 * @type {Booelan}
		 * @public
		 */
		corner: PropTypes.bool,

		/**
		 * Specifies to reflect scrollbar's disabled property to the paging controls.
		 * When it is `true`, both prev/next buttons are going to be disabled.
		 *
		 * @type {Boolean}
		 * @public
		 */
		disabled: PropTypes.bool,

		/**
		 * Called when the scrollbar's down/right button is pressed.
		 *
		 * @type {Function}
		 * @public
		 */
		onNextScroll: PropTypes.func,

		/**
		 * Called when the next button is disabled
		 *
		 * @type {Function}
		 * @private
		 */
		onNextSpotlightDisappear: PropTypes.func,

		/**
		 * Called when the scrollbar's up/left button is pressed.
		 *
		 * @type {Function}
		 * @public
		 */
		onPrevScroll: PropTypes.func,

		/**
		 * Called when the previous button is disabled
		 *
		 * @type {Function}
		 * @private
		 */
		onPrevSpotlightDisappear: PropTypes.func,

		/**
		 * Exposes this instance as the provider for its imperative API
		 *
		 * @type {Function}
		 * @private
		 */
		setApiProvider: PropTypes.func,

		/**
		 * If `true`, the scrollbar will be oriented vertically.
		 *
		 * @type {Boolean}
		 * @default true
		 * @public
		 */
		vertical: PropTypes.bool
	}

	static defaultProps = {
		corner: false,
		onNextScroll: nop,
		onPrevScroll: nop,
		vertical: true
	}

	constructor (props) {
		super(props);

		this.state = {
			prevButtonDisabled: true,
			nextButtonDisabled: true
		};

		this.initAnnounceRef = this.initRef('announceRef');
		this.initContainerRef = this.initRef('containerRef');
		this.initThumbRef = this.initRef('thumbRef');

		if (props.setApiProvider) {
			props.setApiProvider(this);
		}
	}

	componentDidMount () {
		const {containerRef} = this;

		this.calculateMetrics();
		this.prevButtonNodeRef = containerRef.children[0];
		this.nextButtonNodeRef = containerRef.children[1];
	}

	componentDidUpdate () {
		this.calculateMetrics();
	}

	componentWillUnmount () {
		this.hideThumbJob.stop();
		this.setIgnoreMode(false); // To remove event handler
	}

	minThumbSizeRatio = 0
	pressed = false
	ignoreMode = false
	// component refs
	containerRef = null
	thumbRef = null
	prevButtonNodeRef = null
	nextButtonNodeRef = null

	setPressStatus = (isPressed) => {
		this.pressed = isPressed;
	}

	setIgnoreMode = (shouldIgnore) => {
		if (shouldIgnore !== this.ignoreMode) {
			if (shouldIgnore) {
				this.ignoreMode = true;
				on('mousemove', this.releaseButton);
				on('mouseup', this.releaseButton);
			} else {
				this.ignoreMode = false;
				off('mousemove', this.releaseButton);
				off('mouseup', this.releaseButton);
			}
		}
	}

	updateButtons = (bounds) => {
		const
			{prevButtonNodeRef, nextButtonNodeRef} = this,
			{vertical} = this.props,
			currentPos = vertical ? bounds.scrollTop : bounds.scrollLeft,
			maxPos = vertical ? bounds.maxTop : bounds.maxLeft,
			shouldDisablePrevButton = currentPos <= 0,
<<<<<<< HEAD
			/* If a scroll size or a client size is not integer,
			   browsers's max scroll position could be smaller than maxPos by 1 pixel.*/
			shouldDisableNextButton = maxPos - currentPos <= 1,
			spotItem = window.document.activeElement;
=======
			shouldDisableNextButton = currentPos >= maxPos,
			spotItem = Spotlight.getCurrent();
>>>>>>> cf5dac08

		this.setState((prevState) => {
			const
				updatePrevButton = (prevState.prevButtonDisabled !== shouldDisablePrevButton),
				updateNextButton = (prevState.nextButtonDisabled !== shouldDisableNextButton);

			if (updatePrevButton && updateNextButton) {
				return {prevButtonDisabled: shouldDisablePrevButton, nextButtonDisabled: shouldDisableNextButton};
			} else if (updatePrevButton) {
				return {prevButtonDisabled: shouldDisablePrevButton};
			} else if (updateNextButton) {
				return {nextButtonDisabled: shouldDisableNextButton};
			}
		});

		if (this.pressed && (
			shouldDisablePrevButton && spotItem === prevButtonNodeRef ||
			shouldDisableNextButton && spotItem === nextButtonNodeRef
		)) {
			this.setIgnoreMode(true);
		}
	}

	update = (bounds) => {
		const
			{vertical} = this.props,
			{clientWidth, clientHeight, scrollWidth, scrollHeight, scrollLeft, scrollTop} = bounds,
			clientSize = vertical ? clientHeight : clientWidth,
			scrollSize = vertical ? scrollHeight : scrollWidth,
			scrollOrigin = vertical ? scrollTop : scrollLeft,

			thumbSizeRatioBase = (clientSize / scrollSize),
			scrollThumbPositionRatio = (scrollOrigin / (scrollSize - clientSize)),
			scrollThumbSizeRatio = Math.max(this.minThumbSizeRatio, Math.min(1, thumbSizeRatioBase));

		setCSSVariable(this.thumbRef, '--scrollbar-size-ratio', scrollThumbSizeRatio);
		setCSSVariable(this.thumbRef, '--scrollbar-progress-ratio', scrollThumbPositionRatio);
		this.updateButtons(bounds);
	}

	showThumb () {
		this.hideThumbJob.stop();
		this.thumbRef.classList.add(css.thumbShown);
	}

	startHidingThumb () {
		this.hideThumbJob.start();
	}

	hideThumb = () => {
		this.thumbRef.classList.remove(css.thumbShown);
	}

	hideThumbJob = new Job(this.hideThumb, 200);

	calculateMetrics = () => {
		const trackSize = this.containerRef[this.props.vertical ? 'clientHeight' : 'clientWidth'];
		this.minThumbSizeRatio = ri.scale(minThumbSize) / trackSize;
	}

	initRef (prop) {
		return (ref) => {
			this[prop] = ref;
		};
	}

	handlePrevScroll = (ev) => {
		const {onPrevScroll, vertical} = this.props;

		onPrevScroll({...ev, isPreviousScrollButton: true, isVerticalScrollBar: vertical});
		if (this.announceRef) {
			this.announceRef.announce(vertical ? $L('UP') : $L('LEFT'));
		}
	}

	handleNextScroll = (ev) => {
		const {onNextScroll, vertical} = this.props;

		onNextScroll({...ev, isPreviousScrollButton: false, isVerticalScrollBar: vertical});
		if (this.announceRef) {
			this.announceRef.announce(vertical ? $L('DOWN') : $L('RIGHT'));
		}
	}

	handlePrevHoldPulse = (ev) => {
		const {onPrevScroll, vertical} = this.props;

		if (!this.ignoreMode) {
			onPrevScroll({...ev, isPreviousScrollButton: true, isVerticalScrollBar: vertical});
		}
	}

	handleNextHoldPulse = (ev) => {
		const {onNextScroll, vertical} = this.props;

		if (!this.ignoreMode) {
			onNextScroll({...ev, isPreviousScrollButton: false, isVerticalScrollBar: vertical});
		}
	}

	depressButton = () => {
		this.setPressStatus(true);
	}

	releaseButton = (ev) => {
		this.setPressStatus(false);
		this.setIgnoreMode(false);
		if (isPageUp(ev.keyCode)) {
			this.handlePrevScroll(ev);
		} else if (isPageDown(ev.keyCode)) {
			this.handleNextScroll(ev);
		}
	}

	render () {
		const
			{className, corner, disabled, onNextSpotlightDisappear, onPrevSpotlightDisappear, vertical} = this.props,
			{prevButtonDisabled, nextButtonDisabled} = this.state,
			containerClassName = classNames(
				className,
				css.scrollbar,
				corner ? css.corner : null,
				vertical ? css.vertical : css.horizontal
			),
			prevIcon = preparePrevButton(vertical),
			nextIcon = prepareNextButton(vertical);

		return (
			<div ref={this.initContainerRef} className={containerClassName}>
				<ScrollButton
					data-scroll-button="previous"
					direction={vertical ? 'up' : 'left'}
					disabled={disabled || prevButtonDisabled}
					onClick={this.handlePrevScroll}
					onHoldPulse={this.handlePrevHoldPulse}
					onKeyDown={this.depressButton}
					onKeyUp={this.releaseButton}
					onMouseDown={this.depressButton}
					onSpotlightDisappear={onPrevSpotlightDisappear}
				>
					{prevIcon}
				</ScrollButton>
				<ScrollThumb
					className={css.scrollThumb}
					getScrollThumbRef={this.initThumbRef}
					vertical={vertical}
				/>
				<ScrollButton
					data-scroll-button="next"
					direction={vertical ? 'down' : 'right'}
					disabled={disabled || nextButtonDisabled}
					onClick={this.handleNextScroll}
					onHoldPulse={this.handleNextHoldPulse}
					onKeyDown={this.depressButton}
					onKeyUp={this.releaseButton}
					onMouseDown={this.depressButton}
					onSpotlightDisappear={onNextSpotlightDisappear}
				>
					{nextIcon}
				</ScrollButton>
				<Announce ref={this.initAnnounceRef} />
			</div>
		);
	}
}

const Scrollbar = ApiDecorator(
	{api: ['containerRef', 'hideThumb', 'showThumb', 'startHidingThumb', 'update']},
	DisappearSpotlightDecorator(
		{events: {
			onNextSpotlightDisappear: '[data-scroll-button="previous"]',
			onPrevSpotlightDisappear: '[data-scroll-button="next"]'
		}},
		ScrollbarBase
	)
);

export default Scrollbar;
export {
	Scrollbar,
	ScrollbarBase
};<|MERGE_RESOLUTION|>--- conflicted
+++ resolved
@@ -211,15 +211,10 @@
 			currentPos = vertical ? bounds.scrollTop : bounds.scrollLeft,
 			maxPos = vertical ? bounds.maxTop : bounds.maxLeft,
 			shouldDisablePrevButton = currentPos <= 0,
-<<<<<<< HEAD
 			/* If a scroll size or a client size is not integer,
 			   browsers's max scroll position could be smaller than maxPos by 1 pixel.*/
 			shouldDisableNextButton = maxPos - currentPos <= 1,
-			spotItem = window.document.activeElement;
-=======
-			shouldDisableNextButton = currentPos >= maxPos,
 			spotItem = Spotlight.getCurrent();
->>>>>>> cf5dac08
 
 		this.setState((prevState) => {
 			const
