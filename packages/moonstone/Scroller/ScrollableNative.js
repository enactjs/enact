/*
 * Exports the {@link moonstone/Scroller.ScrollableNative} Higher-order Component (HOC) and
 * the {@link moonstone/Scroller.dataIndexAttribute} constant.
 * The default export is {@link moonstone/Scroller.ScrollableNative}.
 */

import clamp from 'ramda/src/clamp';
import classNames from 'classnames';
import {contextTypes as contextTypesResize} from '@enact/ui/Resizable';
import {contextTypes as contextTypesRtl} from '@enact/i18n/I18nDecorator';
import deprecate from '@enact/core/internal/deprecate';
import {forward} from '@enact/core/handle';
import {getTargetByDirectionFromPosition} from '@enact/spotlight/src/target';
import hoc from '@enact/core/hoc';
import {is} from '@enact/core/keymap';
import {Job} from '@enact/core/util';
import PropTypes from 'prop-types';
import React, {Component} from 'react';
import ri from '@enact/ui/resolution';
import Spotlight from '@enact/spotlight';
import SpotlightContainerDecorator from '@enact/spotlight/SpotlightContainerDecorator';

import css from './Scrollable.less';
import Scrollbar from './Scrollbar';
import scrollbarCss from './Scrollbar.less';

const
	forwardKeyUp = forward('onKeyUp'),
	forwardScroll = forward('onScroll'),
	forwardScrollStart = forward('onScrollStart'),
	forwardScrollStop = forward('onScrollStop');

const
	nop = () => {},
	paginationPageMultiplier = 0.8,
	epsilon = 1,
	scrollWheelMultiplierForDeltaPixel = 1.5, // The ratio of wheel 'delta' units to pixels scrolled.
	scrollWheelPageMultiplierForMaxPixel = 0.2, // The ratio of the maximum distance scrolled by wheel to the size of the viewport.
	pixelPerLine = 39,
	// spotlight
	scrollStopWaiting = 500,
	isPageUp = is('pageUp'),
	isPageDown = is('pageDown'),
	reverseDirections = {
		'left': 'right',
		'up': 'down',
		'right': 'left',
		'down': 'up'
	};

/**
 * {@link moonstone/Scroller.dataIndexAttribute} is the name of a custom attribute
 * which indicates the index of an item in {@link moonstone/VirtualList.VirtualList}
 * or {@link moonstone/VirtualList.VirtualGridList}.
 *
 * @constant dataIndexAttribute
 * @memberof moonstone/Scroller
 * @type {String}
 * @private
 */
const dataIndexAttribute = 'data-index';

const ScrollableSpotlightContainer = SpotlightContainerDecorator(
	{
		navigableFilter: (elem, {focusableScrollbar}) => {
			if (!focusableScrollbar && elem.classList.contains(scrollbarCss.scrollButton)) {
				return false;
			}
		}
	},
	({containerRef, ...rest}) => {
		delete rest.focusableScrollbar;

		return (
			<div ref={containerRef} {...rest} />
		);
	}
);

/**
 * {@link moonstone/Scroller.ScrollableNative} is a Higher-order Component
 * that applies a Scrollable behavior to its wrapped component.
 *
 * Scrollable catches `onFocus` event from its wrapped component for spotlight features,
 * and also catches `onWheel`, `onScroll` and `onKeyUp` events from its wrapped component for scrolling behaviors.
 *
 * Scrollable calls `onScrollStart`, `onScroll`, and `onScrollStop` callback functions during scroll.
 *
 * @class ScrollableNative
 * @memberof moonstone/Scroller
 * @hoc
 * @private
 */
const ScrollableHoC = hoc((config, Wrapped) => {
	return class Scrollable extends Component {
		static displayName = 'ScrollableNative'

		static propTypes = /** @lends moonstone/Scroller.ScrollableNative.prototype */ {
			/**
			 * The callback function which is called for linking scrollTo function.
			 * You should specify a callback function as the value of this prop
			 * to use scrollTo feature.
			 *
			 * The scrollTo function passed to the parent component requires below as an argument.
			 * - {position: {x, y}} - You can set a pixel value for x and/or y position
			 * - {align} - You can set one of values below for align
			 *   `'left'`, `'right'`, `'top'`, `'bottom'`,
			 *   `'topleft'`, `'topright'`, `'bottomleft'`, and `'bottomright'`.
			 * - {index} - You can set an index of specific item. (`0` or positive integer)
			 *   This option is available for only VirtualList kind.
			 * - {node} - You can set a node to scroll
			 * - {animate} - When `true`, scroll occurs with animation.
			 *   Set it to `false`, if you want scrolling without animation.
			 * - {indexToFocus} - Deprecated: Use `focus` insead.
			 * - {focus} - Set it `true`, if you want the item to be focused after scroll.
			 *   This option is only valid when you scroll by `index` or `node`.
			 *
			 * Example:
			 * ```
			 *	// If you set cbScrollTo prop like below;
			 *	cbScrollTo: (fn) => {this.scrollTo = fn;}
			 *	// You can simply call like below;
			 *	this.scrollTo({align: 'top'}); // scroll to the top
			 * ```
			 * @type {Function}
			 * @public
			 */
			cbScrollTo: PropTypes.func,

			/**
			 * When `true`, allows 5-way navigation to the scrollbar controls. By default, 5-way will
			 * not move focus to the scrollbar controls.
			 *
			 * @type {Boolean}
			 * @public
			 */
			focusableScrollbar: PropTypes.bool,

			/**
			 * Specifies how to show horizontal scrollbar. Acceptable values are `'auto'`,
			 * `'visible'`, and `'hidden'`.
			 *
			 * @type {String}
			 * @default 'auto'
			 * @public
			 */
			horizontalScrollbar: PropTypes.oneOf(['auto', 'visible', 'hidden']),

			/**
			 * Called when scrolling
			 *
			 * @type {Function}
			 * @public
			 */
			onScroll: PropTypes.func,

			/**
			 * Called when scroll starts
			 *
			 * @type {Function}
			 * @public
			 */
			onScrollStart: PropTypes.func,

			/**
			 * Called when scroll stops
			 *
			 * @type {Function}
			 * @public
			 */
			onScrollStop: PropTypes.func,

			/**
			 * Scrollable CSS style.
			 * Should be defined because we manuplate style prop in render().
			 *
			 * @type {Object}
			 * @public
			 */
			style: PropTypes.object,

			/**
			 * Specifies how to show vertical scrollbar. Acceptable values are `'auto'`,
			 * `'visible'`, and `'hidden'`.
			 *
			 * @type {String}
			 * @default 'auto'
			 * @public
			 */
			verticalScrollbar: PropTypes.oneOf(['auto', 'visible', 'hidden'])
		}

		static defaultProps = {
			cbScrollTo: nop,
			onScroll: nop,
			onScrollStart: nop,
			onScrollStop: nop,
			horizontalScrollbar: 'auto',
			verticalScrollbar: 'auto'
		}

		static childContextTypes = contextTypesResize
		static contextTypes = contextTypesRtl

		constructor (props) {
			super(props);

			this.state = {
				isHorizontalScrollbarVisible: this.isHorizontalScrollbarVisible(),
				isVerticalScrollbarVisible: this.isVerticalScrollbarVisible()
			};

			this.initChildRef = this.initRef('childRef');
			this.initContainerRef = this.initRef('containerRef');

			this.verticalScrollbarProps = {
				ref: this.initRef('scrollbarVerticalRef'),
				vertical: true,
				onPrevScroll: this.initScrollbarBtnHandler('vertical', -1),
				onNextScroll: this.initScrollbarBtnHandler('vertical', 1)
			};

			this.horizontalScrollbarProps = {
				ref: this.initRef('scrollbarHorizontalRef'),
				vertical: false,
				onPrevScroll: this.initScrollbarBtnHandler('horizontal', -1),
				onNextScroll: this.initScrollbarBtnHandler('horizontal', 1)
			};

			props.cbScrollTo(this.scrollTo);
		}

		// component life cycle

		getChildContext () {
			return {
				invalidateBounds: this.enqueueForceUpdate
			};
		}

		componentDidMount () {
			const
				bounds = this.getScrollBounds(),
				isVertical = this.canScrollVertically(bounds);

			this.pageDistance = (isVertical ? bounds.clientHeight : bounds.clientWidth) * paginationPageMultiplier;
			this.updateScrollabilityAndEventListeners();
		}

		componentDidUpdate () {
			this.isInitializing = false;

			// Need to sync calculated client size if it is different from the real size
			if (this.childRef.syncClientSize) {
				this.childRef.syncClientSize();
			}

			this.updateScrollabilityAndEventListeners();

			if (this.scrollToInfo !== null) {
				this.scrollTo(this.scrollToInfo);
			}
		}

		componentWillUnmount () {
			const
				{containerRef} = this,
				childContainerRef = this.childRef.getContainerNode();

			// Before call cancelAnimationFrame, you must send scrollStop Event.
			this.doScrollStop();
			this.forceUpdateJob.stop();
			this.scrollStopJob.stop();

			if (containerRef && containerRef.removeEventListener) {
				// FIXME `onWheel` doesn't work on the v8 snapshot.
				containerRef.removeEventListener('wheel', this.onWheel);
			}
			if (childContainerRef && childContainerRef.removeEventListener) {
				// FIXME `onScroll` doesn't work on the v8 snapshot.
				childContainerRef.removeEventListener('scroll', this.onScroll, {capture: true});
				// FIXME `onFocus` doesn't work on the v8 snapshot.
				childContainerRef.removeEventListener('focus', this.onFocus, {capture: true});
				// FIXME `onMouseOver` doesn't work on the v8 snapshot.
				childContainerRef.removeEventListener('mouseover', this.onMouseOver, {capture: true});
				// FIXME `onMouseMove` doesn't work on the v8 snapshot.
				childContainerRef.removeEventListener('mousemove', this.onMouseMove, {capture: true});
			}
		}

		// status
		horizontalScrollability = false
		verticalScrollability = false
		isScrollAnimationTargetAccumulated = false
		isInitializing = true
		pageDistance = 0
		animateOnFocus = true

		// event handlers
		eventHandlers = {}

		// bounds info
		bounds = {
			clientWidth: 0,
			clientHeight: 0,
			scrollWidth: 0,
			scrollHeight: 0,
			maxTop: 0,
			maxLeft: 0
		}

		// scroll info
		scrollLeft = 0
		scrollTop = 0
		scrollToInfo = null

		// spotlight
		lastFocusedItem = null
<<<<<<< HEAD
		lastScrollPositionOnFocus = null
=======
		indexToFocus = null
		nodeToFocus = null
>>>>>>> e9d2f686

		// component info
		childRef = null
		containerRef = null

		// browser native scrolling
		scrolling = false
		resetPosition = null // prevent auto-scroll on focus by Spotlight

		// event handler for browser native scroll

		onMouseDown = () => {
			this.isScrollAnimationTargetAccumulated = false;
			this.lastFocusedItem = null;
			this.childRef.setContainerDisabled(false);
		}

		onMouseOver = () => {
			this.resetPosition = this.childRef.getContainerNode().scrollTop;
		}

		onMouseMove = () => {
			if (this.resetPosition !== null) {
				const containerNode = this.childRef.getContainerNode();
				containerNode.style.scrollBehavior = null;
				containerNode.scrollTop = this.resetPosition;
				containerNode.style.scrollBehavior = 'smooth';
				this.resetPosition = null;
			}
		}

		onWheel = (e) => {
			this.childRef.setContainerDisabled(true);
			this.lastFocusedItem = null;
			if (typeof window !== 'undefined') {
				window.document.activeElement.blur();
			}

			// FIXME This routine is a temporary support for horizontal wheel scroll.
			// FIXME If web engine supports horizontal wheel, this routine should be refined or removed.
			if (this.horizontalScrollability && !this.verticalScrollability) {
				const
					bounds = this.getScrollBounds(),
					isHorizontal = this.canScrollHorizontally(bounds),
					isVertical = this.canScrollVertically(bounds),
					deltaMode = e.deltaMode,
					wheelDeltaY = -e.wheelDeltaY;
				let
					delta = (wheelDeltaY || e.deltaY),
					maxPixel;

				if (isVertical) {
					maxPixel = bounds.clientHeight * scrollWheelPageMultiplierForMaxPixel;
				} else if (isHorizontal) {
					maxPixel = bounds.clientWidth * scrollWheelPageMultiplierForMaxPixel;
				} else {
					return 0;
				}

				if (deltaMode === 0) {
					delta = clamp(-maxPixel, maxPixel, ri.scale(delta * scrollWheelMultiplierForDeltaPixel));
				} else if (deltaMode === 1) { // line; firefox
					delta = clamp(-maxPixel, maxPixel, ri.scale(delta * pixelPerLine * scrollWheelMultiplierForDeltaPixel));
				} else if (deltaMode === 2) { // page
					delta = delta < 0 ? -maxPixel : maxPixel;
				}

				/* prevent native scrolling feature for vertical direction */
				e.preventDefault();

				this.scrollToAccumulatedTarget(delta, true, false);
			}
		}

		onScroll = (e) => {
			const
				bounds = this.getScrollBounds(),
				canScrollHorizontally = this.canScrollHorizontally(bounds);
			let
				{scrollLeft, scrollTop} = e.target;

			if (!this.scrolling) {
				this.scrollStartOnScroll();
			}

			if (this.context.rtl && canScrollHorizontally) {
				/* FIXME: RTL / this calculation only works for Chrome */
				scrollLeft = bounds.maxLeft - scrollLeft;
			}

			this.scroll(scrollLeft, scrollTop);

			this.scrollStopJob.start();
		}

		// event handlers for Spotlight support

		startScrollOnFocus = (pos, item) => {
			if (pos) {
				if (pos.left !== this.scrollLeft || pos.top !== this.scrollTop) {
					this.start(pos.left, pos.top, this.animateOnFocus);
				}
				this.lastFocusedItem = item;
				this.lastScrollPositionOnFocus = pos;
			}
		}

		onFocus = (e) => {
			const shouldPreventScrollByFocus = this.childRef.shouldPreventScrollByFocus ?
				this.childRef.shouldPreventScrollByFocus() :
				false;

			if (!(shouldPreventScrollByFocus || Spotlight.getPointerMode() || this.isDragging)) {
				const
					item = e.target,
					positionFn = this.childRef.calculatePositionOnFocus,
					spotItem = Spotlight.getCurrent();

				if (item && item !== this.lastFocusedItem && item === spotItem && positionFn) {
					const lastPos = this.lastScrollPositionOnFocus;
					let pos;
					// If scroll animation is ongoing, we need to pass last target position to
					// determine correct scroll position.
					if (this.scrolling && lastPos) {
						pos = positionFn(item, this.verticalScrollability ? lastPos.top : lastPos.left);
					} else {
						pos = positionFn(item);
					}
					this.startScrollOnFocus(pos, item);
				}
			} else if (this.childRef.setLastFocusedIndex) {
				this.childRef.setLastFocusedIndex(e.target);
			}
		}

		getPageDirection = (keyCode, isVertical) => {
			const isRtl = this.context.rtl;

			return isPageUp(keyCode) ?
				(isVertical && 'up' || isRtl && 'right' || 'left') :
				(isVertical && 'down' || isRtl && 'left' || 'right');
		}

		getEndPoint = (direction, oSpotBounds, viewportBounds) => {
			let oPoint = {};

			switch (direction) {
				case 'up':
					oPoint.x = oSpotBounds.left + oSpotBounds.width / 2;
					oPoint.y = viewportBounds.top;
					break;
				case 'left':
					oPoint.x = viewportBounds.left;
					oPoint.y = oSpotBounds.top;
					break;
				case 'down':
					oPoint.x = oSpotBounds.left + oSpotBounds.width / 2;
					oPoint.y = viewportBounds.top + viewportBounds.height;
					break;
				case 'right':
					oPoint.x = viewportBounds.left + viewportBounds.width;
					oPoint.y = oSpotBounds.top;
					break;
			}
			return oPoint;
		}

		scrollByPage = (keyCode) => {
			const
				{getEndPoint, scrollToAccumulatedTarget} = this,
				bounds = this.getScrollBounds(),
				isVertical = this.canScrollVertically(bounds),
				isHorizontal = this.canScrollHorizontally(bounds),
				pageDistance = isPageUp(keyCode) ? (this.pageDistance * -1) : this.pageDistance,
				spotItem = Spotlight.getCurrent();

			if (!Spotlight.getPointerMode() && spotItem) {
				const
					containerId = Spotlight.getActiveContainer(),
					direction = this.getPageDirection(keyCode, isVertical),
					rDirection = reverseDirections[direction],
					viewportBounds = this.containerRef.getBoundingClientRect(),
					spotItemBounds = spotItem.getBoundingClientRect(),
					endPoint = getEndPoint(direction, spotItemBounds, viewportBounds),
					next = getTargetByDirectionFromPosition(rDirection, endPoint, containerId);

				if (!next) {
					scrollToAccumulatedTarget(pageDistance, isHorizontal, isVertical);
				} else if (next !== spotItem) {
					this.animateOnFocus = false;
					Spotlight.focus(next);
				} else {
					const nextPage = this.childRef.scrollToNextPage({direction, reverseDirection: rDirection, focusedItem: spotItem});

					if (typeof nextPage === 'object') {
						this.animateOnFocus = false;
						Spotlight.focus(nextPage);
					} else if (!nextPage) {
						scrollToAccumulatedTarget(pageDistance, isHorizontal, isVertical);
					}
				}
			} else {
				scrollToAccumulatedTarget(pageDistance, isHorizontal, isVertical);
			}
		}

		onKeyUp = (e) => {
			this.animateOnFocus = true;
			if (isPageUp(e.keyCode) || isPageDown(e.keyCode)) {
				this.scrollByPage(e.keyCode);
			}
			forwardKeyUp(e, this.props);
		}

		onScrollbarBtnHandler = (orientation, direction) => {
			const
				bounds = this.getScrollBounds(),
				isHorizontal = this.canScrollHorizontally(bounds) && orientation === 'horizontal',
				isVertical = this.canScrollVertically(bounds) && orientation === 'vertical',
				pageDistance = (isVertical ? bounds.clientHeight : bounds.clientWidth) * paginationPageMultiplier;

			this.scrollToAccumulatedTarget(pageDistance * direction, isHorizontal, isVertical);
		}

		scrollToAccumulatedTarget = (delta, isHorizontal, isVertical) => {
			const
				bounds = this.getScrollBounds();

			if (!this.isScrollAnimationTargetAccumulated) {
				this.accumulatedTargetX = this.scrollLeft;
				this.accumulatedTargetY = this.scrollTop;
				this.isScrollAnimationTargetAccumulated = true;
			}

			if (isVertical) {
				this.accumulatedTargetY = clamp(0, bounds.maxTop, this.accumulatedTargetY + delta);
			} else if (isHorizontal) {
				this.accumulatedTargetX = clamp(0, bounds.maxLeft, this.accumulatedTargetX + delta);
			}

			this.start(this.accumulatedTargetX, this.accumulatedTargetY);
		}

		// call scroll callbacks

		doScrollStart () {
			forwardScrollStart({scrollLeft: this.scrollLeft, scrollTop: this.scrollTop, moreInfo: this.getMoreInfo()}, this.props);
		}

		doScrolling () {
			forwardScroll({scrollLeft: this.scrollLeft, scrollTop: this.scrollTop, moreInfo: this.getMoreInfo()}, this.props);
		}

		doScrollStop () {
			forwardScrollStop({scrollLeft: this.scrollLeft, scrollTop: this.scrollTop, moreInfo: this.getMoreInfo()}, this.props);
		}

		// call scroll callbacks and update scrollbars for native scroll

		scrollStartOnScroll = () => {
			this.scrolling = true;
			this.showThumb(this.getScrollBounds());
			this.doScrollStart();
		}

		scrollStopOnScroll = () => {
			this.isScrollAnimationTargetAccumulated = false;
			this.childRef.setContainerDisabled(false);
			this.focusOnItem();
			this.lastFocusedItem = null;
			this.lastScrollPositionOnFocus = null;

			this.hideThumb(this.getScrollBounds());
			this.scrolling = false;
			this.doScrollStop();
		}

		scrollStopJob = new Job(this.scrollStopOnScroll.bind(this), scrollStopWaiting);

		// update scroll position

		setScrollLeft (v) {
			const bounds = this.getScrollBounds();

			this.scrollLeft = clamp(0, bounds.maxLeft, v);
			if (this.state.isHorizontalScrollbarVisible && this.canScrollHorizontally(bounds)) {
				this.updateThumb(this.scrollbarHorizontalRef, bounds);
			}
		}

		setScrollTop (v) {
			const bounds = this.getScrollBounds();

			this.scrollTop = clamp(0, bounds.maxTop, v);
			if (this.state.isVerticalScrollbarVisible && this.canScrollVertically(bounds)) {
				this.updateThumb(this.scrollbarVerticalRef, bounds);
			}
		}

		// scroll start

		start (targetX, targetY, animate = true) {
			const
				bounds = this.getScrollBounds(),
				containerNode = this.childRef.getContainerNode();

			targetX = clamp(0, bounds.maxLeft, targetX);
			targetY = clamp(0, bounds.maxTop, targetY);

			if ((bounds.maxLeft - targetX) < epsilon) {
				targetX = bounds.maxLeft;
			}
			if ((bounds.maxTop - targetY) < epsilon) {
				targetY = bounds.maxTop;
			}

			if (animate) {
				this.childRef.scrollToPosition(targetX, targetY);
			} else {
				containerNode.style.scrollBehavior = null;
				this.childRef.scrollToPosition(targetX, targetY);
				containerNode.style.scrollBehavior = 'smooth';
				this.focusOnItem();
			}
		}

		focusOnItem () {
			if (this.indexToFocus !== null && typeof this.childRef.focusByIndex === 'function') {
				this.childRef.focusByIndex(this.indexToFocus);
				this.indexToFocus = null;
			}
			if (this.nodeToFocus !== null && typeof this.childRef.focusOnNode === 'function') {
				this.childRef.focusOnNode(this.nodeToFocus);
				this.nodeToFocus = null;
			}
		}

		scroll = (left, top) => {
			let
				dirHorizontal = 0,
				dirVertical = 0;

			if (left !== this.scrollLeft) {
				dirHorizontal = Math.sign(left - this.scrollLeft);
				this.setScrollLeft(left);
			}
			if (top !== this.scrollTop) {
				dirVertical = Math.sign(top - this.scrollTop);
				this.setScrollTop(top);
			}

			if (this.childRef.didScroll) {
				this.childRef.didScroll(this.scrollLeft, this.scrollTop, dirHorizontal, dirVertical);
			}
			this.doScrolling();
		}

		// scrollTo API

		getPositionForScrollTo = (opt) => {
			const
				bounds = this.getScrollBounds(),
				canScrollHorizontally = this.canScrollHorizontally(bounds),
				canScrollVertically = this.canScrollVertically(bounds);
			let
				itemPos,
				left = null,
				top = null;

			if (opt instanceof Object) {
				if (opt.position instanceof Object) {
					if (canScrollHorizontally) {
						// We need '!=' to check if opt.potision.x is null or undefined
						left = opt.position.x != null ? opt.position.x : this.scrollLeft;
					} else {
						left = 0;
					}
					if (canScrollVertically) {
						// We need '!=' to check if opt.potision.y is null or undefined
						top = opt.position.y != null ? opt.position.y : this.scrollTop;
					} else {
						top = 0;
					}
				} else if (typeof opt.align === 'string') {
					if (canScrollHorizontally) {
						if (opt.align.includes('left')) {
							left = 0;
						} else if (opt.align.includes('right')) {
							left = bounds.maxLeft;
						}
					}
					if (canScrollVertically) {
						if (opt.align.includes('top')) {
							top = 0;
						} else if (opt.align.includes('bottom')) {
							top = bounds.maxTop;
						}
					}
				} else {
					if (typeof opt.index === 'number' && typeof this.childRef.getItemPosition === 'function') {
						itemPos = this.childRef.getItemPosition(opt.index, opt.stickTo);
					} else if (opt.node instanceof Object) {
						if (opt.node.nodeType === 1 && typeof this.childRef.getNodePosition === 'function') {
							itemPos = this.childRef.getNodePosition(opt.node);
						}
					}
					if (itemPos) {
						if (canScrollHorizontally) {
							left = itemPos.left;
						}
						if (canScrollVertically) {
							top = itemPos.top;
						}
					}
				}
			}

			return {left, top};
		}

		scrollTo = (opt) => {
			if (!this.isInitializing) {
				const {left, top} = this.getPositionForScrollTo(opt);
				this.indexToFocus = null;
				this.nodeToFocus = null;
				this.scrollToInfo = null;

				if (typeof opt.indexToFocus === 'number') {
					this.indexToFocus = opt.indexToFocus;
					deprecate({name: 'indexToFocus', since: '1.2.0', message: 'Use `focus` instead', until: '2.0.0'});
				}

				this.indexToFocus = (opt.focus && typeof opt.index === 'number') ? opt.index : this.indexToFocus;
				this.nodeToFocus = (opt.focus && opt.node instanceof Object && opt.node.nodeType === 1) ? opt.node : null;

				if (left !== null || top !== null) {
					this.start(
						(left !== null) ? left : this.scrollLeft,
						(top !== null) ? top : this.scrollTop,
						opt.animate
					);
				}
			} else {
				this.scrollToInfo = opt;
			}
		}

		// scroll bar

		canScrollHorizontally = (bounds) => {
			return this.horizontalScrollability && (bounds.scrollWidth > bounds.clientWidth) && !isNaN(bounds.scrollWidth);
		}

		canScrollVertically = (bounds) => {
			return this.verticalScrollability && (bounds.scrollHeight > bounds.clientHeight) && !isNaN(bounds.scrollHeight);
		}

		isHorizontalScrollbarVisible = () => (this.props.horizontalScrollbar === 'visible')

		isVerticalScrollbarVisible = () => (this.props.verticalScrollbar === 'visible')

		showThumb (bounds) {
			if (this.state.isHorizontalScrollbarVisible && this.canScrollHorizontally(bounds)) {
				this.scrollbarHorizontalRef.showThumb();
			}
			if (this.state.isVerticalScrollbarVisible && this.canScrollVertically(bounds)) {
				this.scrollbarVerticalRef.showThumb();
			}
		}

		updateThumb (scrollbarRef, bounds) {
			scrollbarRef.update({
				...bounds,
				scrollLeft: this.scrollLeft,
				scrollTop: this.scrollTop
			});
		}

		hideThumb (bounds) {
			if (this.state.isHorizontalScrollbarVisible && this.canScrollHorizontally(bounds)) {
				this.scrollbarHorizontalRef.startHidingThumb();
			}
			if (this.state.isVerticalScrollbarVisible && this.canScrollVertically(bounds)) {
				this.scrollbarVerticalRef.startHidingThumb();
			}
		}

		updateScrollbars = () => {
			const
				{isHorizontalScrollbarVisible, isVerticalScrollbarVisible} = this.state,
				{horizontalScrollbar, verticalScrollbar} = this.props,
				bounds = this.getScrollBounds(),
				canScrollHorizontally = this.canScrollHorizontally(bounds),
				canScrollVertically = this.canScrollVertically(bounds),
				curHorizontalScrollbarVisible = (horizontalScrollbar !== 'auto') ? this.isHorizontalScrollbarVisible() : canScrollHorizontally,
				curVerticalScrollbarVisible = (verticalScrollbar !== 'auto') ? this.isVerticalScrollbarVisible() : canScrollVertically;

			// determine if we should hide or show any scrollbars
			const
				isVisibilityChanged = (
					isHorizontalScrollbarVisible !== curHorizontalScrollbarVisible ||
					isVerticalScrollbarVisible !== curVerticalScrollbarVisible
				);

			if (isVisibilityChanged) {
				// one or both scrollbars have changed visibility
				this.setState({
					isHorizontalScrollbarVisible: curHorizontalScrollbarVisible,
					isVerticalScrollbarVisible: curVerticalScrollbarVisible
				});
			} else {
				this.isInitializing = false;
				if (curHorizontalScrollbarVisible || curVerticalScrollbarVisible) {
					// no visibility change but need to notify whichever scrollbars are visible of the
					// updated bounds and scroll position
					const updatedBounds = {
						...bounds,
						scrollLeft: this.scrollLeft,
						scrollTop: this.scrollTop
					};

					if (canScrollHorizontally && curHorizontalScrollbarVisible) this.scrollbarHorizontalRef.update(updatedBounds);
					if (canScrollVertically && curVerticalScrollbarVisible) this.scrollbarVerticalRef.update(updatedBounds);
				}
			}
		}

		getScrollBounds () {
			if (typeof this.childRef.getScrollBounds === 'function') {
				return this.childRef.getScrollBounds();
			}
		}

		getMoreInfo () {
			if (typeof this.childRef.getMoreInfo === 'function') {
				return this.childRef.getMoreInfo();
			}
		}

		updateScrollabilityAndEventListeners = () => {
			const
				{containerRef} = this,
				childContainerRef = this.childRef.getContainerNode();

			this.horizontalScrollability = this.childRef.isHorizontal();
			this.verticalScrollability = this.childRef.isVertical();

			if (containerRef && containerRef.addEventListener) {
				// FIXME `onWheel` doesn't work on the v8 snapshot.
				containerRef.addEventListener('wheel', this.onWheel);
			}
			if (childContainerRef && childContainerRef.addEventListener) {
				// FIXME `onScroll` doesn't work on the v8 snapshot.
				childContainerRef.addEventListener('scroll', this.onScroll, {capture: true});
				// FIXME `onFocus` doesn't work on the v8 snapshot.
				childContainerRef.addEventListener('focus', this.onFocus, {capture: true});
				// FIXME `onMouseOver` doesn't work on the v8 snapshot.
				childContainerRef.addEventListener('mouseover', this.onMouseOver, {capture: true});
				// FIXME `onMouseMove` doesn't work on the v8 snapshot.
				childContainerRef.addEventListener('mousemove', this.onMouseMove, {capture: true});
			}

			childContainerRef.style.scrollBehavior = 'smooth';

			this.updateScrollbars();
		}

		// forceUpdate is a bit jarring and may interrupt other actions like animation so we'll
		// queue it up in case we get multiple calls (e.g. when grouped expandables toggle).
		//
		// TODO: consider replacing forceUpdate() by storing bounds in state rather than a non-
		// state member.
		enqueueForceUpdate = () => {
			this.forceUpdateJob.start();
		}

		forceUpdateJob = new Job(this.forceUpdate.bind(this), 32)

		// render

		initRef (prop) {
			return (ref) => {
				this[prop] = ref;
			};
		}

		initScrollbarBtnHandler = (orientation, direction) => () => {
			return this.onScrollbarBtnHandler(orientation, direction);
		}

		getHorizontalScrollbar = (isHorizontalScrollbarVisible, isVerticalScrollbarVisible) => (
			isHorizontalScrollbarVisible ? (
				<Scrollbar
					{...this.horizontalScrollbarProps}
					corner={isVerticalScrollbarVisible}
					disabled={!isHorizontalScrollbarVisible}
				/>
			) : null
		)

		getVerticalScrollbar = (isHorizontalScrollbarVisible, isVerticalScrollbarVisible) => (
			isVerticalScrollbarVisible ? (
				<Scrollbar
					{...this.verticalScrollbarProps}
					disabled={!isVerticalScrollbarVisible}
				/>
			) : null
		)

		render () {
			const
				props = Object.assign({}, this.props),
				{className, focusableScrollbar, style} = this.props,
				{isHorizontalScrollbarVisible, isVerticalScrollbarVisible} = this.state,
				vscrollbar = this.getVerticalScrollbar(isHorizontalScrollbarVisible, isVerticalScrollbarVisible),
				hscrollbar = this.getHorizontalScrollbar(isHorizontalScrollbarVisible, isVerticalScrollbarVisible),
				scrollableClasses = classNames(css.scrollable, className);

			delete props.cbScrollTo;
			delete props.className;
			delete props.focusableScrollbar;
			delete props.horizontalScrollbar;
			delete props.onScroll;
			delete props.onScrollStart;
			delete props.onScrollStop;
			delete props.style;
			delete props.verticalScrollbar;

			return (
				<ScrollableSpotlightContainer
					className={scrollableClasses}
					containerRef={this.initContainerRef}
					focusableScrollbar={focusableScrollbar}
					style={style}
				>
					<div className={css.container}>
						<Wrapped {...props} ref={this.initChildRef} cbScrollTo={this.scrollTo} className={css.content} onKeyUp={this.onKeyUp} />
						{vscrollbar}
					</div>
					{hscrollbar}
				</ScrollableSpotlightContainer>
			);
		}
	};
});

export default ScrollableHoC;
export {dataIndexAttribute, ScrollableHoC as ScrollableNative};<|MERGE_RESOLUTION|>--- conflicted
+++ resolved
@@ -316,12 +316,9 @@
 
 		// spotlight
 		lastFocusedItem = null
-<<<<<<< HEAD
 		lastScrollPositionOnFocus = null
-=======
 		indexToFocus = null
 		nodeToFocus = null
->>>>>>> e9d2f686
 
 		// component info
 		childRef = null
