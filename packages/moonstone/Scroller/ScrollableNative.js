/*
 * Exports the {@link moonstone/Scroller.ScrollableNative} Higher-order Component (HOC) and
 * the {@link moonstone/Scroller.dataIndexAttribute} constant.
 * The default export is {@link moonstone/Scroller.ScrollableNative}.
 */

import clamp from 'ramda/src/clamp';
import classNames from 'classnames';
import {contextTypes as contextTypesResize} from '@enact/ui/Resizable';
import {contextTypes as contextTypesRtl} from '@enact/i18n/I18nDecorator';
import deprecate from '@enact/core/internal/deprecate';
import {forward} from '@enact/core/handle';
import {getTargetByDirectionFromPosition} from '@enact/spotlight/src/target';
import hoc from '@enact/core/hoc';
import {is} from '@enact/core/keymap';
import {Job} from '@enact/core/util';
import {on, off} from '@enact/core/dispatcher';
import PropTypes from 'prop-types';
import React, {Component} from 'react';
import ri from '@enact/ui/resolution';
import Spotlight from '@enact/spotlight';
import SpotlightContainerDecorator from '@enact/spotlight/SpotlightContainerDecorator';

import css from './Scrollable.less';
import Scrollbar from './Scrollbar';
import scrollbarCss from './Scrollbar.less';

const
	forwardScroll = forward('onScroll'),
	forwardScrollStart = forward('onScrollStart'),
	forwardScrollStop = forward('onScrollStop');

const
	nop = () => {},
	paginationPageMultiplier = 0.8,
	epsilon = 1,
	scrollWheelMultiplierForDeltaPixel = 1.5, // The ratio of wheel 'delta' units to pixels scrolled.
	scrollWheelPageMultiplierForMaxPixel = 0.2, // The ratio of the maximum distance scrolled by wheel to the size of the viewport.
	pixelPerLine = 39,
	// spotlight
	scrollStopWaiting = 500,
	isPageUp = is('pageUp'),
	isPageDown = is('pageDown'),
	reverseDirections = {
		'left': 'right',
		'up': 'down',
		'right': 'left',
		'down': 'up'
	};

/**
 * {@link moonstone/Scroller.dataIndexAttribute} is the name of a custom attribute
 * which indicates the index of an item in {@link moonstone/VirtualList.VirtualList}
 * or {@link moonstone/VirtualList.VirtualGridList}.
 *
 * @constant dataIndexAttribute
 * @memberof moonstone/Scroller
 * @type {String}
 * @private
 */
const dataIndexAttribute = 'data-index';

const ScrollableSpotlightContainer = SpotlightContainerDecorator(
	{
		navigableFilter: (elem, {focusableScrollbar}) => {
			if (
				!focusableScrollbar &&
				!Spotlight.getPointerMode() &&
				// ignore containers passed as their id
				typeof elem !== 'string' &&
				elem.classList.contains(scrollbarCss.scrollButton)
			) {
				return false;
			}
		},
		overflow: true
	},
	({containerRef, ...rest}) => {
		delete rest.focusableScrollbar;

		return (
			<div ref={containerRef} {...rest} />
		);
	}
);

/**
 * {@link moonstone/Scroller.ScrollableNative} is a Higher-order Component
 * that applies a Scrollable behavior to its wrapped component.
 *
 * Scrollable catches `onFocus` event from its wrapped component for spotlight features,
 * and also catches `onWheel`, `onScroll` and `onKeyUp` events from its wrapped component for scrolling behaviors.
 *
 * Scrollable calls `onScrollStart`, `onScroll`, and `onScrollStop` callback functions during scroll.
 *
 * @class ScrollableNative
 * @memberof moonstone/Scroller
 * @hoc
 * @private
 */
const ScrollableHoC = hoc((config, Wrapped) => {
	return class Scrollable extends Component {
		static displayName = 'ScrollableNative'

		static propTypes = /** @lends moonstone/Scroller.ScrollableNative.prototype */ {
			/**
			 * The callback function which is called for linking scrollTo function.
			 * You should specify a callback function as the value of this prop
			 * to use scrollTo feature.
			 *
			 * The scrollTo function passed to the parent component requires below as an argument.
			 * - {position: {x, y}} - You can set a pixel value for x and/or y position
			 * - {align} - You can set one of values below for align
			 *   `'left'`, `'right'`, `'top'`, `'bottom'`,
			 *   `'topleft'`, `'topright'`, `'bottomleft'`, and `'bottomright'`.
			 * - {index} - You can set an index of specific item. (`0` or positive integer)
			 *   This option is available for only VirtualList kind.
			 * - {node} - You can set a node to scroll
			 * - {animate} - When `true`, scroll occurs with animation.
			 *   Set it to `false`, if you want scrolling without animation.
			 * - {indexToFocus} - Deprecated: Use `focus` insead.
			 * - {focus} - Set it `true`, if you want the item to be focused after scroll.
			 *   This option is only valid when you scroll by `index` or `node`.
			 *
			 * Example:
			 * ```
			 *	// If you set cbScrollTo prop like below;
			 *	cbScrollTo: (fn) => {this.scrollTo = fn;}
			 *	// You can simply call like below;
			 *	this.scrollTo({align: 'top'}); // scroll to the top
			 * ```
			 * @type {Function}
			 * @public
			 */
			cbScrollTo: PropTypes.func,

			/**
			 * When `true`, allows 5-way navigation to the scrollbar controls. By default, 5-way will
			 * not move focus to the scrollbar controls.
			 *
			 * @type {Boolean}
			 * @public
			 */
			focusableScrollbar: PropTypes.bool,

			/**
			 * Specifies how to show horizontal scrollbar. Acceptable values are `'auto'`,
			 * `'visible'`, and `'hidden'`.
			 *
			 * @type {String}
			 * @default 'auto'
			 * @public
			 */
			horizontalScrollbar: PropTypes.oneOf(['auto', 'visible', 'hidden']),

			/**
			 * Called when scrolling
			 *
			 * @type {Function}
			 * @public
			 */
			onScroll: PropTypes.func,

			/**
			 * Called when scroll starts
			 *
			 * @type {Function}
			 * @public
			 */
			onScrollStart: PropTypes.func,

			/**
			 * Called when scroll stops
			 *
			 * @type {Function}
			 * @public
			 */
			onScrollStop: PropTypes.func,

			/**
			 * Scrollable CSS style.
			 * Should be defined because we manuplate style prop in render().
			 *
			 * @type {Object}
			 * @public
			 */
			style: PropTypes.object,

			/**
			 * Specifies how to show vertical scrollbar. Acceptable values are `'auto'`,
			 * `'visible'`, and `'hidden'`.
			 *
			 * @type {String}
			 * @default 'auto'
			 * @public
			 */
			verticalScrollbar: PropTypes.oneOf(['auto', 'visible', 'hidden'])
		}

		static defaultProps = {
			cbScrollTo: nop,
			onScroll: nop,
			onScrollStart: nop,
			onScrollStop: nop,
			horizontalScrollbar: 'auto',
			verticalScrollbar: 'auto'
		}

		static childContextTypes = contextTypesResize
		static contextTypes = contextTypesRtl

		constructor (props) {
			super(props);

			this.state = {
				isHorizontalScrollbarVisible: props.horizontalScrollbar === 'visible',
				isVerticalScrollbarVisible: props.verticalScrollbar === 'visible'
			};

			this.initChildRef = this.initRef('childRef');
			this.initContainerRef = this.initRef('containerRef');

			this.verticalScrollbarProps = {
				ref: this.initRef('verticalScrollbarRef'),
				vertical: true,
				onPrevScroll: this.onScrollbarButtonClick,
				onNextScroll: this.onScrollbarButtonClick
			};

			this.horizontalScrollbarProps = {
				ref: this.initRef('horizontalScrollbarRef'),
				vertical: false,
				onPrevScroll: this.onScrollbarButtonClick,
				onNextScroll: this.onScrollbarButtonClick
			};

			props.cbScrollTo(this.scrollTo);
		}

		// component life cycle

		getChildContext () {
			return {
				invalidateBounds: this.enqueueForceUpdate
			};
		}

		componentDidMount () {
			const
				bounds = this.getScrollBounds(),
				isVertical = this.canScrollVertically(bounds);

			this.pageDistance = (isVertical ? bounds.clientHeight : bounds.clientWidth) * paginationPageMultiplier;
			this.direction = this.childRef.props.direction;
			this.updateEventListeners();
			this.updateScrollbars();

			on('keyup', this.onKeyUp);
		}

		componentWillUpdate () {
			this.deferScrollTo = true;
		}

		componentDidUpdate () {
			// Need to sync calculated client size if it is different from the real size
			if (this.childRef.syncClientSize) {
				this.childRef.syncClientSize();
			}

			this.direction = this.childRef.props.direction;
			this.updateEventListeners();
			this.updateScrollbars();

			if (this.scrollToInfo !== null) {
				if (!this.deferScrollTo) {
					this.scrollTo(this.scrollToInfo);
				}
			} else {
				this.updateScrollOnFocus();
			}
		}

		componentWillUnmount () {
			const
				{containerRef} = this,
				childContainerRef = this.childRef.containerRef;

			// Before call cancelAnimationFrame, you must send scrollStop Event.
			if (this.scrolling) {
				this.doScrollStop();
			}
			this.forceUpdateJob.stop();
			this.scrollStopJob.stop();

			if (containerRef && containerRef.removeEventListener) {
				// FIXME `onWheel` doesn't work on the v8 snapshot.
				containerRef.removeEventListener('wheel', this.onWheel);
			}
			if (childContainerRef && childContainerRef.removeEventListener) {
				// FIXME `onScroll` doesn't work on the v8 snapshot.
				childContainerRef.removeEventListener('scroll', this.onScroll, {capture: true});
				// FIXME `onFocus` doesn't work on the v8 snapshot.
				childContainerRef.removeEventListener('focus', this.onFocus, {capture: true});
				// FIXME `onMouseOver` doesn't work on the v8 snapshot.
				childContainerRef.removeEventListener('mouseover', this.onMouseOver, {capture: true});
				// FIXME `onMouseMove` doesn't work on the v8 snapshot.
				childContainerRef.removeEventListener('mousemove', this.onMouseMove, {capture: true});
			}

			off('keyup', this.onKeyUp);
		}

		// status
		direction = 'vertical'
		isScrollAnimationTargetAccumulated = false
		deferScrollTo = true
		pageDistance = 0
		animateOnFocus = true

		// event handlers
		eventHandlers = {}

		// bounds info
		bounds = {
			clientWidth: 0,
			clientHeight: 0,
			scrollWidth: 0,
			scrollHeight: 0,
			maxTop: 0,
			maxLeft: 0
		}

		// scroll info
		scrollLeft = 0
		scrollTop = 0
		scrollToInfo = null

		// spotlight
		lastFocusedItem = null
		lastScrollPositionOnFocus = null
		indexToFocus = null
		nodeToFocus = null

		// component info
		childRef = null
		containerRef = null

		// browser native scrolling
		scrolling = false
		resetPosition = null // prevent auto-scroll on focus by Spotlight

		// event handler for browser native scroll

		onMouseDown = () => {
			this.isScrollAnimationTargetAccumulated = false;
			this.lastFocusedItem = null;
			this.childRef.setContainerDisabled(false);
		}

		onMouseOver = () => {
			this.resetPosition = this.childRef.containerRef.scrollTop;
		}

		onMouseMove = () => {
			if (this.resetPosition !== null) {
				const childContainerRef = this.childRef.containerRef;
				childContainerRef.style.scrollBehavior = null;
				childContainerRef.scrollTop = this.resetPosition;
				childContainerRef.style.scrollBehavior = 'smooth';
				this.resetPosition = null;
			}
		}

		onWheel = (e) => {
			const {direction} = this;

			this.childRef.setContainerDisabled(true);
			this.lastFocusedItem = null;
			if (typeof window !== 'undefined') {
				window.document.activeElement.blur();
			}

			// FIXME This routine is a temporary support for horizontal wheel scroll.
			// FIXME If web engine supports horizontal wheel, this routine should be refined or removed.
			if (direction === 'horizontal') {
				const
					bounds = this.getScrollBounds(),
					canScrollHorizontally = this.canScrollHorizontally(bounds),
					canScrollVertically = this.canScrollVertically(bounds),
					deltaMode = e.deltaMode,
					wheelDeltaY = -e.wheelDeltaY;
				let
					delta = (wheelDeltaY || e.deltaY),
					maxPixel;

				if (canScrollVertically) {
					maxPixel = bounds.clientHeight * scrollWheelPageMultiplierForMaxPixel;
				} else if (canScrollHorizontally) {
					maxPixel = bounds.clientWidth * scrollWheelPageMultiplierForMaxPixel;
				} else {
					return 0;
				}

				if (deltaMode === 0) {
					delta = clamp(-maxPixel, maxPixel, ri.scale(delta * scrollWheelMultiplierForDeltaPixel));
				} else if (deltaMode === 1) { // line; firefox
					delta = clamp(-maxPixel, maxPixel, ri.scale(delta * pixelPerLine * scrollWheelMultiplierForDeltaPixel));
				} else if (deltaMode === 2) { // page
					delta = delta < 0 ? -maxPixel : maxPixel;
				}

				/* prevent native scrolling feature for vertical direction */
				e.preventDefault();

				this.scrollToAccumulatedTarget(delta, canScrollVertically);
			}
		}

		onScroll = (e) => {
			const
				bounds = this.getScrollBounds(),
				canScrollHorizontally = this.canScrollHorizontally(bounds);
			let
				{scrollLeft, scrollTop} = e.target;

			if (!this.scrolling) {
				this.scrollStartOnScroll();
			}

			if (this.context.rtl && canScrollHorizontally) {
				/* FIXME: RTL / this calculation only works for Chrome */
				scrollLeft = bounds.maxLeft - scrollLeft;
			}

			this.scroll(scrollLeft, scrollTop);

			this.scrollStopJob.start();
		}

		// event handlers for Spotlight support

		startScrollOnFocus = (pos, item) => {
			if (pos) {
				const bounds = this.getScrollBounds();

				if ((bounds.maxTop > 0 || bounds.maxLeft > 0) &&
					(pos.left !== this.scrollLeft || pos.top !== this.scrollTop)) {
					this.start(pos.left, pos.top, this.animateOnFocus);
				}
				this.lastFocusedItem = item;
				this.lastScrollPositionOnFocus = pos;
			}
		}

		onFocus = (e) => {
			const shouldPreventScrollByFocus = this.childRef.shouldPreventScrollByFocus ?
				this.childRef.shouldPreventScrollByFocus() :
				false;

			if (!(shouldPreventScrollByFocus || Spotlight.getPointerMode() || this.isDragging)) {
				const
					item = e.target,
					positionFn = this.childRef.calculatePositionOnFocus,
					spotItem = Spotlight.getCurrent();

				if (item && item !== this.lastFocusedItem && item === spotItem && positionFn) {
					const lastPos = this.lastScrollPositionOnFocus;
					let pos;
					// If scroll animation is ongoing, we need to pass last target position to
					// determine correct scroll position.
					if (this.scrolling && lastPos) {
						pos = positionFn({item, scrollPosition: (this.direction !== 'horizontal') ? lastPos.top : lastPos.left});
					} else {
						pos = positionFn({item});
					}
					this.startScrollOnFocus(pos, item);
				}
			} else if (this.childRef.setLastFocusedIndex) {
				this.childRef.setLastFocusedIndex(e.target);
			}
		}

		getPageDirection = (keyCode, isVertical) => {
			const isRtl = this.context.rtl;

			return isPageUp(keyCode) ?
				(isVertical && 'up' || isRtl && 'right' || 'left') :
				(isVertical && 'down' || isRtl && 'left' || 'right');
		}

		getEndPoint = (direction, oSpotBounds, viewportBounds) => {
			let oPoint = {};

			switch (direction) {
				case 'up':
					oPoint.x = oSpotBounds.left + oSpotBounds.width / 2;
					oPoint.y = viewportBounds.top;
					break;
				case 'left':
					oPoint.x = viewportBounds.left;
					oPoint.y = oSpotBounds.top;
					break;
				case 'down':
					oPoint.x = oSpotBounds.left + oSpotBounds.width / 2;
					oPoint.y = viewportBounds.top + viewportBounds.height;
					break;
				case 'right':
					oPoint.x = viewportBounds.left + viewportBounds.width;
					oPoint.y = oSpotBounds.top;
					break;
			}
			return oPoint;
		}

		scrollByPage = (keyCode) => {
			const
				{getEndPoint, scrollToAccumulatedTarget} = this,
				bounds = this.getScrollBounds(),
				isVertical = this.canScrollVertically(bounds),
				isHorizontal = this.canScrollHorizontally(bounds),
				pageDistance = isPageUp(keyCode) ? (this.pageDistance * -1) : this.pageDistance,
				spotItem = Spotlight.getCurrent();

			if (!Spotlight.getPointerMode() && spotItem) {
				const
					containerId = Spotlight.getActiveContainer(),
					direction = this.getPageDirection(keyCode, isVertical),
					rDirection = reverseDirections[direction],
					viewportBounds = this.containerRef.getBoundingClientRect(),
					spotItemBounds = spotItem.getBoundingClientRect(),
					endPoint = getEndPoint(direction, spotItemBounds, viewportBounds),
					next = getTargetByDirectionFromPosition(rDirection, endPoint, containerId);

				if (!next) {
					scrollToAccumulatedTarget(pageDistance, isHorizontal, isVertical);
				} else if (next !== spotItem) {
					this.animateOnFocus = false;
					Spotlight.focus(next);
				} else {
					const nextPage = this.childRef.scrollToNextPage({direction, reverseDirection: rDirection, focusedItem: spotItem});

					if (typeof nextPage === 'object') {
						this.animateOnFocus = false;
						Spotlight.focus(nextPage);
					} else if (!nextPage) {
						scrollToAccumulatedTarget(pageDistance, isHorizontal, isVertical);
					}
				}
			} else {
				scrollToAccumulatedTarget(pageDistance, isHorizontal, isVertical);
			}
		}

		hasFocus () {
			let current = Spotlight.getCurrent();

			if (!current || Spotlight.getPointerMode()) {
				const containerId = Spotlight.getActiveContainer();
				current = document.querySelector(`[data-container-id="${containerId}"]`);
			}

			return current && this.containerRef.contains(current);
		}

		onKeyUp = (e) => {
			this.animateOnFocus = true;
			if ((isPageUp(e.keyCode) || isPageDown(e.keyCode)) && this.hasFocus()) {
				this.scrollByPage(e.keyCode);
			}
		}

		onScrollbarButtonClick = ({isPreviousScrollButton, isVerticalScrollBar}) => {
			const
				bounds = this.getScrollBounds(),
				pageDistance = (isVerticalScrollBar ? bounds.clientHeight : bounds.clientWidth) * paginationPageMultiplier;

			this.scrollToAccumulatedTarget(isPreviousScrollButton ? -pageDistance : pageDistance, isVerticalScrollBar);
		}

		scrollToAccumulatedTarget = (delta, vertical) => {
			if (!this.isScrollAnimationTargetAccumulated) {
				this.accumulatedTargetX = this.scrollLeft;
				this.accumulatedTargetY = this.scrollTop;
				this.isScrollAnimationTargetAccumulated = true;
			}

			if (vertical) {
				this.accumulatedTargetY += delta;
			} else {
				this.accumulatedTargetX += delta;
			}

			this.start(this.accumulatedTargetX, this.accumulatedTargetY);
		}

		// call scroll callbacks

		doScrollStart () {
			forwardScrollStart({scrollLeft: this.scrollLeft, scrollTop: this.scrollTop, moreInfo: this.getMoreInfo()}, this.props);
		}

		doScrolling () {
			forwardScroll({scrollLeft: this.scrollLeft, scrollTop: this.scrollTop, moreInfo: this.getMoreInfo()}, this.props);
		}

		doScrollStop () {
			forwardScrollStop({scrollLeft: this.scrollLeft, scrollTop: this.scrollTop, moreInfo: this.getMoreInfo()}, this.props);
		}

		// call scroll callbacks and update scrollbars for native scroll

		scrollStartOnScroll = () => {
			this.scrolling = true;
			this.showThumb(this.getScrollBounds());
			this.doScrollStart();
		}

		scrollStopOnScroll = () => {
			this.isScrollAnimationTargetAccumulated = false;
			this.childRef.setContainerDisabled(false);
			this.focusOnItem();
			this.lastFocusedItem = null;
			this.lastScrollPositionOnFocus = null;

			this.hideThumb();
			this.scrolling = false;
			this.doScrollStop();
		}

		scrollStopJob = new Job(this.scrollStopOnScroll.bind(this), scrollStopWaiting);

		// update scroll position

		setScrollLeft (value) {
			const bounds = this.getScrollBounds();

			this.scrollLeft = clamp(0, bounds.maxLeft, value);
			if (this.state.isHorizontalScrollbarVisible) {
				this.updateThumb(this.horizontalScrollbarRef, bounds);
			}
		}

		setScrollTop (value) {
			const bounds = this.getScrollBounds();

			this.scrollTop = clamp(0, bounds.maxTop, value);
			if (this.state.isVerticalScrollbarVisible) {
				this.updateThumb(this.verticalScrollbarRef, bounds);
			}
		}

		// scroll start

		start (targetX, targetY, animate = true) {
			const
				bounds = this.getScrollBounds(),
				childContainerRef = this.childRef.containerRef;

			targetX = clamp(0, bounds.maxLeft, targetX);
			targetY = clamp(0, bounds.maxTop, targetY);

			if ((bounds.maxLeft - targetX) < epsilon) {
				targetX = bounds.maxLeft;
			}
			if ((bounds.maxTop - targetY) < epsilon) {
				targetY = bounds.maxTop;
			}

			if (animate) {
				this.childRef.scrollToPosition(targetX, targetY);
			} else {
				childContainerRef.style.scrollBehavior = null;
				this.childRef.scrollToPosition(targetX, targetY);
				childContainerRef.style.scrollBehavior = 'smooth';
				this.focusOnItem();
			}
		}

		focusOnItem () {
			if (this.indexToFocus !== null && typeof this.childRef.focusByIndex === 'function') {
				this.childRef.focusByIndex(this.indexToFocus);
				this.indexToFocus = null;
			}
			if (this.nodeToFocus !== null && typeof this.childRef.focusOnNode === 'function') {
				this.childRef.focusOnNode(this.nodeToFocus);
				this.nodeToFocus = null;
			}
		}

		scroll = (left, top) => {
			let
				dirHorizontal = 0,
				dirVertical = 0;

			if (left !== this.scrollLeft) {
				dirHorizontal = Math.sign(left - this.scrollLeft);
				this.setScrollLeft(left);
			}
			if (top !== this.scrollTop) {
				dirVertical = Math.sign(top - this.scrollTop);
				this.setScrollTop(top);
			}

			if (this.childRef.didScroll) {
				this.childRef.didScroll(this.scrollLeft, this.scrollTop, dirHorizontal, dirVertical);
			}
			this.doScrolling();
		}

		// scrollTo API

		getPositionForScrollTo = (opt) => {
			const
				bounds = this.getScrollBounds(),
				canScrollHorizontally = this.canScrollHorizontally(bounds),
				canScrollVertically = this.canScrollVertically(bounds);
			let
				itemPos,
				left = null,
				top = null;

			if (opt instanceof Object) {
				if (opt.position instanceof Object) {
					if (canScrollHorizontally) {
						// We need '!=' to check if opt.potision.x is null or undefined
						left = opt.position.x != null ? opt.position.x : this.scrollLeft;
					} else {
						left = 0;
					}
					if (canScrollVertically) {
						// We need '!=' to check if opt.potision.y is null or undefined
						top = opt.position.y != null ? opt.position.y : this.scrollTop;
					} else {
						top = 0;
					}
				} else if (typeof opt.align === 'string') {
					if (canScrollHorizontally) {
						if (opt.align.includes('left')) {
							left = 0;
						} else if (opt.align.includes('right')) {
							left = bounds.maxLeft;
						}
					}
					if (canScrollVertically) {
						if (opt.align.includes('top')) {
							top = 0;
						} else if (opt.align.includes('bottom')) {
							top = bounds.maxTop;
						}
					}
				} else {
					if (typeof opt.index === 'number' && typeof this.childRef.getItemPosition === 'function') {
						itemPos = this.childRef.getItemPosition(opt.index, opt.stickTo);
					} else if (opt.node instanceof Object) {
						if (opt.node.nodeType === 1 && typeof this.childRef.getNodePosition === 'function') {
							itemPos = this.childRef.getNodePosition(opt.node);
						}
					}
					if (itemPos) {
						if (canScrollHorizontally) {
							left = itemPos.left;
						}
						if (canScrollVertically) {
							top = itemPos.top;
						}
					}
				}
			}

			return {left, top};
		}

		scrollTo = (opt) => {
			if (!this.deferScrollTo) {
				const {left, top} = this.getPositionForScrollTo(opt);
				this.indexToFocus = null;
				this.nodeToFocus = null;
				this.scrollToInfo = null;

				if (typeof opt.indexToFocus === 'number') {
					this.indexToFocus = opt.indexToFocus;
					deprecate({name: 'indexToFocus', since: '1.2.0', message: 'Use `focus` instead', until: '2.0.0'});
				}

				this.indexToFocus = (opt.focus && typeof opt.index === 'number') ? opt.index : this.indexToFocus;
				this.nodeToFocus = (opt.focus && opt.node instanceof Object && opt.node.nodeType === 1) ? opt.node : null;

				this.start(
					(left !== null) ? left : this.scrollLeft,
					(top !== null) ? top : this.scrollTop,
					opt.animate
				);
			} else {
				this.scrollToInfo = opt;
			}
		}

		canScrollHorizontally = (bounds) => {
			const {direction} = this;

			return (direction === 'horizontal' || direction === 'both') && (bounds.scrollWidth > bounds.clientWidth) && !isNaN(bounds.scrollWidth);
		}

		canScrollVertically = (bounds) => {
			const {direction} = this;

			return (direction === 'vertical' || direction === 'both') && (bounds.scrollHeight > bounds.clientHeight) && !isNaN(bounds.scrollHeight);
		}

		// scroll bar

		showThumb (bounds) {
			if (this.state.isHorizontalScrollbarVisible && this.canScrollHorizontally(bounds)) {
				this.horizontalScrollbarRef.showThumb();
			}
			if (this.state.isVerticalScrollbarVisible && this.canScrollVertically(bounds)) {
				this.verticalScrollbarRef.showThumb();
			}
		}

		updateThumb (scrollbarRef, bounds) {
			scrollbarRef.update({
				...bounds,
				scrollLeft: this.scrollLeft,
				scrollTop: this.scrollTop
			});
		}

		hideThumb () {
			if (this.state.isHorizontalScrollbarVisible) {
				this.horizontalScrollbarRef.startHidingThumb();
			}
			if (this.state.isVerticalScrollbarVisible) {
				this.verticalScrollbarRef.startHidingThumb();
			}
		}

		updateScrollbars = () => {
			const
				{horizontalScrollbar, verticalScrollbar} = this.props,
				{isHorizontalScrollbarVisible, isVerticalScrollbarVisible} = this.state,
				bounds = this.getScrollBounds(),
				canScrollHorizontally = this.canScrollHorizontally(bounds),
				canScrollVertically = this.canScrollVertically(bounds),
				curHorizontalScrollbarVisible = (horizontalScrollbar === 'auto') ? canScrollHorizontally : horizontalScrollbar === 'visible',
				curVerticalScrollbarVisible = (verticalScrollbar === 'auto') ? canScrollVertically : verticalScrollbar === 'visible';

			// determine if we should hide or show any scrollbars
			const
				isVisibilityChanged = (
					isHorizontalScrollbarVisible !== curHorizontalScrollbarVisible ||
					isVerticalScrollbarVisible !== curVerticalScrollbarVisible
				);

			if (isVisibilityChanged) {
				// one or both scrollbars have changed visibility
				this.setState({
					isHorizontalScrollbarVisible: curHorizontalScrollbarVisible,
					isVerticalScrollbarVisible: curVerticalScrollbarVisible
				});
			} else {
				this.deferScrollTo = false;
				if (curHorizontalScrollbarVisible || curVerticalScrollbarVisible) {
					// no visibility change but need to notify whichever scrollbars are visible of the
					// updated bounds and scroll position
					const updatedBounds = {
						...bounds,
						scrollLeft: this.scrollLeft,
						scrollTop: this.scrollTop
					};

					if (curHorizontalScrollbarVisible) {
						this.horizontalScrollbarRef.update(updatedBounds);
					}
					if (curVerticalScrollbarVisible) {
						this.verticalScrollbarRef.update(updatedBounds);
					}
				}
			}
		}

		// ref

		getScrollBounds () {
			if (typeof this.childRef.getScrollBounds === 'function') {
				return this.childRef.getScrollBounds();
			}
		}

		getMoreInfo () {
			if (typeof this.childRef.getMoreInfo === 'function') {
				return this.childRef.getMoreInfo();
			}
		}

		updateEventListeners = () => {
			const
				{containerRef} = this,
				childContainerRef = this.childRef.containerRef;

			if (containerRef && containerRef.addEventListener) {
				// FIXME `onWheel` doesn't work on the v8 snapshot.
				containerRef.addEventListener('wheel', this.onWheel);
			}
			if (childContainerRef && childContainerRef.addEventListener) {
				// FIXME `onScroll` doesn't work on the v8 snapshot.
				childContainerRef.addEventListener('scroll', this.onScroll, {capture: true});
				// FIXME `onFocus` doesn't work on the v8 snapshot.
				childContainerRef.addEventListener('focus', this.onFocus, {capture: true});
				// FIXME `onMouseOver` doesn't work on the v8 snapshot.
				childContainerRef.addEventListener('mouseover', this.onMouseOver, {capture: true});
				// FIXME `onMouseMove` doesn't work on the v8 snapshot.
				childContainerRef.addEventListener('mousemove', this.onMouseMove, {capture: true});
			}

			childContainerRef.style.scrollBehavior = 'smooth';
		}

		updateScrollOnFocus () {
			const
				focusedItem = Spotlight.getCurrent(),
				{containerRef, calculatePositionOnFocus} = this.childRef;

			if (focusedItem && containerRef && containerRef.contains(focusedItem)) {
				const
					scrollInfo = {
						previousScrollHeight: this.bounds.scrollHeight,
						scrollTop: this.scrollTop
					},
					pos = calculatePositionOnFocus({item: focusedItem, scrollInfo});

				if (pos && (pos.left !== this.scrollLeft || pos.top !== this.scrollTop)) {
					this.start(pos.left, pos.top, false);
				}
			}

			// update `scrollHeight`
			this.bounds.scrollHeight = this.getScrollBounds().scrollHeight;
		}

		// forceUpdate is a bit jarring and may interrupt other actions like animation so we'll
		// queue it up in case we get multiple calls (e.g. when grouped expandables toggle).
		//
		// TODO: consider replacing forceUpdate() by storing bounds in state rather than a non-
		// state member.
		enqueueForceUpdate = () => {
			this.forceUpdateJob.start();
		}

		forceUpdateJob = new Job(this.forceUpdate.bind(this), 32)

		// render

		initRef (prop) {
			return (ref) => {
				this[prop] = ref;
			};
		}

		render () {
			const
				props = Object.assign({}, this.props),
				{className, focusableScrollbar, style} = this.props,
				{isHorizontalScrollbarVisible, isVerticalScrollbarVisible} = this.state,
				scrollableClasses = classNames(css.scrollable, className);

			delete props.cbScrollTo;
			delete props.className;
			delete props.focusableScrollbar;
			delete props.horizontalScrollbar;
			delete props.onScroll;
			delete props.onScrollStart;
			delete props.onScrollStop;
			delete props.style;
			delete props.verticalScrollbar;

			return (
				<ScrollableSpotlightContainer
					className={scrollableClasses}
					containerRef={this.initContainerRef}
					focusableScrollbar={focusableScrollbar}
					style={style}
				>
					<div className={css.container}>
						<Wrapped
							{...props}
							cbScrollTo={this.scrollTo}
							className={css.content}
<<<<<<< HEAD
							onKeyUp={this.onKeyUp}
=======
>>>>>>> ff0382a7
							ref={this.initChildRef}
						/>
						{isVerticalScrollbarVisible ? <Scrollbar {...this.verticalScrollbarProps} disabled={!isVerticalScrollbarVisible} /> : null}
					</div>
					{isHorizontalScrollbarVisible ? <Scrollbar {...this.horizontalScrollbarProps} corner={isVerticalScrollbarVisible} disabled={!isHorizontalScrollbarVisible} /> : null}
				</ScrollableSpotlightContainer>
			);
		}
	};
});

export default ScrollableHoC;
export {dataIndexAttribute, ScrollableHoC as ScrollableNative};<|MERGE_RESOLUTION|>--- conflicted
+++ resolved
@@ -987,10 +987,6 @@
 							{...props}
 							cbScrollTo={this.scrollTo}
 							className={css.content}
-<<<<<<< HEAD
-							onKeyUp={this.onKeyUp}
-=======
->>>>>>> ff0382a7
 							ref={this.initChildRef}
 						/>
 						{isVerticalScrollbarVisible ? <Scrollbar {...this.verticalScrollbarProps} disabled={!isVerticalScrollbarVisible} /> : null}
