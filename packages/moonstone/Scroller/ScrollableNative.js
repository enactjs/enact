/*
 * Exports the {@link moonstone/Scroller.ScrollableNative} Higher-order Component (HOC) and
 * the {@link moonstone/Scroller.dataIndexAttribute} constant.
 * The default export is {@link moonstone/Scroller.ScrollableNative}.
 */

import clamp from 'ramda/src/clamp';
import classNames from 'classnames';
import {contextTypes as contextTypesResize} from '@enact/ui/Resizable';
import {contextTypes as contextTypesRtl} from '@enact/i18n/I18nDecorator';
import deprecate from '@enact/core/internal/deprecate';
import {forward} from '@enact/core/handle';
import {getLastContainer} from '@enact/spotlight/src/container';
import {getTargetByDirectionFromPosition} from '@enact/spotlight/src/target';
import hoc from '@enact/core/hoc';
import {is} from '@enact/core/keymap';
import {Job} from '@enact/core/util';
import PropTypes from 'prop-types';
import React, {Component} from 'react';
import ri from '@enact/ui/resolution';
import Spotlight from '@enact/spotlight';
import SpotlightContainerDecorator from '@enact/spotlight/SpotlightContainerDecorator';

import css from './Scrollable.less';
import Scrollbar from './Scrollbar';
import scrollbarCss from './Scrollbar.less';

const
	forwardScroll = forward('onScroll'),
	forwardScrollStart = forward('onScrollStart'),
	forwardScrollStop = forward('onScrollStop');

const
	nop = () => {},
	paginationPageMultiplier = 0.8,
	epsilon = 1,
	scrollWheelMultiplierForDeltaPixel = 1.5, // The ratio of wheel 'delta' units to pixels scrolled.
	scrollWheelPageMultiplierForMaxPixel = 0.2, // The ratio of the maximum distance scrolled by wheel to the size of the viewport.
	pixelPerLine = 39,
	// spotlight
	scrollStopWaiting = 500,
	isPageUp = is('pageUp'),
	isPageDown = is('pageDown'),
	reverseDirections = {
		'left': 'right',
		'up': 'down',
		'right': 'left',
		'down': 'up'
	};

/**
 * {@link moonstone/Scroller.dataIndexAttribute} is the name of a custom attribute
 * which indicates the index of an item in {@link moonstone/VirtualList.VirtualList}
 * or {@link moonstone/VirtualList.VirtualGridList}.
 *
 * @constant dataIndexAttribute
 * @memberof moonstone/Scroller
 * @type {String}
 * @private
 */
const dataIndexAttribute = 'data-index';

const ScrollableSpotlightContainer = SpotlightContainerDecorator(
	{
		navigableFilter: (elem, {focusableScrollbar}) => {
			if (!focusableScrollbar && elem.classList.contains(scrollbarCss.scrollButton)) {
				return false;
			}
		}
	},
	({containerRef, ...rest}) => {
		delete rest.focusableScrollbar;

		return (
			<div ref={containerRef} {...rest} />
		);
	}
);

/**
 * {@link moonstone/Scroller.ScrollableNative} is a Higher-order Component
 * that applies a Scrollable behavior to its wrapped component.
 *
 * Scrollable catches `onFocus` event from its wrapped component for spotlight features,
 * and also catches `onWheel`, `onScroll` and `onKeyUp` events from its wrapped component for scrolling behaviors.
 *
 * Scrollable calls `onScrollStart`, `onScroll`, and `onScrollStop` callback functions during scroll.
 *
 * @class ScrollableNative
 * @memberof moonstone/Scroller
 * @hoc
 * @private
 */
const ScrollableHoC = hoc((config, Wrapped) => {
	return class Scrollable extends Component {
		static displayName = 'ScrollableNative'

		static propTypes = /** @lends moonstone/Scroller.ScrollableNative.prototype */ {
			/**
			 * The callback function which is called for linking scrollTo function.
			 * You should specify a callback function as the value of this prop
			 * to use scrollTo feature.
			 *
			 * The scrollTo function passed to the parent component requires below as an argument.
			 * - {position: {x, y}} - You can set a pixel value for x and/or y position
			 * - {align} - You can set one of values below for align
			 *   `'left'`, `'right'`, `'top'`, `'bottom'`,
			 *   `'topleft'`, `'topright'`, `'bottomleft'`, and `'bottomright'`.
			 * - {index} - You can set an index of specific item. (`0` or positive integer)
			 *   This option is available for only VirtualList kind.
			 * - {node} - You can set a node to scroll
			 * - {animate} - When `true`, scroll occurs with animation.
			 *   Set it to `false`, if you want scrolling without animation.
			 * - {indexToFocus} - Deprecated: Use `focus` insead.
			 * - {focus} - Set it `true`, if you want the item to be focused after scroll.
			 *   This option is only valid when you scroll by `index` or `node`.
			 *
			 * Example:
			 * ```
			 *	// If you set cbScrollTo prop like below;
			 *	cbScrollTo: (fn) => {this.scrollTo = fn;}
			 *	// You can simply call like below;
			 *	this.scrollTo({align: 'top'}); // scroll to the top
			 * ```
			 * @type {Function}
			 * @public
			 */
			cbScrollTo: PropTypes.func,

			/**
			 * When `true`, allows 5-way navigation to the scrollbar controls. By default, 5-way will
			 * not move focus to the scrollbar controls.
			 *
			 * @type {Boolean}
			 * @public
			 */
			focusableScrollbar: PropTypes.bool,

			/**
			 * Specifies how to show horizontal scrollbar. Acceptable values are `'auto'`,
			 * `'visible'`, and `'hidden'`.
			 *
			 * @type {String}
			 * @default 'auto'
			 * @public
			 */
			horizontalScrollbar: PropTypes.oneOf(['auto', 'visible', 'hidden']),

			/**
			 * Called when scrolling
			 *
			 * @type {Function}
			 * @public
			 */
			onScroll: PropTypes.func,

			/**
			 * Called when scroll starts
			 *
			 * @type {Function}
			 * @public
			 */
			onScrollStart: PropTypes.func,

			/**
			 * Called when scroll stops
			 *
			 * @type {Function}
			 * @public
			 */
			onScrollStop: PropTypes.func,

			style: PropTypes.object,

			/**
			 * Specifies how to show vertical scrollbar. Acceptable values are `'auto'`,
			 * `'visible'`, and `'hidden'`.
			 *
			 * @type {String}
			 * @default 'auto'
			 * @public
			 */
			verticalScrollbar: PropTypes.oneOf(['auto', 'visible', 'hidden'])
		}

		static defaultProps = {
			cbScrollTo: nop,
			onScroll: nop,
			onScrollStart: nop,
			onScrollStop: nop,
			horizontalScrollbar: 'auto',
			verticalScrollbar: 'auto'
		}

		static childContextTypes = contextTypesResize
		static contextTypes = contextTypesRtl

		constructor (props) {
			super(props);

			this.state = {
				isHorizontalScrollbarVisible: this.isHorizontalScrollbarVisible(),
				isVerticalScrollbarVisible: this.isVerticalScrollbarVisible()
			};

			this.initChildRef = this.initRef('childRef');
			this.initContainerRef = this.initRef('containerRef');

			this.verticalScrollbarProps = {
				ref: this.initRef('scrollbarVerticalRef'),
				vertical: true,
				onPrevScroll: this.initScrollbarBtnHandler('vertical', -1),
				onNextScroll: this.initScrollbarBtnHandler('vertical', 1)
			};

			this.horizontalScrollbarProps = {
				ref: this.initRef('scrollbarHorizontalRef'),
				vertical: false,
				onPrevScroll: this.initScrollbarBtnHandler('horizontal', -1),
				onNextScroll: this.initScrollbarBtnHandler('horizontal', 1)
			};

			props.cbScrollTo(this.scrollTo);
		}

		getChildContext () {
			return {
				invalidateBounds: this.enqueueForceUpdate
			};
		}

		// status
		horizontalScrollability = false
		verticalScrollability = false
		isScrollAnimationTargetAccumulated = false
		isInitializing = true
		pageDistanceForUp = 0
		pageDistanceForDown = 0
		animateOnFocus = true

		// event handlers
		eventHandlers = {}

		// bounds info
		bounds = {
			clientWidth: 0,
			clientHeight: 0,
			scrollWidth: 0,
			scrollHeight: 0,
			maxTop: 0,
			maxLeft: 0
		}

		// scroll info
		scrollLeft = 0
		scrollTop = 0
		scrollToInfo = null

		// spotlight
		lastFocusedItem = null

		// component info
		childRef = null
		containerRef = null

		// browser native scrolling
		scrolling = false
		resetPosition = null // prevent auto-scroll on focus by Spotlight

		// event handler for browser native scroll

		onMouseDown = () => {
			this.isScrollAnimationTargetAccumulated = false;
			this.lastFocusedItem = null;
			this.childRef.setContainerDisabled(false);
		}

		onMouseOver = () => {
			this.resetPosition = this.childRef.getContainerNode().scrollTop;
		}

		onMouseMove = () => {
			if (this.resetPosition) {
				const containerNode = this.childRef.getContainerNode();
				containerNode.style.scrollBehavior = null;
				containerNode.scrollTop = this.resetPosition;
				containerNode.style.scrollBehavior = 'smooth';
				this.resetPosition = null;
			}
		}

		onWheel = (e) => {
			this.childRef.setContainerDisabled(true);
			this.lastFocusedItem = null;
			if (typeof window !== 'undefined') {
				window.document.activeElement.blur();
			}

			// FIXME This routine is a temporary support for horizontal wheel scroll.
			// FIXME If web engine supports horizontal wheel, this routine should be refined or removed.
			if (this.horizontalScrollability && !this.verticalScrollability) {
				const
					bounds = this.getScrollBounds(),
					isHorizontal = this.canScrollHorizontally(bounds),
					isVertical = this.canScrollVertically(bounds),
					deltaMode = e.deltaMode,
					wheelDeltaY = -e.wheelDeltaY;
				let
					delta = (wheelDeltaY || e.deltaY),
					maxPixel;

				if (isVertical) {
					maxPixel = bounds.clientHeight * scrollWheelPageMultiplierForMaxPixel;
				} else if (isHorizontal) {
					maxPixel = bounds.clientWidth * scrollWheelPageMultiplierForMaxPixel;
				} else {
					return 0;
				}

				if (deltaMode === 0) {
					delta = clamp(-maxPixel, maxPixel, ri.scale(delta * scrollWheelMultiplierForDeltaPixel));
				} else if (deltaMode === 1) { // line; firefox
					delta = clamp(-maxPixel, maxPixel, ri.scale(delta * pixelPerLine * scrollWheelMultiplierForDeltaPixel));
				} else if (deltaMode === 2) { // page
					delta = delta < 0 ? -maxPixel : maxPixel;
				}

				/* prevent native scrolling feature for vertical direction */
				e.preventDefault();

				this.scrollToAccumulatedTarget(delta, true, false);
			}
		}

		onScroll = (e) => {
			const
				bounds = this.getScrollBounds(),
				canScrollHorizontally = this.canScrollHorizontally(bounds);
			let
				{scrollLeft, scrollTop} = e.target;

			if (!this.scrolling) {
				this.scrollStartOnScroll();
			}

			if (this.context.rtl && canScrollHorizontally) {
				/* FIXME: RTL / this calculation only works for Chrome */
				scrollLeft = bounds.maxLeft - scrollLeft;
			}

			this.scroll(scrollLeft, scrollTop);

			this.scrollStopJob.start();
		}

		// event handlers for Spotlight support

		startScrollOnFocus = (pos, item) => {
			if (pos) {
				if (pos.left !== this.scrollLeft || pos.top !== this.scrollTop) {
					this.start(pos.left, pos.top, this.animateOnFocus);
				}
				this.lastFocusedItem = item;
			}
		}

		onFocus = (e) => {
			if (!(Spotlight.getPointerMode() || this.isDragging)) {
				const
					item = e.target,
					positionFn = this.childRef.calculatePositionOnFocus,
					spotItem = Spotlight.getCurrent();

				if (item && item !== this.lastFocusedItem && item === spotItem && positionFn) {
					const pos = positionFn(item);
					this.startScrollOnFocus(pos, item);
				}
			}
		}

		getPageDirection = (keyCode, isVertical) => {
			const isRtl = this.context.rtl;

			return isPageUp(keyCode) ?
				(isVertical && 'up' || isRtl && 'right' || 'left') :
				(isVertical && 'down' || isRtl && 'left' || 'right');
		}

		getEndPoint = (direction, oSpotBounds, viewportBounds) => {
			let oPoint = {};

			switch (direction) {
				case 'up':
					oPoint.x = oSpotBounds.left + oSpotBounds.width / 2;
					oPoint.y = viewportBounds.top;
					break;
				case 'left':
					oPoint.x = viewportBounds.left;
					oPoint.y = oSpotBounds.top;
					break;
				case 'down':
					oPoint.x = oSpotBounds.left + oSpotBounds.width / 2;
					oPoint.y = viewportBounds.top + viewportBounds.height;
					break;
				case 'right':
					oPoint.x = viewportBounds.left + viewportBounds.width;
					oPoint.y = oSpotBounds.top;
					break;
			}
			return oPoint;
		}

		scrollByPage = (keyCode) => {
			const
				{getEndPoint, scrollToAccumulatedTarget} = this,
				bounds = this.getScrollBounds(),
				isVertical = this.canScrollVertically(bounds),
				isHorizontal = this.canScrollHorizontally(bounds),
				pageDistance = isPageUp(keyCode) ? this.pageDistanceForUp : this.pageDistanceForDown,
				spotItem = Spotlight.getCurrent();

			if (!Spotlight.getPointerMode() && spotItem) {
				const
					containerId = getLastContainer(),
					direction = this.getPageDirection(keyCode, isVertical),
					rDirection = reverseDirections[direction],
					viewportBounds = this.containerRef.getBoundingClientRect(),
					spotItemBounds = spotItem.getBoundingClientRect(),
					endPoint = getEndPoint(direction, spotItemBounds, viewportBounds),
					next = getTargetByDirectionFromPosition(rDirection, endPoint, containerId);

				if (!next) {
					scrollToAccumulatedTarget(pageDistance, isHorizontal, isVertical);
				} else if (next !== spotItem) {
					this.animateOnFocus = false;
					next.focus();
				} else {
					const nextPage = this.childRef.scrollToNextPage({direction, reverseDirection: rDirection, focusedItem: spotItem});

					if (typeof nextPage === 'object') {
						this.animateOnFocus = false;
						nextPage.focus();
					} else if (!nextPage) {
						scrollToAccumulatedTarget(pageDistance, isHorizontal, isVertical);
					}
				}
			} else {
				scrollToAccumulatedTarget(pageDistance, isHorizontal, isVertical);
			}
		}

		onKeyUp = ({keyCode}) => {
			this.animateOnFocus = true;
			if (isPageUp(keyCode) || isPageDown(keyCode)) {
				this.scrollByPage(keyCode);
			}
		}

		onScrollbarBtnHandler = (orientation, direction) => {
			const
				bounds = this.getScrollBounds(),
				isHorizontal = this.canScrollHorizontally(bounds) && orientation === 'horizontal',
				isVertical = this.canScrollVertically(bounds) && orientation === 'vertical',
				pageDistance = (isVertical ? bounds.clientHeight : bounds.clientWidth) * paginationPageMultiplier;

			this.scrollToAccumulatedTarget(pageDistance * direction, isHorizontal, isVertical);
		}

		scrollToAccumulatedTarget = (delta, isHorizontal, isVertical) => {
			const
				bounds = this.getScrollBounds();

			if (!this.isScrollAnimationTargetAccumulated) {
				this.accumulatedTargetX = this.scrollLeft;
				this.accumulatedTargetY = this.scrollTop;
				this.isScrollAnimationTargetAccumulated = true;
			}

			if (isVertical) {
				this.accumulatedTargetY = clamp(0, bounds.maxTop, this.accumulatedTargetY + delta);
			} else if (isHorizontal) {
				this.accumulatedTargetX = clamp(0, bounds.maxLeft, this.accumulatedTargetX + delta);
			}

			this.start(this.accumulatedTargetX, this.accumulatedTargetY);
		}

		// call scroll callbacks

		doScrollStart () {
			forwardScrollStart({scrollLeft: this.scrollLeft, scrollTop: this.scrollTop, moreInfo: this.getMoreInfo()}, this.props);
		}

		doScrolling () {
			forwardScroll({scrollLeft: this.scrollLeft, scrollTop: this.scrollTop, moreInfo: this.getMoreInfo()}, this.props);
		}

		doScrollStop () {
			forwardScrollStop({scrollLeft: this.scrollLeft, scrollTop: this.scrollTop, moreInfo: this.getMoreInfo()}, this.props);
		}

		// call scroll callbacks and update scrollbars for native scroll

		scrollStartOnScroll = () => {
			this.scrolling = true;
			this.showThumb(this.getScrollBounds());
			this.doScrollStart();
		}

		scrollStopOnScroll = () => {
			this.isScrollAnimationTargetAccumulated = false;
			this.childRef.setContainerDisabled(false);
			this.lastFocusedItem = null;

			this.hideThumb(this.getScrollBounds());
			this.scrolling = false;
			this.doScrollStop();
		}

		scrollStopJob = new Job(this.scrollStopOnScroll.bind(this), scrollStopWaiting);

		// update scroll position

		setScrollLeft (v) {
			const bounds = this.getScrollBounds();

			this.scrollLeft = clamp(0, bounds.maxLeft, v);
			if (this.state.isHorizontalScrollbarVisible && this.canScrollHorizontally(bounds)) {
				this.updateThumb(this.scrollbarHorizontalRef, bounds);
			}
		}

		setScrollTop (v) {
			const bounds = this.getScrollBounds();

			this.scrollTop = clamp(0, bounds.maxTop, v);
			if (this.state.isVerticalScrollbarVisible && this.canScrollVertically(bounds)) {
				this.updateThumb(this.scrollbarVerticalRef, bounds);
			}
		}

		// scroll start

		start (targetX, targetY, animate = true, indexToFocus, nodeToFocus) {
			const
				bounds = this.getScrollBounds(),
				containerNode = this.childRef.getContainerNode();

			targetX = clamp(0, bounds.maxLeft, targetX);
			targetY = clamp(0, bounds.maxTop, targetY);

			if ((bounds.maxLeft - targetX) < epsilon) {
				targetX = bounds.maxLeft;
			}
			if ((bounds.maxTop - targetY) < epsilon) {
				targetY = bounds.maxTop;
			}

			if (animate) {
				this.childRef.scrollToPosition(targetX, targetY);
			} else {
				containerNode.style.scrollBehavior = null;
				this.childRef.scrollToPosition(targetX, targetY);
				containerNode.style.scrollBehavior = 'smooth';
				this.focusOnItem({indexToFocus, nodeToFocus});
			}
		}

		focusOnItem ({indexToFocus, nodeToFocus}) {
			if (indexToFocus !== null && typeof this.childRef.focusByIndex === 'function') {
				this.childRef.focusByIndex(indexToFocus);
			}
			if (nodeToFocus !== null && typeof this.childRef.focusOnNode === 'function') {
				this.childRef.focusOnNode(nodeToFocus);
			}
		}

		scroll = (left, top) => {
			let
				dirHorizontal = 0,
				dirVertical = 0;

			if (left !== this.scrollLeft) {
				dirHorizontal = Math.sign(left - this.scrollLeft);
				this.setScrollLeft(left);
			}
			if (top !== this.scrollTop) {
				dirVertical = Math.sign(top - this.scrollTop);
				this.setScrollTop(top);
			}

			if (this.childRef.didScroll) {
				this.childRef.didScroll(this.scrollLeft, this.scrollTop, dirHorizontal, dirVertical);
			}
			this.doScrolling();
		}

		// scrollTo API

		getPositionForScrollTo = (opt) => {
			const
				bounds = this.getScrollBounds(),
				canScrollHorizontally = this.canScrollHorizontally(bounds),
				canScrollVertically = this.canScrollVertically(bounds);
			let
				itemPos,
				left = null,
				top = null;

			if (opt instanceof Object) {
				if (opt.position instanceof Object) {
					if (canScrollHorizontally) {
						// We need '!=' to check if opt.potision.x is null or undefined
						left = opt.position.x != null ? opt.position.x : this.scrollLeft;
					} else {
						left = 0;
					}
					if (canScrollVertically) {
						// We need '!=' to check if opt.potision.y is null or undefined
						top = opt.position.y != null ? opt.position.y : this.scrollTop;
					} else {
						top = 0;
					}
				} else if (typeof opt.align === 'string') {
					if (canScrollHorizontally) {
						if (opt.align.includes('left')) {
							left = 0;
						} else if (opt.align.includes('right')) {
							left = bounds.maxLeft;
						}
					}
					if (canScrollVertically) {
						if (opt.align.includes('top')) {
							top = 0;
						} else if (opt.align.includes('bottom')) {
							top = bounds.maxTop;
						}
					}
				} else {
					if (typeof opt.index === 'number' && typeof this.childRef.getItemPosition === 'function') {
						itemPos = this.childRef.getItemPosition(opt.index);
					} else if (opt.node instanceof Object) {
						if (opt.node.nodeType === 1 && typeof this.childRef.getNodePosition === 'function') {
							itemPos = this.childRef.getNodePosition(opt.node);
						}
					}
					if (itemPos) {
						if (canScrollHorizontally) {
							left = itemPos.left;
						}
						if (canScrollVertically) {
							top = itemPos.top;
						}
					}
				}
			}

			return {left, top};
		}

		scrollTo = (opt) => {
			if (!this.isInitializing) {
				const {left, top} = this.getPositionForScrollTo(opt);
				let indexToFocus = null;
				this.scrollToInfo = null;

				if (typeof opt.indexToFocus === 'number') {
					indexToFocus = opt.indexToFocus;
					deprecate({name: 'indexToFocus', since: '1.2.0', message: 'Use `focus` instead', until: '2.0.0'});
				}

				if (left !== null || top !== null) {
					this.start(
						(left !== null) ? left : this.scrollLeft,
						(top !== null) ? top : this.scrollTop,
						opt.animate,
						(opt.focus && typeof opt.index === 'number') ? opt.index : indexToFocus,
						(opt.focus && opt.node instanceof Object && opt.node.nodeType === 1) ? opt.node : null
					);
				}
			} else {
				this.scrollToInfo = opt;
			}
		}

		// scroll bar

		canScrollHorizontally = (bounds) => {
			return this.horizontalScrollability && (bounds.scrollWidth > bounds.clientWidth) && !isNaN(bounds.scrollWidth);
		}

		canScrollVertically = (bounds) => {
			return this.verticalScrollability && (bounds.scrollHeight > bounds.clientHeight) && !isNaN(bounds.scrollHeight);
		}

		isHorizontalScrollbarVisible = () => (this.props.horizontalScrollbar === 'visible')

		isVerticalScrollbarVisible = () => (this.props.verticalScrollbar === 'visible')

		showThumb (bounds) {
			if (this.state.isHorizontalScrollbarVisible && this.canScrollHorizontally(bounds)) {
				this.scrollbarHorizontalRef.showThumb();
			}
			if (this.state.isVerticalScrollbarVisible && this.canScrollVertically(bounds)) {
				this.scrollbarVerticalRef.showThumb();
			}
		}

		updateThumb (scrollbarRef, bounds) {
			scrollbarRef.update({
				...bounds,
				scrollLeft: this.scrollLeft,
				scrollTop: this.scrollTop
			});
		}

		hideThumb (bounds) {
			if (this.state.isHorizontalScrollbarVisible && this.canScrollHorizontally(bounds)) {
				this.scrollbarHorizontalRef.startHidingThumb();
			}
			if (this.state.isVerticalScrollbarVisible && this.canScrollVertically(bounds)) {
				this.scrollbarVerticalRef.startHidingThumb();
			}
		}

		updateScrollbars = () => {
			const
				{isHorizontalScrollbarVisible, isVerticalScrollbarVisible} = this.state,
				{horizontalScrollbar, verticalScrollbar} = this.props,
				bounds = this.getScrollBounds(),
				canScrollHorizontally = this.canScrollHorizontally(bounds),
				canScrollVertically = this.canScrollVertically(bounds),
				curHorizontalScrollbarVisible = (horizontalScrollbar !== 'auto') ? this.isHorizontalScrollbarVisible() : canScrollHorizontally,
				curVerticalScrollbarVisible = (verticalScrollbar !== 'auto') ? this.isVerticalScrollbarVisible() : canScrollVertically;

			// determine if we should hide or show any scrollbars
			const
				isVisibilityChanged = (
					isHorizontalScrollbarVisible !== curHorizontalScrollbarVisible ||
					isVerticalScrollbarVisible !== curVerticalScrollbarVisible
				);

			if (isVisibilityChanged) {
				// one or both scrollbars have changed visibility
				this.setState({
					isHorizontalScrollbarVisible: curHorizontalScrollbarVisible,
					isVerticalScrollbarVisible: curVerticalScrollbarVisible
				});
			} else {
				this.isInitializing = false;
				if (curHorizontalScrollbarVisible || curVerticalScrollbarVisible) {
					// no visibility change but need to notify whichever scrollbars are visible of the
					// updated bounds and scroll position
					const updatedBounds = {
						...bounds,
						scrollLeft: this.scrollLeft,
						scrollTop: this.scrollTop
					};

					if (canScrollHorizontally && curHorizontalScrollbarVisible) this.scrollbarHorizontalRef.update(updatedBounds);
					if (canScrollVertically && curVerticalScrollbarVisible) this.scrollbarVerticalRef.update(updatedBounds);
				}
			}
		}

		getScrollBounds () {
			if (typeof this.childRef.getScrollBounds === 'function') {
				return this.childRef.getScrollBounds();
			}
		}

		getMoreInfo () {
			if (typeof this.childRef.getMoreInfo === 'function') {
				return this.childRef.getMoreInfo();
			}
		}

		updateScrollabilityAndEventListeners = () => {
			const
				{containerRef} = this,
				childContainerRef = this.childRef.getContainerNode();

			this.horizontalScrollability = this.childRef.isHorizontal();
			this.verticalScrollability = this.childRef.isVertical();

			if (containerRef && containerRef.addEventListener) {
				// FIXME `onWheel` doesn't work on the v8 snapshot.
				containerRef.addEventListener('wheel', this.onWheel);
			}
			if (childContainerRef && childContainerRef.addEventListener) {
				// FIXME `onScroll` doesn't work on the v8 snapshot.
				childContainerRef.addEventListener('scroll', this.onScroll, {capture: true});
				// FIXME `onFocus` doesn't work on the v8 snapshot.
				childContainerRef.addEventListener('focus', this.onFocus, {capture: true});
				// FIXME `onMouseOver` doesn't work on the v8 snapshot.
				childContainerRef.addEventListener('mouseover', this.onMouseOver, {capture: true});
				// FIXME `onMouseMove` doesn't work on the v8 snapshot.
				childContainerRef.addEventListener('mousemove', this.onMouseMove, {capture: true});
			}

			childContainerRef.style.scrollBehavior = 'smooth';

			this.updateScrollbars();
		}

		// component life cycle

		componentDidMount () {
			const
				bounds = this.getScrollBounds(),
				isVertical = this.canScrollVertically(bounds);

			this.pageDistanceForDown = (isVertical ? bounds.clientHeight : bounds.clientWidth) * paginationPageMultiplier;
			this.pageDistanceForUp = this.pageDistanceForDown * -1;
			this.updateScrollabilityAndEventListeners();
		}

		componentDidUpdate () {
			this.isInitializing = false;

			// Need to sync calculated client size if it is different from the real size
			if (this.childRef.syncClientSize) {
				this.childRef.syncClientSize();
			}

			this.updateScrollabilityAndEventListeners();

			if (this.scrollToInfo !== null) {
				this.scrollTo(this.scrollToInfo);
			}
		}

		componentWillUnmount () {
			const
				{containerRef} = this,
				childContainerRef = this.childRef.getContainerNode();

			// Before call cancelAnimationFrame, you must send scrollStop Event.
			this.doScrollStop();
			this.forceUpdateJob.stop();
			this.scrollStopJob.stop();

			if (containerRef && containerRef.removeEventListener) {
				// FIXME `onWheel` doesn't work on the v8 snapshot.
				containerRef.removeEventListener('wheel', this.onWheel);
			}
			if (childContainerRef && childContainerRef.removeEventListener) {
				// FIXME `onScroll` doesn't work on the v8 snapshot.
				childContainerRef.removeEventListener('scroll', this.onScroll, {capture: true});
				// FIXME `onFocus` doesn't work on the v8 snapshot.
				childContainerRef.removeEventListener('focus', this.onFocus, {capture: true});
				// FIXME `onMouseOver` doesn't work on the v8 snapshot.
				childContainerRef.removeEventListener('mouseover', this.onMouseOver, {capture: true});
				// FIXME `onMouseMove` doesn't work on the v8 snapshot.
				childContainerRef.removeEventListener('mousemove', this.onMouseMove, {capture: true});
			}
		}

		// forceUpdate is a bit jarring and may interrupt other actions like animation so we'll
		// queue it up in case we get multiple calls (e.g. when grouped expandables toggle).
		//
		// TODO: consider replacing forceUpdate() by storing bounds in state rather than a non-
		// state member.
		enqueueForceUpdate = () => {
			this.forceUpdateJob.start();
		}

		forceUpdateJob = new Job(this.forceUpdate.bind(this), 32)

		// render

		initRef (prop) {
			return (ref) => {
				this[prop] = ref;
			};
		}

		initScrollbarBtnHandler = (orientation, direction) => () => {
			return this.onScrollbarBtnHandler(orientation, direction);
		}

		getHorizontalScrollbar = (isHorizontalScrollbarVisible, isVerticalScrollbarVisible) => (
			isHorizontalScrollbarVisible ? (
				<Scrollbar
					{...this.horizontalScrollbarProps}
					corner={isVerticalScrollbarVisible}
					disabled={!isHorizontalScrollbarVisible}
				/>
			) : null
		)

		getVerticalScrollbar = (isHorizontalScrollbarVisible, isVerticalScrollbarVisible) => (
			isVerticalScrollbarVisible ? (
				<Scrollbar
					{...this.verticalScrollbarProps}
					disabled={!isVerticalScrollbarVisible}
				/>
			) : null
		)

		render () {
			const
				props = Object.assign({}, this.props),
				{className, focusableScrollbar, style} = this.props,
				{isHorizontalScrollbarVisible, isVerticalScrollbarVisible} = this.state,
				vscrollbar = this.getVerticalScrollbar(isHorizontalScrollbarVisible, isVerticalScrollbarVisible),
				hscrollbar = this.getHorizontalScrollbar(isHorizontalScrollbarVisible, isVerticalScrollbarVisible),
				scrollableClasses = classNames(css.scrollable, className);

			delete props.cbScrollTo;
			delete props.className;
			delete props.focusableScrollbar;
			delete props.horizontalScrollbar;
			delete props.onScroll;
			delete props.onScrollStart;
			delete props.onScrollStop;
			delete props.style;
			delete props.verticalScrollbar;

			return (
				<ScrollableSpotlightContainer
					className={scrollableClasses}
					containerRef={this.initContainerRef}
					focusableScrollbar={focusableScrollbar}
					style={style}
				>
<<<<<<< HEAD
					<Wrapped {...props} ref={this.initChildRef} cbScrollTo={this.scrollTo} className={css.container} onKeyUp={this.onKeyUp} />
					{vscrollbar}
=======
					<div className={css.container}>
						<Wrapped {...props} ref={this.initChildRef} cbScrollTo={this.scrollTo} className={css.content} />
						{vscrollbar}
					</div>
>>>>>>> a07bdfb1
					{hscrollbar}
				</ScrollableSpotlightContainer>
			);
		}
	};
});

export default ScrollableHoC;
export {dataIndexAttribute, ScrollableHoC as ScrollableNative};<|MERGE_RESOLUTION|>--- conflicted
+++ resolved
@@ -924,15 +924,10 @@
 					focusableScrollbar={focusableScrollbar}
 					style={style}
 				>
-<<<<<<< HEAD
-					<Wrapped {...props} ref={this.initChildRef} cbScrollTo={this.scrollTo} className={css.container} onKeyUp={this.onKeyUp} />
-					{vscrollbar}
-=======
 					<div className={css.container}>
-						<Wrapped {...props} ref={this.initChildRef} cbScrollTo={this.scrollTo} className={css.content} />
+						<Wrapped {...props} ref={this.initChildRef} cbScrollTo={this.scrollTo} className={css.content} onKeyUp={this.onKeyUp} />
 						{vscrollbar}
 					</div>
->>>>>>> a07bdfb1
 					{hscrollbar}
 				</ScrollableSpotlightContainer>
 			);
