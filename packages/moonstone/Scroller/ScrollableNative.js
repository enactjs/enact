/*
 * Exports the {@link moonstone/Scroller.ScrollableNative} Higher-order Component (HOC) and
 * the {@link moonstone/Scroller.dataIndexAttribute} constant.
 * The default export is {@link moonstone/Scroller.ScrollableNative}.
 */

import clamp from 'ramda/src/clamp';
import classNames from 'classnames';
import {contextTypes as contextTypesResize} from '@enact/ui/Resizable';
import {contextTypes as contextTypesRtl} from '@enact/i18n/I18nDecorator';
import deprecate from '@enact/core/internal/deprecate';
import {forward} from '@enact/core/handle';
import {getTargetByDirectionFromPosition} from '@enact/spotlight/src/target';
import hoc from '@enact/core/hoc';
import {is} from '@enact/core/keymap';
import {Job} from '@enact/core/util';
import {on, off} from '@enact/core/dispatcher';
import PropTypes from 'prop-types';
import React, {Component} from 'react';
import ri from '@enact/ui/resolution';
import Spotlight from '@enact/spotlight';
import SpotlightContainerDecorator from '@enact/spotlight/SpotlightContainerDecorator';

import css from './Scrollable.less';
import Scrollbar from './Scrollbar';
import scrollbarCss from './Scrollbar.less';

const
	forwardScroll = forward('onScroll'),
	forwardScrollStart = forward('onScrollStart'),
	forwardScrollStop = forward('onScrollStop');

const
	nop = () => {},
	paginationPageMultiplier = 0.8,
	epsilon = 1,
	scrollWheelMultiplierForDeltaPixel = 1.5, // The ratio of wheel 'delta' units to pixels scrolled.
	scrollWheelPageMultiplierForMaxPixel = 0.2, // The ratio of the maximum distance scrolled by wheel to the size of the viewport.
	pixelPerLine = 39,
	// spotlight
	scrollStopWaiting = 500,
	isPageUp = is('pageUp'),
	isPageDown = is('pageDown'),
	reverseDirections = {
		'left': 'right',
		'up': 'down',
		'right': 'left',
		'down': 'up'
	};

/**
 * {@link moonstone/Scroller.dataIndexAttribute} is the name of a custom attribute
 * which indicates the index of an item in {@link moonstone/VirtualList.VirtualList}
 * or {@link moonstone/VirtualList.VirtualGridList}.
 *
 * @constant dataIndexAttribute
 * @memberof moonstone/Scroller
 * @type {String}
 * @private
 */
const dataIndexAttribute = 'data-index';

const ScrollableSpotlightContainer = SpotlightContainerDecorator(
	{
		navigableFilter: (elem, {focusableScrollbar}) => {
			if (
				!focusableScrollbar &&
				!Spotlight.getPointerMode() &&
				// ignore containers passed as their id
				typeof elem !== 'string' &&
				elem.classList.contains(scrollbarCss.scrollButton)
			) {
				return false;
			}
		},
		overflow: true
	},
	({containerRef, ...rest}) => {
		delete rest.focusableScrollbar;

		return (
			<div ref={containerRef} {...rest} />
		);
	}
);

/**
 * {@link moonstone/Scroller.ScrollableNative} is a Higher-order Component
 * that applies a Scrollable behavior to its wrapped component.
 *
 * Scrollable catches `onFocus` event from its wrapped component for spotlight features,
 * and also catches `onWheel`, `onScroll` and `onKeyDown` events from its wrapped component for scrolling behaviors.
 *
 * Scrollable calls `onScrollStart`, `onScroll`, and `onScrollStop` callback functions during scroll.
 *
 * @class ScrollableNative
 * @memberof moonstone/Scroller
 * @hoc
 * @private
 */
const ScrollableHoC = hoc((config, Wrapped) => {
	return class Scrollable extends Component {
		static displayName = 'ScrollableNative'

		static propTypes = /** @lends moonstone/Scroller.ScrollableNative.prototype */ {
			/**
			 * The callback function which is called for linking scrollTo function.
			 * You should specify a callback function as the value of this prop
			 * to use scrollTo feature.
			 *
			 * The scrollTo function passed to the parent component requires below as an argument.
			 * - {position: {x, y}} - You can set a pixel value for x and/or y position
			 * - {align} - You can set one of values below for align
			 *   `'left'`, `'right'`, `'top'`, `'bottom'`,
			 *   `'topleft'`, `'topright'`, `'bottomleft'`, and `'bottomright'`.
			 * - {index} - You can set an index of specific item. (`0` or positive integer)
			 *   This option is available for only VirtualList kind.
			 * - {node} - You can set a node to scroll
			 * - {animate} - When `true`, scroll occurs with animation.
			 *   Set it to `false`, if you want scrolling without animation.
			 * - {indexToFocus} - Deprecated: Use `focus` insead.
			 * - {focus} - Set it `true`, if you want the item to be focused after scroll.
			 *   This option is only valid when you scroll by `index` or `node`.
			 *
			 * Example:
			 * ```
			 *	// If you set cbScrollTo prop like below;
			 *	cbScrollTo: (fn) => {this.scrollTo = fn;}
			 *	// You can simply call like below;
			 *	this.scrollTo({align: 'top'}); // scroll to the top
			 * ```
			 * @type {Function}
			 * @public
			 */
			cbScrollTo: PropTypes.func,

			/**
			 * When `true`, allows 5-way navigation to the scrollbar controls. By default, 5-way will
			 * not move focus to the scrollbar controls.
			 *
			 * @type {Boolean}
			 * @public
			 */
			focusableScrollbar: PropTypes.bool,

			/**
			 * Specifies how to show horizontal scrollbar. Acceptable values are `'auto'`,
			 * `'visible'`, and `'hidden'`.
			 *
			 * @type {String}
			 * @default 'auto'
			 * @public
			 */
			horizontalScrollbar: PropTypes.oneOf(['auto', 'visible', 'hidden']),

			/**
			 * Called when scrolling
			 *
			 * @type {Function}
			 * @public
			 */
			onScroll: PropTypes.func,

			/**
			 * Called when scrollbar visability changes
			 *
			 * @type {Function}
			 * @public
			 */
			onScrollbarVisibilityChange: PropTypes.func,

			/**
			 * Called when scroll starts
			 *
			 * @type {Function}
			 * @public
			 */
			onScrollStart: PropTypes.func,

			/**
			 * Called when scroll stops
			 *
			 * @type {Function}
			 * @public
			 */
			onScrollStop: PropTypes.func,

			/**
			 * Scrollable CSS style.
			 * Should be defined because we manuplate style prop in render().
			 *
			 * @type {Object}
			 * @public
			 */
			style: PropTypes.object,

			/**
			 * Specifies how to show vertical scrollbar. Acceptable values are `'auto'`,
			 * `'visible'`, and `'hidden'`.
			 *
			 * @type {String}
			 * @default 'auto'
			 * @public
			 */
			verticalScrollbar: PropTypes.oneOf(['auto', 'visible', 'hidden'])
		}

		static defaultProps = {
			cbScrollTo: nop,
			onScroll: nop,
			onScrollStart: nop,
			onScrollStop: nop,
			horizontalScrollbar: 'auto',
			verticalScrollbar: 'auto'
		}

		static childContextTypes = contextTypesResize
		static contextTypes = contextTypesRtl

		constructor (props) {
			super(props);

			this.state = {
				isHorizontalScrollbarVisible: props.horizontalScrollbar === 'visible',
				isVerticalScrollbarVisible: props.verticalScrollbar === 'visible'
			};

			this.initChildRef = this.initRef('childRef');
			this.initContainerRef = this.initRef('containerRef');

			this.verticalScrollbarProps = {
				ref: this.initRef('verticalScrollbarRef'),
				vertical: true,
				onPrevScroll: this.onScrollbarButtonClick,
				onNextScroll: this.onScrollbarButtonClick
			};

			this.horizontalScrollbarProps = {
				ref: this.initRef('horizontalScrollbarRef'),
				vertical: false,
				onPrevScroll: this.onScrollbarButtonClick,
				onNextScroll: this.onScrollbarButtonClick
			};

			props.cbScrollTo(this.scrollTo);
		}

		// component life cycle

		getChildContext () {
			return {
				invalidateBounds: this.enqueueForceUpdate
			};
		}

		componentDidMount () {
			const bounds = this.getScrollBounds();

			this.pageDistance = (this.canScrollVertically(bounds) ? bounds.clientHeight : bounds.clientWidth) * paginationPageMultiplier;
			this.direction = this.childRef.props.direction;
			this.updateEventListeners();
			this.updateScrollbars();

			on('keydown', this.onKeyDown);
		}

		componentWillUpdate () {
			this.deferScrollTo = true;
		}

		componentDidUpdate () {
			// Need to sync calculated client size if it is different from the real size
			if (this.childRef.syncClientSize) {
				const {isVerticalScrollbarVisible, isHorizontalScrollbarVisible} = this.state;
				// If we actually synced, we need to reset scroll position.
				if (this.childRef.syncClientSize()) {
					this.setScrollLeft(0);
					this.setScrollTop(0);
				}
				// Need to check item total size is same with client size when scrollbar is visible
				// By hiding scrollbar again, infinite function call maybe happens
				this.isFitClientSize = (isVerticalScrollbarVisible || isHorizontalScrollbarVisible) && this.childRef.isSameTotalItemSizeWithClient();
			}

			this.direction = this.childRef.props.direction;
			this.updateEventListeners();
			if (!this.isFitClientSize) {
				this.updateScrollbars();
			}

			if (this.scrollToInfo !== null) {
				if (!this.deferScrollTo) {
					this.scrollTo(this.scrollToInfo);
				}
			} else {
				this.updateScrollOnFocus();
			}
		}

		componentWillUnmount () {
			const
				{containerRef} = this,
				childContainerRef = this.childRef.containerRef;

			// Before call cancelAnimationFrame, you must send scrollStop Event.
			if (this.scrolling) {
				this.doScrollStop();
			}
			this.scrollStopJob.stop();
			this.hideThumbJob.stop();

			if (containerRef && containerRef.removeEventListener) {
				// FIXME `onWheel` doesn't work on the v8 snapshot.
				containerRef.removeEventListener('wheel', this.onWheel);
			}
			if (childContainerRef && childContainerRef.removeEventListener) {
				// FIXME `onScroll` doesn't work on the v8 snapshot.
				childContainerRef.removeEventListener('scroll', this.onScroll, {capture: true});
				// FIXME `onFocus` doesn't work on the v8 snapshot.
				childContainerRef.removeEventListener('focusin', this.onFocus);
				// FIXME `onMouseOver` doesn't work on the v8 snapshot.
				childContainerRef.removeEventListener('mouseover', this.onMouseOver, {capture: true});
				// FIXME `onMouseMove` doesn't work on the v8 snapshot.
				childContainerRef.removeEventListener('mousemove', this.onMouseMove, {capture: true});
			}

			off('keydown', this.onKeyDown);
		}

		// status
		direction = 'vertical'
		isScrollAnimationTargetAccumulated = false
		deferScrollTo = true
		pageDistance = 0
		animateOnFocus = false
		pageDirection = 0
<<<<<<< HEAD
		isFitClientSize = false
=======
		isWheeling = false
>>>>>>> cc8eedf7

		// event handlers
		eventHandlers = {}

		// bounds info
		bounds = {
			clientWidth: 0,
			clientHeight: 0,
			scrollWidth: 0,
			scrollHeight: 0,
			maxTop: 0,
			maxLeft: 0
		}

		// scroll info
		scrolling = false
		scrollLeft = 0
		scrollTop = 0
		scrollToInfo = null

		// spotlight
		lastFocusedItem = null
		lastScrollPositionOnFocus = null
		indexToFocus = null
		nodeToFocus = null

		// component info
		childRef = null
		containerRef = null

		// browser native scrolling
		resetPosition = null // prevent auto-scroll on focus by Spotlight

		calculateDistanceByWheel (deltaMode, delta, maxPixel) {
			if (deltaMode === 0) {
				delta = clamp(-maxPixel, maxPixel, ri.scale(delta * scrollWheelMultiplierForDeltaPixel));
			} else if (deltaMode === 1) { // line; firefox
				delta = clamp(-maxPixel, maxPixel, ri.scale(delta * pixelPerLine * scrollWheelMultiplierForDeltaPixel));
			} else if (deltaMode === 2) { // page
				delta = delta < 0 ? -maxPixel : maxPixel;
			}

			return delta;
		}

		// event handler for browser native scroll

		onMouseDown = () => {
			this.isScrollAnimationTargetAccumulated = false;
			this.lastFocusedItem = null;
			this.childRef.setContainerDisabled(false);
		}

		onMouseOver = () => {
			this.resetPosition = this.childRef.containerRef.scrollTop;
		}

		onMouseMove = () => {
			if (this.resetPosition !== null) {
				const childContainerRef = this.childRef.containerRef;
				childContainerRef.style.scrollBehavior = null;
				childContainerRef.scrollTop = this.resetPosition;
				childContainerRef.style.scrollBehavior = 'smooth';
				this.resetPosition = null;
			}
		}

		/*
		 * wheel event handler;
		 * - for horizontal scroll, supports wheel action on any children nodes since web engine cannot suppor this
		 * - for vertical scroll, supports wheel action on scrollbars only
		 */
		onWheel = (e) => {
			const
				bounds = this.getScrollBounds(),
				canScrollHorizontally = this.canScrollHorizontally(bounds),
				canScrollVertically = this.canScrollVertically(bounds),
				eventDeltaMode = e.deltaMode,
				eventDelta = (-e.wheelDeltaY || e.deltaY);
			let delta = 0;

			this.lastFocusedItem = null;
			if (typeof window !== 'undefined') {
				window.document.activeElement.blur();
			}
			this.showThumb(bounds);
			// FIXME This routine is a temporary support for horizontal wheel scroll.
			// FIXME If web engine supports horizontal wheel, this routine should be refined or removed.
			if (canScrollVertically) { // This routine handles wheel events on scrollbars for vertical scroll.
				if (eventDelta < 0 && this.scrollTop > 0 || eventDelta > 0 && this.scrollTop < bounds.maxTop) {
					const {horizontalScrollbarRef, verticalScrollbarRef} = this;

					if (!this.isWheeling) {
						this.childRef.setContainerDisabled(true);
						this.isWheeling = true;
					}

					// Not to check if e.target is a descendant of a wrapped component which may have a lot of nodes in it.
					if ((horizontalScrollbarRef && horizontalScrollbarRef.containerRef.contains(e.target)) ||
						(verticalScrollbarRef && verticalScrollbarRef.containerRef.contains(e.target))) {
						delta = this.calculateDistanceByWheel(eventDeltaMode, eventDelta, bounds.clientHeight * scrollWheelPageMultiplierForMaxPixel);
					}
				}
			} else if (canScrollHorizontally) { // this routine handles wheel events on any children for horizontal scroll.
				if (eventDelta < 0 && this.scrollLeft > 0 || eventDelta > 0 && this.scrollLeft < bounds.maxLeft) {
					if (!this.isWheeling) {
						this.childRef.setContainerDisabled(true);
						this.isWheeling = true;
					}
					delta = this.calculateDistanceByWheel(eventDeltaMode, eventDelta, bounds.clientWidth * scrollWheelPageMultiplierForMaxPixel);
				}
			}

			if (delta !== 0) {
				/* prevent native scrolling feature for vertical direction */
				e.preventDefault();
				const direction = Math.sign(delta);
				// Not to accumulate scroll position if wheel direction is different from hold direction
				if (direction !== this.pageDirection) {
					this.isScrollAnimationTargetAccumulated = false;
					this.pageDirection = direction;
				}
				this.scrollToAccumulatedTarget(delta, canScrollVertically);
			}
		}

		onScroll = (e) => {
			const
				bounds = this.getScrollBounds(),
				canScrollHorizontally = this.canScrollHorizontally(bounds);
			let
				{scrollLeft, scrollTop} = e.target;

			if (!this.scrolling) {
				this.scrollStartOnScroll();
			}

			if (this.context.rtl && canScrollHorizontally) {
				/* FIXME: RTL / this calculation only works for Chrome */
				scrollLeft = bounds.maxLeft - scrollLeft;
			}

			this.scroll(scrollLeft, scrollTop);

			this.scrollStopJob.start();
		}

		// event handlers for Spotlight support

		startScrollOnFocus = (pos, item) => {
			if (pos) {
				const bounds = this.getScrollBounds();

				if (bounds.maxTop > 0 || bounds.maxLeft > 0) {
					this.start(pos.left, pos.top, this.animateOnFocus);
				}
				this.lastFocusedItem = item;
				this.lastScrollPositionOnFocus = pos;
			}
		}

		onFocus = (e) => {
			const shouldPreventScrollByFocus = this.childRef.shouldPreventScrollByFocus ?
				this.childRef.shouldPreventScrollByFocus() :
				false;

			if (!Spotlight.getPointerMode()) {
				this.alertThumb();
			}

			if (!(shouldPreventScrollByFocus || Spotlight.getPointerMode())) {
				const
					item = e.target,
					positionFn = this.childRef.calculatePositionOnFocus,
					spotItem = Spotlight.getCurrent();

				if (item && item === spotItem && positionFn) {
					const lastPos = this.lastScrollPositionOnFocus;
					let pos;

					// If scroll animation is ongoing, we need to pass last target position to
					// determine correct scroll position.
					if (this.scrolling && lastPos) {
						pos = positionFn({item, scrollPosition: (this.direction !== 'horizontal') ? lastPos.top : lastPos.left});
					} else {
						pos = positionFn({item});
					}

					this.startScrollOnFocus(pos, item);
				}
			} else if (this.childRef.setLastFocusedIndex) {
				this.childRef.setLastFocusedIndex(e.target);
			}
		}

		getPageDirection = (keyCode) => {
			const
				isRtl = this.context.rtl,
				{direction} = this,
				isVertical = (direction === 'vertical' || direction === 'both');

			return isPageUp(keyCode) ?
				(isVertical && 'up' || isRtl && 'right' || 'left') :
				(isVertical && 'down' || isRtl && 'left' || 'right');
		}

		getEndPoint = (direction, oSpotBounds, viewportBounds) => {
			let oPoint = {};

			switch (direction) {
				case 'up':
					oPoint.x = oSpotBounds.left + oSpotBounds.width / 2;
					oPoint.y = viewportBounds.top;
					break;
				case 'left':
					oPoint.x = viewportBounds.left;
					oPoint.y = oSpotBounds.top;
					break;
				case 'down':
					oPoint.x = oSpotBounds.left + oSpotBounds.width / 2;
					oPoint.y = viewportBounds.top + viewportBounds.height;
					break;
				case 'right':
					oPoint.x = viewportBounds.left + viewportBounds.width;
					oPoint.y = oSpotBounds.top;
					break;
			}
			return oPoint;
		}

		scrollByPage = (keyCode) => {
			// Only scroll by page when the vertical scrollbar is visible. Otherwise, treat the
			// scroller as a plain container
			if (!this.state.isVerticalScrollbarVisible) return;

			const
				{getEndPoint, scrollToAccumulatedTarget} = this,
				bounds = this.getScrollBounds(),
				canScrollVertically = this.canScrollVertically(bounds),
				childRef = this.childRef,
				pageDistance = isPageUp(keyCode) ? (this.pageDistance * -1) : this.pageDistance,
				spotItem = Spotlight.getCurrent();

			if (!Spotlight.getPointerMode() && spotItem) {
				// Should skip scroll by page when spotItem is paging control button of Scrollbar
				if (!childRef.containerRef.contains(spotItem)) {
					return;
				}
				const
					containerId = (
						// ScrollerNative has a containerId on containerRef
						childRef.containerRef.dataset.containerId ||
						// VirtualListNative has a containerId on contentRef
						childRef.contentRef.dataset.containerId
					),
					direction = this.getPageDirection(keyCode),
					rDirection = reverseDirections[direction],
					viewportBounds = this.containerRef.getBoundingClientRect(),
					spotItemBounds = spotItem.getBoundingClientRect(),
					endPoint = getEndPoint(direction, spotItemBounds, viewportBounds),
					next = getTargetByDirectionFromPosition(rDirection, endPoint, containerId),
					scrollFn = childRef.scrollToNextPage || childRef.scrollToNextItem;

				// If there is no next spottable DOM elements, scroll one page with animation
				if (!next) {
					scrollToAccumulatedTarget(pageDistance, canScrollVertically);
				// If there is a next spottable DOM element vertically or horizontally, focus it without animation
				} else if (next !== spotItem && childRef.scrollToNextPage) {
					this.animateOnFocus = false;
					Spotlight.focus(next);
				// If a next spottable DOM element is equals to the current spottable item, we need to find a next item
				} else {
					const nextPage = scrollFn({direction, reverseDirection: rDirection, focusedItem: spotItem, containerId});

					// If finding a next spottable item in a Scroller, focus it
					if (typeof nextPage === 'object') {
						this.animateOnFocus = false;
						Spotlight.focus(nextPage);
					// Scroll one page with animation if nextPage is equals to `false`
					} else if (!nextPage) {
						scrollToAccumulatedTarget(pageDistance, canScrollVertically);
					}
				}
			} else {
				scrollToAccumulatedTarget(pageDistance, canScrollVertically);
			}
		}

		hasFocus () {
			let current = Spotlight.getCurrent();

			if (!current || Spotlight.getPointerMode()) {
				const containerId = Spotlight.getActiveContainer();
				current = document.querySelector(`[data-container-id="${containerId}"]`);
			}

			return current && this.containerRef.contains(current);
		}

		onKeyDown = (e) => {
			this.animateOnFocus = true;
			if (isPageUp(e.keyCode) || isPageDown(e.keyCode)) {
				e.preventDefault();
				if (!e.repeat && this.hasFocus()) {
					this.scrollByPage(e.keyCode);
				}
			}
		}

		onScrollbarButtonClick = ({isPreviousScrollButton, isVerticalScrollBar}) => {
			const
				bounds = this.getScrollBounds(),
				pageDistance = (isVerticalScrollBar ? bounds.clientHeight : bounds.clientWidth) * paginationPageMultiplier,
				delta = isPreviousScrollButton ? -pageDistance : pageDistance,
				direction = Math.sign(delta);

			if (direction !== this.pageDirection) {
				this.isScrollAnimationTargetAccumulated = false;
				this.pageDirection = direction;
			}

			this.scrollToAccumulatedTarget(delta, isVerticalScrollBar);
		}

		scrollToAccumulatedTarget = (delta, vertical) => {
			if (!this.isScrollAnimationTargetAccumulated) {
				this.accumulatedTargetX = this.scrollLeft;
				this.accumulatedTargetY = this.scrollTop;
				this.isScrollAnimationTargetAccumulated = true;
			}

			if (vertical) {
				this.accumulatedTargetY += delta;
			} else {
				this.accumulatedTargetX += delta;
			}

			this.start(this.accumulatedTargetX, this.accumulatedTargetY);
		}

		// call scroll callbacks

		doScrollStart () {
			forwardScrollStart({scrollLeft: this.scrollLeft, scrollTop: this.scrollTop, moreInfo: this.getMoreInfo()}, this.props);
		}

		doScrolling () {
			forwardScroll({scrollLeft: this.scrollLeft, scrollTop: this.scrollTop, moreInfo: this.getMoreInfo()}, this.props);
		}

		doScrollStop () {
			forwardScrollStop({scrollLeft: this.scrollLeft, scrollTop: this.scrollTop, moreInfo: this.getMoreInfo()}, this.props);
		}

		// call scroll callbacks and update scrollbars for native scroll

		scrollStartOnScroll = () => {
			this.scrolling = true;
			this.showThumb(this.getScrollBounds());
			this.doScrollStart();
		}

		scrollStopOnScroll = () => {
			this.isScrollAnimationTargetAccumulated = false;
			this.childRef.setContainerDisabled(false);
			this.focusOnItem();
			this.lastFocusedItem = null;
			this.lastScrollPositionOnFocus = null;

			this.hideThumb();
			this.scrolling = false;
			this.doScrollStop();
			this.isWheeling = false;
		}

		scrollStopJob = new Job(this.scrollStopOnScroll.bind(this), scrollStopWaiting);

		// update scroll position

		setScrollLeft (value) {
			const bounds = this.getScrollBounds();

			this.scrollLeft = clamp(0, bounds.maxLeft, value);
			if (this.state.isHorizontalScrollbarVisible) {
				this.updateThumb(this.horizontalScrollbarRef, bounds);
			}
		}

		setScrollTop (value) {
			const bounds = this.getScrollBounds();

			this.scrollTop = clamp(0, bounds.maxTop, value);
			if (this.state.isVerticalScrollbarVisible) {
				this.updateThumb(this.verticalScrollbarRef, bounds);
			}
		}

		// scroll start

		start (targetX, targetY, animate = true) {
			const
				bounds = this.getScrollBounds(),
				childContainerRef = this.childRef.containerRef;

			targetX = clamp(0, bounds.maxLeft, targetX);
			targetY = clamp(0, bounds.maxTop, targetY);

			if ((bounds.maxLeft - targetX) < epsilon) {
				targetX = bounds.maxLeft;
			}
			if ((bounds.maxTop - targetY) < epsilon) {
				targetY = bounds.maxTop;
			}

			if (animate) {
				this.childRef.scrollToPosition(targetX, targetY);
			} else {
				childContainerRef.style.scrollBehavior = null;
				this.childRef.scrollToPosition(targetX, targetY);
				childContainerRef.style.scrollBehavior = 'smooth';
				this.focusOnItem();
			}
		}

		focusOnItem () {
			if (this.indexToFocus !== null && typeof this.childRef.focusByIndex === 'function') {
				this.childRef.focusByIndex(this.indexToFocus);
				this.indexToFocus = null;
			}
			if (this.nodeToFocus !== null && typeof this.childRef.focusOnNode === 'function') {
				this.childRef.focusOnNode(this.nodeToFocus);
				this.nodeToFocus = null;
			}
		}

		scroll = (left, top) => {
			let
				dirHorizontal = 0,
				dirVertical = 0;

			if (left !== this.scrollLeft) {
				dirHorizontal = Math.sign(left - this.scrollLeft);
				this.setScrollLeft(left);
			}
			if (top !== this.scrollTop) {
				dirVertical = Math.sign(top - this.scrollTop);
				this.setScrollTop(top);
			}

			if (this.childRef.didScroll) {
				this.childRef.didScroll(this.scrollLeft, this.scrollTop, dirHorizontal, dirVertical);
			}
			this.doScrolling();
		}

		// scrollTo API

		getPositionForScrollTo = (opt) => {
			const
				bounds = this.getScrollBounds(),
				canScrollHorizontally = this.canScrollHorizontally(bounds),
				canScrollVertically = this.canScrollVertically(bounds);
			let
				itemPos,
				left = null,
				top = null;

			if (opt instanceof Object) {
				if (opt.position instanceof Object) {
					if (canScrollHorizontally) {
						// We need '!=' to check if opt.potision.x is null or undefined
						left = opt.position.x != null ? opt.position.x : this.scrollLeft;
					} else {
						left = 0;
					}
					if (canScrollVertically) {
						// We need '!=' to check if opt.potision.y is null or undefined
						top = opt.position.y != null ? opt.position.y : this.scrollTop;
					} else {
						top = 0;
					}
				} else if (typeof opt.align === 'string') {
					if (canScrollHorizontally) {
						if (opt.align.includes('left')) {
							left = 0;
						} else if (opt.align.includes('right')) {
							left = bounds.maxLeft;
						}
					}
					if (canScrollVertically) {
						if (opt.align.includes('top')) {
							top = 0;
						} else if (opt.align.includes('bottom')) {
							top = bounds.maxTop;
						}
					}
				} else {
					if (typeof opt.index === 'number' && typeof this.childRef.getItemPosition === 'function') {
						itemPos = this.childRef.getItemPosition(opt.index, opt.stickTo);
					} else if (opt.node instanceof Object) {
						if (opt.node.nodeType === 1 && typeof this.childRef.getNodePosition === 'function') {
							itemPos = this.childRef.getNodePosition(opt.node);
						}
					}
					if (itemPos) {
						if (canScrollHorizontally) {
							left = itemPos.left;
						}
						if (canScrollVertically) {
							top = itemPos.top;
						}
					}
				}
			}

			return {left, top};
		}

		scrollTo = (opt) => {
			if (!this.deferScrollTo) {
				const {left, top} = this.getPositionForScrollTo(opt);
				this.indexToFocus = null;
				this.nodeToFocus = null;
				this.scrollToInfo = null;

				if (typeof opt.indexToFocus === 'number') {
					this.indexToFocus = opt.indexToFocus;
					deprecate({name: 'indexToFocus', since: '1.2.0', message: 'Use `focus` instead', until: '2.0.0'});
				}

				this.indexToFocus = (opt.focus && typeof opt.index === 'number') ? opt.index : this.indexToFocus;
				this.nodeToFocus = (opt.focus && opt.node instanceof Object && opt.node.nodeType === 1) ? opt.node : null;

				this.start(
					(left !== null) ? left : this.scrollLeft,
					(top !== null) ? top : this.scrollTop,
					opt.animate
				);
			} else {
				this.scrollToInfo = opt;
			}
		}

		canScrollHorizontally = (bounds) => {
			const {direction} = this;

			return (direction === 'horizontal' || direction === 'both') && (bounds.scrollWidth > bounds.clientWidth) && !isNaN(bounds.scrollWidth);
		}

		canScrollVertically = (bounds) => {
			const {direction} = this;

			return (direction === 'vertical' || direction === 'both') && (bounds.scrollHeight > bounds.clientHeight) && !isNaN(bounds.scrollHeight);
		}

		// scroll bar

		showThumb (bounds) {
			if (this.state.isHorizontalScrollbarVisible && this.canScrollHorizontally(bounds) && this.horizontalScrollbarRef) {
				this.horizontalScrollbarRef.showThumb();
			}
			if (this.state.isVerticalScrollbarVisible && this.canScrollVertically(bounds) && this.verticalScrollbarRef) {
				this.verticalScrollbarRef.showThumb();
			}
		}

		updateThumb (scrollbarRef, bounds) {
			scrollbarRef.update({
				...bounds,
				scrollLeft: this.scrollLeft,
				scrollTop: this.scrollTop
			});
		}

		hideThumb = () => {
			if (this.state.isHorizontalScrollbarVisible && this.horizontalScrollbarRef) {
				this.horizontalScrollbarRef.startHidingThumb();
			}
			if (this.state.isVerticalScrollbarVisible && this.verticalScrollbarRef) {
				this.verticalScrollbarRef.startHidingThumb();
			}
		}

		hideThumbJob = new Job(this.hideThumb, 200);

		alertThumb () {
			const bounds = this.getScrollBounds();
			this.showThumb(bounds);
			this.hideThumbJob.start();
		}

		updateScrollbars = () => {
			const
				{horizontalScrollbar, verticalScrollbar} = this.props,
				{isHorizontalScrollbarVisible, isVerticalScrollbarVisible} = this.state,
				bounds = this.getScrollBounds(),
				canScrollHorizontally = this.canScrollHorizontally(bounds),
				canScrollVertically = this.canScrollVertically(bounds),
				curHorizontalScrollbarVisible = (horizontalScrollbar === 'auto') ? canScrollHorizontally : horizontalScrollbar === 'visible',
				curVerticalScrollbarVisible = (verticalScrollbar === 'auto') ? canScrollVertically : verticalScrollbar === 'visible';

			// determine if we should hide or show any scrollbars
			const
				isVisibilityChanged = (
					isHorizontalScrollbarVisible !== curHorizontalScrollbarVisible ||
					isVerticalScrollbarVisible !== curVerticalScrollbarVisible
				);

			if (isVisibilityChanged) {
				if (this.props.onScrollbarVisibilityChange) {
					this.props.onScrollbarVisibilityChange();
				}
				// one or both scrollbars have changed visibility
				this.setState({
					isHorizontalScrollbarVisible: curHorizontalScrollbarVisible,
					isVerticalScrollbarVisible: curVerticalScrollbarVisible
				});
			} else {
				this.deferScrollTo = false;
				if (curHorizontalScrollbarVisible || curVerticalScrollbarVisible) {
					// no visibility change but need to notify whichever scrollbars are visible of the
					// updated bounds and scroll position
					const
						updatedBounds = {
							...bounds,
							scrollLeft: this.scrollLeft,
							scrollTop: this.scrollTop
						},
						spotItem = Spotlight.getCurrent();

					if (curHorizontalScrollbarVisible) {
						this.horizontalScrollbarRef.update(updatedBounds);
					}
					if (curVerticalScrollbarVisible) {
						this.verticalScrollbarRef.update(updatedBounds);
					}

					if (!Spotlight.getPointerMode() && spotItem && this.childRef.containerRef.contains(spotItem)) {
						this.alertThumb();
					}
				}
			}
		}

		// ref

		getScrollBounds () {
			if (typeof this.childRef.getScrollBounds === 'function') {
				return this.childRef.getScrollBounds();
			}
		}

		getMoreInfo () {
			if (typeof this.childRef.getMoreInfo === 'function') {
				return this.childRef.getMoreInfo();
			}
		}

		updateEventListeners = () => {
			const
				{containerRef} = this,
				childContainerRef = this.childRef.containerRef;

			if (containerRef && containerRef.addEventListener) {
				// FIXME `onWheel` doesn't work on the v8 snapshot.
				containerRef.addEventListener('wheel', this.onWheel);
			}
			if (childContainerRef && childContainerRef.addEventListener) {
				// FIXME `onScroll` doesn't work on the v8 snapshot.
				childContainerRef.addEventListener('scroll', this.onScroll, {capture: true});
				// FIXME `onFocus` doesn't work on the v8 snapshot.
				childContainerRef.addEventListener('focusin', this.onFocus);
				// FIXME `onMouseOver` doesn't work on the v8 snapshot.
				childContainerRef.addEventListener('mouseover', this.onMouseOver, {capture: true});
				// FIXME `onMouseMove` doesn't work on the v8 snapshot.
				childContainerRef.addEventListener('mousemove', this.onMouseMove, {capture: true});
			}

			childContainerRef.style.scrollBehavior = 'smooth';
		}

		updateScrollOnFocus () {
			const
				focusedItem = Spotlight.getCurrent(),
				{containerRef, calculatePositionOnFocus} = this.childRef;

			if (focusedItem && containerRef && containerRef.contains(focusedItem)) {
				const
					scrollInfo = {
						previousScrollHeight: this.bounds.scrollHeight,
						scrollTop: this.scrollTop
					},
					pos = calculatePositionOnFocus({item: focusedItem, scrollInfo});

				if (pos && (pos.left !== this.scrollLeft || pos.top !== this.scrollTop)) {
					this.start(pos.left, pos.top, false);
				}
			}

			// update `scrollHeight`
			this.bounds.scrollHeight = this.getScrollBounds().scrollHeight;
		}

		// TODO: consider replacing forceUpdate() by storing bounds in state rather than a non-
		// state member.
		enqueueForceUpdate = () => {
			this.childRef.calculateMetrics();
			this.forceUpdate();
		}

		// render

		initRef (prop) {
			return (ref) => {
				this[prop] = ref;
			};
		}

		render () {
			const
				props = Object.assign({}, this.props),
				{className, focusableScrollbar, style} = this.props,
				{isHorizontalScrollbarVisible, isVerticalScrollbarVisible} = this.state,
				scrollableClasses = classNames(css.scrollable, className);

			delete props.cbScrollTo;
			delete props.className;
			delete props.focusableScrollbar;
			delete props.horizontalScrollbar;
			delete props.onScroll;
			delete props.onScrollbarVisibilityChange;
			delete props.onScrollStart;
			delete props.onScrollStop;
			delete props.style;
			delete props.verticalScrollbar;

			return (
				<ScrollableSpotlightContainer
					className={scrollableClasses}
					containerRef={this.initContainerRef}
					focusableScrollbar={focusableScrollbar}
					style={style}
				>
					<div className={css.container}>
						<Wrapped
							{...props}
							cbScrollTo={this.scrollTo}
							className={css.content}
							ref={this.initChildRef}
						/>
						{isVerticalScrollbarVisible ? <Scrollbar {...this.verticalScrollbarProps} disabled={!isVerticalScrollbarVisible} /> : null}
					</div>
					{isHorizontalScrollbarVisible ? <Scrollbar {...this.horizontalScrollbarProps} corner={isVerticalScrollbarVisible} disabled={!isHorizontalScrollbarVisible} /> : null}
				</ScrollableSpotlightContainer>
			);
		}
	};
});

export default ScrollableHoC;
export {dataIndexAttribute, ScrollableHoC as ScrollableNative};<|MERGE_RESOLUTION|>--- conflicted
+++ resolved
@@ -334,11 +334,8 @@
 		pageDistance = 0
 		animateOnFocus = false
 		pageDirection = 0
-<<<<<<< HEAD
 		isFitClientSize = false
-=======
 		isWheeling = false
->>>>>>> cc8eedf7
 
 		// event handlers
 		eventHandlers = {}
