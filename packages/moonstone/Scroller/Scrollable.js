/*
 * Exports the {@link moonstone/Scroller.Scrollable} Higher-order Component (HOC) and
 * the {@link moonstone/Scroller.dataIndexAttribute} constant.
 * The default export is {@link moonstone/Scroller.Scrollable}.
 */

import clamp from 'ramda/src/clamp';
import classNames from 'classnames';
import {contextTypes} from '@enact/ui/Resizable';
import {forward} from '@enact/core/handle';
import hoc from '@enact/core/hoc';
import {Job} from '@enact/core/util';
import PropTypes from 'prop-types';
import React, {Component} from 'react';
import ri from '@enact/ui/resolution';
import Spotlight, {getDirection} from '@enact/spotlight';

import css from './Scrollable.less';
import ScrollAnimator from './ScrollAnimator';
import Scrollbar from './Scrollbar';

const
	forwardScroll = forward('onScroll'),
	forwardScrollStart = forward('onScrollStart'),
	forwardScrollStop = forward('onScrollStop');

const
	calcVelocity = (d, dt) => (d && dt) ? d / dt : 0,
	nop = () => {},
	perf = (typeof window === 'object') ? window.performance : {now: Date.now},
	holdTime = 50,
	scrollWheelMultiplierForDeltaPixel = 2,
	pixelPerLine = ri.scale(39) * scrollWheelMultiplierForDeltaPixel,
	paginationPageMultiplier = 0.8,
	epsilon = 1,
	animationDuration = 1000;

/**
 * {@link moonstone/Scroller.dataIndexAttribute} is the name of a custom attribute
 * which indicates the index of an item in {@link moonstone/VirtualList.VirtualList}
 * or {@link moonstone/VirtualList.VirtualGridList}.
 *
 * @constant dataIndexAttribute
 * @memberof moonstone/Scroller
 * @type {String}
 * @private
 */
const dataIndexAttribute = 'data-index';

/**
 * {@link moonstone/Scroller.Scrollable} is a Higher-order Component
 * that applies a Scrollable behavior to its wrapped component.
 *
 * Scrollable catches `onFocus` and `onKeyDown` events from its wrapped component for spotlight features,
 * and also catches `onMouseDown`, `onMouseLeave`, `onMouseMove`, `onMouseUp`, and `onWheel` events
 * from its wrapped component for scrolling behaviors.
 *
 * Scrollable calls `onScrollStart`, `onScroll`, and `onScrollStop` callback functions during scroll.
 *
 * @class Scrollable
 * @memberof moonstone/Scroller
 * @hoc
 * @private
 */
const ScrollableHoC = hoc((config, Wrapped) => {
	return class Scrollable extends Component {
		static displayName = 'Scrollable'

		static propTypes = /** @lends moonstone/Scroller.Scrollable.prototype */ {
			/**
			 * The callback function which is called for linking scrollTo function.
			 * You should specify a callback function as the value of this prop
			 * to use scrollTo feature.
			 *
			 * The scrollTo function passed to the parent component requires below as an argument.
			 * - {position: {x, y}} - You can set a pixel value for x and/or y position
			 * - {align} - You can set one of values below for align
			 *   `'left'`, `'right'`, `'top'`, `'bottom'`,
			 *   `'topleft'`, `'topright'`, `'bottomleft'`, and `'bottomright'`.
			 * - {index} - You can set an index of specific item. (`0` or positive integer)
			 *
			 * @example
			 *	// If you set cbScrollTo prop like below;
			 *	cbScrollTo: (fn) => {this.scrollTo = fn;}
			 *	// You can simply call like below;
			 *	this.scrollTo({align: 'top'}); // scroll to the top
			 * @type {Function}
			 * @public
			 */
			cbScrollTo: PropTypes.func,

			/**
			 * Specifies how to show horizontal scrollbar. Acceptable values are `'auto'`,
			 * `'visible'`, and `'hidden'`.
			 *
			 * @type {String}
			 * @default 'auto'
			 * @public
			 */
			horizontalScrollbar: PropTypes.oneOf(['auto', 'visible', 'hidden']),

			/**
			 * Called when scrolling
			 *
			 * @type {Function}
			 * @public
			 */
			onScroll: PropTypes.func,

			/**
			 * Called when scroll starts
			 *
			 * @type {Function}
			 * @public
			 */
			onScrollStart: PropTypes.func,

			/**
			 * Called when scroll stops
			 *
			 * @type {Function}
			 * @public
			 */
			onScrollStop: PropTypes.func,

			style: PropTypes.object,

			/**
			 * Specifies how to show vertical scrollbar. Acceptable values are `'auto'`,
			 * `'visible'`, and `'hidden'`.
			 *
			 * @type {String}
			 * @default 'auto'
			 * @public
			 */
			verticalScrollbar: PropTypes.oneOf(['auto', 'visible', 'hidden'])
		}

		static defaultProps = {
			cbScrollTo: nop,
			onScroll: nop,
			onScrollStart: nop,
			onScrollStop: nop,
			horizontalScrollbar: 'auto',
			verticalScrollbar: 'auto'
		}

		static childContextTypes = contextTypes

		constructor (props) {
			super(props);

			this.state = {
				isHorizontalScrollbarVisible: this.isHorizontalScrollbarVisible(),
				isVerticalScrollbarVisible: this.isVerticalScrollbarVisible()
			};

			this.initChildRef = this.initRef('childRef');
			this.initContainerRef = this.initRef('containerRef');

			const {onKeyDown} = this;
			// We have removed all mouse event handlers for now.
			// Revisit later for touch usage.
			this.eventHandlers = {
				onKeyDown
			};

			this.verticalScrollbarProps = {
				ref: this.initRef('scrollbarVerticalRef'),
				vertical: true,
				onPrevScroll: this.initScrollbarBtnHandler('vertical', -1),
				onNextScroll: this.initScrollbarBtnHandler('vertical', 1)
			};

			this.horizontalScrollbarProps = {
				ref: this.initRef('scrollbarHorizontalRef'),
				vertical: false,
				onPrevScroll: this.initScrollbarBtnHandler('horizontal', -1),
				onNextScroll: this.initScrollbarBtnHandler('horizontal', 1)
			};

			props.cbScrollTo(this.scrollTo);
		}

		getChildContext () {
			return {
				invalidateBounds: this.enqueueForceUpdate
			};
		}

		// status
		horizontalScrollability = false
		verticalScrollability = false
		isScrollAnimationTargetAccumulated = false
		isFirstDragging = false
		isDragging = false
		isKeyDown = false
		isInitializing = true

		// event handlers
		eventHandlers = {}

		// drag info
		dragInfo = {
			t: 0,
			clientX: 0,
			clientY: 0,
			dx: 0,
			dy: 0,
			dt: 0
		}

		// bounds info
		bounds = {
			clientWidth: 0,
			clientHeight: 0,
			scrollWidth: 0,
			scrollHeight: 0,
			maxTop: 0,
			maxLeft: 0
		}

		// scroll info
		scrollLeft = 0
		scrollTop = 0
		scrollToInfo = null

		// spotlight
		lastFocusedItem = null

		// component info
		childRef = null
		containerRef = null

		// scroll animator
		animator = new ScrollAnimator()

		// handle an input event

		dragStart (e) {
			const d = this.dragInfo;

			this.isDragging = true;
			this.isFirstDragging = true;
			d.t = perf.now();
			d.clientX = e.clientX;
			d.clientY = e.clientY;
			d.dx = d.dy = 0;
		}

		drag (e) {
			const
				t = perf.now(),
				d = this.dragInfo;

			if (this.horizontalScrollability) {
				d.dx = e.clientX - d.clientX;
				d.clientX = e.clientX;
			} else {
				d.dx = 0;
			}

			if (this.verticalScrollability) {
				d.dy = e.clientY - d.clientY;
				d.clientY = e.clientY;
			} else {
				d.dy = 0;
			}

			d.t = t;

			return {dx: d.dx, dy: d.dy};
		}

		dragStop () {
			const
				d = this.dragInfo,
				t = perf.now();

			d.dt = t - d.t;
			this.isDragging = false;
		}

		isFlicking () {
			const d = this.dragInfo;

			if (d.dt > holdTime) {
				return false;
			} else {
				return true;
			}
		}

		wheel (e, isHorizontal, isVertical) {
			const
				bounds = this.getScrollBounds(),
				deltaMode = e.deltaMode,
				wheelDeltaY = e.nativeEvent ? -e.nativeEvent.wheelDeltaY : -e.wheelDeltaY;
			let delta = (wheelDeltaY || e.deltaY);

			if (deltaMode === 0) {
				delta = ri.scale(delta) * scrollWheelMultiplierForDeltaPixel;
			} else if (deltaMode === 1) { // line; firefox
				delta = ri.scale(delta) * pixelPerLine;
			} else if (deltaMode === 2) { // page
				if (isVertical) {
					delta = delta > 0 ? bounds.clientHeight : -bounds.clientHeight;
				} else if (isHorizontal) {
					delta = delta > 0 ? bounds.clientWidth : -bounds.clientWidth;
				} else {
					delta = 0;
				}
			}

			return delta;
		}

		// mouse event handler for JS scroller

		onMouseDown = (e) => {
			this.animator.stop();
			this.dragStart(e);
		}

		onMouseMove = (e) => {
			if (this.isDragging) {
				const
					{dx, dy} = this.drag(e),
					bounds = this.getScrollBounds();

				if (this.isFirstDragging) {
					this.doScrollStart();
					this.isFirstDragging = false;
				}
				this.showThumb(bounds);
				this.scroll(this.scrollLeft - dx, this.scrollTop - dy);
			}
		}

		onMouseUp = (e) => {
			if (this.isDragging) {
				this.dragStop(e);

				if (!this.isFlicking()) {
					this.stop();
				} else {
					const
						d = this.dragInfo,
						target = this.animator.simulate(
							this.scrollLeft,
							this.scrollTop,
							calcVelocity(-d.dx, d.dt),
							calcVelocity(-d.dy, d.dt)
						),
						focusedItem = Spotlight.getCurrent();

					if (focusedItem) {
						focusedItem.blur();
					}
					this.childRef.setContainerDisabled(true);
					this.isScrollAnimationTargetAccumulated = false;
					this.start({
						targetX: target.targetX,
						targetY: target.targetY,
						animate: true,
						silent: true,
						duration: target.duration
					});
				}
			}
		}

		onMouseLeave = (e) => {
			this.onMouseMove(e);
			this.onMouseUp();
		}

		startScrollOnFocus = (pos, item) => {
			if (pos) {
				if (pos.left !== this.scrollLeft || pos.top !== this.scrollTop) {
					this.start({
						targetX: pos.left,
						targetY: pos.top,
						animate: (animationDuration > 0),
						silent: false,
						duration: animationDuration
					});
				}
				this.lastFocusedItem = item;
			}
		}

		onFocus = (e) => {
			if (!(Spotlight.getPointerMode() || this.isDragging)) {
				const
					item = e.target,
					positionFn = this.childRef.calculatePositionOnFocus,
					spotItem = Spotlight.getCurrent();

				if (item && item !== this.lastFocusedItem && item === spotItem && positionFn) {
					const pos = positionFn(item);
					if (pos) {
						this.startScrollOnFocus(pos, item);
					}
				}
			}
		}

		onKeyDown = ({keyCode, target}) => {
			if (getDirection(keyCode)) {
				if (this.childRef.setSpotlightContainerRestrict) {
					const index = Number.parseInt(target.getAttribute(dataIndexAttribute));
					this.childRef.setSpotlightContainerRestrict(keyCode, index);
				}
			}
		}

		onWheel = (e) => {
			e.preventDefault();
			if (!this.isDragging) {
				const
					bounds = this.getScrollBounds(),
					isHorizontal = this.canScrollHorizontally(bounds),
					isVertical = this.canScrollVertically(bounds),
					delta = this.wheel(e, isHorizontal, isVertical),
					focusedItem = Spotlight.getCurrent();

				Spotlight.setPointerMode(false);
				if (focusedItem) {
					focusedItem.blur();
				}

				this.childRef.setContainerDisabled(true);
				this.scrollToAccumulatedTarget(delta, isHorizontal, isVertical);
			}
		}

		onScrollbarBtnHandler = (orientation, direction) => {
			const
				bounds = this.getScrollBounds(),
				isHorizontal = this.canScrollHorizontally(bounds) && orientation === 'horizontal',
				isVertical = this.canScrollVertically(bounds) && orientation === 'vertical',
				pageDistance = (isVertical ? bounds.clientHeight : bounds.clientWidth) * paginationPageMultiplier;

			this.scrollToAccumulatedTarget(pageDistance * direction, isHorizontal, isVertical);
		}

		scrollToAccumulatedTarget = (delta, isHorizontal, isVertical) => {
			const
				bounds = this.getScrollBounds(),
				silent = this.isScrollAnimationTargetAccumulated;

			if (!this.isScrollAnimationTargetAccumulated) {
				this.accumulatedTargetX = this.scrollLeft;
				this.accumulatedTargetY = this.scrollTop;
				this.isScrollAnimationTargetAccumulated = true;
			}

			if (isVertical) {
				this.accumulatedTargetY = clamp(0, bounds.maxTop, this.accumulatedTargetY + delta);
			} else if (isHorizontal) {
				this.accumulatedTargetX = clamp(0, bounds.maxLeft, this.accumulatedTargetX + delta);
			}

			this.start({
				targetX: this.accumulatedTargetX,
				targetY: this.accumulatedTargetY,
				animate: true,
				silent
			});
		}

		// call scroll callbacks

		doScrollStart () {
			forwardScrollStart({scrollLeft: this.scrollLeft, scrollTop: this.scrollTop, moreInfo: this.getMoreInfo()}, this.props);
		}

		doScrolling () {
			forwardScroll({scrollLeft: this.scrollLeft, scrollTop: this.scrollTop, moreInfo: this.getMoreInfo()}, this.props);
		}

		doScrollStop () {
			forwardScrollStop({scrollLeft: this.scrollLeft, scrollTop: this.scrollTop, moreInfo: this.getMoreInfo()}, this.props);
		}

		// update scroll position

		setScrollLeft (v) {
			const bounds = this.getScrollBounds();

			this.scrollLeft = clamp(0, bounds.maxLeft, v);
			if (this.state.isHorizontalScrollbarVisible && this.canScrollHorizontally(bounds)) {
				this.updateThumb(this.scrollbarHorizontalRef, bounds);
			}
		}

		setScrollTop (v) {
			const bounds = this.getScrollBounds();

			this.scrollTop = clamp(0, bounds.maxTop, v);
			if (this.state.isVerticalScrollbarVisible && this.canScrollVertically(bounds)) {
				this.updateThumb(this.scrollbarVerticalRef, bounds);
			}
		}

		// scroll start/stop

		start ({targetX, targetY, animate = true, silent = false, duration = animationDuration, indexToFocus}) {
			const {scrollLeft, scrollTop} = this;
			const bounds = this.getScrollBounds();

			this.animator.stop();
			if (!silent) {
				this.doScrollStart();
			}

			targetX = clamp(0, bounds.maxLeft, targetX);
			targetY = clamp(0, bounds.maxTop, targetY);

			if ((bounds.maxLeft - targetX) < epsilon) {
				targetX = bounds.maxLeft;
			}
			if ((bounds.maxTop - targetY) < epsilon) {
				targetY = bounds.maxTop;
			}

			this.showThumb(bounds);

			if (animate) {
				this.animator.animate(this.scrollAnimation({
					sourceX: scrollLeft,
					sourceY: scrollTop,
					targetX,
					targetY,
					duration,
					indexToFocus
				}));
			} else {
				this.scroll(targetX, targetY);
				this.stop({indexToFocus});
			}
		}

		scrollAnimation = (animationInfo) => (curTime) => {
			const {sourceX, sourceY, targetX, targetY, duration, indexToFocus} = animationInfo;
			if (curTime < duration) {
				this.scroll(
					this.horizontalScrollability ? this.animator.timingFunction(sourceX, targetX, duration, curTime) : sourceX,
					this.verticalScrollability ? this.animator.timingFunction(sourceY, targetY, duration, curTime) : sourceY
				);
			} else {
				this.scroll(targetX, targetY);
				this.stop({indexToFocus});
			}
		}

		scroll = (left, top) => {
			let
				dirHorizontal = 0,
				dirVertical = 0;

			if (left !== this.scrollLeft) {
				dirHorizontal = Math.sign(left - this.scrollLeft);
				this.setScrollLeft(left);
			}
			if (top !== this.scrollTop) {
				dirVertical = Math.sign(top - this.scrollTop);
				this.setScrollTop(top);
			}

			this.childRef.setScrollPosition(this.scrollLeft, this.scrollTop, dirHorizontal, dirVertical);
			this.doScrolling();
		}

		stop ({indexToFocus}) {
			const bounds = this.getScrollBounds();

			this.animator.stop();
			this.isScrollAnimationTargetAccumulated = false;
			this.childRef.setContainerDisabled(false);
			this.lastFocusedItem = null;
			this.hideThumb(bounds);
			if (indexToFocus !== null && typeof this.childRef.focusOnItem === 'function') {
				this.childRef.focusOnItem(indexToFocus);
			}
			this.doScrollStop();
		}

		// scrollTo API

		getPositionForScrollTo = (opt) => {
			const
				bounds = this.getScrollBounds(),
				canScrollHorizontally = this.canScrollHorizontally(bounds),
				canScrollVertically = this.canScrollVertically(bounds);
			let
				itemPos,
				left = null,
				top = null;

			if (opt instanceof Object) {
				if (opt.position instanceof Object) {
					if (canScrollHorizontally) {
						// We need '!=' to check if opt.potision.x is null or undefined
						left = opt.position.x != null ? opt.position.x : this.scrollLeft;
					} else {
						left = 0;
					}
					if (canScrollVertically) {
						// We need '!=' to check if opt.potision.y is null or undefined
						top = opt.position.y != null ? opt.position.y : this.scrollTop;
					} else {
						top = 0;
					}
				} else if (typeof opt.align === 'string') {
					if (canScrollHorizontally) {
						if (opt.align.includes('left')) {
							left = 0;
						} else if (opt.align.includes('right')) {
							left = bounds.maxLeft;
						}
					}
					if (canScrollVertically) {
						if (opt.align.includes('top')) {
							top = 0;
						} else if (opt.align.includes('bottom')) {
							top = bounds.maxTop;
						}
					}
				} else {
					if (typeof opt.index === 'number') {
						itemPos = this.childRef.getItemPosition(opt.index);
					} else if (opt.node instanceof Object) {
						if (opt.node.nodeType === 1) {
							itemPos = this.childRef.getScrollPos(opt.node);
						}
					}
					if (itemPos) {
						if (canScrollHorizontally) {
							left = itemPos.left;
						}
						if (canScrollVertically) {
							top = itemPos.top;
						}
					}
				}
			}

			return {left, top};
		}

		scrollTo = (opt) => {
			if (!this.isInitializing) {
				const {left, top} = this.getPositionForScrollTo(opt);
				this.scrollToInfo = null;

				if (left !== null || top !== null) {
					this.start({
						targetX: (left !== null) ? left : this.scrollLeft,
						targetY: (top !== null) ? top : this.scrollTop,
						animate: opt.animate,
						indexToFocus: !isNaN(opt.indexToFocus) ? opt.indexToFocus : null
					});
				}
			} else {
				this.scrollToInfo = opt;
			}
		}

		// scroll bar

		canScrollHorizontally = (bounds) => {
			return this.horizontalScrollability && (bounds.scrollWidth > bounds.clientWidth) && !isNaN(bounds.scrollWidth);
		}

		canScrollVertically = (bounds) => {
			return this.verticalScrollability && (bounds.scrollHeight > bounds.clientHeight) && !isNaN(bounds.scrollHeight);
		}

		isHorizontalScrollbarVisible = () => (this.props.horizontalScrollbar === 'visible')

		isVerticalScrollbarVisible = () => (this.props.verticalScrollbar === 'visible')

		showThumb (bounds) {
			if (this.state.isHorizontalScrollbarVisible && this.canScrollHorizontally(bounds)) {
				this.scrollbarHorizontalRef.showThumb();
			}
			if (this.state.isVerticalScrollbarVisible && this.canScrollVertically(bounds)) {
				this.scrollbarVerticalRef.showThumb();
			}
		}

		updateThumb (scrollbarRef, bounds) {
			scrollbarRef.update({
				...bounds,
				scrollLeft: this.scrollLeft,
				scrollTop: this.scrollTop
			});
		}

		hideThumb (bounds) {
			if (this.state.isHorizontalScrollbarVisible && this.canScrollHorizontally(bounds)) {
				this.scrollbarHorizontalRef.startHidingThumb();
			}
			if (this.state.isVerticalScrollbarVisible && this.canScrollVertically(bounds)) {
				this.scrollbarVerticalRef.startHidingThumb();
			}
		}

		updateScrollbars = () => {
			const
				{isHorizontalScrollbarVisible, isVerticalScrollbarVisible} = this.state,
				{horizontalScrollbar, verticalScrollbar} = this.props,
				bounds = this.getScrollBounds(),
				canScrollHorizontally = this.canScrollHorizontally(bounds),
				canScrollVertically = this.canScrollVertically(bounds),
				curHorizontalScrollbarVisible = (horizontalScrollbar !== 'auto') ? this.isHorizontalScrollbarVisible() : canScrollHorizontally,
				curVerticalScrollbarVisible = (verticalScrollbar !== 'auto') ? this.isVerticalScrollbarVisible() : canScrollVertically;

			// determine if we should hide or show any scrollbars
			const
				isVisibilityChanged = (
					isHorizontalScrollbarVisible !== curHorizontalScrollbarVisible ||
					isVerticalScrollbarVisible !== curVerticalScrollbarVisible
				);

			if (isVisibilityChanged) {
				// one or both scrollbars have changed visibility
				this.setState({
					isHorizontalScrollbarVisible: curHorizontalScrollbarVisible,
					isVerticalScrollbarVisible: curVerticalScrollbarVisible
				});
			} else if (curHorizontalScrollbarVisible || curVerticalScrollbarVisible) {
				// no visibility change but need to notify whichever scrollbars are visible of the
				// updated bounds and scroll position
				const updatedBounds = {
					...bounds,
					scrollLeft: this.scrollLeft,
					scrollTop: this.scrollTop
				};

				if (canScrollHorizontally && curHorizontalScrollbarVisible) this.scrollbarHorizontalRef.update(updatedBounds);
				if (canScrollVertically && curVerticalScrollbarVisible) this.scrollbarVerticalRef.update(updatedBounds);
			}
		}

		getScrollBounds () {
			if (typeof this.childRef.getScrollBounds === 'function') {
				return this.childRef.getScrollBounds();
			}
		}

		getMoreInfo () {
			if (typeof this.childRef.getMoreInfo === 'function') {
				return this.childRef.getMoreInfo();
			}
		}

		updateScrollabilityAndEventListeners = () => {
			const
				{isHorizontalScrollbarVisible, isVerticalScrollbarVisible} = this.state,
				containerNode = this.childRef.containerRef;

			this.horizontalScrollability = this.childRef.isHorizontal();
			this.verticalScrollability = this.childRef.isVertical();

			// FIXME `onWheel` doesn't work on the v8 snapshot.
			if (isVerticalScrollbarVisible || isHorizontalScrollbarVisible) {
				this.containerRef.addEventListener('wheel', this.onWheel);
			} else {
				containerNode.addEventListener('wheel', this.onWheel);
			}
			// FIXME `onFocus` doesn't work on the v8 snapshot.
			containerNode.addEventListener('focus', this.onFocus, true);
			this.updateScrollbars();
		}

		// component life cycle

		componentDidMount () {
			this.updateScrollabilityAndEventListeners();
		}

		componentDidUpdate () {
			const
				positionFn = this.childRef.calculatePositionOnFocus,
				bounds = this.getScrollBounds(),
				additionalHeight = bounds.scrollHeight - bounds.clientHeight,
				focusedItem = Spotlight.getCurrent();

			this.isInitializing = false;

			// Need to sync calculated client size if it is different from the real size
			if (this.childRef.syncClientSize) {
				this.childRef.syncClientSize();
			}

			this.updateScrollabilityAndEventListeners();

			if (this.scrollToInfo !== null) {
				this.scrollTo(this.scrollToInfo);
			}

			// make sure scroll position is in right place after update
			if (focusedItem) {
				const pos = positionFn(focusedItem, additionalHeight);
				if (pos) {
					this.start({
						targetX: pos.left,
						targetY: pos.top
					});
				}
			}
		}

		componentWillUnmount () {
			// Before call cancelAnimationFrame, you must send scrollStop Event.
			this.animator.stop();
			this.forceUpdateJob.stop();
		}

		// forceUpdate is a bit jarring and may interrupt other actions like animation so we'll
		// queue it up in case we get multiple calls (e.g. when grouped expandables toggle).
		//
		// TODO: consider replacing forceUpdate() by storing bounds in state rather than a non-
		// state member.
		enqueueForceUpdate = () => {
			this.updateTopScrollPosition();
			this.forceUpdateJob.start();
		}

		// updateTopScrollPosition checks if scroll is needed if scrollHeight changes.
		updateTopScrollPosition () {
			const {scrollHeight: previousScrollHeight} = this.childRef.scrollBounds,
				{top: containerTop} = this.containerRef.getBoundingClientRect(),
				focusedItem = Spotlight.getCurrent(),
				{top: focusedItemTop} = focusedItem.getBoundingClientRect(),
				itemTop = this.scrollTop + (focusedItemTop - containerTop);

			this.childRef.calculateMetrics();

			const {scrollHeight: currentScrollHeight, clientHeight} = this.childRef.scrollBounds,
				heightDifference = Math.max(0, currentScrollHeight - previousScrollHeight);

			// calculate scroll based on focusedItem and the scrollHeight difference.
			if (previousScrollHeight !== currentScrollHeight && itemTop - this.scrollTop + heightDifference > clientHeight) {
				const newScrollTop = this.scrollTop + heightDifference;

				this.setScrollTop(newScrollTop);
				this.scroll(this.scrollLeft, this.scrollTop);
			}
		}

		forceUpdateJob = new Job(this.forceUpdate.bind(this), 32)

		// render

		initRef (prop) {
			return (ref) => {
				this[prop] = ref;
			};
		}

		initScrollbarBtnHandler = (orientation, direction) => () => {
			return this.onScrollbarBtnHandler(orientation, direction);
		}

		getHorizontalScrollbar = (isHorizontalScrollbarVisible, isVerticalScrollbarVisible) => (
			isHorizontalScrollbarVisible ? (
				<Scrollbar
					className={!isVerticalScrollbarVisible ? css.onlyHorizontalScrollbarNeeded : null}
					disabled={!isHorizontalScrollbarVisible}
					{...this.horizontalScrollbarProps}
				/>
			) : null
		)

		getVerticalScrollbar = (isHorizontalScrollbarVisible, isVerticalScrollbarVisible) => (
			isVerticalScrollbarVisible ? (
				<Scrollbar
					className={!isHorizontalScrollbarVisible ? css.onlyVerticalScrollbarNeeded : null}
					disabled={!isVerticalScrollbarVisible}
					{...this.verticalScrollbarProps}
				/>
			) : null
		)

		handleScroll = () => {
			if (!this.animator.isAnimating() && this.childRef && this.childRef.containerRef) {
				this.childRef.containerRef.scrollTop = this.scrollTop;
				this.childRef.containerRef.scrollLeft = this.scrollLeft;
			}
		}

		render () {
			const
				props = Object.assign({}, this.props),
				{className, style} = this.props,
				{isHorizontalScrollbarVisible, isVerticalScrollbarVisible} = this.state,
				vscrollbar = this.getVerticalScrollbar(isHorizontalScrollbarVisible, isVerticalScrollbarVisible),
				hscrollbar = this.getHorizontalScrollbar(isHorizontalScrollbarVisible, isVerticalScrollbarVisible),
				scrollableClasses = classNames(
					css.scrollable,
					!(isHorizontalScrollbarVisible || isVerticalScrollbarVisible) ? css.scrollableHiddenScrollbars : null,
					isHorizontalScrollbarVisible ? null : css.takeAvailableSpaceForVertical,
					isVerticalScrollbarVisible ? null : css.takeAvailableSpaceForHorizontal,
					className
				);

			delete props.cbScrollTo;
			delete props.className;
			delete props.horizontalScrollbar;
			delete props.onScroll;
			delete props.onScrollStart;
			delete props.onScrollStop;
			delete props.style;
			delete props.verticalScrollbar;

			return (
				<div ref={this.initContainerRef} className={scrollableClasses} style={style}>
<<<<<<< HEAD
					{isVerticalScrollbarVisible ? vscrollbar : null}
					{isHorizontalScrollbarVisible ? hscrollbar : null}
					<Wrapped {...props} {...this.eventHandlers} ref={this.initChildRef} cbScrollTo={this.scrollTo} className={css.container} />
=======
					{vscrollbar}
					{hscrollbar}
					<Wrapped
						{...props}
						{...this.eventHandlers}
						cbScrollTo={this.scrollTo}
						className={css.container}
						onScroll={this.handleScroll}
						ref={this.initChildRef}
					/>
>>>>>>> b4be549d
				</div>
			);
		}
	};
});

export default ScrollableHoC;
export {dataIndexAttribute, ScrollableHoC as Scrollable};<|MERGE_RESOLUTION|>--- conflicted
+++ resolved
@@ -919,11 +919,6 @@
 
 			return (
 				<div ref={this.initContainerRef} className={scrollableClasses} style={style}>
-<<<<<<< HEAD
-					{isVerticalScrollbarVisible ? vscrollbar : null}
-					{isHorizontalScrollbarVisible ? hscrollbar : null}
-					<Wrapped {...props} {...this.eventHandlers} ref={this.initChildRef} cbScrollTo={this.scrollTo} className={css.container} />
-=======
 					{vscrollbar}
 					{hscrollbar}
 					<Wrapped
@@ -934,7 +929,6 @@
 						onScroll={this.handleScroll}
 						ref={this.initChildRef}
 					/>
->>>>>>> b4be549d
 				</div>
 			);
 		}
