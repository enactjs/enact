--- conflicted
+++ resolved
@@ -250,7 +250,9 @@
 				isVertical = this.canScrollVertically(bounds);
 
 			this.pageDistance = (isVertical ? bounds.clientHeight : bounds.clientWidth) * paginationPageMultiplier;
-			this.updateScrollabilityAndEventListeners();
+			this.direction = this.childRef.props.direction;
+			this.updateEventListeners();
+			this.updateScrollbars();
 		}
 
 		componentDidUpdate () {
@@ -261,7 +263,9 @@
 				this.childRef.syncClientSize();
 			}
 
-			this.updateScrollabilityAndEventListeners();
+			this.direction = this.childRef.props.direction;
+			this.updateEventListeners();
+			this.updateScrollbars();
 
 			if (this.scrollToInfo !== null) {
 				this.scrollTo(this.scrollToInfo);
@@ -1015,58 +1019,6 @@
 			this.bounds.scrollHeight = currentScrollHeight;
 		}
 
-<<<<<<< HEAD
-		// component life cycle
-
-		componentDidMount () {
-			this.direction = this.childRef.props.direction;
-			this.updateEventListeners();
-			this.updateScrollbars();
-		}
-
-		componentDidUpdate () {
-			this.isInitializing = false;
-
-			// Need to sync calculated client size if it is different from the real size
-			if (this.childRef.syncClientSize) {
-				this.childRef.syncClientSize();
-			}
-
-			this.direction = this.childRef.props.direction;
-			this.updateEventListeners();
-			this.updateScrollbars();
-
-			if (this.scrollToInfo !== null) {
-				this.scrollTo(this.scrollToInfo);
-			} else {
-				this.updateScrollOnFocus();
-			}
-		}
-
-		componentWillUnmount () {
-			const
-				{containerRef} = this,
-				childContainerRef = this.childRef.containerRef;
-
-			// Before call cancelAnimationFrame, you must send scrollStop Event.
-			if (this.animator.isAnimating()) {
-				this.doScrollStop();
-				this.animator.stop();
-			}
-			this.forceUpdateJob.stop();
-
-			if (containerRef && containerRef.removeEventListener) {
-				// FIXME `onWheel` doesn't work on the v8 snapshot.
-				containerRef.removeEventListener('wheel', this.onWheel);
-			}
-			if (childContainerRef && childContainerRef.removeEventListener) {
-				// FIXME `onFocus` doesn't work on the v8 snapshot.
-				childContainerRef.removeEventListener('focus', this.onFocus, true);
-			}
-		}
-
-=======
->>>>>>> 948efa1f
 		// forceUpdate is a bit jarring and may interrupt other actions like animation so we'll
 		// queue it up in case we get multiple calls (e.g. when grouped expandables toggle).
 		//
