--- conflicted
+++ resolved
@@ -238,6 +238,11 @@
 		}
 
 		componentDidMount () {
+			const
+				bounds = this.getScrollBounds(),
+				isVertical = this.canScrollVertically(bounds);
+
+			this.pageDistance = (isVertical ? bounds.clientHeight : bounds.clientWidth) * paginationPageMultiplier;
 			this.updateScrollabilityAndEventListeners();
 		}
 
@@ -979,59 +984,6 @@
 			this.bounds.scrollHeight = currentScrollHeight;
 		}
 
-<<<<<<< HEAD
-		// component life cycle
-
-		componentDidMount () {
-			const
-				bounds = this.getScrollBounds(),
-				isVertical = this.canScrollVertically(bounds);
-
-			this.pageDistance = (isVertical ? bounds.clientHeight : bounds.clientWidth) * paginationPageMultiplier;
-			this.updateScrollabilityAndEventListeners();
-		}
-
-		componentDidUpdate () {
-			this.isInitializing = false;
-
-			// Need to sync calculated client size if it is different from the real size
-			if (this.childRef.syncClientSize) {
-				this.childRef.syncClientSize();
-			}
-
-			this.updateScrollabilityAndEventListeners();
-
-			if (this.scrollToInfo !== null) {
-				this.scrollTo(this.scrollToInfo);
-			} else {
-				this.updateScrollOnFocus();
-			}
-		}
-
-		componentWillUnmount () {
-			const
-				{containerRef} = this,
-				childContainerRef = this.childRef.containerRef;
-
-			// Before call cancelAnimationFrame, you must send scrollStop Event.
-			if (this.animator.isAnimating()) {
-				this.doScrollStop();
-				this.animator.stop();
-			}
-			this.forceUpdateJob.stop();
-
-			if (containerRef && containerRef.removeEventListener) {
-				// FIXME `onWheel` doesn't work on the v8 snapshot.
-				containerRef.removeEventListener('wheel', this.onWheel);
-			}
-			if (childContainerRef && childContainerRef.removeEventListener) {
-				// FIXME `onFocus` doesn't work on the v8 snapshot.
-				childContainerRef.removeEventListener('focus', this.onFocus, true);
-			}
-		}
-
-=======
->>>>>>> 83e4b6df
 		// forceUpdate is a bit jarring and may interrupt other actions like animation so we'll
 		// queue it up in case we get multiple calls (e.g. when grouped expandables toggle).
 		//
