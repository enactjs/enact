--- conflicted
+++ resolved
@@ -523,10 +523,7 @@
 				} else if (canScrollHorizontally) {
 					delta = this.calculateDistanceByWheel(eventDeltaMode, eventDelta, bounds.clientWidth * scrollWheelPageMultiplierForMaxPixel);
 				}
-<<<<<<< HEAD
-=======
-
->>>>>>> ddebf5e5
+
 				direction = Math.sign(delta);
 
 				Spotlight.setPointerMode(false);
@@ -534,21 +531,13 @@
 					focusedItem.blur();
 				}
 
-<<<<<<< HEAD
-				this.childRef.setContainerDisabled(true);
-
-=======
->>>>>>> ddebf5e5
 				if (direction !== this.wheelDirection) {
 					this.isScrollAnimationTargetAccumulated = false;
 					this.wheelDirection = direction;
 				}
 
 				if (delta !== 0) {
-<<<<<<< HEAD
-=======
 					this.childRef.setContainerDisabled(true);
->>>>>>> ddebf5e5
 					this.scrollToAccumulatedTarget(delta, canScrollVertically);
 				}
 			}
