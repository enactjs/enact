--- conflicted
+++ resolved
@@ -266,15 +266,7 @@
 			on('keydown', this.onKeyDown);
 		}
 
-<<<<<<< HEAD
-		componentWillReceiveProps (nextProps) {
-			configureSpotlightContainer(nextProps);
-		}
-
 		componentWillUpdate (nextProps, nextState, nextContext) {
-=======
-		componentWillUpdate () {
->>>>>>> 305b3a5f
 			this.deferScrollTo = true;
 			if (nextContext.remeasure !== this.context.remeasure || nextState.isVerticalScrollbarVisible !== this.state.isVerticalScrollbarVisible) {
 				this.setState((prevState) => ({
