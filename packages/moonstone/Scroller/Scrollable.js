--- conflicted
+++ resolved
@@ -888,21 +888,11 @@
 			delete props.verticalScrollbar;
 
 			return (
-<<<<<<< HEAD
 				<div ref={this.initContainerRef} className={scrollableClasses} style={style}>
 					{isVerticalScrollbarVisible ? vscrollbar : null}
 					{isHorizontalScrollbarVisible ? hscrollbar : null}
 					<Wrapped {...props} {...this.eventHandlers} ref={this.initChildRef} cbScrollTo={this.scrollTo} className={css.container} />
 				</div>
-=======
-				(isHorizontalScrollbarVisible || isVerticalScrollbarVisible) ? (
-					<div ref={this.initContainerRef} className={scrollableClasses} style={style}>
-						{vscrollbar}
-						{hscrollbar}
-						<Wrapped {...props} {...this.eventHandlers} ref={this.initChildRef} cbScrollTo={this.scrollTo} className={css.container} />
-					</div>
-				) : <Wrapped {...props} {...this.eventHandlers} cbScrollTo={this.scrollTo} className={scrollableClasses} ref={this.initChildRef} style={style} />
->>>>>>> 76f7c9d5
 			);
 		}
 	};
