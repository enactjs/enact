--- conflicted
+++ resolved
@@ -26,14 +26,10 @@
 	pixelPerLine = ri.scale(39) * scrollWheelMultiplierForDeltaPixel,
 	paginationPageMultiplier = 0.8,
 	epsilon = 1,
-<<<<<<< HEAD
 	// spotlight
 	doc = (typeof window === 'object') ? window.document : {},
 	animationDuration = 1000,
 	scrollStopWaiting = 200;
-=======
-	animationDuration = 1000;
->>>>>>> 0bdf0c67
 
 /**
  * {@link moonstone/Scroller.dataIndexAttribute} is the name of a custom attribute
@@ -217,18 +213,12 @@
 			this.rtlDirection = context.rtl ? -1 : 1;
 
 			if (this.props.positioningOption === 'byBrowser') {
-<<<<<<< HEAD
 				const {onFocus, onKeyDown, onKeyUp, onScroll} = this;
 				this.eventHandlers = {
 					onFocus,
 					onKeyDown,
 					onKeyUp,
 					onScroll
-=======
-				const {onKeyDown} = this;
-				this.eventHandlers = {
-					onKeyDown
->>>>>>> 0bdf0c67
 				};
 				this.jobName = perf.now();
 			} else {
@@ -402,7 +392,7 @@
 					isVertical = this.canScrollVertically(),
 					delta = this.wheel(e, isHorizontal, isVertical);
 
-				doc.activeElement.blur();
+				window.document.activeElement.blur();
 				this.childRef.setContainerDisabled(true);
 				this.scrollToAccumulatedTarget(delta, isHorizontal, isVertical);
 			}
@@ -466,23 +456,6 @@
 			this.isKeyDown = false;
 		}
 
-<<<<<<< HEAD
-=======
-		onWheel = (e) => {
-			e.preventDefault();
-			if (!this.isDragging) {
-				const
-					isHorizontal = this.canScrollHorizontally(),
-					isVertical = this.canScrollVertically(),
-					delta = this.wheel(e, isHorizontal, isVertical);
-
-				window.document.activeElement.blur();
-				this.childRef.setContainerDisabled(true);
-				this.scrollToAccumulatedTarget(delta, isHorizontal, isVertical);
-			}
-		}
-
->>>>>>> 0bdf0c67
 		onScrollbarBtnHandler = (orientation, direction) => {
 			const
 				bounds = this.getScrollBounds(),
@@ -728,12 +701,8 @@
 		}
 
 		updateThumb (scrollbarRef) {
-<<<<<<< HEAD
 			if (!this.props.hideScrollbars) {
-=======
-			if (this.props.positioningOption !== 'byBrowser' && !this.props.hideScrollbars) {
 				const bounds = this.getScrollBounds();
->>>>>>> 0bdf0c67
 				scrollbarRef.update({
 					...bounds,
 					scrollLeft: this.scrollLeft,
@@ -771,15 +740,11 @@
 			this.horizontalScrollability = this.childRef.isHorizontal();
 			this.verticalScrollability = this.childRef.isVertical();
 
-<<<<<<< HEAD
 			if (!this.props.hideScrollbars) {
-=======
-			if (this.props.positioningOption !== 'byBrowser' && !this.props.hideScrollbars) {
 				const bounds = this.getScrollBounds();
 
 				// FIXME `onWheel` don't work on the v8 snapshot.
 				this.containerRef.addEventListener('wheel', this.onWheel);
->>>>>>> 0bdf0c67
 				// eslint-disable-next-line react/no-did-mount-set-state
 				this.setState({
 					isHorizontalScrollbarVisible: this.canScrollHorizontally(),
@@ -805,13 +770,11 @@
 				// FIXME `onScroll` don't work on the v8 snapshot.
 				this.childRef.containerRef.addEventListener('scroll', this.onScroll);
 			}
-<<<<<<< HEAD
 
 			this.isFirstRendered = true;
-=======
+
 			// FIXME `onFocus` don't work on the v8 snapshot.
 			this.childRef.containerRef.addEventListener('focus', this.onFocus, true);
->>>>>>> 0bdf0c67
 		}
 
 		componentDidUpdate () {
@@ -840,11 +803,6 @@
 					});
 				}
 			}
-<<<<<<< HEAD
-
-			if (this.childRef.updateClientSize) {
-				this.childRef.updateClientSize();
-			}
 
 			if (this.isFirstRendered) {
 				this.isFirstRendered = false;
@@ -852,8 +810,6 @@
 					this.childRef.readyForRtl();
 				}
 			}
-=======
->>>>>>> 0bdf0c67
 		}
 
 		componentWillUnmount () {
@@ -908,13 +864,8 @@
 			delete props.hideScrollbars;
 
 			return (
-<<<<<<< HEAD
 				(!hideScrollbars) ? (
-					<div ref={this.initContainerRef} className={scrollableClasses} style={style} onWheel={onWheel}>
-=======
-				(positioningOption !== 'byBrowser' && !hideScrollbars) ? (
 					<div ref={this.initContainerRef} className={scrollableClasses} style={style}>
->>>>>>> 0bdf0c67
 						<Scrollbar
 							className={verticalScrollbarClassnames}
 							{...this.verticalScrollbarProps}
