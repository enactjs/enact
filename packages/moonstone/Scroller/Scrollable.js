/*
 * Exports the {@link moonstone/Scroller.Scrollable} Higher-order Component (HOC) and
 * the {@link moonstone/Scroller.dataIndexAttribute} constant.
 * The default export is {@link moonstone/Scroller.Scrollable}.
 */

import clamp from 'ramda/src/clamp';
import classNames from 'classnames';
<<<<<<< HEAD
import {forward} from '@enact/core/handle';
import {getDirection} from '@enact/spotlight';
=======
import {contextTypes} from '@enact/ui/Resizable';
import {forward} from '@enact/core/handle';
import Spotlight, {getDirection} from '@enact/spotlight';
>>>>>>> 0ad7a50b
import hoc from '@enact/core/hoc';
import {Job} from '@enact/core/util';
import React, {Component, PropTypes} from 'react';
import ri from '@enact/ui/resolution';

import css from './Scrollable.less';
import ScrollAnimator from './ScrollAnimator';
import Scrollbar from './Scrollbar';

const
	forwardScroll = forward('onScroll'),
	forwardScrollStart = forward('onScrollStart'),
	forwardScrollStop = forward('onScrollStop');

const
	calcVelocity = (d, dt) => (d && dt) ? d / dt : 0,
	nop = () => {},
	perf = (typeof window === 'object') ? window.performance : {now: Date.now},
	holdTime = 50,
	scrollWheelMultiplierForDeltaPixel = 2,
	pixelPerLine = ri.scale(39) * scrollWheelMultiplierForDeltaPixel,
	paginationPageMultiplier = 0.8,
	epsilon = 1,
	animationDuration = 1000,
	forwardOnWillMount = forward('onWillUnmount');

/**
 * {@link moonstone/Scroller.dataIndexAttribute} is the name of a custom attribute
 * which indicates the index of an item in {@link moonstone/VirtualList.VirtualList}
 * or {@link moonstone/VirtualList.VirtualGridList}.
 *
 * @constant dataIndexAttribute
 * @memberof moonstone/Scroller
 * @type {String}
 * @private
 */
const dataIndexAttribute = 'data-index';

/**
 * {@link moonstone/Scroller.Scrollable} is a Higher-order Component
 * that applies a Scrollable behavior to its wrapped component.
 *
 * Scrollable catches `onFocus` and `onKeyDown` events from its wrapped component for spotlight features,
 * and also catches `onMouseDown`, `onMouseLeave`, `onMouseMove`, `onMouseUp`, and `onWheel` events
 * from its wrapped component for scrolling behaviors.
 *
 * Scrollable calls `onScrollStart`, `onScroll`, and `onScrollStop` callback functions during scroll.
 *
 * @class Scrollable
 * @memberof moonstone/Scroller
 * @hoc
 * @private
 */
const ScrollableHoC = hoc((config, Wrapped) => {
	return class Scrollable extends Component {
		static displayName = 'Scrollable'

		static propTypes = /** @lends moonstone/Scroller.Scrollable.prototype */ {
			/**
			 * The callback function which is called for linking scrollTo function.
			 * You should specify a callback function as the value of this prop
			 * to use scrollTo feature.
			 *
			 * The scrollTo function passed to the parent component requires below as an argument.
			 * - {position: {x, y}} - You can set a pixel value for x and/or y position
			 * - {align} - You can set one of values below for align
			 *   `'left'`, `'right'`, `'top'`, `'bottom'`,
			 *   `'topleft'`, `'topright'`, `'bottomleft'`, and `'bottomright'`.
			 * - {index} - You can set an index of specific item. (`0` or positive integer)
			 *
			 * @example
			 *	// If you set cbScrollTo prop like below;
			 *	cbScrollTo: (fn) => {this.scrollTo = fn;}
			 *	// You can simply call like below;
			 *	this.scrollTo({align: 'top'}); // scroll to the top
			 * @type {Function}
			 * @public
			 */
			cbScrollTo: PropTypes.func,

			/**
			 * Specifies how to show horizontal scrollbar. Acceptable values are `'auto'`,
			 * `'visible'`, and `'hidden'`.
			 *
			 * @type {String}
			 * @default 'auto'
			 * @public
			 */
			horizontalScrollbar: PropTypes.oneOf(['auto', 'visible', 'hidden']),

			/**
			 * Called when scrolling
			 *
			 * @type {Function}
			 * @public
			 */
			onScroll: PropTypes.func,

			/**
			 * Called when scroll starts
			 *
			 * @type {Function}
			 * @public
			 */
			onScrollStart: PropTypes.func,

			/**
			 * Called when scroll stops
			 *
			 * @type {Function}
			 * @public
			 */
			onScrollStop: PropTypes.func,

			style: PropTypes.object,

			/**
<<<<<<< HEAD
			 * Called when the component will unmount
			 * This function will pass an object that contains `lastScrollTop`, `lastScrollLeft`, and `lastFocusedIndex` as the parameter
			 *
			 * @type {Function}
			 * @public
			 */
			onWillUnmount: PropTypes.func,

			/**
			 * Options for positioning the items; valid values are `'byItem'`, `'byContainer'`,
			 * and `'byBrowser'`.
			 * If `'byItem'`, the list moves each item.
			 * If `'byContainer'`, the list moves the container that contains rendered items.
			 * If `'byBrowser'`, the list scrolls by browser.
=======
			 * Specifies how to show vertical scrollbar. Acceptable values are `'auto'`,
			 * `'visible'`, and `'hidden'`.
>>>>>>> 0ad7a50b
			 *
			 * @type {String}
			 * @default 'auto'
			 * @public
			 */
			verticalScrollbar: PropTypes.oneOf(['auto', 'visible', 'hidden'])
		}

		static defaultProps = {
			cbScrollTo: nop,
			onScroll: nop,
			onScrollStart: nop,
			onScrollStop: nop,
			horizontalScrollbar: 'auto',
			verticalScrollbar: 'auto'
		}

		static childContextTypes = contextTypes

		constructor (props) {
			super(props);

			this.state = {
				isHorizontalScrollbarVisible: this.isHorizontalScrollbarVisible(),
				isVerticalScrollbarVisible: this.isVerticalScrollbarVisible()
			};

			this.initChildRef = this.initRef('childRef');
			this.initContainerRef = this.initRef('containerRef');

			const {onKeyDown, onKeyUp} = this;
			// We have removed all mouse event handlers for now.
			// Revisit later for touch usage.
			this.eventHandlers = {
				onKeyDown,
				onKeyUp
			};

			this.verticalScrollbarProps = {
				ref: this.initRef('scrollbarVerticalRef'),
				vertical: true,
				onPrevScroll: this.initScrollbarBtnHandler('vertical', -1),
				onNextScroll: this.initScrollbarBtnHandler('vertical', 1)
			};

			this.horizontalScrollbarProps = {
				ref: this.initRef('scrollbarHorizontalRef'),
				vertical: false,
				onPrevScroll: this.initScrollbarBtnHandler('horizontal', -1),
				onNextScroll: this.initScrollbarBtnHandler('horizontal', 1)
			};

			props.cbScrollTo(this.scrollTo);
		}

		getChildContext () {
			return {
				invalidateBounds: this.enqueueForceUpdate
			};
		}

		// status
		horizontalScrollability = false
		verticalScrollability = false
		isScrollAnimationTargetAccumulated = false
		isFirstDragging = false
		isDragging = false
		isKeyDown = false
		isInitializing = true

		// event handlers
		eventHandlers = {}

		// drag info
		dragInfo = {
			t: 0,
			clientX: 0,
			clientY: 0,
			dx: 0,
			dy: 0,
			dt: 0
		}

		// bounds info
		bounds = {
			clientWidth: 0,
			clientHeight: 0,
			scrollWidth: 0,
			scrollHeight: 0,
			maxTop: 0,
			maxLeft: 0
		}

		// scroll info
		scrollLeft = 0
		scrollTop = 0
		dirHorizontal = 0
		dirVertical = 0
		scrollToInfo = null

		// spotlight
		lastFocusedItem = null
		lastFocusedIndex = null

		// component info
		childRef = null
		containerRef = null

		// scroll animator
		animator = new ScrollAnimator()

		// handle an input event

		dragStart (e) {
			const d = this.dragInfo;

			this.isDragging = true;
			this.isFirstDragging = true;
			d.t = perf.now();
			d.clientX = e.clientX;
			d.clientY = e.clientY;
			d.dx = d.dy = 0;
		}

		drag (e) {
			const
				t = perf.now(),
				d = this.dragInfo;

			if (this.horizontalScrollability) {
				d.dx = e.clientX - d.clientX;
				d.clientX = e.clientX;
			} else {
				d.dx = 0;
			}

			if (this.verticalScrollability) {
				d.dy = e.clientY - d.clientY;
				d.clientY = e.clientY;
			} else {
				d.dy = 0;
			}

			d.t = t;

			return {dx: d.dx, dy: d.dy};
		}

		dragStop () {
			const
				d = this.dragInfo,
				t = perf.now();

			d.dt = t - d.t;
			this.isDragging = false;
		}

		isFlicking () {
			const d = this.dragInfo;

			if (d.dt > holdTime) {
				return false;
			} else {
				return true;
			}
		}

		wheel (e, isHorizontal, isVertical) {
			const
				bounds = this.getScrollBounds(),
				deltaMode = e.deltaMode,
				wheelDeltaY = e.nativeEvent ? -e.nativeEvent.wheelDeltaY : -e.wheelDeltaY;
			let delta = (wheelDeltaY || e.deltaY);

			if (deltaMode === 0) {
				delta = ri.scale(delta) * scrollWheelMultiplierForDeltaPixel;
			} else if (deltaMode === 1) { // line; firefox
				delta = ri.scale(delta) * pixelPerLine;
			} else if (deltaMode === 2) { // page
				if (isVertical) {
					delta = delta > 0 ? bounds.clientHeight : -bounds.clientHeight;
				} else if (isHorizontal) {
					delta = delta > 0 ? bounds.clientWidth : -bounds.clientWidth;
				} else {
					delta = 0;
				}
			}

			return delta;
		}

		// mouse event handler for JS scroller

		onMouseDown = (e) => {
			this.animator.stop();
			this.dragStart(e);
		}

		onMouseMove = (e) => {
			if (this.isDragging) {
				const
					{dx, dy} = this.drag(e),
					bounds = this.getScrollBounds();

				if (this.isFirstDragging) {
					this.doScrollStart();
					this.isFirstDragging = false;
				}
				this.showThumb(bounds);
				this.scroll(this.scrollLeft - dx, this.scrollTop - dy);
			}
		}

		onMouseUp = (e) => {
			if (this.isDragging) {
				this.dragStop(e);

				if (!this.isFlicking()) {
					this.stop();
				} else {
					const
						d = this.dragInfo,
						target = this.animator.simulate(
							this.scrollLeft,
							this.scrollTop,
							calcVelocity(-d.dx, d.dt),
							calcVelocity(-d.dy, d.dt)
						);

					if (typeof window !== 'undefined') {
						window.document.activeElement.blur();
					}
					this.childRef.setContainerDisabled(true);
					this.isScrollAnimationTargetAccumulated = false;
					this.start({
						targetX: target.targetX,
						targetY: target.targetY,
						animate: true,
						silent: true,
						duration: target.duration
					});
				}
			}
		}

		onMouseLeave = (e) => {
			this.onMouseMove(e);
			this.onMouseUp();
		}

		startScrollOnFocus = (pos, item) => {
			if (pos) {
				if (pos.left !== this.scrollLeft || pos.top !== this.scrollTop) {
					this.start({
						targetX: pos.left,
						targetY: pos.top,
						animate: (animationDuration > 0),
						silent: false,
						duration: animationDuration
					});
				}
				this.lastFocusedItem = item;
			}
		}

		onFocus = (e) => {
			const item = e.target;
			if (item.dataset && !isNaN(item.dataset.index)) {
				this.lastFocusedIndex = Number(item.dataset.index);
			}

			if (this.isKeyDown && !this.isDragging) {
				const
					positionFn = this.childRef.calculatePositionOnFocus,
					spotItem = window.document.activeElement;

				if (item && item !== this.lastFocusedItem && item === spotItem && positionFn) {
					const pos = positionFn(item);
					if (pos) {
						this.startScrollOnFocus(pos, item);
					}
				}
			}
		}

		onKeyDown = ({keyCode, target}) => {
			if (getDirection(keyCode)) {
				if (this.childRef.setSpotlightContainerRestrict) {
					const index = Number.parseInt(target.getAttribute(dataIndexAttribute));
					this.childRef.setSpotlightContainerRestrict(keyCode, index);
				}
				this.isKeyDown = true;
			}
		}

		onKeyUp = ({keyCode}) => {
			if (getDirection(keyCode)) {
				this.isKeyDown = false;
			}
		}

		onWheel = (e) => {
			e.preventDefault();
			if (!this.isDragging) {
				const
					bounds = this.getScrollBounds(),
					isHorizontal = this.canScrollHorizontally(bounds),
					isVertical = this.canScrollVertically(bounds),
					delta = this.wheel(e, isHorizontal, isVertical);

				Spotlight.setPointerMode(false);
				window.document.activeElement.blur();
				this.childRef.setContainerDisabled(true);
				this.scrollToAccumulatedTarget(delta, isHorizontal, isVertical);
			}
		}

		onScrollbarBtnHandler = (orientation, direction) => {
			const
				bounds = this.getScrollBounds(),
				isHorizontal = this.canScrollHorizontally(bounds) && orientation === 'horizontal',
				isVertical = this.canScrollVertically(bounds) && orientation === 'vertical',
				pageDistance = (isVertical ? bounds.clientHeight : bounds.clientWidth) * paginationPageMultiplier;

			this.scrollToAccumulatedTarget(pageDistance * direction, isHorizontal, isVertical);
		}

		scrollToAccumulatedTarget = (delta, isHorizontal, isVertical) => {
			const
				bounds = this.getScrollBounds(),
				silent = this.isScrollAnimationTargetAccumulated;

			if (!this.isScrollAnimationTargetAccumulated) {
				this.accumulatedTargetX = this.scrollLeft;
				this.accumulatedTargetY = this.scrollTop;
				this.isScrollAnimationTargetAccumulated = true;
			}

			if (isVertical) {
				this.accumulatedTargetY = clamp(0, bounds.maxTop, this.accumulatedTargetY + delta);
			} else if (isHorizontal) {
				this.accumulatedTargetX = clamp(0, bounds.maxLeft, this.accumulatedTargetX + delta);
			}

			this.start({
				targetX: this.accumulatedTargetX,
				targetY: this.accumulatedTargetY,
				animate: true,
				silent
			});
		}

		// call scroll callbacks

		doScrollStart () {
			forwardScrollStart({scrollLeft: this.scrollLeft, scrollTop: this.scrollTop, moreInfo: this.getMoreInfo()}, this.props);
		}

		doScrolling () {
			forwardScroll({scrollLeft: this.scrollLeft, scrollTop: this.scrollTop, moreInfo: this.getMoreInfo()}, this.props);
		}

		doScrollStop () {
			forwardScrollStop({scrollLeft: this.scrollLeft, scrollTop: this.scrollTop, moreInfo: this.getMoreInfo()}, this.props);
		}

		// update scroll position

		setScrollLeft (v) {
			const bounds = this.getScrollBounds();

			this.dirHorizontal = Math.sign(v - this.scrollLeft);
			this.scrollLeft = clamp(0, bounds.maxLeft, v);
			if (this.state.isHorizontalScrollbarVisible && this.canScrollHorizontally(bounds)) {
				this.updateThumb(this.scrollbarHorizontalRef, bounds);
			}
		}

		setScrollTop (v) {
			const bounds = this.getScrollBounds();

			this.dirVertical = Math.sign(v - this.scrollTop);
			this.scrollTop = clamp(0, bounds.maxTop, v);
			if (this.state.isVerticalScrollbarVisible && this.canScrollVertically(bounds)) {
				this.updateThumb(this.scrollbarVerticalRef, bounds);
			}
		}

		// scroll start/stop

		start ({targetX, targetY, animate = true, silent = false, duration = animationDuration, indexToFocus}) {
			const {scrollLeft, scrollTop} = this;
			const bounds = this.getScrollBounds();

			this.animator.stop();
			if (!silent) {
				this.doScrollStart();
			}

			targetX = clamp(0, bounds.maxLeft, targetX);
			targetY = clamp(0, bounds.maxTop, targetY);

			if ((bounds.maxLeft - targetX) < epsilon) {
				targetX = bounds.maxLeft;
			}
			if ((bounds.maxTop - targetY) < epsilon) {
				targetY = bounds.maxTop;
			}

			this.showThumb(bounds);

			if (animate) {
				this.animator.animate(this.scrollAnimation({
					sourceX: scrollLeft,
					sourceY: scrollTop,
					targetX,
					targetY,
					duration,
					indexToFocus
				}));
			} else {
				this.scroll(targetX, targetY);
				this.stop({indexToFocus});
			}
		}

		scrollAnimation = (animationInfo) => (curTime) => {
			const {sourceX, sourceY, targetX, targetY, duration, indexToFocus} = animationInfo;
			if (curTime < duration) {
				this.scroll(
					this.horizontalScrollability ? this.animator.timingFunction(sourceX, targetX, duration, curTime) : sourceX,
					this.verticalScrollability ? this.animator.timingFunction(sourceY, targetY, duration, curTime) : sourceY
				);
			} else {
				this.scroll(targetX, targetY);
				this.stop({indexToFocus});
			}
		}

		scroll = (left, top) => {
			if (left !== this.scrollLeft) {
				this.setScrollLeft(left);
			}
			if (top !== this.scrollTop) {
				this.setScrollTop(top);
			}

			this.childRef.setScrollPosition(this.scrollLeft, this.scrollTop, this.dirHorizontal, this.dirVertical);
			this.doScrolling();
		}

		stop ({indexToFocus}) {
			const bounds = this.getScrollBounds();

			this.animator.stop();
			this.isScrollAnimationTargetAccumulated = false;
			this.childRef.setContainerDisabled(false);
			this.lastFocusedItem = null;
			this.hideThumb(bounds);
			if (indexToFocus !== null && typeof this.childRef.focusOnItem === 'function') {
				this.childRef.focusOnItem(indexToFocus);
			}
			this.doScrollStop();
		}

		// scrollTo API

		getPositionForScrollTo = (opt) => {
			const
				bounds = this.getScrollBounds(),
				canScrollHorizontally = this.canScrollHorizontally(bounds),
				canScrollVertically = this.canScrollVertically(bounds);
			let
				itemPos,
				left = null,
				top = null;

			if (opt instanceof Object) {
				if (opt.position instanceof Object) {
					if (canScrollHorizontally) {
						// We need '!=' to check if opt.potision.x is null or undefined
						left = opt.position.x != null ? opt.position.x : this.scrollLeft;
					} else {
						left = 0;
					}
					if (canScrollVertically) {
						// We need '!=' to check if opt.potision.y is null or undefined
						top = opt.position.y != null ? opt.position.y : this.scrollTop;
					} else {
						top = 0;
					}
				} else if (typeof opt.align === 'string') {
					if (canScrollHorizontally) {
						if (opt.align.includes('left')) {
							left = 0;
						} else if (opt.align.includes('right')) {
							left = bounds.maxLeft;
						}
					}
					if (canScrollVertically) {
						if (opt.align.includes('top')) {
							top = 0;
						} else if (opt.align.includes('bottom')) {
							top = bounds.maxTop;
						}
					}
				} else {
					if (typeof opt.index === 'number') {
						itemPos = this.childRef.getItemPosition(opt.index);
					} else if (opt.node instanceof Object) {
						if (opt.node.nodeType === 1) {
							itemPos = this.childRef.getScrollPos(opt.node);
						}
					}
					if (itemPos) {
						if (canScrollHorizontally) {
							left = itemPos.left;
						}
						if (canScrollVertically) {
							top = itemPos.top;
						}
					}
				}
			}

			return {left, top};
		}

		scrollTo = (opt) => {
			if (!this.isInitializing) {
				const {left, top} = this.getPositionForScrollTo(opt);
				this.scrollToInfo = null;

				if (left !== null || top !== null) {
					this.start({
						targetX: (left !== null) ? left : this.scrollLeft,
						targetY: (top !== null) ? top : this.scrollTop,
						animate: opt.animate,
						indexToFocus: !isNaN(opt.indexToFocus) ? opt.indexToFocus : null
					});
				}
			} else {
				this.scrollToInfo = opt;
			}
		}

		// scroll bar

		canScrollHorizontally = (bounds) => {
			return this.horizontalScrollability && (bounds.scrollWidth > bounds.clientWidth) && !isNaN(bounds.scrollWidth);
		}

		canScrollVertically = (bounds) => {
			return this.verticalScrollability && (bounds.scrollHeight > bounds.clientHeight) && !isNaN(bounds.scrollHeight);
		}

		isHorizontalScrollbarVisible = () => (this.props.horizontalScrollbar === 'visible')

		isVerticalScrollbarVisible = () => (this.props.verticalScrollbar === 'visible')

		showThumb (bounds) {
			if (this.state.isHorizontalScrollbarVisible && this.canScrollHorizontally(bounds)) {
				this.scrollbarHorizontalRef.showThumb();
			}
			if (this.state.isVerticalScrollbarVisible && this.canScrollVertically(bounds)) {
				this.scrollbarVerticalRef.showThumb();
			}
		}

		updateThumb (scrollbarRef, bounds) {
			scrollbarRef.update({
				...bounds,
				scrollLeft: this.scrollLeft,
				scrollTop: this.scrollTop
			});
		}

		hideThumb (bounds) {
			if (this.state.isHorizontalScrollbarVisible && this.canScrollHorizontally(bounds)) {
				this.scrollbarHorizontalRef.startHidingThumb();
			}
			if (this.state.isVerticalScrollbarVisible && this.canScrollVertically(bounds)) {
				this.scrollbarVerticalRef.startHidingThumb();
			}
		}

		updateScrollbars = () => {
			const
				{isHorizontalScrollbarVisible, isVerticalScrollbarVisible} = this.state,
				{horizontalScrollbar, verticalScrollbar} = this.props,
				bounds = this.getScrollBounds(),
				canScrollHorizontally = this.canScrollHorizontally(bounds),
				canScrollVertically = this.canScrollVertically(bounds),
				curHorizontalScrollbarVisible = (horizontalScrollbar !== 'auto') ? this.isHorizontalScrollbarVisible() : canScrollHorizontally,
				curVerticalScrollbarVisible = (verticalScrollbar !== 'auto') ? this.isVerticalScrollbarVisible() : canScrollVertically;

			// determine if we should hide or show any scrollbars
			const
				isVisibilityChanged = (
					isHorizontalScrollbarVisible !== curHorizontalScrollbarVisible ||
					isVerticalScrollbarVisible !== curVerticalScrollbarVisible
				);

			if (isVisibilityChanged) {
				// one or both scrollbars have changed visibility
				this.setState({
					isHorizontalScrollbarVisible: curHorizontalScrollbarVisible,
					isVerticalScrollbarVisible: curVerticalScrollbarVisible
				});
			} else if (curHorizontalScrollbarVisible || curVerticalScrollbarVisible) {
				// no visibility change but need to notify whichever scrollbars are visible of the
				// updated bounds and scroll position
				const updatedBounds = {
					...bounds,
					scrollLeft: this.scrollLeft,
					scrollTop: this.scrollTop
				};

				if (canScrollHorizontally && curHorizontalScrollbarVisible) this.scrollbarHorizontalRef.update(updatedBounds);
				if (canScrollVertically && curVerticalScrollbarVisible) this.scrollbarVerticalRef.update(updatedBounds);
			}
		}

		getScrollBounds () {
			if (typeof this.childRef.getScrollBounds === 'function') {
				return this.childRef.getScrollBounds();
			}
		}

		getMoreInfo () {
			if (typeof this.childRef.getMoreInfo === 'function') {
				return this.childRef.getMoreInfo();
			}
		}

		updateScrollabilityAndEventListeners = () => {
			const
				{isHorizontalScrollbarVisible, isVerticalScrollbarVisible} = this.state,
				containerNode = this.childRef.containerRef;

			this.horizontalScrollability = this.childRef.isHorizontal();
			this.verticalScrollability = this.childRef.isVertical();

			// FIXME `onWheel` doesn't work on the v8 snapshot.
			if (isVerticalScrollbarVisible || isHorizontalScrollbarVisible) {
				this.containerRef.addEventListener('wheel', this.onWheel);
			} else {
				containerNode.addEventListener('wheel', this.onWheel);
			}
			// FIXME `onFocus` doesn't work on the v8 snapshot.
			containerNode.addEventListener('focus', this.onFocus, true);
			this.updateScrollbars();
		}

		// component life cycle

		componentDidMount () {
			this.updateScrollabilityAndEventListeners();
		}

		componentDidUpdate () {
			this.isInitializing = false;

			// Need to sync calculated client size if it is different from the real size
			if (this.childRef.syncClientSize) {
				this.childRef.syncClientSize();
			}

			this.updateScrollabilityAndEventListeners();

			if (this.scrollToInfo !== null) {
				this.scrollTo(this.scrollToInfo);
			}
		}

		componentWillUnmount () {
			// Before call cancelAnimationFrame, you must send scrollStop Event.
			this.animator.stop();
<<<<<<< HEAD
			if (this.timerForceUpdate) clearTimeout(this.timerForceUpdate);
			forwardOnWillMount({lastScrollLeft: this.scrollLeft, lastScrollTop: this.scrollTop, lastFocusedIndex: this.lastFocusedIndex}, this.props);
=======
			this.forceUpdateJob.stop();
>>>>>>> 0ad7a50b
		}

		// forceUpdate is a bit jarring and may interrupt other actions like animation so we'll
		// queue it up in case we get multiple calls (e.g. when grouped expandables toggle).
		//
		// TODO: consider replacing forceUpdate() by storing bounds in state rather than a non-
		// state member.
		enqueueForceUpdate = () => {
			this.forceUpdateJob.start();
		}

		forceUpdateJob = new Job(this.forceUpdate.bind(this), 32)

		// render

		initRef (prop) {
			return (ref) => {
				this[prop] = ref;
			};
		}

		initScrollbarBtnHandler = (orientation, direction) => () => {
			return this.onScrollbarBtnHandler(orientation, direction);
		}

		getHorizontalScrollbar = (isHorizontalScrollbarVisible, isVerticalScrollbarVisible) => (
			isHorizontalScrollbarVisible ? (
				<Scrollbar
					className={!isVerticalScrollbarVisible ? css.onlyHorizontalScrollbarNeeded : null}
					disabled={!isHorizontalScrollbarVisible}
					{...this.horizontalScrollbarProps}
				/>
			) : null
		)

		getVerticalScrollbar = (isHorizontalScrollbarVisible, isVerticalScrollbarVisible) => (
			isVerticalScrollbarVisible ? (
				<Scrollbar
					className={!isHorizontalScrollbarVisible ? css.onlyVerticalScrollbarNeeded : null}
					disabled={!isVerticalScrollbarVisible}
					{...this.verticalScrollbarProps}
				/>
			) : null
		)

		render () {
			const
				props = Object.assign({}, this.props),
				{className, style} = this.props,
				{isHorizontalScrollbarVisible, isVerticalScrollbarVisible} = this.state,
				vscrollbar = this.getVerticalScrollbar(isHorizontalScrollbarVisible, isVerticalScrollbarVisible),
				hscrollbar = this.getHorizontalScrollbar(isHorizontalScrollbarVisible, isVerticalScrollbarVisible),
				scrollableClasses = classNames(
					css.scrollable,
					!(isHorizontalScrollbarVisible || isVerticalScrollbarVisible) ? css.scrollableHiddenScrollbars : null,
					isHorizontalScrollbarVisible ? null : css.takeAvailableSpaceForVertical,
					isVerticalScrollbarVisible ? null : css.takeAvailableSpaceForHorizontal,
					className
				);

			delete props.cbScrollTo;
			delete props.className;
			delete props.horizontalScrollbar;
			delete props.style;
<<<<<<< HEAD
			delete props.hideScrollbars;
			delete props.onWillUnmount;
=======
			delete props.verticalScrollbar;
>>>>>>> 0ad7a50b

			return (
				(isHorizontalScrollbarVisible || isVerticalScrollbarVisible) ? (
					<div ref={this.initContainerRef} className={scrollableClasses} style={style}>
						{vscrollbar}
						{hscrollbar}
						<Wrapped {...props} {...this.eventHandlers} ref={this.initChildRef} cbScrollTo={this.scrollTo} className={css.container} />
					</div>
				) : <Wrapped {...props} {...this.eventHandlers} cbScrollTo={this.scrollTo} className={scrollableClasses} ref={this.initChildRef} style={style} />
			);
		}
	};
});

export default ScrollableHoC;
export {dataIndexAttribute, ScrollableHoC as Scrollable};<|MERGE_RESOLUTION|>--- conflicted
+++ resolved
@@ -6,14 +6,9 @@
 
 import clamp from 'ramda/src/clamp';
 import classNames from 'classnames';
-<<<<<<< HEAD
-import {forward} from '@enact/core/handle';
-import {getDirection} from '@enact/spotlight';
-=======
 import {contextTypes} from '@enact/ui/Resizable';
 import {forward} from '@enact/core/handle';
 import Spotlight, {getDirection} from '@enact/spotlight';
->>>>>>> 0ad7a50b
 import hoc from '@enact/core/hoc';
 import {Job} from '@enact/core/util';
 import React, {Component, PropTypes} from 'react';
@@ -131,7 +126,6 @@
 			style: PropTypes.object,
 
 			/**
-<<<<<<< HEAD
 			 * Called when the component will unmount
 			 * This function will pass an object that contains `lastScrollTop`, `lastScrollLeft`, and `lastFocusedIndex` as the parameter
 			 *
@@ -139,17 +133,10 @@
 			 * @public
 			 */
 			onWillUnmount: PropTypes.func,
-
-			/**
-			 * Options for positioning the items; valid values are `'byItem'`, `'byContainer'`,
-			 * and `'byBrowser'`.
-			 * If `'byItem'`, the list moves each item.
-			 * If `'byContainer'`, the list moves the container that contains rendered items.
-			 * If `'byBrowser'`, the list scrolls by browser.
-=======
+      
+      /**
 			 * Specifies how to show vertical scrollbar. Acceptable values are `'auto'`,
 			 * `'visible'`, and `'hidden'`.
->>>>>>> 0ad7a50b
 			 *
 			 * @type {String}
 			 * @default 'auto'
@@ -828,12 +815,8 @@
 		componentWillUnmount () {
 			// Before call cancelAnimationFrame, you must send scrollStop Event.
 			this.animator.stop();
-<<<<<<< HEAD
-			if (this.timerForceUpdate) clearTimeout(this.timerForceUpdate);
-			forwardOnWillMount({lastScrollLeft: this.scrollLeft, lastScrollTop: this.scrollTop, lastFocusedIndex: this.lastFocusedIndex}, this.props);
-=======
 			this.forceUpdateJob.stop();
->>>>>>> 0ad7a50b
+      forwardOnWillMount({lastScrollLeft: this.scrollLeft, lastScrollTop: this.scrollTop, lastFocusedIndex: this.lastFocusedIndex}, this.props);
 		}
 
 		// forceUpdate is a bit jarring and may interrupt other actions like animation so we'll
@@ -898,12 +881,8 @@
 			delete props.className;
 			delete props.horizontalScrollbar;
 			delete props.style;
-<<<<<<< HEAD
-			delete props.hideScrollbars;
 			delete props.onWillUnmount;
-=======
 			delete props.verticalScrollbar;
->>>>>>> 0ad7a50b
 
 			return (
 				(isHorizontalScrollbarVisible || isVerticalScrollbarVisible) ? (
