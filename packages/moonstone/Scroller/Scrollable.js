--- conflicted
+++ resolved
@@ -1061,28 +1061,17 @@
 					focusableScrollbar={focusableScrollbar}
 					style={style}
 				>
-<<<<<<< HEAD
-					<Wrapped
-						{...props}
-						onKeyUp={this.onKeyUp}
-						cbScrollTo={this.scrollTo}
-						className={css.container}
-						onScroll={this.handleScroll}
-						ref={this.initChildRef}
-					/>
-					{vscrollbar}
-=======
 					<div className={css.container}>
 						<Wrapped
 							{...props}
 							cbScrollTo={this.scrollTo}
 							className={css.content}
+							onKeyUp={this.onKeyUp}
 							onScroll={this.handleScroll}
 							ref={this.initChildRef}
 						/>
 						{vscrollbar}
 					</div>
->>>>>>> a07bdfb1
 					{hscrollbar}
 				</ScrollableSpotlightContainer>
 			);
