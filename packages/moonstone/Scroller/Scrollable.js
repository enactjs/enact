--- conflicted
+++ resolved
@@ -330,12 +330,9 @@
 
 		// spotlight
 		lastFocusedItem = null
-<<<<<<< HEAD
 		lastScrollPositionOnFocus = null
-=======
 		indexToFocus = null
 		nodeToFocus = null
->>>>>>> e9d2f686
 
 		// component info
 		childRef = null
