/*
 * Exports the {@link moonstone/Scroller.Scrollable} Higher-order Component (HOC) and
 * the {@link moonstone/Scroller.dataIndexAttribute} constant.
 * The default export is {@link moonstone/Scroller.Scrollable}.
 */

import clamp from 'ramda/src/clamp';
import classNames from 'classnames';
import {contextTypes} from '@enact/ui/Resizable';
import deprecate from '@enact/core/internal/deprecate';
import {forward} from '@enact/core/handle';
import {getTargetByDirectionFromPosition} from '@enact/spotlight/src/target';
import {getLastContainer} from '@enact/spotlight/src/container';
import hoc from '@enact/core/hoc';
import {is} from '@enact/core/keymap';
import {Job} from '@enact/core/util';
import PropTypes from 'prop-types';
import React, {Component} from 'react';
import ri from '@enact/ui/resolution';
import Spotlight from '@enact/spotlight';
import SpotlightContainerDecorator from '@enact/spotlight/SpotlightContainerDecorator';

import ScrollAnimator from './ScrollAnimator';
import Scrollbar from './Scrollbar';

import css from './Scrollable.less';
import scrollbarCss from './Scrollbar.less';

const
	forwardScroll = forward('onScroll'),
	forwardScrollStart = forward('onScrollStart'),
	forwardScrollStop = forward('onScrollStop');

const
	calcVelocity = (d, dt) => (d && dt) ? d / dt : 0,
	nop = () => {},
	perf = (typeof window === 'object') ? window.performance : {now: Date.now},
	holdTime = 50,
	scrollWheelMultiplierForDeltaPixel = 1.5, // The ratio of wheel 'delta' units to pixels scrolled.
	scrollWheelPageMultiplierForMaxPixel = 0.2, // The ratio of the maximum distance scrolled by wheel to the size of the viewport.
	pixelPerLine = 39,
	paginationPageMultiplier = 0.8,
	epsilon = 1,
	animationDuration = 1000,
	isPageUp = is('pageUp'),
	isPageDown = is('pageDown');

/**
 * {@link moonstone/Scroller.dataIndexAttribute} is the name of a custom attribute
 * which indicates the index of an item in {@link moonstone/VirtualList.VirtualList}
 * or {@link moonstone/VirtualList.VirtualGridList}.
 *
 * @constant dataIndexAttribute
 * @memberof moonstone/Scroller
 * @type {String}
 * @private
 */
const dataIndexAttribute = 'data-index';

const ScrollableSpotlightContainer = SpotlightContainerDecorator(
	{
		navigableFilter: (elem, {focusableScrollbar}) => {
			if (!focusableScrollbar && elem.classList.contains(scrollbarCss.scrollButton) && !Spotlight.getPointerMode()) {
				return false;
			}
		},
		overflow: true
	},
	({containerRef, ...rest}) => {
		delete rest.focusableScrollbar;

		return (
			<div ref={containerRef} {...rest} />
		);
	}
);

/**
 * {@link moonstone/Scroller.Scrollable} is a Higher-order Component
 * that applies a Scrollable behavior to its wrapped component.
 *
 * Scrollable catches `onFocus` event from its wrapped component for spotlight features,
 * and also catches `onMouseDown`, `onMouseLeave`, `onMouseMove`, `onMouseUp`, and `onWheel` events
 * from its wrapped component for scrolling behaviors.
 *
 * Scrollable calls `onScrollStart`, `onScroll`, and `onScrollStop` callback functions during scroll.
 *
 * @class Scrollable
 * @memberof moonstone/Scroller
 * @hoc
 * @private
 */
const ScrollableHoC = hoc((config, Wrapped) => {
	return class Scrollable extends Component {
		static displayName = 'Scrollable'

		static propTypes = /** @lends moonstone/Scroller.Scrollable.prototype */ {
			/**
			 * The callback function which is called for linking scrollTo function.
			 * You should specify a callback function as the value of this prop
			 * to use scrollTo feature.
			 *
			 * The scrollTo function passed to the parent component requires below as an argument.
			 * - {position: {x, y}} - You can set a pixel value for x and/or y position
			 * - {align} - You can set one of values below for align
			 *   `'left'`, `'right'`, `'top'`, `'bottom'`,
			 *   `'topleft'`, `'topright'`, `'bottomleft'`, and `'bottomright'`.
			 * - {index} - You can set an index of specific item. (`0` or positive integer)
			 *   This option is available for only VirtualList kind.
			 * - {node} - You can set a node to scroll
			 * - {animate} - When `true`, scroll occurs with animation.
			 *   Set it to `false`, if you want scrolling without animation.
			 * - {indexToFocus} - Deprecated: Use `focus` insead.
			 * - {focus} - Set it `true`, if you want the item to be focused after scroll.
			 *   This option is only valid when you scroll by `index` or `node`.
			 *
			 * Example:
			 * ```
			 *	// If you set cbScrollTo prop like below;
			 *	cbScrollTo: (fn) => {this.scrollTo = fn;}
			 *	// You can simply call like below;
			 *	this.scrollTo({align: 'top'}); // scroll to the top
			 * ```
			 * @type {Function}
			 * @public
			 */
			cbScrollTo: PropTypes.func,

			/**
			 * When `true`, allows 5-way navigation to the scrollbar controls. By default, 5-way will
			 * not move focus to the scrollbar controls.
			 *
			 * @type {Boolean}
			 * @public
			 */
			focusableScrollbar: PropTypes.bool,

			/**
			 * Specifies how to show horizontal scrollbar. Acceptable values are `'auto'`,
			 * `'visible'`, and `'hidden'`.
			 *
			 * @type {String}
			 * @default 'auto'
			 * @public
			 */
			horizontalScrollbar: PropTypes.oneOf(['auto', 'visible', 'hidden']),

			/**
			 * Called when scrolling
			 *
			 * @type {Function}
			 * @public
			 */
			onScroll: PropTypes.func,

			/**
			 * Called when scroll starts
			 *
			 * @type {Function}
			 * @public
			 */
			onScrollStart: PropTypes.func,

			/**
			 * Called when scroll stops
			 *
			 * @type {Function}
			 * @public
			 */
			onScrollStop: PropTypes.func,

			style: PropTypes.object,

			/**
			 * Specifies how to show vertical scrollbar. Acceptable values are `'auto'`,
			 * `'visible'`, and `'hidden'`.
			 *
			 * @type {String}
			 * @default 'auto'
			 * @public
			 */
			verticalScrollbar: PropTypes.oneOf(['auto', 'visible', 'hidden'])
		}

		static defaultProps = {
			cbScrollTo: nop,
			onScroll: nop,
			onScrollStart: nop,
			onScrollStop: nop,
			horizontalScrollbar: 'auto',
			verticalScrollbar: 'auto'
		}

		static childContextTypes = contextTypes

		constructor (props) {
			super(props);

			this.state = {
				isHorizontalScrollbarVisible: this.isHorizontalScrollbarVisible(),
				isVerticalScrollbarVisible: this.isVerticalScrollbarVisible()
			};

			this.initChildRef = this.initRef('childRef');
			this.initContainerRef = this.initRef('containerRef');

<<<<<<< HEAD
			const {onKeyDown, onKeyUp} = this;
			// We have removed all mouse event handlers for now.
			// Revisit later for touch usage.
			this.eventHandlers = {
				onKeyDown,
				onKeyUp
			};

=======
>>>>>>> cdda37ed
			this.verticalScrollbarProps = {
				ref: this.initRef('scrollbarVerticalRef'),
				vertical: true,
				onPrevScroll: this.initScrollbarBtnHandler('vertical', -1),
				onNextScroll: this.initScrollbarBtnHandler('vertical', 1)
			};

			this.horizontalScrollbarProps = {
				ref: this.initRef('scrollbarHorizontalRef'),
				vertical: false,
				onPrevScroll: this.initScrollbarBtnHandler('horizontal', -1),
				onNextScroll: this.initScrollbarBtnHandler('horizontal', 1)
			};

			props.cbScrollTo(this.scrollTo);
		}

		getChildContext () {
			return {
				invalidateBounds: this.enqueueForceUpdate
			};
		}

		// status
		horizontalScrollability = false
		verticalScrollability = false
		isScrollAnimationTargetAccumulated = false
		isFirstDragging = false
		isDragging = false
		isKeyDown = false
		isInitializing = true
		pageDistanceForUp = 0
		pageDistanceForDown = 0

		// drag info
		dragInfo = {
			t: 0,
			clientX: 0,
			clientY: 0,
			dx: 0,
			dy: 0,
			dt: 0
		}

		// bounds info
		bounds = {
			clientWidth: 0,
			clientHeight: 0,
			scrollWidth: 0,
			scrollHeight: 0,
			maxTop: 0,
			maxLeft: 0
		}

		// scroll info
		scrollLeft = 0
		scrollTop = 0
		scrollToInfo = null

		// spotlight
		lastFocusedItem = null

		// component info
		childRef = null
		containerRef = null

		// scroll animator
		animator = new ScrollAnimator()

		// handle an input event

		dragStart (e) {
			const d = this.dragInfo;

			this.isDragging = true;
			this.isFirstDragging = true;
			d.t = perf.now();
			d.clientX = e.clientX;
			d.clientY = e.clientY;
			d.dx = d.dy = 0;
		}

		drag (e) {
			const
				t = perf.now(),
				d = this.dragInfo;

			if (this.horizontalScrollability) {
				d.dx = e.clientX - d.clientX;
				d.clientX = e.clientX;
			} else {
				d.dx = 0;
			}

			if (this.verticalScrollability) {
				d.dy = e.clientY - d.clientY;
				d.clientY = e.clientY;
			} else {
				d.dy = 0;
			}

			d.t = t;

			return {dx: d.dx, dy: d.dy};
		}

		dragStop () {
			const
				d = this.dragInfo,
				t = perf.now();

			d.dt = t - d.t;
			this.isDragging = false;
		}

		isFlicking () {
			const d = this.dragInfo;

			if (d.dt > holdTime) {
				return false;
			} else {
				return true;
			}
		}

		wheel (e, isHorizontal, isVertical) {
			const
				bounds = this.getScrollBounds(),
				deltaMode = e.deltaMode,
				wheelDeltaY = -e.wheelDeltaY;
			let
				delta = (wheelDeltaY || e.deltaY),
				maxPixel;

			if (isVertical) {
				maxPixel = bounds.clientHeight * scrollWheelPageMultiplierForMaxPixel;
			} else if (isHorizontal) {
				maxPixel = bounds.clientWidth * scrollWheelPageMultiplierForMaxPixel;
			} else {
				return 0;
			}

			if (deltaMode === 0) {
				delta = clamp(-maxPixel, maxPixel, ri.scale(delta * scrollWheelMultiplierForDeltaPixel));
			} else if (deltaMode === 1) { // line; firefox
				delta = clamp(-maxPixel, maxPixel, ri.scale(delta * pixelPerLine * scrollWheelMultiplierForDeltaPixel));
			} else if (deltaMode === 2) { // page
				delta = delta < 0 ? -maxPixel : maxPixel;
			}

			return delta;
		}

		// mouse event handler for JS scroller

		onMouseDown = (e) => {
			this.animator.stop();
			this.dragStart(e);
		}

		onMouseMove = (e) => {
			if (this.isDragging) {
				const
					{dx, dy} = this.drag(e),
					bounds = this.getScrollBounds();

				if (this.isFirstDragging) {
					this.doScrollStart();
					this.isFirstDragging = false;
				}
				this.showThumb(bounds);
				this.scroll(this.scrollLeft - dx, this.scrollTop - dy);
			}
		}

		onMouseUp = (e) => {
			if (this.isDragging) {
				this.dragStop(e);

				if (!this.isFlicking()) {
					this.stop();
				} else {
					const
						d = this.dragInfo,
						target = this.animator.simulate(
							this.scrollLeft,
							this.scrollTop,
							calcVelocity(-d.dx, d.dt),
							calcVelocity(-d.dy, d.dt)
						),
						focusedItem = Spotlight.getCurrent();

					if (focusedItem) {
						focusedItem.blur();
					}
					this.childRef.setContainerDisabled(true);
					this.isScrollAnimationTargetAccumulated = false;
					this.start({
						targetX: target.targetX,
						targetY: target.targetY,
						animate: true,
						silent: true,
						duration: target.duration
					});
				}
			}
		}

		onMouseLeave = (e) => {
			this.onMouseMove(e);
			this.onMouseUp();
		}

		startScrollOnFocus = (pos, item) => {
			if (pos) {
				if (pos.left !== this.scrollLeft || pos.top !== this.scrollTop) {
					this.start({
						targetX: pos.left,
						targetY: pos.top,
						animate: (animationDuration > 0),
						silent: false,
						duration: animationDuration
					});
				}
				this.lastFocusedItem = item;
			}
		}

		onFocus = (e) => {
			if (!(Spotlight.getPointerMode() || this.isDragging)) {
				const
					item = e.target,
					positionFn = this.childRef.calculatePositionOnFocus,
					spotItem = Spotlight.getCurrent();

				if (item && item !== this.lastFocusedItem && item === spotItem && positionFn) {
					const pos = positionFn(item);
					this.startScrollOnFocus(pos, item);
				}
			}
		}

		onKeyUp = ({keyCode}) => {
			if (isPageUp(keyCode) || isPageDown(keyCode)) {
				const
					{getEndPoint, scrollTo, scrollToAccumulatedTarget} = this,
					bounds = this.getScrollBounds(),
					isVertical = this.canScrollVertically(bounds),
					isHorizontal = this.canScrollHorizontally(bounds),
					KEY_POINTER_PAGE_UP = 33,
					KEY_POINTER_PAGE_DOWN = 34,
					pageDistance = isPageUp(keyCode) ? this.pageDistanceForUp : this.pageDistanceForDown,
					spotItem = Spotlight.getCurrent(),
					viewportBounds = this.containerRef.getBoundingClientRect();

				let direction, rDirection;

				switch (keyCode) {
					case KEY_POINTER_PAGE_UP:
						direction = isVertical ? 'up' : 'left';
						rDirection = isVertical ? 'down' : 'right';
						break;
					case KEY_POINTER_PAGE_DOWN:
						direction = isVertical ? 'down' : 'right';
						rDirection = isVertical ? 'up' : 'left';
						break;
					default:
						return;
				}

				if (!Spotlight.getPointerMode() && spotItem) {
					const
						spotItemBounds = spotItem.getBoundingClientRect(),
						containerId = getLastContainer();

					let
						endPoint = getEndPoint(direction, spotItemBounds, viewportBounds),
						next = getTargetByDirectionFromPosition(rDirection, endPoint, containerId);

					if (spotItem === next) {
						endPoint.x = (keyCode === KEY_POINTER_PAGE_DOWN) ? (this.scrollLeft + bounds.clientWidth) : (this.scrollLeft - bounds.clientWidth);
						endPoint.y = (keyCode === KEY_POINTER_PAGE_DOWN) ? (this.scrollTop + bounds.clientHeight) : (this.scrollTop - bounds.clientHeight);

						let
							focusedPositionY = (keyCode === KEY_POINTER_PAGE_DOWN) ? (viewportBounds.top + viewportBounds.height) : viewportBounds.top,
							focusedPositionX = (keyCode === KEY_POINTER_PAGE_DOWN) ? (viewportBounds.left + viewportBounds.width) : viewportBounds.left,
							scrollPos = {position: {x: endPoint.x, y: endPoint.y}, animate: false};

						scrollTo(scrollPos);
						setTimeout(function () {
							endPoint.y = focusedPositionY;
							endPoint.x = focusedPositionX;
							next = getTargetByDirectionFromPosition(rDirection, endPoint, containerId);
							if (next !== null && next !== spotItem) {
								next.focus();
								return -1;
							}
						}, 0);
					}
					if (next) {
						next.focus();
					} else {
						scrollToAccumulatedTarget(pageDistance, isHorizontal, isVertical);
					}
				} else {
					scrollToAccumulatedTarget(pageDistance, isHorizontal, isVertical);
				}
			}
		}

		getEndPoint = (direction, oSpotBounds, viewportBounds) => {
			const bounds = this.getScrollBounds();

			let oPoint = {};
			switch (direction) {
				case 'up':
					oPoint.x = oSpotBounds.left + oSpotBounds.width / 2;
					oPoint.y = Math.max(0, viewportBounds.top);
					break;
				case 'left':
					oPoint.x = viewportBounds.left;
					oPoint.y = oSpotBounds.top + oSpotBounds.height / 2;
					break;
				case 'down':
					oPoint.x = oSpotBounds.left + oSpotBounds.width / 2;
					oPoint.y = Math.min(bounds.maxTop, viewportBounds.top) + viewportBounds.height;
					break;
				case 'right':
					oPoint.x = viewportBounds.left + viewportBounds.width;
					oPoint.y = oSpotBounds.top + oSpotBounds.height / 2;
					break;
			}
			return oPoint;
		}

		onWheel = (e) => {
			e.preventDefault();
			if (!this.isDragging) {
				const
					bounds = this.getScrollBounds(),
					isHorizontal = this.canScrollHorizontally(bounds),
					isVertical = this.canScrollVertically(bounds),
					delta = this.wheel(e, isHorizontal, isVertical),
					focusedItem = Spotlight.getCurrent();

				Spotlight.setPointerMode(false);
				if (focusedItem) {
					focusedItem.blur();
				}

				this.childRef.setContainerDisabled(true);
				this.scrollToAccumulatedTarget(delta, isHorizontal, isVertical);
			}
		}

		onScrollbarBtnHandler = (orientation, direction) => {
			const
				bounds = this.getScrollBounds(),
				isHorizontal = this.canScrollHorizontally(bounds) && orientation === 'horizontal',
				isVertical = this.canScrollVertically(bounds) && orientation === 'vertical',
				pageDistance = (isVertical ? bounds.clientHeight : bounds.clientWidth) * paginationPageMultiplier;

			this.scrollToAccumulatedTarget(pageDistance * direction, isHorizontal, isVertical);
		}

		scrollToAccumulatedTarget = (delta, isHorizontal, isVertical) => {
			const
				bounds = this.getScrollBounds(),
				silent = this.isScrollAnimationTargetAccumulated;

			if (!this.isScrollAnimationTargetAccumulated) {
				this.accumulatedTargetX = this.scrollLeft;
				this.accumulatedTargetY = this.scrollTop;
				this.isScrollAnimationTargetAccumulated = true;
			}

			if (isVertical) {
				this.accumulatedTargetY = clamp(0, bounds.maxTop, this.accumulatedTargetY + delta);
			} else if (isHorizontal) {
				this.accumulatedTargetX = clamp(0, bounds.maxLeft, this.accumulatedTargetX + delta);
			}

			this.start({
				targetX: this.accumulatedTargetX,
				targetY: this.accumulatedTargetY,
				animate: true,
				silent
			});
		}

		// call scroll callbacks

		doScrollStart () {
			forwardScrollStart({scrollLeft: this.scrollLeft, scrollTop: this.scrollTop, moreInfo: this.getMoreInfo()}, this.props);
		}

		doScrolling () {
			forwardScroll({scrollLeft: this.scrollLeft, scrollTop: this.scrollTop, moreInfo: this.getMoreInfo()}, this.props);
		}

		doScrollStop () {
			forwardScrollStop({scrollLeft: this.scrollLeft, scrollTop: this.scrollTop, moreInfo: this.getMoreInfo()}, this.props);
		}

		// update scroll position

		setScrollLeft (v) {
			const bounds = this.getScrollBounds();

			this.scrollLeft = clamp(0, bounds.maxLeft, v);
			if (this.state.isHorizontalScrollbarVisible && this.canScrollHorizontally(bounds)) {
				this.updateThumb(this.scrollbarHorizontalRef, bounds);
			}
		}

		setScrollTop (v) {
			const bounds = this.getScrollBounds();

			this.scrollTop = clamp(0, bounds.maxTop, v);
			if (this.state.isVerticalScrollbarVisible && this.canScrollVertically(bounds)) {
				this.updateThumb(this.scrollbarVerticalRef, bounds);
			}
		}

		// scroll start/stop

		start ({targetX, targetY, animate = true, silent = false, duration = animationDuration, indexToFocus, nodeToFocus}) {
			const {scrollLeft, scrollTop} = this;
			const bounds = this.getScrollBounds();

			this.animator.stop();
			if (!silent) {
				this.doScrollStart();
			}

			targetX = clamp(0, bounds.maxLeft, targetX);
			targetY = clamp(0, bounds.maxTop, targetY);

			if ((bounds.maxLeft - targetX) < epsilon) {
				targetX = bounds.maxLeft;
			}
			if ((bounds.maxTop - targetY) < epsilon) {
				targetY = bounds.maxTop;
			}

			this.showThumb(bounds);

			if (animate) {
				this.animator.animate(this.scrollAnimation({
					sourceX: scrollLeft,
					sourceY: scrollTop,
					targetX,
					targetY,
					duration,
					indexToFocus,
					nodeToFocus
				}));
			} else {
				this.scroll(targetX, targetY);
				this.stop({indexToFocus, nodeToFocus});
			}
		}

		scrollAnimation = (animationInfo) => (curTime) => {
			const {sourceX, sourceY, targetX, targetY, duration, indexToFocus, nodeToFocus} = animationInfo;
			if (curTime < duration) {
				this.scroll(
					this.horizontalScrollability ? this.animator.timingFunction(sourceX, targetX, duration, curTime) : sourceX,
					this.verticalScrollability ? this.animator.timingFunction(sourceY, targetY, duration, curTime) : sourceY
				);
			} else {
				this.scroll(targetX, targetY);
				this.stop({indexToFocus, nodeToFocus});
			}
		}

		scroll = (left, top) => {
			let
				dirHorizontal = 0,
				dirVertical = 0;

			if (left !== this.scrollLeft) {
				dirHorizontal = Math.sign(left - this.scrollLeft);
				this.setScrollLeft(left);
			}
			if (top !== this.scrollTop) {
				dirVertical = Math.sign(top - this.scrollTop);
				this.setScrollTop(top);
			}

			this.childRef.setScrollPosition(this.scrollLeft, this.scrollTop, dirHorizontal, dirVertical);
			this.doScrolling();
		}

		stop ({indexToFocus, nodeToFocus}) {
			const bounds = this.getScrollBounds();

			this.animator.stop();
			this.isScrollAnimationTargetAccumulated = false;
			this.childRef.setContainerDisabled(false);
			this.lastFocusedItem = null;
			this.hideThumb(bounds);
			if (indexToFocus !== null && typeof this.childRef.focusByIndex === 'function') {
				this.childRef.focusByIndex(indexToFocus);
			}
			if (nodeToFocus !== null && typeof this.childRef.focusOnNode === 'function') {
				this.childRef.focusOnNode(nodeToFocus);
			}
			this.doScrollStop();
		}

		// scrollTo API

		getPositionForScrollTo = (opt) => {
			const
				bounds = this.getScrollBounds(),
				canScrollHorizontally = this.canScrollHorizontally(bounds),
				canScrollVertically = this.canScrollVertically(bounds);
			let
				itemPos,
				left = null,
				top = null;

			if (opt instanceof Object) {
				if (opt.position instanceof Object) {
					if (canScrollHorizontally) {
						// We need '!=' to check if opt.potision.x is null or undefined
						left = opt.position.x != null ? opt.position.x : this.scrollLeft;
					} else {
						left = 0;
					}
					if (canScrollVertically) {
						// We need '!=' to check if opt.potision.y is null or undefined
						top = opt.position.y != null ? opt.position.y : this.scrollTop;
					} else {
						top = 0;
					}
				} else if (typeof opt.align === 'string') {
					if (canScrollHorizontally) {
						if (opt.align.includes('left')) {
							left = 0;
						} else if (opt.align.includes('right')) {
							left = bounds.maxLeft;
						}
					}
					if (canScrollVertically) {
						if (opt.align.includes('top')) {
							top = 0;
						} else if (opt.align.includes('bottom')) {
							top = bounds.maxTop;
						}
					}
				} else {
					if (typeof opt.index === 'number' && typeof this.childRef.getItemPosition === 'function') {
						itemPos = this.childRef.getItemPosition(opt.index);
					} else if (opt.node instanceof Object) {
						if (opt.node.nodeType === 1 && typeof this.childRef.getNodePosition === 'function') {
							itemPos = this.childRef.getNodePosition(opt.node);
						}
					}
					if (itemPos) {
						if (canScrollHorizontally) {
							left = itemPos.left;
						}
						if (canScrollVertically) {
							top = itemPos.top;
						}
					}
				}
			}

			return {left, top};
		}

		scrollTo = (opt) => {
			if (!this.isInitializing) {
				const {left, top} = this.getPositionForScrollTo(opt);
				let indexToFocus = null;
				this.scrollToInfo = null;

				if (typeof opt.indexToFocus === 'number') {
					indexToFocus = opt.indexToFocus;
					deprecate({name: 'indexToFocus', since: '1.2.0', message: 'Use `focus` instead', until: '2.0.0'});
				}

				this.start({
					targetX: (left !== null) ? left : this.scrollLeft,
					targetY: (top !== null) ? top : this.scrollTop,
					animate: opt.animate,
					indexToFocus: (opt.focus && typeof opt.index === 'number') ? opt.index : indexToFocus,
					nodeToFocus:  (opt.focus && opt.node instanceof Object && opt.node.nodeType === 1) ? opt.node : null
				});
			} else {
				this.scrollToInfo = opt;
			}
		}

		// scroll bar

		canScrollHorizontally = (bounds) => {
			return this.horizontalScrollability && (bounds.scrollWidth > bounds.clientWidth) && !isNaN(bounds.scrollWidth);
		}

		canScrollVertically = (bounds) => {
			return this.verticalScrollability && (bounds.scrollHeight > bounds.clientHeight) && !isNaN(bounds.scrollHeight);
		}

		isHorizontalScrollbarVisible = () => (this.props.horizontalScrollbar === 'visible')

		isVerticalScrollbarVisible = () => (this.props.verticalScrollbar === 'visible')

		showThumb (bounds) {
			if (this.state.isHorizontalScrollbarVisible && this.canScrollHorizontally(bounds)) {
				this.scrollbarHorizontalRef.showThumb();
			}
			if (this.state.isVerticalScrollbarVisible && this.canScrollVertically(bounds)) {
				this.scrollbarVerticalRef.showThumb();
			}
		}

		updateThumb (scrollbarRef, bounds) {
			scrollbarRef.update({
				...bounds,
				scrollLeft: this.scrollLeft,
				scrollTop: this.scrollTop
			});
		}

		hideThumb (bounds) {
			if (this.state.isHorizontalScrollbarVisible && this.canScrollHorizontally(bounds)) {
				this.scrollbarHorizontalRef.startHidingThumb();
			}
			if (this.state.isVerticalScrollbarVisible && this.canScrollVertically(bounds)) {
				this.scrollbarVerticalRef.startHidingThumb();
			}
		}

		updateScrollbars = () => {
			const
				{isHorizontalScrollbarVisible, isVerticalScrollbarVisible} = this.state,
				{horizontalScrollbar, verticalScrollbar} = this.props,
				bounds = this.getScrollBounds(),
				canScrollHorizontally = this.canScrollHorizontally(bounds),
				canScrollVertically = this.canScrollVertically(bounds),
				curHorizontalScrollbarVisible = (horizontalScrollbar !== 'auto') ? this.isHorizontalScrollbarVisible() : canScrollHorizontally,
				curVerticalScrollbarVisible = (verticalScrollbar !== 'auto') ? this.isVerticalScrollbarVisible() : canScrollVertically;

			// determine if we should hide or show any scrollbars
			const
				isVisibilityChanged = (
					isHorizontalScrollbarVisible !== curHorizontalScrollbarVisible ||
					isVerticalScrollbarVisible !== curVerticalScrollbarVisible
				);

			if (isVisibilityChanged) {
				// one or both scrollbars have changed visibility
				this.setState({
					isHorizontalScrollbarVisible: curHorizontalScrollbarVisible,
					isVerticalScrollbarVisible: curVerticalScrollbarVisible
				});
			} else {
				this.isInitializing = false;
				if (curHorizontalScrollbarVisible || curVerticalScrollbarVisible) {
					// no visibility change but need to notify whichever scrollbars are visible of the
					// updated bounds and scroll position
					const updatedBounds = {
						...bounds,
						scrollLeft: this.scrollLeft,
						scrollTop: this.scrollTop
					};

					if (canScrollHorizontally && curHorizontalScrollbarVisible) this.scrollbarHorizontalRef.update(updatedBounds);
					if (canScrollVertically && curVerticalScrollbarVisible) this.scrollbarVerticalRef.update(updatedBounds);
				}
			}
		}

		getScrollBounds () {
			if (typeof this.childRef.getScrollBounds === 'function') {
				return this.childRef.getScrollBounds();
			}
		}

		getMoreInfo () {
			if (typeof this.childRef.getMoreInfo === 'function') {
				return this.childRef.getMoreInfo();
			}
		}

		updateScrollabilityAndEventListeners = () => {
			const
				{containerRef} = this,
				{isVerticalScrollbarVisible} = this.state,
				bounds = this.getScrollBounds(),
				childContainerRef = this.childRef.containerRef;

			this.horizontalScrollability = this.childRef.isHorizontal();
			this.verticalScrollability = this.childRef.isVertical();
			this.pageDistanceForDown = (isVerticalScrollbarVisible ? bounds.clientHeight : bounds.clientWidth) * paginationPageMultiplier;
			this.pageDistanceForUp = this.pageDistanceForDown * -1;

			if (containerRef && containerRef.addEventListener) {
				// FIXME `onWheel` doesn't work on the v8 snapshot.
				containerRef.addEventListener('wheel', this.onWheel);
			}
			if (childContainerRef && childContainerRef.addEventListener) {
				// FIXME `onFocus` doesn't work on the v8 snapshot.
				childContainerRef.addEventListener('focus', this.onFocus, true);
			}

			this.updateScrollbars();
		}

		updateScrollOnFocus () {
			const
				focusedItem = Spotlight.getCurrent(),
				{calculatePositionOnFocus, getScrollBounds} = this.childRef,
				{scrollHeight: previousScrollHeight} = this.bounds,
				{scrollHeight: currentScrollHeight} = getScrollBounds(),
				scrollInfo = {previousScrollHeight, scrollTop: this.scrollTop};

			if (focusedItem) {
				const position = calculatePositionOnFocus(focusedItem, scrollInfo);
				this.startScrollOnFocus(position, focusedItem);
			}

			// update `scrollHeight`
			this.bounds.scrollHeight = currentScrollHeight;
		}

		// component life cycle

		componentDidMount () {
			this.updateScrollabilityAndEventListeners();
		}

		componentDidUpdate () {
			this.isInitializing = false;

			// Need to sync calculated client size if it is different from the real size
			if (this.childRef.syncClientSize) {
				this.childRef.syncClientSize();
			}

			this.updateScrollabilityAndEventListeners();

			if (this.scrollToInfo !== null) {
				this.scrollTo(this.scrollToInfo);
			} else {
				this.updateScrollOnFocus();
			}
		}

		componentWillUnmount () {
			const
				{containerRef} = this,
				childContainerRef = this.childRef.containerRef;

			// Before call cancelAnimationFrame, you must send scrollStop Event.
			this.animator.stop();
			this.forceUpdateJob.stop();

			if (containerRef && containerRef.removeEventListener) {
				// FIXME `onWheel` doesn't work on the v8 snapshot.
				containerRef.removeEventListener('wheel', this.onWheel);
			}
			if (childContainerRef && childContainerRef.removeEventListener) {
				// FIXME `onFocus` doesn't work on the v8 snapshot.
				childContainerRef.removeEventListener('focus', this.onFocus, true);
			}
		}

		// forceUpdate is a bit jarring and may interrupt other actions like animation so we'll
		// queue it up in case we get multiple calls (e.g. when grouped expandables toggle).
		//
		// TODO: consider replacing forceUpdate() by storing bounds in state rather than a non-
		// state member.
		enqueueForceUpdate = () => {
			this.childRef.calculateMetrics();
			this.forceUpdateJob.start();
		}

		forceUpdateJob = new Job(this.forceUpdate.bind(this), 32)

		// render

		initRef (prop) {
			return (ref) => {
				this[prop] = ref;
			};
		}

		initScrollbarBtnHandler = (orientation, direction) => () => {
			return this.onScrollbarBtnHandler(orientation, direction);
		}

		getHorizontalScrollbar = (isHorizontalScrollbarVisible, isVerticalScrollbarVisible) => (
			isHorizontalScrollbarVisible ? (
				<Scrollbar
					className={!isVerticalScrollbarVisible ? css.onlyHorizontalScrollbarNeeded : null}
					disabled={!isHorizontalScrollbarVisible}
					{...this.horizontalScrollbarProps}
				/>
			) : null
		)

		getVerticalScrollbar = (isHorizontalScrollbarVisible, isVerticalScrollbarVisible) => (
			isVerticalScrollbarVisible ? (
				<Scrollbar
					className={!isHorizontalScrollbarVisible ? css.onlyVerticalScrollbarNeeded : null}
					disabled={!isVerticalScrollbarVisible}
					{...this.verticalScrollbarProps}
				/>
			) : null
		)

		handleScroll = () => {
			if (!this.animator.isAnimating() && this.childRef && this.childRef.containerRef) {
				this.childRef.containerRef.scrollTop = this.scrollTop;
				this.childRef.containerRef.scrollLeft = this.scrollLeft;
			}
		}

		render () {
			const
				props = Object.assign({}, this.props),
				{className, focusableScrollbar, style} = this.props,
				{isHorizontalScrollbarVisible, isVerticalScrollbarVisible} = this.state,
				vscrollbar = this.getVerticalScrollbar(isHorizontalScrollbarVisible, isVerticalScrollbarVisible),
				hscrollbar = this.getHorizontalScrollbar(isHorizontalScrollbarVisible, isVerticalScrollbarVisible),
				scrollableClasses = classNames(
					css.scrollable,
					!(isHorizontalScrollbarVisible || isVerticalScrollbarVisible) ? css.scrollableHiddenScrollbars : null,
					isHorizontalScrollbarVisible ? null : css.takeAvailableSpaceForVertical,
					isVerticalScrollbarVisible ? null : css.takeAvailableSpaceForHorizontal,
					className
				);

			delete props.cbScrollTo;
			delete props.className;
			delete props.horizontalScrollbar;
			delete props.onScroll;
			delete props.onScrollStart;
			delete props.onScrollStop;
			delete props.focusableScrollbar;
			delete props.style;
			delete props.verticalScrollbar;

			return (
				<ScrollableSpotlightContainer
					className={scrollableClasses}
					containerRef={this.initContainerRef}
					focusableScrollbar={focusableScrollbar}
					style={style}
				>
					<Wrapped
						{...props}
						cbScrollTo={this.scrollTo}
						className={css.container}
						onScroll={this.handleScroll}
						ref={this.initChildRef}
					/>
					{vscrollbar}
					{hscrollbar}
				</ScrollableSpotlightContainer>
			);
		}
	};
});

export default ScrollableHoC;
export {dataIndexAttribute, ScrollableHoC as Scrollable};<|MERGE_RESOLUTION|>--- conflicted
+++ resolved
@@ -204,17 +204,6 @@
 			this.initChildRef = this.initRef('childRef');
 			this.initContainerRef = this.initRef('containerRef');
 
-<<<<<<< HEAD
-			const {onKeyDown, onKeyUp} = this;
-			// We have removed all mouse event handlers for now.
-			// Revisit later for touch usage.
-			this.eventHandlers = {
-				onKeyDown,
-				onKeyUp
-			};
-
-=======
->>>>>>> cdda37ed
 			this.verticalScrollbarProps = {
 				ref: this.initRef('scrollbarVerticalRef'),
 				vertical: true,
