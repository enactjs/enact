/*
 * Exports the {@link moonstone/Scroller.Scrollable} Higher-order Component (HOC) and
 * the {@link moonstone/Scroller.dataIndexAttribute} constant.
 * The default export is {@link moonstone/Scroller.Scrollable}.
 */

import clamp from 'ramda/src/clamp';
import classNames from 'classnames';
import {contextTypes} from '@enact/ui/Resizable';
import deprecate from '@enact/core/internal/deprecate';
import {forward} from '@enact/core/handle';
import hoc from '@enact/core/hoc';
import {Job} from '@enact/core/util';
import PropTypes from 'prop-types';
import React, {Component} from 'react';
import ri from '@enact/ui/resolution';
import Spotlight, {getDirection} from '@enact/spotlight';
import SpotlightContainerDecorator from '@enact/spotlight/SpotlightContainerDecorator';

import ScrollAnimator from './ScrollAnimator';
import Scrollbar from './Scrollbar';

import css from './Scrollable.less';
import scrollbarCss from './Scrollbar.less';

const
	forwardScroll = forward('onScroll'),
	forwardScrollStart = forward('onScrollStart'),
	forwardScrollStop = forward('onScrollStop');

const
	calcVelocity = (d, dt) => (d && dt) ? d / dt : 0,
	nop = () => {},
	perf = (typeof window === 'object') ? window.performance : {now: Date.now},
	holdTime = 50,
	scrollWheelMultiplierForDeltaPixel = 1.5, // The ratio of wheel 'delta' units to pixels scrolled.
	scrollWheelPageMultiplierForMaxPixel = 0.2, // The ratio of the maximum distance scrolled by wheel to the size of the viewport.
	pixelPerLine = 39,
	paginationPageMultiplier = 0.8,
	epsilon = 1,
	animationDuration = 1000;

/**
 * {@link moonstone/Scroller.dataIndexAttribute} is the name of a custom attribute
 * which indicates the index of an item in {@link moonstone/VirtualList.VirtualList}
 * or {@link moonstone/VirtualList.VirtualGridList}.
 *
 * @constant dataIndexAttribute
 * @memberof moonstone/Scroller
 * @type {String}
 * @private
 */
const dataIndexAttribute = 'data-index';

const ScrollableSpotlightContainer = SpotlightContainerDecorator(
	{
		navigableFilter: (elem, {focusableScrollbar}) => {
			if (!focusableScrollbar && elem.classList.contains(scrollbarCss.scrollButton) && !Spotlight.getPointerMode()) {
				return false;
			}
		},
		overflow: true
	},
	({containerRef, ...rest}) => {
		delete rest.focusableScrollbar;

		return (
			<div ref={containerRef} {...rest} />
		);
	}
);

/**
 * {@link moonstone/Scroller.Scrollable} is a Higher-order Component
 * that applies a Scrollable behavior to its wrapped component.
 *
 * Scrollable catches `onFocus` and `onKeyDown` events from its wrapped component for spotlight features,
 * and also catches `onMouseDown`, `onMouseLeave`, `onMouseMove`, `onMouseUp`, and `onWheel` events
 * from its wrapped component for scrolling behaviors.
 *
 * Scrollable calls `onScrollStart`, `onScroll`, and `onScrollStop` callback functions during scroll.
 *
 * @class Scrollable
 * @memberof moonstone/Scroller
 * @hoc
 * @private
 */
const ScrollableHoC = hoc((config, Wrapped) => {
	return class Scrollable extends Component {
		static displayName = 'Scrollable'

		static propTypes = /** @lends moonstone/Scroller.Scrollable.prototype */ {
			/**
			 * The callback function which is called for linking scrollTo function.
			 * You should specify a callback function as the value of this prop
			 * to use scrollTo feature.
			 *
			 * The scrollTo function passed to the parent component requires below as an argument.
			 * - {position: {x, y}} - You can set a pixel value for x and/or y position
			 * - {align} - You can set one of values below for align
			 *   `'left'`, `'right'`, `'top'`, `'bottom'`,
			 *   `'topleft'`, `'topright'`, `'bottomleft'`, and `'bottomright'`.
			 * - {index} - You can set an index of specific item. (`0` or positive integer)
			 *   This option is available for only VirtualList kind.
			 * - {node} - You can set a node to scroll
			 * - {animate} - When `true`, scroll occurs with animation.
			 *   Set it to `false`, if you want scrolling without animation.
			 * - {indexToFocus} - Deprecated: Use `focus` insead.
			 * - {focus} - Set it `true`, if you want the item to be focused after scroll.
			 *   This option is only valid when you scroll by `index` or `node`.
			 *
			 * Example:
			 * ```
			 *	// If you set cbScrollTo prop like below;
			 *	cbScrollTo: (fn) => {this.scrollTo = fn;}
			 *	// You can simply call like below;
			 *	this.scrollTo({align: 'top'}); // scroll to the top
			 * ```
			 * @type {Function}
			 * @public
			 */
			cbScrollTo: PropTypes.func,

			/**
			 * When `true`, allows 5-way navigation to the scrollbar controls. By default, 5-way will
			 * not move focus to the scrollbar controls.
			 *
			 * @type {Boolean}
			 * @public
			 */
			focusableScrollbar: PropTypes.bool,

			/**
			 * Specifies how to show horizontal scrollbar. Acceptable values are `'auto'`,
			 * `'visible'`, and `'hidden'`.
			 *
			 * @type {String}
			 * @default 'auto'
			 * @public
			 */
			horizontalScrollbar: PropTypes.oneOf(['auto', 'visible', 'hidden']),

			/**
			 * Called when scrolling
			 *
			 * @type {Function}
			 * @public
			 */
			onScroll: PropTypes.func,

			/**
			 * Called when scroll starts
			 *
			 * @type {Function}
			 * @public
			 */
			onScrollStart: PropTypes.func,

			/**
			 * Called when scroll stops
			 *
			 * @type {Function}
			 * @public
			 */
			onScrollStop: PropTypes.func,

			style: PropTypes.object,

			/**
			 * Specifies how to show vertical scrollbar. Acceptable values are `'auto'`,
			 * `'visible'`, and `'hidden'`.
			 *
			 * @type {String}
			 * @default 'auto'
			 * @public
			 */
			verticalScrollbar: PropTypes.oneOf(['auto', 'visible', 'hidden'])
		}

		static defaultProps = {
			cbScrollTo: nop,
			onScroll: nop,
			onScrollStart: nop,
			onScrollStop: nop,
			horizontalScrollbar: 'auto',
			verticalScrollbar: 'auto'
		}

		static childContextTypes = contextTypes

		constructor (props) {
			super(props);

			this.state = {
				isHorizontalScrollbarVisible: this.isHorizontalScrollbarVisible(),
				isVerticalScrollbarVisible: this.isVerticalScrollbarVisible()
			};

			this.initChildRef = this.initRef('childRef');
			this.initContainerRef = this.initRef('containerRef');

			const {onKeyDown} = this;
			// We have removed all mouse event handlers for now.
			// Revisit later for touch usage.
			this.eventHandlers = {
				onKeyDown
			};

			this.verticalScrollbarProps = {
				ref: this.initRef('scrollbarVerticalRef'),
				vertical: true,
				onPrevScroll: this.initScrollbarBtnHandler('vertical', -1),
				onNextScroll: this.initScrollbarBtnHandler('vertical', 1)
			};

			this.horizontalScrollbarProps = {
				ref: this.initRef('scrollbarHorizontalRef'),
				vertical: false,
				onPrevScroll: this.initScrollbarBtnHandler('horizontal', -1),
				onNextScroll: this.initScrollbarBtnHandler('horizontal', 1)
			};

			props.cbScrollTo(this.scrollTo);
		}

		getChildContext () {
			return {
				invalidateBounds: this.enqueueForceUpdate
			};
		}

		// status
		horizontalScrollability = false
		verticalScrollability = false
		isScrollAnimationTargetAccumulated = false
		isFirstDragging = false
		isDragging = false
		isKeyDown = false
		isInitializing = true

		// event handlers
		eventHandlers = {}

		// drag info
		dragInfo = {
			t: 0,
			clientX: 0,
			clientY: 0,
			dx: 0,
			dy: 0,
			dt: 0
		}

		// bounds info
		bounds = {
			clientWidth: 0,
			clientHeight: 0,
			scrollWidth: 0,
			scrollHeight: 0,
			maxTop: 0,
			maxLeft: 0
		}

		// scroll info
		scrollLeft = 0
		scrollTop = 0
		scrollToInfo = null

		// spotlight
		lastFocusedItem = null

		// component info
		childRef = null
		containerRef = null

		// scroll animator
		animator = new ScrollAnimator()

		// handle an input event

		dragStart (e) {
			const d = this.dragInfo;

			this.isDragging = true;
			this.isFirstDragging = true;
			d.t = perf.now();
			d.clientX = e.clientX;
			d.clientY = e.clientY;
			d.dx = d.dy = 0;
		}

		drag (e) {
			const
				t = perf.now(),
				d = this.dragInfo;

			if (this.horizontalScrollability) {
				d.dx = e.clientX - d.clientX;
				d.clientX = e.clientX;
			} else {
				d.dx = 0;
			}

			if (this.verticalScrollability) {
				d.dy = e.clientY - d.clientY;
				d.clientY = e.clientY;
			} else {
				d.dy = 0;
			}

			d.t = t;

			return {dx: d.dx, dy: d.dy};
		}

		dragStop () {
			const
				d = this.dragInfo,
				t = perf.now();

			d.dt = t - d.t;
			this.isDragging = false;
		}

		isFlicking () {
			const d = this.dragInfo;

			if (d.dt > holdTime) {
				return false;
			} else {
				return true;
			}
		}

<<<<<<< HEAD
=======
		wheel (e, isHorizontal, isVertical) {
			const
				bounds = this.getScrollBounds(),
				deltaMode = e.deltaMode,
				wheelDeltaY = -e.wheelDeltaY;
			let
				delta = (wheelDeltaY || e.deltaY),
				maxPixel;

			if (isVertical) {
				maxPixel = bounds.clientHeight * scrollWheelPageMultiplierForMaxPixel;
			} else if (isHorizontal) {
				maxPixel = bounds.clientWidth * scrollWheelPageMultiplierForMaxPixel;
			} else {
				return 0;
			}

			if (deltaMode === 0) {
				delta = clamp(-maxPixel, maxPixel, ri.scale(delta * scrollWheelMultiplierForDeltaPixel));
			} else if (deltaMode === 1) { // line; firefox
				delta = clamp(-maxPixel, maxPixel, ri.scale(delta * pixelPerLine * scrollWheelMultiplierForDeltaPixel));
			} else if (deltaMode === 2) { // page
				delta = delta < 0 ? -maxPixel : maxPixel;
			}

			return delta;
		}

>>>>>>> f6960314
		// mouse event handler for JS scroller

		onMouseDown = (e) => {
			this.animator.stop();
			this.dragStart(e);
		}

		onMouseMove = (e) => {
			if (this.isDragging) {
				const
					{dx, dy} = this.drag(e),
					bounds = this.getScrollBounds();

				if (this.isFirstDragging) {
					this.doScrollStart();
					this.isFirstDragging = false;
				}
				this.showThumb(bounds);
				this.scroll(this.scrollLeft - dx, this.scrollTop - dy);
			}
		}

		onMouseUp = (e) => {
			if (this.isDragging) {
				this.dragStop(e);

				if (!this.isFlicking()) {
					this.stop();
				} else {
					const
						d = this.dragInfo,
						target = this.animator.simulate(
							this.scrollLeft,
							this.scrollTop,
							calcVelocity(-d.dx, d.dt),
							calcVelocity(-d.dy, d.dt)
						),
						focusedItem = Spotlight.getCurrent();

					if (focusedItem) {
						focusedItem.blur();
					}
					this.childRef.setContainerDisabled(true);
					this.isScrollAnimationTargetAccumulated = false;
					this.start({
						targetX: target.targetX,
						targetY: target.targetY,
						animate: true,
						silent: true,
						duration: target.duration
					});
				}
			}
		}

		onMouseLeave = (e) => {
			this.onMouseMove(e);
			this.onMouseUp();
		}

		startScrollOnFocus = (pos, item) => {
			if (pos) {
				if (pos.left !== this.scrollLeft || pos.top !== this.scrollTop) {
					this.start({
						targetX: pos.left,
						targetY: pos.top,
						animate: (animationDuration > 0),
						silent: false,
						duration: animationDuration
					});
				}
				this.lastFocusedItem = item;
			}
		}

		onFocus = (e) => {
			if (!(Spotlight.getPointerMode() || this.isDragging)) {
				const
					item = e.target,
					positionFn = this.childRef.calculatePositionOnFocus,
					spotItem = Spotlight.getCurrent();

				if (item && item !== this.lastFocusedItem && item === spotItem && positionFn) {
					const pos = positionFn(item);
					if (pos) {
						this.startScrollOnFocus(pos, item);
					}
				}
			}
		}

		onKeyDown = ({keyCode, target}) => {
			if (getDirection(keyCode)) {
				if (this.childRef.setSpotlightContainerRestrict) {
					const index = Number.parseInt(target.getAttribute(dataIndexAttribute));
					this.childRef.setSpotlightContainerRestrict(keyCode, index);
				}
			}
		}

		calculateDistanceByWheel = (e, maxDistance) => {
			const
				deltaMode = e.deltaMode,
				delta = (-e.wheelDeltaY || e.deltaY);

			if (deltaMode === 0) {
				return clamp(-maxDistance, maxDistance, ri.scale(delta * scrollWheelMultiplierForDeltaPixel));
			} else if (deltaMode === 1) { // line; firefox
				return clamp(-maxDistance, maxDistance, ri.scale(delta * pixelPerLine * scrollWheelMultiplierForDeltaPixel));
			} else if (deltaMode === 2) { // page
				return delta < 0 ? -maxDistance : maxDistance;
			}
		}

		calculateMaxDistance = (canScrollHorizontally, canScrollVertically) => {
			const bounds = this.getScrollBounds();

			if (canScrollVertically) {
				return bounds.clientHeight * scrollWheelPageMultiplierForMaxPixel;
			} else if (canScrollHorizontally) {
				return bounds.clientWidth * scrollWheelPageMultiplierForMaxPixel;
			} else {
				return 0;
			}
		}

		onWheel = (e) => {
			e.preventDefault();
			if (!this.isDragging) {
				const
					bounds = this.getScrollBounds(),
					canScrollHorizontally = this.canScrollHorizontally(bounds),
					canScrollVertically = this.canScrollVertically(bounds),
					delta = this.calculateDistanceByWheel(e, this.calculateMaxDistance(canScrollHorizontally, canScrollVertically)),
					focusedItem = Spotlight.getCurrent();

				Spotlight.setPointerMode(false);
				if (focusedItem) {
					focusedItem.blur();
				}

				this.childRef.setContainerDisabled(true);
				this.scrollToAccumulatedTarget(delta, canScrollHorizontally, canScrollVertically);
			}
		}

		onScrollbarBtnHandler = (orientation, direction) => {
			const
				bounds = this.getScrollBounds(),
				isHorizontal = this.canScrollHorizontally(bounds) && orientation === 'horizontal',
				isVertical = this.canScrollVertically(bounds) && orientation === 'vertical',
				pageDistance = (isVertical ? bounds.clientHeight : bounds.clientWidth) * paginationPageMultiplier;

			this.scrollToAccumulatedTarget(pageDistance * direction, isHorizontal, isVertical);
		}

		scrollToAccumulatedTarget = (delta, isHorizontal, isVertical) => {
			const
				bounds = this.getScrollBounds(),
				silent = this.isScrollAnimationTargetAccumulated;

			if (!this.isScrollAnimationTargetAccumulated) {
				this.accumulatedTargetX = this.scrollLeft;
				this.accumulatedTargetY = this.scrollTop;
				this.isScrollAnimationTargetAccumulated = true;
			}

			if (isVertical) {
				this.accumulatedTargetY = clamp(0, bounds.maxTop, this.accumulatedTargetY + delta);
			} else if (isHorizontal) {
				this.accumulatedTargetX = clamp(0, bounds.maxLeft, this.accumulatedTargetX + delta);
			}

			this.start({
				targetX: this.accumulatedTargetX,
				targetY: this.accumulatedTargetY,
				animate: true,
				silent
			});
		}

		// call scroll callbacks

		doScrollStart () {
			forwardScrollStart({scrollLeft: this.scrollLeft, scrollTop: this.scrollTop, moreInfo: this.getMoreInfo()}, this.props);
		}

		doScrolling () {
			forwardScroll({scrollLeft: this.scrollLeft, scrollTop: this.scrollTop, moreInfo: this.getMoreInfo()}, this.props);
		}

		doScrollStop () {
			forwardScrollStop({scrollLeft: this.scrollLeft, scrollTop: this.scrollTop, moreInfo: this.getMoreInfo()}, this.props);
		}

		// update scroll position

		setScrollLeft (v) {
			const bounds = this.getScrollBounds();

			this.scrollLeft = clamp(0, bounds.maxLeft, v);
			if (this.state.isHorizontalScrollbarVisible && this.canScrollHorizontally(bounds)) {
				this.updateThumb(this.scrollbarHorizontalRef, bounds);
			}
		}

		setScrollTop (v) {
			const bounds = this.getScrollBounds();

			this.scrollTop = clamp(0, bounds.maxTop, v);
			if (this.state.isVerticalScrollbarVisible && this.canScrollVertically(bounds)) {
				this.updateThumb(this.scrollbarVerticalRef, bounds);
			}
		}

		// scroll start/stop

		start ({targetX, targetY, animate = true, silent = false, duration = animationDuration, indexToFocus, nodeToFocus}) {
			const {scrollLeft, scrollTop} = this;
			const bounds = this.getScrollBounds();

			this.animator.stop();
			if (!silent) {
				this.doScrollStart();
			}

			targetX = clamp(0, bounds.maxLeft, targetX);
			targetY = clamp(0, bounds.maxTop, targetY);

			if ((bounds.maxLeft - targetX) < epsilon) {
				targetX = bounds.maxLeft;
			}
			if ((bounds.maxTop - targetY) < epsilon) {
				targetY = bounds.maxTop;
			}

			this.showThumb(bounds);

			if (animate) {
				this.animator.animate(this.scrollAnimation({
					sourceX: scrollLeft,
					sourceY: scrollTop,
					targetX,
					targetY,
					duration,
					indexToFocus,
					nodeToFocus
				}));
			} else {
				this.scroll(targetX, targetY);
				this.stop({indexToFocus, nodeToFocus});
			}
		}

		scrollAnimation = (animationInfo) => (curTime) => {
			const {sourceX, sourceY, targetX, targetY, duration, indexToFocus, nodeToFocus} = animationInfo;
			if (curTime < duration) {
				this.scroll(
					this.horizontalScrollability ? this.animator.timingFunction(sourceX, targetX, duration, curTime) : sourceX,
					this.verticalScrollability ? this.animator.timingFunction(sourceY, targetY, duration, curTime) : sourceY
				);
			} else {
				this.scroll(targetX, targetY);
				this.stop({indexToFocus, nodeToFocus});
			}
		}

		scroll = (left, top) => {
			let
				dirHorizontal = 0,
				dirVertical = 0;

			if (left !== this.scrollLeft) {
				dirHorizontal = Math.sign(left - this.scrollLeft);
				this.setScrollLeft(left);
			}
			if (top !== this.scrollTop) {
				dirVertical = Math.sign(top - this.scrollTop);
				this.setScrollTop(top);
			}

			this.childRef.setScrollPosition(this.scrollLeft, this.scrollTop, dirHorizontal, dirVertical);
			this.doScrolling();
		}

		stop ({indexToFocus, nodeToFocus}) {
			const bounds = this.getScrollBounds();

			this.animator.stop();
			this.isScrollAnimationTargetAccumulated = false;
			this.childRef.setContainerDisabled(false);
			this.lastFocusedItem = null;
			this.hideThumb(bounds);
			if (indexToFocus !== null && typeof this.childRef.focusByIndex === 'function') {
				this.childRef.focusByIndex(indexToFocus);
			}
			if (nodeToFocus !== null && typeof this.childRef.focusOnNode === 'function') {
				this.childRef.focusOnNode(nodeToFocus);
			}
			this.doScrollStop();
		}

		// scrollTo API

		getPositionForScrollTo = (opt) => {
			const
				bounds = this.getScrollBounds(),
				canScrollHorizontally = this.canScrollHorizontally(bounds),
				canScrollVertically = this.canScrollVertically(bounds);
			let
				itemPos,
				left = null,
				top = null;

			if (opt instanceof Object) {
				if (opt.position instanceof Object) {
					if (canScrollHorizontally) {
						// We need '!=' to check if opt.potision.x is null or undefined
						left = opt.position.x != null ? opt.position.x : this.scrollLeft;
					} else {
						left = 0;
					}
					if (canScrollVertically) {
						// We need '!=' to check if opt.potision.y is null or undefined
						top = opt.position.y != null ? opt.position.y : this.scrollTop;
					} else {
						top = 0;
					}
				} else if (typeof opt.align === 'string') {
					if (canScrollHorizontally) {
						if (opt.align.includes('left')) {
							left = 0;
						} else if (opt.align.includes('right')) {
							left = bounds.maxLeft;
						}
					}
					if (canScrollVertically) {
						if (opt.align.includes('top')) {
							top = 0;
						} else if (opt.align.includes('bottom')) {
							top = bounds.maxTop;
						}
					}
				} else {
					if (typeof opt.index === 'number' && typeof this.childRef.getItemPosition === 'function') {
						itemPos = this.childRef.getItemPosition(opt.index);
					} else if (opt.node instanceof Object) {
						if (opt.node.nodeType === 1 && typeof this.childRef.getNodePosition === 'function') {
							itemPos = this.childRef.getNodePosition(opt.node);
						}
					}
					if (itemPos) {
						if (canScrollHorizontally) {
							left = itemPos.left;
						}
						if (canScrollVertically) {
							top = itemPos.top;
						}
					}
				}
			}

			return {left, top};
		}

		scrollTo = (opt) => {
			if (!this.isInitializing) {
				const {left, top} = this.getPositionForScrollTo(opt);
				let indexToFocus = null;
				this.scrollToInfo = null;

				if (typeof opt.indexToFocus === 'number') {
					indexToFocus = opt.indexToFocus;
					deprecate({name: 'indexToFocus', since: '1.2.0', message: 'Use `focus` instead', until: '2.0.0'});
				}

				this.start({
					targetX: (left !== null) ? left : this.scrollLeft,
					targetY: (top !== null) ? top : this.scrollTop,
					animate: opt.animate,
					indexToFocus: (opt.focus && typeof opt.index === 'number') ? opt.index : indexToFocus,
					nodeToFocus:  (opt.focus && opt.node instanceof Object && opt.node.nodeType === 1) ? opt.node : null
				});
			} else {
				this.scrollToInfo = opt;
			}
		}

		// scroll bar

		canScrollHorizontally = (bounds) => {
			return this.horizontalScrollability && (bounds.scrollWidth > bounds.clientWidth) && !isNaN(bounds.scrollWidth);
		}

		canScrollVertically = (bounds) => {
			return this.verticalScrollability && (bounds.scrollHeight > bounds.clientHeight) && !isNaN(bounds.scrollHeight);
		}

		isHorizontalScrollbarVisible = () => (this.props.horizontalScrollbar === 'visible')

		isVerticalScrollbarVisible = () => (this.props.verticalScrollbar === 'visible')

		showThumb (bounds) {
			if (this.state.isHorizontalScrollbarVisible && this.canScrollHorizontally(bounds)) {
				this.scrollbarHorizontalRef.showThumb();
			}
			if (this.state.isVerticalScrollbarVisible && this.canScrollVertically(bounds)) {
				this.scrollbarVerticalRef.showThumb();
			}
		}

		updateThumb (scrollbarRef, bounds) {
			scrollbarRef.update({
				...bounds,
				scrollLeft: this.scrollLeft,
				scrollTop: this.scrollTop
			});
		}

		hideThumb (bounds) {
			if (this.state.isHorizontalScrollbarVisible && this.canScrollHorizontally(bounds)) {
				this.scrollbarHorizontalRef.startHidingThumb();
			}
			if (this.state.isVerticalScrollbarVisible && this.canScrollVertically(bounds)) {
				this.scrollbarVerticalRef.startHidingThumb();
			}
		}

		updateScrollbars = () => {
			const
				{isHorizontalScrollbarVisible, isVerticalScrollbarVisible} = this.state,
				{horizontalScrollbar, verticalScrollbar} = this.props,
				bounds = this.getScrollBounds(),
				canScrollHorizontally = this.canScrollHorizontally(bounds),
				canScrollVertically = this.canScrollVertically(bounds),
				curHorizontalScrollbarVisible = (horizontalScrollbar !== 'auto') ? this.isHorizontalScrollbarVisible() : canScrollHorizontally,
				curVerticalScrollbarVisible = (verticalScrollbar !== 'auto') ? this.isVerticalScrollbarVisible() : canScrollVertically;

			// determine if we should hide or show any scrollbars
			const
				isVisibilityChanged = (
					isHorizontalScrollbarVisible !== curHorizontalScrollbarVisible ||
					isVerticalScrollbarVisible !== curVerticalScrollbarVisible
				);

			if (isVisibilityChanged) {
				// one or both scrollbars have changed visibility
				this.setState({
					isHorizontalScrollbarVisible: curHorizontalScrollbarVisible,
					isVerticalScrollbarVisible: curVerticalScrollbarVisible
				});
			} else {
				this.isInitializing = false;
				if (curHorizontalScrollbarVisible || curVerticalScrollbarVisible) {
					// no visibility change but need to notify whichever scrollbars are visible of the
					// updated bounds and scroll position
					const updatedBounds = {
						...bounds,
						scrollLeft: this.scrollLeft,
						scrollTop: this.scrollTop
					};

					if (canScrollHorizontally && curHorizontalScrollbarVisible) this.scrollbarHorizontalRef.update(updatedBounds);
					if (canScrollVertically && curVerticalScrollbarVisible) this.scrollbarVerticalRef.update(updatedBounds);
				}
			}
		}

		getScrollBounds () {
			if (typeof this.childRef.getScrollBounds === 'function') {
				return this.childRef.getScrollBounds();
			}
		}

		getMoreInfo () {
			if (typeof this.childRef.getMoreInfo === 'function') {
				return this.childRef.getMoreInfo();
			}
		}

		updateScrollabilityAndEventListeners = () => {
			const
				{containerRef} = this,
				childContainerRef = this.childRef.containerRef;

			this.horizontalScrollability = this.childRef.isHorizontal();
			this.verticalScrollability = this.childRef.isVertical();

			if (containerRef && containerRef.addEventListener) {
				// FIXME `onWheel` doesn't work on the v8 snapshot.
				containerRef.addEventListener('wheel', this.onWheel);
			}
			if (childContainerRef && childContainerRef.addEventListener) {
				// FIXME `onFocus` doesn't work on the v8 snapshot.
				childContainerRef.addEventListener('focus', this.onFocus, true);
			}

			this.updateScrollbars();
		}

		updateScrollOnFocus () {
			const
				focusedItem = Spotlight.getCurrent(),
				{calculatePositionOnFocus, getScrollBounds} = this.childRef,
				{scrollHeight: previousScrollHeight} = this.bounds,
				{scrollHeight: currentScrollHeight} = getScrollBounds(),
				scrollInfo = {previousScrollHeight, scrollTop: this.scrollTop};

			if (focusedItem) {
				const position = calculatePositionOnFocus(focusedItem, scrollInfo);
				this.startScrollOnFocus(position, focusedItem);
			}

			// update `scrollHeight`
			this.bounds.scrollHeight = currentScrollHeight;
		}

		// component life cycle

		componentDidMount () {
			this.updateScrollabilityAndEventListeners();
		}

		componentDidUpdate () {
			this.isInitializing = false;

			// Need to sync calculated client size if it is different from the real size
			if (this.childRef.syncClientSize) {
				this.childRef.syncClientSize();
			}

			this.updateScrollabilityAndEventListeners();

			if (this.scrollToInfo !== null) {
				this.scrollTo(this.scrollToInfo);
			} else {
				this.updateScrollOnFocus();
			}
		}

		componentWillUnmount () {
			const
				{containerRef} = this,
				childContainerRef = this.childRef.containerRef;

			// Before call cancelAnimationFrame, you must send scrollStop Event.
			this.animator.stop();
			this.forceUpdateJob.stop();

			if (containerRef && containerRef.removeEventListener) {
				// FIXME `onWheel` doesn't work on the v8 snapshot.
				containerRef.removeEventListener('wheel', this.onWheel);
			}
			if (childContainerRef && childContainerRef.removeEventListener) {
				// FIXME `onFocus` doesn't work on the v8 snapshot.
				childContainerRef.removeEventListener('focus', this.onFocus, true);
			}
		}

		// forceUpdate is a bit jarring and may interrupt other actions like animation so we'll
		// queue it up in case we get multiple calls (e.g. when grouped expandables toggle).
		//
		// TODO: consider replacing forceUpdate() by storing bounds in state rather than a non-
		// state member.
		enqueueForceUpdate = () => {
			this.childRef.calculateMetrics();
			this.forceUpdateJob.start();
		}

		forceUpdateJob = new Job(this.forceUpdate.bind(this), 32)

		// render

		initRef (prop) {
			return (ref) => {
				this[prop] = ref;
			};
		}

		initScrollbarBtnHandler = (orientation, direction) => () => {
			return this.onScrollbarBtnHandler(orientation, direction);
		}

		getHorizontalScrollbar = (isHorizontalScrollbarVisible, isVerticalScrollbarVisible) => (
			isHorizontalScrollbarVisible ? (
				<Scrollbar
					className={!isVerticalScrollbarVisible ? css.onlyHorizontalScrollbarNeeded : null}
					disabled={!isHorizontalScrollbarVisible}
					{...this.horizontalScrollbarProps}
				/>
			) : null
		)

		getVerticalScrollbar = (isHorizontalScrollbarVisible, isVerticalScrollbarVisible) => (
			isVerticalScrollbarVisible ? (
				<Scrollbar
					className={!isHorizontalScrollbarVisible ? css.onlyVerticalScrollbarNeeded : null}
					disabled={!isVerticalScrollbarVisible}
					{...this.verticalScrollbarProps}
				/>
			) : null
		)

		handleScroll = () => {
			if (!this.animator.isAnimating() && this.childRef && this.childRef.containerRef) {
				this.childRef.containerRef.scrollTop = this.scrollTop;
				this.childRef.containerRef.scrollLeft = this.scrollLeft;
			}
		}

		render () {
			const
				props = Object.assign({}, this.props),
				{className, focusableScrollbar, style} = this.props,
				{isHorizontalScrollbarVisible, isVerticalScrollbarVisible} = this.state,
				vscrollbar = this.getVerticalScrollbar(isHorizontalScrollbarVisible, isVerticalScrollbarVisible),
				hscrollbar = this.getHorizontalScrollbar(isHorizontalScrollbarVisible, isVerticalScrollbarVisible),
				scrollableClasses = classNames(
					css.scrollable,
					!(isHorizontalScrollbarVisible || isVerticalScrollbarVisible) ? css.scrollableHiddenScrollbars : null,
					isHorizontalScrollbarVisible ? null : css.takeAvailableSpaceForVertical,
					isVerticalScrollbarVisible ? null : css.takeAvailableSpaceForHorizontal,
					className
				);

			delete props.cbScrollTo;
			delete props.className;
			delete props.horizontalScrollbar;
			delete props.onScroll;
			delete props.onScrollStart;
			delete props.onScrollStop;
			delete props.focusableScrollbar;
			delete props.style;
			delete props.verticalScrollbar;

			return (
				<ScrollableSpotlightContainer
					className={scrollableClasses}
					containerRef={this.initContainerRef}
					focusableScrollbar={focusableScrollbar}
					style={style}
				>
					<Wrapped
						{...props}
						{...this.eventHandlers}
						cbScrollTo={this.scrollTo}
						className={css.container}
						onScroll={this.handleScroll}
						ref={this.initChildRef}
					/>
					{vscrollbar}
					{hscrollbar}
				</ScrollableSpotlightContainer>
			);
		}
	};
});

export default ScrollableHoC;
export {dataIndexAttribute, ScrollableHoC as Scrollable};<|MERGE_RESOLUTION|>--- conflicted
+++ resolved
@@ -332,37 +332,6 @@
 			}
 		}
 
-<<<<<<< HEAD
-=======
-		wheel (e, isHorizontal, isVertical) {
-			const
-				bounds = this.getScrollBounds(),
-				deltaMode = e.deltaMode,
-				wheelDeltaY = -e.wheelDeltaY;
-			let
-				delta = (wheelDeltaY || e.deltaY),
-				maxPixel;
-
-			if (isVertical) {
-				maxPixel = bounds.clientHeight * scrollWheelPageMultiplierForMaxPixel;
-			} else if (isHorizontal) {
-				maxPixel = bounds.clientWidth * scrollWheelPageMultiplierForMaxPixel;
-			} else {
-				return 0;
-			}
-
-			if (deltaMode === 0) {
-				delta = clamp(-maxPixel, maxPixel, ri.scale(delta * scrollWheelMultiplierForDeltaPixel));
-			} else if (deltaMode === 1) { // line; firefox
-				delta = clamp(-maxPixel, maxPixel, ri.scale(delta * pixelPerLine * scrollWheelMultiplierForDeltaPixel));
-			} else if (deltaMode === 2) { // page
-				delta = delta < 0 ? -maxPixel : maxPixel;
-			}
-
-			return delta;
-		}
-
->>>>>>> f6960314
 		// mouse event handler for JS scroller
 
 		onMouseDown = (e) => {
