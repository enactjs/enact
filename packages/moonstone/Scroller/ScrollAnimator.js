/**
 * Exports the {@link moonstone/Scroller/ScrollAnimator.ScrollAnimator} component.
 *
 * @module moonstone/Scroller/ScrollAnimator
 * @private
 */

import clamp from 'ramda/src/clamp';
import curry from 'ramda/src/curry';

const
	// Use eases library
	timingFunctions = {
		'linear': function (source, target, duration, curTime) {
			curTime /= duration;
			return (target - source) * curTime + source;
		},
		'ease-in': function (source, target, duration, curTime) {
			curTime /= duration;
			return (target - source) * curTime * curTime * curTime * curTime + source;
		},
		'ease-out': function (source, target, duration, curTime) {
			curTime /= duration;
			curTime--;
			return (target - source) * (curTime * curTime * curTime * curTime * curTime + 1) + source;
		},
		'ease-in-out': function (source, target, duration, curTime) {
			curTime /= duration / 2;
			if (curTime < 1) {
				return (target - source) / 2 * curTime * curTime * curTime * curTime + source;
			} else {
				curTime -= 2;
			}
			return (source - target) / 2 * (curTime * curTime * curTime * curTime - 2) + source;
		}
	},

	// for simulate()
	frameTime = 16.0,         // time for one frame
	maxVelocity = 100,        // speed cap
	stopVelocity = 0.04,      // velocity to stop
	velocityFriction = 0.95,  // velocity decreasing factor
<<<<<<< HEAD
	clampVelocity = R.clamp(-maxVelocity, maxVelocity),
=======

	clampVelocity = clamp(-maxVelocity, maxVelocity),
>>>>>>> 71f64e03

	// These guards probably aren't necessary because there shouldn't be any scrolling occurring
	// in isomorphic mode.
	rAF = (typeof window === 'object') ? window.requestAnimationFrame : function () {},
	cAF = (typeof window === 'object') ? window.cancelAnimationFrame : function () {},
	perf = (typeof window === 'object') ? window.performance : {now: Date.now};

/**
 * {@link moonstone/Scroller/ScrollAnimator.ScrollAnimator} is the class
 * to scroll a list or a scroller with animation.
 *
 * @class ScrollAnimator
 * @memberof moonstone/Scroller/ScrollAnimator
 * @public
 */
class ScrollAnimator {
	rAFId = null
	type = 'ease-out'

	/**
	 * @param {String|null} type - Timing function type for list scroll animation.  Must be one of
	 *	`'linear'`, `'ease-in'`, `'ease-out'`, or `'ease-in-out'`, or null. If `null`, defaults to
	 *	`'ease-out'`.
	 * @constructor
	 */
	constructor (type) {
		this.timingFunction = timingFunctions[type || this.type];
	}

	simulate (sourceX, sourceY, velocityX, velocityY) {
		let
			stepX = clampVelocity(velocityX * frameTime),
			stepY = clampVelocity(velocityY * frameTime),
			deltaX = 0,
			deltaY = 0,
			duration = 0;

		do {
			stepX *= velocityFriction;
			stepY *= velocityFriction;
			deltaX += stepX;
			deltaY += stepY;
			duration += frameTime;
		} while ((stepX * stepX + stepY * stepY) > stopVelocity);

		return {
			targetX: sourceX + deltaX,
			targetY: sourceY + deltaY,
			duration
		};
	}

	animate (rAFCallbackFuntion) {
		const
			startTimeStamp = perf.now(),
			fn = () => {
				const
					// schedule next frame
					rAFId = rAF(fn),
					// current timestamp
					curTimeStamp = perf.now(),
					// current time if 0 at starting position
					curTime = curTimeStamp - startTimeStamp;

				this.rAFId = rAFId;
				rAFCallbackFuntion(curTime);
			};

		this.rAFId = rAF(fn);
	}

<<<<<<< HEAD
=======
	/**
	 * Start an animation
	 *
	 * ```
	 * let animator = new ScrollAnimator();
	 *
	 * animator.start({
	 * 	sourceX: this.scrollLeft,
	 * 	sourceY: this.scrollTop,
	 * 	targetX: this.scrollLeft + 100,
	 * 	targetY: this.scrollTop + 100,
	 * 	duration: 500
	 * });
	 * ```
	 *
	 * @param {Object} options - Animation options
	 * @param {Number} options.sourceX - source absolute position x
	 * @param {Number} options.sourceY - source absolute position y
	 * @param {Number} options.targetX - target absolute position x
	 * @param {Number} options.targetY - target absolute position y
	 * @param {Number} options.duration - the duration to move to the target
	 * @param {Function} options.cbScrollAnimationHandler - A method to call for each animation
	 * @returns {undefined}
	 * @public
	 */
	start ({
		sourceX, sourceY,
		targetX, targetY,
		duration = 500,
		cbScrollAnimationHandler
	}) {
		// Rather than calling back to cbScrollAnimationHandler so it can call this.animate, start
		// should probably make the first animate call. Also, seems odd to take an object,
		// deconstruct it only to create new objects to pass to the callback which it immediately
		// deconstructs again. In general, I'm not sure it's necessary for the animator to know
		// start/end values. It is simpler to let it only be concerned with managing the rAF and
		// the easing functions over a duration. The Scrollable can then calculate its scroll
		// position based on its internal start/end data.
		cbScrollAnimationHandler(
			{sourceX, sourceY},
			{targetX, targetY, duration},
			{
				// Curry these at create time. Alternatively, since you have a known usage, you can
				// create your own pseudo-curried versions and skip the ramda dependency.
				// (sourceX, targetX, duration) => (currentTime) => { /* function body */ }
				calcPosX: curry(timingFunctions[this.timingFunction])(sourceX, targetX, duration),
				calcPosY: curry(timingFunctions[this.timingFunction])(sourceY, targetY, duration)
			}
		);
	}

	/**
	 * Stop an animation
	 * @returns {undefined}
	 * @public
	 */
>>>>>>> 71f64e03
	stop () {
		if (this.rAFId !== null ) {
			cAF(this.rAFId);
			this.rAFId = null;
		}
	}
}

export default ScrollAnimator;
export {ScrollAnimator};<|MERGE_RESOLUTION|>--- conflicted
+++ resolved
@@ -6,7 +6,6 @@
  */
 
 import clamp from 'ramda/src/clamp';
-import curry from 'ramda/src/curry';
 
 const
 	// Use eases library
@@ -40,12 +39,7 @@
 	maxVelocity = 100,        // speed cap
 	stopVelocity = 0.04,      // velocity to stop
 	velocityFriction = 0.95,  // velocity decreasing factor
-<<<<<<< HEAD
-	clampVelocity = R.clamp(-maxVelocity, maxVelocity),
-=======
-
 	clampVelocity = clamp(-maxVelocity, maxVelocity),
->>>>>>> 71f64e03
 
 	// These guards probably aren't necessary because there shouldn't be any scrolling occurring
 	// in isomorphic mode.
@@ -117,65 +111,6 @@
 		this.rAFId = rAF(fn);
 	}
 
-<<<<<<< HEAD
-=======
-	/**
-	 * Start an animation
-	 *
-	 * ```
-	 * let animator = new ScrollAnimator();
-	 *
-	 * animator.start({
-	 * 	sourceX: this.scrollLeft,
-	 * 	sourceY: this.scrollTop,
-	 * 	targetX: this.scrollLeft + 100,
-	 * 	targetY: this.scrollTop + 100,
-	 * 	duration: 500
-	 * });
-	 * ```
-	 *
-	 * @param {Object} options - Animation options
-	 * @param {Number} options.sourceX - source absolute position x
-	 * @param {Number} options.sourceY - source absolute position y
-	 * @param {Number} options.targetX - target absolute position x
-	 * @param {Number} options.targetY - target absolute position y
-	 * @param {Number} options.duration - the duration to move to the target
-	 * @param {Function} options.cbScrollAnimationHandler - A method to call for each animation
-	 * @returns {undefined}
-	 * @public
-	 */
-	start ({
-		sourceX, sourceY,
-		targetX, targetY,
-		duration = 500,
-		cbScrollAnimationHandler
-	}) {
-		// Rather than calling back to cbScrollAnimationHandler so it can call this.animate, start
-		// should probably make the first animate call. Also, seems odd to take an object,
-		// deconstruct it only to create new objects to pass to the callback which it immediately
-		// deconstructs again. In general, I'm not sure it's necessary for the animator to know
-		// start/end values. It is simpler to let it only be concerned with managing the rAF and
-		// the easing functions over a duration. The Scrollable can then calculate its scroll
-		// position based on its internal start/end data.
-		cbScrollAnimationHandler(
-			{sourceX, sourceY},
-			{targetX, targetY, duration},
-			{
-				// Curry these at create time. Alternatively, since you have a known usage, you can
-				// create your own pseudo-curried versions and skip the ramda dependency.
-				// (sourceX, targetX, duration) => (currentTime) => { /* function body */ }
-				calcPosX: curry(timingFunctions[this.timingFunction])(sourceX, targetX, duration),
-				calcPosY: curry(timingFunctions[this.timingFunction])(sourceY, targetY, duration)
-			}
-		);
-	}
-
-	/**
-	 * Stop an animation
-	 * @returns {undefined}
-	 * @public
-	 */
->>>>>>> 71f64e03
 	stop () {
 		if (this.rAFId !== null ) {
 			cAF(this.rAFId);
