/**
 * Exports the {@link moonstone/Scroller.Scroller} and
 * {@link moonstone/Scroller.ScrollerBase} components.
 * The default export is {@link moonstone/Scroller.Scroller}.
 *
 * @module moonstone/Scroller
 */

import classNames from 'classnames';
import {contextTypes} from '@enact/i18n/I18nDecorator';
import PropTypes from 'prop-types';
import React, {Component} from 'react';
import Spotlight from '@enact/spotlight';
import SpotlightContainerDecorator from '@enact/spotlight/SpotlightContainerDecorator';

import css from './Scroller.less';
import Scrollable from './Scrollable';

const dataContainerDisabledAttribute = 'data-container-disabled';

/**
 * {@link moonstone/Scroller.ScrollerBase} is a base component for Scroller.
 * In most circumstances, you will want to use the SpotlightContainerDecorator and Scrollable version:
 * {@link moonstone/Scroller.Scroller}
 *
 * @class ScrollerBase
 * @memberof moonstone/Scroller
 * @ui
 * @public
 */
class ScrollerBase extends Component {
	static displayName = 'Scroller'

	static propTypes = /** @lends moonstone/Scroller.ScrollerBase.prototype */ {
		children: PropTypes.node.isRequired,

		/**
		 * Specifies how to horizontally scroll. Acceptable values are `'auto'`, `'default'` ,
		 * `'hidden'`, and `'scroll'`.
		 *
		 * @type {String}
		 * @default 'auto'
		 * @public
		 */
		horizontal: PropTypes.oneOf(['auto', 'hidden', 'scroll']),

		/**
		 * Specifies how to vertically scroll. Acceptable values are `'auto'`, `'auto'` ,
		 * `'hidden'`, and `'scroll'`.
		 *
		 * @type {String}
		 * @default 'auto'
		 * @public
		 */
		vertical: PropTypes.oneOf(['auto', 'hidden', 'scroll'])
	}

	static contextTypes = contextTypes

	static defaultProps = {
		horizontal: 'auto',
		vertical: 'auto'
	}

	componentDidMount () {
		this.calculateMetrics();
	}

	componentDidUpdate () {
		this.calculateMetrics();
	}

	scrollBounds = {
		clientWidth: 0,
		clientHeight: 0,
		scrollWidth: 0,
		scrollHeight: 0,
		maxLeft: 0,
		maxTop: 0
	}

	scrollPos = {
		top: 0,
		left: 0
	}

	getScrollBounds = () => this.scrollBounds

	setScrollPosition (valX, valY) {
		const
			node = this.containerRef,
			rtl = this.context.rtl;

		if (this.isVertical()) {
			node.scrollTop = valY;
			this.scrollPos.top = valY;
		}
		if (this.isHorizontal()) {
			node.scrollLeft = rtl ? (this.scrollBounds.maxLeft - valX) : valX;
			this.scrollPos.left = valX;
		}
	}

	getNodePosition = (node) => {
		const
			{left: nodeLeft, top: nodeTop, height: nodeHeight, width: nodeWidth} = node.getBoundingClientRect(),
			{left: containerLeft, top: containerTop} = this.containerRef.getBoundingClientRect(),
			{scrollLeft, scrollTop} = this.containerRef,
			left = this.isHorizontal() ? (scrollLeft + nodeLeft - containerLeft) : null,
			top = this.isVertical() ? (scrollTop + nodeTop - containerTop) : null;

		return {
			left,
			top,
			width: nodeWidth,
			height: nodeHeight
		};
	}

	/**
	 * Returns the first spotlight container between `node` and the scroller
	 *
	 * @param   {Node}      node  A DOM node
	 *
	 * @returns {Node|Null}       Spotlight container for `node`
	 * @private
	 */
	getContainerForNode = (node) => {
		do {
			if (node.dataset.containerId) {
				return node;
			}
		} while ((node = node.parentNode) && node !== this.containerRef);
	}

	/**
	 * Calculates the "focus bounds" of a node. If the node is within a spotlight container, that
	 * container is scrolled into view rather than just the element.
	 *
	 * @param   {Node}   node  Focused node
	 *
	 * @returns {Object}       Bounds as returned by `getBoundingClientRect`
	 * @private
	 */
	getFocusedItemBounds = (node) => {
		node = this.getContainerForNode(node) || node;
		return node.getBoundingClientRect();
	}

	calculatePositionOnFocus = (focusedItem) => {
<<<<<<< HEAD
		if (!this.isVertical() && !this.isHorizontal()) return;

		const {
			top: itemTop,
			left: itemLeft,
			height: itemHeight,
			width: itemWidth
		} = this.getFocusedItemBounds(focusedItem);
=======
		const {left: itemLeft, top: itemTop, width: itemWidth, height: itemHeight} = this.getNodePosition(focusedItem);
>>>>>>> 6b3c846d

		if (this.isVertical()) {
			const
				{clientHeight} = this.scrollBounds,
<<<<<<< HEAD
				{top: containerTop} = this.containerRef.getBoundingClientRect(),
				currentScrollTop = this.scrollPos.top,
				// calculation based on client position
				newItemTop = this.containerRef.scrollTop + (itemTop - containerTop),
				itemBottom = newItemTop + itemHeight,
				scrollBottom = clientHeight + currentScrollTop;

			if (itemHeight > clientHeight) {
				// scroller behavior for containers that are bigger than `clientHeight`
				const {top, height: nestedItemHeight} = focusedItem.getBoundingClientRect(),
					nestedItemTop = this.containerRef.scrollTop + (top - containerTop),
					nestedItemBottom = nestedItemTop + nestedItemHeight;

				if (newItemTop - nestedItemHeight > currentScrollTop) {
					// set scroll position so that the top of the container is at least on the top
					this.scrollPos.top = newItemTop - nestedItemHeight;
				} else if (nestedItemBottom > scrollBottom) {
					this.scrollPos.top += nestedItemBottom - scrollBottom;
				} else if (nestedItemTop < currentScrollTop) {
					this.scrollPos.top += nestedItemTop - currentScrollTop;
				}
			} else if (itemBottom > scrollBottom) {
				this.scrollPos.top += itemBottom - scrollBottom;
			} else if (newItemTop < currentScrollTop) {
				this.scrollPos.top += newItemTop - currentScrollTop;
=======
				currentScrollTop = this.scrollPos.top;

			if (itemTop + itemHeight > (clientHeight + currentScrollTop)) {
				this.scrollPos.top += (itemTop + itemHeight) - (clientHeight + currentScrollTop);
			} else if (itemTop < currentScrollTop) {
				this.scrollPos.top += itemTop - currentScrollTop;
>>>>>>> 6b3c846d
			}

		}

		if (this.isHorizontal()) {
			const
				{clientWidth} = this.scrollBounds,
				rtlDirection = this.context.rtl ? -1 : 1,
<<<<<<< HEAD
				{left: containerLeft} = this.containerRef.getBoundingClientRect(),
				currentScrollLeft = this.scrollPos.left * rtlDirection,
				// calculation based on client position
				newItemLeft = this.containerRef.scrollLeft + (itemLeft - containerLeft);
=======
				currentScrollLeft = this.scrollPos.left * rtlDirection;
>>>>>>> 6b3c846d

			if (this.context.rtl && itemLeft > clientWidth) {
				// For RTL, and if the `focusedItem` is bigger than `this.scrollBounds.clientWidth`, keep
				// the scroller to the right.
				this.scrollPos.left -= itemLeft;
			} else if (itemLeft + itemWidth > (clientWidth + currentScrollLeft) && itemWidth < clientWidth) {
				// If focus is moved to an element outside of view area (to the right), scroller will move
				// to the right just enough to show the current `focusedItem`. This does not apply to
				// `focusedItem` that has a width that is bigger than `this.scrollBounds.clientWidth`.
				this.scrollPos.left += rtlDirection * ((itemLeft + itemWidth) - (clientWidth + currentScrollLeft));
			} else if (itemLeft < currentScrollLeft) {
				// If focus is outside of the view area to the left, move scroller to the left accordingly.
				this.scrollPos.left += rtlDirection * (itemLeft - currentScrollLeft);
			}
		}

		return this.scrollPos;
	}

<<<<<<< HEAD
	calculateScrollTop = (focusedItem, scrollTop, previousScrollHeight) => {
		const
			{clientHeight, scrollHeight} = this.scrollBounds,
			scrollHeightDecrease = previousScrollHeight - scrollHeight;

		// Update scrollTop for scrollHeight decrease
		if (focusedItem && scrollHeightDecrease > 0) {
			const
				{top: containerTop} = this.containerRef.getBoundingClientRect(),
				itemBounds = focusedItem.getBoundingClientRect(),
				itemBottom = scrollTop + itemBounds.top + itemBounds.height - containerTop,
				scrollBottom = clientHeight + scrollTop;

			if (itemBottom < scrollBottom && scrollHeightDecrease + itemBottom > scrollBottom) {
				// When `focusedItem` is not at the very bottom of the `Scroller` and
				// `scrollHeightDecrease` caused a scroll.
				// `bottomOffset` is the distance between `itemBottom` and `scrollBottom`.
				const bottomOffset = scrollBottom - itemBottom;
				scrollTop -= scrollHeightDecrease - bottomOffset;
				if (scrollTop < 0) {
					// No negative `scrollTop`
					scrollTop = 0;
				}
			} else if (itemBottom === scrollBottom) {
				// when `focusedItem` is at the very bottom of the `Scroller`
				scrollTop -= scrollHeightDecrease;
			}
		}
		return scrollTop;
=======
	focusOnNode = (node) => {
		if (node) {
			Spotlight.focus(node);
		}
>>>>>>> 6b3c846d
	}

	isVertical = () => (this.props.vertical !== 'hidden')

	isHorizontal = () => (this.props.horizontal !== 'hidden')

	calculateMetrics () {
		const
			{scrollBounds} = this,
			{scrollWidth, scrollHeight, clientWidth, clientHeight} = this.containerRef;
		scrollBounds.scrollWidth = scrollWidth;
		scrollBounds.scrollHeight = scrollHeight;
		scrollBounds.clientWidth = clientWidth;
		scrollBounds.clientHeight = clientHeight;
		scrollBounds.maxLeft = Math.max(0, scrollWidth - clientWidth);
		scrollBounds.maxTop = Math.max(0, scrollHeight - clientHeight);
	}

	setContainerDisabled = (bool) => {
		if (this.containerRef) {
			this.containerRef.setAttribute(dataContainerDisabledAttribute, bool);
		}
	}

	initRef = (ref) => {
		this.containerRef = ref;
	}

	render () {
		const
			{className, style} = this.props,
			props = Object.assign({}, this.props),
			mergedStyle = Object.assign({}, style, {
				overflowX: props.horizontal,
				overflowY: props.vertical
			});

		delete props.cbScrollTo;
		delete props.className;
		delete props.horizontal;
		delete props.style;
		delete props.vertical;

		return (
			<div {...props} ref={this.initRef} className={classNames(className, css.hideNativeScrollbar)} style={mergedStyle} />
		);
	}
}

/**
 * {@link moonstone/Scroller.Scroller} is a Scroller with Moonstone styling,
 * SpotlightContainerDecorator and Scrollable applied.
 *
 * Usage:
 * ```
 * <Scroller>Scroll me.</Scroller>
 * ```
 *
 * @class Scroller
 * @memberof moonstone/Scroller
 * @mixes moonstone/Scroller.Scrollable
 * @mixes spotlight.SpotlightContainerDecorator
 * @see moonstone/Scroller.ScrollerBase
 * @ui
 * @public
 */
const Scroller = SpotlightContainerDecorator(
	{restrict: 'self-first'},
	Scrollable(
		ScrollerBase
	)
);

export default Scroller;
export {Scroller, ScrollerBase};<|MERGE_RESOLUTION|>--- conflicted
+++ resolved
@@ -148,7 +148,6 @@
 	}
 
 	calculatePositionOnFocus = (focusedItem) => {
-<<<<<<< HEAD
 		if (!this.isVertical() && !this.isHorizontal()) return;
 
 		const {
@@ -157,14 +156,10 @@
 			height: itemHeight,
 			width: itemWidth
 		} = this.getFocusedItemBounds(focusedItem);
-=======
-		const {left: itemLeft, top: itemTop, width: itemWidth, height: itemHeight} = this.getNodePosition(focusedItem);
->>>>>>> 6b3c846d
 
 		if (this.isVertical()) {
 			const
 				{clientHeight} = this.scrollBounds,
-<<<<<<< HEAD
 				{top: containerTop} = this.containerRef.getBoundingClientRect(),
 				currentScrollTop = this.scrollPos.top,
 				// calculation based on client position
@@ -190,14 +185,6 @@
 				this.scrollPos.top += itemBottom - scrollBottom;
 			} else if (newItemTop < currentScrollTop) {
 				this.scrollPos.top += newItemTop - currentScrollTop;
-=======
-				currentScrollTop = this.scrollPos.top;
-
-			if (itemTop + itemHeight > (clientHeight + currentScrollTop)) {
-				this.scrollPos.top += (itemTop + itemHeight) - (clientHeight + currentScrollTop);
-			} else if (itemTop < currentScrollTop) {
-				this.scrollPos.top += itemTop - currentScrollTop;
->>>>>>> 6b3c846d
 			}
 
 		}
@@ -206,14 +193,10 @@
 			const
 				{clientWidth} = this.scrollBounds,
 				rtlDirection = this.context.rtl ? -1 : 1,
-<<<<<<< HEAD
 				{left: containerLeft} = this.containerRef.getBoundingClientRect(),
 				currentScrollLeft = this.scrollPos.left * rtlDirection,
 				// calculation based on client position
 				newItemLeft = this.containerRef.scrollLeft + (itemLeft - containerLeft);
-=======
-				currentScrollLeft = this.scrollPos.left * rtlDirection;
->>>>>>> 6b3c846d
 
 			if (this.context.rtl && itemLeft > clientWidth) {
 				// For RTL, and if the `focusedItem` is bigger than `this.scrollBounds.clientWidth`, keep
@@ -233,7 +216,6 @@
 		return this.scrollPos;
 	}
 
-<<<<<<< HEAD
 	calculateScrollTop = (focusedItem, scrollTop, previousScrollHeight) => {
 		const
 			{clientHeight, scrollHeight} = this.scrollBounds,
@@ -263,12 +245,12 @@
 			}
 		}
 		return scrollTop;
-=======
+	}
+
 	focusOnNode = (node) => {
 		if (node) {
 			Spotlight.focus(node);
 		}
->>>>>>> 6b3c846d
 	}
 
 	isVertical = () => (this.props.vertical !== 'hidden')
