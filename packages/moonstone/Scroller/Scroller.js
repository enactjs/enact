--- conflicted
+++ resolved
@@ -22,10 +22,7 @@
 
 const
 	dataContainerDisabledAttribute = 'data-container-disabled',
-<<<<<<< HEAD
-=======
 	epsilon = 1,
->>>>>>> ddebf5e5
 	reverseDirections = {
 		'left': 'right',
 		'right': 'left'
