/**
 * Provides Moonstone-themed scroller components and behaviors.
 *
 * @module moonstone/Scroller
 * @exports Scroller
 * @exports ScrollerBase
 */

import {ScrollerBase as UiScrollerBase} from '@enact/ui/Scroller';
import {forward} from '@enact/core/handle';
import {getTargetByDirectionFromElement, getTargetByDirectionFromPosition} from '@enact/spotlight/src/target';
import PropTypes from 'prop-types';
import React, {Component} from 'react';
import {Spotlight, getDirection} from '@enact/spotlight';

import Scrollable from '../Scrollable';
import ScrollableNative from '../Scrollable/ScrollableNative';

const
	dataContainerDisabledAttribute = 'data-spotlight-container-disabled',
	epsilon = 1,
	reverseDirections = {
		left: 'right',
		right: 'left'
	};

/**
 * A Moonstone-styled base component for [Scroller]{@link moonstone/Scroller.Scroller}.
 * In most circumstances, you will want to use the SpotlightContainerDecorator and Scrollable version:
 * [Scroller]{@link moonstone/Scroller.Scroller}
 *
 * @class ScrollerBase
 * @memberof moonstone/Scroller
 * @ui
 * @public
 */
class ScrollerBase extends Component {
	static displayName = 'ScrollerBase'

	static propTypes = /** @lends moonstone/Scroller.Scroller.prototype */ {
		/**
		 * Passes the instance of [Scroller]{@link ui/Scroller.Scroller}.
		 *
		 * @type {Object}
		 * @param {Object} ref
		 * @private
		 */
		initUiChildRef: PropTypes.func,

		/**
		 * `true` if rtl, `false` if ltr.
		 *
		 * @type {Boolean}
		 * @private
		 */
		rtl: PropTypes.bool
	}

	componentWillUnmount () {
		this.setContainerDisabled(false);
	}

	isScrolledToBoundary = false

	/**
	 * Returns the first spotlight container between `node` and the scroller
	 *
	 * @param {Node} node A DOM node
	 *
	 * @returns {Node|Null} Spotlight container for `node`
	 * @private
	 */
	getSpotlightContainerForNode = (node) => {
		do {
			if (node.dataset.spotlightId && node.dataset.spotlightContainer) {
				return node;
			}
		} while ((node = node.parentNode) && node !== this.uiRef.containerRef);
	}

	/**
	 * Calculates the "focus bounds" of a node. If the node is within a spotlight container, that
	 * container is scrolled into view rather than just the element.
	 *
	 * @param {Node} node Focused node
	 *
	 * @returns {Object} Bounds as returned by `getBoundingClientRect`
	 * @private
	 */
	getFocusedItemBounds = (node) => {
		node = this.getSpotlightContainerForNode(node) || node;
		return node.getBoundingClientRect();
	}

	/**
	 * Calculates the new `scrollTop`.
	 *
	 * @param {Node} focusedItem node
	 * @param {Number} itemTop of the focusedItem / focusedContainer
	 * @param {Number} itemHeight of focusedItem / focusedContainer
	 * @param {Object} scrollInfo position info. Uses `scrollInfo.previousScrollHeight`
	 * and `scrollInfo.scrollTop`
	 * @param {Number} scrollPosition last target position, passed scroll animation is ongoing
	 *
	 * @returns {Number} Calculated `scrollTop`
	 * @private
	 */
	calculateScrollTop = (focusedItem, itemTop, itemHeight, scrollInfo, scrollPosition) => {
		const
			{clientHeight} = this.uiRef.scrollBounds,
			{top: containerTop} = this.uiRef.containerRef.getBoundingClientRect(),
			currentScrollTop = (scrollPosition ? scrollPosition : this.uiRef.scrollPos.top),
			// calculation based on client position
			newItemTop = this.uiRef.containerRef.scrollTop + (itemTop - containerTop),
			itemBottom = newItemTop + itemHeight,
			scrollBottom = clientHeight + currentScrollTop;

		let newScrollTop = this.uiRef.scrollPos.top;

		// Caculations for when scrollHeight decrease.
		if (scrollInfo) {
			const
				{scrollTop, previousScrollHeight} = scrollInfo,
				{scrollHeight} = this.uiRef.scrollBounds,
				scrollHeightDecrease = previousScrollHeight - scrollHeight;

			newScrollTop = scrollTop;

			if (scrollHeightDecrease > 0) {
				const
					itemBounds = focusedItem.getBoundingClientRect(),
					newItemBottom = newScrollTop + itemBounds.top + itemBounds.height - containerTop;

				if (newItemBottom < scrollBottom && scrollHeightDecrease + newItemBottom > scrollBottom) {
					// When `focusedItem` is not at the very bottom of the `Scroller` and
					// `scrollHeightDecrease` caused a scroll.
					const
						distanceFromBottom = scrollBottom - newItemBottom,
						bottomOffset = scrollHeightDecrease - distanceFromBottom;
					if (bottomOffset < newScrollTop) {
						// guard against negative `scrollTop`
						newScrollTop -= bottomOffset;
					}
				} else if (newItemBottom === scrollBottom) {
					// when `focusedItem` is at the very bottom of the `Scroller`
					if (scrollHeightDecrease < newScrollTop) {
						// guard against negative `scrollTop`
						newScrollTop -= scrollHeightDecrease;
					}
				}
			}
		}

		// Calculations for `containerHeight` that are bigger than `clientHeight`
		if (itemHeight > clientHeight) {
			const
				{top, height: nestedItemHeight} = focusedItem.getBoundingClientRect(),
				nestedItemTop = this.uiRef.containerRef.scrollTop + (top - containerTop),
				nestedItemBottom = nestedItemTop + nestedItemHeight;

			if (newItemTop - nestedItemHeight - currentScrollTop > epsilon) {
				// set scroll position so that the top of the container is at least on the top
				newScrollTop = newItemTop - nestedItemHeight;
			} else if (nestedItemBottom - scrollBottom > epsilon) {
				// Caculate when 5-way focus down past the bottom.
				newScrollTop += nestedItemBottom - scrollBottom;
			} else if (nestedItemTop - currentScrollTop < epsilon) {
				// Caculate when 5-way focus up past the top.
				newScrollTop += nestedItemTop - currentScrollTop;
			}
		} else if (itemBottom - scrollBottom > epsilon) {
			// Caculate when 5-way focus down past the bottom.
			newScrollTop += itemBottom - scrollBottom;
		} else if (newItemTop - currentScrollTop < epsilon) {
			// Caculate when 5-way focus up past the top.
			newScrollTop += newItemTop - currentScrollTop;
		}

		return newScrollTop;
	}

	/**
	 * Calculates the new top and left position for scroller based on focusedItem.
	 *
	 * @param {Node} item node
	 * @param {Object} scrollInfo position info. `calculateScrollTop` uses
	 * `scrollInfo.previousScrollHeight` and `scrollInfo.scrollTop`
	 * @param {Number} scrollPosition last target position, passed scroll animation is ongoing
	 *
	 * @returns {Object} with keys {top, left} containing caculated top and left positions for scroll.
	 * @private
	 */
	calculatePositionOnFocus = ({item, scrollInfo, scrollPosition}) => {
		if (!this.uiRef.isVertical() && !this.uiRef.isHorizontal() || !item || !this.uiRef.containerRef.contains(item)) {
			return;
		}

		const {
			top: itemTop,
			left: itemLeft,
			height: itemHeight,
			width: itemWidth
		} = this.getFocusedItemBounds(item);

		if (this.uiRef.isVertical()) {
			this.uiRef.scrollPos.top = this.calculateScrollTop(item, itemTop, itemHeight, scrollInfo, scrollPosition);
		} else if (this.uiRef.isHorizontal()) {
			const
				{rtl} = this.props,
				{clientWidth} = this.uiRef.scrollBounds,
				rtlDirection = rtl ? -1 : 1,
				{left: containerLeft} = this.uiRef.containerRef.getBoundingClientRect(),
				scrollLastPosition = scrollPosition ? scrollPosition : this.uiRef.scrollPos.left,
				currentScrollLeft = rtl ? (this.uiRef.scrollBounds.maxLeft - scrollLastPosition) : scrollLastPosition,
				// calculation based on client position
				newItemLeft = this.uiRef.containerRef.scrollLeft + (itemLeft - containerLeft);

			if (newItemLeft + itemWidth > (clientWidth + currentScrollLeft) && itemWidth < clientWidth) {
				// If focus is moved to an element outside of view area (to the right), scroller will move
				// to the right just enough to show the current `focusedItem`. This does not apply to
				// `focusedItem` that has a width that is bigger than `this.scrollBounds.clientWidth`.
				this.uiRef.scrollPos.left += rtlDirection * ((newItemLeft + itemWidth) - (clientWidth + currentScrollLeft));
			} else if (newItemLeft < currentScrollLeft) {
				// If focus is outside of the view area to the left, move scroller to the left accordingly.
				this.uiRef.scrollPos.left += rtlDirection * (newItemLeft - currentScrollLeft);
			}
		}

		return this.uiRef.scrollPos;
	}

	focusOnNode = (node) => {
		if (node) {
			Spotlight.focus(node);
		}
	}

	findInternalTarget = (direction, target) => {
		const nextSpottable = getTargetByDirectionFromElement(direction, target);

		return nextSpottable && this.uiRef.containerRef.contains(nextSpottable);
	}

	handleGlobalKeyDown = () => {
		this.setContainerDisabled(false);
	}

	setContainerDisabled = (bool) => {
		const containerNode = this.uiRef && this.uiRef.containerRef;

		if (containerNode) {
			containerNode.setAttribute(dataContainerDisabledAttribute, bool);

			if (bool) {
				document.addEventListener('keydown', this.handleGlobalKeyDown, {capture: true});
			} else {
				document.removeEventListener('keydown', this.handleGlobalKeyDown, {capture: true});
			}
		}
	}

	getNextEndPoint = (direction, oSpotBounds) => {
		const bounds = this.uiRef.getScrollBounds();

		let oPoint = {};
		switch (direction) {
			case 'up':
				oPoint.x = oSpotBounds.left;
				oPoint.y = oSpotBounds.top - bounds.clientHeight;
				break;
			case 'left':
				oPoint.x = oSpotBounds.left - bounds.clientWidth;
				oPoint.y = oSpotBounds.top;
				break;
			case 'down':
				oPoint.x = oSpotBounds.left;
				oPoint.y = oSpotBounds.top + oSpotBounds.height + bounds.clientHeight;
				break;
			case 'right':
				oPoint.x = oSpotBounds.left + oSpotBounds.width + bounds.clientWidth;
				oPoint.y = oSpotBounds.top;
				break;
		}
		return oPoint;
	}

	scrollToNextPage = ({direction, reverseDirection, focusedItem, containerId}) => {
		const
			endPoint = this.getNextEndPoint(direction, focusedItem.getBoundingClientRect()),
			next = getTargetByDirectionFromPosition(reverseDirection, endPoint, containerId);

		if (next === focusedItem) {
			return false; // Scroll one page with animation
		} else {
			return next; // Focus a next item
		}
	}

	scrollToBoundary = (direction) => {
		const
			{scrollBounds, scrollPos} = this.uiRef,
			isVerticalDirection = (direction === 'up' || direction === 'down');

		if (isVerticalDirection) {
			if (scrollPos.top > 0 && scrollPos.top < scrollBounds.maxTop) {
				this.uiRef.props.cbScrollTo({align: direction === 'up' ? 'top' : 'bottom'});
			}
		} else if (scrollPos.left > 0 && scrollPos.left < scrollBounds.maxLeft) {
			this.uiRef.props.cbScrollTo({align: this.props.rtl ? reverseDirections[direction] : direction});
		}
	}

	onKeyDown = (ev) => {
		forward('onKeyDown', ev, this.props);

		const
			{keyCode, target} = ev,
			direction = getDirection(keyCode);

		if (!ev.repeat) {
			this.isScrolledToBoundary = false;
		}

		if (direction && !this.findInternalTarget(direction, target) && !this.isScrolledToBoundary) {
			this.scrollToBoundary(direction);
			this.isScrolledToBoundary = true;
		}
	}

	initUiRef = (ref) => {
		if (ref) {
			this.uiRef = ref;
			this.props.initUiChildRef(ref);
		}
	}

	render () {
		const props = Object.assign({}, this.props);

		delete props.initUiChildRef;

		return (
			<UiScrollerBase
				{...props}
				onKeyDown={this.onKeyDown}
				ref={this.initUiRef}
			/>
		);
	}
}

<<<<<<< HEAD
=======
const ScrollableScroller = (props) => (
	<Scrollable
		{...props}
		childRenderer={(scrollerProps) => ( // eslint-disable-line react/jsx-no-bind
			<ScrollerBase {...scrollerProps} />
		)}
	/>
);

ScrollableScroller.propTypes = /** @lends moonstone/Scroller.Scroller.prototype */ {
	/**
	 * Direction of the scroller.
	 *
	 * Valid values are:
	 * * `'both'`,
	 * * `'horizontal'`, and
	 * * `'vertical'`.
	 *
	 * @type {String}
	 * @default 'both'
	 * @public
	 */
	direction: PropTypes.oneOf(['both', 'horizontal', 'vertical'])
};

ScrollableScroller.defaultProps = {
	direction: 'both'
};

const ScrollableScrollerNative = (props) => (
	<ScrollableNative
		{...props}
		childRenderer={(scrollerProps) => ( // eslint-disable-line react/jsx-no-bind
			<ScrollerBase {...scrollerProps} />
		)}
	/>
);

ScrollableScrollerNative.propTypes = /** @lends moonstone/Scroller.ScrollerNative.prototype */ {
	/**
	 * Direction of the scroller.
	 *
	 * Valid values are:
	 * * `'both'`,
	 * * `'horizontal'`, and
	 * * `'vertical'`.
	 *
	 * @type {String}
	 * @default 'both'
	 * @public
	 */
	direction: PropTypes.oneOf(['both', 'horizontal', 'vertical'])
};

ScrollableScrollerNative.defaultProps = {
	direction: 'both'
};

>>>>>>> 93ce7e17
/**
 * A Moonstone-styled Scroller, Scrollable applied.
 *
 * Usage:
 * ```
 * <Scroller>Scroll me.</Scroller>
 * ```
 *
 * @class Scroller
 * @memberof moonstone/Scroller
 * @extends moonstone/Scrollable.Scrollable
 * @extends moonstone/Scroller.ScrollerBase
 * @ui
 * @public
 */
const Scroller = (props) => (
	<Scrollable
		{...props}
		childRenderer={(scrollerProps) => { // eslint-disable-line react/jsx-no-bind
			delete scrollerProps.containerId;

			return <ScrollerBase {...scrollerProps} />;
		}}
	/>
);

/**
 * A Moonstone-styled native Scroller, Scrollable applied.
 * For smooth native scrolling, web engine with below Chromium 61, should be launched
 * with the flag '--enable-blink-features=CSSOMSmoothScroll' to support it.
 * The one with Chromium 61 or above, is launched to support it by default.
 *
 * Usage:
 * ```
 * <ScrollerNative>Scroll me.</ScrollerNative>
 * ```
 *
 * @class ScrollerNative
 * @memberof moonstone/Scroller
 * @extends moonstone/Scrollable.ScrollableNative
 * @extends moonstone/Scroller.ScrollerBase
 * @ui
 * @private
 */
const ScrollerNative = (props) => (
	<ScrollableNative
		{...props}
		childRenderer={(scrollerProps) => { // eslint-disable-line react/jsx-no-bind
			delete scrollerProps.containerId;

			return <ScrollerBase {...scrollerProps} />;
		}}
	/>
);

export default Scroller;
export {
	Scroller,
	ScrollerBase,
	ScrollerNative
};<|MERGE_RESOLUTION|>--- conflicted
+++ resolved
@@ -349,67 +349,6 @@
 	}
 }
 
-<<<<<<< HEAD
-=======
-const ScrollableScroller = (props) => (
-	<Scrollable
-		{...props}
-		childRenderer={(scrollerProps) => ( // eslint-disable-line react/jsx-no-bind
-			<ScrollerBase {...scrollerProps} />
-		)}
-	/>
-);
-
-ScrollableScroller.propTypes = /** @lends moonstone/Scroller.Scroller.prototype */ {
-	/**
-	 * Direction of the scroller.
-	 *
-	 * Valid values are:
-	 * * `'both'`,
-	 * * `'horizontal'`, and
-	 * * `'vertical'`.
-	 *
-	 * @type {String}
-	 * @default 'both'
-	 * @public
-	 */
-	direction: PropTypes.oneOf(['both', 'horizontal', 'vertical'])
-};
-
-ScrollableScroller.defaultProps = {
-	direction: 'both'
-};
-
-const ScrollableScrollerNative = (props) => (
-	<ScrollableNative
-		{...props}
-		childRenderer={(scrollerProps) => ( // eslint-disable-line react/jsx-no-bind
-			<ScrollerBase {...scrollerProps} />
-		)}
-	/>
-);
-
-ScrollableScrollerNative.propTypes = /** @lends moonstone/Scroller.ScrollerNative.prototype */ {
-	/**
-	 * Direction of the scroller.
-	 *
-	 * Valid values are:
-	 * * `'both'`,
-	 * * `'horizontal'`, and
-	 * * `'vertical'`.
-	 *
-	 * @type {String}
-	 * @default 'both'
-	 * @public
-	 */
-	direction: PropTypes.oneOf(['both', 'horizontal', 'vertical'])
-};
-
-ScrollableScrollerNative.defaultProps = {
-	direction: 'both'
-};
-
->>>>>>> 93ce7e17
 /**
  * A Moonstone-styled Scroller, Scrollable applied.
  *
@@ -436,6 +375,26 @@
 	/>
 );
 
+Scroller.propTypes = /** @lends moonstone/Scroller.Scroller.prototype */ {
+	/**
+	 * Direction of the scroller.
+	 *
+	 * Valid values are:
+	 * * `'both'`,
+	 * * `'horizontal'`, and
+	 * * `'vertical'`.
+	 *
+	 * @type {String}
+	 * @default 'both'
+	 * @public
+	 */
+	direction: PropTypes.oneOf(['both', 'horizontal', 'vertical'])
+};
+
+Scroller.defaultProps = {
+	direction: 'both'
+};
+
 /**
  * A Moonstone-styled native Scroller, Scrollable applied.
  * For smooth native scrolling, web engine with below Chromium 61, should be launched
@@ -465,6 +424,26 @@
 	/>
 );
 
+ScrollerNative.propTypes = /** @lends moonstone/Scroller.ScrollerNative.prototype */ {
+	/**
+	 * Direction of the scroller.
+	 *
+	 * Valid values are:
+	 * * `'both'`,
+	 * * `'horizontal'`, and
+	 * * `'vertical'`.
+	 *
+	 * @type {String}
+	 * @default 'both'
+	 * @public
+	 */
+	direction: PropTypes.oneOf(['both', 'horizontal', 'vertical'])
+};
+
+ScrollerNative.defaultProps = {
+	direction: 'both'
+};
+
 export default Scroller;
 export {
 	Scroller,
