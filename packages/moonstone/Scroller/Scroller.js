--- conflicted
+++ resolved
@@ -25,13 +25,8 @@
 	};
 
 /**
-<<<<<<< HEAD
- * A Moonstone-styled base component for Scroller{@link moonstone/Scroller.Scroller}.
- * In most circumstances, you will want to use the Scrollable version:
-=======
  * A Moonstone-styled base component for [Scroller]{@link moonstone/Scroller.Scroller}.
  * In most circumstances, you will want to use the SpotlightContainerDecorator and Scrollable version:
->>>>>>> 5a7bab79
  * [Scroller]{@link moonstone/Scroller.Scroller}
  *
  * @class ScrollerBase
