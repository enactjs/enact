/**
 * Exports the {@link moonstone/DayPicker.DayPicker} component.
 *
 * @module moonstone/DayPicker
 */

import kind from '@enact/core/kind';
import Changeable from '@enact/ui/Changeable';
import Pure from '@enact/ui/internal/Pure';
import PropTypes from 'prop-types';
import compose from 'ramda/src/compose';
import React from 'react';

import {Expandable} from '../ExpandableItem';
import {ExpandableListBase} from '../ExpandableList';
// We're using the i18n features for DaySelectorDecorator only and not the complete HOC stack so we
// reach into the internal module to pluck it out directly
import DaySelectorDecorator from '../DaySelector/DaySelectorDecorator';

/**
 * {@link moonstone/DayPicker.DayPicker} is a component that
 * allows the user to choose day(s) of the week.
 *
 * @class DayPickerBase
 * @memberof moonstone/DayPicker
 * @ui
 * @public
 */
const DayPickerBase = kind({
	name: 'DayPicker',

	propTypes: /** @lends moonstone/DayPicker.DayPickerBase.prototype */ {
		/**
		 * The primary text of the Picker.
		 *
		 * @type {String}
		 * @required
		 * @public
		 */
		title: PropTypes.string.isRequired,

		/**
		 * Sets the hint string read when focusing the each item.
		 *
		 * @type {Array}
		 * @public
		 */
		dayAriaLabels: PropTypes.array,

		/**
		 * When `true`, applies a disabled style and the control becomes non-interactive.
		 *
		 * @type {Boolean}
		 * @default false
		 * @public
		 */
		disabled: PropTypes.bool,

		/**
<<<<<<< HEAD
		 * Sets the hint string read when selected "Every Day".
		 *
		 * @type {String}
		 * @default 'Every Day'
		 * @public
		 */
		everyDayAriaLabel: PropTypes.string,

		/**
		 * Sets the hint string read when selected "Every Weekday".
		 *
		 * @type {String}
		 * @default 'Every Weekday'
		 * @public
		 */
		everyWeekdayAriaLabel: PropTypes.string,

		/**
		 * Sets the hint string read when selected "Every Weekend".
		 *
		 * @type {String}
		 * @default 'Every Weekend'
		 * @public
		 */
		everyWeekendAriaLabel: PropTypes.string,
=======
		 * Array of full day names
		 *
		 * @type {String[]}
		 * @default false
		 * @private
		 */
		fullDayNames: PropTypes.arrayOf(PropTypes.string),

		/**
		 * The selected label for DayPicker
		 *
		 * @type {String}
		 * @public
		 */
		label: PropTypes.string,

>>>>>>> 40547964

		/**
		 * Current locale for DayPicker
		 *
		 * @type {String}
		 * @private
		 */
		locale: PropTypes.string,

		/**
		 * Callback to be called when a condition occurs which should cause the expandable to close
		 *
		 * @type {Function}
		 * @default null
		 * @public
		 */
		onClose: PropTypes.func,

		/**
		 * Callback to be called when a condition occurs which should cause the expandable to open
		 *
		 * @type {Function}
		 * @default null
		 * @public
		 */
		onOpen: PropTypes.func,

		/**
		 * Called when an item is selected. The first parameter will be an object containing a `selected` member,
		 * containing the array of numbers representing the selected days, 0 indexed
		 *
		 * @type {Function}
		 * @public
		 */
		onSelect: PropTypes.func,

		/**
		 * When `true`, the control in rendered in the expanded state, with the contents visible?
		 *
		 * @type {Boolean}
		 * @default false
		 * @public
		 */
		open: PropTypes.bool,

		/**
		 * An array of numbers (0-indexed) representing the selected days of the week.
		 *
		 * @type {Number|Number[]}
		 * @public
		 */
		selected: PropTypes.oneOfType([PropTypes.number, PropTypes.arrayOf(PropTypes.number)])
	},

	defaultProps: {
		disabled: false
	},

<<<<<<< HEAD
	initIlib (locale) {
		if (this.locale !== locale && typeof window === 'object') {
			this.locale = locale;

			const df = new DateFmt({length: 'full'});
			const sdf = new DateFmt({length: 'long'});
			const li = new LocaleInfo(locale);
			const daysOfWeek = df.getDaysOfWeek();
			const days = sdf.getDaysOfWeek();

			this.firstDayOfWeek = li.getFirstDayOfWeek();
			this.weekEndStart = li.getWeekEndStart ? this.adjustWeekends(li.getWeekEndStart()) : this.weekEndStart;
			this.weekEndEnd = li.getWeekEndEnd ? this.adjustWeekends(li.getWeekEndEnd()) : this.weekEndEnd;

			// clone the name arrays
			this.longDayNames = this.longDayNames.slice();
			this.shortDayNames = this.shortDayNames.slice();

			for (let i = 0; i < 7; i++) {
				const index = (i + this.firstDayOfWeek) % 7;
				this.longDayNames[i] = daysOfWeek[index];
				this.shortDayNames[i] = days[index];
			}

			this.everyDayText = $L('Every Day');
			this.everyWeekdayText = $L('Every Weekday');
			this.everyWeekendText = $L('Every Weekend');
		}
	}

	/**
	 * Determines whether it should return day type number for a given selected indexes.
	 *
	 * @param {Number[]} [selected] Array of day indexes
	 *
	 * @returns {Number}
	 */
	calcSelectedDayType (selected = []) {
		if (selected === null || selected.length === 0) return SELECTED_DAY_TYPES.SELECTED_NONE;
		selected = coerceArray(selected);

		let
			bWeekEndStart = false,
			bWeekEndEnd = false,
			index;

		const
			length = selected.length,
			weekendLength = this.weekEndStart === this.weekEndEnd ? 1 : 2;

		if (length === 7) return SELECTED_DAY_TYPES.EVERY_DAY;

		for (let i = 0; i < 7; i++) {
			index = selected[i];
			bWeekEndStart = bWeekEndStart || this.weekEndStart === index;
			bWeekEndEnd = bWeekEndEnd || this.weekEndEnd === index;
		}

		if (bWeekEndStart && bWeekEndEnd && length === weekendLength) {
			return SELECTED_DAY_TYPES.EVERY_WEEKEND;
		} else if (!bWeekEndStart && !bWeekEndEnd && length === 7 - weekendLength) {
			return SELECTED_DAY_TYPES.EVERY_WEEKDAY;
		} else {
			return SELECTED_DAY_TYPES.SELECTED_DAYS;
		}
	}

	/**
	 * Determines whether it should return ariaLabel passed in prop.
	 *
	 * @param {Number} selected day type
	 * @param {String[]} Array of long day strings
	 * @param {String[]} Array of day aria labels
	 *
	 * @returns {String} Aria label for list of days
	 */
	getSelectedDayAriaLabel = (type, selectDayStrings, selectDayAriaLabels) => {
		const
			{everyDayAriaLabel, everyWeekdayAriaLabel, everyWeekendAriaLabel, selected} = this.props,
			selectedArray = coerceArray(selected);

		if (type === SELECTED_DAY_TYPES.EVERY_DAY) {
			return everyDayAriaLabel || this.everyDayText;
		} else if (type === SELECTED_DAY_TYPES.EVERY_WEEKEND) {
			return everyWeekendAriaLabel || this.everyWeekendText;
		} else if (type === SELECTED_DAY_TYPES.EVERY_WEEKDAY) {
			return everyWeekdayAriaLabel || this.everyWeekdayText;
		} else if (type === SELECTED_DAY_TYPES.SELECTED_DAYS) {
			return selectedArray.sort().map((dayIndex) => (selectDayAriaLabels && selectDayAriaLabels[dayIndex]) || selectDayStrings[dayIndex]).join(', ');
		}
	}

	/**
	 * Determines whether it should return "Every Day", "Every Weekend", "Every Weekday" or list of
	 * days for a given selected day type.
	 *
	 * @param {Number} selected day type
	 * @param {String[]} selected short day strings
	 *
	 * @returns {String} "Every Day", "Every Weekend", "Every Week" or list of days
	 */
	getSelectedDayString = (type, selectDayStrings) => {
		const selected = coerceArray(this.props.selected);

		if (type === SELECTED_DAY_TYPES.EVERY_DAY) {
			return this.everyDayText;
		} else if (type === SELECTED_DAY_TYPES.EVERY_WEEKEND) {
			return this.everyWeekendText;
		} else if (type === SELECTED_DAY_TYPES.EVERY_WEEKDAY) {
			return this.everyWeekdayText;
		} else if (type === SELECTED_DAY_TYPES.SELECTED_DAYS) {
			return selected.sort().map((dayIndex) => selectDayStrings[dayIndex]).join(', ');
		}
	}

	adjustWeekends (day) {
		return ((day - this.firstDayOfWeek + 7) % 7);
	}

	handleSelect = ({selected}) => {
		forwardSelect({selected: selected}, this.props);
	}

	render () {
		const
			{dayAriaLabels, title, ...rest} = this.props,
			type = this.calcSelectedDayType(this.props.selected),
			label = this.getSelectedDayString(type, this.shortDayNames);
		let ariaLabel = null;

		delete rest.locale;

		if (label) {
			ariaLabel = `${title} ${this.getSelectedDayAriaLabel(type, this.longDayNames, dayAriaLabels)}`;
		}
=======
	computed: {
		'aria-label': ({label, title}) => label ? `${title} ${label}` : null
	},
>>>>>>> 40547964

	render: ({fullDayNames, ...rest}) => {
		return (
			<ExpandableListBase
				{...rest}
<<<<<<< HEAD
				aria-label={ariaLabel}
				childrenAriaLabels={dayAriaLabels}
				label={label}
				onSelect={this.handleSelect}
=======
>>>>>>> 40547964
				select="multiple"
			>
				{fullDayNames}
			</ExpandableListBase>
		);
	}
});

const DayPickerDecorator = compose(
	Pure,
	Expandable,
	Changeable({change: 'onSelect', prop: 'selected'}),
	DaySelectorDecorator
);

/**
 * {@link moonstone/DayPicker.DayPicker} is a component that
 * allows the user to choose day(s) of the week.
 *
 * By default, `DayPicker` maintains the state of its `selected` property. Supply the
 * `defaultSelected` property to control its initial value. If you wish to directly control updates
 * to the component, supply a value to `selected` at creation time and update it in response to
 * `onChange` events.
 *
 * `DayPicker` is an expandable component and it maintains its open/closed state by default. The
 * initial state can be supplied using `defaultOpen`. In order to directly control the open/closed
 * state, supply a value for `open` at creation time and update its value in response to
 * `onClose`/`OnOpen` events.
 *
 * @class DayPicker
 * @memberof moonstone/DayPicker
 * @mixes moonstone/ExpandableItem.Expandable
 * @mixes ui/Changeable.Changeable
 * @ui
 * @public
 */
const DayPicker = DayPickerDecorator(DayPickerBase);

export default DayPicker;
export {DayPicker, DayPickerBase};<|MERGE_RESOLUTION|>--- conflicted
+++ resolved
@@ -39,13 +39,7 @@
 		 */
 		title: PropTypes.string.isRequired,
 
-		/**
-		 * Sets the hint string read when focusing the each item.
-		 *
-		 * @type {Array}
-		 * @public
-		 */
-		dayAriaLabels: PropTypes.array,
+		'aria-label': PropTypes.string,
 
 		/**
 		 * When `true`, applies a disabled style and the control becomes non-interactive.
@@ -57,33 +51,6 @@
 		disabled: PropTypes.bool,
 
 		/**
-<<<<<<< HEAD
-		 * Sets the hint string read when selected "Every Day".
-		 *
-		 * @type {String}
-		 * @default 'Every Day'
-		 * @public
-		 */
-		everyDayAriaLabel: PropTypes.string,
-
-		/**
-		 * Sets the hint string read when selected "Every Weekday".
-		 *
-		 * @type {String}
-		 * @default 'Every Weekday'
-		 * @public
-		 */
-		everyWeekdayAriaLabel: PropTypes.string,
-
-		/**
-		 * Sets the hint string read when selected "Every Weekend".
-		 *
-		 * @type {String}
-		 * @default 'Every Weekend'
-		 * @public
-		 */
-		everyWeekendAriaLabel: PropTypes.string,
-=======
 		 * Array of full day names
 		 *
 		 * @type {String[]}
@@ -99,8 +66,6 @@
 		 * @public
 		 */
 		label: PropTypes.string,
-
->>>>>>> 40547964
 
 		/**
 		 * Current locale for DayPicker
@@ -159,159 +124,20 @@
 		disabled: false
 	},
 
-<<<<<<< HEAD
-	initIlib (locale) {
-		if (this.locale !== locale && typeof window === 'object') {
-			this.locale = locale;
-
-			const df = new DateFmt({length: 'full'});
-			const sdf = new DateFmt({length: 'long'});
-			const li = new LocaleInfo(locale);
-			const daysOfWeek = df.getDaysOfWeek();
-			const days = sdf.getDaysOfWeek();
-
-			this.firstDayOfWeek = li.getFirstDayOfWeek();
-			this.weekEndStart = li.getWeekEndStart ? this.adjustWeekends(li.getWeekEndStart()) : this.weekEndStart;
-			this.weekEndEnd = li.getWeekEndEnd ? this.adjustWeekends(li.getWeekEndEnd()) : this.weekEndEnd;
-
-			// clone the name arrays
-			this.longDayNames = this.longDayNames.slice();
-			this.shortDayNames = this.shortDayNames.slice();
-
-			for (let i = 0; i < 7; i++) {
-				const index = (i + this.firstDayOfWeek) % 7;
-				this.longDayNames[i] = daysOfWeek[index];
-				this.shortDayNames[i] = days[index];
+	computed: {
+		'aria-label': ({'aria-label': ariaLabel, label, title}) => {
+			if (ariaLabel != null) {
+				return ariaLabel;
 			}
 
-			this.everyDayText = $L('Every Day');
-			this.everyWeekdayText = $L('Every Weekday');
-			this.everyWeekendText = $L('Every Weekend');
+			return label ? `${title} ${label}` : null;
 		}
-	}
-
-	/**
-	 * Determines whether it should return day type number for a given selected indexes.
-	 *
-	 * @param {Number[]} [selected] Array of day indexes
-	 *
-	 * @returns {Number}
-	 */
-	calcSelectedDayType (selected = []) {
-		if (selected === null || selected.length === 0) return SELECTED_DAY_TYPES.SELECTED_NONE;
-		selected = coerceArray(selected);
-
-		let
-			bWeekEndStart = false,
-			bWeekEndEnd = false,
-			index;
-
-		const
-			length = selected.length,
-			weekendLength = this.weekEndStart === this.weekEndEnd ? 1 : 2;
-
-		if (length === 7) return SELECTED_DAY_TYPES.EVERY_DAY;
-
-		for (let i = 0; i < 7; i++) {
-			index = selected[i];
-			bWeekEndStart = bWeekEndStart || this.weekEndStart === index;
-			bWeekEndEnd = bWeekEndEnd || this.weekEndEnd === index;
-		}
-
-		if (bWeekEndStart && bWeekEndEnd && length === weekendLength) {
-			return SELECTED_DAY_TYPES.EVERY_WEEKEND;
-		} else if (!bWeekEndStart && !bWeekEndEnd && length === 7 - weekendLength) {
-			return SELECTED_DAY_TYPES.EVERY_WEEKDAY;
-		} else {
-			return SELECTED_DAY_TYPES.SELECTED_DAYS;
-		}
-	}
-
-	/**
-	 * Determines whether it should return ariaLabel passed in prop.
-	 *
-	 * @param {Number} selected day type
-	 * @param {String[]} Array of long day strings
-	 * @param {String[]} Array of day aria labels
-	 *
-	 * @returns {String} Aria label for list of days
-	 */
-	getSelectedDayAriaLabel = (type, selectDayStrings, selectDayAriaLabels) => {
-		const
-			{everyDayAriaLabel, everyWeekdayAriaLabel, everyWeekendAriaLabel, selected} = this.props,
-			selectedArray = coerceArray(selected);
-
-		if (type === SELECTED_DAY_TYPES.EVERY_DAY) {
-			return everyDayAriaLabel || this.everyDayText;
-		} else if (type === SELECTED_DAY_TYPES.EVERY_WEEKEND) {
-			return everyWeekendAriaLabel || this.everyWeekendText;
-		} else if (type === SELECTED_DAY_TYPES.EVERY_WEEKDAY) {
-			return everyWeekdayAriaLabel || this.everyWeekdayText;
-		} else if (type === SELECTED_DAY_TYPES.SELECTED_DAYS) {
-			return selectedArray.sort().map((dayIndex) => (selectDayAriaLabels && selectDayAriaLabels[dayIndex]) || selectDayStrings[dayIndex]).join(', ');
-		}
-	}
-
-	/**
-	 * Determines whether it should return "Every Day", "Every Weekend", "Every Weekday" or list of
-	 * days for a given selected day type.
-	 *
-	 * @param {Number} selected day type
-	 * @param {String[]} selected short day strings
-	 *
-	 * @returns {String} "Every Day", "Every Weekend", "Every Week" or list of days
-	 */
-	getSelectedDayString = (type, selectDayStrings) => {
-		const selected = coerceArray(this.props.selected);
-
-		if (type === SELECTED_DAY_TYPES.EVERY_DAY) {
-			return this.everyDayText;
-		} else if (type === SELECTED_DAY_TYPES.EVERY_WEEKEND) {
-			return this.everyWeekendText;
-		} else if (type === SELECTED_DAY_TYPES.EVERY_WEEKDAY) {
-			return this.everyWeekdayText;
-		} else if (type === SELECTED_DAY_TYPES.SELECTED_DAYS) {
-			return selected.sort().map((dayIndex) => selectDayStrings[dayIndex]).join(', ');
-		}
-	}
-
-	adjustWeekends (day) {
-		return ((day - this.firstDayOfWeek + 7) % 7);
-	}
-
-	handleSelect = ({selected}) => {
-		forwardSelect({selected: selected}, this.props);
-	}
-
-	render () {
-		const
-			{dayAriaLabels, title, ...rest} = this.props,
-			type = this.calcSelectedDayType(this.props.selected),
-			label = this.getSelectedDayString(type, this.shortDayNames);
-		let ariaLabel = null;
-
-		delete rest.locale;
-
-		if (label) {
-			ariaLabel = `${title} ${this.getSelectedDayAriaLabel(type, this.longDayNames, dayAriaLabels)}`;
-		}
-=======
-	computed: {
-		'aria-label': ({label, title}) => label ? `${title} ${label}` : null
 	},
->>>>>>> 40547964
 
 	render: ({fullDayNames, ...rest}) => {
 		return (
 			<ExpandableListBase
 				{...rest}
-<<<<<<< HEAD
-				aria-label={ariaLabel}
-				childrenAriaLabels={dayAriaLabels}
-				label={label}
-				onSelect={this.handleSelect}
-=======
->>>>>>> 40547964
 				select="multiple"
 			>
 				{fullDayNames}
