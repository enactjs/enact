/**
 * Exports the {@link moonstone/RadioItem.RadioItem} component.
 *
 * @module moonstone/RadioItem
 */

import kind from '@enact/core/kind';
import React, {PropTypes} from 'react';

import ToggleItem from '../ToggleItem';

import css from './RadioItem.less';

/**
 * {@link moonstone/RadioItem.RadioItem} is a component that
 * combines a Toggleable radio selector and an Item. It has two selected states
 * `true` & `false`.
 *
 * @class RadioItem
 * @memberof moonstone/RadioItem
 * @ui
 * @public
 */
const RadioItemBase = kind({
	name: 'RadioItem',

	propTypes: /** @lends moonstone/RadioItem.RadioItem.prototype */ {
		/**
		 * The string to be displayed as the main content of the radio item.
		 *
		 * @type {String}
		 * @public
		 */
		children: PropTypes.string.isRequired,

		/**
		 * Applies a disabled visual state to the radio item.
		 *
		 * @type {Boolean}
		 * @default false
		 * @public
		 */
		disabled: PropTypes.bool,

		/**
		 * Applies inline styling to the radio item.
		 *
		 * @type {Boolean}
		 * @default false
		 * @public
		 */
		inline: PropTypes.bool,

		/**
		 * The handler to run when the radio item is toggled.
		 *
		 * @type {Function}
		 * @param {Object} event
		 * @param {String} event.selected - Selected value of item.
		 * @param {*} event.value - Value passed from `value` prop.
		 * @public
		 */
		onToggle: PropTypes.func,

		/**
		 * Applies a filled circle icon to the radio item.
		 *
		 * @type {Boolean}
		 * @default false
		 * @public
		 */
		selected: PropTypes.bool,

		/**
		 * The value that will be sent to the `onToggle` handler.
		 *
		 * @type {*}
		 * @default ''
		 * @public
		 */
		value: PropTypes.any
	},

	defaultProps: {
		disabled: false,
		inline: false,
		selected: false,
		value: ''
	},

	styles: {
		css,
		className: 'radioItem'
	},

	computed: {
		icon: ({selected, styler}) => {
			const className = styler.join(css.dot, {selected});

			return (
				<div className={className} />
			);
		}
	},

	render: (props) => (
<<<<<<< HEAD
		<ToggleItem {...props} icon="" />
=======
		<ToggleItem {...props} />
>>>>>>> 5b1896ff
	)
});

export default RadioItemBase;
export {RadioItemBase as RadioItem, RadioItemBase};<|MERGE_RESOLUTION|>--- conflicted
+++ resolved
@@ -104,11 +104,7 @@
 	},
 
 	render: (props) => (
-<<<<<<< HEAD
-		<ToggleItem {...props} icon="" />
-=======
 		<ToggleItem {...props} />
->>>>>>> 5b1896ff
 	)
 });
 
