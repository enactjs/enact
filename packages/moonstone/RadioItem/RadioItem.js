/**
 * Exports the {@link module:@enact/moonstone/RadioItem~RadioItem}
 *
 * @module @enact/moonstone/RadioItem
 */

import kind from '@enact/core/kind';
import React, {PropTypes} from 'react';

import {ToggleItemBase} from '../ToggleItem';

import css from './RadioItem.less';

/**
 * {@link module:@enact/moonstone/RadioItem~RadioItem} is a component that
 * combines a Toggleable radio selector and an Item. It has two checked states
 * `true` & `false`.
 *
 * @class RadioItem
 * @ui
 * @public
 */
const RadioItemBase = kind({
	name: 'RadioItem',

	propTypes: {
		/**
		 * The string to be displayed as the main content of the radio item.
		 *
		 * @type {String}
		 * @public
		 */
		children: PropTypes.string.isRequired,
<<<<<<< HEAD

		/**
		 * Applies a "checked" visual state to the radio item.
		 *
		 * @type {Boolean}
		 * @default false
		 * @public
		 */
		checked: PropTypes.bool,

		/**
		 * Applies a disabled visual state to the radio item.
		 *
		 * @type {Boolean}
		 * @default false
		 * @public
		 */
		disabled: PropTypes.bool,

		/**
		 * Applies inline styling to the radio item.
		 *
		 * @type {Boolean}
		 * @default false
		 * @public
		 */
		inline: PropTypes.bool,

		/**
=======

		/**
		 * Applies a "checked" visual state to the toggle item.
		 *
		 * @type {Boolean}
		 * @default false
		 * @public
		 */
		checked: PropTypes.bool,

		/**
		 * Applies a disabled visual state to the radio item.
		 *
		 * @type {Boolean}
		 * @default false
		 * @public
		 */
		disabled: PropTypes.bool,

		/**
		 * Applies inline styling to the radio item.
		 *
		 * @type {Boolean}
		 * @default false
		 * @public
		 */
		inline: PropTypes.bool,

		/**
>>>>>>> 383e4f54
		 * The handler to run when the radio item is toggled.
		 *
		 * @type {Function}
		 * @param {Object} event
		 * @param {String} event.checked - Checked value of item.
		 * @param {*} event.value - Value passed from `value` prop.
		 * @public
		 */
		onToggle: PropTypes.func,

		/**
		 * The value that will be sent to the `onToggle` handler.
		 *
<<<<<<< HEAD
		 * @type {String|Number}
=======
		 * @type {*}
>>>>>>> 383e4f54
		 * @default ''
		 * @public
		 */
		value: PropTypes.any
	},

	defaultProps: {
		checked: false,
		disabled: false,
		inline: false,
		value: ''
	},

	styles: {
		css,
		className: 'radioItem'
	},

	computed: {
		iconClasses: ({checked, styler}) => styler.join(
			css.dot,
			{checked}
		)
	},

	render: (props) => (
		<ToggleItemBase {...props} icon=" " />
	)
});

export default RadioItemBase;
export {RadioItemBase as RadioItem, RadioItemBase};<|MERGE_RESOLUTION|>--- conflicted
+++ resolved
@@ -31,7 +31,6 @@
 		 * @public
 		 */
 		children: PropTypes.string.isRequired,
-<<<<<<< HEAD
 
 		/**
 		 * Applies a "checked" visual state to the radio item.
@@ -61,37 +60,6 @@
 		inline: PropTypes.bool,
 
 		/**
-=======
-
-		/**
-		 * Applies a "checked" visual state to the toggle item.
-		 *
-		 * @type {Boolean}
-		 * @default false
-		 * @public
-		 */
-		checked: PropTypes.bool,
-
-		/**
-		 * Applies a disabled visual state to the radio item.
-		 *
-		 * @type {Boolean}
-		 * @default false
-		 * @public
-		 */
-		disabled: PropTypes.bool,
-
-		/**
-		 * Applies inline styling to the radio item.
-		 *
-		 * @type {Boolean}
-		 * @default false
-		 * @public
-		 */
-		inline: PropTypes.bool,
-
-		/**
->>>>>>> 383e4f54
 		 * The handler to run when the radio item is toggled.
 		 *
 		 * @type {Function}
@@ -105,11 +73,7 @@
 		/**
 		 * The value that will be sent to the `onToggle` handler.
 		 *
-<<<<<<< HEAD
-		 * @type {String|Number}
-=======
 		 * @type {*}
->>>>>>> 383e4f54
 		 * @default ''
 		 * @public
 		 */
