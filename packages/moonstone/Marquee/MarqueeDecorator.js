--- conflicted
+++ resolved
@@ -51,7 +51,6 @@
 	focus: 'onFocus',
 
 	/**
-<<<<<<< HEAD
 	* Invalidate the distance if any property (like 'inline') changes.
 	* Expects an array of props which on change trigger invalidateMetrics.
 	*
@@ -61,10 +60,7 @@
 	invalidateProps: null,
 
 	/**
-	 * Property containing the callback to stop the animation when `marqueeOn` is 'hover'
-=======
 	 * Property containing the callback to stop the animation when `marqueeOn` is `'hover'`
->>>>>>> 3e4e763a
 	 *
 	 * @type {String}
 	 * @default 'onMouseLeave'
@@ -231,13 +227,8 @@
 		}
 
 		componentWillReceiveProps (next) {
-<<<<<<< HEAD
-			const {marqueeOn, marqueeDisabled} = this.props;
+			const {marqueeOn, marqueeDisabled, marqueeSpeed} = this.props;
 			if ((!childrenEquals(this.props.children, next.children)) || (invalidateProps && didPropChange(invalidateProps, this.props, next))) {
-=======
-			const {marqueeOn, marqueeDisabled, marqueeSpeed} = this.props;
-			if (!childrenEquals(this.props.children, next.children)) {
->>>>>>> 3e4e763a
 				this.invalidateMetrics();
 				this.cancelAnimation();
 			} else if (next.marqueeOn !== marqueeOn || next.marqueeDisabled !== marqueeDisabled || next.marqueeSpeed !== marqueeSpeed) {
