--- conflicted
+++ resolved
@@ -261,8 +261,6 @@
 			if (this.props.marqueeCentered) {
 				deprecate({name: 'marqueeCentered', since: '1.7.0', message: 'Use `alignment` instead', until: '2.0.0'});
 			}
-<<<<<<< HEAD
-=======
 		}
 
 		componentWillMount () {
@@ -270,7 +268,6 @@
 				this.context.Subscriber.subscribe('resize', this.handleResize);
 				this.context.Subscriber.subscribe('i18n', this.handleLocaleChange);
 			}
->>>>>>> 6552cbc8
 		}
 
 		componentDidMount () {
@@ -686,14 +683,11 @@
 			delete rest.marqueeResetDelay;
 			delete rest.marqueeSpeed;
 			delete rest.remeasure;
-<<<<<<< HEAD
-=======
 
 			let {rtl} = this.state;
 			if (forceDirection) {
 				rtl = forceDirection === 'rtl';
 			}
->>>>>>> 6552cbc8
 
 			return (
 				<Wrapped {...rest} disabled={disabled}>
