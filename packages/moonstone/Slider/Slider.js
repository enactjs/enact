--- conflicted
+++ resolved
@@ -20,7 +20,6 @@
 import {SliderBarFactory} from './SliderBar';
 import componentCss from './Slider.less';
 
-<<<<<<< HEAD
 const SliderBaseFactory = factory({css: componentCss}, ({css}) => {
 	const SliderBar = SliderBarFactory({css});
 
@@ -36,15 +35,15 @@
 	return kind({
 		name: 'Slider',
 
-		propTypes: /** @lends moonstone/Slider.SliderBase.prototype */{
-			/**
-			 * Background progress, as a percentage.
-			 *
-			 * @type {Number}
-			 * @default 0
-			 * @public
-			 */
-			backgroundPercent: PropTypes.number,
+	propTypes: /** @lends moonstone/Slider.SliderBase.prototype */{
+		/**
+		 * Background progress, as a percentage.
+		 *
+		 * @type {Number}
+		 * @default 0
+		 * @public
+		 */
+		backgroundPercent: checkDefaultBounds,
 
 			/**
 			 * The slider can change its behavior to have the knob follow the cursor as it moves
@@ -230,177 +229,6 @@
 			);
 		}
 	});
-=======
-/**
- * {@link moonstone/Slider.SliderBase} is a stateless Slider. In most circumstances, you will want
- * to use the stateful version: {@link moonstone/Slider.Slider}
- *
- * @class SliderBase
- * @memberof moonstone/Slider
- * @ui
- * @public
- */
-const SliderBase = kind({
-	name: 'Slider',
-
-	propTypes: /** @lends moonstone/Slider.SliderBase.prototype */{
-		/**
-		 * Background progress, as a percentage.
-		 *
-		 * @type {Number}
-		 * @default 0
-		 * @public
-		 */
-		backgroundPercent: checkDefaultBounds,
-
-		/**
-		 * When `true`, the component is shown as disabled and does not generate events
-		 *
-		 * @type {Boolean}
-		 * @default false
-		 * @public
-		 */
-		disabled: PropTypes.bool,
-
-		/**
-		 * The method to run when the input mounts, giving a reference to the DOM.
-		 *
-		 * @type {Function}
-		 * @private
-		 */
-		inputRef: PropTypes.func,
-
-		/**
-		 * The maximum value of the slider.
-		 *
-		 * @type {Number}
-		 * @default 100
-		 * @public
-		 */
-		max: PropTypes.number,
-
-		/**
-		 * The minimum value of the slider.
-		 *
-		 * @type {Number}
-		 * @default 0
-		 * @public
-		 */
-		min: PropTypes.number,
-
-		/**
-		 * The handler to run when the value is changed.
-		 *
-		 * @type {Function}
-		 * @param {Object} event
-		 * @param {Number} event.value Value of the slider
-		 * @public
-		 */
-		onChange: PropTypes.func,
-
-		/**
-		 * When `true`, a pressed visual effect is applied
-		 *
-		 * @type {Boolean}
-		 * @default false
-		 * @public
-		 */
-		pressed: PropTypes.bool,
-
-		/**
-		 * The method to run when the slider bar component mounts, giving a reference to the DOM.
-		 *
-		 * @type {Function}
-		 * @private
-		 */
-		sliderBarRef: PropTypes.func,
-
-		/**
-		 * The method to run when mounted, giving a reference to the DOM.
-		 *
-		 * @type {Function}
-		 * @private
-		 */
-		sliderRef: PropTypes.func,
-
-		/**
-		 * The amount to increment or decrement the value.
-		 *
-		 * @type {Number}
-		 * @default 1
-		 * @public
-		 */
-		step: PropTypes.number,
-
-		/**
-		 * The value of the slider.
-		 *
-		 * @type {Number}
-		 * @default 0
-		 * @public
-		 */
-		value: checkDefaultBounds,
-
-		/**
-		 * If `true` the slider will be oriented vertically.
-		 *
-		 * @type {Boolean}
-		 * @default false
-		 * @public
-		 */
-		vertical: PropTypes.bool
-	},
-
-	defaultProps: {
-		backgroundPercent: 0,
-		max: 100,
-		min: 0,
-		onChange: () => {}, // needed to ensure the base input element is mutable if no change handler is provided
-		pressed: false,
-		step: 1,
-		value: 0,
-		vertical: false
-	},
-
-	styles: {
-		css: css,
-		className: 'slider'
-	},
-
-	computed: {
-		className: ({pressed, vertical, styler}) => styler.append({pressed, vertical, horizontal: !vertical}),
-		proportionBackgroundProgress: computeProportionBackground,
-		proportionProgress: computeProportionProgress
-	},
-
-	render: ({disabled, inputRef, max, min, onChange, proportionBackgroundProgress, proportionProgress, sliderBarRef, sliderRef, step, value, vertical, ...rest}) => {
-		delete rest.backgroundPercent;
-		delete rest.pressed;
-
-		return (
-			<div {...rest} disabled={disabled} ref={sliderRef}>
-				<SliderBar
-					proportionBackgroundProgress={proportionBackgroundProgress}
-					proportionProgress={proportionProgress}
-					ref={sliderBarRef}
-					vertical={vertical}
-				/>
-				<input
-					className={css.input}
-					disabled={disabled}
-					type="range"
-					ref={inputRef}
-					max={max}
-					min={min}
-					step={step}
-					onChange={onChange}
-					value={value}
-					orient={vertical ? 'vertical' : 'horizontal'}
-				/>
-			</div>
-		);
-	}
->>>>>>> a247eb14
 });
 
 const SliderFactory = factory(css => {
