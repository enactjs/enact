/**
 * Exports the {@link moonstone/Slider.Slider} component.
 *
 * @module moonstone/Slider
 */

<<<<<<< HEAD
import anyPass from 'ramda/src/anyPass';
import Changeable from '@enact/ui/Changeable';
import factory from '@enact/core/factory';
import {forward, handle} from '@enact/core/handle';
import kind from '@enact/core/kind';
import Pressable from '@enact/ui/Pressable';
import Toggleable from '@enact/ui/Toggleable';
import React from 'react';
import Slottable from '@enact/ui/Slottable';
import Spotlight from '@enact/spotlight';
=======
import {forKey, forProp, forward, handle, oneOf, stopImmediate} from '@enact/core/handle';
import kind from '@enact/core/kind';
import {memoize} from '@enact/core/util';
import ilib from '@enact/i18n';
import NumFmt from '@enact/i18n/ilib/lib/NumFmt';
>>>>>>> d62689dd
import Spottable from '@enact/spotlight/Spottable';
import Pure from '@enact/ui/internal/Pure';
import Touchable from '@enact/ui/Touchable';
import PropTypes from 'prop-types';
import compose from 'ramda/src/compose';
import React from 'react';

<<<<<<< HEAD
import Bar from './Bar';
import Knob from './Knob';
import {
	calcPercent,
	calcStep,
	handleDecrement,
	handleIncrement,
	isActive,
	toggleActive
} from './utils';

import componentCss from './Slider.less';


const SliderBaseFactory = factory({css: componentCss}, ({css}) => {
	const Base = kind({
		name: 'Slider',

		propTypes: {
			active: React.PropTypes.bool,
			backgroundPercent: React.PropTypes.number,
			disabled: React.PropTypes.bool,
			knob: React.PropTypes.node,
			knobStep: React.PropTypes.number,
			knobValue: React.PropTypes.number,
			max: React.PropTypes.number,
			min: React.PropTypes.number,
			onActivate: React.PropTypes.func,
			onChange: React.PropTypes.func,
			onRelease: React.PropTypes.func,
			pressed: React.PropTypes.bool,
			step: React.PropTypes.number,
			value: React.PropTypes.number,

			/**
			 * If `true` the slider will be oriented vertically.
			 *
			 * @type {Boolean}
			 * @default false
			 * @public
			 */
			vertical: React.PropTypes.bool
		},

		defaultProps: {
			min: 0,
			max: 100,
			value: 0
		},

		handlers: {
			onBlur: handle(
				isActive,
				forward('onActivate')
			),
			onTrack: (ev, {min, max, onChange, vertical}) => {
				if (onChange) {
					const percent = vertical ? 1 - ev.percentY : ev.percentX;
					const value = (max - min) * percent + min;
					onChange({value});
				}
			},
			onTrackEnd: handle(
				forward('onKeyUp'),
				forward('onRelease'),
				Spotlight.resume
			),
			onKeyDown: anyPass([
				toggleActive,
				handleIncrement,
				handleDecrement
			])
		},

		styles: {
			css,
			className: 'slider'
		},

		computed: {
			// children: ({children, max, min, tooltip, tooltipAsPercent, value}) => {
			// 	// If there's no tooltip, or custom children present, supply those.
			// 	if (!tooltip || children) return children;
			// 	return tooltipAsPercent ? Math.floor(computeProportionProgress({value, max, min}) * 100) + '%' : value;
			// },
			className: ({active, pressed, vertical, styler}) => styler.append({
				active,
				pressed,
				vertical,
				horizontal: !vertical
			}),
			knob: ({disabled, knob, knobStep, knobValue, max, min, onTrack, onTrackEnd, step, value, vertical}) => {
				const v = typeof knobValue === 'number' ? knobValue : value;
				const dragStep = calcStep([knobStep, step]) / (max - min);
				const percent = calcPercent(min, max, v);

				const props = {
					constrain: 'container',
					constrainBoxSizing: 'content-box',
					disabled: disabled,
					horizontal: !vertical,
					onTrack: onTrack,
					onTrackEnd: onTrackEnd,
					onTrackStart: Spotlight.pause,
					step: dragStep,
					value: vertical ? 1 - percent : percent,
					vertical: vertical
				};

				if (knob) {
					return React.cloneElement(knob, props);
				} else {
					return (
						<Knob {...props} />
					);
				}
			}
		},

		render: ({backgroundPercent, disabled, knob, max, min, onRelease, value, vertical, ...rest}) => {
			delete rest.active;
			delete rest.onActivate;
			delete rest.onTrack;
			delete rest.onTrackEnd;
			delete rest.pressed;

			const percent = calcPercent(min, max, value);

			return (
				<div {...rest} disabled={disabled} onMouseUp={onRelease}>
					<div className={css.bars}>
						<Bar className={componentCss.load} vertical={vertical} value={backgroundPercent} />
						<Bar className={componentCss.fill} vertical={vertical} value={percent} />
					</div>
					{knob}
				</div>
			);
		}
	});

	return Base;
});

const SliderFactory = factory(css => {
	const Base = SliderBaseFactory(css);

	return Changeable(
		Toggleable(
			{prop: 'active', toggle: 'onActivate'},
			Pressable(
				{leave: false, release: 'onRelease'},
				Spottable(
					Slottable(
						{slots: ['knob']},
						Base
					)
				)
			)
		)
	);
});
=======
import InternalSliderDecorator from '../internal/SliderDecorator';
import {computeProportionProgress} from '../internal/SliderDecorator/util';
import {ProgressBarTooltip} from '../ProgressBar';
import Skinnable from '../Skinnable';

import SliderBar from './SliderBar';

import componentCss from './Slider.less';

const isActive = (ev, props) => props.active || props.activateOnFocus || props.detachedKnob;
const isIncrement = (ev, props) => forKey((props.orientation === 'vertical') ? 'up' : 'right', ev);
const isDecrement = (ev, props) => forKey((props.orientation === 'vertical') ? 'down' : 'left', ev);

// memoize percent formatter for each locale so that we only instantiate NumFmt when locale changes
const memoizedPercentFormatter = memoize((/* locale */) => new NumFmt({type: 'percentage', useNative: false}));

/**
 * A stateless range-selection input. In most circumstances, you will want to use the stateful
 * version: {@link moonstone/Slider.Slider}.
 *
 * @class SliderBase
 * @memberof moonstone/Slider
 * @ui
 * @public
 */
const SliderBase = kind({
	name: 'Slider',

	propTypes: /** @lends moonstone/Slider.SliderBase.prototype */{

		/**
		 * Overrides the `aria-valuetext` for the slider. By default, `aria-valuetext` is set
		 * to the current value. This should only be used when the parent controls the value of
		 * the slider directly through the props.
		 *
		 * @type {String|Number}
		 * @memberof moonstone/Slider.SliderBase.prototype
		 * @public
		 */
		'aria-valuetext': PropTypes.oneOfType([PropTypes.string, PropTypes.number]),

		/**
		 * When `true`, the component may be manipulated via the directional input keys upon
		 * receiving focus.
		 *
		 * @type {Boolean}
		 * @public
		 */
		activateOnFocus: PropTypes.bool,

		/**
		 * When `true`, the knob displays selected and can be moved using 5-way controls.
		 *
		 * @type {Boolean}
		 * @public
		 */
		active: PropTypes.bool,

		/**
		 * Background progress, as a proportion between `0` and `1`.
		 *
		 * @type {Number}
		 * @default 0
		 * @public
		 */
		backgroundProgress: PropTypes.number,

		/**
		 * The custom value or component for the tooltip. If [tooltip]{@link moonstone/Slider.SliderBase#tooltip},
		 * is `true`, then it will use built-in tooltip with given a string. If `false`, a custom tooltip
		 * component, which follows the knob, may be used instead.
		 *
		 * @type {String|Node}
		 */
		children: PropTypes.oneOfType([PropTypes.string, PropTypes.node]),

		/**
		 * Customizes the component by mapping the supplied collection of CSS class names to the
		 * corresponding internal Elements and states of this component.
		 *
		 * @type {Object}
		 * @private
		 */
		css: PropTypes.object,

		/**
		 * The slider can change its behavior to have the knob follow the cursor as it moves
		 * across the slider, without applying the position. A click or drag behaves the same.
		 * This is primarily used by media playback. Setting this to `true` enables this behavior.
		 *
		 * @type {Boolean}
		 * @public
		 */
		detachedKnob: PropTypes.bool,

		/**
		 * When `true`, the component is shown as disabled and does not generate events
		 *
		 * @type {Boolean}
		 * @public
		 */
		disabled: PropTypes.bool,

		/**
		 * When `true`, the tooltip, if present, is shown
		 * @type {Boolean}
		 * @public
		 */
		focused: PropTypes.bool,

		/**
		 * The method to run when the input mounts, giving a reference to the DOM.
		 *
		 * @type {Function}
		 * @private
		 */
		inputRef: PropTypes.func,

		/**
		* When not `vertical`, determines which side of the knob the tooltip appears on.
		* When `false`, the tooltip will be on the left side, when `true`, the tooltip will
		* be on the right.
		*
		* @type {String}
		* @private
		*/
		knobAfterMidpoint: PropTypes.bool,

		/**
		 * The maximum value of the slider.
		 *
		 * @type {Number}
		 * @default 100
		 * @public
		 */
		max: PropTypes.number,

		/**
		 * The minimum value of the slider.
		 *
		 * @type {Number}
		 * @default 0
		 * @public
		 */
		min: PropTypes.number,

		/**
		 * When `true`, the slider bar doesn't show a fill and doesn't highlight when spotted
		 *
		 * @type {Boolean}
		 * @public
		 */
		noFill: PropTypes.bool,

		/**
		 * The handler when the knob is activated or deactivated by selecting it via 5-way
		 *
		 * @type {Function}
		 * @public
		 */
		onActivate: PropTypes.func,

		/**
		 * The handler to run when the value is changed.
		 *
		 * @type {Function}
		 * @param {Object} event
		 * @param {Number} event.value Value of the slider
		 * @public
		 */
		onChange: PropTypes.func,

		/**
		 * The handler to run when the value is decremented.
		 *
		 * @type {Function}
		 * @param {Object} event
		 * @public
		 */
		onDecrement: PropTypes.func,

		/**
		 * The handler to run when the value is incremented.
		 *
		 * @type {Function}
		 * @param {Object} event
		 * @public
		 */
		onIncrement: PropTypes.func,

		/**
		 * The handler to run when the knob moves. This method is only called when running
		 * `Slider` with `detachedKnob`. If you need to run a callback without a detached knob
		 * use the more traditional `onChange` property.
		 *
		 * @type {Function}
		 * @param {Object} event
		 * @param {Number} event.proportion The proportional position of the knob across the slider
		 * @param {Boolean} event.detached `true` if the knob is currently detached, `false` otherwise
		 * @public
		 */
		onKnobMove: PropTypes.func,

		/**
		 * The handler to run when the mouse is moved across the slider.
		 *
		 * @type {Function}
		 * @param {Object} event
		 * @param {Number} event.value Value of the slider
		 * @public
		 */
		onMouseMove: PropTypes.func,

		/**
		 * Sets the orientation of the slider, whether the slider moves left and right or up and
		 * down. Must be either `'horizontal'` or `'vertical'`.
		 *
		 * @type {String}
		 * @default 'horizontal'
		 * @public
		 */
		orientation: PropTypes.oneOf(['horizontal', 'vertical']),

		/**
		 * When `true`, a pressed visual effect is applied
		 *
		 * @type {Boolean}
		 * @public
		 */
		pressed: PropTypes.bool,

		/**
		 * `scrubbing` only has an effect with a detachedKnob, and is a performance optimization
		 * to not allow re-assignment of the knob's value (and therefore position) during direct
		 * user interaction.
		 *
		 * @type {Boolean}
		 * @public
		 */
		scrubbing: PropTypes.bool,

		/**
		 * The method to run when the slider bar component mounts, giving a reference to the DOM.
		 *
		 * @type {Function}
		 * @private
		 */
		sliderBarRef: PropTypes.func,

		/**
		 * The method to run when mounted, giving a reference to the DOM.
		 *
		 * @type {Function}
		 * @private
		 */
		sliderRef: PropTypes.func,

		/**
		 * The amount to increment or decrement the value.
		 *
		 * @type {Number}
		 * @default 1
		 * @public
		 */
		step: PropTypes.number,

		/**
		 * Enables the built-in tooltip, whose behavior can be modified by the other tooltip
		 * properties.
		 *
		 * @type {Boolean}
		 * @public
		 */
		tooltip: PropTypes.bool,

		/**
		 * Converts the contents of the built-in tooltip to a percentage of the bar.
		 * The percentage respects the min and max value props.
		 *
		 * @type {Boolean}
		 * @public
		 */
		tooltipAsPercent: PropTypes.bool,

		/**
		 * Setting to `true` overrides the natural LTR->RTL tooltip side-flipping for locale
		 * changes for `vertical` sliders. This may be useful if you have a static layout that
		 * does not automatically reverse when in an RTL language.
		 *
		 * @type {Boolean}
		 * @public
		 */
		tooltipForceSide: PropTypes.bool,

		/**
		 * Specify where the tooltip should appear in relation to the Slider bar. Options are
		 * `'before'` and `'after'`. `before` renders above a `horizontal` slider and to the
		 * left of a `vertical` Slider. `after` renders below a `horizontal` slider and to the
		 * right of a `vertical` Slider. In the `vertical` case, the rendering position is
		 * automatically reversed when rendering in an RTL locale. This can be overridden by
		 * using the [tooltipForceSide]{@link moonstone/Slider.Slider.tooltipForceSide} prop.
		 *
		 * @type {String}
		 * @default 'before'
		 * @public
		 */
		tooltipSide: PropTypes.oneOf(['before', 'after']),

		/**
		 * The value of the slider.
		 *
		 * @type {Number}
		 * @default 0
		 * @public
		 */
		value: PropTypes.number
	},

	defaultProps: {
		activateOnFocus: false,
		active: false,
		backgroundProgress: 0,
		knobAfterMidpoint: false,
		detachedKnob: false,
		focused: false,
		max: 100,
		min: 0,
		noFill: false,
		onChange: () => {}, // needed to ensure the base input element is mutable if no change handler is provided
		orientation: 'horizontal',
		pressed: false,
		step: 1,
		tooltip: false,
		tooltipAsPercent: false,
		tooltipForceSide: false,
		tooltipSide: 'before',
		value: 0
	},

	styles: {
		css: componentCss,
		className: 'slider',
		publicClassNames: true
	},

	handlers: {
		onBlur: handle(
			forward('onBlur'),
			forProp('active', true),
			forward('onActivate')
		),
		onKeyDown: handle(
			forward('onKeyDown'),
			isActive,
			oneOf(
				[isDecrement, forward('onDecrement')],
				[isIncrement, forward('onIncrement')]
			),
			stopImmediate
		),
		onKeyUp: handle(
			forward('onKeyUp'),
			forProp('activateOnFocus', false),
			forKey('enter'),
			forward('onActivate')
		),
		onMouseUp: handle(
			forward('onMouseUp'),
			(ev) => {
				// This bit of hackery allows us to use the <input> for dragging but sends the
				// focus back to the component when the pointer is released. It works because,
				// for some reason, the <input> still sends a mouseup event even when the
				// pointer is released while off the <input>.
				if (ev.target.nodeName === 'INPUT') {
					ev.currentTarget.focus();
				}
			}
		)
	},

	computed: {
		children: ({children, max, min, tooltip, tooltipAsPercent, value}) => {
			if (!tooltip || children) return children;

			if (tooltipAsPercent) {
				const formatter = memoizedPercentFormatter(ilib.getLocale());
				const percent = Math.floor(computeProportionProgress({value, max, min}) * 100);

				return formatter.format(percent);
			}

			return value;
		},
		className: ({activateOnFocus, active, noFill, orientation, pressed, styler}) => styler.append(
			orientation,
			{
				activateOnFocus,
				active,
				noFill,
				pressed
			}
		),
		proportionProgress: computeProportionProgress
	},

	render: ({backgroundProgress, children, css, disabled, focused, inputRef, knobAfterMidpoint, max, min, onBlur, onChange, onKeyDown, onMouseMove, onMouseUp, orientation, proportionProgress, scrubbing, sliderBarRef, sliderRef, step, tooltip, tooltipForceSide, tooltipSide, value, ...rest}) => {
		delete rest.activateOnFocus;
		delete rest.active;
		delete rest.detachedKnob;
		delete rest.noFill;
		delete rest.onActivate;
		delete rest.onDecrement;
		delete rest.onIncrement;
		delete rest.onKnobMove;
		delete rest.pressed;
		delete rest.tooltipAsPercent;

		let tooltipComponent = null;

		// when `tooltip` is `false`, use custom tooltip provided in `children`
		if (!tooltip) {
			tooltipComponent = children;
		} else if (focused) {
			// only display tooltip when `focused`
			tooltipComponent = <ProgressBarTooltip
				knobAfterMidpoint={knobAfterMidpoint}
				forceSide={tooltipForceSide}
				orientation={orientation}
				proportion={proportionProgress}
				side={tooltipSide}
			>
				{children}
			</ProgressBarTooltip>;
		}

		return (
			<div
				{...rest}
				aria-disabled={disabled}
				disabled={disabled}
				onBlur={onBlur}
				onKeyDown={onKeyDown}
				onMouseUp={onMouseUp}
				ref={sliderRef}
			>
				<SliderBar
					css={css}
					orientation={orientation}
					proportionBackgroundProgress={backgroundProgress}
					proportionProgress={proportionProgress}
					ref={sliderBarRef}
					scrubbing={scrubbing}
				>
					{tooltipComponent}
				</SliderBar>
				<input
					aria-disabled={disabled}
					className={css.input}
					disabled={disabled}
					type="range"
					ref={inputRef}
					max={max}
					min={min}
					step={step}
					onChange={onChange}
					onMouseMove={onMouseMove}
					orient={orientation}
					value={value}
				/>
			</div>
		);
	}
});

const SliderDecorator = compose(
	Pure,
	Spottable,
	InternalSliderDecorator,
	Touchable({activeProp: 'pressed'}),
	Skinnable
);
>>>>>>> d62689dd

/**
 * Range-selection input with Moonstone styling, Spottable, Touchable and SliderDecorator applied.
 *
 * By default, `Slider` maintains the state of its `value` property. Supply the `defaultValue`
 * property to control its initial value. If you wish to directly control updates to the
 * component, supply a value to `value` at creation time and update it in response to `onChange`
 * events.
 *
 * @class Slider
 * @memberof moonstone/Slider
 * @mixes ui/Touchable.Touchable
 * @mixes spotlight/Spottable.Spottable
 * @ui
 * @public
 */
const Slider = SliderDecorator(SliderBase);

/**
 * A {@link moonstone/TooltipDecorator.Tooltip} specifically adapted for use with
 * {@link moonstone/IncrementSlider.IncrementSlider}, {@link moonstone/ProgressBar.ProgressBar},
 * or {@link moonstone/Slider.Slider}.
 *
 * See {@link moonstone/ProgressBar.ProgressBarTooltip}
 *
 * @class SliderTooltip
 * @memberof moonstone/Slider
 * @ui
 * @public
 */

export default Slider;
export {
	Slider,
	SliderBase,
<<<<<<< HEAD
	SliderBaseFactory,
	SliderFactory
};

export OldSlider from './OldSlider';
=======
	SliderDecorator,
	ProgressBarTooltip as SliderTooltip
};
>>>>>>> d62689dd
<|MERGE_RESOLUTION|>--- conflicted
+++ resolved
@@ -4,24 +4,11 @@
  * @module moonstone/Slider
  */
 
-<<<<<<< HEAD
-import anyPass from 'ramda/src/anyPass';
-import Changeable from '@enact/ui/Changeable';
-import factory from '@enact/core/factory';
-import {forward, handle} from '@enact/core/handle';
-import kind from '@enact/core/kind';
-import Pressable from '@enact/ui/Pressable';
-import Toggleable from '@enact/ui/Toggleable';
-import React from 'react';
-import Slottable from '@enact/ui/Slottable';
-import Spotlight from '@enact/spotlight';
-=======
 import {forKey, forProp, forward, handle, oneOf, stopImmediate} from '@enact/core/handle';
 import kind from '@enact/core/kind';
 import {memoize} from '@enact/core/util';
 import ilib from '@enact/i18n';
 import NumFmt from '@enact/i18n/ilib/lib/NumFmt';
->>>>>>> d62689dd
 import Spottable from '@enact/spotlight/Spottable';
 import Pure from '@enact/ui/internal/Pure';
 import Touchable from '@enact/ui/Touchable';
@@ -29,169 +16,6 @@
 import compose from 'ramda/src/compose';
 import React from 'react';
 
-<<<<<<< HEAD
-import Bar from './Bar';
-import Knob from './Knob';
-import {
-	calcPercent,
-	calcStep,
-	handleDecrement,
-	handleIncrement,
-	isActive,
-	toggleActive
-} from './utils';
-
-import componentCss from './Slider.less';
-
-
-const SliderBaseFactory = factory({css: componentCss}, ({css}) => {
-	const Base = kind({
-		name: 'Slider',
-
-		propTypes: {
-			active: React.PropTypes.bool,
-			backgroundPercent: React.PropTypes.number,
-			disabled: React.PropTypes.bool,
-			knob: React.PropTypes.node,
-			knobStep: React.PropTypes.number,
-			knobValue: React.PropTypes.number,
-			max: React.PropTypes.number,
-			min: React.PropTypes.number,
-			onActivate: React.PropTypes.func,
-			onChange: React.PropTypes.func,
-			onRelease: React.PropTypes.func,
-			pressed: React.PropTypes.bool,
-			step: React.PropTypes.number,
-			value: React.PropTypes.number,
-
-			/**
-			 * If `true` the slider will be oriented vertically.
-			 *
-			 * @type {Boolean}
-			 * @default false
-			 * @public
-			 */
-			vertical: React.PropTypes.bool
-		},
-
-		defaultProps: {
-			min: 0,
-			max: 100,
-			value: 0
-		},
-
-		handlers: {
-			onBlur: handle(
-				isActive,
-				forward('onActivate')
-			),
-			onTrack: (ev, {min, max, onChange, vertical}) => {
-				if (onChange) {
-					const percent = vertical ? 1 - ev.percentY : ev.percentX;
-					const value = (max - min) * percent + min;
-					onChange({value});
-				}
-			},
-			onTrackEnd: handle(
-				forward('onKeyUp'),
-				forward('onRelease'),
-				Spotlight.resume
-			),
-			onKeyDown: anyPass([
-				toggleActive,
-				handleIncrement,
-				handleDecrement
-			])
-		},
-
-		styles: {
-			css,
-			className: 'slider'
-		},
-
-		computed: {
-			// children: ({children, max, min, tooltip, tooltipAsPercent, value}) => {
-			// 	// If there's no tooltip, or custom children present, supply those.
-			// 	if (!tooltip || children) return children;
-			// 	return tooltipAsPercent ? Math.floor(computeProportionProgress({value, max, min}) * 100) + '%' : value;
-			// },
-			className: ({active, pressed, vertical, styler}) => styler.append({
-				active,
-				pressed,
-				vertical,
-				horizontal: !vertical
-			}),
-			knob: ({disabled, knob, knobStep, knobValue, max, min, onTrack, onTrackEnd, step, value, vertical}) => {
-				const v = typeof knobValue === 'number' ? knobValue : value;
-				const dragStep = calcStep([knobStep, step]) / (max - min);
-				const percent = calcPercent(min, max, v);
-
-				const props = {
-					constrain: 'container',
-					constrainBoxSizing: 'content-box',
-					disabled: disabled,
-					horizontal: !vertical,
-					onTrack: onTrack,
-					onTrackEnd: onTrackEnd,
-					onTrackStart: Spotlight.pause,
-					step: dragStep,
-					value: vertical ? 1 - percent : percent,
-					vertical: vertical
-				};
-
-				if (knob) {
-					return React.cloneElement(knob, props);
-				} else {
-					return (
-						<Knob {...props} />
-					);
-				}
-			}
-		},
-
-		render: ({backgroundPercent, disabled, knob, max, min, onRelease, value, vertical, ...rest}) => {
-			delete rest.active;
-			delete rest.onActivate;
-			delete rest.onTrack;
-			delete rest.onTrackEnd;
-			delete rest.pressed;
-
-			const percent = calcPercent(min, max, value);
-
-			return (
-				<div {...rest} disabled={disabled} onMouseUp={onRelease}>
-					<div className={css.bars}>
-						<Bar className={componentCss.load} vertical={vertical} value={backgroundPercent} />
-						<Bar className={componentCss.fill} vertical={vertical} value={percent} />
-					</div>
-					{knob}
-				</div>
-			);
-		}
-	});
-
-	return Base;
-});
-
-const SliderFactory = factory(css => {
-	const Base = SliderBaseFactory(css);
-
-	return Changeable(
-		Toggleable(
-			{prop: 'active', toggle: 'onActivate'},
-			Pressable(
-				{leave: false, release: 'onRelease'},
-				Spottable(
-					Slottable(
-						{slots: ['knob']},
-						Base
-					)
-				)
-			)
-		)
-	);
-});
-=======
 import InternalSliderDecorator from '../internal/SliderDecorator';
 import {computeProportionProgress} from '../internal/SliderDecorator/util';
 import {ProgressBarTooltip} from '../ProgressBar';
@@ -673,7 +497,6 @@
 	Touchable({activeProp: 'pressed'}),
 	Skinnable
 );
->>>>>>> d62689dd
 
 /**
  * Range-selection input with Moonstone styling, Spottable, Touchable and SliderDecorator applied.
@@ -709,14 +532,6 @@
 export {
 	Slider,
 	SliderBase,
-<<<<<<< HEAD
-	SliderBaseFactory,
-	SliderFactory
-};
-
-export OldSlider from './OldSlider';
-=======
 	SliderDecorator,
 	ProgressBarTooltip as SliderTooltip
-};
->>>>>>> d62689dd
+};