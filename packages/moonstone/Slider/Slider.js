/**
 * Exports the {@link moonstone/Slider.Slider} component.
 *
 * @module moonstone/Slider
 */

import factory from '@enact/core/factory';
import kind from '@enact/core/kind';
import {Spottable} from '@enact/spotlight';
import Pressable from '@enact/ui/Pressable';
import {checkDefaultBounds} from '@enact/ui/validators/PropTypeValidators';
import React, {PropTypes} from 'react';

import SliderDecorator from '../internal/SliderDecorator';
import {
	computeProportionBackground,
	computeProportionProgress
} from '../internal/SliderDecorator/util';

<<<<<<< HEAD
import SliderBar from './SliderBar';
import css from './Slider.less';

/**
 * {@link moonstone/Slider.SliderBase} is a stateless Slider. In most circumstances, you will want
 * to use the stateful version: {@link moonstone/Slider.Slider}
 *
 * @class SliderBase
 * @memberof moonstone/Slider
 * @ui
 * @public
 */
const SliderBase = kind({
	name: 'Slider',

	propTypes: /** @lends moonstone/Slider.SliderBase.prototype */{
		/**
		 * Background progress, as a percentage.
		 *
		 * @type {Number}
		 * @default 0
		 * @public
		 */
		backgroundPercent: PropTypes.number,

		/**
		 * The method to run when the input mounts, giving a reference to the DOM.
		 *
		 * @type {Function}
		 * @private
		 */
		inputRef: PropTypes.func,

		/**
		 * The maximum value of the slider.
		 *
		 * @type {Number}
		 * @default 100
		 * @public
		 */
		max: PropTypes.number,

		/**
		 * The minimum value of the slider.
		 *
		 * @type {Number}
		 * @default 0
		 * @public
		 */
		min: PropTypes.number,

		/**
		 * The handler to run when the value is changed.
		 *
		 * @type {Function}
		 * @param {Object} event
		 * @param {Number} event.value Value of the slider
		 * @public
		 */
		onChange: PropTypes.func,

		/**
		 * When `true`, a pressed visual effect is applied
		 *
		 * @type {Boolean}
		 * @default false
		 * @public
		 */
		pressed: PropTypes.bool,

		/**
		 * The method to run when the slider bar component mounts, giving a reference to the DOM.
		 *
		 * @type {Function}
		 * @private
		 */
		sliderBarRef: PropTypes.func,

		/**
		 * The method to run when mounted, giving a reference to the DOM.
		 *
		 * @type {Function}
		 * @private
		 */
		sliderRef: PropTypes.func,

		/**
		 * The amount to increment or decrement the value.
		 *
		 * @type {Number}
		 * @default 1
		 * @public
		 */
		step: PropTypes.number,

		/**
		 * The value of the slider.
		 *
		 * @type {Number}
		 * @default 0
		 * @public
		 */
		value: checkDefaultBounds,

		/**
		 * If `true` the slider will be oriented vertically.
		 *
		 * @type {Boolean}
		 * @default false
		 * @public
		 */
		vertical: PropTypes.bool
	},

	defaultProps: {
		backgroundPercent: 0,
		max: 100,
		min: 0,
		onChange: () => {}, // needed to ensure the base input element is mutable if no change handler is provided
		pressed: false,
		step: 1,
		value: 0,
		vertical: false
	},

	styles: {
		css: css,
		className: 'slider'
	},

	computed: {
		className: ({pressed, vertical, styler}) => styler.append({pressed, vertical, horizontal: !vertical}),
		proportionBackgroundProgress: computeProportionBackground,
		proportionProgress: computeProportionProgress
	},

	render: ({inputRef, max, min, onChange, proportionBackgroundProgress, proportionProgress, sliderBarRef, sliderRef, step, value, vertical, ...rest}) => {
		delete rest.backgroundPercent;
		delete rest.pressed;

		return (
			<div {...rest} ref={sliderRef}>
				<SliderBar
					proportionBackgroundProgress={proportionBackgroundProgress}
					proportionProgress={proportionProgress}
					ref={sliderBarRef}
					vertical={vertical}
				/>
				<input
					className={css.input}
					type="range"
					ref={inputRef}
					max={max}
					min={min}
					step={step}
					onChange={onChange}
					value={value}
					orient={vertical ? 'vertical' : 'horizontal'}
				/>
			</div>
		);
	}
=======
import {SliderBarFactory} from './SliderBar';
import componentCss from './Slider.less';

const SliderBaseFactory = factory({css: componentCss}, ({css}) => {
	const SliderBar = SliderBarFactory({css});

	/**
	 * {@link moonstone/Slider.SliderBase} is a stateless Slider. In most circumstances, you will want
	 * to use the stateful version: {@link moonstone/Slider.Slider}
	 *
	 * @class SliderBase
	 * @memberof moonstone/Slider
	 * @ui
	 * @public
	 */
	return kind({
		name: 'Slider',

		propTypes: /** @lends moonstone/Slider.SliderBase.prototype */{
			/**
			 * Background progress, as a percentage.
			 *
			 * @type {Number}
			 * @default 0
			 * @public
			 */
			backgroundPercent: PropTypes.number,

			/**
			 * Height, in standard CSS units, of the vertical slider. Only takes
			 * effect on a vertical oriented slider.
			 *
			 * @type {String}
			 * @default '300px'
			 * @public
			 */
			height: PropTypes.string,

			/**
			 * The method to run when the input mounts, giving a reference to the DOM.
			 *
			 * @type {Function}
			 * @private
			 */
			inputRef: PropTypes.func,

			/**
			 * The maximum value of the slider.
			 *
			 * @type {Number}
			 * @default 100
			 * @public
			 */
			max: PropTypes.number,

			/**
			 * The minimum value of the slider.
			 *
			 * @type {Number}
			 * @default 0
			 * @public
			 */
			min: PropTypes.number,

			/**
			 * The handler to run when the value is changed.
			 *
			 * @type {Function}
			 * @param {Object} event
			 * @param {Number} event.value Value of the slider
			 * @public
			 */
			onChange: PropTypes.func,

			/**
			 * When `true`, a pressed visual effect is applied
			 *
			 * @type {Boolean}
			 * @default false
			 * @public
			 */
			pressed: PropTypes.bool,

			/**
			 * The method to run when the slider bar component mounts, giving a reference to the DOM.
			 *
			 * @type {Function}
			 * @private
			 */
			sliderBarRef: PropTypes.func,

			/**
			 * The method to run when mounted, giving a reference to the DOM.
			 *
			 * @type {Function}
			 * @private
			 */
			sliderRef: PropTypes.func,

			/**
			 * The amount to increment or decrement the value.
			 *
			 * @type {Number}
			 * @default 1
			 * @public
			 */
			step: PropTypes.number,

			/**
			 * The value of the slider.
			 *
			 * @type {Number}
			 * @default 0
			 * @public
			 */
			value: checkDefaultBounds,

			/**
			 * If `true` the slider will be oriented vertically.
			 *
			 * @type {Boolean}
			 * @default false
			 * @public
			 */
			vertical: PropTypes.bool
		},

		defaultProps: {
			backgroundPercent: 0,
			height: '300px',
			max: 100,
			min: 0,
			onChange: () => {}, // needed to ensure the base input element is mutable if no change handler is provided
			pressed: false,
			step: 1,
			value: 0,
			vertical: false
		},

		styles: {
			css: css,
			className: 'slider'
		},

		computed: {
			className: ({pressed, vertical, styler}) => styler.append({pressed, vertical, horizontal: !vertical}),
			proportionBackgroundProgress: computeProportionBackground,
			proportionProgress: computeProportionProgress,
			verticalHeight: ({vertical, height}) => (vertical ? {height} : null),
			verticalWidth: ({vertical, height}) => (vertical ? {width: height} : null)
		},

		render: ({inputRef, max, min, onChange, proportionBackgroundProgress, proportionProgress, sliderBarRef, sliderRef, step, value, vertical, verticalHeight, verticalWidth, ...rest}) => {
			delete rest.backgroundPercent;
			delete rest.pressed;

			return (
				<div {...rest} ref={sliderRef}>
					<SliderBar
						proportionBackgroundProgress={proportionBackgroundProgress}
						proportionProgress={proportionProgress}
						ref={sliderBarRef}
						vertical={vertical}
						verticalHeight={verticalHeight}
					/>
					<input
						className={css.input}
						type="range"
						ref={inputRef}
						max={max}
						min={min}
						step={step}
						onChange={onChange}
						value={value}
						style={verticalWidth}
					/>
				</div>
			);
		}
	});
>>>>>>> a3ca3888
});

const SliderFactory = factory(css => {
	const Base = SliderBaseFactory(css);

	/**
	 * {@link moonstone/Slider.Slider} is a Slider with Moonstone styling, Spottable, Pressable and
	 * SliderDecorator applied. It is a stateful Slider.
	 *
	 * @class Slider
	 * @memberof moonstone/Slider
	 * @mixes spotlight/Spottable
	 * @mixes ui/Pressable
	 * @ui
	 * @public
	 */
	return Pressable(
		Spottable(
			SliderDecorator(
				Base
			)
		)
	);
});

const SliderBase = SliderBaseFactory();
const Slider = SliderFactory();

export default Slider;
export {
	Slider,
	SliderBase,
	SliderBaseFactory,
	SliderFactory
};<|MERGE_RESOLUTION|>--- conflicted
+++ resolved
@@ -17,170 +17,6 @@
 	computeProportionProgress
 } from '../internal/SliderDecorator/util';
 
-<<<<<<< HEAD
-import SliderBar from './SliderBar';
-import css from './Slider.less';
-
-/**
- * {@link moonstone/Slider.SliderBase} is a stateless Slider. In most circumstances, you will want
- * to use the stateful version: {@link moonstone/Slider.Slider}
- *
- * @class SliderBase
- * @memberof moonstone/Slider
- * @ui
- * @public
- */
-const SliderBase = kind({
-	name: 'Slider',
-
-	propTypes: /** @lends moonstone/Slider.SliderBase.prototype */{
-		/**
-		 * Background progress, as a percentage.
-		 *
-		 * @type {Number}
-		 * @default 0
-		 * @public
-		 */
-		backgroundPercent: PropTypes.number,
-
-		/**
-		 * The method to run when the input mounts, giving a reference to the DOM.
-		 *
-		 * @type {Function}
-		 * @private
-		 */
-		inputRef: PropTypes.func,
-
-		/**
-		 * The maximum value of the slider.
-		 *
-		 * @type {Number}
-		 * @default 100
-		 * @public
-		 */
-		max: PropTypes.number,
-
-		/**
-		 * The minimum value of the slider.
-		 *
-		 * @type {Number}
-		 * @default 0
-		 * @public
-		 */
-		min: PropTypes.number,
-
-		/**
-		 * The handler to run when the value is changed.
-		 *
-		 * @type {Function}
-		 * @param {Object} event
-		 * @param {Number} event.value Value of the slider
-		 * @public
-		 */
-		onChange: PropTypes.func,
-
-		/**
-		 * When `true`, a pressed visual effect is applied
-		 *
-		 * @type {Boolean}
-		 * @default false
-		 * @public
-		 */
-		pressed: PropTypes.bool,
-
-		/**
-		 * The method to run when the slider bar component mounts, giving a reference to the DOM.
-		 *
-		 * @type {Function}
-		 * @private
-		 */
-		sliderBarRef: PropTypes.func,
-
-		/**
-		 * The method to run when mounted, giving a reference to the DOM.
-		 *
-		 * @type {Function}
-		 * @private
-		 */
-		sliderRef: PropTypes.func,
-
-		/**
-		 * The amount to increment or decrement the value.
-		 *
-		 * @type {Number}
-		 * @default 1
-		 * @public
-		 */
-		step: PropTypes.number,
-
-		/**
-		 * The value of the slider.
-		 *
-		 * @type {Number}
-		 * @default 0
-		 * @public
-		 */
-		value: checkDefaultBounds,
-
-		/**
-		 * If `true` the slider will be oriented vertically.
-		 *
-		 * @type {Boolean}
-		 * @default false
-		 * @public
-		 */
-		vertical: PropTypes.bool
-	},
-
-	defaultProps: {
-		backgroundPercent: 0,
-		max: 100,
-		min: 0,
-		onChange: () => {}, // needed to ensure the base input element is mutable if no change handler is provided
-		pressed: false,
-		step: 1,
-		value: 0,
-		vertical: false
-	},
-
-	styles: {
-		css: css,
-		className: 'slider'
-	},
-
-	computed: {
-		className: ({pressed, vertical, styler}) => styler.append({pressed, vertical, horizontal: !vertical}),
-		proportionBackgroundProgress: computeProportionBackground,
-		proportionProgress: computeProportionProgress
-	},
-
-	render: ({inputRef, max, min, onChange, proportionBackgroundProgress, proportionProgress, sliderBarRef, sliderRef, step, value, vertical, ...rest}) => {
-		delete rest.backgroundPercent;
-		delete rest.pressed;
-
-		return (
-			<div {...rest} ref={sliderRef}>
-				<SliderBar
-					proportionBackgroundProgress={proportionBackgroundProgress}
-					proportionProgress={proportionProgress}
-					ref={sliderBarRef}
-					vertical={vertical}
-				/>
-				<input
-					className={css.input}
-					type="range"
-					ref={inputRef}
-					max={max}
-					min={min}
-					step={step}
-					onChange={onChange}
-					value={value}
-					orient={vertical ? 'vertical' : 'horizontal'}
-				/>
-			</div>
-		);
-	}
-=======
 import {SliderBarFactory} from './SliderBar';
 import componentCss from './Slider.less';
 
@@ -210,20 +46,10 @@
 			backgroundPercent: PropTypes.number,
 
 			/**
-			 * Height, in standard CSS units, of the vertical slider. Only takes
-			 * effect on a vertical oriented slider.
-			 *
-			 * @type {String}
-			 * @default '300px'
-			 * @public
-			 */
-			height: PropTypes.string,
-
-			/**
 			 * The method to run when the input mounts, giving a reference to the DOM.
 			 *
 			 * @type {Function}
-			 * @private
+			 * 	@private
 			 */
 			inputRef: PropTypes.func,
 
@@ -310,7 +136,6 @@
 
 		defaultProps: {
 			backgroundPercent: 0,
-			height: '300px',
 			max: 100,
 			min: 0,
 			onChange: () => {}, // needed to ensure the base input element is mutable if no change handler is provided
@@ -328,12 +153,10 @@
 		computed: {
 			className: ({pressed, vertical, styler}) => styler.append({pressed, vertical, horizontal: !vertical}),
 			proportionBackgroundProgress: computeProportionBackground,
-			proportionProgress: computeProportionProgress,
-			verticalHeight: ({vertical, height}) => (vertical ? {height} : null),
-			verticalWidth: ({vertical, height}) => (vertical ? {width: height} : null)
-		},
-
-		render: ({inputRef, max, min, onChange, proportionBackgroundProgress, proportionProgress, sliderBarRef, sliderRef, step, value, vertical, verticalHeight, verticalWidth, ...rest}) => {
+			proportionProgress: computeProportionProgress
+		},
+
+		render: ({inputRef, max, min, onChange, proportionBackgroundProgress, proportionProgress, sliderBarRef, sliderRef, step, value, vertical, ...rest}) => {
 			delete rest.backgroundPercent;
 			delete rest.pressed;
 
@@ -344,7 +167,6 @@
 						proportionProgress={proportionProgress}
 						ref={sliderBarRef}
 						vertical={vertical}
-						verticalHeight={verticalHeight}
 					/>
 					<input
 						className={css.input}
@@ -355,15 +177,13 @@
 						step={step}
 						onChange={onChange}
 						value={value}
-						style={verticalWidth}
+						orient={vertical ? 'vertical' : 'horizontal'}
 					/>
 				</div>
 			);
 		}
 	});
->>>>>>> a3ca3888
 });
-
 const SliderFactory = factory(css => {
 	const Base = SliderBaseFactory(css);
 
