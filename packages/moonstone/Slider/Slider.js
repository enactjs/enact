--- conflicted
+++ resolved
@@ -487,24 +487,14 @@
 	 * @ui
 	 * @public
 	 */
-<<<<<<< HEAD
-	return Changeable(
-		Spottable(
-			SliderDecorator(
-				Touchable(
-					{activeProp: 'pressed'},
-					Skinnable(
-						Base
-=======
 	return Pure(
 		Changeable(
 			Spottable(
 				SliderDecorator(
-					Pressable(
+					Touchable(
 						Skinnable(
 							Base
 						)
->>>>>>> 6552cbc8
 					)
 				)
 			)
