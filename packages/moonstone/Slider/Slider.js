--- conflicted
+++ resolved
@@ -8,10 +8,6 @@
 import {privateFactory as factory} from '@enact/core/factory';
 import {forKey, forProp, forward, handle, oneOf, stopImmediate} from '@enact/core/handle';
 import kind from '@enact/core/kind';
-<<<<<<< HEAD
-=======
-import {privatePressable as Pressable} from '@enact/ui/Pressable';
->>>>>>> d4002c6d
 import React from 'react';
 import PropTypes from 'prop-types';
 import Pure from '@enact/ui/internal/Pure';
