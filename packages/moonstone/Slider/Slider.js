/**
 * Exports the {@link moonstone/Slider.Slider} component.
 *
 * @module moonstone/Slider
 */

import Changeable from '@enact/ui/Changeable';
import factory from '@enact/core/factory';
import {forKey, forward, handle, oneOf, stopImmediate} from '@enact/core/handle';
import kind from '@enact/core/kind';
import Pressable from '@enact/ui/Pressable';
import React from 'react';
import PropTypes from 'prop-types';
import Pure from '@enact/ui/internal/Pure';
import Spottable from '@enact/spotlight/Spottable';

import SliderDecorator from '../internal/SliderDecorator';
import {computeProportionProgress} from '../internal/SliderDecorator/util';
import Skinnable from '../Skinnable';

import {SliderBarFactory} from './SliderBar';
import SliderTooltip from './SliderTooltip';
import componentCss from './Slider.less';

const isActive = (ev, props) => props.active || props.activateOnFocus || props.detachedKnob;
const isIncrement = (ev, props) => forKey(props.vertical ? 'up' : 'right', ev);
const isDecrement = (ev, props) => forKey(props.vertical ? 'down' : 'left', ev);
const isActivatedOnFocus = (ev, props) => props.active || props.detachedKnob || (props.activateOnFocus && forward('onActivate', ev, props));

<<<<<<< HEAD
const handleDecrement = handle(
	isActive,
	isDecrement,
	isActivatedOnFocus,
	forward('onDecrement'),
	stopImmediate
);

const handleIncrement = handle(
	isActive,
	isIncrement,
	isActivatedOnFocus,
	forward('onIncrement'),
	stopImmediate
);

const handleActivate = handle(
	forKey('enter'),
	forward('onActivate'),
	stopImmediate
);

=======
>>>>>>> a68bc88e
const SliderBaseFactory = factory({css: componentCss}, ({css}) => {
	const SliderBar = SliderBarFactory({css});

	/**
	 * {@link moonstone/Slider.SliderBase} is a stateless Slider. In most circumstances, you will want
	 * to use the stateful version: {@link moonstone/Slider.Slider}
	 *
	 * @class SliderBase
	 * @memberof moonstone/Slider
	 * @ui
	 * @public
	 */
	return kind({
		name: 'Slider',

		propTypes: /** @lends moonstone/Slider.SliderBase.prototype */{

			/**
			 * Overrides the `aria-valuetext` for the slider. By default, `aria-valuetext` is set
			 * to the current value. This should only be used when the parent controls the value of
			 * the slider directly through the props.
			 *
			 * @type {String|Number}
			 * @memberof moonstone/Slider.SliderBase.prototype
			 * @public
			 */
			'aria-valuetext': PropTypes.oneOfType([PropTypes.string, PropTypes.number]),

			/**
			 * When `true`, the component may be manipulated via the directional input keys
			 *
			 * @type {Boolean}
			 * @public
			 */
			activateOnFocus: PropTypes.bool,

			/**
			 * When `true`, the knob displays selected and can be moved using 5-way controls.
			 *
			 * @type {Boolean}
			 * @public
			 */
			active: PropTypes.bool,

			/**
			 * Background progress, as a proportion between `0` and `1`.
			 *
			 * @type {Number}
			 * @default 0
			 * @public
			 */
			backgroundProgress: PropTypes.number,

			/**
			 * The custom value or component for the tooltip. If [tooltip]{@link moonstone/Slider.SliderBase#tooltip},
			 * is `true`, then it will use built-in tooltip with given a string. If `false`, a custom tooltip
			 * component, which follows the knob, may be used instead.
			 *
			 * @type {String|Node}
			 */
			children: PropTypes.oneOfType([PropTypes.string, PropTypes.node]),

			/**
			 * The slider can change its behavior to have the knob follow the cursor as it moves
			 * across the slider, without applying the position. A click or drag behaves the same.
			 * This is primarily used by media playback. Setting this to `true` enables this behavior.
			 *
			 * @type {Boolean}
			 * @public
			 */
			detachedKnob: PropTypes.bool,

			/**
			 * When `true`, the component is shown as disabled and does not generate events
			 *
			 * @type {Boolean}
			 * @public
			 */
			disabled: PropTypes.bool,

			/**
			 * When `true`, the tooltip, if present, is shown
			 * @type {Boolean}
			 * @public
			 */
			focused: PropTypes.bool,

			/**
			 * The method to run when the input mounts, giving a reference to the DOM.
			 *
			 * @type {Function}
			 * @private
			 */
			inputRef: PropTypes.func,

			/**
			* When not `vertical`, determines which side of the knob the tooltip appears on.
			* When `false`, the tooltip will be on the left side, when `true`, the tooltip will
			* be on the right.
			*
			* @type {String}
			* @private
			*/
			knobAfterMidpoint: PropTypes.bool,

			/**
			 * The maximum value of the slider.
			 *
			 * @type {Number}
			 * @default 100
			 * @public
			 */
			max: PropTypes.number,

			/**
			 * The minimum value of the slider.
			 *
			 * @type {Number}
			 * @default 0
			 * @public
			 */
			min: PropTypes.number,

			/**
			 * When `true`, the slider bar doesn't show a fill and doesn't highlight when spotted
			 *
			 * @type {Boolean}
			 * @public
			 */
			noFill: PropTypes.bool,

			/**
			 * The handler when the knob is activated or deactivated by selecting it via 5-way
			 *
			 * @type {Function}
			 * @public
			 */
			onActivate: PropTypes.func,

			/**
			 * The handler to run when the value is changed.
			 *
			 * @type {Function}
			 * @param {Object} event
			 * @param {Number} event.value Value of the slider
			 * @public
			 */
			onChange: PropTypes.func,

			/**
			 * The handler to run when the value is decremented.
			 *
			 * @type {Function}
			 * @param {Object} event
			 * @public
			 */
			onDecrement: PropTypes.func,

			/**
			 * The handler to run when the value is incremented.
			 *
			 * @type {Function}
			 * @param {Object} event
			 * @public
			 */
			onIncrement: PropTypes.func,

			/**
			 * The handler to run when the knob moves. This method is only called when running
			 * `Slider` with `detachedKnob`. If you need to run a callback without a detached knob
			 * use the more traditional `onChange` property.
			 *
			 * @type {Function}
			 * @param {Object} event
			 * @param {Number} event.proportion The proportional position of the knob across the slider
			 * @param {Boolean} event.detached `true` if the knob is currently detached, `false` otherwise
			 * @public
			 */
			onKnobMove: PropTypes.func,

			/**
			 * The handler to run when the mouse is moved across the slider.
			 *
			 * @type {Function}
			 * @param {Object} event
			 * @param {Number} event.value Value of the slider
			 * @public
			 */
			onMouseMove: PropTypes.func,

			/**
			 * When `true`, a pressed visual effect is applied
			 *
			 * @type {Boolean}
			 * @public
			 */
			pressed: PropTypes.bool,

			/**
			 * `scrubbing` only has an effect with a detachedKnob, and is a performance optimization
			 * to not allow re-assignment of the knob's value (and therefore position) during direct
			 * user interaction.
			 *
			 * @type {Boolean}
			 * @public
			 */
			scrubbing: PropTypes.bool,

			/**
			 * The method to run when the slider bar component mounts, giving a reference to the DOM.
			 *
			 * @type {Function}
			 * @private
			 */
			sliderBarRef: PropTypes.func,

			/**
			 * The method to run when mounted, giving a reference to the DOM.
			 *
			 * @type {Function}
			 * @private
			 */
			sliderRef: PropTypes.func,

			/**
			 * The amount to increment or decrement the value.
			 *
			 * @type {Number}
			 * @default 1
			 * @public
			 */
			step: PropTypes.number,

			/**
			 * Enables the built-in tooltip, whose behavior can be modified by the other tooltip
			 * properties.
			 *
			 * @type {Boolean}
			 * @public
			 */
			tooltip: PropTypes.bool,

			/**
			 * Converts the contents of the built-in tooltip to a percentage of the bar.
			 * The percentage respects the min and max value props.
			 *
			 * @type {Boolean}
			 * @public
			 */
			tooltipAsPercent: PropTypes.bool,

			/**
			 * Setting to `true` overrides the natural LTR->RTL tooltip side-flipping for locale
			 * changes for `vertical` sliders. This may be useful if you have a static layout that
			 * does not automatically reverse when in an RTL language.
			 *
			 * @type {Boolean}
			 * @public
			 */
			tooltipForceSide: PropTypes.bool,

			/**
			 * Specify where the tooltip should appear in relation to the Slider bar. Options are
			 * `'before'` and `'after'`. `before` renders above a `horizontal` slider and to the
			 * left of a `vertical` Slider. `after` renders below a `horizontal` slider and to the
			 * right of a `vertical` Slider. In the `vertical` case, the rendering position is
			 * automatically reversed when rendering in an RTL locale. This can be overridden by
			 * using the [tooltipForceSide]{@link moonstone/Slider.Slider.tooltipForceSide} prop.
			 *
			 * @type {String}
			 * @default 'before'
			 * @public
			 */
			tooltipSide: PropTypes.oneOf(['before', 'after']),

			/**
			 * The value of the slider.
			 *
			 * @type {Number}
			 * @default 0
			 * @public
			 */
			value: PropTypes.number,

			/**
			 * If `true` the slider will be oriented vertically.
			 *
			 * @type {Boolean}
			 * @public
			 */
			vertical: PropTypes.bool
		},

		defaultProps: {
			active: false,
			backgroundProgress: 0,
			knobAfterMidpoint: false,
			detachedKnob: false,
			activateOnFocus: false,
			focused: false,
			max: 100,
			min: 0,
			noFill: false,
			onChange: () => {}, // needed to ensure the base input element is mutable if no change handler is provided
			pressed: false,
			step: 1,
			tooltip: false,
			tooltipAsPercent: false,
			tooltipForceSide: false,
			tooltipSide: 'before',
			value: 0,
			vertical: false
		},

		styles: {
			css,
			className: 'slider'
		},

		handlers: {
			onBlur: handle(
				forward('onBlur'),
				isActive,
				forward('onActivate')
			),
			onKeyDown: handle(
				forward('onKeyDown'),
				isActive,
				oneOf(
					[isDecrement, forward('onDecrement')],
					[isIncrement, forward('onIncrement')]
				),
				stopImmediate
			),
			onKeyUp: handle(
				forward('onKeyUp'),
				forKey('enter'),
				forward('onActivate')
			),
			onMouseUp: handle(
				forward('onMouseUp'),
				(ev) => {
					// This bit of hackery allows us to use the <input> for dragging but sends the
					// focus back to the component when the pointer is released. It works because,
					// for some reason, the <input> still sends a mouseup event even when the
					// pointer is released while off the <input>.
					if (ev.target.nodeName === 'INPUT') {
						ev.currentTarget.focus();
					}
				}
			)
		},

		computed: {
			children: ({children, max, min, tooltip, tooltipAsPercent, value}) => {
				if (!tooltip || children) return children;
				return tooltipAsPercent ? Math.floor(computeProportionProgress({value, max, min}) * 100) + '%' : value;
			},
			className: ({active, noFill, pressed, vertical, styler}) => styler.append({
				active,
				noFill,
				pressed,
				vertical,
				horizontal: !vertical
			}),
			proportionProgress: computeProportionProgress
		},

		render: ({backgroundProgress, children, disabled, focused, inputRef, knobAfterMidpoint, max, min, onBlur, onChange, onKeyDown, onMouseMove, onMouseUp, proportionProgress, scrubbing, sliderBarRef, sliderRef, step, tooltip, tooltipForceSide, tooltipSide, value, vertical, ...rest}) => {
			delete rest.active;
			delete rest.detachedKnob;
			delete rest.activateOnFocus;
			delete rest.noFill;
			delete rest.onActivate;
			delete rest.onDecrement;
			delete rest.onIncrement;
			delete rest.onKnobMove;
			delete rest.pressed;
			delete rest.tooltipAsPercent;

			let tooltipComponent = null;

			// when `tooltip` is `false`, use custom tooltip provided in `children`
			if (!tooltip) {
				tooltipComponent = children;
			} else if (focused) {
				// only display tooltip when `focused`
				tooltipComponent = <SliderTooltip
					knobAfterMidpoint={knobAfterMidpoint}
					forceSide={tooltipForceSide}
					proportion={proportionProgress}
					side={tooltipSide}
					vertical={vertical}
				>
					{children}
				</SliderTooltip>;
			}

			return (
				<div
					{...rest}
					aria-disabled={disabled}
					disabled={disabled}
					onBlur={onBlur}
					onKeyDown={onKeyDown}
					onMouseUp={onMouseUp}
					ref={sliderRef}
				>
					<SliderBar
						proportionBackgroundProgress={backgroundProgress}
						proportionProgress={proportionProgress}
						ref={sliderBarRef}
						vertical={vertical}
						scrubbing={scrubbing}
					>
						{tooltipComponent}
					</SliderBar>
					<input
						aria-disabled={disabled}
						className={css.input}
						disabled={disabled}
						type="range"
						ref={inputRef}
						max={max}
						min={min}
						step={step}
						onChange={onChange}
						onMouseMove={onMouseMove}
						value={value}
						orient={vertical ? 'vertical' : 'horizontal'}
					/>
				</div>
			);
		}
	});
});

const SliderFactory = factory(css => {
	const Base = SliderBaseFactory(css);

	/**
	 * {@link moonstone/Slider.Slider} is a Slider with Moonstone styling, Spottable, Changeable,
	 * Pressable and SliderDecorator applied.
	 *
	 * By default, `Slider` maintains the state of its `value` property. Supply the `defaultValue`
	 * property to control its initial value. If you wish to directly control updates to the
	 * component, supply a value to `value` at creation time and update it in response to `onChange`
	 * events.
	 *
	 * @class Slider
	 * @memberof moonstone/Slider
	 * @mixes ui/Changeable.Changeable
	 * @mixes ui/Pressable.Pressable
	 * @mixes spotlight/Spottable.Spottable
	 * @ui
	 * @public
	 */
	return Pure(
		Changeable(
			Spottable(
				SliderDecorator(
					Pressable(
						Skinnable(
							Base
						)
					)
				)
			)
		)
	);
});

const SliderBase = SliderBaseFactory();
const Slider = SliderFactory();

export default Slider;
export {
	Slider,
	SliderBase,
	SliderBaseFactory,
	SliderFactory,
	SliderTooltip
};<|MERGE_RESOLUTION|>--- conflicted
+++ resolved
@@ -27,7 +27,6 @@
 const isDecrement = (ev, props) => forKey(props.vertical ? 'down' : 'left', ev);
 const isActivatedOnFocus = (ev, props) => props.active || props.detachedKnob || (props.activateOnFocus && forward('onActivate', ev, props));
 
-<<<<<<< HEAD
 const handleDecrement = handle(
 	isActive,
 	isDecrement,
@@ -50,8 +49,6 @@
 	stopImmediate
 );
 
-=======
->>>>>>> a68bc88e
 const SliderBaseFactory = factory({css: componentCss}, ({css}) => {
 	const SliderBar = SliderBarFactory({css});
 
