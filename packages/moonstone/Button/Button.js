--- conflicted
+++ resolved
@@ -139,13 +139,8 @@
 	Pure,
 	Uppercase,
 	TooltipDecorator,
-<<<<<<< HEAD
 	MarqueeDecorator({css: componentCss}),
-	Touchable,
-=======
-	MarqueeDecorator({className: componentCss.marquee}),
 	UiButtonDecorator,
->>>>>>> 52274045
 	Spottable,
 	Skinnable
 );
