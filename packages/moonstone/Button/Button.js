/**
 * Moonstone styled button components and behaviors.
 *
 * @example
 * <Button small>Hello Enact!</Button>
 *
 * @module moonstone/Button
 * @exports Button
 * @exports ButtonBase
 * @exports ButtonDecorator
 */

import deprecate from '@enact/core/internal/deprecate';
<<<<<<< HEAD
=======
// import {forProp, forward, handle} from '@enact/core/handle';
>>>>>>> e83a4880
import kind from '@enact/core/kind';
import Uppercase from '@enact/i18n/Uppercase';
import Spottable from '@enact/spotlight/Spottable';
import {ButtonBase as UiButtonBase, ButtonDecorator as UiButtonDecorator} from '@enact/ui/Button';
import Pure from '@enact/ui/internal/Pure';
import PropTypes from 'prop-types';
import compose from 'ramda/src/compose';
<<<<<<< HEAD
=======
// import React from 'react';
>>>>>>> e83a4880

import {IconBase} from '../Icon';
import {MarqueeDecorator} from '../Marquee';
import Skinnable from '../Skinnable';

import componentCss from './Button.less';

// Make a basic Icon in case we need it later. This cuts `Pure` out of icon for a small gain.
const Icon = Skinnable(IconBase);

// Called when `tooltip` props are used
const deprecation = deprecate(() => {}, {
	message: 'Tooltip props require the button to be wrapped by TooltipDecorator',
	since: '2.0.0'
});

/**
 * A button component.
 *
 * This component is most often not used directly but may be composed within another component as it
 * is within [Button]{@link moonstone/Button.Button}.
 *
 * @class ButtonBase
 * @memberof moonstone/Button
 * @ui
 * @public
 */
const ButtonBase = kind({
	name: 'Button',

	propTypes: /** @lends moonstone/Button.ButtonBase.prototype */ {
		/**
		 * The background opacity of this button.
		 *
		 * Valid values are:
		 * * `'translucent'`,
		 * * `'lightTranslucent'`, and
		 * * `'transparent'`.
		 *
		 * @type {String}
		 * @public
		 */
		backgroundOpacity: PropTypes.oneOf(['translucent', 'lightTranslucent', 'transparent']),

		/**
		 * The color of the underline beneath button's content.
		 *
		 * Accepts one of the following color names, which correspond with the colored buttons on a
		 * standard remote control: `'red'`, `'green'`, `'yellow'`, `'blue'`.
		 *
		 * @type {String}
		 * @public
		 */
		color: PropTypes.oneOf(['red', 'green', 'yellow', 'blue']),

		/**
		 * Customizes the component by mapping the supplied collection of CSS class names to the
		 * corresponding internal Elements and states of this component.
		 *
		 * The following classes are supported:
		 *
		 * * `button` - The root class name
		 * * `bg` - The background node of the button
		 * * `selected` - Applied to a `selected` button
		 * * `small` - Applied to a `small` button
		 *
		 * @type {Object}
		 * @public
		 */
		css: PropTypes.object
	},

	styles: {
		css: componentCss,
		publicClassNames: ['button', 'bg', 'selected', 'small']
	},

<<<<<<< HEAD
=======
	// These are properly handled by Touchable now
	// handlers: {
	// 	onClick: handle(
	// 		forProp('disabled', false),
	// 		forward('onClick')
	// 	)
	// },

>>>>>>> e83a4880
	computed: {
		className: ({backgroundOpacity, color, styler}) => styler.append(
			backgroundOpacity,
			color
		)
	},

	render: ({css, ...rest}) => {
		delete rest.backgroundOpacity;
		delete rest.color;

		if (__DEV__ && Object.keys(rest).some(s => s.indexOf('tooltip') === 0)) {
			deprecation();
		}

		return UiButtonBase.inline({
			'data-webos-voice-intent': 'Select',
			...rest,
			css,
			// iconComponent={Icon}
			iconComponent: (rest.icon ? Icon : null)  // Conditionally send the Icon component to UiButtonBase
		});
	}
});

/**
 * Enforces a minimum width on the Button.
 *
 * *NOTE*: This property's default is `true` and must be explicitly set to `false` to allow
 * the button to shrink to fit its contents.
 *
 * @name minWidth
 * @memberof moonstone/Button.ButtonBase.prototype
 * @type {Boolean}
 * @default true
 * @public
 */


/**
 * Applies Moonstone specific behaviors to [Button]{@link moonstone/Button.ButtonBase} components.
 *
 * @hoc
 * @memberof moonstone/Button
 * @extends moonstone/Button.ButtonBase
 * @mixes i18n/Uppercase.Uppercase
 * @mixes moonstone/Marquee.MarqueeDecorator
 * @mixes ui/Button.ButtonDecorator
 * @mixes spotlight/Spottable.Spottable
 * @mixes ui/Skinnable.Skinnable
 * @public
 */
const ButtonDecorator = compose(
	Pure,
	Uppercase,
	MarqueeDecorator({className: componentCss.marquee}),
	UiButtonDecorator,
	Spottable,
	Skinnable
);

/**
 * A button component, ready to use in Moonstone applications.
 *
 * Usage:
 * ```
 * <Button
 * 	backgroundOpacity="translucent"
 * 	color="blue"
 * >
 * 	Press me!
 * </Button>
 * ```
 *
 * @class Button
 * @memberof moonstone/Button
 * @extends moonstone/Button.ButtonBase
 * @mixes moonstone/Button.ButtonDecorator
 * @ui
 * @public
 */
const Button = ButtonDecorator(ButtonBase);

export default Button;
export {
	Button,
	ButtonBase,
	ButtonDecorator
};<|MERGE_RESOLUTION|>--- conflicted
+++ resolved
@@ -11,10 +11,6 @@
  */
 
 import deprecate from '@enact/core/internal/deprecate';
-<<<<<<< HEAD
-=======
-// import {forProp, forward, handle} from '@enact/core/handle';
->>>>>>> e83a4880
 import kind from '@enact/core/kind';
 import Uppercase from '@enact/i18n/Uppercase';
 import Spottable from '@enact/spotlight/Spottable';
@@ -22,10 +18,6 @@
 import Pure from '@enact/ui/internal/Pure';
 import PropTypes from 'prop-types';
 import compose from 'ramda/src/compose';
-<<<<<<< HEAD
-=======
-// import React from 'react';
->>>>>>> e83a4880
 
 import {IconBase} from '../Icon';
 import {MarqueeDecorator} from '../Marquee';
@@ -103,17 +95,6 @@
 		publicClassNames: ['button', 'bg', 'selected', 'small']
 	},
 
-<<<<<<< HEAD
-=======
-	// These are properly handled by Touchable now
-	// handlers: {
-	// 	onClick: handle(
-	// 		forProp('disabled', false),
-	// 		forward('onClick')
-	// 	)
-	// },
-
->>>>>>> e83a4880
 	computed: {
 		className: ({backgroundOpacity, color, styler}) => styler.append(
 			backgroundOpacity,
@@ -133,7 +114,6 @@
 			'data-webos-voice-intent': 'Select',
 			...rest,
 			css,
-			// iconComponent={Icon}
 			iconComponent: (rest.icon ? Icon : null)  // Conditionally send the Icon component to UiButtonBase
 		});
 	}
