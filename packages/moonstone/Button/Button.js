--- conflicted
+++ resolved
@@ -88,12 +88,7 @@
 		 * @type {Object}
 		 * @public
 		 */
-		css: PropTypes.object,
-
-		/*
-		 * Passed on to UI, referenced here for performance.
-		 */
-		icon: PropTypes.any
+		css: PropTypes.object
 	},
 
 	styles: {
@@ -119,13 +114,8 @@
 		return UiButtonBase.inline({
 			'data-webos-voice-intent': 'Select',
 			...rest,
-<<<<<<< HEAD
 			css,
-			iconComponent: (rest.icon ? Icon : null)  // Conditionally send the Icon component to UiButtonBase
-=======
-			css: css,
 			iconComponent: Icon
->>>>>>> def0f042
 		});
 	}
 });
