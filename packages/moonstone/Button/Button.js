/**
 * Exports the {@link moonstone/Button.Button} and {@link moonstone/Button.ButtonBase}
 * components.  The default export is {@link moonstone/Button.Button}.
 *
 * @module moonstone/Button
 */

import factory from '@enact/core/factory';
import {forProp, forward, handle} from '@enact/core/handle';
import kind from '@enact/core/kind';
import Uppercase from '@enact/i18n/Uppercase';
import {Spottable} from '@enact/spotlight';
import Pressable from '@enact/ui/Pressable';
import React, {PropTypes} from 'react';

import {MarqueeDecorator} from '../Marquee';
import {TooltipDecorator} from '../TooltipDecorator';

import componentCss from './Button.less';

/**
 * {@link moonstone/Button.ButtonBaseFactory} is Factory wrapper around {@link moonstone/Button.ButtonBase}
 * that allows overriding certain classes at design time. The following are properties of the `css`
 * member of the argument to the factory.
 *
 * Usage:
 * ```
 * import css from './CustomButton.less';
 * import {ButtonFactory} from '@enact/moonstone/Button';
 * const Button = ButtonFactory({
 *     css: {
 *         bg: css.bg,
 *         selected: css.selected
 *     }
 * });
 * ```
 *
 * @class ButtonBaseFactory
 * @memberof moonstone/Button
 * @factory
 * @public
 */
<<<<<<< HEAD
const ButtonBase = kind({
	name: 'Button',

	propTypes: /** @lends moonstone/Button.ButtonBase.prototype */ {
		children: PropTypes.node.isRequired,

		/**
		 * The background-color opacity of this button; valid values are `'opaque'`, `'translucent'`,
		 * and `'transparent'`.
		 *
		 * @type {String}
		 * @default 'opaque'
		 * @public
		 */
		backgroundOpacity: PropTypes.oneOf(['opaque', 'translucent', 'transparent']),

		/**
		 * When `true`, the [button]{@glossary button} is shown as disabled and does not
		 * generate tap [events]{@glossary event}.
		 *
		 * @type {Boolean}
		 * @default false
		 * @public
		 */
		disabled: PropTypes.bool,

		/**
		 * A boolean parameter affecting the minimum width of the button. When `true`,
		 * the minimum width will be set to 180px (or 130px if [small]{@link moonstone/Button.Button#small}
		 * is `true`). If `false`, the minimum width will be set to the current value of
		 * `@moon-button-height` (thus forcing the button to be no smaller than a circle with
		 * diameter `@moon-button-height`).
		 *
		 * @type {Boolean}
		 * @default true
		 * @public
		 */
		minWidth: PropTypes.bool,

		/**
		 * When `true`, a pressed visual effect is applied to the button
		 *
		 * @type {Boolean}
		 * @default false
		 * @public
		 */
		pressed: PropTypes.bool,

		/**
		 * When `true`, a selected visual effect is applied to the button
		 *
		 * @type {Boolean}
		 * @public
		 */
		selected: PropTypes.bool,

		/**
		 * A boolean parameter affecting the size of the button. If `true`, the
		 * button's diameter will be set to 60px. However, the button's tap target
		 * will still have a diameter of 78px, with an invisible DOM element
		 * wrapping the small button to provide the larger tap zone.
		 *
		 * @type {Boolean}
		 * @default false
		 * @public
		 */
		small: PropTypes.bool
	},

	defaultProps: {
		backgroundOpacity: 'opaque',
		disabled: false,
		minWidth: true,
		pressed: false,
		small: false
	},

	styles: {
		css,
		className: 'button'
	},

	computed: {
		className: ({backgroundOpacity, minWidth, pressed, selected, small, styler}) => styler.append(
			{pressed, small, minWidth, selected},
			backgroundOpacity
		)
	},

	render: ({children, ...rest}) => {
		// Do not add the ARIA attribute if the selected prop is omitted to avoid the potentially
		// confusing readout for the common case of a standalone Button or IconButton.
		if ('selected' in rest) {
			rest['aria-pressed'] = rest.selected;
		}

		delete rest.backgroundOpacity;
		delete rest.minWidth;
		delete rest.pressed;
		delete rest.selected;
		delete rest.small;

		return (
			<div role="button" {...rest}>
				<div className={css.bg} />
				<div className={css.client}>{children}</div>
			</div>
		);
	}
});
=======
const ButtonBaseFactory = factory({css: componentCss}, ({css}) =>

	/**
	 * {@link moonstone/Button.ButtonBase} is a stateless Button with Moonstone styling
	 * applied. In most circumstances, you will want to use the Pressable and Spottable version:
	 * {@link moonstone/Button.Button}
	 *
	 * @class ButtonBase
	 * @memberof moonstone/Button
	 * @ui
	 * @public
	 */
	kind({
		name: 'Button',

		propTypes: /** @lends moonstone/Button.ButtonBase.prototype */ {
			children: PropTypes.node.isRequired,

			/**
			 * The background-color opacity of this button; valid values are `'opaque'`, `'translucent'`,
			 * and `'transparent'`.
			 *
			 * @type {String}
			 * @default 'opaque'
			 * @public
			 */
			backgroundOpacity: PropTypes.oneOf(['opaque', 'translucent', 'transparent']),

			/**
			 * This property accepts one of the following color names, which correspond with the
			 * colored buttons on a standard remote control: `'red'`, `'green'`, `'yellow'`, `'blue'`
			 *
			 * @type {String}
			 * @public
			 */
			color: PropTypes.oneOf([null, 'red', 'green', 'yellow', 'blue']),

			/**
			 * When `true`, the [button]{@glossary button} is shown as disabled and does not
			 * generate `onClick` [events]{@glossary event}.
			 *
			 * @type {Boolean}
			 * @default false
			 * @public
			 */
			disabled: PropTypes.bool,

			/**
			 * A boolean parameter affecting the minimum width of the button. When `true`,
			 * the minimum width will be set to 180px (or 130px if [small]{@link moonstone/Button.Button#small}
			 * is `true`). If `false`, the minimum width will be set to the current value of
			 * `@moon-button-height` (thus forcing the button to be no smaller than a circle with
			 * diameter `@moon-button-height`).
			 *
			 * @type {Boolean}
			 * @default true
			 * @public
			 */
			minWidth: PropTypes.bool,

			/**
			 * When `true`, a pressed visual effect is applied to the button
			 *
			 * @type {Boolean}
			 * @default false
			 * @public
			 */
			pressed: PropTypes.bool,

			/**
			 * When `true`, a selected visual effect is applied to the button
			 *
			 * @type {Boolean}
			 * @default false
			 * @public
			 */
			selected: PropTypes.bool,

			/**
			 * A boolean parameter affecting the size of the button. If `true`, the
			 * button's diameter will be set to 60px. However, the button's tap target
			 * will still have a diameter of 78px, with an invisible DOM element
			 * wrapping the small button to provide the larger tap zone.
			 *
			 * @type {Boolean}
			 * @default false
			 * @public
			 */
			small: PropTypes.bool
		},

		defaultProps: {
			backgroundOpacity: 'opaque',
			disabled: false,
			minWidth: true,
			pressed: false,
			selected: false,
			small: false
		},

		styles: {
			css: /** @lends moonstone/Button.ButtonBaseFactory.prototype */ {
				...componentCss,
				/**
				 * Classes to apply to the background of the button, used on a child of button
				 * @type {String}
				 * @public
				 */
				bg: css.bg,

				/**
				 * Classes to apply to the selected state of the button, applied to the base element
				 * @type {String}
				 * @public
				 */
				selected: css.selected
			},
			className: 'button'
		},

		computed: {
			className: ({backgroundOpacity, color, minWidth, pressed, selected, small, styler}) => styler.append(
				{pressed, small, minWidth, selected},
				backgroundOpacity, color
			)
		},

		handlers: {
			onClick: handle(
				forProp('disabled', false),
				forward('onClick')
			)
		},

		render: ({children, ...rest}) => {
			delete rest.backgroundOpacity;
			delete rest.color;
			delete rest.minWidth;
			delete rest.pressed;
			delete rest.selected;
			delete rest.small;

			return (
				<div role="button" {...rest}>
					<div className={css.bg} />
					<div className={css.client}>{children}</div>
				</div>
			);
		}
	})
);
>>>>>>> bbdf12da

/**
 * {@link moonstone/Button.ButtonFactory} is Factory wrapper around {@link moonstone/Button.Button}
 * that allows overriding certain classes at design time. See {@link moonstone/Button.ButtonBaseFactory}.
 *
 * @class ButtonFactory
 * @memberof moonstone/Button
 * @factory
 * @public
 */
const ButtonFactory = factory(css => {
	const Base = ButtonBaseFactory(css);
	/**
	 * {@link moonstone/Button.Button} is a Button with Moonstone styling, Spottable and
	 * Pressable applied.  If the Button's child component is text, it will be uppercased unless
	 * `preserveCase` is set.
	 *
	 * Usage:
	 * ```
	 * <Button>Press me!</Button>
	 * ```
	 *
	 * @class Button
	 * @memberof moonstone/Button
	 * @mixes i18n/Uppercase.Uppercase
	 * @mixes moonstone/TooltipDecorator.TooltipDecorator
	 * @mixes spotlight.Spottable
	 * @mixes ui/Pressable.Pressable
	 * @ui
	 * @public
	 */
	return Uppercase(
		TooltipDecorator(
			MarqueeDecorator(
				{className: componentCss.marquee},
				Pressable(
					Spottable(
						Base
					)
				)
			)
		)
	);
});

const ButtonBase = ButtonBaseFactory();
const Button = ButtonFactory();

export default Button;
export {Button, ButtonBase, ButtonBaseFactory, ButtonFactory};<|MERGE_RESOLUTION|>--- conflicted
+++ resolved
@@ -40,118 +40,6 @@
  * @factory
  * @public
  */
-<<<<<<< HEAD
-const ButtonBase = kind({
-	name: 'Button',
-
-	propTypes: /** @lends moonstone/Button.ButtonBase.prototype */ {
-		children: PropTypes.node.isRequired,
-
-		/**
-		 * The background-color opacity of this button; valid values are `'opaque'`, `'translucent'`,
-		 * and `'transparent'`.
-		 *
-		 * @type {String}
-		 * @default 'opaque'
-		 * @public
-		 */
-		backgroundOpacity: PropTypes.oneOf(['opaque', 'translucent', 'transparent']),
-
-		/**
-		 * When `true`, the [button]{@glossary button} is shown as disabled and does not
-		 * generate tap [events]{@glossary event}.
-		 *
-		 * @type {Boolean}
-		 * @default false
-		 * @public
-		 */
-		disabled: PropTypes.bool,
-
-		/**
-		 * A boolean parameter affecting the minimum width of the button. When `true`,
-		 * the minimum width will be set to 180px (or 130px if [small]{@link moonstone/Button.Button#small}
-		 * is `true`). If `false`, the minimum width will be set to the current value of
-		 * `@moon-button-height` (thus forcing the button to be no smaller than a circle with
-		 * diameter `@moon-button-height`).
-		 *
-		 * @type {Boolean}
-		 * @default true
-		 * @public
-		 */
-		minWidth: PropTypes.bool,
-
-		/**
-		 * When `true`, a pressed visual effect is applied to the button
-		 *
-		 * @type {Boolean}
-		 * @default false
-		 * @public
-		 */
-		pressed: PropTypes.bool,
-
-		/**
-		 * When `true`, a selected visual effect is applied to the button
-		 *
-		 * @type {Boolean}
-		 * @public
-		 */
-		selected: PropTypes.bool,
-
-		/**
-		 * A boolean parameter affecting the size of the button. If `true`, the
-		 * button's diameter will be set to 60px. However, the button's tap target
-		 * will still have a diameter of 78px, with an invisible DOM element
-		 * wrapping the small button to provide the larger tap zone.
-		 *
-		 * @type {Boolean}
-		 * @default false
-		 * @public
-		 */
-		small: PropTypes.bool
-	},
-
-	defaultProps: {
-		backgroundOpacity: 'opaque',
-		disabled: false,
-		minWidth: true,
-		pressed: false,
-		small: false
-	},
-
-	styles: {
-		css,
-		className: 'button'
-	},
-
-	computed: {
-		className: ({backgroundOpacity, minWidth, pressed, selected, small, styler}) => styler.append(
-			{pressed, small, minWidth, selected},
-			backgroundOpacity
-		)
-	},
-
-	render: ({children, ...rest}) => {
-		// Do not add the ARIA attribute if the selected prop is omitted to avoid the potentially
-		// confusing readout for the common case of a standalone Button or IconButton.
-		if ('selected' in rest) {
-			rest['aria-pressed'] = rest.selected;
-		}
-
-		delete rest.backgroundOpacity;
-		delete rest.minWidth;
-		delete rest.pressed;
-		delete rest.selected;
-		delete rest.small;
-
-		return (
-			<div role="button" {...rest}>
-				<div className={css.bg} />
-				<div className={css.client}>{children}</div>
-			</div>
-		);
-	}
-});
-=======
 const ButtonBaseFactory = factory({css: componentCss}, ({css}) =>
 
 	/**
@@ -225,7 +113,6 @@
 			 * When `true`, a selected visual effect is applied to the button
 			 *
 			 * @type {Boolean}
-			 * @default false
 			 * @public
 			 */
 			selected: PropTypes.bool,
@@ -248,7 +135,6 @@
 			disabled: false,
 			minWidth: true,
 			pressed: false,
-			selected: false,
 			small: false
 		},
 
@@ -287,6 +173,12 @@
 		},
 
 		render: ({children, ...rest}) => {
+			// Do not add the ARIA attribute if the selected prop is omitted to avoid the potentially
+			// confusing readout for the common case of a standalone Button or IconButton.
+			if ('selected' in rest) {
+				rest['aria-pressed'] = rest.selected;
+			}
+
 			delete rest.backgroundOpacity;
 			delete rest.color;
 			delete rest.minWidth;
@@ -303,7 +195,6 @@
 		}
 	})
 );
->>>>>>> bbdf12da
 
 /**
  * {@link moonstone/Button.ButtonFactory} is Factory wrapper around {@link moonstone/Button.Button}
