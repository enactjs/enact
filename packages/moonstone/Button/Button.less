--- conflicted
+++ resolved
@@ -171,12 +171,8 @@
 			background-color: fade(@moon-button-bg-color, @moon-button-translucent-opacity);
 		}
 
-		&.lightTranslucent {
-			color: @moon-button-translucent-text-color;
-
-			.bg {
-				background-color: fade(@moon-button-lightTranslucent-bg-color, @moon-button-translucent-opacity);
-			}
+		&.lightTranslucent .bg {
+			background-color: fade(@moon-button-lightTranslucent-bg-color, @moon-button-translucent-opacity);
 		}
 
 		&.transparent {
@@ -221,21 +217,16 @@
 							background-color: fade(@moon-button-bg-color, @moon-button-translucent-opacity);
 						}
 
-<<<<<<< HEAD
 						&.lightTranslucent .bg {
 							background-color: fade(@moon-button-lightTranslucent-bg-color, @moon-button-translucent-opacity);
 						}
 
-						&.transparent .bg {
-							background-color: transparent;
-=======
 						&.transparent {
 							color: @moon-button-transparent-active-text-color;
 
 							.bg {
 								background-color: transparent;
 							}
->>>>>>> 26a66385
 						}
 					}
 				}
@@ -306,12 +297,8 @@
 					background-color: fade(@moon-button-bg-color, @moon-button-translucent-opacity);
 				}
 
-				&.lightTranslucent {
-					color: @moon-button-translucent-text-color;
-
-					.bg {
-						background-color: fade(@moon-button-lightTranslucent-bg-color, @moon-button-translucent-opacity);
-					}
+				&.lightTranslucent .bg {
+					background-color: fade(@moon-button-lightTranslucent-bg-color, @moon-button-translucent-opacity);
 				}
 
 				&.transparent {
