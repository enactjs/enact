--- conflicted
+++ resolved
@@ -1,12 +1,7 @@
 import React from 'react';
-<<<<<<< HEAD
 import {mount, shallow} from 'enzyme';
+import sinon from 'sinon';
 import {Button, ButtonBase} from '../Button';
-=======
-import {mount} from 'enzyme';
-import sinon from 'sinon';
-import Button from '../Button';
->>>>>>> bbdf12da
 
 describe('Button', () => {
 
@@ -46,7 +41,6 @@
 		expect(actual).to.equal(expected);
 	});
 
-<<<<<<< HEAD
 	it('should not add "aria-pressed" when "selected" is omitted', function () {
 		const button = shallow(
 			<ButtonBase />
@@ -67,7 +61,8 @@
 		const actual = button.prop('aria-pressed');
 
 		expect(actual).to.equal(expected);
-=======
+	});
+
 	describe('events', () => {
 		it('should call onClick when not disabled', function () {
 			const handleClick = sinon.spy();
@@ -96,6 +91,5 @@
 
 			expect(actual).to.equal(expected);
 		});
->>>>>>> bbdf12da
 	});
 });