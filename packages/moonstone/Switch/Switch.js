/**
 * Provides Moonstone-themed pill-shaped toggle switch component with interactive togglable
 * capabilities.
 *
 * @example
 * <Switch />
 *
 * @module moonstone/Switch
 * @exports Switch
 * @exports SwitchBase
 * @exports SwitchDecorator
 */

import kind from '@enact/core/kind';
<<<<<<< HEAD
=======
import {handle, forward} from '@enact/core/handle';
import Touchable from '@enact/ui/Touchable';
>>>>>>> da6b9be6
import React from 'react';
import PropTypes from 'prop-types';
import ToggleIcon from '@enact/ui/ToggleIcon';
import compose from 'ramda/src/compose';
import Pure from '@enact/ui/internal/Pure';

import Icon from '../Icon';
import Skinnable from '../Skinnable';

import css from './Switch.less';


/**
 * Renders the base level DOM structure of the component.
 *
 * @class SwitchBase
 * @memberof moonstone/Switch
 * @extends ui/ToggleIcon.ToggleIcon
 * @ui
 * @public
 */
const SwitchBase = kind({
	name: 'Switch',

	propTypes: /** @lends moonstone/Switch.SwitchBase.prototype */ {
		/**
		 * Sets whether this control is animated during change.
		 *
		 * @type {Boolean}
		 * @default true
		 * @public
		 */
		animated: PropTypes.bool
	},

	defaultProps: {
		animated: true
	},

	styles: {
		css,
		className: 'switch',
		publicClassNames: 'switch'
	},

	computed: {
		className: ({animated, styler}) => styler.append(
			{animated}
		)
	},

	render: (props) => {
		delete props.animated;
		return (
			<ToggleIcon {...props} css={css} iconComponent={Icon}>circle</ToggleIcon>
		);
	}
});

/**
 * Moonstone-specific behaviors to apply to `SwitchBase`.
 *
 * @hoc
 * @memberof moonstone/Switch
 * @mixes moonstone/Skinnable.Skinnable
 * @public
 */
const SwitchDecorator = compose(
	Pure,
	Skinnable
);

/**
 * A fully functional, ready-to-use, toggle-switch component.
 *
 * @class Switch
 * @memberof moonstone/Switch
 * @extends moonstone/Switch.SwitchBase
 * @mixes moonstone/Switch.SwitchDecorator
 * @ui
 * @public
 */
const Switch = SwitchDecorator(SwitchBase);

export default Switch;
export {
	Switch,
	SwitchBase,
	SwitchDecorator
};<|MERGE_RESOLUTION|>--- conflicted
+++ resolved
@@ -12,11 +12,6 @@
  */
 
 import kind from '@enact/core/kind';
-<<<<<<< HEAD
-=======
-import {handle, forward} from '@enact/core/handle';
-import Touchable from '@enact/ui/Touchable';
->>>>>>> da6b9be6
 import React from 'react';
 import PropTypes from 'prop-types';
 import ToggleIcon from '@enact/ui/ToggleIcon';
@@ -27,7 +22,6 @@
 import Skinnable from '../Skinnable';
 
 import css from './Switch.less';
-
 
 /**
  * Renders the base level DOM structure of the component.
