/**
 * Provides Moonstone-themed pill-shaped toggle switch component with interactive togglable
 * capabilities.
 *
 * @example
 * <Switch />
 *
 * @module moonstone/Switch
 * @exports Switch
 * @exports SwitchBase
 * @exports SwitchDecorator
 */

import kind from '@enact/core/kind';
import React from 'react';
import PropTypes from 'prop-types';
import ToggleIcon from '@enact/ui/ToggleIcon';
import compose from 'ramda/src/compose';
import Pure from '@enact/ui/internal/Pure';

import Icon from '../Icon';
import Skinnable from '../Skinnable';

<<<<<<< HEAD
import css from './Switch.less';
=======
import componentCss from './Switch.less';
>>>>>>> 6260a795

/**
 * Renders the base level DOM structure of the component.
 *
 * @class SwitchBase
 * @memberof moonstone/Switch
 * @extends ui/ToggleIcon.ToggleIcon
 * @ui
 * @public
 */
const SwitchBase = kind({
	name: 'Switch',

	propTypes: /** @lends moonstone/Switch.SwitchBase.prototype */ {
		/**
		 * Sets whether this control is animated during change.
		 *
		 * @type {Boolean}
		 * @default true
		 * @public
		 */
		animated: PropTypes.bool
	},

	defaultProps: {
		animated: true
	},

	styles: {
<<<<<<< HEAD
		css,
		className: 'switch',
		publicClassNames: 'switch'
=======
		css: componentCss,
		className: 'switch',
		publicClassNames: ['switch']
>>>>>>> 6260a795
	},

	computed: {
		className: ({animated, styler}) => styler.append(
			{animated}
		)
	},

	render: (props) => {
		delete props.animated;
<<<<<<< HEAD
		return (
			<ToggleIcon {...props} css={css} iconComponent={Icon}>circle</ToggleIcon>
=======

		return (
			<ToggleIcon
				{...props}
				css={props.css}
				iconComponent={Icon}
			>
				circle
			</ToggleIcon>
>>>>>>> 6260a795
		);
	}
});

/**
 * Moonstone-specific behaviors to apply to `SwitchBase`.
 *
 * @hoc
 * @memberof moonstone/Switch
 * @mixes moonstone/Skinnable.Skinnable
 * @public
 */
const SwitchDecorator = compose(
	Pure,
	Skinnable
);

/**
 * A fully functional, ready-to-use, toggle-switch component.
 *
 * @class Switch
 * @memberof moonstone/Switch
 * @extends moonstone/Switch.SwitchBase
 * @mixes moonstone/Switch.SwitchDecorator
 * @ui
 * @public
 */
const Switch = SwitchDecorator(SwitchBase);

export default Switch;
export {
	Switch,
	SwitchBase,
	SwitchDecorator
};<|MERGE_RESOLUTION|>--- conflicted
+++ resolved
@@ -21,11 +21,7 @@
 import Icon from '../Icon';
 import Skinnable from '../Skinnable';
 
-<<<<<<< HEAD
-import css from './Switch.less';
-=======
 import componentCss from './Switch.less';
->>>>>>> 6260a795
 
 /**
  * Renders the base level DOM structure of the component.
@@ -55,15 +51,9 @@
 	},
 
 	styles: {
-<<<<<<< HEAD
-		css,
-		className: 'switch',
-		publicClassNames: 'switch'
-=======
 		css: componentCss,
 		className: 'switch',
 		publicClassNames: ['switch']
->>>>>>> 6260a795
 	},
 
 	computed: {
@@ -74,10 +64,6 @@
 
 	render: (props) => {
 		delete props.animated;
-<<<<<<< HEAD
-		return (
-			<ToggleIcon {...props} css={css} iconComponent={Icon}>circle</ToggleIcon>
-=======
 
 		return (
 			<ToggleIcon
@@ -87,7 +73,6 @@
 			>
 				circle
 			</ToggleIcon>
->>>>>>> 6260a795
 		);
 	}
 });
