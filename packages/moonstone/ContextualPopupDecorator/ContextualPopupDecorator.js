--- conflicted
+++ resolved
@@ -6,29 +6,18 @@
  * @exports	ContextualPopupDecorator
  */
 
-<<<<<<< HEAD
+import ApiDecorator from '@enact/core/internal/ApiDecorator';
 import {on, off} from '@enact/core/dispatcher';
 import {handle, forProp, forKey, forward, stop} from '@enact/core/handle';
 import hoc from '@enact/core/hoc';
 import {Subscription} from '@enact/core/internal/PubSub';
 import {extractAriaProps} from '@enact/core/util';
-=======
-import ApiDecorator from '@enact/core/internal/ApiDecorator';
-import {extractAriaProps} from '@enact/core/util';
-import FloatingLayer from '@enact/ui/FloatingLayer';
-import hoc from '@enact/core/hoc';
-import {on, off} from '@enact/core/dispatcher';
-import {handle, forProp, forKey, forward, stop} from '@enact/core/handle';
-import compose from 'ramda/src/compose';
-import React from 'react';
-import PropTypes from 'prop-types';
-import ri from '@enact/ui/resolution';
->>>>>>> c23725a0
 import Spotlight, {getDirection} from '@enact/spotlight';
 import SpotlightContainerDecorator from '@enact/spotlight/SpotlightContainerDecorator';
 import ri from '@enact/ui/resolution';
 import FloatingLayer from '@enact/ui/FloatingLayer';
 import PropTypes from 'prop-types';
+import compose from 'ramda/src/compose';
 import React from 'react';
 
 import ContextualPopup from './ContextualPopup';
@@ -71,35 +60,7 @@
 	ContextualPopup
 );
 
-<<<<<<< HEAD
-/**
- * Adds support for positioning a
- * [ContextualPopup]{@link moonstone/ContextualPopupDecorator.ContextualPopup} relative to the
- * wrapped component.
- *
- * `ContextualPopupDecorator` may be used to show additional settings or actions rendered within a
- * small floating popup.
- *
- * Usage:
- * ```
- * const ButtonWithPopup = ContextualPopupDecorator(Button);
- * <ButtonWithPopup
- *   direction="up"
- *   open={this.state.open}
- *   popupComponent={CustomPopupComponent}
- * >
- *   Open Popup
- * </ButtonWithPopup>
- * ```
- *
- * @hoc
- * @memberof moonstone/ContextualPopupDecorator
- * @public
- */
-const ContextualPopupDecorator = hoc(defaultConfig, (config, Wrapped) => {
-=======
 const Decorator = hoc(defaultConfig, (config, Wrapped) => {
->>>>>>> c23725a0
 	const {noSkin, openProp} = config;
 
 	return class extends React.Component {
@@ -204,10 +165,7 @@
 			rtl: PropTypes.bool,
 
 			/**
-<<<<<<< HEAD
-			 * Shows the close button.
-=======
-			 * Registers the ContextualPopupDecorator component with an
+			 * Registers the ContextualPopupDecorator component with an [ApiDecorator]
 			 * {@link core/internal/ApiDecorator.ApiDecorator}.
 			 *
 			 * @type {Function}
@@ -216,8 +174,7 @@
 			setApiProvider: PropTypes.func,
 
 			/**
-			 * When `true`, it shows close button.
->>>>>>> c23725a0
+			 * Shows the close button.
 			 *
 			 * @type {Boolean}
 			 * @default false
@@ -636,45 +593,28 @@
 	};
 });
 
-
 /**
- * {@link moonstone/ContextualPopupDecorator.ContextualPopupDecorator} is a Higher-order Component
- * which positions {@link moonstone/ContextualPopupDecorator.ContextualPopup} in
- * relation to the Wrapped component.
+ * Adds support for positioning a
+ * [ContextualPopup]{@link moonstone/ContextualPopupDecorator.ContextualPopup} relative to the
+ * wrapped component.
  *
- * Example:
+ * `ContextualPopupDecorator` may be used to show additional settings or actions rendered within a
+ * small floating popup.
+ *
+ * Usage:
  * ```
- * import PopupComponent from './PopupComponent';
- *
- * const ContextualPopupComponent = ContextualPopupDecorator(Button);
- *
- * const MyComponent = kind({
- * 	name: 'MyComponent',
- *
- * 	render: (props) => {
- * 		const popupProps = {
- * 			functionProp: () => {},
- * 			stringProp: '',
- * 			booleanProp: false
- * 		};
- *
- * 		return (
- * 			<div {...props}>
- * 				<ContextualPopupComponent
- * 					popupComponent={PopupComponent}
- * 					popupProps={popupProps}
- * 				>
- * 					Open Popup
- * 				</ContextualPopupComponent>
- * 			</div>
- * 		);
- * 	}
- * });
+ * const ButtonWithPopup = ContextualPopupDecorator(Button);
+ * <ButtonWithPopup
+ *   direction="up"
+ *   open={this.state.open}
+ *   popupComponent={CustomPopupComponent}
+ * >
+ *   Open Popup
+ * </ButtonWithPopup>
  * ```
  *
- * @class ContextualPopupDecorator
+ * @hoc
  * @memberof moonstone/ContextualPopupDecorator
- * @hoc
  * @public
  */
 const ContextualPopupDecorator = compose(
