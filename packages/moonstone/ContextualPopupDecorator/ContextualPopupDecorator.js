/**
 * Higher-order component to add a Moonstone styled popup to a component.
 *
 * @module moonstone/ContextualPopupDecorator
 * @exports	ContextualPopup
 * @exports	ContextualPopupDecorator
 */

import ApiDecorator from '@enact/core/internal/ApiDecorator';
import {on, off} from '@enact/core/dispatcher';
import {handle, forProp, forKey, forward, stop} from '@enact/core/handle';
import hoc from '@enact/core/hoc';
import {Subscription} from '@enact/core/internal/PubSub';
import {extractAriaProps} from '@enact/core/util';
import Spotlight, {getDirection} from '@enact/spotlight';
import SpotlightContainerDecorator from '@enact/spotlight/SpotlightContainerDecorator';
import ri from '@enact/ui/resolution';
import FloatingLayer from '@enact/ui/FloatingLayer';
import PropTypes from 'prop-types';
import compose from 'ramda/src/compose';
import React from 'react';

import ContextualPopup from './ContextualPopup';

import css from './ContextualPopupDecorator.less';

/**
 * Default config for {@link moonstone/ContextualPopupDecorator.ContextualPopupDecorator}
 *
 * @type {Object}
 * @hocconfig
 * @memberof moonstone/ContextualPopupDecorator.ContextualPopupDecorator
 */
const defaultConfig = {
	/**
	 * Disables passing the `skin` prop to the wrapped component.
	 *
	 * @see ui/Skinnable.Skinnable.skin
	 * @type {Boolean}
	 * @default false
	 * @memberof moonstone/ContextualPopupDecorator.ContextualPopupDecorator.defaultConfig
	 * @public
	 */
	noSkin: false,

	/**
	 * The prop in which to pass the value of `open` state of ContextualPopupDecorator to the
	 * wrapped component.
	 *
	 * @type {String}
	 * @default 'selected'
	 * @memberof moonstone/ContextualPopupDecorator.ContextualPopupDecorator.defaultConfig
	 * @public
	 */
	openProp: 'selected'
};

const ContextualPopupContainer = SpotlightContainerDecorator(
	{enterTo: 'default-element', preserveId: true},
	ContextualPopup
);

const Decorator = hoc(defaultConfig, (config, Wrapped) => {
	const {noSkin, openProp} = config;

	return class extends React.Component {
		static displayName = 'ContextualPopupDecorator'

		static propTypes = /** @lends moonstone/ContextualPopupDecorator.ContextualPopupDecorator.prototype */ {
			/**
			 * The component rendered within the
			 * [ContextualPopup]{@link moonstone/ContextualPopupDecorator.ContextualPopup}.
			 *
			 * @type {Component}
			 * @required
			 * @public
			 */
			popupComponent: PropTypes.func.isRequired,

			/**
<<<<<<< HEAD
			 * When `true`, the range of voice control is limited to popup.
			 *
			 * @memberof moonstone/ContextualPopupDecorator.ContextualPopupDecorator.prototype
			 * @type {Boolean}
			 * @default true
			 * @public
			 */
			'data-webos-voice-exclusive': PropTypes.bool,

			/**
			 * Direction of ContextualPopup
=======
			 * Direction of popup with respect to the wrapped component.
>>>>>>> a180b0b3
			 *
			 * @type {String}
			 * @default 'down'
			 * @public
			 */
			direction: PropTypes.oneOf(['up', 'down', 'left', 'right']),

			/**
			 * Disables closing the popup when the user presses the cancel key or taps outside the
			 * popup.
			 *
			 * @type {Boolean}
			 * @default false
			 * @public
			 */
			noAutoDismiss: PropTypes.bool,

			/**
			 * Called when the user has attempted to close the popup.
			 *
			 * This may occur either when the close button is clicked or when spotlight focus
			 * moves outside the boundary of the popup. Setting `spotlightRestrict` to `'self-only'`
			 * will prevent Spotlight focus from leaving the popup.
			 *
			 * @type {Function}
			 * @public
			 */
			onClose: PropTypes.func,

			/**
			 * Called when the popup is opened.
			 *
			 * @type {Function}
			 * @public
			 */
			onOpen: PropTypes.func,

			/**
			 * Displays the contextual popup.
			 *
			 * @type {Boolean}
			 * @default false
			 * @public
			 */
			open: PropTypes.bool,

			/**
			 * CSS class name to pass to the
			 * [ContextualPopup]{@link moonstone/ContextualPopupDecorator.ContextualPopup}.
			 *
			 * This is commonly used to set width and height of the popup.
			 *
			 * @type {String}
			 * @public
			 */
			popupClassName: PropTypes.string,

			/**
			 * An object containing properties to be passed to popup component.
			 *
			 * @type {Object}
			 * @public
			 */
			popupProps: PropTypes.object,

			/**
			 * The container ID to use with Spotlight.
			 *
			 * The spotlight container for the popup isn't created until it is open. To configure
			 * the container using `Spotlight.set()`, handle the `onOpen` event which is fired after
			 * the popup has been created and opened.
			 *
			 * @type {String}
			 * @public
			 */
			popupSpotlightId: PropTypes.string,

			/**
			 * Indicates the content's text direction is right-to-left.
			 *
			 * @type {Boolean}
			 * @private
			 */
			rtl: PropTypes.bool,

			/**
			 * Registers the ContextualPopupDecorator component with an [ApiDecorator]
			 * {@link core/internal/ApiDecorator.ApiDecorator}.
			 *
			 * @type {Function}
			 * @private
			 */
			setApiProvider: PropTypes.func,

			/**
			 * Shows the close button.
			 *
			 * @type {Boolean}
			 * @default false
			 * @public
			 */
			showCloseButton : PropTypes.bool,

			/**
			 * The current skin for this component.
			 *
			 * When `noSkin` is set on the config object, `skin` will only be applied to the
			 * [ContextualPopup]{@link moonstone/ContextualPopupDecorator.ContextualPopup} and not
			 * to the popup's activator component.
			 *
			 * @see ui/Skinnable.Skinnable.skin
			 * @type {String}
			 * @public
			 */
			skin: PropTypes.string,

			/**
			 * Restricts or prioritizes spotlight navigation.
			 *
			 * Allowed values are:
			 * * `'none'` - Spotlight can move freely within and beyond the popup
			 * * `'self-first'` - Spotlight should prefer components within the popup over
			 *   components beyond the popup, or
			 * * `'self-only'` - Spotlight can only be set within the popup
			 *
			 * @type {String}
			 * @default 'self-first'
			 * @public
			 */
			spotlightRestrict: PropTypes.oneOf(['none', 'self-first', 'self-only'])
		}

		static defaultProps = {
			'data-webos-voice-exclusive': true,
			direction: 'down',
			noAutoDismiss: false,
			open: false,
			showCloseButton: false,
			spotlightRestrict: 'self-first'
		}

		constructor (props) {
			super(props);
			this.state = {
				arrowPosition: {top: 0, left: 0},
				containerPosition: {top: 0, left: 0},
				containerId: Spotlight.add(this.props.popupSpotlightId),
				activator: null,
				shouldSpotActivator: true
			};

			this.overflow = {};
			this.adjustedDirection = this.props.direction;

			this.ARROW_WIDTH = ri.scale(30);
			this.ARROW_OFFSET = ri.scale(18);
			this.MARGIN = ri.scale(12);

			if (props.setApiProvider) {
				props.setApiProvider(this);
			}
		}

		componentDidMount () {
			if (this.props.open) {
				on('keydown', this.handleKeyDown);
				on('keyup', this.handleKeyUp);
			}
		}

		componentWillReceiveProps (nextProps) {
			const current = Spotlight.getCurrent();

			if (this.props.direction !== nextProps.direction) {
				this.adjustedDirection = nextProps.direction;
				this.positionContextualPopup();
			}

			if (!this.props.open && nextProps.open) {
				this.updateLeaveFor(current);
				this.setState({
					activator: current
				});
			} else if (this.props.open && !nextProps.open) {

				this.updateLeaveFor(null);
				this.setState({
					activator: null,
					// only spot the activator on close if spotlight isn't set or if the current
					// focus is within the popup
					shouldSpotActivator: !current || this.containerNode.contains(current)
				});
			}
		}

		componentDidUpdate (prevProps, prevState) {
			if (this.props.open && !prevProps.open) {
				on('keydown', this.handleKeyDown);
				on('keyup', this.handleKeyUp);
				this.spotPopupContent();
			} else if (!this.props.open && prevProps.open) {
				off('keydown', this.handleKeyDown);
				off('keyup', this.handleKeyUp);

				if (this.state.shouldSpotActivator) {
					this.spotActivator(prevState.activator);
				}
			}
		}

		componentWillUnmount () {
			if (this.props.open) {
				off('keydown', this.handleKeyDown);
				off('keyup', this.handleKeyUp);
			}
			Spotlight.remove(this.state.containerId);
		}

		updateLeaveFor (activator) {
			Spotlight.set(this.state.containerId, {
				leaveFor: {
					up: activator,
					down: activator,
					left: activator,
					right: activator
				}
			});
		}

		getContainerPosition (containerNode, clientNode) {
			const position = this.centerContainerPosition(containerNode, clientNode);

			switch (this.adjustedDirection) {
				case 'up':
					position.top = clientNode.top - this.ARROW_OFFSET - containerNode.height;
					break;
				case 'down':
					position.top = clientNode.bottom + this.ARROW_OFFSET;
					break;
				case 'right':
					position.left = this.props.rtl ? clientNode.left - containerNode.width - this.ARROW_OFFSET : clientNode.right + this.ARROW_OFFSET;
					break;
				case 'left':
					position.left = this.props.rtl ? clientNode.right + this.ARROW_OFFSET : clientNode.left - containerNode.width - this.ARROW_OFFSET;
					break;
			}

			return this.adjustRTL(position);
		}

		centerContainerPosition (containerNode, clientNode) {
			let pos = {};
			if (this.adjustedDirection === 'up' || this.adjustedDirection === 'down') {
				if (this.overflow.isOverLeft) {
					// anchor to the left of the screen
					pos.left = this.MARGIN;
				} else if (this.overflow.isOverRight) {
					// anchor to the right of the screen
					pos.left = window.innerWidth - containerNode.width - this.MARGIN;
				} else {
					// center horizontally
					pos.left = clientNode.left + (clientNode.width - containerNode.width) / 2;
				}
			} else if (this.adjustedDirection === 'left' || this.adjustedDirection === 'right') {
				if (this.overflow.isOverTop) {
					// anchor to the top of the screen
					pos.top = this.MARGIN;
				} else if (this.overflow.isOverBottom) {
					// anchor to the bottom of the screen
					pos.top = window.innerHeight - containerNode.height - this.MARGIN;
				} else {
					// center vertically
					pos.top = clientNode.top - (containerNode.height - clientNode.height) / 2;
				}
			}

			return pos;
		}

		getArrowPosition (clientNode) {
			const position = {};

			if (this.adjustedDirection === 'up' || this.adjustedDirection === 'down') {
				position.left = clientNode.left + (clientNode.width - this.ARROW_WIDTH) / 2;
			} else {
				position.top = clientNode.top + (clientNode.height - this.ARROW_WIDTH) / 2;
			}

			switch (this.adjustedDirection) {
				case 'up':
					position.top = clientNode.top - this.ARROW_WIDTH;
					break;
				case 'down':
					position.top = clientNode.bottom;
					break;
				case 'left':
					position.left = this.props.rtl ? clientNode.left + clientNode.width : clientNode.left - this.ARROW_WIDTH;
					break;
				case 'right':
					position.left = this.props.rtl ? clientNode.left - this.ARROW_WIDTH : clientNode.left + clientNode.width;
					break;
				default:
					return {};
			}

			return this.adjustRTL(position);
		}

		calcOverflow (container, client) {
			let containerHeight, containerWidth;

			if (this.adjustedDirection === 'up' || this.adjustedDirection === 'down') {
				containerHeight = container.height;
				containerWidth = (container.width - client.width) / 2;
			} else {
				containerHeight = (container.height - client.height) / 2;
				containerWidth = container.width;
			}

			this.overflow = {
				isOverTop: client.top - containerHeight - this.ARROW_OFFSET - this.MARGIN < 0,
				isOverBottom: client.bottom + containerHeight + this.ARROW_OFFSET + this.MARGIN  > window.innerHeight,
				isOverLeft: client.left - containerWidth - this.ARROW_OFFSET - this.MARGIN < 0,
				isOverRight: client.right + containerWidth + this.ARROW_OFFSET + this.MARGIN > window.innerWidth
			};
		}

		adjustDirection () {
			if (this.overflow.isOverTop && !this.overflow.isOverBottom && this.adjustedDirection === 'up') {
				this.adjustedDirection = 'down';
			} else if (this.overflow.isOverBottom && !this.overflow.isOverTop && this.adjustedDirection === 'down') {
				this.adjustedDirection = 'up';
			} else if (this.overflow.isOverLeft && !this.overflow.isOverRight && this.adjustedDirection === 'left' && !this.props.rtl) {
				this.adjustedDirection = 'right';
			} else if (this.overflow.isOverRight && !this.overflow.isOverLeft && this.adjustedDirection === 'right' && !this.props.rtl) {
				this.adjustedDirection = 'left';
			}
		}

		adjustRTL (position) {
			let pos = position;
			if (this.props.rtl) {
				const tmpLeft = pos.left;
				pos.left = pos.right;
				pos.right = tmpLeft;
			}
			return pos;
		}

		/**
		 * Position the popup in relation to the activator.
		 *
		 * Position is based on the dimensions of the popup and its avitvator. If the popup does not
		 * fit in the specified direction, it will automatically flip to the opposite direction.
		 *
		 * @method
		 * @memberof moonstone/ContextualPopupDecorator.ContextualPopupDecorator.prototype
		 * @public
		 * @returns {undefined}
		 */
		positionContextualPopup () {
			if (this.containerNode && this.clientNode) {
				const containerNode = this.containerNode.getBoundingClientRect();
				const {top, left, bottom, right, width, height} = this.clientNode.getBoundingClientRect();
				const clientNode = {top, left, bottom, right, width, height};
				clientNode.left = this.props.rtl ? window.innerWidth - right : left;
				clientNode.right = this.props.rtl ? window.innerWidth - left : right;

				this.calcOverflow(containerNode, clientNode);
				this.adjustDirection();

				this.setState({
					direction: this.adjustedDirection,
					arrowPosition: this.getArrowPosition(clientNode),
					containerPosition: this.getContainerPosition(containerNode, clientNode)
				});
			}
		}

		getContainerNode = (node) => {
			this.containerNode = node;
			if (node) {
				this.positionContextualPopup();
			}
		}

		getClientNode = (node) => {
			this.clientNode = node;
		}

		handle = handle.bind(this)

		handleKeyUp = this.handle(
			forProp('open', true),
			forKey('enter'),
			() => Spotlight.getCurrent() === this.state.activator,
			stop,
			forward('onClose')
		)

		handleDirectionalKey (ev) {
			// prevent default page scrolling
			ev.preventDefault();
			// stop propagation to prevent default spotlight behavior
			ev.stopPropagation();
			// set the pointer mode to false on keydown
			Spotlight.setPointerMode(false);
		}

		// handle key event from outside (i.e. the activator) to the popup container
		handleKeyDown = (ev) => {
			const {activator, containerId} = this.state;
			const {spotlightRestrict} = this.props;
			const current = Spotlight.getCurrent();
			const direction = getDirection(ev.keyCode);

			if (!direction) return;

			const hasSpottables = Spotlight.getSpottableDescendants(containerId).length > 0;
			const spotlessSpotlightModal = spotlightRestrict === 'self-only' && !hasSpottables;
			const shouldSpotPopup = current === activator && direction === this.adjustedDirection && hasSpottables;

			if (shouldSpotPopup || spotlessSpotlightModal) {
				this.handleDirectionalKey(ev);

				// we guard against attempting a focus change by verifying the case where a
				// spotlightModal popup contains no spottable components
				if (!spotlessSpotlightModal && shouldSpotPopup) {
					this.spotPopupContent();
				}
			}
		}

		// handle key event from contextual popup and closes the popup
		handleContainerKeyDown = (ev) => {
			// Note: Container will be only rendered if `open`ed, therefore no need to check for `open`
			const direction = getDirection(ev.keyCode);

			if (!direction) return;

			this.handleDirectionalKey(ev);

			// if focus moves outside the popup's container, issue the `onClose` event
			if (Spotlight.move(direction) && !this.containerNode.contains(Spotlight.getCurrent())) {
				forward('onClose', ev, this.props);
			}
		}

		spotActivator = (activator) => {
			if (activator && activator === Spotlight.getCurrent()) {
				activator.blur();
			}
			if (!Spotlight.focus(activator)) {
				Spotlight.focus();
			}
		}

		spotPopupContent = () => {
			const {spotlightRestrict} = this.props;
			const {containerId} = this.state;
			const spottableDescendants = Spotlight.getSpottableDescendants(containerId);
			if (spotlightRestrict === 'self-only' && spottableDescendants.length && Spotlight.getCurrent()) {
				Spotlight.getCurrent().blur();
			}

			if (!Spotlight.focus(containerId)) {
				Spotlight.setActiveContainer(containerId);
			}
		}

		render () {
			const {'data-webos-voice-exclusive': voiceExclusive, showCloseButton, popupComponent: PopupComponent, popupClassName, noAutoDismiss, open, onClose, onOpen, popupProps, skin, spotlightRestrict, ...rest} = this.props;
			const scrimType = spotlightRestrict === 'self-only' ? 'transparent' : 'none';
			const popupPropsRef = Object.assign({}, popupProps);
			const ariaProps = extractAriaProps(popupPropsRef);

			if (!noSkin) {
				rest.skin = skin;
			}

			delete rest.popupSpotlightId;
			delete rest.rtl;
			delete rest.setApiProvider;

			if (openProp) rest[openProp] = open;

			return (
				<div className={css.contextualPopupDecorator}>
					<FloatingLayer open={open} scrimType={scrimType} noAutoDismiss={noAutoDismiss} onDismiss={onClose} onOpen={onOpen}>
						<ContextualPopupContainer
							{...ariaProps}
							className={popupClassName}
							showCloseButton={showCloseButton}
							onCloseButtonClick={onClose}
							onKeyDown={this.handleContainerKeyDown}
							direction={this.state.direction}
							arrowPosition={this.state.arrowPosition}
							containerPosition={this.state.containerPosition}
							containerRef={this.getContainerNode}
							data-webos-voice-exclusive={voiceExclusive}
							skin={skin}
							spotlightId={this.state.containerId}
							spotlightRestrict={spotlightRestrict}
						>
							<PopupComponent {...popupPropsRef} />
						</ContextualPopupContainer>
					</FloatingLayer>
					<div ref={this.getClientNode}>
						<Wrapped {...rest} />
					</div>
				</div>
			);
		}
	};
});

/**
 * Adds support for positioning a
 * [ContextualPopup]{@link moonstone/ContextualPopupDecorator.ContextualPopup} relative to the
 * wrapped component.
 *
 * `ContextualPopupDecorator` may be used to show additional settings or actions rendered within a
 * small floating popup.
 *
 * Usage:
 * ```
 * const ButtonWithPopup = ContextualPopupDecorator(Button);
 * <ButtonWithPopup
 *   direction="up"
 *   open={this.state.open}
 *   popupComponent={CustomPopupComponent}
 * >
 *   Open Popup
 * </ButtonWithPopup>
 * ```
 *
 * @hoc
 * @memberof moonstone/ContextualPopupDecorator
 * @public
 */
const ContextualPopupDecorator = compose(
	ApiDecorator({api: ['positionContextualPopup']}),
	Subscription(
		{
			channels: ['i18n'],
			mapMessageToProps: (key, {rtl}) => ({rtl})
		}),
	Decorator
);

export default ContextualPopupDecorator;
export {
	ContextualPopupDecorator,
	ContextualPopup
};<|MERGE_RESOLUTION|>--- conflicted
+++ resolved
@@ -78,8 +78,7 @@
 			popupComponent: PropTypes.func.isRequired,
 
 			/**
-<<<<<<< HEAD
-			 * When `true`, the range of voice control is limited to popup.
+			 * Limits the range of voice control to the popup.
 			 *
 			 * @memberof moonstone/ContextualPopupDecorator.ContextualPopupDecorator.prototype
 			 * @type {Boolean}
@@ -89,10 +88,7 @@
 			'data-webos-voice-exclusive': PropTypes.bool,
 
 			/**
-			 * Direction of ContextualPopup
-=======
 			 * Direction of popup with respect to the wrapped component.
->>>>>>> a180b0b3
 			 *
 			 * @type {String}
 			 * @default 'down'
