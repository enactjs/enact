--- conflicted
+++ resolved
@@ -72,13 +72,9 @@
 			direction: PropTypes.oneOf(['up', 'down', 'left', 'right']),
 
 			/**
-<<<<<<< HEAD
-			 * A function to be run when ContextualPopup closes.
-=======
 			 * A function to be run when either the close button is clicked or spotlight focus
 			 * moves outside the boundary of the popup. Setting `spotlightRestrict` to `'self-only'`
 			 * will prevent Spotlight focus from leaving the popup.
->>>>>>> 3f60cb74
 			 *
 			 * @type {Function}
 			 * @public
@@ -328,21 +324,12 @@
 		}
 
 		render () {
-<<<<<<< HEAD
-			const {showCloseButton, popupComponent: PopupComponent, popupClassName, open, onClose, ...rest} = this.props;
+			const {showCloseButton, popupComponent: PopupComponent, popupClassName, open, onClose, spotlightRestrict, ...rest} = this.props;
 
 			return (
 				<div className={css.contextualPopupDecorator}>
 					<FloatingLayer open={open} scrimType="none" onDismiss={onClose}>
-						<ContextualPopup
-=======
-			const {showCloseButton, popupComponent: PopupComponent, popupClassName, open, onClose, spotlightRestrict, ...props} = this.props;
-
-			return (
-				<div className={css.contextualPopupDecorator}>
-					{open ?
 						<ContextualPopupContainer
->>>>>>> 3f60cb74
 							className={popupClassName}
 							showCloseButton={showCloseButton}
 							onCloseButtonClick={onClose}
@@ -355,14 +342,8 @@
 							onKeyDown={this.handleKeyDown}
 						>
 							<PopupComponent />
-<<<<<<< HEAD
-						</ContextualPopup>
+						</ContextualPopupContainer>
 					</FloatingLayer>
-=======
-						</ContextualPopupContainer> :
-						null
-					}
->>>>>>> 3f60cb74
 					<div ref={this.getClientNode}>
 						<Wrapped {...rest} />
 					</div>
