--- conflicted
+++ resolved
@@ -6,7 +6,7 @@
  * @exports	ContextualPopupDecorator
  */
 
-<<<<<<< HEAD
+import ApiDecorator from '@enact/core/internal/ApiDecorator';
 import {on, off} from '@enact/core/dispatcher';
 import {handle, forProp, forKey, forward, stop} from '@enact/core/handle';
 import hoc from '@enact/core/hoc';
@@ -16,29 +16,12 @@
 import SpotlightContainerDecorator from '@enact/spotlight/SpotlightContainerDecorator';
 import FloatingLayer from '@enact/ui/FloatingLayer';
 import ri from '@enact/ui/resolution';
+import compose from 'ramda/src/compose';
 import PropTypes from 'prop-types';
 import React from 'react';
 
 import {ContextualPopup} from './ContextualPopup';
 
-=======
-import ApiDecorator from '@enact/core/internal/ApiDecorator';
-import {on, off} from '@enact/core/dispatcher';
-import {handle, forProp, forKey, forward, stop} from '@enact/core/handle';
-import hoc from '@enact/core/hoc';
-import {Subscription} from '@enact/core/internal/PubSub';
-import {extractAriaProps} from '@enact/core/util';
-import Spotlight, {getDirection} from '@enact/spotlight';
-import SpotlightContainerDecorator from '@enact/spotlight/SpotlightContainerDecorator';
-import ri from '@enact/ui/resolution';
-import FloatingLayer from '@enact/ui/FloatingLayer';
-import PropTypes from 'prop-types';
-import compose from 'ramda/src/compose';
-import React from 'react';
-
-import ContextualPopup from './ContextualPopup';
-
->>>>>>> d80b1034
 import css from './ContextualPopupDecorator.less';
 
 /**
@@ -622,13 +605,6 @@
 	};
 });
 
-<<<<<<< HEAD
-	return I18nContextDecorator(
-		{rtlProp: 'rtl'},
-		Decorator
-	);
-});
-=======
 /**
  * Adds support for positioning a
  * [ContextualPopup]{@link moonstone/ContextualPopupDecorator.ContextualPopup} relative to the
@@ -655,14 +631,9 @@
  */
 const ContextualPopupDecorator = compose(
 	ApiDecorator({api: ['positionContextualPopup']}),
-	Subscription(
-		{
-			channels: ['i18n'],
-			mapMessageToProps: (key, {rtl}) => ({rtl})
-		}),
+	I18nContextDecorator({rtlProp: 'rtl'}),
 	Decorator
 );
->>>>>>> d80b1034
 
 export default ContextualPopupDecorator;
 export {
