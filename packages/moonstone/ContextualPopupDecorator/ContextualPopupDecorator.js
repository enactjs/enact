/**
 * Exports the {@link moonstone/ContextualPopupDecorator.ContextualPopupDecorator} Higher-order
 * Component (HOC) and the {@link moonstone/ContextualPopupDecorator.ContextualPopup} component.
 * The default export is {@link moonstone/ContextualPopupDecorator.ContextualPopupDecorator}.
 *
 * @module moonstone/ContextualPopupDecorator
 */

import {contextTypes} from '@enact/i18n/I18nDecorator';
import {extractAriaProps} from '@enact/core/util';
import FloatingLayer from '@enact/ui/FloatingLayer';
import hoc from '@enact/core/hoc';
import {on, off} from '@enact/core/dispatcher';
import React from 'react';
import PropTypes from 'prop-types';
import ri from '@enact/ui/resolution';
import Spotlight, {getDirection} from '@enact/spotlight';
import SpotlightContainerDecorator from '@enact/spotlight/SpotlightContainerDecorator';

import {ContextualPopup} from './ContextualPopup';
import css from './ContextualPopupDecorator.less';

/**
 * Default config for {@link moonstone/ContextualPopupDecorator.ContextualPopupDecorator}
 *
 * @type {Object}
 * @hocconfig
 * @memberof moonstone/ContextualPopupDecorator.ContextualPopupDecorator
 */
const defaultConfig = {
	/**
	 * If the wrapped component does not support skinning, set `noSkin` to `true` to disable passing
	 * the `skin` prop to it.
	 *
	 * @type {Boolean}
	 * @default false
	 * @memberof moonstone/ContextualPopupDecorator.ContextualPopupDecorator.defaultConfig
	 * @public
	 */
	noSkin: false,

	/**
	 * Configures the prop name to map value of `open` state of ContextualPopupDecorator
	 *
	 * @type {String}
	 * @default 'selected'
	 * @memberof moonstone/ContextualPopupDecorator.ContextualPopupDecorator.defaultConfig
	 * @public
	 */
	openProp: 'selected'
};

const ContextualPopupContainer = SpotlightContainerDecorator({enterTo: 'last-focused', preserveId: true}, ContextualPopup);

/**
 * {@link moonstone/ContextualPopupDecorator.ContextualPopupDecorator} is a Higher-order Component
 * which positions {@link moonstone/ContextualPopupDecorator.ContextualPopup} in
 * relation to the Wrapped component.
 *
 * Example:
 * ```
 * import PopupComponent from './PopupComponent';
 *
 * const ContextualPopupComponent = ContextualPopupDecorator(Button);
 *
 * const MyComponent = kind({
 * 	name: 'MyComponent',
 *
 * 	render: (props) => {
 * 		const popupProps = {
 * 			functionProp: () => {},
 * 			stringProp: '',
 * 			booleanProp: false
 * 		};
 *
 * 		return (
 * 			<div {...props}>
 * 				<ContextualPopupComponent
 * 					popupComponent={PopupComponent}
 * 					popupProps={popupProps}
 * 				>
 * 					Open Popup
 * 				</ContextualPopupComponent>
 * 			</div>
 * 		);
 * 	}
 * });
 * ```
 *
 * @class ContextualPopupDecorator
 * @memberof moonstone/ContextualPopupDecorator
 * @hoc
 * @public
 */
const ContextualPopupDecorator = hoc(defaultConfig, (config, Wrapped) => {
	const {noSkin, openProp} = config;

	return class extends React.Component {
		static displayName = 'ContextualPopupDecorator'

		static propTypes = /** @lends moonstone/ContextualPopupDecorator.ContextualPopupDecorator.prototype */ {
			/**
			 * The component to use to render popup.
			 *
			 * @type {Function}
			 * @public
			 */
			popupComponent: PropTypes.func.isRequired,

			/**
			 * Direction of ContextualPopup
			 *
			 * @type {String}
			 * @public
			 * @default 'down'
			 */
			direction: PropTypes.oneOf(['up', 'down', 'left', 'right']),

			/**
			 * When `true`, the popup will not close when the user presses `ESC` key or click outside.
			 *
			 * @type {Boolean}
			 * @default false
			 * @public
			 */
			noAutoDismiss: PropTypes.bool,

			/**
			 * A function to be run when either the close button is clicked or spotlight focus
			 * moves outside the boundary of the popup. Setting `spotlightRestrict` to `'self-only'`
			 * will prevent Spotlight focus from leaving the popup.
			 *
			 * @type {Function}
			 * @public
			 */
			onClose: PropTypes.func,

			/**
			 * A function to be run when the popup is opened.
			 *
			 * @type {Function}
			 * @public
			 */
			onOpen: PropTypes.func,

			/**
			 * When `true`, the contextual popup will be visible.
			 *
			 * @type {Boolean}
			 * @public
			 * @default false
			 */
			open: PropTypes.bool,

			/**
			 * Classname to pass to the popup. You may set width and height of the popup with it.
			 *
			 * @type {String}
			 * @public
			 */
			popupClassName: PropTypes.string,

			/**
			 * A custom container ID to use with Spotlight.
			 *
			 * The spotlight container for the popup isn't created until it is open. To configure
			 * the container using `Spotlight.set()`, handle the `onOpen` event which is fired after
			 * the popup has been created and opened.
			 *
			 * @type {String}
			 * @public
			 */
			popupContainerId: PropTypes.string,

			/**
			 * An object containing properties to be passed to popup component.
			 *
			 * @type {Object}
			 * @public
			 */
			popupProps: PropTypes.object,

			/**
			 * When `true`, it shows close button.
			 *
			 * @type {Boolean}
			 * @public
			 * @default false
			 */
			showCloseButton : PropTypes.bool,

			/**
			 * Overrides the current skin for this component. When `noSkin` is set on the config
			 * object, `skin` will only be applied to the
			 * `moonstone/ContextualPopupDecorator.ContextualPopup` and not to the popup's activator
			 * component.
			 *
			 * @type {String}
			 * @public
			 */
			skin: PropTypes.string,

			/**
			 * Restricts or prioritizes navigation when focus attempts to leave the popup. It
			 * can be either `'none'`, `'self-first'`, or `'self-only'`.
			 *
			 * @type {String}
			 * @default 'self-first'
			 * @public
			 */
			spotlightRestrict: PropTypes.oneOf(['none', 'self-first', 'self-only'])
		}

		static contextTypes = contextTypes

		static defaultProps = {
			direction: 'down',
			open: false,
			showCloseButton: false,
			spotlightRestrict: 'self-first'
		}

		constructor (props) {
			super(props);
			this.state = {
				arrowPosition: {top: 0, left: 0},
				containerPosition: {top: 0, left: 0},
				containerId: Spotlight.add(this.props.popupContainerId),
				activator: null
			};

			this.overflow = {};
			this.adjustedDirection = this.props.direction;

			this.ARROW_WIDTH = ri.scale(30);
			this.ARROW_OFFSET = ri.scale(18);
			this.MARGIN = ri.scale(12);
		}

		componentDidMount () {
			if (this.props.open) {
				on('keydown', this.handleKeyDown);
			}
		}

		componentWillReceiveProps (nextProps) {
			if (this.props.direction !== nextProps.direction) {
				this.adjustedDirection = nextProps.direction;
				this.setContainerPosition();
			}

			if (!this.props.open && nextProps.open) {
				const activator = Spotlight.getCurrent();
				this.updateLeaveFor(activator);
				this.setState({
					activator
				});
			} else if (this.props.open && !nextProps.open) {
				this.updateLeaveFor(null);
				this.setState({
					activator: null
				});
			}
		}

		componentDidUpdate (prevProps, prevState) {
			if (this.props.open && !prevProps.open) {
				on('keydown', this.handleKeyDown);
				this.spotPopupContent();
			} else if (!this.props.open && prevProps.open) {
				off('keydown', this.handleKeyDown);
				this.spotActivator(prevState.activator);
			}
		}

		componentWillUnmount () {
			if (this.props.open) {
				off('keydown', this.handleKeyDown);
			}
			Spotlight.remove(this.state.containerId);
		}

		updateLeaveFor (activator) {
			Spotlight.set(this.state.containerId, {
				leaveFor: {
					up: activator,
					down: activator,
					left: activator,
					right: activator
				}
			});
		}

		getContainerPosition (containerNode, clientNode) {
			const position = this.centerContainerPosition(containerNode, clientNode);

			switch (this.adjustedDirection) {
				case 'up':
					position.top = clientNode.top - this.ARROW_OFFSET - containerNode.height;
					break;
				case 'down':
					position.top = clientNode.bottom + this.ARROW_OFFSET;
					break;
				case 'right':
					position.left = this.context.rtl ? clientNode.left - containerNode.width - this.ARROW_OFFSET : clientNode.right + this.ARROW_OFFSET;
					break;
				case 'left':
					position.left = this.context.rtl ? clientNode.right + this.ARROW_OFFSET : clientNode.left - containerNode.width - this.ARROW_OFFSET;
					break;
			}

			return this.adjustRTL(position);
		}

		centerContainerPosition (containerNode, clientNode) {
			let pos = {};
			if (this.adjustedDirection === 'up' || this.adjustedDirection === 'down') {
				if (this.overflow.isOverLeft) {
					// anchor to the left of the screen
					pos.left = this.MARGIN;
				} else if (this.overflow.isOverRight) {
					// anchor to the right of the screen
					pos.left = window.innerWidth - containerNode.width - this.MARGIN;
				} else {
					// center horizontally
					pos.left = clientNode.left + (clientNode.width - containerNode.width) / 2;
				}
			} else if (this.adjustedDirection === 'left' || this.adjustedDirection === 'right') {
				if (this.overflow.isOverTop) {
					// anchor to the top of the screen
					pos.top = this.MARGIN;
				} else if (this.overflow.isOverBottom) {
					// anchor to the bottom of the screen
					pos.top = window.innerHeight - containerNode.height - this.MARGIN;
				} else {
					// center vertically
					pos.top = clientNode.top - (containerNode.height - clientNode.height) / 2;
				}
			}

			return pos;
		}

		getArrowPosition (clientNode) {
			const position = {};

			if (this.adjustedDirection === 'up' || this.adjustedDirection === 'down') {
				position.left = clientNode.left + (clientNode.width - this.ARROW_WIDTH) / 2;
			} else {
				position.top = clientNode.top + (clientNode.height - this.ARROW_WIDTH) / 2;
			}

			switch (this.adjustedDirection) {
				case 'up':
					position.top = clientNode.top - this.ARROW_WIDTH;
					break;
				case 'down':
					position.top = clientNode.bottom;
					break;
				case 'left':
					position.left = this.context.rtl ? clientNode.left + clientNode.width : clientNode.left - this.ARROW_WIDTH;
					break;
				case 'right':
					position.left = this.context.rtl ? clientNode.left - this.ARROW_WIDTH : clientNode.left + clientNode.width;
					break;
				default:
					return {};
			}

			return this.adjustRTL(position);
		}

		calcOverflow (container, client) {
			let containerHeight, containerWidth;

			if (this.adjustedDirection === 'up' || this.adjustedDirection === 'down') {
				containerHeight = container.height;
				containerWidth = (container.width - client.width) / 2;
			} else {
				containerHeight = (container.height - client.height) / 2;
				containerWidth = container.width;
			}

			this.overflow = {
				isOverTop: client.top - containerHeight - this.ARROW_OFFSET - this.MARGIN < 0,
				isOverBottom: client.bottom + containerHeight + this.ARROW_OFFSET + this.MARGIN  > window.innerHeight,
				isOverLeft: client.left - containerWidth - this.ARROW_OFFSET - this.MARGIN < 0,
				isOverRight: client.right + containerWidth + this.ARROW_OFFSET + this.MARGIN > window.innerWidth
			};
		}

		adjustDirection () {
			if (this.overflow.isOverTop && !this.overflow.isOverBottom && this.adjustedDirection === 'up') {
				this.adjustedDirection = 'down';
			} else if (this.overflow.isOverBottom && !this.overflow.isOverTop && this.adjustedDirection === 'down') {
				this.adjustedDirection = 'up';
			} else if (this.overflow.isOverLeft && !this.overflow.isOverRight && this.adjustedDirection === 'left' && !this.context.rtl) {
				this.adjustedDirection = 'right';
			} else if (this.overflow.isOverRight && !this.overflow.isOverLeft && this.adjustedDirection === 'right' && !this.context.rtl) {
				this.adjustedDirection = 'left';
			}
		}

		adjustRTL (position) {
			let pos = position;
			if (this.context.rtl) {
				const tmpLeft = pos.left;
				pos.left = pos.right;
				pos.right = tmpLeft;
			}
			return pos;
		}

		setContainerPosition () {
			if (this.containerNode && this.clientNode) {
				const containerNode = this.containerNode.getBoundingClientRect();
				const {top, left, bottom, right, width, height} = this.clientNode.getBoundingClientRect();
				const clientNode = {top, left, bottom, right, width, height};
				clientNode.left = this.context.rtl ? window.innerWidth - right : left;
				clientNode.right = this.context.rtl ? window.innerWidth - left : right;

				this.calcOverflow(containerNode, clientNode);
				this.adjustDirection();

				this.setState({
					direction: this.adjustedDirection,
					arrowPosition: this.getArrowPosition(clientNode),
					containerPosition: this.getContainerPosition(containerNode, clientNode)
				});
			}
		}

		getContainerNode = (node) => {
			this.containerNode = node;
			if (node) {
				this.setContainerPosition();
			}
		}

		getClientNode = (node) => {
			this.clientNode = node;
		}

		handleKeyDown = (ev) => {
			const {onClose, spotlightRestrict} = this.props;
			const direction = getDirection(ev.keyCode);
			const spottables = Spotlight.getSpottableDescendants(this.state.containerId).length;
			const spotlessSpotlightModal = spotlightRestrict === 'self-only' && !spottables;

			if (direction && (this.containerNode.contains(document.activeElement) || spotlessSpotlightModal)) {
				// prevent default page scrolling
				ev.preventDefault();
				// stop propagation to prevent default spotlight behavior
				ev.stopPropagation();
				// set the pointer mode to false on keydown
				Spotlight.setPointerMode(false);

				// we guard against attempting a focus change by verifying the case where a spotlightModal
				// popup contains no spottable components
				if (!spotlessSpotlightModal && Spotlight.move(direction)) {

					// if current focus is not within the popup's container, issue the `onClose` event
					if (!this.containerNode.contains(document.activeElement) && onClose) {
						onClose(ev);
					}
				}
			}
		}

		spotActivator = (activator) => {
			if (Spotlight.getCurrent() !== activator && !Spotlight.focus(activator)) {
				Spotlight.focus();
			}
		}

		spotPopupContent = () => {
			const {containerId} = this.state;
			if (!Spotlight.focus(containerId)) {
				Spotlight.setActiveContainer(containerId);
			}
		}

		render () {
			const {showCloseButton, popupComponent: PopupComponent, popupClassName, noAutoDismiss, open, onClose, onOpen, popupProps, skin, spotlightRestrict, ...rest} = this.props;
			const scrimType = spotlightRestrict === 'self-only' ? 'transparent' : 'none';
			const popupPropsRef = Object.assign({}, popupProps);
			const ariaProps = extractAriaProps(popupPropsRef);

			if (!noSkin) {
				rest.skin = skin;
			}

<<<<<<< HEAD
			if (openProp) rest[openProp] = open;
=======
			delete rest.popupContainerId;
>>>>>>> 654ffd7e

			return (
				<div className={css.contextualPopupDecorator}>
					<FloatingLayer open={open} scrimType={scrimType} noAutoDismiss={noAutoDismiss} onDismiss={onClose} onOpen={onOpen}>
						<ContextualPopupContainer
							{...ariaProps}
							className={popupClassName}
							showCloseButton={showCloseButton}
							onCloseButtonClick={onClose}
							direction={this.state.direction}
							arrowPosition={this.state.arrowPosition}
							containerPosition={this.state.containerPosition}
							containerRef={this.getContainerNode}
							containerId={this.state.containerId}
							skin={skin}
							spotlightRestrict={spotlightRestrict}
						>
							<PopupComponent {...popupPropsRef} />
						</ContextualPopupContainer>
					</FloatingLayer>
					<div ref={this.getClientNode}>
						<Wrapped {...rest} />
					</div>
				</div>
			);
		}
	};
});

export default ContextualPopupDecorator;
export {ContextualPopupDecorator, ContextualPopup};<|MERGE_RESOLUTION|>--- conflicted
+++ resolved
@@ -490,11 +490,9 @@
 				rest.skin = skin;
 			}
 
-<<<<<<< HEAD
+			delete rest.popupContainerId;
+
 			if (openProp) rest[openProp] = open;
-=======
-			delete rest.popupContainerId;
->>>>>>> 654ffd7e
 
 			return (
 				<div className={css.contextualPopupDecorator}>
