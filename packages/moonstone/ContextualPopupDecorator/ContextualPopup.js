import kind from '@enact/core/kind';
<<<<<<< HEAD
import {TextDecorator} from '@enact/i18n/Text';
import React from 'react';
=======
>>>>>>> 4a2ff8ae
import PropTypes from 'prop-types';
import React from 'react';

import IconButton from '../IconButton';
import Skinnable from '../Skinnable';

import css from './ContextualPopup.less';

const CloseButton = TextDecorator({
	mapPropsToText: {
		'aria-label': {text: 'Close', defaultText: ''}
	}
}, IconButton);

/**
 * An SVG arrow for {@link moonstone/ContextualPopupDecorator/ContextualPopup.ContextualPopup}.
 *
 * @class ContextualPopupArrow
 * @memberof moonstone/ContextualPopupDecorator
 * @ui
 * @private
 */
const ContextualPopupArrow = kind({
	name: 'ContextualPopupArrow',

	propTypes: /** @lends moonstone/ContextualPopupDecorator.ContextualPopupArrow.prototype */ {
		direction: PropTypes.oneOf(['up', 'down', 'left', 'right'])
	},

	defaultProps: {
		direction: 'down'
	},

	styles: {
		css,
		className: 'arrow'
	},

	computed: {
		className: ({direction, styler}) => styler.append(direction, css.arrow)
	},

	render: (props) => (
		<svg {...props} viewBox="0 0 30 30">
			<path d="M15 0 L0 18 L30 18 Z" className={css.arrowBorder} />
			<path d="M15 9 L0 27 L30 27 Z" className={css.arrowFill} />
		</svg>
	)
});

const ContextualPopupRoot = Skinnable(
	{defaultSkin: 'light'},
	'div'
);

/**
 * A popup component used by
 * [ContextualPopupDecorator]{@link moonstone/ContextualPopupDecorator.ContextualPopupDecorator} to
 * wrap its [popupComponent]{@link moonstone/ContextualPopupDecorator.popupComponent}.
 *
 * `ContextualPopup` is usually not used directly but is made available for unique application use
 * cases.
 *
 * @class ContextualPopup
 * @memberof moonstone/ContextualPopupDecorator
 * @ui
 * @public
 */
const ContextualPopupBase = kind({
	name: 'ContextualPopup',

	propTypes: /** @lends moonstone/ContextualPopupDecorator.ContextualPopup.prototype */ {
		/**
		 * The contents of the popup.
		 *
		 * @type {Node}
		 * @required
		 * @public
		 */
		children: PropTypes.node.isRequired,

		/**
		 * Style object for arrow position.
		 *
		 * @type {Object}
		 * @public
		 */
		arrowPosition: PropTypes.shape({
			bottom: PropTypes.number,
			left: PropTypes.number,
			right: PropTypes.number,
			top: PropTypes.number
		}),

		/**
		 * Style object for container position.
		 *
		 * @type {Object}
		 * @public
		 */
		containerPosition: PropTypes.shape({
			bottom: PropTypes.number,
			left: PropTypes.number,
			right: PropTypes.number,
			top: PropTypes.number
		}),

		/**
		 * Called with the reference to the container node.
		 *
		 * @type {Function}
		 * @public
		 */
		containerRef: PropTypes.func,

		/**
		 * Direction of ContextualPopup.
		 *
		 * Can be one of: `'up'`, `'down'`, `'left'`, or `'right'`.
		 *
		 * @type {String}
		 * @default 'down'
		 * @public
		 */
		direction: PropTypes.oneOf(['up', 'down', 'left', 'right']),

		/**
		 * Called when the close button is clicked.
		 *
		 * @type {Function}
		 * @public
		 */
		onCloseButtonClick: PropTypes.func,

		/**
		 * Shows the close button.
		 *
		 * @type {Boolean}
		 * @default false
		 * @public
		 */
		showCloseButton: PropTypes.bool
	},

	defaultProps: {
		direction: 'down',
		showCloseButton: false
	},

	styles: {
		css,
		className: 'container'
	},

	computed: {
		className: ({showCloseButton, styler}) => styler.append({reserveClose: showCloseButton}),
		closeButton: ({showCloseButton, onCloseButtonClick}) => {
			if (showCloseButton) {
				return (
					<CloseButton
						className={css.closeButton}
						backgroundOpacity="transparent"
						small
						onTap={onCloseButtonClick}
					>
						closex
					</CloseButton>
				);
			}
		}
	},

	render: ({arrowPosition, containerPosition, containerRef, children, className, closeButton, direction, ...rest}) => {
		delete rest.onCloseButtonClick;
		delete rest.showCloseButton;

		return (
			<ContextualPopupRoot aria-live="off" role="alert" {...rest} className={css.contextualPopup}>
				<div className={className} style={containerPosition} ref={containerRef}>
					{children}
					{closeButton}
				</div>
				<ContextualPopupArrow direction={direction} style={arrowPosition} />
			</ContextualPopupRoot>
		);
	}
});

export default ContextualPopupBase;
export {
	ContextualPopupBase as ContextualPopup,
	ContextualPopupBase
};<|MERGE_RESOLUTION|>--- conflicted
+++ resolved
@@ -1,9 +1,5 @@
 import kind from '@enact/core/kind';
-<<<<<<< HEAD
 import {TextDecorator} from '@enact/i18n/Text';
-import React from 'react';
-=======
->>>>>>> 4a2ff8ae
 import PropTypes from 'prop-types';
 import React from 'react';
 
