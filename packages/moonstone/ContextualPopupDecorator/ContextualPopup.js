--- conflicted
+++ resolved
@@ -169,11 +169,7 @@
 		delete rest.showCloseButton;
 
 		return (
-<<<<<<< HEAD
 			<ContextualPopupRoot aria-live="off" role="alert" {...rest} className={css.contextualPopup}>
-=======
-			<div aria-live="off" role="alert" {...rest} className={css.contextualPopup + ' moonstone-light'}>
->>>>>>> 6b3c846d
 				<div className={className} style={containerPosition} ref={containerRef}>
 					{children}
 					{closeButton}
@@ -185,7 +181,4 @@
 });
 
 export default ContextualPopupBase;
-export {
-	ContextualPopupBase as ContextualPopup,
-	ContextualPopupBase
-};+export {ContextualPopupBase as ContextualPopup, ContextualPopupBase};