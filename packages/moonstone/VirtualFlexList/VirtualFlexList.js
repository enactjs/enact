--- conflicted
+++ resolved
@@ -237,14 +237,17 @@
 	 * Life cycle methods
 	 */
 
-	componentWillReceiveProps (nextProps) {
-		const {headers, items, x, y} = this.props;
+	componentWillReceiveProps (nextProps, nextContext) {
+		const
+			{headers, items, x, y} = this.props,
+			{rtl} = this.context;
 
 		if (
 			items.colCount !== nextProps.items.colCount || items.height !== nextProps.items.height || items.rowCount !== nextProps.items.rowCount ||
-			headers && (headers.col.count !== nextProps.headers.col.count || headers.row.count !== nextProps.headers.row.count)
+			headers && (headers.col.count !== nextProps.headers.col.count || headers.row.count !== nextProps.headers.row.count) ||
+			rtl !== nextContext.rtl
 		) {
-			this.componentProps = this.getComponentProps(nextProps);
+			this.componentProps = this.getComponentProps(nextProps, nextContext);
 		}
 
 		if (x !== nextProps.x || y !== nextProps.y) {
@@ -344,31 +347,6 @@
 		forwardPositionChange(position, this.props);
 	}
 
-<<<<<<< HEAD
-	/*
-	 * Life cycle methods
-	 */
-
-	componentWillReceiveProps (nextProps, nextContext) {
-		const
-			{headers, items, x, y} = this.props,
-			{rtl} = this.context;
-
-		if (
-			items.colCount !== nextProps.items.colCount || items.height !== nextProps.items.height || items.rowCount !== nextProps.items.rowCount ||
-			headers && (headers.col.count !== nextProps.headers.col.count || headers.row.count !== nextProps.headers.row.count) ||
-			rtl !== nextContext.rtl
-		) {
-			this.componentProps = this.getComponentProps(nextProps, nextContext);
-		}
-
-		if (x !== nextProps.x || y !== nextProps.y) {
-			this.setState({x: nextProps.x, y: nextProps.y});
-		}
-	}
-
-=======
->>>>>>> 36c71230
 	render () {
 		const
 			props = Object.assign({}, this.props),
