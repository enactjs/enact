--- conflicted
+++ resolved
@@ -62,9 +62,9 @@
 				<div className={`${css.ball} ${css.ball3}`} />
 			</div>
 			{children ?
-				<MarqueeText className={css.client} marqueeOn="render" alignment="center">
+				<Marquee className={css.client} marqueeOn="render" alignment="center">
 					{children}
-				</MarqueeText> :
+				</Marquee> :
 				null
 			}
 		</div>
@@ -117,31 +117,8 @@
 	},
 
 	computed: {
-<<<<<<< HEAD
-		className: ({transparent, centered, children, styler}) => styler.append(
-			{transparent, centered, content: children}
-		),
-		marquee: ({children}) => {
-			if (children) {
-				return (
-					<Marquee className={css.client} marqueeOn="render" alignment="center">
-						{children}
-					</Marquee>
-				);
-			} else {
-				return null;
-			}
-		},
-		scrimClassName: ({blockClickOn, scrim, styler}) => styler.join(
-			{blockClickOn, scrim}
-		),
-		scrimType: ({scrim}) => scrim ? 'translucent' : 'transparent',
-		spinnerContainerClassName: ({blockClickOn, centered, styler}) => styler.join(
-			{centered, spinnerContainer: blockClickOn}
-=======
 		className: ({children, transparent, styler}) => styler.append(
 			{content: !!children, transparent}
->>>>>>> 52274045
 		)
 	},
 
