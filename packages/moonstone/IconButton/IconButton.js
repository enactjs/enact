--- conflicted
+++ resolved
@@ -30,13 +30,8 @@
 
 	propTypes: {
 		/**
-<<<<<<< HEAD
-		 * The string corresponding to an icon button.
-		 *
-=======
 		 * String description of the icon to be used. All strings supported by
 		 * [Icon]{module:@enact/moonstone/Icon~Icon} are supported.
->>>>>>> 5a16862a
 		 * @type {String}
 		 * @public
 		 */
@@ -63,24 +58,7 @@
 		disabled: PropTypes.bool,
 
 		/**
-<<<<<<< HEAD
-		 * A boolean parameter affecting the minimum width of the button. When `true`,
-		 * the minimum width will be set to 180px (or 130px if [small]{@link module:moonstone/Button~Button#small}
-		 * is `true`). If `false`, the minimum width will be set to the current value of
-		 * `@moon-button-height` (thus forcing the button to be no smaller than a circle with
-		 * diameter `@moon-button-height`).
-		 *
-		 * @type {Boolean}
-		 * @default true
-		 * @public
-		 */
-		minWidth: PropTypes.bool,
-
-		/**
-		 * Applies a pressed visual effect to the icon button
-=======
 		 * When `true`, a pressed visual effect is applied to the icon button
->>>>>>> 5a16862a
 		 *
 		 * @type {Boolean}
 		 * @default false
@@ -89,11 +67,7 @@
 		pressed: PropTypes.bool,
 
 		/**
-<<<<<<< HEAD
-		 * Applies a selected visual effect to the icon button
-=======
 		 * When `true`, a selected visual effect is applied to the icon button
->>>>>>> 5a16862a
 		 *
 		 * @type {Boolean}
 		 * @default false
@@ -111,17 +85,6 @@
 		 * @default false
 		 * @public
 		 */
-<<<<<<< HEAD
-		small: PropTypes.bool
-	},
-
-	defaultProps: {
-		backgroundOpacity: 'opaque',
-		disabled: false,
-		minWidth: true,
-		pressed: false,
-		selected: false,
-=======
 		small: PropTypes.bool,
 
 		/**
@@ -134,7 +97,6 @@
 	},
 
 	defaultProps: {
->>>>>>> 5a16862a
 		small: false
 	},
 
