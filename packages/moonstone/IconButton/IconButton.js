import kind from '@enact/core/kind';
import React, {PropTypes} from 'react';

import Button from '../Button';
import Icon from '../Icon';

import css from './IconButton.less';

const IconButtonBase = kind({
	name: 'IconButton',

	propTypes: {
<<<<<<< HEAD
		...Button.propTypes,
		children: PropTypes.string.isRequired,
		src: PropTypes.oneOfType([PropTypes.string, PropTypes.object])
=======
		/**
		 * String description of the icon to be used. All strings supported by
		 * [Icon]{module:@enact/moonstone/Icon~Icon} are supported.
		 * @type {String}
		 * @public
		 */
		children: PropTypes.string.isRequired,

		/**
		 * The background-color opacity of this icon button; valid values are `'opaque'`,
		 * `'translucent'`, and `'transparent'`.
		 *
		 * @type {String}
		 * @default 'opaque'
		 * @public
		 */
		backgroundOpacity: PropTypes.oneOf(['opaque', 'translucent', 'transparent']),

		/**
		 * When `true`, the [button]{@glossary button} is shown as disabled and does not
		 * generate tap [events]{@glossary event}.
		 *
		 * @type {Boolean}
		 * @default false
		 * @public
		 */
		disabled: PropTypes.bool,

		/**
		 * When `true`, a pressed visual effect is applied to the icon button
		 *
		 * @type {Boolean}
		 * @default false
		 * @public
		 */
		pressed: PropTypes.bool,

		/**
		 * When `true`, a selected visual effect is applied to the icon button
		 *
		 * @type {Boolean}
		 * @default false
		 * @public
		 */
		selected: PropTypes.bool,

		/**
		 * A boolean parameter affecting the size of the button. If `true`, the
		 * button's diameter will be set to 60px. However, the button's tap target
		 * will still have a diameter of 78px, with an invisible DOM element
		 * wrapping the small button to provide the larger tap zone.
		 *
		 * @type {Boolean}
		 * @default false
		 * @public
		 */
		small: PropTypes.bool
	},

	defaultProps: {
		small: false
>>>>>>> a0342547
	},

	styles: {
		css,
		className: 'iconButton'
	},

	computed: {
		className: ({small, styler}) => styler.append({small})
	},

	render: ({children, small, src, ...rest}) => {
		return (
			<Button {...rest} small={small} minWidth={false}>
				<Icon small={small} className={css.icon} src={src}>{children}</Icon>
			</Button>
		);
	}
});

export default IconButtonBase;
export {IconButtonBase as IconButton, IconButtonBase};<|MERGE_RESOLUTION|>--- conflicted
+++ resolved
@@ -10,11 +10,6 @@
 	name: 'IconButton',
 
 	propTypes: {
-<<<<<<< HEAD
-		...Button.propTypes,
-		children: PropTypes.string.isRequired,
-		src: PropTypes.oneOfType([PropTypes.string, PropTypes.object])
-=======
 		/**
 		 * String description of the icon to be used. All strings supported by
 		 * [Icon]{module:@enact/moonstone/Icon~Icon} are supported.
@@ -71,12 +66,19 @@
 		 * @default false
 		 * @public
 		 */
-		small: PropTypes.bool
+		small: PropTypes.bool,
+
+		/**
+		* URL specifying path to icon image.
+		*
+		* @type {String|Object}
+		* @public
+		*/
+		src: PropTypes.oneOfType([PropTypes.string, PropTypes.object])
 	},
 
 	defaultProps: {
 		small: false
->>>>>>> a0342547
 	},
 
 	styles: {
