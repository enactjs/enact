/**
 * An [Icon]{@link moonstone/Icon.Icon} that acts like a [Button]{@link moonstone/Button.Button}.
 * You may specify an image or a font-based icon by setting the `children` to either the path
 * to the image or a string from an [iconList]{@link moonstone/Icon.IconBase.iconList}.
 *
 * @example
 * <IconButton small>plus</IconButton>
 *
 * @module moonstone/IconButton
 * @exports IconButton
 * @exports IconButtonBase
 * @exports IconButtonDecorator
 */

import kind from '@enact/core/kind';
import {IconButtonBase as UiIconButtonBase, IconButtonDecorator as UiIconButtonDecorator} from '@enact/ui/IconButton';
import Pure from '@enact/ui/internal/Pure';
import Spottable from '@enact/spotlight/Spottable';
import PropTypes from 'prop-types';
import compose from 'ramda/src/compose';
import React from 'react';

import {ButtonBase} from '../Button';
import Icon from '../Icon';
import Skinnable from '../Skinnable';
import TooltipDecorator from '../TooltipDecorator';

import componentCss from './IconButton.less';

/**
 * A moonstone-styled icon button without any behavior.
 *
 * @class IconButtonBase
 * @memberof moonstone/IconButton
 * @extends moonstone/Button.ButtonBase
 * @extends ui/IconButton.IconButtonBase
 * @ui
 * @public
 */
const IconButtonBase = kind({
	name: 'IconButton',

	propTypes: /** @lends moonstone/IconButton.IconButtonBase.prototype */ {
		/**
		 * The background-color opacity of this icon button.
		 *
		 * Valid values are:
		 * * `'translucent'`,
		 * * `'lightTranslucent'`, and
		 * * `'transparent'`.
		 *
		 * @type {String}
		 * @public
		 */
		backgroundOpacity: PropTypes.oneOf(['translucent', 'lightTranslucent', 'transparent']),

		/**
		 * The color of the underline beneath the icon.
		 *
		 * This property accepts one of the following color names, which correspond with the
		 * colored buttons on a standard remote control: `'red'`, `'green'`, `'yellow'`, `'blue'`
		 *
		 * @type {String}
		 * @public
		 */
		color: PropTypes.oneOf(['red', 'green', 'yellow', 'blue']),

		/**
		 * Customizes the component by mapping the supplied collection of CSS class names to the
		 * corresponding internal Elements and states of this component.
		 *
		 * The following classes are supported:
		 *
		 * * `iconButton` - The root class name
		 * * `bg` - The background node of the icon button
		 * * `selected` - Applied to a `selected` icon button
		 * * `small` - Applied to a `small` icon button
		 *
		 * @type {Object}
		 * @public
		 */
		css: PropTypes.object,

		/**
		 * An optional node to receive the tooltip from `TooltipDecorator`.
		 *
		 * @type {Node}
		 * @private
		 */
		tooltipNode: PropTypes.node
	},

	styles: {
		css: componentCss,
		publicClassNames: ['iconButton', 'bg', 'selected', 'small']
	},

	computed: {
		className: ({color, styler}) => styler.append(color)
	},

	render: ({children, css, tooltipNode, ...rest}) => {
		return UiIconButtonBase.inline({
			'data-webos-voice-intent': 'Select',
			...rest,
			buttonComponent: <ButtonBase css={css} />,
<<<<<<< HEAD
			css,
			icon: children,
			iconComponent: (children ? Icon : void 0),
=======
			css: css,
			icon: children,
			iconComponent: Icon,
>>>>>>> def0f042
			children: tooltipNode
		});
	}
});

/**
 * Moonstone-specific button behaviors to apply to
 * [IconButton]{@link moonstone/IconButton.IconButtonBase}.
 *
 * @hoc
 * @memberof moonstone/IconButton
 * @mixes moonstone/TooltipDecorator.TooltipDecorator
 * @mixes ui/IconButton.IconButtonDecorator
 * @mixes spotlight/Spottable.Spottable
 * @mixes moonstone/Skinnable.Skinnable
 * @public
 */
const IconButtonDecorator = compose(
	Pure,
	TooltipDecorator({tooltipDestinationProp: 'tooltipNode'}),
	UiIconButtonDecorator,
	Spottable,
	Skinnable
);

/**
 * `IconButton` does not have `Marquee` or `Uppercase` like `Button` has, as it should not contain
 * text.
 *
 * Usage:
 * ```
 * <IconButton onClick={handleClick} small>
 *     plus
 * </IconButton>
 * ```
 *
 * @class IconButton
 * @memberof moonstone/IconButton
 * @extends moonstone/IconButton.IconButtonBase
 * @mixes moonstone/IconButton.IconButtonDecorator
 * @ui
 * @public
 */
const IconButton = IconButtonDecorator(IconButtonBase);

export default IconButton;
export {
	IconButton,
	IconButtonBase,
	IconButtonDecorator
};<|MERGE_RESOLUTION|>--- conflicted
+++ resolved
@@ -104,15 +104,9 @@
 			'data-webos-voice-intent': 'Select',
 			...rest,
 			buttonComponent: <ButtonBase css={css} />,
-<<<<<<< HEAD
 			css,
 			icon: children,
-			iconComponent: (children ? Icon : void 0),
-=======
-			css: css,
-			icon: children,
 			iconComponent: Icon,
->>>>>>> def0f042
 			children: tooltipNode
 		});
 	}
