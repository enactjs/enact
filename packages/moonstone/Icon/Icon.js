--- conflicted
+++ resolved
@@ -13,11 +13,11 @@
 import css from './Icon.less';
 
 /**
- * {@link module:@enact/moonstone/ToggleItem~ToggleItem} is a component to make a Toggleable Item
- * (e.g Checkbox, RadioItem). It has a customizable prop for icon, so any Moonstone Icon can be used
- * to represent the checked state.
+ * {@link module:@enact/moonstone/Icon~Icon} is a component that displays an icon image.  You may specify an
+ * image by setting the `src` property to a URL indicating the image file's location or a child string from
+ * the [IconList]{@link module:@enact/moonstone/Icon~IconList} (e.g. 'plus').
  *
- * @class ToggleItem
+ * @class Icon
  * @ui
  * @public
  */
@@ -25,14 +25,14 @@
 	name: 'Icon',
 
 	propTypes: {
-<<<<<<< HEAD
 		/**
-		 * The string to be displayed as the main content of the toggle item.
+		 * The string that represents the icon from the [IconList]{@link module:@enact/moonstone/Icon~IconList}.
 		 *
 		 * @type {String}
 		 * @public
 		 */
-		children: PropTypes.string.isRequired,
+		children: PropTypes.string,
+
 		/**
 		 * If `true`, apply the 'small' class.
 		 *
@@ -40,9 +40,6 @@
 		 * @default false
 		 * @public
 		 */
-		small: PropTypes.bool
-=======
-		children: PropTypes.string,
 		small: PropTypes.bool,
 
 		/**
@@ -52,7 +49,6 @@
 		* @public
 		*/
 		src: PropTypes.oneOfType([PropTypes.string, PropTypes.object])
->>>>>>> 8ef1588f
 	},
 
 	defaultProps: {
