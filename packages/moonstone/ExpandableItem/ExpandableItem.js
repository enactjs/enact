--- conflicted
+++ resolved
@@ -149,11 +149,7 @@
 		label: PropTypes.node,
 
 		/**
-<<<<<<< HEAD
 		 * Prevents the user from moving {@glossary Spotlight} past the bottom
-=======
-		 * When `true`, the user is prevented from moving [Spotlight] {@link /docs/developer-guide/glossary/#spotlight} past the bottom
->>>>>>> 64d99e4c
 		 * of the expandable (when open) using 5-way controls.
 		 *
 		 * @type {Boolean}
