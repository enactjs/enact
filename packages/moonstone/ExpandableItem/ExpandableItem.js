/**
 * Exports the {@link moonstone/ExpandableItem.ExpandableItem} and
 * {@link moonstone/ExpandableItem.ExpandableItemBase} components and
 * {@link moonstone/ExpandableItem.Expandable} Higher-Order Component (HOC). The default
 * export is {@link moonstone/ExpandableItem.ExpandableItem}.
 *
 * @module moonstone/ExpandableItem
 */

import kind from '@enact/core/kind';
import React, {PropTypes} from 'react';

import LabeledItem from '../LabeledItem';

import Expandable from './Expandable';
import ExpandableContainer from './ExpandableContainer';
<<<<<<< HEAD

import css from './Expandable.less';

const TransitionContainer = SpotlightContainerDecorator(Transition);
=======
import ExpandableTransitionContainer from './ExpandableTransitionContainer';
>>>>>>> 21508fe9

/**
 * {@link moonstone/ExpandableItem.ExpandableItem} is a stateless component that
 * renders a {@link moonstone/LabeledItem.LabeledItem} that can be expanded to show
 * additional contents.
 *
 * @class ExpandableItemBase
 * @memberof moonstone/ExpandableItem
 * @ui
 * @public
 */
const ExpandableItemBase = kind({
	name: 'ExpandableItem',

	propTypes: /** @lends moonstone/ExpandableItem.ExpandableItemBase.prototype */ {
		/**
		 * The primary text of the item.
		 *
		 * @type {String}
		 * @required
		 * @public
		 */
		title: PropTypes.string.isRequired,

		/**
		 * The contents of the expandable item displayed when `open` is `true`
		 *
		 * @type {Node}
		 * @public
		 */
		children: PropTypes.node,

		/**
		 * When `true`, applies a disabled style and the control becomes non-interactive.
		 *
		 * @type {Boolean}
		 * @default false
		 * @public
		 */
		disabled: PropTypes.bool,

		/**
		 * The secondary, or supportive text. Typically under the `title`, a subtitle.
		 *
		 * @type {String}
		 * @default null
		 * @public
		 */
		label: PropTypes.string,

		/**
		 * Text to display when no `label` or `value` is set.
		 *
		 * @type {String}
		 */
		noneText: PropTypes.string,

		/**
		 * Callback to be called when a condition occurs which should cause the expandable to close
		 *
		 * @type {Function}
		 * @default null
		 * @public
		 */
		onClose: PropTypes.func,

		/**
		 * Callback to be called when a condition occurs which should cause the expandable to open
		 *
		 * @type {Function}
		 * @default null
		 * @public
		 */
		onOpen: PropTypes.func,

		/**
		 * When `true`, the control is rendered in the expanded state, with the contents visible
		 *
		 * @type {Boolean}
		 * @default false
		 * @public
		 */
		open: PropTypes.bool,

		/**
		 * Controls when `label` is shown.
		 *
		 * * `'always'` - The label is always visible
		 * * `'never'` - The label is never visible
		 * * `'auto'` - The label is visible when the expandable is closed
		 *
		 * @type {String}
		 * @default 'auto'
		 * @public
		 */
		showLabel: PropTypes.oneOf(['always', 'never', 'auto'])
	},

	defaultProps: {
		disabled: false,
		open: false,
		showLabel: 'auto'
	},

	styles: {
		css,
		className: 'expandableItem'
	},

	computed: {
		label: ({disabled, label, noneText, open, showLabel}) => {
			const isOpen = open && !disabled;
			if (showLabel === 'always' || (!isOpen && showLabel !== 'never')) {
				return label || noneText;
			} else {
				return null;
			}
		},
		handleOpen: ({disabled, onClose, onOpen, open}) => {
			// When disabled, don't attach an event
			if (!disabled) {
				return open ? onClose : onOpen;
			}
		},
		open: ({disabled, open}) => open && !disabled
	},

	render: ({children, disabled, handleOpen, label, open, title, ...rest}) => {
		delete rest.label;
		delete rest.noneText;
		delete rest.onClose;
		delete rest.onOpen;
		delete rest.showLabel;
		delete rest.onOpen;
		delete rest.onClose;

		return (
			<ExpandableContainer {...rest} disabled={disabled} open={open}>
				<LabeledItem
					className={css.item}
					disabled={disabled}
					label={label}
					onClick={handleOpen}
<<<<<<< HEAD
				>
					<div
						className={css.header}
						open={open}
					>
						{title}
					</div>
				</LabeledItem>
				<TransitionContainer data-container-disabled={!open} visible={open} duration="short" type="clip">
=======
				>{title}</LabeledItem>
				<ExpandableTransitionContainer data-container-disabled={!open} data-expandable-container visible={open} duration="short" type="clip">
>>>>>>> 21508fe9
					{children}
				</ExpandableTransitionContainer>
			</ExpandableContainer>
		);
	}
});


/**
 * {@link moonstone/ExpandableItem.ExpandableItem} renders a
 * {@link moonstone/LabeledItem.LabeledItem} that can be expanded to show additional
 * contents.
 *
 * @class ExpandableItem
 * @memberof moonstone/ExpandableItem
 * @ui
 * @mixes moonstone/ExpandableItem.Expandable
 * @public
 */
const ExpandableItem = Expandable(ExpandableItemBase);

export default ExpandableItem;
export {
	Expandable,
	ExpandableItem,
	ExpandableItemBase
};<|MERGE_RESOLUTION|>--- conflicted
+++ resolved
@@ -14,14 +14,10 @@
 
 import Expandable from './Expandable';
 import ExpandableContainer from './ExpandableContainer';
-<<<<<<< HEAD
 
 import css from './Expandable.less';
 
-const TransitionContainer = SpotlightContainerDecorator(Transition);
-=======
 import ExpandableTransitionContainer from './ExpandableTransitionContainer';
->>>>>>> 21508fe9
 
 /**
  * {@link moonstone/ExpandableItem.ExpandableItem} is a stateless component that
@@ -165,7 +161,6 @@
 					disabled={disabled}
 					label={label}
 					onClick={handleOpen}
-<<<<<<< HEAD
 				>
 					<div
 						className={css.header}
@@ -174,11 +169,7 @@
 						{title}
 					</div>
 				</LabeledItem>
-				<TransitionContainer data-container-disabled={!open} visible={open} duration="short" type="clip">
-=======
-				>{title}</LabeledItem>
 				<ExpandableTransitionContainer data-container-disabled={!open} data-expandable-container visible={open} duration="short" type="clip">
->>>>>>> 21508fe9
 					{children}
 				</ExpandableTransitionContainer>
 			</ExpandableContainer>
