import {getContainersForNode, setContainerLastFocusedElement} from '@enact/spotlight/src/container';
import hoc from '@enact/core/hoc';
import Spotlight from '@enact/spotlight';
import React from 'react';
import ReactDOM from 'react-dom';
import PropTypes from 'prop-types';

/**
 * Default config for {@link mooonstone/ExpandableItem.ExpandableSpotlightDecorator}
 *
 * @memberof moonstone/ExpandableItem.ExpandableSpotlightDecorator
 * @hocconfig
 * @private
 */
const defaultConfig = {
	/**
	 * Returns the child -- either a node or a CSS selector -- to focus after expanding.
	 *
	 * If this function is defined, it will be passed the container node and the current set of
	 * props and should return either a node or a CSS selector to be passed to
	 * {@link spotlight/Spotlight.focus}.
	 *
	 * @type {Function}
	 * @default null
	 * @memberof moonstone/ExpandableItem.ExpandableSpotlightDecorator.defaultConfig
	 * @private
	 */
	getChildFocusTarget: null,

	/**
	 * When `true` and used in conjunction with `noAutoFocus` when `false`, the contents of the
	 * container will receive spotlight focus expanded, even in pointer mode.
	 *
	 * @type {Boolean}
	 * @default false
	 * @memberof moonstone/ExpandableItem.ExpandableSpotlightDecorator.defaultConfig
	 * @private
	 */
	noPointerMode: false
};

/**
 * Restores spotlight focus to root container when closing the container if the previously focused
 * component is contained.
 *
 * @class ExpandableSpotlightDecorator
 * @memberof moonstone/ExpandableItem
 * @private
 */
const ExpandableSpotlightDecorator = hoc(defaultConfig, (config, Wrapped) => {
	const {getChildFocusTarget, noPointerMode} = config;

	return class extends React.Component {
		static displayName = 'ExpandableSpotlightDecorator'

		static propTypes =  /** @lends moonstone/ExpandableItem.ExpandableSpotlightDecorator.prototype */ {
			/**
			 * When `true`, the contents of the container will not receive spotlight focus when becoming
			 * expanded.
			 *
			 * @type {Boolean}
			 * @default false
			 * @public
			 */
			noAutoFocus: PropTypes.bool,

			/**
			 * Set the open state of the component, which determines whether it's expanded or not.
			 *
			 * @type {Boolean}
			 * @default true
			 * @public
			 */
			open: PropTypes.bool
		}

		static defaultProps = {
			noAutoFocus: false
		}

		highlightContents = () => {
			const current = Spotlight.getCurrent();
			if (this.containerNode.contains(current) || document.activeElement === document.body) {
				const contents = this.containerNode.querySelector('[data-expandable-container]');
				if (contents && !this.props.noAutoFocus && !contents.contains(current)) {
<<<<<<< HEAD
					Spotlight.focus(contents.dataset.spotlightId);
=======
					let focused = false;

					// Attempt to retrieve the Expandable-configured child focus target
					if (getChildFocusTarget) {
						const selectedNode = getChildFocusTarget(contents, this.props);

						if (selectedNode) {
							focused = Spotlight.focus(selectedNode);
						}
					}

					if (!focused) {
						Spotlight.focus(contents.dataset.containerId);
					}
>>>>>>> 9282b1f1
				}
			}
		}

		highlightLabeledItem = () => {
			const current = Spotlight.getCurrent();
			if (this.containerNode.contains(current)) {
				Spotlight.focus(this.containerNode.querySelector('[data-expandable-label]'));
			} else if (!current) {
				// when focus is not currently set during close (due to a cancel event or the close
				// on blur from ExpandableInput), we need to fix the last focused element for the
				// container tree to be the labeled item so that focus can be restored to it rather
				// than spotlight getting lost
				const label = this.containerNode.querySelector('[data-expandable-label]');
				const containerIds = getContainersForNode(label);

				setContainerLastFocusedElement(label, containerIds);
			}
		}

		highlight = (callback) => {
			const {open} = this.props;
			const pointerMode = Spotlight.getPointerMode();
			const changePointerMode = pointerMode && (noPointerMode || !open);

			if (changePointerMode) {
				// we temporarily set pointer mode to `false` to ensure that focus is forced away
				// from the collapsing expandable.
				Spotlight.setPointerMode(false);
			}

			callback();

			if (changePointerMode) {
				Spotlight.setPointerMode(pointerMode);
			}
		}

		handleHide = () => {
			const pointerMode = Spotlight.getPointerMode();

			if (!pointerMode || noPointerMode) {
				// In `pointerMode`, only highlight `LabeledItem` when `noPointerMode` is `true`
				this.highlight(this.highlightLabeledItem);
			}
		}

		handleShow = () => {
			this.highlight(this.highlightContents);
		}

		setContainerNode = (node) => {
			this.containerNode = ReactDOM.findDOMNode(node);	// eslint-disable-line react/no-find-dom-node
		}

		render () {
			const props = Object.assign({}, this.props);
			delete props.noAutoFocus;

			return (
				<Wrapped
					{...props}
					onHide={this.handleHide}
					onShow={this.handleShow}
					setContainerNode={this.setContainerNode}
				/>
			);
		}
	};
});

export default ExpandableSpotlightDecorator;
export {
	ExpandableSpotlightDecorator
};<|MERGE_RESOLUTION|>--- conflicted
+++ resolved
@@ -83,9 +83,6 @@
 			if (this.containerNode.contains(current) || document.activeElement === document.body) {
 				const contents = this.containerNode.querySelector('[data-expandable-container]');
 				if (contents && !this.props.noAutoFocus && !contents.contains(current)) {
-<<<<<<< HEAD
-					Spotlight.focus(contents.dataset.spotlightId);
-=======
 					let focused = false;
 
 					// Attempt to retrieve the Expandable-configured child focus target
@@ -98,9 +95,8 @@
 					}
 
 					if (!focused) {
-						Spotlight.focus(contents.dataset.containerId);
+						Spotlight.focus(contents.dataset.spotlightId);
 					}
->>>>>>> 9282b1f1
 				}
 			}
 		}
