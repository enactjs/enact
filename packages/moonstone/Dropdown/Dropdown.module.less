// Dropdown.module.less
//
@import "../styles/mixins.less";
@import "../styles/variables.less";
@import "../styles/skin.less";

.dropdown {
	&.tinyWidth {
		min-width: @moon-dropdown-tiny-width;
		width: @moon-dropdown-tiny-width;
	}

	&.smallWidth {
		width: @moon-dropdown-small-width;
	}

	&.mediumWidth {
		width: @moon-dropdown-medium-width;
	}

	&.largeWidth {
		width: @moon-dropdown-large-width;
	}

<<<<<<< HEAD
	&.x-large {
		max-width: @moon-dropdown-x-large-width;
		width: @moon-dropdown-x-large-width;
	}

	&.huge {
=======
	&.hugeWidth {
>>>>>>> a2dfb522
		max-width: @moon-dropdown-huge-width;
		width: @moon-dropdown-huge-width;
	}

	&:not([disabled]) {
		.focus({
			&.pressed,
			&:active {
				.bg {
					animation-name: none;
				}
			}
		});
	}
}

.dropDownList {
	border-radius: @moon-dropdown-border-radius;
	max-height: @moon-dropdown-list-max-height;

	&.tiny {
		width: @moon-dropdown-list-tiny-width;
	}

	&.small {
		width: @moon-dropdown-list-small-width;
	}

	&.medium {
		width: @moon-dropdown-list-medium-width;
	}

	&.large {
		width: @moon-dropdown-list-large-width;
	}

	&.x-large {
		width: @moon-dropdown-list-x-large-width
	}

	&.huge {
		width: @moon-dropdown-list-huge-width;
	}

	.moon-custom-text({
		max-height: @moon-dropdown-list-max-height-large;
	});

	// Skin colors
	.applySkins({
		[data-selected="true"] {
			&:not(:focus) {
				color: @moon-dropdown-selected-text-color;
			}
		}
	});
}<|MERGE_RESOLUTION|>--- conflicted
+++ resolved
@@ -22,16 +22,12 @@
 		width: @moon-dropdown-large-width;
 	}
 
-<<<<<<< HEAD
-	&.x-large {
+	&.x-largeWidth {
 		max-width: @moon-dropdown-x-large-width;
 		width: @moon-dropdown-x-large-width;
 	}
 
-	&.huge {
-=======
 	&.hugeWidth {
->>>>>>> a2dfb522
 		max-width: @moon-dropdown-huge-width;
 		width: @moon-dropdown-huge-width;
 	}
