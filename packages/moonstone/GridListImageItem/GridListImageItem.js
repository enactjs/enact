/**
 * Provides Moonstone-themed grid list image item components and behaviors.
 *
 * @module moonstone/GridListImageItem
 * @exports GridListIamgeItem
 */

import compose from 'ramda/src/compose';
import {GridListImageItem as UiGridListImageItem} from '@enact/ui/GridListImageItem';
import kind from '@enact/core/kind';
import PropTypes from 'prop-types';
import React from 'react';
import Spottable from '@enact/spotlight/Spottable';

import Icon from '../Icon';
<<<<<<< HEAD
import Image from '../Image';
import {MarqueeController, MarqueeText} from '../Marquee';
=======
import {Image} from '../Image';
import {Marquee, MarqueeController} from '../Marquee';
>>>>>>> 371215b6
import Skinnable from '../Skinnable';

import componentCss from './GridListImageItem.less';

const
	defaultPlaceholder =
	'data:image/svg+xml;charset=utf-8;base64,PHN2ZyB4bWxucz0iaHR0cDovL3d3dy53My5vcmcvMjAwMC' +
	'9zdmciPjxyZWN0IHdpZHRoPSIxMDAlIiBoZWlnaHQ9IjEwMCUiIHN0cm9rZT0iIzU1NSIgZmlsbD0iI2FhYSIg' +
	'ZmlsbC1vcGFjaXR5PSIwLjIiIHN0cm9rZS1vcGFjaXR5PSIwLjgiIHN0cm9rZS13aWR0aD0iNiIgLz48L3N2Zz' +
	'4NCg==',
	captionComponent = (props) => (
		<MarqueeText alignment="center" marqueeOn="hover" {...props} />
	);

/**
 * A moonstone-styled base component for [GridListImageItem]{@link moonstone/GridListImageItem.GridListImageItem}.
 *
 * @class GridListImageItemBase
 * @memberof moonstone/GridListImageItem
 * @ui
 * @public
 */
const GridListImageItemBase = kind({
	name: 'GridListImageItem',

	propTypes: /** @lends moonstone/GridListImageItem.GridListImageItemBase.prototype */ {
		/**
		 * Customizes the component by mapping the supplied collection of CSS class names to the
		 * corresponding internal Elements and states of this component.
		 *
		 * The following classes are supported:
		 *
		 * * `icon` - The icon component class for default selection overlay
		 * * `image` - The image component class
		 * * `selected` - Applied when `selected` prop is `true`
		 * * `caption` - The caption component class
		 * * `subCaption` - The subCaption component class
		 *
		 * @type {Object}
		 * @public
		 */
		css: PropTypes.object,

		/**
		 * When `true`, applies a selected visual effect to the image, but only if `selectionOverlayShowing`
		 * is also `true`.
		 *
		 * @type {Boolean}
		 * @default false
		 * @public
		 */
		selected: PropTypes.bool,

		/**
		 * The custom selection overlay component to render. A component can be a stateless functional
		 * component, `kind()` or React component. The following is an example with custom selection
		 * overlay kind.
		 *
		 * Example Usage:
		 * ```
		 * const SelectionOverlay = kind({
		 * 	render: () => <div>custom overlay</div>
		 * });
		 *
		 * <GridListImageItem selectionOverlay={SelectionOverlay} />
		 * ```
		 *
		 * @type {Function}
		 * @public
		 */
		selectionOverlay: PropTypes.func
	},

	styles: {
		css: componentCss,
		publicClassNames: ['icon', 'image', 'selected', 'caption', 'subCaption']
	},

	render: ({css, selectionOverlay, ...rest}) => {
		if (selectionOverlay) {
			rest['role'] = 'checkbox';
			rest['aria-checked'] = rest.selected;
		}

		return (
<<<<<<< HEAD
			<UiGridListImageItem
				{...rest}
				captionComponent={captionComponent}
				css={css}
				iconComponent={Icon}
				imageComponent={Image}
				placeholder={defaultPlaceholder}
			/>
=======
			<div {...rest}>
				<Image className={css.image} placeholder={placeholder} src={source}>
					{selectionOverlay}
				</Image>
				{caption ? (<Marquee alignment="center" className={css.caption} marqueeOn="hover">{caption}</Marquee>) : null}
				{subCaption ? (<Marquee alignment="center" className={css.subCaption} marqueeOn="hover">{subCaption}</Marquee>) : null}
			</div>
>>>>>>> 371215b6
		);
	}
});

/**
 * Moonstone-specific GridListImageItem behaviors to apply to
 * [GridListImageItem]{@link moonstone/GridListImageItem.GridListImageItem}.
 *
 * @hoc
 * @memberof moonstone/GridListImageItem
 * @mixes moonstone/Marquee.MarqueeController
 * @mixes spotlight/Spottable.Spottable
 * @mixes moonstone/Skinnable.Skinnable
 * @public
 */
const GridListImageItemDecorator = compose(
	MarqueeController({marqueeOnFocus: true}),
	Spottable,
	Skinnable
);

/**
 * A moonstone-styled grid list image item, Marquee and Spottable applied.
 *
 * Usage:
 * ```
 * <GridListImageItem source="http://placehold.it/300x300/9037ab/ffffff&text=Image0" caption="image0" subCaption="sub-image0" />
 * ```
 *
 * @class GridListImageItem
 * @memberof moonstone/GridListImageItem
 * @mixes moonstone/GridListImageItem.GridListImageItemDecorator
 * @see moonstone/GridListImageItem.GridListImageItemBase
 * @ui
 * @public
 */
const GridListImageItem = GridListImageItemDecorator(GridListImageItemBase);

export default GridListImageItem;
export {
	GridListImageItem,
	GridListImageItemBase,
	GridListImageItemDecorator
};<|MERGE_RESOLUTION|>--- conflicted
+++ resolved
@@ -13,13 +13,8 @@
 import Spottable from '@enact/spotlight/Spottable';
 
 import Icon from '../Icon';
-<<<<<<< HEAD
-import Image from '../Image';
-import {MarqueeController, MarqueeText} from '../Marquee';
-=======
 import {Image} from '../Image';
 import {Marquee, MarqueeController} from '../Marquee';
->>>>>>> 371215b6
 import Skinnable from '../Skinnable';
 
 import componentCss from './GridListImageItem.less';
@@ -31,7 +26,7 @@
 	'ZmlsbC1vcGFjaXR5PSIwLjIiIHN0cm9rZS1vcGFjaXR5PSIwLjgiIHN0cm9rZS13aWR0aD0iNiIgLz48L3N2Zz' +
 	'4NCg==',
 	captionComponent = (props) => (
-		<MarqueeText alignment="center" marqueeOn="hover" {...props} />
+		<Marquee alignment="center" marqueeOn="hover" {...props} />
 	);
 
 /**
@@ -105,7 +100,6 @@
 		}
 
 		return (
-<<<<<<< HEAD
 			<UiGridListImageItem
 				{...rest}
 				captionComponent={captionComponent}
@@ -114,15 +108,6 @@
 				imageComponent={Image}
 				placeholder={defaultPlaceholder}
 			/>
-=======
-			<div {...rest}>
-				<Image className={css.image} placeholder={placeholder} src={source}>
-					{selectionOverlay}
-				</Image>
-				{caption ? (<Marquee alignment="center" className={css.caption} marqueeOn="hover">{caption}</Marquee>) : null}
-				{subCaption ? (<Marquee alignment="center" className={css.subCaption} marqueeOn="hover">{subCaption}</Marquee>) : null}
-			</div>
->>>>>>> 371215b6
 		);
 	}
 });
