/**
 * Exports the {@link moonstone/IncrementSlider.IncrementSlider} component.
 *
 * @module moonstone/IncrementSlider
 */

import $L from '@enact/i18n/$L';
import Changeable from '@enact/ui/Changeable';
import factory from '@enact/core/factory';
import kind from '@enact/core/kind';
import Pressable from '@enact/ui/Pressable';
import React from 'react';
import PropTypes from 'prop-types';
import Spottable from '@enact/spotlight/Spottable';

import {SliderBaseFactory} from '../Slider';
import SliderDecorator from '../internal/SliderDecorator';

import IncrementSliderButton from './IncrementSliderButton';
import componentCss from './IncrementSlider.less';

const IncrementSliderBaseFactory = factory({css: componentCss}, ({css}) => {
	const Slider = Spottable(SliderBaseFactory({css}));

	/**
	 * {@link moonstone/IncrementSlider.IncrementSliderBase} is a stateless Slider
	 * with IconButtons to increment and decrement the value. In most circumstances,
	 * you will want to use the stateful version:
	 * {@link moonstone/IncrementSlider.IncrementSlider}
	 *
	 * @class IncrementSliderBase
	 * @memberof moonstone/IncrementSlider
	 * @ui
	 * @public
	 */

	return kind({
		name: 'IncrementSlider',

		propTypes: /** @lends moonstone/IncrementSlider.IncrementSliderBase.prototype */ {
			/**
			 * When `true`, the knob displays selected and can be moved using 5-way controls.
			 *
			 * @type {Boolean}
			 * @default false
			 * @public
			 */
			active: PropTypes.bool,

			/**
			 * Background progress, as a proportion between `0` and `1`.
			 *
			 * @type {Number}
			 * @default 0
			 * @public
			 */
			backgroundProgress: PropTypes.number,

			/**
			 * Assign a custom icon for the decrementer. All strings supported by [Icon]{Icon} are
			 * supported. Without a custom icon, the default is used, and is automatically changed when
			 * [vertical]{moonstone/IncrementSlider#vertical} is changed.
			 *
			 * @type {String}
			 * @public
			 */
			decrementIcon: PropTypes.string,

			/**
			 * When `true`, the component is shown as disabled and does not generate events
			 *
			 * @type {Boolean}
			 * @default false
			 * @public
			 */
			disabled: PropTypes.bool,

			/**
			 * Assign a custom icon for the incrementer. All strings supported by [Icon]{Icon} are
			 * supported. Without a custom icon, the default is used, and is automatically changed when
			 * [vertical]{moonstone/IncrementSlider#vertical} is changed.
			 *
			 * @type {String}
			 * @public
			 */
			incrementIcon: PropTypes.string,

			/**
			 * The method to run when the input mounts, giving a reference to the DOM.
			 *
			 * @type {Function}
			 * @private
			 */
			inputRef: PropTypes.func,

			/**
			 * The maximum value of the increment slider.
			 *
			 * @type {Number}
			 * @default 100
			 * @public
			 */
			max: PropTypes.number,

			/**
			 * The minimum value of the increment slider.
			 *
			 * @type {Number}
			 * @default 0
			 * @public
			 */
			min: PropTypes.number,

			/**
<<<<<<< HEAD
			 * The handler to run when blurred.
			 *
			 * @type {Function}
			 * @param {Object} event
			 * @public
			 */
			onBlur: PropTypes.func,
=======
			 * The handler when the knob is activated or deactivated by selecting it via 5-way
			 *
			 * @type {Function}
			 * @public
			 */
			onActivate: PropTypes.func,
>>>>>>> 4802068c

			/**
			 * The handler to run when the value is changed.
			 *
			 * @type {Function}
			 * @param {Object} event
			 * @param {Number} event.value The current value
			 * @public
			 */
			onChange: PropTypes.func,

			/**
			 * The handler to run when the value is decremented.
			 *
			 * @type {Function}
			 * @param {Object} event
			 * @public
			 */
			onDecrement: PropTypes.func,

			/**
			 * The handler to run when focused.
			 *
			 * @type {Function}
			 * @param {Object} event
			 * @public
			 */
			onFocus: PropTypes.func,

			/**
			 * The handler to run when the value is incremented.
			 *
			 * @type {Function}
			 * @param {Object} event
			 * @public
			 */
			onIncrement: PropTypes.func,

			/**
			 * The handler to run when the component is removed while retaining focus.
			 *
			 * @type {Function}
			 * @param {Object} event
			 * @public
			 */
			onSpotlightDisappear: PropTypes.func,

			/**
			 * When `true`, a pressed visual effect is applied
			 *
			 * @type {Boolean}
			 * @default false
			 * @public
			 */
			pressed: PropTypes.bool,

			/**
			 * `scrubbing` only has an effect with a detachedKnob, and is a performance optimization
			 * to not allow re-assignment of the knob's value (and therefore position) during direct
			 * user interaction.
			 *
			 * @type {Boolean}
			 * @default false
			 * @public
			 */
			scrubbing: PropTypes.bool,

			/**
			 * The method to run when the slider bar component mounts, giving a reference to the DOM.
			 *
			 * @type {Function}
			 * @private
			 */
			sliderBarRef: PropTypes.func,

			/**
			 * The method to run when mounted, giving a reference to the DOM.
			 *
			 * @type {Function}
			 * @private
			 */
			sliderRef: PropTypes.func,

			/**
			 * When `true`, the component cannot be navigated using spotlight.
			 *
			 * @type {Boolean}
			 * @default false
			 * @public
			 */
			spotlightDisabled: PropTypes.bool,

			/**
			* The amount to increment or decrement the value.
			*
			* @type {Number}
			* @default 1
			* @public
			*/
			step: PropTypes.number,

			/**
			 * Enables the built-in tooltip, whose behavior can be modified by the other tooltip
			 * properties.  A custom tooltip, which follows the knob, may be used instead by
			 * supplying a component as a child of `IncrementSlider`. This property has no effect if
			 * a custom tooltip is provided.
			 *
			 * @type {Boolean}
			 * @default false
			 * @public
			 */
			tooltip: PropTypes.bool,

			/**
			 * Converts the contents of the built-in tooltip to a percentage of the bar.
			 * The percentage respects the min and max value props.
			 *
			 * @type {Boolean}
			 * @default false
			 * @public
			 */
			tooltipAsPercent: PropTypes.bool,

			/**
			 * Setting to `true` overrides the natural LTR->RTL tooltip side-flipping for locale
			 * changes. This may be useful if you have a static layout that does not automatically
			 * reverse when in an RTL language.
			 *
			 * @type {Boolean}
			 * @default false
			 * @public
			 */
			tooltipForceSide: PropTypes.bool,

			/**
			 * Specify where the tooltip should appear in relation to the Slider bar. Options are
			 * `'before'` and `'after'`. `before` renders above a `horizontal` slider and to the
			 * left of a `vertical` Slider. `after` renders below a `horizontal` slider and to the
			 * right of a `vertical` Slider. In the `vertical` case, the rendering position is
			 * automatically reversed when rendering in an RTL locale. This can be overridden by
			 * using the[tooltipForceSide]{@link moonstone/IncrementSlider.IncrementSlider.tooltipForceSide}
			 * prop.
			 *
			 * @type {String}
			 * @default 'before'
			 * @public
			 */
			tooltipSide: PropTypes.oneOf(['before', 'after']),

			/**
			* The value of the increment slider.
			*
			* @type {Number}
			* @default 0
			* @public
			*/
			value: PropTypes.number,

			/**
			* If `true` the increment slider will be oriented vertically.
			*
			* @type {Boolean}
			* @default false
			* @public
			*/
			vertical: PropTypes.bool
		},

		defaultProps: {
			backgroundProgress: 0,
			max: 100,
			min: 0,
			pressed: false,
			spotlightDisabled: false,
			step: 1,
			tooltip: false,
			tooltipAsPercent: false,
			tooltipForceSide: false,
			tooltipSide: 'before',
			value: 0,
			vertical: false
		},

		styles: {
			css,
			className: 'incrementSlider'
		},

		computed: {
			decrementDisabled: ({disabled, min, value}) => disabled || value <= min,
			incrementDisabled: ({disabled, max, value}) => disabled || value >= max,
			incrementSliderClasses: ({vertical, styler}) => styler.append({vertical, horizontal: !vertical}),
			decrementIcon: ({decrementIcon, vertical}) => (decrementIcon || (vertical ? 'arrowlargedown' : 'arrowlargeleft')),
			incrementIcon: ({incrementIcon, vertical}) => (incrementIcon || (vertical ? 'arrowlargeup' : 'arrowlargeright')),
			decrementAriaLabel: ({value}) => (`${value} ${$L('press ok button to decrease the value')}`),
			incrementAriaLabel: ({value}) => (`${value} ${$L('press ok button to increase the value')}`)
		},

<<<<<<< HEAD
		render: ({decrementAriaLabel, decrementDisabled, decrementIcon, incrementAriaLabel, incrementDisabled, incrementIcon, incrementSliderClasses, onBlur, onFocus, onIncrement, onDecrement, onSpotlightDisappear, spotlightDisabled, ...rest}) => (
			<div className={incrementSliderClasses} onBlur={onBlur} onFocus={onFocus}>
=======
		render: ({active, backgroundProgress, decrementAriaLabel, decrementDisabled, decrementIcon, disabled, incrementAriaLabel, incrementDisabled, incrementIcon, incrementSliderClasses, inputRef, max, min, onActivate, onChange, onDecrement, onIncrement, onSpotlightDisappear, pressed, scrubbing, sliderBarRef, sliderRef, spotlightDisabled, step, tooltip, tooltipAsPercent, tooltipForceSide, tooltipSide, value, vertical, ...rest}) => (
			<div {...rest} className={incrementSliderClasses}>
>>>>>>> 4802068c
				<IncrementSliderButton
					aria-label={decrementAriaLabel}
					className={css.decrementButton}
					disabled={decrementDisabled}
					onClick={onDecrement}
					onSpotlightDisappear={onSpotlightDisappear}
					spotlightDisabled={spotlightDisabled}
				>
					{decrementIcon}
				</IncrementSliderButton>
				<Slider
					active={active}
					backgroundProgress={backgroundProgress}
					className={css.slider}
					disabled={disabled}
					inputRef={inputRef}
					max={max}
					min={min}
					onActivate={onActivate}
					onChange={onChange}
					onDecrement={onDecrement}
					onIncrement={onIncrement}
					onSpotlightDisappear={onSpotlightDisappear}
					pressed={pressed}
					scrubbing={scrubbing}
					sliderBarRef={sliderBarRef}
					sliderRef={sliderRef}
					spotlightDisabled={spotlightDisabled}
					step={step}
					tooltip={tooltip}
					tooltipAsPercent={tooltipAsPercent}
					tooltipForceSide={tooltipForceSide}
					tooltipSide={tooltipSide}
					value={value}
					vertical={vertical}
				/>
				<IncrementSliderButton
					aria-label={incrementAriaLabel}
					className={css.incrementButton}
					disabled={incrementDisabled}
					onClick={onIncrement}
					onSpotlightDisappear={onSpotlightDisappear}
					spotlightDisabled={spotlightDisabled}
				>
					{incrementIcon}
				</IncrementSliderButton>
			</div>
		)
	});
});

const IncrementSliderFactory = factory((config) => {
	const Base = IncrementSliderBaseFactory(config);

	/**
	 * {@link moonstone/IncrementSlider.IncrementSlider} is an IncrementSlider with
	 * Moonstone styling, Changeable, Pressable and SliderDecorator applied with IconButtons to
	 * increment and decrement the value.
	 *
	 * By default, `IncrementSlider` maintains the state of its `value` property. Supply the
	 * `defaultValue` property to control its initial value. If you wish to directly control updates
	 * to the component, supply a value to `value` at creation time and update it in response to
	 * `onChange` events.
	 *
	 * @class IncrementSlider
	 * @memberof moonstone/IncrementSlider
	 * @mixes ui/Changeable.Changeable
	 * @mixes ui/Pressable.Pressable
	 * @ui
	 * @public
	 */
	return Changeable(
		Pressable(
			SliderDecorator(
				Base
			)
		)
	);
});

const IncrementSliderBase = IncrementSliderBaseFactory();
const IncrementSlider = IncrementSliderFactory();

export default IncrementSlider;
export {
	IncrementSlider,
	IncrementSliderBase,
	IncrementSliderBaseFactory,
	IncrementSliderFactory
};<|MERGE_RESOLUTION|>--- conflicted
+++ resolved
@@ -112,7 +112,17 @@
 			min: PropTypes.number,
 
 			/**
-<<<<<<< HEAD
+
+			/**
+			 * The handler when the knob is activated or deactivated by selecting it via 5-way
+			 *
+			 * @type {Function}
+			 * @public
+			 */
+			onActivate: PropTypes.func,
+
+
+			/**
 			 * The handler to run when blurred.
 			 *
 			 * @type {Function}
@@ -120,14 +130,6 @@
 			 * @public
 			 */
 			onBlur: PropTypes.func,
-=======
-			 * The handler when the knob is activated or deactivated by selecting it via 5-way
-			 *
-			 * @type {Function}
-			 * @public
-			 */
-			onActivate: PropTypes.func,
->>>>>>> 4802068c
 
 			/**
 			 * The handler to run when the value is changed.
@@ -326,13 +328,8 @@
 			incrementAriaLabel: ({value}) => (`${value} ${$L('press ok button to increase the value')}`)
 		},
 
-<<<<<<< HEAD
-		render: ({decrementAriaLabel, decrementDisabled, decrementIcon, incrementAriaLabel, incrementDisabled, incrementIcon, incrementSliderClasses, onBlur, onFocus, onIncrement, onDecrement, onSpotlightDisappear, spotlightDisabled, ...rest}) => (
-			<div className={incrementSliderClasses} onBlur={onBlur} onFocus={onFocus}>
-=======
-		render: ({active, backgroundProgress, decrementAriaLabel, decrementDisabled, decrementIcon, disabled, incrementAriaLabel, incrementDisabled, incrementIcon, incrementSliderClasses, inputRef, max, min, onActivate, onChange, onDecrement, onIncrement, onSpotlightDisappear, pressed, scrubbing, sliderBarRef, sliderRef, spotlightDisabled, step, tooltip, tooltipAsPercent, tooltipForceSide, tooltipSide, value, vertical, ...rest}) => (
-			<div {...rest} className={incrementSliderClasses}>
->>>>>>> 4802068c
+		render: ({active, backgroundProgress, decrementAriaLabel, decrementDisabled, decrementIcon, disabled, incrementAriaLabel, incrementDisabled, incrementIcon, incrementSliderClasses, inputRef, max, min, onActivate, onBlur, onChange, onDecrement, onFocus, onIncrement, onSpotlightDisappear, pressed, scrubbing, sliderBarRef, sliderRef, spotlightDisabled, step, tooltip, tooltipAsPercent, tooltipForceSide, tooltipSide, value, vertical, ...rest}) => (
+			<div {...rest} className={incrementSliderClasses} onBlur={onBlur} onFocus={onFocus}>
 				<IncrementSliderButton
 					aria-label={decrementAriaLabel}
 					className={css.decrementButton}
