--- conflicted
+++ resolved
@@ -11,11 +11,10 @@
 import React, {PropTypes} from 'react';
 import {Spottable} from '@enact/spotlight';
 
-<<<<<<< HEAD
-import IconButton from '../IconButton';
 import {SliderBaseFactory} from '../Slider';
 import SliderDecorator from '../internal/SliderDecorator';
 
+import IncrementSliderButton from './IncrementSliderButton';
 import componentCss from './IncrementSlider.less';
 
 const IncrementSliderBaseFactory = factory({css: componentCss}, ({css}) => {
@@ -57,6 +56,15 @@
 			decrementIcon: React.PropTypes.string,
 
 			/**
+			 * When `true`, the component is shown as disabled and does not generate events
+			 *
+			 * @type {Boolean}
+			 * @default false
+			 * @public
+			 */
+			disabled: PropTypes.bool,
+
+			/**
 			 * Assign a custom icon for the incrementer. All strings supported by [Icon]{Icon} are
 			 * supported. Without a custom icon, the default is used, and is automatically changed when
 			 * [vertical]{moonstone/IncrementSlider#vertical} is changed.
@@ -156,197 +164,33 @@
 		},
 
 		computed: {
-			incrementSliderClasses: ({vertical, styler}) => styler.append({vertical}),
-			incrementIcon: ({incrementIcon, vertical}) => (incrementIcon || (vertical ? 'arrowlargeup' : 'arrowlargeright')),
-			decrementIcon: ({decrementIcon, vertical}) => (decrementIcon || (vertical ? 'arrowlargedown' : 'arrowlargeleft'))
-		},
-
-		render: ({decrementIcon, incrementIcon, onIncrement, onDecrement, incrementSliderClasses, ...rest}) => (
+			decrementDisabled: ({disabled, min, value}) => disabled || value <= min,
+			incrementDisabled: ({disabled, max, value}) => disabled || value >= max,
+			incrementSliderClasses: ({vertical, styler}) => styler.append({vertical, horizontal: !vertical}),
+			decrementIcon: ({decrementIcon, vertical}) => (decrementIcon || (vertical ? 'arrowlargedown' : 'arrowlargeleft')),
+			incrementIcon: ({incrementIcon, vertical}) => (incrementIcon || (vertical ? 'arrowlargeup' : 'arrowlargeright'))
+		},
+
+		render: ({decrementDisabled, decrementIcon, incrementDisabled, incrementIcon, onIncrement, onDecrement, incrementSliderClasses, ...rest}) => (
 			<div className={incrementSliderClasses}>
-				<IconButton className={css.decrementButton} small onClick={onDecrement}>{decrementIcon}</IconButton>
+				<IncrementSliderButton
+					className={css.decrementButton}
+					disabled={decrementDisabled}
+					onClick={onDecrement}
+				>
+					{decrementIcon}
+				</IncrementSliderButton>
 				<SliderBase {...rest} className={css.slider} css={{knob: css.knob}} />
-				<IconButton className={css.incrementButton} small onClick={onIncrement}>{incrementIcon}</IconButton>
+				<IncrementSliderButton
+					className={css.incrementButton}
+					disabled={incrementDisabled}
+					onClick={onIncrement}
+				>
+					{incrementIcon}
+				</IncrementSliderButton>
 			</div>
 		)
 	});
-=======
-import {SliderBase} from '../Slider';
-import SliderDecorator from '../internal/SliderDecorator';
-
-import IncrementSliderButton from './IncrementSliderButton';
-import css from './IncrementSlider.less';
-
-/**
- * {@link moonstone/IncrementSlider.IncrementSliderBase} is a stateless Slider
- * with IconButtons to increment and decrement the value. In most circumstances,
- * you will want to use the stateful version:
- * {@link moonstone/IncrementSlider.IncrementSlider}
- *
- * @class IncrementSliderBase
- * @memberof moonstone/IncrementSlider
- * @ui
- * @public
- */
-
-const IncrementSliderBase = kind({
-	name: 'IncrementSlider',
-
-	propTypes: /** @lends moonstone/IncrementSlider.IncrementSliderBase.prototype */ {
-		/**
-		 * Background progress, as a percentage.
-		 *
-		 * @type {Number}
-		 * @default 0
-		 * @public
-		 */
-		backgroundPercent: PropTypes.number,
-
-		/**
-		 * Assign a custom icon for the decrementer. All strings supported by [Icon]{Icon} are
-		 * supported. Without a custom icon, the default is used, and is automatically changed when
-		 * [vertical]{moonstone/IncrementSlider#vertical} is changed.
-		 *
-		 * @type {String}
-		 * @public
-		 */
-		decrementIcon: React.PropTypes.string,
-
-		/**
-		 * When `true`, the component is shown as disabled and does not generate events
-		 *
-		 * @type {Boolean}
-		 * @default false
-		 * @public
-		 */
-		disabled: PropTypes.bool,
-
-		/**
-		 * Assign a custom icon for the incrementer. All strings supported by [Icon]{Icon} are
-		 * supported. Without a custom icon, the default is used, and is automatically changed when
-		 * [vertical]{moonstone/IncrementSlider#vertical} is changed.
-		 *
-		 * @type {String}
-		 * @public
-		 */
-		incrementIcon: React.PropTypes.string,
-
-		/**
-		 * The maximum value of the increment slider.
-		 *
-		 * @type {Number}
-		 * @default 100
-		 * @public
-		 */
-		max: PropTypes.number,
-
-		/**
-		 * The minimum value of the increment slider.
-		 *
-		 * @type {Number}
-		 * @default 0
-		 * @public
-		 */
-		min: PropTypes.number,
-
-		/**
-		 * The handler to run when the value is changed.
-		 *
-		 * @type {Function}
-		 * @param {Object} event
-		 * @param {Number} event.value The current value
-		 * @public
-		 */
-		onChange: PropTypes.func,
-
-		/**
-		 * The handler to run when the value is incremented.
-		 *
-		 * @type {Function}
-		 * @param {Object} event
-		 * @public
-		 */
-		onDecrement: PropTypes.func,
-
-		/**
-		 * The handler to run when the value is decremented.
-		 *
-		 * @type {Function}
-		 * @param {Object} event
-		 * @public
-		 */
-		onIncrement: PropTypes.func,
-
-		/**
-		* The amount to increment or decrement the value.
-		*
-		* @type {Number}
-		* @default 1
-		* @public
-		*/
-		step: PropTypes.number,
-
-		/**
-		* The value of the increment slider.
-		*
-		* @type {Number}
-		* @default 0
-		* @public
-		*/
-		value: checkDefaultBounds,
-
-		/**
-		* If `true` the increment slider will be oriented vertically.
-		*
-		* @type {Boolean}
-		* @default false
-		* @public
-		*/
-		vertical: PropTypes.bool
-	},
-
-	defaultProps: {
-		backgroundPercent: 0,
-		max: 100,
-		min: 0,
-		pressed: false,
-		step: 1,
-		value: 0,
-		vertical: false
-	},
-
-	styles: {
-		css: css,
-		className: 'incrementSlider'
-	},
-
-	computed: {
-		decrementDisabled: ({disabled, min, value}) => disabled || value <= min,
-		incrementDisabled: ({disabled, max, value}) => disabled || value >= max,
-		incrementSliderClasses: ({vertical, styler}) => styler.append({vertical, horizontal: !vertical}),
-		decrementIcon: ({decrementIcon, vertical}) => (decrementIcon || (vertical ? 'arrowlargedown' : 'arrowlargeleft')),
-		incrementIcon: ({incrementIcon, vertical}) => (incrementIcon || (vertical ? 'arrowlargeup' : 'arrowlargeright'))
-	},
-
-	render: ({decrementDisabled, decrementIcon, incrementDisabled, incrementIcon, onIncrement, onDecrement, incrementSliderClasses, ...rest}) => (
-		<div className={incrementSliderClasses}>
-			<IncrementSliderButton
-				className={css.decrementButton}
-				disabled={decrementDisabled}
-				onClick={onDecrement}
-			>
-				{decrementIcon}
-			</IncrementSliderButton>
-			<SliderBase {...rest} className={css.slider} />
-			<IncrementSliderButton
-				className={css.incrementButton}
-				disabled={incrementDisabled}
-				onClick={onIncrement}
-			>
-				{incrementIcon}
-			</IncrementSliderButton>
-		</div>
-	)
->>>>>>> b4db1731
 });
 
 const IncrementSliderFactory = factory((config) => {
@@ -364,7 +208,6 @@
 	 * @ui
 	 * @public
 	 */
-
 	return Pressable(
 		Spottable(
 			SliderDecorator(
