--- conflicted
+++ resolved
@@ -9,10 +9,6 @@
 import {privateFactory as factory} from '@enact/core/factory';
 import {is} from '@enact/core/keymap';
 import kind from '@enact/core/kind';
-<<<<<<< HEAD
-=======
-import {privatePressable as Pressable} from '@enact/ui/Pressable';
->>>>>>> d4002c6d
 import React from 'react';
 import PropTypes from 'prop-types';
 import Pure from '@enact/ui/internal/Pure';
@@ -34,13 +30,8 @@
 const isRight = is('right');
 const isUp = is('up');
 
-<<<<<<< HEAD
-const IncrementSliderBaseFactory = factory({css: componentCss}, ({css}) => {
+const PrivateIncrementSliderBaseFactory = factory({css: componentCss}, ({css}) => {
 	const Slider = Touchable({activeProp: 'pressed'}, Spottable(Skinnable(SliderBaseFactory({css}))));
-=======
-const PrivateIncrementSliderBaseFactory = factory({css: componentCss}, ({css}) => {
-	const Slider = Pressable(Spottable(Skinnable(SliderBaseFactory({css}))));
->>>>>>> d4002c6d
 
 	/**
 	 * {@link moonstone/IncrementSlider.IncrementSliderBase} is a stateless Slider
