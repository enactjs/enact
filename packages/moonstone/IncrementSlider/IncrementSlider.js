/**
 * An interactive numeric range picker with increment decrement
 *
 * @module moonstone/IncrementSlider
 */

import {is} from '@enact/core/keymap';
import kind from '@enact/core/kind';
import {extractAriaProps} from '@enact/core/util';
import Spottable from '@enact/spotlight/Spottable';
import Pure from '@enact/ui/internal/Pure';
import Touchable from '@enact/ui/Touchable';
import PropTypes from 'prop-types';
import compose from 'ramda/src/compose';
import React from 'react';

import IdProvider from '../internal/IdProvider';
import $L from '../internal/$L';
import DisappearSpotlightDecorator from '../internal/DisappearSpotlightDecorator';
import Skinnable from '../Skinnable';
import {SliderBase} from '../Slider';
import SliderDecorator from '../internal/SliderDecorator';

import IncrementSliderButton from './IncrementSliderButton';
import componentCss from './IncrementSlider.less';

const isDown = is('down');
const isLeft = is('left');
const isRight = is('right');
const isUp = is('up');

<<<<<<< HEAD
const PrivateIncrementSliderBaseFactory = factory({css: componentCss}, ({css}) => {
	const Slider = Touchable({activeProp: 'pressed'}, Spottable(Skinnable(SliderBaseFactory({css}))));

	/**
	 * {@link moonstone/IncrementSlider.IncrementSliderBase} is a stateless Slider
	 * with IconButtons to increment and decrement the value. In most circumstances,
	 * you will want to use the stateful version:
	 * {@link moonstone/IncrementSlider.IncrementSlider}
	 *
	 * @class IncrementSliderBase
	 * @memberof moonstone/IncrementSlider
	 * @ui
	 * @public
	 */

	return kind({
		name: 'IncrementSlider',

		propTypes: /** @lends moonstone/IncrementSlider.IncrementSliderBase.prototype */ {
			/**
			 * When `true`, prevents read out of both the slider and the increment and decrement
			 * buttons.
			 *
			 * @type {Boolean}
			 * @memberof moonstone/IncrementSlider.IncrementSliderBase.prototype
			 * @public
			 */
			'aria-hidden': PropTypes.bool,

			/**
			 * Overrides the `aria-valuetext` for the slider. By default, `aria-valuetext` is set
			 * to the current value. This should only be used when the parent controls the value of
			 * the slider directly through the props.
			 *
			 * @type {String|Number}
			 * @memberof moonstone/IncrementSlider.IncrementSliderBase.prototype
			 * @public
			 */
			'aria-valuetext': PropTypes.oneOfType([PropTypes.string, PropTypes.number]),

			/**
			 * When `true`, the knob displays selected and can be moved using 5-way controls.
			 *
			 * @type {Boolean}
			 * @public
			 */
			active: PropTypes.bool,

			/**
			 * Background progress, as a proportion between `0` and `1`.
			 *
			 * @type {Number}
			 * @default 0
			 * @public
			 */
			backgroundProgress: PropTypes.number,

			/**
			 * The custom value or component for the tooltip. If [tooltip]{@link moonstone/Slider.SliderBase#tooltip},
			 * is `true`, then it will use built-in tooltip with given a string. If `false`, a custom tooltip
			 * component, which follows the knob, may be used instead.
			 *
			 * @type {String|Node}
			 */
			children: PropTypes.oneOfType([PropTypes.string, PropTypes.node]),

			/**
			* Sets the hint string read when focusing the decrement button.
			*
			* @default 'press ok button to decrease the value'
			* @type {String}
			* @public
			*/
			decrementAriaLabel: PropTypes.string,

			/**
			 * Assign a custom icon for the decrementer. All strings supported by [Icon]{Icon} are
			 * supported. Without a custom icon, the default is used, and is automatically changed when
			 * [vertical]{moonstone/IncrementSlider#vertical} is changed.
			 *
			 * @type {String}
			 * @public
			 */
			decrementIcon: PropTypes.string,

			/**
			 * The slider can change its behavior to have the knob follow the cursor as it moves
			 * across the slider, without applying the position. A click or drag behaves the same.
			 * This is primarily used by media playback. Setting this to `true` enables this behavior.
			 *
			 * @type {Boolean}
			 * @public
			 */
			detachedKnob: PropTypes.bool,

			/**
			 * When `true`, the component is shown as disabled and does not generate events
			 *
			 * @type {Boolean}
			 * @public
			 */
			disabled: PropTypes.bool,

			/**
			 * When `true`, the tooltip is shown when present
			 * @type {Boolean}
			 * @public
			 */
			focused: PropTypes.bool,

			/**
			 * The slider id reference for setting aria-controls.
			 *
			 * @type {String}
			 * @private
			 */
			id: PropTypes.string,

			/**
			* Sets the hint string read when focusing the increment button.
			*
			* @default 'press ok button to increase the value'
			* @type {String}
			* @public
			*/
			incrementAriaLabel: PropTypes.string,

			/**
			 * Assign a custom icon for the incrementer. All strings supported by [Icon]{Icon} are
			 * supported. Without a custom icon, the default is used, and is automatically changed when
			 * [vertical]{moonstone/IncrementSlider#vertical} is changed.
			 *
			 * @type {String}
			 * @public
			 */
			incrementIcon: PropTypes.string,

			/**
			 * The method to run when the input mounts, giving a reference to the DOM.
			 *
			 * @type {Function}
			 * @private
			 */
			inputRef: PropTypes.func,

			/**
			* When not `vertical`, determines which side of the knob the tooltip appears on.
			* When `false`, the tooltip will be on the left side, when `true`, the tooltip will
			* be on the right.
			*
			* @type {String}
			* @private
			*/
			knobAfterMidpoint: PropTypes.bool,

			/**
			 * The maximum value of the increment slider.
			 *
			 * @type {Number}
			 * @default 100
			 * @public
			 */
			max: PropTypes.number,

			/**
			 * The minimum value of the increment slider.
			 *
			 * @type {Number}
			 * @default 0
			 * @public
			 */
			min: PropTypes.number,

			/**
			 * When `true`, the slider bar doesn't show a fill and doesn't highlight when spotted
			 *
			 * @type {Boolean}
			 * @public
			 */
			noFill: PropTypes.bool,

			/**
			 * The handler when the knob is activated or deactivated by selecting it via 5-way
			 *
			 * @type {Function}
			 * @public
			 */
			onActivate: PropTypes.func,

			/**
			 * The handler to run when the value is changed.
			 *
			 * @type {Function}
			 * @param {Object} event
			 * @param {Number} event.value The current value
			 * @public
			 */
			onChange: PropTypes.func,

			/**
			 * The handler to run when the value is decremented.
			 *
			 * @type {Function}
			 * @param {Object} event
			 * @public
			 */
			onDecrement: PropTypes.func,

			/**
			 * The handler to run when the decrement button becomes disabled
			 *
			 * @type {Function}
			 * @private
			 */
			onDecrementSpotlightDisappear: PropTypes.func,

			/**
			 * The handler to run when the value is incremented.
			 *
			 * @type {Function}
			 * @param {Object} event
			 * @public
			 */
			onIncrement: PropTypes.func,

			/**
			 * The handler to run when the increment button becomes disabled
			 *
			 * @type {Function}
			 * @private
			 */
			onIncrementSpotlightDisappear: PropTypes.func,

			/**
			 * The handler to run when the component is removed while retaining focus.
			 *
			 * @type {Function}
			 * @param {Object} event
			 * @public
			 */
			onSpotlightDisappear: PropTypes.func,

			/**
			 * The handler to run prior to focus leaving the component when the 5-way down key is pressed.
			 *
			 * @type {Function}
			 * @param {Object} event
			 * @public
			 */
			onSpotlightDown: PropTypes.func,

			/**
			 * The handler to run prior to focus leaving the component when the 5-way left key is pressed.
			 *
			 * @type {Function}
			 * @param {Object} event
			 * @public
			 */
			onSpotlightLeft: PropTypes.func,

			/**
			 * The handler to run prior to focus leaving the component when the 5-way right key is pressed.
			 *
			 * @type {Function}
			 * @param {Object} event
			 * @public
			 */
			onSpotlightRight: PropTypes.func,

			/**
			 * The handler to run prior to focus leaving the component when the 5-way up key is pressed.
			 *
			 * @type {Function}
			 * @param {Object} event
			 * @public
			 */
			onSpotlightUp: PropTypes.func,

			/**
			 * `scrubbing` only has an effect with a detachedKnob, and is a performance optimization
			 * to not allow re-assignment of the knob's value (and therefore position) during direct
			 * user interaction.
			 *
			 * @type {Boolean}
			 * @public
			 */
			scrubbing: PropTypes.bool,

			/**
			 * The method to run when the slider bar component mounts, giving a reference to the DOM.
			 *
			 * @type {Function}
			 * @private
			 */
			sliderBarRef: PropTypes.func,

			/**
			 * The method to run when mounted, giving a reference to the DOM.
			 *
			 * @type {Function}
			 * @private
			 */
			sliderRef: PropTypes.func,

			/**
			 * When `true`, the component cannot be navigated using spotlight.
			 *
			 * @type {Boolean}
			 * @public
			 */
			spotlightDisabled: PropTypes.bool,

			/**
			* The amount to increment or decrement the value.
			*
			* @type {Number}
			* @default 1
			* @public
			*/
			step: PropTypes.number,

			/**
			 * Enables the built-in tooltip, whose behavior can be modified by the other tooltip
			 * properties.  A custom tooltip, which follows the knob, may be used instead by
			 * supplying a component as a child of `IncrementSlider`. This property has no effect if
			 * a custom tooltip is provided.
			 *
			 * @type {Boolean}
			 * @public
			 */
			tooltip: PropTypes.bool,

			/**
			 * Converts the contents of the built-in tooltip to a percentage of the bar.
			 * The percentage respects the min and max value props.
			 *
			 * @type {Boolean}
			 * @public
			 */
			tooltipAsPercent: PropTypes.bool,

			/**
			 * Setting to `true` overrides the natural LTR->RTL tooltip side-flipping for locale
			 * changes for `vertical` sliders. This may be useful if you have a static layout that
			 * does not automatically reverse when in an RTL language.
			 *
			 * @type {Boolean}
			 * @public
			 */
			tooltipForceSide: PropTypes.bool,

			/**
			 * Specify where the tooltip should appear in relation to the Slider bar. Options are
			 * `'before'` and `'after'`. `before` renders above a `horizontal` slider and to the
			 * left of a `vertical` Slider. `after` renders below a `horizontal` slider and to the
			 * right of a `vertical` Slider. In the `vertical` case, the rendering position is
			 * automatically reversed when rendering in an RTL locale. This can be overridden by
			 * using the[tooltipForceSide]{@link moonstone/IncrementSlider.IncrementSlider.tooltipForceSide}
			 * prop.
			 *
			 * @type {String}
			 * @default 'before'
			 * @public
			 */
			tooltipSide: PropTypes.oneOf(['before', 'after']),

			/**
			* The value of the increment slider.
			*
			* @type {Number}
			* @default 0
			* @public
			*/
			value: PropTypes.number,

			/**
			* If `true` the increment slider will be oriented vertically.
			*
			* @type {Boolean}
			* @public
			*/
			vertical: PropTypes.bool
		},
=======
const Slider = Touchable(
	{activeProp: 'pressed'},
	Spottable(
		Skinnable(
			SliderBase
		)
	)
);
>>>>>>> 93724f60

/**
 * A stateless Slider with IconButtons to increment and decrement the value. In most circumstances,
 * you will want to use the stateful version: {@link moonstone/IncrementSlider.IncrementSlider}.
 *
 * @class IncrementSliderBase
 * @memberof moonstone/IncrementSlider
 * @ui
 * @public
 */
const IncrementSliderBase = kind({
	name: 'IncrementSlider',

	propTypes: /** @lends moonstone/IncrementSlider.IncrementSliderBase.prototype */ {
		/**
		 * When `true`, prevents read out of both the slider and the increment and decrement
		 * buttons.
		 *
		 * @type {Boolean}
		 * @memberof moonstone/IncrementSlider.IncrementSliderBase.prototype
		 * @public
		 */
		'aria-hidden': PropTypes.bool,

		/**
		 * Overrides the `aria-valuetext` for the slider. By default, `aria-valuetext` is set
		 * to the current value. This should only be used when the parent controls the value of
		 * the slider directly through the props.
		 *
		 * @type {String|Number}
		 * @memberof moonstone/IncrementSlider.IncrementSliderBase.prototype
		 * @public
		 */
		'aria-valuetext': PropTypes.oneOfType([PropTypes.string, PropTypes.number]),

		/**
		 * When `true`, the knob displays selected and can be moved using 5-way controls.
		 *
		 * @type {Boolean}
		 * @public
		 */
		active: PropTypes.bool,

		/**
		 * Background progress, as a proportion between `0` and `1`.
		 *
		 * @type {Number}
		 * @default 0
		 * @public
		 */
		backgroundProgress: PropTypes.number,

		/**
		 * The custom value or component for the tooltip. If [tooltip]{@link moonstone/Slider.SliderBase#tooltip},
		 * is `true`, then it will use built-in tooltip with given a string. If `false`, a custom tooltip
		 * component, which follows the knob, may be used instead.
		 *
		 * @type {String|Node}
		 */
		children: PropTypes.oneOfType([PropTypes.string, PropTypes.node]),

		/**
		 * Customizes the component by mapping the supplied collection of CSS class names to the
		 * corresponding internal Elements and states of this component.
		 *
		 * @type {Object}
		 * @private
		 */
		css: PropTypes.object,

		/**
		 * Assign a custom icon for the decrementer. All strings supported by [Icon]{Icon} are
		 * supported. Without a custom icon, the default is used, and is automatically changed when
		 * [vertical]{moonstone/IncrementSlider#vertical} is changed.
		 *
		 * @type {String}
		 * @public
		 */
		decrementIcon: PropTypes.string,

		/**
		 * The slider can change its behavior to have the knob follow the cursor as it moves
		 * across the slider, without applying the position. A click or drag behaves the same.
		 * This is primarily used by media playback. Setting this to `true` enables this behavior.
		 *
		 * @type {Boolean}
		 * @public
		 */
		detachedKnob: PropTypes.bool,

		/**
		 * When `true`, the component is shown as disabled and does not generate events
		 *
		 * @type {Boolean}
		 * @public
		 */
		disabled: PropTypes.bool,

		/**
		 * When `true`, the tooltip is shown when present
		 * @type {Boolean}
		 * @public
		 */
		focused: PropTypes.bool,

		/**
		 * The slider id reference for setting aria-controls.
		 *
		 * @type {String}
		 * @private
		 */
		id: PropTypes.string,

		/**
		 * Assign a custom icon for the incrementer. All strings supported by [Icon]{Icon} are
		 * supported. Without a custom icon, the default is used, and is automatically changed when
		 * [vertical]{moonstone/IncrementSlider#vertical} is changed.
		 *
		 * @type {String}
		 * @public
		 */
		incrementIcon: PropTypes.string,

		/**
		 * The method to run when the input mounts, giving a reference to the DOM.
		 *
		 * @type {Function}
		 * @private
		 */
		inputRef: PropTypes.func,

		/**
		* When not `vertical`, determines which side of the knob the tooltip appears on.
		* When `false`, the tooltip will be on the left side, when `true`, the tooltip will
		* be on the right.
		*
		* @type {String}
		* @private
		*/
		knobAfterMidpoint: PropTypes.bool,

		/**
		 * The maximum value of the increment slider.
		 *
		 * @type {Number}
		 * @default 100
		 * @public
		 */
		max: PropTypes.number,

		/**
		 * The minimum value of the increment slider.
		 *
		 * @type {Number}
		 * @default 0
		 * @public
		 */
		min: PropTypes.number,

		/**
		 * When `true`, the slider bar doesn't show a fill and doesn't highlight when spotted
		 *
		 * @type {Boolean}
		 * @public
		 */
		noFill: PropTypes.bool,

		/**
		 * The handler when the knob is activated or deactivated by selecting it via 5-way
		 *
		 * @type {Function}
		 * @public
		 */
		onActivate: PropTypes.func,

		/**
		 * The handler to run when the value is changed.
		 *
		 * @type {Function}
		 * @param {Object} event
		 * @param {Number} event.value The current value
		 * @public
		 */
		onChange: PropTypes.func,

		/**
		 * The handler to run when the value is decremented.
		 *
		 * @type {Function}
		 * @param {Object} event
		 * @public
		 */
		onDecrement: PropTypes.func,

		/**
		 * The handler to run when the decrement button becomes disabled
		 *
		 * @type {Function}
		 * @private
		 */
		onDecrementSpotlightDisappear: PropTypes.func,

		/**
		 * The handler to run when the value is incremented.
		 *
		 * @type {Function}
		 * @param {Object} event
		 * @public
		 */
		onIncrement: PropTypes.func,

		/**
		 * The handler to run when the increment button becomes disabled
		 *
		 * @type {Function}
		 * @private
		 */
		onIncrementSpotlightDisappear: PropTypes.func,

		/**
		 * The handler to run when the component is removed while retaining focus.
		 *
		 * @type {Function}
		 * @param {Object} event
		 * @public
		 */
		onSpotlightDisappear: PropTypes.func,

		/**
		 * The handler to run prior to focus leaving the component when the 5-way down key is pressed.
		 *
		 * @type {Function}
		 * @param {Object} event
		 * @public
		 */
		onSpotlightDown: PropTypes.func,

		/**
		 * The handler to run prior to focus leaving the component when the 5-way left key is pressed.
		 *
		 * @type {Function}
		 * @param {Object} event
		 * @public
		 */
		onSpotlightLeft: PropTypes.func,

		/**
		 * The handler to run prior to focus leaving the component when the 5-way right key is pressed.
		 *
		 * @type {Function}
		 * @param {Object} event
		 * @public
		 */
		onSpotlightRight: PropTypes.func,

		/**
		 * The handler to run prior to focus leaving the component when the 5-way up key is pressed.
		 *
		 * @type {Function}
		 * @param {Object} event
		 * @public
		 */
		onSpotlightUp: PropTypes.func,

		/**
		 * `scrubbing` only has an effect with a detachedKnob, and is a performance optimization
		 * to not allow re-assignment of the knob's value (and therefore position) during direct
		 * user interaction.
		 *
		 * @type {Boolean}
		 * @public
		 */
		scrubbing: PropTypes.bool,

		/**
		 * The method to run when the slider bar component mounts, giving a reference to the DOM.
		 *
		 * @type {Function}
		 * @private
		 */
		sliderBarRef: PropTypes.func,

		/**
		 * The method to run when mounted, giving a reference to the DOM.
		 *
		 * @type {Function}
		 * @private
		 */
		sliderRef: PropTypes.func,

		/**
		 * When `true`, the component cannot be navigated using spotlight.
		 *
		 * @type {Boolean}
		 * @public
		 */
		spotlightDisabled: PropTypes.bool,

		/**
		* The amount to increment or decrement the value.
		*
		* @type {Number}
		* @default 1
		* @public
		*/
		step: PropTypes.number,

		/**
		 * Enables the built-in tooltip, whose behavior can be modified by the other tooltip
		 * properties.  A custom tooltip, which follows the knob, may be used instead by
		 * supplying a component as a child of `IncrementSlider`. This property has no effect if
		 * a custom tooltip is provided.
		 *
		 * @type {Boolean}
		 * @public
		 */
		tooltip: PropTypes.bool,

		/**
		 * Converts the contents of the built-in tooltip to a percentage of the bar.
		 * The percentage respects the min and max value props.
		 *
		 * @type {Boolean}
		 * @public
		 */
		tooltipAsPercent: PropTypes.bool,

		/**
		 * Setting to `true` overrides the natural LTR->RTL tooltip side-flipping for locale
		 * changes for `vertical` sliders. This may be useful if you have a static layout that
		 * does not automatically reverse when in an RTL language.
		 *
		 * @type {Boolean}
		 * @public
		 */
		tooltipForceSide: PropTypes.bool,

		/**
		 * Specify where the tooltip should appear in relation to the Slider bar. Options are
		 * `'before'` and `'after'`. `before` renders above a `horizontal` slider and to the
		 * left of a `vertical` Slider. `after` renders below a `horizontal` slider and to the
		 * right of a `vertical` Slider. In the `vertical` case, the rendering position is
		 * automatically reversed when rendering in an RTL locale. This can be overridden by
		 * using the[tooltipForceSide]{@link moonstone/IncrementSlider.IncrementSlider.tooltipForceSide}
		 * prop.
		 *
		 * @type {String}
		 * @default 'before'
		 * @public
		 */
		tooltipSide: PropTypes.oneOf(['before', 'after']),

		/**
		* The value of the increment slider.
		*
		* @type {Number}
		* @default 0
		* @public
		*/
		value: PropTypes.number,

		/**
		* If `true` the increment slider will be oriented vertically.
		*
		* @type {Boolean}
		* @public
		*/
		vertical: PropTypes.bool
	},

	defaultProps: {
		backgroundProgress: 0,
		knobAfterMidpoint: false,
		max: 100,
		min: 0,
		noFill: false,
		spotlightDisabled: false,
		step: 1,
		tooltip: false,
		tooltipAsPercent: false,
		tooltipForceSide: false,
		tooltipSide: 'before',
		value: 0,
		vertical: false
	},

	handlers: {
		handleDecrementKeyDown: (ev, {onSpotlightDown, onSpotlightLeft, onSpotlightRight, onSpotlightUp, vertical}) => {
			const {keyCode} = ev;

			if (isLeft(keyCode) && onSpotlightLeft) {
				onSpotlightLeft(ev);
			} else if (isDown(keyCode) && onSpotlightDown) {
				onSpotlightDown(ev);
			} else if (isRight(keyCode) && onSpotlightRight && vertical) {
				onSpotlightRight(ev);
			} else if (isUp(keyCode) && onSpotlightUp && !vertical) {
				onSpotlightUp(ev);
			}
		},
		handleIncrementKeyDown: (ev, {onSpotlightDown, onSpotlightLeft, onSpotlightRight, onSpotlightUp, vertical}) => {
			const {keyCode} = ev;

			if (isRight(keyCode) && onSpotlightRight) {
				onSpotlightRight(ev);
			} else if (isUp(keyCode) && onSpotlightUp) {
				onSpotlightUp(ev);
			} else if (isLeft(keyCode) && onSpotlightLeft && vertical) {
				onSpotlightLeft(ev);
			} else if (isDown(keyCode) && onSpotlightDown && !vertical) {
				onSpotlightDown(ev);
			}
		},
		handleSliderKeyDown: (ev, {min, max, value, onSpotlightDown, onSpotlightLeft, onSpotlightRight, onSpotlightUp, vertical}) => {
			const {keyCode} = ev;
			const isMin = value <= min;
			const isMax = value >= max;

			if (vertical) {
				if (isLeft(keyCode) && onSpotlightLeft) {
					onSpotlightLeft(ev);
				} else if (isRight(keyCode) && onSpotlightRight) {
					onSpotlightRight(ev);
				} else if (isDown(keyCode) && isMin && onSpotlightDown) {
					onSpotlightDown(ev);
				} else if (isUp(keyCode) && isMax && onSpotlightUp) {
					onSpotlightUp(ev);
				}
			} else if (isLeft(keyCode) && isMin && onSpotlightLeft) {
				onSpotlightLeft(ev);
			} else if (isRight(keyCode) && isMax && onSpotlightRight) {
				onSpotlightRight(ev);
			} else if (isDown(keyCode) && onSpotlightDown) {
				onSpotlightDown(ev);
			} else if (isUp(keyCode) && onSpotlightUp) {
				onSpotlightUp(ev);
			}
<<<<<<< HEAD
		},

		styles: {
			css,
			className: 'incrementSlider'
		},

		computed: {
			decrementDisabled: ({disabled, min, value}) => disabled || value <= min,
			incrementDisabled: ({disabled, max, value}) => disabled || value >= max,
			incrementSliderClasses: ({vertical, styler}) => styler.append({vertical, horizontal: !vertical}),
			decrementIcon: ({decrementIcon, vertical}) => (decrementIcon || (vertical ? 'arrowlargedown' : 'arrowlargeleft')),
			incrementIcon: ({incrementIcon, vertical}) => (incrementIcon || (vertical ? 'arrowlargeup' : 'arrowlargeright')),
			decrementAriaLabel: ({'aria-valuetext': valueText, decrementAriaLabel, disabled, min, value}) => {
				if (decrementAriaLabel == null) {
					decrementAriaLabel = $L('press ok button to decrease the value');
				}

				return !(disabled || value <= min) ?
					`${valueText != null ? valueText : value} ${decrementAriaLabel}` :
					null;
			},
			incrementAriaLabel: ({'aria-valuetext': valueText, incrementAriaLabel, disabled, max, value}) => {
				if (incrementAriaLabel == null) {
					incrementAriaLabel = $L('press ok button to increase the value');
				}

				return !(disabled || value >= max) ?
					`${valueText != null ? valueText : value} ${incrementAriaLabel}` :
					null;
			}
		},

		render: ({active,
			'aria-hidden': ariaHidden,
			backgroundProgress,
			children,
			decrementAriaLabel,
			decrementDisabled,
			decrementIcon,
			detachedKnob,
			disabled,
			focused,
			handleDecrementKeyDown,
			handleIncrementKeyDown,
			handleSliderKeyDown,
			id,
			incrementAriaLabel,
			incrementDisabled,
			incrementIcon,
			incrementSliderClasses,
			inputRef,
			knobAfterMidpoint,
			max,
			min,
			noFill,
			onActivate,
			onChange,
			onDecrement,
			onDecrementSpotlightDisappear,
			onIncrement,
			onIncrementSpotlightDisappear,
			onSpotlightDisappear,
			scrubbing,
			sliderBarRef,
			sliderRef,
			spotlightDisabled,
			step,
			tooltip,
			tooltipAsPercent,
			tooltipForceSide,
			tooltipSide,
			value,
			vertical,
			...rest
		}) => {
			const ariaProps = extractAriaProps(rest);
			delete rest.onSpotlightDown;
			delete rest.onSpotlightLeft;
			delete rest.onSpotlightRight;
			delete rest.onSpotlightUp;

			return (
				<div {...rest} className={incrementSliderClasses}>
					<IncrementSliderButton
						aria-controls={!incrementDisabled ? id : null}
						aria-hidden={ariaHidden}
						aria-label={decrementAriaLabel}
						className={css.decrementButton}
						disabled={decrementDisabled}
						onTap={onDecrement}
						onKeyDown={handleDecrementKeyDown}
						onSpotlightDisappear={onDecrementSpotlightDisappear}
						spotlightDisabled={spotlightDisabled}
					>
						{decrementIcon}
					</IncrementSliderButton>
					<Slider
						{...ariaProps}
						active={active}
						aria-hidden={ariaHidden}
						backgroundProgress={backgroundProgress}
						className={css.slider}
						detachedKnob={detachedKnob}
						disabled={disabled}
						focused={focused}
						id={id}
						inputRef={inputRef}
						knobAfterMidpoint={knobAfterMidpoint}
						max={max}
						min={min}
						noFill={noFill}
						onActivate={onActivate}
						onChange={onChange}
						onDecrement={onDecrement}
						onIncrement={onIncrement}
						onKeyDown={handleSliderKeyDown}
						onSpotlightDisappear={onSpotlightDisappear}
						scrubbing={scrubbing}
						sliderBarRef={sliderBarRef}
						sliderRef={sliderRef}
						spotlightDisabled={spotlightDisabled}
						step={step}
						tooltip={tooltip}
						tooltipAsPercent={tooltipAsPercent}
						tooltipForceSide={tooltipForceSide}
						tooltipSide={tooltipSide}
						value={value}
						vertical={vertical}
					>
						{children}
					</Slider>
					<IncrementSliderButton
						aria-controls={!decrementDisabled ? id : null}
						aria-hidden={ariaHidden}
						aria-label={incrementAriaLabel}
						className={css.incrementButton}
						disabled={incrementDisabled}
						onTap={onIncrement}
						onKeyDown={handleIncrementKeyDown}
						onSpotlightDisappear={onIncrementSpotlightDisappear}
						spotlightDisabled={spotlightDisabled}
					>
						{incrementIcon}
					</IncrementSliderButton>
				</div>
			);
=======
>>>>>>> 93724f60
		}
	},

	styles: {
		css: componentCss,
		className: 'incrementSlider',
		publicClassNames: true
	},

	computed: {
		decrementDisabled: ({disabled, min, value}) => disabled || value <= min,
		incrementDisabled: ({disabled, max, value}) => disabled || value >= max,
		incrementSliderClasses: ({vertical, styler}) => styler.append({vertical, horizontal: !vertical}),
		decrementIcon: ({decrementIcon, vertical}) => (decrementIcon || (vertical ? 'arrowlargedown' : 'arrowlargeleft')),
		incrementIcon: ({incrementIcon, vertical}) => (incrementIcon || (vertical ? 'arrowlargeup' : 'arrowlargeright')),
		decrementAriaLabel: ({'aria-valuetext': valueText, disabled, min, value}) => !(disabled || value <= min) ? (`${valueText != null ? valueText : value} ${$L('press ok button to decrease the value')}`) : null,
		incrementAriaLabel: ({'aria-valuetext': valueText, disabled, max, value}) => !(disabled || value >= max) ? (`${valueText != null ? valueText : value} ${$L('press ok button to increase the value')}`) : null
	},

	render: ({active,
		'aria-hidden': ariaHidden,
		backgroundProgress,
		children,
		css,
		decrementAriaLabel,
		decrementDisabled,
		decrementIcon,
		detachedKnob,
		disabled,
		focused,
		handleDecrementKeyDown,
		handleIncrementKeyDown,
		handleSliderKeyDown,
		id,
		incrementAriaLabel,
		incrementDisabled,
		incrementIcon,
		incrementSliderClasses,
		inputRef,
		knobAfterMidpoint,
		max,
		min,
		noFill,
		onActivate,
		onChange,
		onDecrement,
		onDecrementSpotlightDisappear,
		onIncrement,
		onIncrementSpotlightDisappear,
		onSpotlightDisappear,
		scrubbing,
		sliderBarRef,
		sliderRef,
		spotlightDisabled,
		step,
		tooltip,
		tooltipAsPercent,
		tooltipForceSide,
		tooltipSide,
		value,
		vertical,
		...rest
	}) => {
		const ariaProps = extractAriaProps(rest);
		delete rest.onSpotlightDown;
		delete rest.onSpotlightLeft;
		delete rest.onSpotlightRight;
		delete rest.onSpotlightUp;

		return (
			<div {...rest} className={incrementSliderClasses}>
				<IncrementSliderButton
					aria-controls={!incrementDisabled ? id : null}
					aria-hidden={ariaHidden}
					aria-label={decrementAriaLabel}
					className={css.decrementButton}
					disabled={decrementDisabled}
					onTap={onDecrement}
					onKeyDown={handleDecrementKeyDown}
					onSpotlightDisappear={onDecrementSpotlightDisappear}
					spotlightDisabled={spotlightDisabled}
				>
					{decrementIcon}
				</IncrementSliderButton>
				<Slider
					{...ariaProps}
					active={active}
					aria-hidden={ariaHidden}
					backgroundProgress={backgroundProgress}
					className={css.slider}
					detachedKnob={detachedKnob}
					disabled={disabled}
					focused={focused}
					id={id}
					inputRef={inputRef}
					knobAfterMidpoint={knobAfterMidpoint}
					max={max}
					min={min}
					noFill={noFill}
					onActivate={onActivate}
					onChange={onChange}
					onDecrement={onDecrement}
					onIncrement={onIncrement}
					onKeyDown={handleSliderKeyDown}
					onSpotlightDisappear={onSpotlightDisappear}
					scrubbing={scrubbing}
					sliderBarRef={sliderBarRef}
					sliderRef={sliderRef}
					spotlightDisabled={spotlightDisabled}
					step={step}
					tooltip={tooltip}
					tooltipAsPercent={tooltipAsPercent}
					tooltipForceSide={tooltipForceSide}
					tooltipSide={tooltipSide}
					value={value}
					vertical={vertical}
				>
					{children}
				</Slider>
				<IncrementSliderButton
					aria-controls={!decrementDisabled ? id : null}
					aria-hidden={ariaHidden}
					aria-label={incrementAriaLabel}
					className={css.incrementButton}
					disabled={incrementDisabled}
					onTap={onIncrement}
					onKeyDown={handleIncrementKeyDown}
					onSpotlightDisappear={onIncrementSpotlightDisappear}
					spotlightDisabled={spotlightDisabled}
				>
					{incrementIcon}
				</IncrementSliderButton>
			</div>
		);
	}
});

const IncrementSliderDecorator = compose(
	Pure,
	IdProvider({generateProp: null, prefix: 's_'}),
	SliderDecorator,
	DisappearSpotlightDecorator({
		events: {
			onIncrementSpotlightDisappear: `.${componentCss.decrementButton}`,
			onDecrementSpotlightDisappear: `.${componentCss.incrementButton}`
		}
	})
);

/**
 * {@link moonstone/IncrementSlider.IncrementSlider} is an IncrementSlider with
 * Moonstone styling and SliderDecorator applied with IconButtons to
 * increment and decrement the value.
 *
 * By default, `IncrementSlider` maintains the state of its `value` property. Supply the
 * `defaultValue` property to control its initial value. If you wish to directly control updates
 * to the component, supply a value to `value` at creation time and update it in response to
 * `onChange` events.
 *
 * @class IncrementSlider
 * @memberof moonstone/IncrementSlider
 * @ui
 * @public
 */
const IncrementSlider = IncrementSliderDecorator(IncrementSliderBase);

export default IncrementSlider;
export {
	IncrementSlider,
	IncrementSliderBase,
	IncrementSliderDecorator
};<|MERGE_RESOLUTION|>--- conflicted
+++ resolved
@@ -29,391 +29,6 @@
 const isRight = is('right');
 const isUp = is('up');
 
-<<<<<<< HEAD
-const PrivateIncrementSliderBaseFactory = factory({css: componentCss}, ({css}) => {
-	const Slider = Touchable({activeProp: 'pressed'}, Spottable(Skinnable(SliderBaseFactory({css}))));
-
-	/**
-	 * {@link moonstone/IncrementSlider.IncrementSliderBase} is a stateless Slider
-	 * with IconButtons to increment and decrement the value. In most circumstances,
-	 * you will want to use the stateful version:
-	 * {@link moonstone/IncrementSlider.IncrementSlider}
-	 *
-	 * @class IncrementSliderBase
-	 * @memberof moonstone/IncrementSlider
-	 * @ui
-	 * @public
-	 */
-
-	return kind({
-		name: 'IncrementSlider',
-
-		propTypes: /** @lends moonstone/IncrementSlider.IncrementSliderBase.prototype */ {
-			/**
-			 * When `true`, prevents read out of both the slider and the increment and decrement
-			 * buttons.
-			 *
-			 * @type {Boolean}
-			 * @memberof moonstone/IncrementSlider.IncrementSliderBase.prototype
-			 * @public
-			 */
-			'aria-hidden': PropTypes.bool,
-
-			/**
-			 * Overrides the `aria-valuetext` for the slider. By default, `aria-valuetext` is set
-			 * to the current value. This should only be used when the parent controls the value of
-			 * the slider directly through the props.
-			 *
-			 * @type {String|Number}
-			 * @memberof moonstone/IncrementSlider.IncrementSliderBase.prototype
-			 * @public
-			 */
-			'aria-valuetext': PropTypes.oneOfType([PropTypes.string, PropTypes.number]),
-
-			/**
-			 * When `true`, the knob displays selected and can be moved using 5-way controls.
-			 *
-			 * @type {Boolean}
-			 * @public
-			 */
-			active: PropTypes.bool,
-
-			/**
-			 * Background progress, as a proportion between `0` and `1`.
-			 *
-			 * @type {Number}
-			 * @default 0
-			 * @public
-			 */
-			backgroundProgress: PropTypes.number,
-
-			/**
-			 * The custom value or component for the tooltip. If [tooltip]{@link moonstone/Slider.SliderBase#tooltip},
-			 * is `true`, then it will use built-in tooltip with given a string. If `false`, a custom tooltip
-			 * component, which follows the knob, may be used instead.
-			 *
-			 * @type {String|Node}
-			 */
-			children: PropTypes.oneOfType([PropTypes.string, PropTypes.node]),
-
-			/**
-			* Sets the hint string read when focusing the decrement button.
-			*
-			* @default 'press ok button to decrease the value'
-			* @type {String}
-			* @public
-			*/
-			decrementAriaLabel: PropTypes.string,
-
-			/**
-			 * Assign a custom icon for the decrementer. All strings supported by [Icon]{Icon} are
-			 * supported. Without a custom icon, the default is used, and is automatically changed when
-			 * [vertical]{moonstone/IncrementSlider#vertical} is changed.
-			 *
-			 * @type {String}
-			 * @public
-			 */
-			decrementIcon: PropTypes.string,
-
-			/**
-			 * The slider can change its behavior to have the knob follow the cursor as it moves
-			 * across the slider, without applying the position. A click or drag behaves the same.
-			 * This is primarily used by media playback. Setting this to `true` enables this behavior.
-			 *
-			 * @type {Boolean}
-			 * @public
-			 */
-			detachedKnob: PropTypes.bool,
-
-			/**
-			 * When `true`, the component is shown as disabled and does not generate events
-			 *
-			 * @type {Boolean}
-			 * @public
-			 */
-			disabled: PropTypes.bool,
-
-			/**
-			 * When `true`, the tooltip is shown when present
-			 * @type {Boolean}
-			 * @public
-			 */
-			focused: PropTypes.bool,
-
-			/**
-			 * The slider id reference for setting aria-controls.
-			 *
-			 * @type {String}
-			 * @private
-			 */
-			id: PropTypes.string,
-
-			/**
-			* Sets the hint string read when focusing the increment button.
-			*
-			* @default 'press ok button to increase the value'
-			* @type {String}
-			* @public
-			*/
-			incrementAriaLabel: PropTypes.string,
-
-			/**
-			 * Assign a custom icon for the incrementer. All strings supported by [Icon]{Icon} are
-			 * supported. Without a custom icon, the default is used, and is automatically changed when
-			 * [vertical]{moonstone/IncrementSlider#vertical} is changed.
-			 *
-			 * @type {String}
-			 * @public
-			 */
-			incrementIcon: PropTypes.string,
-
-			/**
-			 * The method to run when the input mounts, giving a reference to the DOM.
-			 *
-			 * @type {Function}
-			 * @private
-			 */
-			inputRef: PropTypes.func,
-
-			/**
-			* When not `vertical`, determines which side of the knob the tooltip appears on.
-			* When `false`, the tooltip will be on the left side, when `true`, the tooltip will
-			* be on the right.
-			*
-			* @type {String}
-			* @private
-			*/
-			knobAfterMidpoint: PropTypes.bool,
-
-			/**
-			 * The maximum value of the increment slider.
-			 *
-			 * @type {Number}
-			 * @default 100
-			 * @public
-			 */
-			max: PropTypes.number,
-
-			/**
-			 * The minimum value of the increment slider.
-			 *
-			 * @type {Number}
-			 * @default 0
-			 * @public
-			 */
-			min: PropTypes.number,
-
-			/**
-			 * When `true`, the slider bar doesn't show a fill and doesn't highlight when spotted
-			 *
-			 * @type {Boolean}
-			 * @public
-			 */
-			noFill: PropTypes.bool,
-
-			/**
-			 * The handler when the knob is activated or deactivated by selecting it via 5-way
-			 *
-			 * @type {Function}
-			 * @public
-			 */
-			onActivate: PropTypes.func,
-
-			/**
-			 * The handler to run when the value is changed.
-			 *
-			 * @type {Function}
-			 * @param {Object} event
-			 * @param {Number} event.value The current value
-			 * @public
-			 */
-			onChange: PropTypes.func,
-
-			/**
-			 * The handler to run when the value is decremented.
-			 *
-			 * @type {Function}
-			 * @param {Object} event
-			 * @public
-			 */
-			onDecrement: PropTypes.func,
-
-			/**
-			 * The handler to run when the decrement button becomes disabled
-			 *
-			 * @type {Function}
-			 * @private
-			 */
-			onDecrementSpotlightDisappear: PropTypes.func,
-
-			/**
-			 * The handler to run when the value is incremented.
-			 *
-			 * @type {Function}
-			 * @param {Object} event
-			 * @public
-			 */
-			onIncrement: PropTypes.func,
-
-			/**
-			 * The handler to run when the increment button becomes disabled
-			 *
-			 * @type {Function}
-			 * @private
-			 */
-			onIncrementSpotlightDisappear: PropTypes.func,
-
-			/**
-			 * The handler to run when the component is removed while retaining focus.
-			 *
-			 * @type {Function}
-			 * @param {Object} event
-			 * @public
-			 */
-			onSpotlightDisappear: PropTypes.func,
-
-			/**
-			 * The handler to run prior to focus leaving the component when the 5-way down key is pressed.
-			 *
-			 * @type {Function}
-			 * @param {Object} event
-			 * @public
-			 */
-			onSpotlightDown: PropTypes.func,
-
-			/**
-			 * The handler to run prior to focus leaving the component when the 5-way left key is pressed.
-			 *
-			 * @type {Function}
-			 * @param {Object} event
-			 * @public
-			 */
-			onSpotlightLeft: PropTypes.func,
-
-			/**
-			 * The handler to run prior to focus leaving the component when the 5-way right key is pressed.
-			 *
-			 * @type {Function}
-			 * @param {Object} event
-			 * @public
-			 */
-			onSpotlightRight: PropTypes.func,
-
-			/**
-			 * The handler to run prior to focus leaving the component when the 5-way up key is pressed.
-			 *
-			 * @type {Function}
-			 * @param {Object} event
-			 * @public
-			 */
-			onSpotlightUp: PropTypes.func,
-
-			/**
-			 * `scrubbing` only has an effect with a detachedKnob, and is a performance optimization
-			 * to not allow re-assignment of the knob's value (and therefore position) during direct
-			 * user interaction.
-			 *
-			 * @type {Boolean}
-			 * @public
-			 */
-			scrubbing: PropTypes.bool,
-
-			/**
-			 * The method to run when the slider bar component mounts, giving a reference to the DOM.
-			 *
-			 * @type {Function}
-			 * @private
-			 */
-			sliderBarRef: PropTypes.func,
-
-			/**
-			 * The method to run when mounted, giving a reference to the DOM.
-			 *
-			 * @type {Function}
-			 * @private
-			 */
-			sliderRef: PropTypes.func,
-
-			/**
-			 * When `true`, the component cannot be navigated using spotlight.
-			 *
-			 * @type {Boolean}
-			 * @public
-			 */
-			spotlightDisabled: PropTypes.bool,
-
-			/**
-			* The amount to increment or decrement the value.
-			*
-			* @type {Number}
-			* @default 1
-			* @public
-			*/
-			step: PropTypes.number,
-
-			/**
-			 * Enables the built-in tooltip, whose behavior can be modified by the other tooltip
-			 * properties.  A custom tooltip, which follows the knob, may be used instead by
-			 * supplying a component as a child of `IncrementSlider`. This property has no effect if
-			 * a custom tooltip is provided.
-			 *
-			 * @type {Boolean}
-			 * @public
-			 */
-			tooltip: PropTypes.bool,
-
-			/**
-			 * Converts the contents of the built-in tooltip to a percentage of the bar.
-			 * The percentage respects the min and max value props.
-			 *
-			 * @type {Boolean}
-			 * @public
-			 */
-			tooltipAsPercent: PropTypes.bool,
-
-			/**
-			 * Setting to `true` overrides the natural LTR->RTL tooltip side-flipping for locale
-			 * changes for `vertical` sliders. This may be useful if you have a static layout that
-			 * does not automatically reverse when in an RTL language.
-			 *
-			 * @type {Boolean}
-			 * @public
-			 */
-			tooltipForceSide: PropTypes.bool,
-
-			/**
-			 * Specify where the tooltip should appear in relation to the Slider bar. Options are
-			 * `'before'` and `'after'`. `before` renders above a `horizontal` slider and to the
-			 * left of a `vertical` Slider. `after` renders below a `horizontal` slider and to the
-			 * right of a `vertical` Slider. In the `vertical` case, the rendering position is
-			 * automatically reversed when rendering in an RTL locale. This can be overridden by
-			 * using the[tooltipForceSide]{@link moonstone/IncrementSlider.IncrementSlider.tooltipForceSide}
-			 * prop.
-			 *
-			 * @type {String}
-			 * @default 'before'
-			 * @public
-			 */
-			tooltipSide: PropTypes.oneOf(['before', 'after']),
-
-			/**
-			* The value of the increment slider.
-			*
-			* @type {Number}
-			* @default 0
-			* @public
-			*/
-			value: PropTypes.number,
-
-			/**
-			* If `true` the increment slider will be oriented vertically.
-			*
-			* @type {Boolean}
-			* @public
-			*/
-			vertical: PropTypes.bool
-		},
-=======
 const Slider = Touchable(
 	{activeProp: 'pressed'},
 	Spottable(
@@ -422,7 +37,6 @@
 		)
 	)
 );
->>>>>>> 93724f60
 
 /**
  * A stateless Slider with IconButtons to increment and decrement the value. In most circumstances,
@@ -494,6 +108,15 @@
 		css: PropTypes.object,
 
 		/**
+		* Sets the hint string read when focusing the decrement button.
+		*
+		* @default 'press ok button to decrease the value'
+		* @type {String}
+		* @public
+		*/
+		decrementAriaLabel: PropTypes.string,
+
+		/**
 		 * Assign a custom icon for the decrementer. All strings supported by [Icon]{Icon} are
 		 * supported. Without a custom icon, the default is used, and is automatically changed when
 		 * [vertical]{moonstone/IncrementSlider#vertical} is changed.
@@ -535,6 +158,15 @@
 		 * @private
 		 */
 		id: PropTypes.string,
+
+		/**
+		* Sets the hint string read when focusing the increment button.
+		*
+		* @default 'press ok button to increase the value'
+		* @type {String}
+		* @public
+		*/
+		incrementAriaLabel: PropTypes.string,
 
 		/**
 		 * Assign a custom icon for the incrementer. All strings supported by [Icon]{Icon} are
@@ -860,156 +492,6 @@
 			} else if (isUp(keyCode) && onSpotlightUp) {
 				onSpotlightUp(ev);
 			}
-<<<<<<< HEAD
-		},
-
-		styles: {
-			css,
-			className: 'incrementSlider'
-		},
-
-		computed: {
-			decrementDisabled: ({disabled, min, value}) => disabled || value <= min,
-			incrementDisabled: ({disabled, max, value}) => disabled || value >= max,
-			incrementSliderClasses: ({vertical, styler}) => styler.append({vertical, horizontal: !vertical}),
-			decrementIcon: ({decrementIcon, vertical}) => (decrementIcon || (vertical ? 'arrowlargedown' : 'arrowlargeleft')),
-			incrementIcon: ({incrementIcon, vertical}) => (incrementIcon || (vertical ? 'arrowlargeup' : 'arrowlargeright')),
-			decrementAriaLabel: ({'aria-valuetext': valueText, decrementAriaLabel, disabled, min, value}) => {
-				if (decrementAriaLabel == null) {
-					decrementAriaLabel = $L('press ok button to decrease the value');
-				}
-
-				return !(disabled || value <= min) ?
-					`${valueText != null ? valueText : value} ${decrementAriaLabel}` :
-					null;
-			},
-			incrementAriaLabel: ({'aria-valuetext': valueText, incrementAriaLabel, disabled, max, value}) => {
-				if (incrementAriaLabel == null) {
-					incrementAriaLabel = $L('press ok button to increase the value');
-				}
-
-				return !(disabled || value >= max) ?
-					`${valueText != null ? valueText : value} ${incrementAriaLabel}` :
-					null;
-			}
-		},
-
-		render: ({active,
-			'aria-hidden': ariaHidden,
-			backgroundProgress,
-			children,
-			decrementAriaLabel,
-			decrementDisabled,
-			decrementIcon,
-			detachedKnob,
-			disabled,
-			focused,
-			handleDecrementKeyDown,
-			handleIncrementKeyDown,
-			handleSliderKeyDown,
-			id,
-			incrementAriaLabel,
-			incrementDisabled,
-			incrementIcon,
-			incrementSliderClasses,
-			inputRef,
-			knobAfterMidpoint,
-			max,
-			min,
-			noFill,
-			onActivate,
-			onChange,
-			onDecrement,
-			onDecrementSpotlightDisappear,
-			onIncrement,
-			onIncrementSpotlightDisappear,
-			onSpotlightDisappear,
-			scrubbing,
-			sliderBarRef,
-			sliderRef,
-			spotlightDisabled,
-			step,
-			tooltip,
-			tooltipAsPercent,
-			tooltipForceSide,
-			tooltipSide,
-			value,
-			vertical,
-			...rest
-		}) => {
-			const ariaProps = extractAriaProps(rest);
-			delete rest.onSpotlightDown;
-			delete rest.onSpotlightLeft;
-			delete rest.onSpotlightRight;
-			delete rest.onSpotlightUp;
-
-			return (
-				<div {...rest} className={incrementSliderClasses}>
-					<IncrementSliderButton
-						aria-controls={!incrementDisabled ? id : null}
-						aria-hidden={ariaHidden}
-						aria-label={decrementAriaLabel}
-						className={css.decrementButton}
-						disabled={decrementDisabled}
-						onTap={onDecrement}
-						onKeyDown={handleDecrementKeyDown}
-						onSpotlightDisappear={onDecrementSpotlightDisappear}
-						spotlightDisabled={spotlightDisabled}
-					>
-						{decrementIcon}
-					</IncrementSliderButton>
-					<Slider
-						{...ariaProps}
-						active={active}
-						aria-hidden={ariaHidden}
-						backgroundProgress={backgroundProgress}
-						className={css.slider}
-						detachedKnob={detachedKnob}
-						disabled={disabled}
-						focused={focused}
-						id={id}
-						inputRef={inputRef}
-						knobAfterMidpoint={knobAfterMidpoint}
-						max={max}
-						min={min}
-						noFill={noFill}
-						onActivate={onActivate}
-						onChange={onChange}
-						onDecrement={onDecrement}
-						onIncrement={onIncrement}
-						onKeyDown={handleSliderKeyDown}
-						onSpotlightDisappear={onSpotlightDisappear}
-						scrubbing={scrubbing}
-						sliderBarRef={sliderBarRef}
-						sliderRef={sliderRef}
-						spotlightDisabled={spotlightDisabled}
-						step={step}
-						tooltip={tooltip}
-						tooltipAsPercent={tooltipAsPercent}
-						tooltipForceSide={tooltipForceSide}
-						tooltipSide={tooltipSide}
-						value={value}
-						vertical={vertical}
-					>
-						{children}
-					</Slider>
-					<IncrementSliderButton
-						aria-controls={!decrementDisabled ? id : null}
-						aria-hidden={ariaHidden}
-						aria-label={incrementAriaLabel}
-						className={css.incrementButton}
-						disabled={incrementDisabled}
-						onTap={onIncrement}
-						onKeyDown={handleIncrementKeyDown}
-						onSpotlightDisappear={onIncrementSpotlightDisappear}
-						spotlightDisabled={spotlightDisabled}
-					>
-						{incrementIcon}
-					</IncrementSliderButton>
-				</div>
-			);
-=======
->>>>>>> 93724f60
 		}
 	},
 
@@ -1025,8 +507,24 @@
 		incrementSliderClasses: ({vertical, styler}) => styler.append({vertical, horizontal: !vertical}),
 		decrementIcon: ({decrementIcon, vertical}) => (decrementIcon || (vertical ? 'arrowlargedown' : 'arrowlargeleft')),
 		incrementIcon: ({incrementIcon, vertical}) => (incrementIcon || (vertical ? 'arrowlargeup' : 'arrowlargeright')),
-		decrementAriaLabel: ({'aria-valuetext': valueText, disabled, min, value}) => !(disabled || value <= min) ? (`${valueText != null ? valueText : value} ${$L('press ok button to decrease the value')}`) : null,
-		incrementAriaLabel: ({'aria-valuetext': valueText, disabled, max, value}) => !(disabled || value >= max) ? (`${valueText != null ? valueText : value} ${$L('press ok button to increase the value')}`) : null
+		decrementAriaLabel: ({'aria-valuetext': valueText, decrementAriaLabel, disabled, min, value}) => {
+			if (decrementAriaLabel == null) {
+				decrementAriaLabel = $L('press ok button to decrease the value');
+			}
+
+			return !(disabled || value <= min) ?
+				`${valueText != null ? valueText : value} ${decrementAriaLabel}` :
+				null;
+		},
+		incrementAriaLabel: ({'aria-valuetext': valueText, incrementAriaLabel, disabled, max, value}) => {
+			if (incrementAriaLabel == null) {
+				incrementAriaLabel = $L('press ok button to increase the value');
+			}
+
+			return !(disabled || value >= max) ?
+				`${valueText != null ? valueText : value} ${incrementAriaLabel}` :
+				null;
+		}
 	},
 
 	render: ({active,
