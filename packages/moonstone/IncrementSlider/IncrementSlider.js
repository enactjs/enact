--- conflicted
+++ resolved
@@ -480,9 +480,6 @@
 			incrementAriaLabel: ({'aria-valuetext': valueText, disabled, max, value}) => !(disabled || value >= max) ? (`${valueText != null ? valueText : value} ${$L('press ok button to increase the value')}`) : null
 		},
 
-<<<<<<< HEAD
-		render: ({active, backgroundProgress, children, decrementAriaLabel, decrementDisabled, decrementIcon, detachedKnob, disabled, focused, id, incrementAriaLabel, incrementDisabled, incrementIcon, incrementSliderClasses, inputRef, max, min, noFill, onActivate, onChange, onDecrement, onIncrement, onSpotlightDisappear, scrubbing, sliderBarRef, sliderRef, spotlightDisabled, step, tooltip, tooltipAsPercent, tooltipForceSide, tooltipSide, value, vertical, ...rest}) => {
-=======
 		render: ({active,
 			'aria-hidden': ariaHidden,
 			backgroundProgress,
@@ -496,6 +493,7 @@
 			handleDecrementKeyDown,
 			handleIncrementKeyDown,
 			handleSliderKeyDown,
+			id,
 			incrementAriaLabel,
 			incrementDisabled,
 			incrementIcon,
@@ -524,7 +522,6 @@
 			vertical,
 			...rest
 		}) => {
->>>>>>> f9f359c7
 			const ariaProps = extractAriaProps(rest);
 			delete rest.onSpotlightDown;
 			delete rest.onSpotlightLeft;
@@ -534,11 +531,8 @@
 			return (
 				<div {...rest} className={incrementSliderClasses}>
 					<IncrementSliderButton
-<<<<<<< HEAD
 						aria-controls={id}
-=======
 						aria-hidden={ariaHidden}
->>>>>>> f9f359c7
 						aria-label={decrementAriaLabel}
 						className={css.decrementButton}
 						disabled={decrementDisabled}
@@ -584,11 +578,8 @@
 						{children}
 					</Slider>
 					<IncrementSliderButton
-<<<<<<< HEAD
 						aria-controls={id}
-=======
 						aria-hidden={ariaHidden}
->>>>>>> f9f359c7
 						aria-label={incrementAriaLabel}
 						className={css.incrementButton}
 						disabled={incrementDisabled}
@@ -625,19 +616,15 @@
 	 * @public
 	 */
 	return Changeable(
-<<<<<<< HEAD
-		IdProvider(
-			{generateProp: null, prefix: 's_'},
+		IdProvider({generateProp: null, prefix: 's_'},
 			SliderDecorator(
-=======
-		SliderDecorator(
-			DisappearSpotlightDecorator(
-				{events: {
-					onIncrementSpotlightDisappear: `.${componentCss.decrementButton}`,
-					onDecrementSpotlightDisappear: `.${componentCss.incrementButton}`
-				}},
->>>>>>> f9f359c7
-				Base
+				DisappearSpotlightDecorator(
+					{events: {
+						onIncrementSpotlightDisappear: `.${componentCss.decrementButton}`,
+						onDecrementSpotlightDisappear: `.${componentCss.incrementButton}`
+					}},
+					Base
+				)
 			)
 		)
 	);
