/**
 * Exports the {@link moonstone/IncrementSlider.IncrementSlider} component.
 *
 * @module moonstone/IncrementSlider
 */

import {extractAriaProps} from '@enact/core/util';
import Changeable from '@enact/ui/Changeable';
import factory from '@enact/core/factory';
import kind from '@enact/core/kind';
import Pressable from '@enact/ui/Pressable';
import React from 'react';
import PropTypes from 'prop-types';
import Spottable from '@enact/spotlight/Spottable';

import $L from '../internal/$L';
import DisappearSpotlightDecorator from '../internal/DisappearSpotlightDecorator';
import Skinnable from '../Skinnable';
import {SliderBaseFactory} from '../Slider';
import SliderDecorator from '../internal/SliderDecorator';

import IncrementSliderButton from './IncrementSliderButton';
import componentCss from './IncrementSlider.less';

const IncrementSliderBaseFactory = factory({css: componentCss}, ({css}) => {
	const Slider = Pressable(Spottable(Skinnable(SliderBaseFactory({css}))));

	/**
	 * {@link moonstone/IncrementSlider.IncrementSliderBase} is a stateless Slider
	 * with IconButtons to increment and decrement the value. In most circumstances,
	 * you will want to use the stateful version:
	 * {@link moonstone/IncrementSlider.IncrementSlider}
	 *
	 * @class IncrementSliderBase
	 * @memberof moonstone/IncrementSlider
	 * @ui
	 * @public
	 */

	return kind({
		name: 'IncrementSlider',

		propTypes: /** @lends moonstone/IncrementSlider.IncrementSliderBase.prototype */ {
			/**
			 * When `true`, prevents read out of both the slider and the increment and decrement
			 * buttons.
			 *
			 * @type {Boolean}
			 * @public
			 */
			'aria-hidden': PropTypes.bool,

			/**
			 * By default, the slider accessibility value will be set by own's value.
			 * When `accessibilityValueText` is set, it will be used instead value for the slider.
			 *
			 * @type {String}
			 * @public
			 */
			accessibilityValueText: PropTypes.string,

			/**
			 * When `true`, the knob displays selected and can be moved using 5-way controls.
			 *
			 * @type {Boolean}
			 * @default false
			 * @public
			 */
			active: PropTypes.bool,

			/**
			 * Background progress, as a proportion between `0` and `1`.
			 *
			 * @type {Number}
			 * @default 0
			 * @public
			 */
			backgroundProgress: PropTypes.number,

			/**
			 * The custom value or component for the tooltip. If [tooltip]{@link moonstone/Slider.SliderBase#tooltip},
			 * is `true`, then it will use built-in tooltip with given a string. If `false`, a custom tooltip
			 * component, which follows the knob, may be used instead.
			 *
			 * @type {String|Node}
			 */
			children: PropTypes.oneOfType([PropTypes.string, PropTypes.node]),

			/**
			 * Assign a custom icon for the decrementer. All strings supported by [Icon]{Icon} are
			 * supported. Without a custom icon, the default is used, and is automatically changed when
			 * [vertical]{moonstone/IncrementSlider#vertical} is changed.
			 *
			 * @type {String}
			 * @public
			 */
			decrementIcon: PropTypes.string,

			/**
			 * The slider can change its behavior to have the knob follow the cursor as it moves
			 * across the slider, without applying the position. A click or drag behaves the same.
			 * This is primarily used by media playback. Setting this to `true` enables this behavior.
			 *
			 * @type {Boolean}
			 * @default false
			 * @public
			 */
			detachedKnob: PropTypes.bool,

			/**
			 * When `true`, the component is shown as disabled and does not generate events
			 *
			 * @type {Boolean}
			 * @default false
			 * @public
			 */
			disabled: PropTypes.bool,

			/**
			 * When `true`, the tooltip is shown when present
			 * @type {Boolean}
			 * @default false
			 * @public
			 */
			focused: PropTypes.bool,

			/**
			 * Assign a custom icon for the incrementer. All strings supported by [Icon]{Icon} are
			 * supported. Without a custom icon, the default is used, and is automatically changed when
			 * [vertical]{moonstone/IncrementSlider#vertical} is changed.
			 *
			 * @type {String}
			 * @public
			 */
			incrementIcon: PropTypes.string,

			/**
			 * The method to run when the input mounts, giving a reference to the DOM.
			 *
			 * @type {Function}
			 * @private
			 */
			inputRef: PropTypes.func,

			/**
			 * The maximum value of the increment slider.
			 *
			 * @type {Number}
			 * @default 100
			 * @public
			 */
			max: PropTypes.number,

			/**
			 * The minimum value of the increment slider.
			 *
			 * @type {Number}
			 * @default 0
			 * @public
			 */
			min: PropTypes.number,

			/**
			 * When `true`, the slider bar doesn't show a fill and doesn't highlight when spotted
			 *
			 * @type {Boolean}
			 * @default false
			 * @public
			 */
			noFill: PropTypes.bool,

			/**
			 * The handler when the knob is activated or deactivated by selecting it via 5-way
			 *
			 * @type {Function}
			 * @public
			 */
			onActivate: PropTypes.func,

			/**
			 * The handler to run when the value is changed.
			 *
			 * @type {Function}
			 * @param {Object} event
			 * @param {Number} event.value The current value
			 * @public
			 */
			onChange: PropTypes.func,

			/**
			 * The handler to run when the value is decremented.
			 *
			 * @type {Function}
			 * @param {Object} event
			 * @public
			 */
			onDecrement: PropTypes.func,

			/**
			 * The handler to run when the decrement button becomes disabled
			 *
			 * @type {Function}
			 * @private
			 */
			onDecrementSpotlightDisappear: PropTypes.func,

			/**
			 * The handler to run when the value is incremented.
			 *
			 * @type {Function}
			 * @param {Object} event
			 * @public
			 */
			onIncrement: PropTypes.func,

			/**
			 * The handler to run when the increment button becomes disabled
			 *
			 * @type {Function}
			 * @private
			 */
			onIncrementSpotlightDisappear: PropTypes.func,


			/**
			 * The handler to run when the component is removed while retaining focus.
			 *
			 * @type {Function}
			 * @param {Object} event
			 * @public
			 */
			onSpotlightDisappear: PropTypes.func,

			/**
			 * `scrubbing` only has an effect with a detachedKnob, and is a performance optimization
			 * to not allow re-assignment of the knob's value (and therefore position) during direct
			 * user interaction.
			 *
			 * @type {Boolean}
			 * @default false
			 * @public
			 */
			scrubbing: PropTypes.bool,

			/**
			 * The method to run when the slider bar component mounts, giving a reference to the DOM.
			 *
			 * @type {Function}
			 * @private
			 */
			sliderBarRef: PropTypes.func,

			/**
			 * The method to run when mounted, giving a reference to the DOM.
			 *
			 * @type {Function}
			 * @private
			 */
			sliderRef: PropTypes.func,

			/**
			 * When `true`, the component cannot be navigated using spotlight.
			 *
			 * @type {Boolean}
			 * @default false
			 * @public
			 */
			spotlightDisabled: PropTypes.bool,

			/**
			* The amount to increment or decrement the value.
			*
			* @type {Number}
			* @default 1
			* @public
			*/
			step: PropTypes.number,

			/**
			 * Enables the built-in tooltip, whose behavior can be modified by the other tooltip
			 * properties.  A custom tooltip, which follows the knob, may be used instead by
			 * supplying a component as a child of `IncrementSlider`. This property has no effect if
			 * a custom tooltip is provided.
			 *
			 * @type {Boolean}
			 * @default false
			 * @public
			 */
			tooltip: PropTypes.bool,

			/**
			 * Converts the contents of the built-in tooltip to a percentage of the bar.
			 * The percentage respects the min and max value props.
			 *
			 * @type {Boolean}
			 * @default false
			 * @public
			 */
			tooltipAsPercent: PropTypes.bool,

			/**
			 * Setting to `true` overrides the natural LTR->RTL tooltip side-flipping for locale
			 * changes. This may be useful if you have a static layout that does not automatically
			 * reverse when in an RTL language.
			 *
			 * @type {Boolean}
			 * @default false
			 * @public
			 */
			tooltipForceSide: PropTypes.bool,

			/**
			 * Specify where the tooltip should appear in relation to the Slider bar. Options are
			 * `'before'` and `'after'`. `before` renders above a `horizontal` slider and to the
			 * left of a `vertical` Slider. `after` renders below a `horizontal` slider and to the
			 * right of a `vertical` Slider. In the `vertical` case, the rendering position is
			 * automatically reversed when rendering in an RTL locale. This can be overridden by
			 * using the[tooltipForceSide]{@link moonstone/IncrementSlider.IncrementSlider.tooltipForceSide}
			 * prop.
			 *
			 * @type {String}
			 * @default 'before'
			 * @public
			 */
			tooltipSide: PropTypes.oneOf(['before', 'after']),

			/**
			* The value of the increment slider.
			*
			* @type {Number}
			* @default 0
			* @public
			*/
			value: PropTypes.number,

			/**
			* If `true` the increment slider will be oriented vertically.
			*
			* @type {Boolean}
			* @default false
			* @public
			*/
			vertical: PropTypes.bool
		},

		defaultProps: {
			backgroundProgress: 0,
			max: 100,
			min: 0,
			noFill: false,
			spotlightDisabled: false,
			step: 1,
			tooltip: false,
			tooltipAsPercent: false,
			tooltipForceSide: false,
			tooltipSide: 'before',
			value: 0,
			vertical: false
		},

		styles: {
			css,
			className: 'incrementSlider'
		},

		computed: {
			decrementDisabled: ({disabled, min, value}) => disabled || value <= min,
			incrementDisabled: ({disabled, max, value}) => disabled || value >= max,
			incrementSliderClasses: ({vertical, styler}) => styler.append({vertical, horizontal: !vertical}),
			decrementIcon: ({decrementIcon, vertical}) => (decrementIcon || (vertical ? 'arrowlargedown' : 'arrowlargeleft')),
			incrementIcon: ({incrementIcon, vertical}) => (incrementIcon || (vertical ? 'arrowlargeup' : 'arrowlargeright')),
			decrementAriaLabel: ({accessibilityValueText, disabled, min, value}) => (accessibilityValueText || !(disabled || value <= min)) ? (`${accessibilityValueText || value} ${$L('press ok button to decrease the value')}`) : null,
			incrementAriaLabel: ({accessibilityValueText, disabled, max, value}) => (accessibilityValueText || !(disabled || value >= max)) ? (`${accessibilityValueText || value} ${$L('press ok button to increase the value')}`) : null
		},

<<<<<<< HEAD
		render: ({active, 'aria-hidden': ariaHidden, backgroundProgress, children, decrementAriaLabel, decrementDisabled, decrementIcon, detachedKnob, disabled, focused, incrementAriaLabel, incrementDisabled, incrementIcon, incrementSliderClasses, inputRef, max, min, noFill, onActivate, onChange, onDecrement, onIncrement, onSpotlightDisappear, scrubbing, sliderBarRef, sliderRef, spotlightDisabled, step, tooltip, tooltipAsPercent, tooltipForceSide, tooltipSide, value, vertical, ...rest}) => {
			delete rest.accessibilityValueText;
=======
		render: ({active,
			'aria-hidden': ariaHidden,
			backgroundProgress,
			children,
			decrementAriaLabel,
			decrementDisabled,
			decrementIcon,
			detachedKnob,
			disabled,
			focused,
			incrementAriaLabel,
			incrementDisabled,
			incrementIcon,
			incrementSliderClasses,
			inputRef,
			max,
			min,
			noFill,
			onActivate,
			onChange,
			onDecrement,
			onDecrementSpotlightDisappear,
			onIncrement,
			onIncrementSpotlightDisappear,
			onSpotlightDisappear,
			scrubbing,
			sliderBarRef,
			sliderRef,
			spotlightDisabled,
			step,
			tooltip,
			tooltipAsPercent,
			tooltipForceSide,
			tooltipSide,
			value,
			vertical,
			...rest
		}) => {
>>>>>>> 221cb301
			const ariaProps = extractAriaProps(rest);

			return (
				<div {...rest} className={incrementSliderClasses}>
					<IncrementSliderButton
						aria-hidden={ariaHidden}
						aria-label={decrementAriaLabel}
						className={css.decrementButton}
						disabled={decrementDisabled}
						onClick={onDecrement}
						onSpotlightDisappear={onDecrementSpotlightDisappear}
						spotlightDisabled={spotlightDisabled}
					>
						{decrementIcon}
					</IncrementSliderButton>
					<Slider
						{...ariaProps}
						active={active}
						aria-hidden={ariaHidden}
						backgroundProgress={backgroundProgress}
						className={css.slider}
						disabled={disabled}
						detachedKnob={detachedKnob}
						focused={focused}
						inputRef={inputRef}
						max={max}
						min={min}
						noFill={noFill}
						onActivate={onActivate}
						onChange={onChange}
						onDecrement={onDecrement}
						onIncrement={onIncrement}
						onSpotlightDisappear={onSpotlightDisappear}
						scrubbing={scrubbing}
						sliderBarRef={sliderBarRef}
						sliderRef={sliderRef}
						spotlightDisabled={spotlightDisabled}
						step={step}
						tooltip={tooltip}
						tooltipAsPercent={tooltipAsPercent}
						tooltipForceSide={tooltipForceSide}
						tooltipSide={tooltipSide}
						value={value}
						vertical={vertical}
					>
						{children}
					</Slider>
					<IncrementSliderButton
						aria-hidden={ariaHidden}
						aria-label={incrementAriaLabel}
						className={css.incrementButton}
						disabled={incrementDisabled}
						onClick={onIncrement}
						onSpotlightDisappear={onIncrementSpotlightDisappear}
						spotlightDisabled={spotlightDisabled}
					>
						{incrementIcon}
					</IncrementSliderButton>
				</div>
			);
		}
	});
});

const IncrementSliderFactory = factory((config) => {
	const Base = IncrementSliderBaseFactory(config);

	/**
	 * {@link moonstone/IncrementSlider.IncrementSlider} is an IncrementSlider with
	 * Moonstone styling, Changeable and SliderDecorator applied with IconButtons to
	 * increment and decrement the value.
	 *
	 * By default, `IncrementSlider` maintains the state of its `value` property. Supply the
	 * `defaultValue` property to control its initial value. If you wish to directly control updates
	 * to the component, supply a value to `value` at creation time and update it in response to
	 * `onChange` events.
	 *
	 * @class IncrementSlider
	 * @memberof moonstone/IncrementSlider
	 * @mixes ui/Changeable.Changeable
	 * @ui
	 * @public
	 */
	return Changeable(
		SliderDecorator(
			DisappearSpotlightDecorator(
				{events: {
					onIncrementSpotlightDisappear: `.${componentCss.decrementButton}`,
					onDecrementSpotlightDisappear: `.${componentCss.incrementButton}`
				}},
				Base
			)
		)
	);
});

const IncrementSliderBase = IncrementSliderBaseFactory();
const IncrementSlider = IncrementSliderFactory();

export default IncrementSlider;
export {
	IncrementSlider,
	IncrementSliderBase,
	IncrementSliderBaseFactory,
	IncrementSliderFactory
};<|MERGE_RESOLUTION|>--- conflicted
+++ resolved
@@ -373,10 +373,6 @@
 			incrementAriaLabel: ({accessibilityValueText, disabled, max, value}) => (accessibilityValueText || !(disabled || value >= max)) ? (`${accessibilityValueText || value} ${$L('press ok button to increase the value')}`) : null
 		},
 
-<<<<<<< HEAD
-		render: ({active, 'aria-hidden': ariaHidden, backgroundProgress, children, decrementAriaLabel, decrementDisabled, decrementIcon, detachedKnob, disabled, focused, incrementAriaLabel, incrementDisabled, incrementIcon, incrementSliderClasses, inputRef, max, min, noFill, onActivate, onChange, onDecrement, onIncrement, onSpotlightDisappear, scrubbing, sliderBarRef, sliderRef, spotlightDisabled, step, tooltip, tooltipAsPercent, tooltipForceSide, tooltipSide, value, vertical, ...rest}) => {
-			delete rest.accessibilityValueText;
-=======
 		render: ({active,
 			'aria-hidden': ariaHidden,
 			backgroundProgress,
@@ -415,7 +411,7 @@
 			vertical,
 			...rest
 		}) => {
->>>>>>> 221cb301
+			delete rest.accessibilityValueText;
 			const ariaProps = extractAriaProps(rest);
 
 			return (
