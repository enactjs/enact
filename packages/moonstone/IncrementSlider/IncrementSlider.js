--- conflicted
+++ resolved
@@ -336,9 +336,9 @@
 			incrementAriaLabel: ({value}) => (`${value} ${$L('press ok button to increase the value')}`)
 		},
 
-<<<<<<< HEAD
-		render: ({active, backgroundProgress, children, decrementAriaLabel, decrementDisabled, decrementIcon, detachedKnob, disabled, focused, incrementAriaLabel, incrementDisabled, incrementIcon, incrementSliderClasses, inputRef, max, min, onActivate, onChange, onDecrement, onIncrement, onSpotlightDisappear, pressed, scrubbing, sliderBarRef, sliderRef, spotlightDisabled, step, tooltip, tooltipAsPercent, tooltipForceSide, tooltipSide, value, vertical, ...rest}) => {
+		render: ({active, backgroundProgress, children, decrementAriaLabel, decrementDisabled, decrementIcon, detachedKnob, disabled, focused, incrementAriaLabel, incrementDisabled, incrementIcon, incrementSliderClasses, inputRef, max, min, noFill, onActivate, onChange, onDecrement, onIncrement, onSpotlightDisappear, scrubbing, sliderBarRef, sliderRef, spotlightDisabled, step, tooltip, tooltipAsPercent, tooltipForceSide, tooltipSide, value, vertical, ...rest}) => {
 			const ariaProps = extractAriaProps(rest);
+
 			return (
 				<div {...rest} className={incrementSliderClasses}>
 					<IncrementSliderButton
@@ -362,12 +362,12 @@
 						inputRef={inputRef}
 						max={max}
 						min={min}
+						noFill={noFill}
 						onActivate={onActivate}
 						onChange={onChange}
 						onDecrement={onDecrement}
 						onIncrement={onIncrement}
 						onSpotlightDisappear={onSpotlightDisappear}
-						pressed={pressed}
 						scrubbing={scrubbing}
 						sliderBarRef={sliderBarRef}
 						sliderRef={sliderRef}
@@ -395,62 +395,6 @@
 				</div>
 			);
 		}
-=======
-		render: ({active, backgroundProgress, children, decrementAriaLabel, decrementDisabled, decrementIcon, detachedKnob, disabled, focused, incrementAriaLabel, incrementDisabled, incrementIcon, incrementSliderClasses, inputRef, max, min, noFill, onActivate, onChange, onDecrement, onIncrement, onSpotlightDisappear, scrubbing, sliderBarRef, sliderRef, spotlightDisabled, step, tooltip, tooltipAsPercent, tooltipForceSide, tooltipSide, value, vertical, ...rest}) => (
-			<div {...rest} className={incrementSliderClasses}>
-				<IncrementSliderButton
-					aria-label={decrementAriaLabel}
-					className={css.decrementButton}
-					disabled={decrementDisabled}
-					onClick={onDecrement}
-					onSpotlightDisappear={onSpotlightDisappear}
-					spotlightDisabled={spotlightDisabled}
-				>
-					{decrementIcon}
-				</IncrementSliderButton>
-				<Slider
-					active={active}
-					backgroundProgress={backgroundProgress}
-					className={css.slider}
-					disabled={disabled}
-					detachedKnob={detachedKnob}
-					focused={focused}
-					inputRef={inputRef}
-					max={max}
-					min={min}
-					noFill={noFill}
-					onActivate={onActivate}
-					onChange={onChange}
-					onDecrement={onDecrement}
-					onIncrement={onIncrement}
-					onSpotlightDisappear={onSpotlightDisappear}
-					scrubbing={scrubbing}
-					sliderBarRef={sliderBarRef}
-					sliderRef={sliderRef}
-					spotlightDisabled={spotlightDisabled}
-					step={step}
-					tooltip={tooltip}
-					tooltipAsPercent={tooltipAsPercent}
-					tooltipForceSide={tooltipForceSide}
-					tooltipSide={tooltipSide}
-					value={value}
-					vertical={vertical}
-				>
-					{children}
-				</Slider>
-				<IncrementSliderButton
-					aria-label={incrementAriaLabel}
-					className={css.incrementButton}
-					disabled={incrementDisabled}
-					onClick={onIncrement}
-					onSpotlightDisappear={onSpotlightDisappear}
-					spotlightDisabled={spotlightDisabled}
-				>
-					{incrementIcon}
-				</IncrementSliderButton>
-			</div>
-		)
->>>>>>> 085a108e
 	});
 });
 
