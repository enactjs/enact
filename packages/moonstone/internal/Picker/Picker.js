import * as jobs from '@enact/core/jobs';
import {forward} from '@enact/core/handle';
import {childrenEquals} from '@enact/core/util';
import clamp from 'ramda/src/clamp';
import React from 'react';
import shouldUpdate from 'recompose/shouldUpdate';
import {SlideLeftArranger, SlideTopArranger, ViewManager} from '@enact/ui/ViewManager';
import {getDirection} from '@enact/spotlight';
import {validateRange, validateStepped} from '../validators';

import PickerButton from './PickerButton';

import css from './Picker.less';

const PickerViewManager = shouldUpdate((props, nextProps) => {
	return (
		props.index !== nextProps.index ||
		!childrenEquals(props.children, nextProps.children)
	);
})(ViewManager);

const wrapRange = (min, max, value) => {
	if (value > max) {
		return min;
	} else if (value < min) {
		return max;
	} else {
		return value;
	}
};

const selectIcon = (icon, v, h) => (props) => (props[icon] || (props.orientation === 'vertical' ? v : h));

const selectIncIcon = selectIcon('incrementIcon', 'arrowlargeup', 'arrowlargeright');

const selectDecIcon = selectIcon('decrementIcon', 'arrowlargedown', 'arrowlargeleft');

/**
 * Returns a timestamp for the current time using `window.performance.now()` if available and
 * falling back to `Date.now()`.
 *
 * @returns	{Number}	Timestamp
 * @private
 */
const now = function () {
	if (typeof window === 'object') {
		return window.performance.now();
	} else {
		return Date.now();
	}
};

// Timeout for MouseUp
const emulateMouseEventsTimeout = 175;

// Set-up event forwarding
const forwardClick = forward('onClick'),
	forwardKeyDown = forward('onKeyDown'),
	forwardKeyUp = forward('onKeyUp'),
	forwardMouseDown = forward('onMouseDown'),
	forwardMouseUp = forward('onMouseUp'),
	forwardWheel = forward('onWheel');

/**
 * The base component for {@link moonstone/internal/Picker.Picker}.
 *
 * @class Picker
 * @memberof moonstone/internal/Picker
 * @ui
 * @private
 */

const Picker = class extends React.Component {
	static displayName = 'Picker'

	static propTypes = /** @lends moonstone/internal/Picker.Picker.prototype */ {
		/**
		 * Index for internal ViewManager
		 *
		 * @type {Number}
		 * @public
		 */
		index: React.PropTypes.number.isRequired,

		/**
		 * The maximum value selectable by the picker (inclusive).
		 *
		 * @type {Number}
		 * @public
		 */
		max: React.PropTypes.number.isRequired,

		/**
		 * The minimum value selectable by the picker (inclusive).
		 *
		 * @type {Number}
		 * @public
		 */
		min: React.PropTypes.number.isRequired,

		/**
		 * Children from which to pick
		 *
		 * @type {Node}
		 * @public
		 */
		children: React.PropTypes.node,

		/**
		 * Class name for component
		 *
		 * @type {String}
		 * @public
		 */
		className: React.PropTypes.string,

		/**
		 * Assign a custom icon for the decrementer. All strings supported by [Icon]{Icon} are
		 * supported. Without a custom icon, the default is used, and is automatically changed when
		 * the [orientation]{Icon#orientation} is changed.
		 *
		 * @type {String}
		 * @public
		 */
		decrementIcon: React.PropTypes.string,

		/**
		 * When `true`, the [button]{@glossary button} is shown as disabled and does not
		 * generate tap [events]{@glossary event}.
		 *
		 * @type {Boolean}
		 * @public
		 */
		disabled: React.PropTypes.bool,

		/**
		 * Assign a custom icon for the incrementer. All strings supported by [Icon]{Icon} are
		 * supported. Without a custom icon, the default is used, and is automatically changed when
		 * the [orientation]{Icon#orientation} is changed.
		 *
		 * @type {String}
		 * @public
		 */
		incrementIcon: React.PropTypes.string,

		/**
		 * Determines the user interaction of the control. A joined picker allows the user to use
		 * the arrow keys to adjust the picker's value. The user may no longer use those arrow keys
		 * to navigate, while this control is focused. A split control allows full navigation,
		 * but requires individual ENTER presses on the incrementer and decrementer buttons.
		 * Pointer interaction is the same for both formats.
		 *
		 * @type {Boolean}
		 * @public
		 */
		joined: React.PropTypes.bool,

		/**
		 * By default, the picker will animate transitions between items if it has a defined
		 * `width`. Specifying `noAnimation` will prevent any transition animation for the
		 * component.
		 *
		 * @type {Boolean}
		 * @public
		 */
		noAnimation: React.PropTypes.bool,

		/**
		 * A function to run when the control should increment or decrement.
		 *
		 * @type {Function}
		 * @public
		 */
		onChange: React.PropTypes.func,

		/**
		 * Initiate the pressed state
		 *
		 * @type {Function}
		 * @public
		 */
		onMouseDown: React.PropTypes.func,

		/**
		 * End the pressed state
		 *
		 * @type {Function}
		 * @public
		 */
		onMouseUp: React.PropTypes.func,

		/**
		 * The handler to run when the component is removed while retaining focus.
		 *
		 * @type {Function}
		 * @param {Object} event
		 * @public
		 */
		onSpotlightDisappear: React.PropTypes.func,

		/**
		 * Sets the orientation of the picker, whether the buttons are above and below or on the
		 * sides of the value. Must be either `'horizontal'` or `'vertical'`.
		 *
		 * @type {String}
		 * @default 'horizontal'
		 * @public
		 */
		orientation: React.PropTypes.oneOf(['horizontal', 'vertical']),

		/**
		 * Which button (increment, decrement, or neither) is pressed
		 *
		 * @type {Number|null}
		 * @public
		 */
		pressed: React.PropTypes.oneOfType([
			React.PropTypes.number,
			React.PropTypes.bool
		]),

		/**
		 * When `true`, the picker buttons operate in the reverse direction such that pressing
		 * up/left decrements the value and down/right increments the value. This is more natural
		 * for vertical lists of text options where "up" implies a spatial change rather than
		 * incrementing the value.
		 *
		 * @type {Boolean}
		 * @public
		 */
		reverse: React.PropTypes.bool,

		/**
		 * When `true`, the component cannot be navigated using spotlight.
		 *
		 * @type {Boolean}
		 * @default false
		 * @public
		 */
		spotlightDisabled: React.PropTypes.bool,

		/**
		 * Allow the picker to only increment or decrement by a given value. A step of `2` would
		 * cause a picker to increment from 10 to 12 to 14, etc.
		 *
		 * @type {Number}
		 * @default 1
		 * @public
		 */
		step: React.PropTypes.number,

		/**
		 * Index of the selected child
		 *
		 * @type {Number}
		 * @default 0
		 * @public
		 */
		value: React.PropTypes.number,

		/**
		 * Choose a specific size for your picker. `'small'`, `'medium'`, `'large'`, or set to `null` to
		 * assume auto-sizing. `'small'` is good for numeric pickers, `'medium'` for single or short
		 * word pickers, `'large'` for maximum-sized pickers.
		 *
		 * You may also supply a number. This number will determine the minumum size of the Picker.
		 * Setting a number to less than the number of characters in your longest value may produce
		 * unexpected results.
		 *
		 * @type {String|Number}
		 * @public
		 */
		width: React.PropTypes.oneOfType([
			React.PropTypes.oneOf([null, 'small', 'medium', 'large']),
			React.PropTypes.number
		]),

		/**
		 * Should the picker stop incrementing when the picker reaches the last element? Set `wrap`
		 * to `true` to allow the picker to continue from the opposite end of the list of options.
		 *
		 * @type {Boolean}
		 * @public
		 */
		wrap: React.PropTypes.bool
	}

	static defaultProps = {
		orientation: 'horizontal',
		spotlightDisabled: false,
		step: 1,
		value: 0
	}

	constructor (props) {
		super(props);

		if (__DEV__) {
			validateRange(props.value, props.min, props.max, Picker.displayName);
			validateStepped(props.value, props.min, props.step, Picker.displayName);
			validateStepped(props.max, props.min, props.step, Picker.displayName, '"max"');
		}

		this.jobName = `mouseUpHandler${now()}`;
	}

	componentWillReceiveProps (nextProps) {
		const first = nextProps.min;
		const last = nextProps.max;
		const nextValue = nextProps.value;

		if (__DEV__) {
			validateRange(nextValue, first, last, Picker.displayName);
			validateStepped(nextValue, first, nextProps.step, Picker.displayName);
			validateStepped(last, first, nextProps.step, Picker.displayName, '"max"');
		}
	}

	componentWillUnmount () {
		jobs.stopJob(this.jobName);
	}

	computeNextValue = (delta) => {
		const {min, max, value, wrap} = this.props;
		return wrap ? wrapRange(min, max, value + delta) : clamp(min, max, value + delta);
	}

	adjustDirection = (dir) => this.props.reverse ? -dir : dir

	isButtonDisabled = (delta) => {
		const {disabled, value} = this.props;
		return disabled || this.computeNextValue(this.adjustDirection(delta)) === value;
	}

	updateValue = (dir) => {
		const {disabled, onChange, step} = this.props;
		dir = this.adjustDirection(dir);
		this.setTransitionDirection(dir);
		if (!disabled && onChange) {
			const value = this.computeNextValue(dir * step);
			onChange({value});
		}
	}

<<<<<<< HEAD
	handleDecClick = (ev) => {
		if (ev) {
			forwardClick(ev, this.props);
		}
=======
	setTransitionDirection = (dir) => {
		// change the transition direction based on the button press
		this.reverseTransition = !(dir > 0);
	}

	handleDecClick = () => {
>>>>>>> 54193672
		if (!this.isButtonDisabled(-this.props.step)) {
			this.updateValue(-1);
			this.handleDown(-1);
		}
	}

	handleIncClick = (ev) => {
		if (ev) {
			forwardClick(ev, this.props);
		}
		if (!this.isButtonDisabled(this.props.step)) {
			this.updateValue(1);
			this.handleDown(1);
		}
	}

	handleDown = (dir) => {
		const {joined, onMouseDown} = this.props;
		if (joined && onMouseDown) {
			onMouseDown({pressed: dir});
		}
	}

	handleUp = (ev) => {
		const {joined, onMouseUp} = this.props;
		forwardMouseUp(ev, this.props);
		if (joined && onMouseUp) {
			jobs.startJob(this.jobName, onMouseUp, emulateMouseEventsTimeout);
		}
	}

	handleDecDown = (ev) => {
		if (ev) {
			forwardMouseDown(ev, this.props);
		}
		this.handleDown(-1);
	}

	handleIncDown = (ev) => {
		if (ev) {
			forwardMouseDown(ev, this.props);
		}
		this.handleDown(1);
	}

	handleWheel = (ev) => {
		const {joined, onMouseUp, step} = this.props;
		forwardWheel(ev, this.props);

		if (joined) {
			const dir = -Math.sign(ev.deltaY);

			// We'll sometimes get a 0/-0 wheel event we need to ignore or the wheel event has reached
			// the bounds of the picker
			if (dir && !this.isButtonDisabled(step * dir)) {
				// fire the onChange event
				this.updateValue(dir);
				// simulate mouse down
				this.handleDown(dir);
				// set a timer to simulate the mouse up
				jobs.startJob(this.jobName, onMouseUp, emulateMouseEventsTimeout);
				// prevent the default scroll behavior to avoid bounce back
				ev.preventDefault();
			}
		}
	}

	handleDecPulse = () => {
		if (!this.isButtonDisabled(this.props.step * -1)) {
			this.handleDecDown();
			this.updateValue(-1);
		}
	}

	handleIncPulse = () => {
		if (!this.isButtonDisabled(this.props.step)) {
			this.handleIncDown();
			this.updateValue(1);
		}
	}

	handleKeyDown = (ev) => {
		const {joined} = this.props;
		forwardKeyDown(ev, this.props);

		if (joined) {
			const direction = getDirection(ev.keyCode);

			const directions = {
				up: this.handleIncClick,
				down: this.handleDecClick,
				right: this.handleIncClick,
				left: this.handleDecClick
			};

			const isVertical = this.props.orientation === 'vertical' && (direction === 'up' || direction === 'down');
			const isHorizontal = this.props.orientation === 'horizontal' && (direction === 'right' || direction === 'left');

			if (isVertical || isHorizontal) {
				directions[direction]();
				ev.stopPropagation();
			}
		}
	}

	handleKeyUp = (ev) => {
		const {joined, onMouseUp} = this.props;
		forwardKeyUp(ev, this.props);

		if (joined) {
			const direction = getDirection(ev.keyCode);
			const isVertical = this.props.orientation === 'vertical' && (direction === 'up' || direction === 'down');
			const isHorizontal = this.props.orientation === 'horizontal' && (direction === 'right' || direction === 'left');

			if (isVertical || isHorizontal) {
				jobs.startJob(this.jobName, onMouseUp, emulateMouseEventsTimeout);
			}
		}
	}

	determineClasses (decrementerDisabled, incrementerDisabled) {
		const {joined, orientation, pressed, width} = this.props;
		return [
			css.picker,
			css[orientation],
			css[width],
			joined ? css.joined : null,
			!decrementerDisabled && pressed === -1 ? css.decrementing : null,
			!incrementerDisabled && pressed === 1 ? css.incrementing : null,
			this.props.className
		].join(' ');
	}

	render () {
		const {
			noAnimation,
			children,
			disabled,
			index,
			joined,
			onSpotlightDisappear,
			orientation,
			spotlightDisabled,
			step,
			width,
			...rest
		} = this.props;

		delete rest.decrementIcon;
		delete rest.incrementIcon;
		delete rest.max;
		delete rest.min;
		delete rest.onChange;
		delete rest.onMouseDown;
		delete rest.onMouseUp;
		delete rest.pressed;
		delete rest.reverse;
		delete rest.value;
		delete rest.wrap;

		const incrementIcon = selectIncIcon(this.props);
		const decrementIcon = selectDecIcon(this.props);

		const decrementerDisabled = this.isButtonDisabled(step * -1);
		const incrementerDisabled = this.isButtonDisabled(step);
		const classes = this.determineClasses(decrementerDisabled, incrementerDisabled);

		let arranger;
		if (width && !disabled) {
			arranger = orientation === 'vertical' ? SlideTopArranger : SlideLeftArranger;
		}

		let sizingPlaceholder = null;
		if (typeof width === 'number' && width > 0) {
			sizingPlaceholder = <div className={css.sizingPlaceholder}>{ '0'.repeat(width) }</div>;
		}

		return (
			<div
				{...rest}
				className={classes}
				disabled={disabled}
				onWheel={this.handleWheel}
				onKeyDown={this.handleKeyDown}
				onKeyUp={this.handleKeyUp}
			>
				<PickerButton
					className={css.incrementer}
					disabled={incrementerDisabled}
					onClick={this.handleIncClick}
					onMouseDown={this.handleIncDown}
					onMouseUp={this.handleUp}
					onHoldPulse={this.handleIncPulse}
					onSpotlightDisappear={onSpotlightDisappear}
					joined={joined}
					icon={incrementIcon}
					spotlightDisabled={spotlightDisabled}
				/>
				<div className={css.valueWrapper}>
					{sizingPlaceholder}
					<PickerViewManager
						arranger={arranger}
						duration={100}
						index={index}
						noAnimation={noAnimation}
						reverseTransition={this.reverseTransition}
					>
						{children}
					</PickerViewManager>
				</div>
				<PickerButton
					className={css.decrementer}
					disabled={decrementerDisabled}
					onClick={this.handleDecClick}
					onMouseDown={this.handleDecDown}
					onMouseUp={this.handleUp}
					onHoldPulse={this.handleDecPulse}
					onSpotlightDisappear={onSpotlightDisappear}
					joined={joined}
					icon={decrementIcon}
					spotlightDisabled={spotlightDisabled}
				/>
			</div>
		);
	}
};

export default Picker;
export {Picker};
export PickerItem from './PickerItem';<|MERGE_RESOLUTION|>--- conflicted
+++ resolved
@@ -342,19 +342,15 @@
 		}
 	}
 
-<<<<<<< HEAD
+	setTransitionDirection = (dir) => {
+		// change the transition direction based on the button press
+		this.reverseTransition = !(dir > 0);
+	}
+
 	handleDecClick = (ev) => {
 		if (ev) {
 			forwardClick(ev, this.props);
 		}
-=======
-	setTransitionDirection = (dir) => {
-		// change the transition direction based on the button press
-		this.reverseTransition = !(dir > 0);
-	}
-
-	handleDecClick = () => {
->>>>>>> 54193672
 		if (!this.isButtonDisabled(-this.props.step)) {
 			this.updateValue(-1);
 			this.handleDown(-1);
