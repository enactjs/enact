import {forward} from '@enact/core/handle';
import clamp from 'ramda/src/clamp';
import equals from 'ramda/src/equals';
import {is} from '@enact/core/keymap';
import {Job} from '@enact/core/util';
import React from 'react';
import PropTypes from 'prop-types';
import shouldUpdate from 'recompose/shouldUpdate';
import {SlideLeftArranger, SlideTopArranger, ViewManager} from '@enact/ui/ViewManager';
import {getDirection} from '@enact/spotlight';

import Skinnable from '../../Skinnable';
import {validateRange, validateStepped} from '../validators';
import DisappearSpotlightDecorator from '../DisappearSpotlightDecorator';

import IdProvider from '../IdProvider';
import $L from '../$L';
import PickerButton from './PickerButton';

import css from './Picker.less';

const isDown = is('down');
const isLeft = is('left');
const isRight = is('right');
const isUp = is('up');

const PickerViewManager = shouldUpdate((props, nextProps) => {
	return (
		props.index !== nextProps.index ||
		!equals(props.children, nextProps.children)
	);
})(ViewManager);

const wrapRange = (min, max, value) => {
	if (value > max) {
		return min;
	} else if (value < min) {
		return max;
	} else {
		return value;
	}
};

const selectIcon = (icon, v, h) => (props) => (props[icon] || (props.orientation === 'vertical' ? v : h));

const selectIncIcon = selectIcon('incrementIcon', 'arrowlargeup', 'arrowlargeright');

const selectDecIcon = selectIcon('decrementIcon', 'arrowlargedown', 'arrowlargeleft');

// Set-up event forwarding
const forwardBlur = forward('onBlur'),
	forwardClick = forward('onClick'),
	forwardFocus = forward('onFocus'),
	forwardKeyDown = forward('onKeyDown'),
<<<<<<< HEAD
=======
	forwardKeyUp = forward('onKeyUp'),
	forwardMouseDown = forward('onMouseDown'),
	forwardMouseUp = forward('onMouseUp'),
>>>>>>> 6552cbc8
	forwardWheel = forward('onWheel');

/**
 * The base component for {@link moonstone/internal/Picker.Picker}.
 *
 * @class Picker
 * @memberof moonstone/internal/Picker
 * @ui
 * @private
 */

const PickerBase = class extends React.Component {
	static displayName = 'Picker'

	static propTypes = /** @lends moonstone/internal/Picker.Picker.prototype */ {
		/**
		 * Index for internal ViewManager
		 *
		 * @type {Number}
		 * @public
		 */
		index: PropTypes.number.isRequired,

		/**
		 * The maximum value selectable by the picker (inclusive).
		 *
		 * @type {Number}
		 * @public
		 */
		max: PropTypes.number.isRequired,

		/**
		 * The minimum value selectable by the picker (inclusive).
		 *
		 * @type {Number}
		 * @public
		 */
		min: PropTypes.number.isRequired,

		/**
		 * Overrides the `aria-valuetext` for the picker. By default, `aria-valuetext` is set
		 * to the current selected child and accessibilityHint text.
		 *
		 * @type {String}
		 * @memberof moonstone/internal/Picker.Picker.prototype
		 * @public
		 */
		'aria-valuetext': PropTypes.string,

		/**
		 * Accessibility hint
		 * For example, `hour`, `year`, and `meridiem`
		 *
		 * @type {String}
		 * @default ''
		 * @public
		 */
		accessibilityHint: PropTypes.string,

		/**
		 * Children from which to pick
		 *
		 * @type {Node}
		 * @public
		 */
		children: PropTypes.node,

		/**
		 * Class name for component
		 *
		 * @type {String}
		 * @public
		 */
		className: PropTypes.string,

		/**
		 * Assign a custom icon for the decrementer. All strings supported by [Icon]{Icon} are
		 * supported. Without a custom icon, the default is used, and is automatically changed when
		 * the [orientation]{Icon#orientation} is changed.
		 *
		 * @type {String}
		 * @public
		 */
		decrementIcon: PropTypes.string,

		/**
		 * When `true`, the Picker is shown as disabled and does not generate `onChange`
		 * [events]{@glossary event}.
		 *
		 * @type {Boolean}
		 * @public
		 */
		disabled: PropTypes.bool,

		/**
		 * The picker id reference for setting aria-controls.
		 *
		 * @type {String}
		 * @private
		 */
		id: PropTypes.string,

		/**
		 * Assign a custom icon for the incrementer. All strings supported by [Icon]{Icon} are
		 * supported. Without a custom icon, the default is used, and is automatically changed when
		 * the [orientation]{Icon#orientation} is changed.
		 *
		 * @type {String}
		 * @public
		 */
		incrementIcon: PropTypes.string,

		/**
		 * Determines the user interaction of the control. A joined picker allows the user to use
		 * the arrow keys to adjust the picker's value. The user may no longer use those arrow keys
		 * to navigate, while this control is focused. A split control allows full navigation,
		 * but requires individual ENTER presses on the incrementer and decrementer buttons.
		 * Pointer interaction is the same for both formats.
		 *
		 * @type {Boolean}
		 * @public
		 */
		joined: PropTypes.bool,

		/**
		 * By default, the picker will animate transitions between items if it has a defined
		 * `width`. Specifying `noAnimation` will prevent any transition animation for the
		 * component.
		 *
		 * @type {Boolean}
		 * @public
		 */
		noAnimation: PropTypes.bool,

		/**
		 * A function to run when the control should increment or decrement.
		 *
		 * @type {Function}
		 * @public
		 */
		onChange: PropTypes.func,

		/**
		 * A function to run when the decrement button is disabled
		 *
		 * @type {Function}
		 * @private
		 */
		onDecrementSpotlightDisappear: PropTypes.func,

		/**
		 * A function to run when the Increment button is disabled
		 *
		 * @type {Function}
		 * @private
		 */
		onIncrementSpotlightDisappear: PropTypes.func,

		/**
		 * The handler to run prior to focus leaving the picker when the 5-way down key is pressed.
		 *
		 * @type {Function}
		 * @param {Object} event
		 * @public
		 */
		onPickerSpotlightDown: PropTypes.func,

		/**
		 * The handler to run prior to focus leaving the picker when the 5-way left key is pressed.
		 *
		 * @type {Function}
		 * @param {Object} event
		 * @public
		 */
		onPickerSpotlightLeft: PropTypes.func,

		/**
		 * The handler to run prior to focus leaving the picker when the 5-way right key is pressed.
		 *
		 * @type {Function}
		 * @param {Object} event
		 * @public
		 */
		onPickerSpotlightRight: PropTypes.func,

		/**
		 * The handler to run prior to focus leaving the picker when the 5-way up key is pressed.
		 *
		 * @type {Function}
		 * @param {Object} event
		 * @public
		 */
		onPickerSpotlightUp: PropTypes.func,

		/**
		 * Sets the orientation of the picker, whether the buttons are above and below or on the
		 * sides of the value. Must be either `'horizontal'` or `'vertical'`.
		 *
		 * @type {String}
		 * @default 'horizontal'
		 * @public
		 */
		orientation: PropTypes.oneOf(['horizontal', 'vertical']),

		/**
		 * When `true`, the picker buttons operate in the reverse direction such that pressing
		 * up/left decrements the value and down/right increments the value. This is more natural
		 * for vertical lists of text options where "up" implies a spatial change rather than
		 * incrementing the value.
		 *
		 * @type {Boolean}
		 * @public
		 */
		reverse: PropTypes.bool,

		/**
		 * When `true`, the component cannot be navigated using spotlight.
		 *
		 * @type {Boolean}
		 * @default false
		 * @public
		 */
		spotlightDisabled: PropTypes.bool,

		/**
		 * Allow the picker to only increment or decrement by a given value. A step of `2` would
		 * cause a picker to increment from 10 to 12 to 14, etc.
		 *
		 * @type {Number}
		 * @default 1
		 * @public
		 */
		step: PropTypes.number,

		/**
		 * Index of the selected child
		 *
		 * @type {Number}
		 * @default 0
		 * @public
		 */
		value: PropTypes.number,

		/**
		 * Choose a specific size for your picker. `'small'`, `'medium'`, `'large'`, or set to `null` to
		 * assume auto-sizing. `'small'` is good for numeric pickers, `'medium'` for single or short
		 * word pickers, `'large'` for maximum-sized pickers.
		 *
		 * You may also supply a number. This number will determine the minumum size of the Picker.
		 * Setting a number to less than the number of characters in your longest value may produce
		 * unexpected results.
		 *
		 * @type {String|Number}
		 * @public
		 */
		width: PropTypes.oneOfType([
			PropTypes.oneOf([null, 'small', 'medium', 'large']),
			PropTypes.number
		]),

		/**
		 * Should the picker stop incrementing when the picker reaches the last element? Set `wrap`
		 * to `true` to allow the picker to continue from the opposite end of the list of options.
		 *
		 * @type {Boolean}
		 * @public
		 */
		wrap: PropTypes.bool
	}

	static defaultProps = {
		accessibilityHint: '',
		orientation: 'horizontal',
		spotlightDisabled: false,
		step: 1,
		value: 0
	}

	constructor (props) {
		super(props);

		this.state = {
			// Set to `true` onFocus and `false` onBlur to prevent setting aria-valuetext (which
			// will notify the user) when the component does not have focus
			active: false,
			pressed: 0
		};

		this.initContainerRef = this.initRef('containerRef');

		if (__DEV__) {
			validateRange(props.value, props.min, props.max, PickerBase.displayName);
			validateStepped(props.value, props.min, props.step, PickerBase.displayName);
			validateStepped(props.max, props.min, props.step, PickerBase.displayName, '"max"');
		}
	}

	componentDidMount () {
		if (this.props.joined) {
			this.containerRef.addEventListener('wheel', this.handleWheel);
		}
	}

	componentWillReceiveProps (nextProps) {
		const first = nextProps.min;
		const last = nextProps.max;
		const nextValue = nextProps.value;

		if (__DEV__) {
			validateRange(nextValue, first, last, PickerBase.displayName);
			validateStepped(nextValue, first, nextProps.step, PickerBase.displayName);
			validateStepped(last, first, nextProps.step, PickerBase.displayName, '"max"');
		}
	}

	componentDidUpdate () {
		if (this.props.joined) {
			this.containerRef.addEventListener('wheel', this.handleWheel);
		} else {
			this.containerRef.removeEventListener('wheel', this.handleWheel);
		}
	}

	componentWillUnmount () {
		this.emulateMouseUp.stop();
		this.throttleInc.stop();
		this.throttleDec.stop();
		this.throttleWheelInc.stop();
		this.throttleWheelDec.stop();
		if (this.props.joined) {
			this.containerRef.removeEventListener('wheel', this.handleWheel);
		}
	}

	computeNextValue = (delta) => {
		const {min, max, value, wrap} = this.props;
		return wrap ? wrapRange(min, max, value + delta) : clamp(min, max, value + delta);
	}

	adjustDirection = (dir) => this.props.reverse ? -dir : dir

	hasReachedBound = (delta) => {
		const {value} = this.props;
		return this.computeNextValue(this.adjustDirection(delta)) === value;
	}

	updateValue = (dir) => {
		const {disabled, onChange, step} = this.props;
		dir = this.adjustDirection(dir);
		this.setTransitionDirection(dir);
		if (!disabled && onChange) {
			const value = this.computeNextValue(dir * step);
			onChange({value});
		}
	}

	handleBlur = (ev) => {
		forwardBlur(ev, this.props);

		this.setState({
			active: false
		});
	}

	handleFocus = (ev) => {
		forwardFocus(ev, this.props);

		this.setState({
			active: true
		});
	}

	setTransitionDirection = (dir) => {
		// change the transition direction based on the button press
		this.reverseTransition = !(dir > 0);
	}

	handleDecClick = (ev) => {
		if (ev) {
			forwardClick(ev, this.props);
		}
		if (!this.hasReachedBound(-this.props.step)) {
			this.updateValue(-1);
			this.handleDown(-1);
		}
	}

	handleIncClick = (ev) => {
		if (ev) {
			forwardClick(ev, this.props);
		}
		if (!this.hasReachedBound(this.props.step)) {
			this.updateValue(1);
			this.handleDown(1);
		}
	}

	handleDown = (pressed) => {
		const {joined} = this.props;
		if (joined) {
			this.setState({pressed});
		}
	}

	emulateMouseUp = new Job(() => {
		this.setState({
			pressed: 0
		});
	}, 175)

	handleUp = () => {
		const {joined} = this.props;
		if (joined) {
			this.emulateMouseUp.start();
		}
	}

	handleDecDown = () => {
		this.handleDown(-1);
	}

	handleIncDown = () => {
		this.handleDown(1);
	}

	handleWheel = (ev) => {
		const {joined, step} = this.props;
		forwardWheel(ev, this.props);

		if (joined) {
			const dir = -Math.sign(ev.deltaY);

			// We'll sometimes get a 0/-0 wheel event we need to ignore or the wheel event has reached
			// the bounds of the picker
			if (dir && !this.hasReachedBound(step * dir)) {
				// fire the onChange event
				if (dir > 0) {
					this.throttleWheelInc.throttle();
				} else if (dir < 0) {
					this.throttleWheelDec.throttle();
				}
				// simulate mouse down
				this.handleDown(dir);
				// set a timer to simulate the mouse up
				this.emulateMouseUp.start(ev);
				// prevent the default scroll behavior to avoid bounce back
				ev.preventDefault();
				ev.stopPropagation();
			}
		}
	}

	handleDecPulse = () => {
		if (!this.hasReachedBound(this.props.step * -1)) {
			this.handleDown(-1);
			this.updateValue(-1);
		}
	}

	handleIncPulse = () => {
		if (!this.hasReachedBound(this.props.step)) {
			this.handleDown(1);
			this.updateValue(1);
		}
	}

	throttleInc = new Job(this.handleIncClick, 200)

	throttleDec = new Job(this.handleDecClick, 200)

	throttleWheelInc = new Job(this.handleIncClick, 100)

	throttleWheelDec = new Job(this.handleDecClick, 100)

	handleKeyDown = (ev) => {
		const {
			joined,
			onPickerSpotlightDown,
			onPickerSpotlightLeft,
			onPickerSpotlightRight,
			onPickerSpotlightUp,
			orientation
		} = this.props;
		const {keyCode} = ev;
		forwardKeyDown(ev, this.props);

		if (joined) {
			const direction = getDirection(keyCode);

			const directions = {
				up: this.throttleInc.throttle,
				down: this.throttleDec.throttle,
				right: this.throttleInc.throttle,
				left: this.throttleDec.throttle
			};

			const isVertical = orientation === 'vertical' && (isUp(keyCode) || isDown(keyCode));
			const isHorizontal = orientation === 'horizontal' && (isRight(keyCode) || isLeft(keyCode));

			if (isVertical || isHorizontal) {
				directions[direction]();
				ev.preventDefault();
				ev.stopPropagation();
				this.emulateMouseUp.start(ev);
			} else if (orientation === 'horizontal' && isDown(keyCode) && onPickerSpotlightDown) {
				onPickerSpotlightDown(ev);
			} else if (orientation === 'horizontal' && isUp(keyCode) && onPickerSpotlightUp) {
				onPickerSpotlightUp(ev);
			} else if (orientation === 'vertical' && isLeft(keyCode) && onPickerSpotlightLeft) {
				onPickerSpotlightLeft(ev);
			} else if (orientation === 'vertical' && isRight(keyCode) && onPickerSpotlightRight) {
				onPickerSpotlightRight(ev);
			}
		}
	}

	handleKeyUp = (ev) => {
		const {
			joined,
			orientation
		} = this.props;
		const {keyCode} = ev;
		forwardKeyUp(ev, this.props);

		if (joined) {
			const direction = getDirection(keyCode);

			const directions = {
				up: this.throttleInc.stop,
				down: this.throttleDec.stop,
				right: this.throttleInc.stop,
				left: this.throttleDec.stop
			};

			const isVertical = orientation === 'vertical' && (isUp(keyCode) || isDown(keyCode));
			const isHorizontal = orientation === 'horizontal' && (isRight(keyCode) || isLeft(keyCode));

			if (isVertical || isHorizontal) {
				directions[direction]();
			}
		}
	}

	handleDecKeyDown = (ev) => {
		const {keyCode} = ev;
		const {
			onPickerSpotlightDown,
			onPickerSpotlightLeft,
			onPickerSpotlightRight,
			onPickerSpotlightUp,
			orientation,
			step
		} = this.props;

		if (isDown(keyCode) && onPickerSpotlightDown) {
			onPickerSpotlightDown(ev);
		} else if (isLeft(keyCode) && onPickerSpotlightLeft) {
			onPickerSpotlightLeft(ev);
		} else if (isRight(keyCode) && onPickerSpotlightRight && (orientation === 'vertical' || this.hasReachedBound(step))) {
			onPickerSpotlightRight(ev);
		} else if (isUp(keyCode) && onPickerSpotlightUp && (orientation === 'horizontal' || this.hasReachedBound(step))) {
			onPickerSpotlightUp(ev);
		}
	}

	handleIncKeyDown = (ev) => {
		const {keyCode} = ev;
		const {
			onPickerSpotlightDown,
			onPickerSpotlightLeft,
			onPickerSpotlightRight,
			onPickerSpotlightUp,
			orientation,
			step
		} = this.props;

		if (isDown(keyCode) && onPickerSpotlightDown && (orientation === 'horizontal' || this.hasReachedBound(step * -1))) {
			onPickerSpotlightDown(ev);
		} else if (isLeft(keyCode) && onPickerSpotlightLeft && (orientation === 'vertical' || this.hasReachedBound(step * -1))) {
			onPickerSpotlightLeft(ev);
		} else if (isRight(keyCode) && onPickerSpotlightRight) {
			onPickerSpotlightRight(ev);
		} else if (isUp(keyCode) && onPickerSpotlightUp) {
			onPickerSpotlightUp(ev);
		}
	}

	determineClasses (decrementerDisabled, incrementerDisabled) {
		const {joined, orientation, width} = this.props;
		const {pressed} = this.state;
		return [
			css.picker,
			css[orientation],
			css[width],
			joined ? css.joined : null,
			!decrementerDisabled && pressed === -1 ? css.decrementing : null,
			!incrementerDisabled && pressed === 1 ? css.incrementing : null,
			this.props.className
		].join(' ');
	}

	calcValueText () {
		const {accessibilityHint, children, index, value} = this.props;
		let valueText = value;

		// Sometimes this.props.value is not equal to node text content. For example, when `PM`
		// is shown in AM/PM picker, its value is `1` and its node.textContent is `PM`. In this
		// case, Screen readers should read `PM` instead of `1`.
		if (children && Array.isArray(children)) {
			valueText = (children[index]) ? children[index].props.children : value;
		} else if (children && children.props && !children.props.children) {
			valueText = children.props.children;
		}

		if (accessibilityHint) {
			valueText = `${valueText} ${accessibilityHint}`;
		}

		return valueText;
	}

	calcButtonLabel (next, valueText) {
		// no label is necessary when joined
		if (!this.props.joined) {
			return `${valueText} ${next ? $L('next item') : $L('previous item')}`;
		}
	}

	calcDecrementLabel (valueText) {
		return this.calcButtonLabel(this.props.reverse, valueText);
	}

	calcIncrementLabel (valueText) {
		return this.calcButtonLabel(!this.props.reverse, valueText);
	}

	calcJoinedLabel (valueText) {
		const {orientation} = this.props;
		const hint = orientation === 'horizontal' ? $L('change a value with left right button') : $L('change a value with up down button');
		return `${valueText} ${hint}`;
	}

	initRef (prop) {
		return (ref) => {
			this[prop] = ref;
		};
	}

	render () {
		const {active} = this.state;
		const {
			'aria-valuetext': ariaValueText,
			noAnimation,
			children,
			disabled,
			id,
			index,
			joined,
			onDecrementSpotlightDisappear,
			onIncrementSpotlightDisappear,
			orientation,
			spotlightDisabled,
			step,
			width,
			...rest
		} = this.props;

		delete rest.accessibilityHint;
		delete rest.decrementIcon;
		delete rest.incrementIcon;
		delete rest.max;
		delete rest.min;
		delete rest.onChange;
		delete rest.onPickerSpotlightDown;
		delete rest.onPickerSpotlightLeft;
		delete rest.onPickerSpotlightRight;
		delete rest.onPickerSpotlightUp;
		delete rest.reverse;
		delete rest.value;
		delete rest.wrap;

		const incrementIcon = selectIncIcon(this.props);
		const decrementIcon = selectDecIcon(this.props);

		const reachedStart = this.hasReachedBound(step * -1);
		const decrementerDisabled = disabled || reachedStart;
		const reachedEnd = this.hasReachedBound(step);
		const incrementerDisabled = disabled || reachedEnd;
		const classes = this.determineClasses(decrementerDisabled, incrementerDisabled);

		let arranger;
		if (!noAnimation && !disabled) {
			arranger = orientation === 'vertical' ? SlideTopArranger : SlideLeftArranger;
		}

		let sizingPlaceholder = null;
		if (typeof width === 'number' && width > 0) {
			sizingPlaceholder = <div aria-hidden className={css.sizingPlaceholder}>{ '0'.repeat(width) }</div>;
		}

		const valueText = this.calcValueText();
		const decrementerAriaControls = !incrementerDisabled ? id : null;
		const incrementerAriaControls = !decrementerDisabled ? id : null;

		return (
			<div
				{...rest}
				aria-controls={joined ? id : null}
				aria-disabled={disabled}
				aria-label={joined ? this.calcJoinedLabel(valueText) : null}
				className={classes}
				disabled={disabled}
				onBlur={this.handleBlur}
				onFocus={this.handleFocus}
				onKeyDown={this.handleKeyDown}
<<<<<<< HEAD
=======
				onKeyUp={this.handleKeyUp}
>>>>>>> 6552cbc8
				ref={this.initContainerRef}
			>
				<PickerButton
					aria-controls={!joined ? incrementerAriaControls : null}
					aria-label={this.calcIncrementLabel(ariaValueText != null ? ariaValueText : valueText)}
					className={css.incrementer}
					disabled={incrementerDisabled}
					hidden={reachedEnd}
					icon={incrementIcon}
					joined={joined}
					onDown={this.handleIncDown}
					onHoldPulse={this.handleIncPulse}
					onKeyDown={this.handleIncKeyDown}
					onSpotlightDisappear={onIncrementSpotlightDisappear}
					onTap={this.handleIncClick}
					onUp={this.handleUp}
					spotlightDisabled={spotlightDisabled}
				/>
				<div
					aria-disabled={disabled}
					aria-hidden={!active}
					aria-valuetext={ariaValueText != null ? ariaValueText : valueText}
					className={css.valueWrapper}
					id={id}
					role="spinbutton"
				>
					{sizingPlaceholder}
					<PickerViewManager
						aria-hidden
						arranger={arranger}
						duration={100}
						index={index}
						noAnimation={noAnimation}
						reverseTransition={this.reverseTransition}
					>
						{children}
					</PickerViewManager>
				</div>
				<PickerButton
					aria-controls={!joined ? decrementerAriaControls : null}
					aria-label={this.calcDecrementLabel(ariaValueText != null ? ariaValueText : valueText)}
					className={css.decrementer}
					disabled={decrementerDisabled}
					hidden={reachedStart}
					icon={decrementIcon}
					joined={joined}
					onDown={this.handleDecDown}
					onHoldPulse={this.handleDecPulse}
					onKeyDown={this.handleDecKeyDown}
					onSpotlightDisappear={onDecrementSpotlightDisappear}
					onTap={this.handleDecClick}
					onUp={this.handleUp}
					spotlightDisabled={spotlightDisabled}
				/>
			</div>
		);
	}
};

const Picker = IdProvider(
	{generateProp: null, prefix: 'p_'},
	Skinnable(
		DisappearSpotlightDecorator(
			{events: {
				onDecrementSpotlightDisappear: `.${css.incrementer}`,
				onIncrementSpotlightDisappear: `.${css.decrementer}`
			}},
			PickerBase
		)
	)
);

export default Picker;
export {Picker};
export PickerItem from './PickerItem';<|MERGE_RESOLUTION|>--- conflicted
+++ resolved
@@ -52,12 +52,7 @@
 	forwardClick = forward('onClick'),
 	forwardFocus = forward('onFocus'),
 	forwardKeyDown = forward('onKeyDown'),
-<<<<<<< HEAD
-=======
 	forwardKeyUp = forward('onKeyUp'),
-	forwardMouseDown = forward('onMouseDown'),
-	forwardMouseUp = forward('onMouseUp'),
->>>>>>> 6552cbc8
 	forwardWheel = forward('onWheel');
 
 /**
@@ -773,10 +768,7 @@
 				onBlur={this.handleBlur}
 				onFocus={this.handleFocus}
 				onKeyDown={this.handleKeyDown}
-<<<<<<< HEAD
-=======
 				onKeyUp={this.handleKeyUp}
->>>>>>> 6552cbc8
 				ref={this.initContainerRef}
 			>
 				<PickerButton
