import {forward} from '@enact/core/handle';
import clamp from 'ramda/src/clamp';
import equals from 'ramda/src/equals';
import {is} from '@enact/core/keymap';
import {Job} from '@enact/core/util';
import React from 'react';
import PropTypes from 'prop-types';
import shouldUpdate from 'recompose/shouldUpdate';
import {SlideLeftArranger, SlideTopArranger, ViewManager} from '@enact/ui/ViewManager';
import {getDirection} from '@enact/spotlight';

import Skinnable from '../../Skinnable';
import {validateRange, validateStepped} from '../validators';
import DisappearSpotlightDecorator from '../DisappearSpotlightDecorator';

import IdProvider from '../IdProvider';
import $L from '../$L';
import PickerButton from './PickerButton';

import css from './Picker.less';

const isDown = is('down');
const isLeft = is('left');
const isRight = is('right');
const isUp = is('up');

const PickerViewManager = shouldUpdate((props, nextProps) => {
	return (
		props.index !== nextProps.index ||
		!equals(props.children, nextProps.children)
	);
})(ViewManager);

const wrapRange = (min, max, value) => {
	if (value > max) {
		return min;
	} else if (value < min) {
		return max;
	} else {
		return value;
	}
};

const selectIcon = (icon, v, h) => (props) => (props[icon] || (props.orientation === 'vertical' ? v : h));

const selectIncIcon = selectIcon('incrementIcon', 'arrowlargeup', 'arrowlargeright');

const selectDecIcon = selectIcon('decrementIcon', 'arrowlargedown', 'arrowlargeleft');

// Set-up event forwarding
const forwardBlur = forward('onBlur'),
	forwardClick = forward('onClick'),
	forwardFocus = forward('onFocus'),
	forwardKeyDown = forward('onKeyDown'),
	forwardMouseDown = forward('onMouseDown'),
	forwardMouseUp = forward('onMouseUp'),
	forwardWheel = forward('onWheel');

/**
 * The base component for {@link moonstone/internal/Picker.Picker}.
 *
 * @class Picker
 * @memberof moonstone/internal/Picker
 * @ui
 * @private
 */

const PickerBase = class extends React.Component {
	static displayName = 'Picker'

	static propTypes = /** @lends moonstone/internal/Picker.Picker.prototype */ {
		/**
		 * Index for internal ViewManager
		 *
		 * @type {Number}
		 * @public
		 */
		index: PropTypes.number.isRequired,

		/**
		 * The maximum value selectable by the picker (inclusive).
		 *
		 * @type {Number}
		 * @public
		 */
		max: PropTypes.number.isRequired,

		/**
		 * The minimum value selectable by the picker (inclusive).
		 *
		 * @type {Number}
		 * @public
		 */
		min: PropTypes.number.isRequired,

		/**
		 * Accessibility hint
		 * For example, `hour`, `year`, and `meridiem`
		 *
		 * @type {String}
		 * @default ''
		 * @public
		 */
		accessibilityHint: PropTypes.string,

		/**
		 * Children from which to pick
		 *
		 * @type {Node}
		 * @public
		 */
		children: PropTypes.node,

		/**
		 * Class name for component
		 *
		 * @type {String}
		 * @public
		 */
		className: PropTypes.string,

		/**
		 * Assign a custom icon for the decrementer. All strings supported by [Icon]{Icon} are
		 * supported. Without a custom icon, the default is used, and is automatically changed when
		 * the [orientation]{Icon#orientation} is changed.
		 *
		 * @type {String}
		 * @public
		 */
		decrementIcon: PropTypes.string,

		/**
		 * When `true`, the Picker is shown as disabled and does not generate `onChange`
		 * [events]{@glossary event}.
		 *
		 * @type {Boolean}
		 * @public
		 */
		disabled: PropTypes.bool,

		/**
		 * The picker id reference for setting aria-controls.
		 *
		 * @type {String}
		 * @private
		 */
		id: PropTypes.string,

		/**
		 * Assign a custom icon for the incrementer. All strings supported by [Icon]{Icon} are
		 * supported. Without a custom icon, the default is used, and is automatically changed when
		 * the [orientation]{Icon#orientation} is changed.
		 *
		 * @type {String}
		 * @public
		 */
		incrementIcon: PropTypes.string,

		/**
		 * Determines the user interaction of the control. A joined picker allows the user to use
		 * the arrow keys to adjust the picker's value. The user may no longer use those arrow keys
		 * to navigate, while this control is focused. A split control allows full navigation,
		 * but requires individual ENTER presses on the incrementer and decrementer buttons.
		 * Pointer interaction is the same for both formats.
		 *
		 * @type {Boolean}
		 * @public
		 */
		joined: PropTypes.bool,

		/**
		 * By default, the picker will animate transitions between items if it has a defined
		 * `width`. Specifying `noAnimation` will prevent any transition animation for the
		 * component.
		 *
		 * @type {Boolean}
		 * @public
		 */
		noAnimation: PropTypes.bool,

		/**
		 * A function to run when the control should increment or decrement.
		 *
		 * @type {Function}
		 * @public
		 */
		onChange: PropTypes.func,

		/**
		 * A function to run when the decrement button is disabled
		 *
		 * @type {Function}
		 * @private
		 */
		onDecrementSpotlightDisappear: PropTypes.func,

		/**
		 * A function to run when the Increment button is disabled
		 *
		 * @type {Function}
		 * @private
		 */
		onIncrementSpotlightDisappear: PropTypes.func,

		/**
		 * Initiate the pressed state
		 *
		 * @type {Function}
		 * @public
		 */
		onMouseDown: PropTypes.func,

		/**
		 * End the pressed state
		 *
		 * @type {Function}
		 * @public
		 */
		onMouseUp: PropTypes.func,

		/**
		 * The handler to run prior to focus leaving the picker when the 5-way down key is pressed.
		 *
		 * @type {Function}
		 * @param {Object} event
		 * @public
		 */
		onPickerSpotlightDown: PropTypes.func,

		/**
		 * The handler to run prior to focus leaving the picker when the 5-way left key is pressed.
		 *
		 * @type {Function}
		 * @param {Object} event
		 * @public
		 */
		onPickerSpotlightLeft: PropTypes.func,

		/**
		 * The handler to run prior to focus leaving the picker when the 5-way right key is pressed.
		 *
		 * @type {Function}
		 * @param {Object} event
		 * @public
		 */
		onPickerSpotlightRight: PropTypes.func,

		/**
		 * The handler to run prior to focus leaving the picker when the 5-way up key is pressed.
		 *
		 * @type {Function}
		 * @param {Object} event
		 * @public
		 */
		onPickerSpotlightUp: PropTypes.func,

		/**
		 * Sets the orientation of the picker, whether the buttons are above and below or on the
		 * sides of the value. Must be either `'horizontal'` or `'vertical'`.
		 *
		 * @type {String}
		 * @default 'horizontal'
		 * @public
		 */
		orientation: PropTypes.oneOf(['horizontal', 'vertical']),

		/**
		 * Which button (increment, decrement, or neither) is pressed
		 *
		 * @type {Number|null}
		 * @public
		 */
		pressed: PropTypes.oneOfType([
			PropTypes.number,
			PropTypes.bool
		]),

		/**
		 * When `true`, the picker buttons operate in the reverse direction such that pressing
		 * up/left decrements the value and down/right increments the value. This is more natural
		 * for vertical lists of text options where "up" implies a spatial change rather than
		 * incrementing the value.
		 *
		 * @type {Boolean}
		 * @public
		 */
		reverse: PropTypes.bool,

		/**
		 * When `true`, the component cannot be navigated using spotlight.
		 *
		 * @type {Boolean}
		 * @default false
		 * @public
		 */
		spotlightDisabled: PropTypes.bool,

		/**
		 * Allow the picker to only increment or decrement by a given value. A step of `2` would
		 * cause a picker to increment from 10 to 12 to 14, etc.
		 *
		 * @type {Number}
		 * @default 1
		 * @public
		 */
		step: PropTypes.number,

		/**
		 * Index of the selected child
		 *
		 * @type {Number}
		 * @default 0
		 * @public
		 */
		value: PropTypes.number,

		/**
		 * Choose a specific size for your picker. `'small'`, `'medium'`, `'large'`, or set to `null` to
		 * assume auto-sizing. `'small'` is good for numeric pickers, `'medium'` for single or short
		 * word pickers, `'large'` for maximum-sized pickers.
		 *
		 * You may also supply a number. This number will determine the minumum size of the Picker.
		 * Setting a number to less than the number of characters in your longest value may produce
		 * unexpected results.
		 *
		 * @type {String|Number}
		 * @public
		 */
		width: PropTypes.oneOfType([
			PropTypes.oneOf([null, 'small', 'medium', 'large']),
			PropTypes.number
		]),

		/**
		 * Should the picker stop incrementing when the picker reaches the last element? Set `wrap`
		 * to `true` to allow the picker to continue from the opposite end of the list of options.
		 *
		 * @type {Boolean}
		 * @public
		 */
		wrap: PropTypes.bool
	}

	static defaultProps = {
		accessibilityHint: '',
		orientation: 'horizontal',
		spotlightDisabled: false,
		step: 1,
		value: 0
	}

	constructor (props) {
		super(props);

		this.state = {
			// Set to `true` onFocus and `false` onBlur to prevent setting aria-valuetext (which
			// will notify the user) when the component does not have focus
			active: false
		};

		if (__DEV__) {
			validateRange(props.value, props.min, props.max, PickerBase.displayName);
			validateStepped(props.value, props.min, props.step, PickerBase.displayName);
			validateStepped(props.max, props.min, props.step, PickerBase.displayName, '"max"');
		}
	}

	componentWillReceiveProps (nextProps) {
		const first = nextProps.min;
		const last = nextProps.max;
		const nextValue = nextProps.value;

		if (__DEV__) {
			validateRange(nextValue, first, last, PickerBase.displayName);
			validateStepped(nextValue, first, nextProps.step, PickerBase.displayName);
			validateStepped(last, first, nextProps.step, PickerBase.displayName, '"max"');
		}
	}

	componentWillUnmount () {
		this.emulateMouseUp.stop();
	}

	computeNextValue = (delta) => {
		const {min, max, value, wrap} = this.props;
		return wrap ? wrapRange(min, max, value + delta) : clamp(min, max, value + delta);
	}

	adjustDirection = (dir) => this.props.reverse ? -dir : dir

	hasReachedBound = (delta) => {
		const {value} = this.props;
		return this.computeNextValue(this.adjustDirection(delta)) === value;
	}

	updateValue = (dir) => {
		const {disabled, onChange, step} = this.props;
		dir = this.adjustDirection(dir);
		this.setTransitionDirection(dir);
		if (!disabled && onChange) {
			const value = this.computeNextValue(dir * step);
			onChange({value});
		}
	}

	handleBlur = (ev) => {
		forwardBlur(ev, this.props);

		this.setState({
			active: false
		});
	}

	handleFocus = (ev) => {
		forwardFocus(ev, this.props);

		this.setState({
			active: true
		});
	}

	setTransitionDirection = (dir) => {
		// change the transition direction based on the button press
		this.reverseTransition = !(dir > 0);
	}

	handleDecClick = (ev) => {
		if (ev) {
			forwardClick(ev, this.props);
		}
		if (!this.hasReachedBound(-this.props.step)) {
			this.updateValue(-1);
			this.handleDown(-1);
		}
	}

	handleIncClick = (ev) => {
		if (ev) {
			forwardClick(ev, this.props);
		}
		if (!this.hasReachedBound(this.props.step)) {
			this.updateValue(1);
			this.handleDown(1);
		}
	}

	handleDown = (dir) => {
		const {joined, onMouseDown} = this.props;
		if (joined && onMouseDown) {
			onMouseDown({pressed: dir});
		}
	}

	emulateMouseUp = new Job((ev) => {
		const {onMouseUp} = this.props;
		if (onMouseUp) {
			onMouseUp(ev);
		}
	}, 175)

	handleUp = (ev) => {
		const {joined} = this.props;
		forwardMouseUp(ev, this.props);
		if (joined) {
			this.emulateMouseUp.start();
		}
	}

	handleDecDown = (ev) => {
		if (ev) {
			forwardMouseDown(ev, this.props);
		}
		this.handleDown(-1);
	}

	handleIncDown = (ev) => {
		if (ev) {
			forwardMouseDown(ev, this.props);
		}
		this.handleDown(1);
	}

	handleWheel = (ev) => {
		const {joined, step} = this.props;
		forwardWheel(ev, this.props);

		if (joined) {
			const dir = -Math.sign(ev.deltaY);

			// We'll sometimes get a 0/-0 wheel event we need to ignore or the wheel event has reached
			// the bounds of the picker
			if (dir && !this.hasReachedBound(step * dir)) {
				// fire the onChange event
				this.updateValue(dir);
				// simulate mouse down
				this.handleDown(dir);
				// set a timer to simulate the mouse up
				this.emulateMouseUp.start(ev);
				// prevent the default scroll behavior to avoid bounce back
				ev.preventDefault();
			}
		}
	}

	handleDecPulse = () => {
		if (!this.hasReachedBound(this.props.step * -1)) {
			this.handleDecDown();
			this.updateValue(-1);
		}
	}

	handleIncPulse = () => {
		if (!this.hasReachedBound(this.props.step)) {
			this.handleIncDown();
			this.updateValue(1);
		}
	}

	handleKeyDown = (ev) => {
		const {
			joined,
			onPickerSpotlightDown,
			onPickerSpotlightLeft,
			onPickerSpotlightRight,
			onPickerSpotlightUp,
			orientation
		} = this.props;
		const {keyCode} = ev;
		forwardKeyDown(ev, this.props);

		if (joined) {
			const direction = getDirection(keyCode);

			const directions = {
				up: this.handleIncClick,
				down: this.handleDecClick,
				right: this.handleIncClick,
				left: this.handleDecClick
			};

			const isVertical = orientation === 'vertical' && (isUp(keyCode) || isDown(keyCode));
			const isHorizontal = orientation === 'horizontal' && (isRight(keyCode) || isLeft(keyCode));

			if (isVertical || isHorizontal) {
				directions[direction]();
				ev.stopPropagation();
				this.emulateMouseUp.start(ev);
			} else if (orientation === 'horizontal' && isDown(keyCode) && onPickerSpotlightDown) {
				onPickerSpotlightDown(ev);
			} else if (orientation === 'horizontal' && isUp(keyCode) && onPickerSpotlightUp) {
				onPickerSpotlightUp(ev);
			} else if (orientation === 'vertical' && isLeft(keyCode) && onPickerSpotlightLeft) {
				onPickerSpotlightLeft(ev);
			} else if (orientation === 'vertical' && isRight(keyCode) && onPickerSpotlightRight) {
				onPickerSpotlightRight(ev);
			}
		}
	}

	handleDecKeyDown = (ev) => {
		const {keyCode} = ev;
		const {
			onPickerSpotlightDown,
			onPickerSpotlightLeft,
			onPickerSpotlightRight,
			onPickerSpotlightUp,
			orientation,
			step
		} = this.props;

		if (isDown(keyCode) && onPickerSpotlightDown) {
			onPickerSpotlightDown(ev);
		} else if (isLeft(keyCode) && onPickerSpotlightLeft) {
			onPickerSpotlightLeft(ev);
		} else if (isRight(keyCode) && onPickerSpotlightRight && (orientation === 'vertical' || this.hasReachedBound(step))) {
			onPickerSpotlightRight(ev);
		} else if (isUp(keyCode) && onPickerSpotlightUp && (orientation === 'horizontal' || this.hasReachedBound(step))) {
			onPickerSpotlightUp(ev);
		}
	}

	handleIncKeyDown = (ev) => {
		const {keyCode} = ev;
		const {
			onPickerSpotlightDown,
			onPickerSpotlightLeft,
			onPickerSpotlightRight,
			onPickerSpotlightUp,
			orientation,
			step
		} = this.props;

		if (isDown(keyCode) && onPickerSpotlightDown && (orientation === 'horizontal' || this.hasReachedBound(step * -1))) {
			onPickerSpotlightDown(ev);
		} else if (isLeft(keyCode) && onPickerSpotlightLeft && (orientation === 'vertical' || this.hasReachedBound(step * -1))) {
			onPickerSpotlightLeft(ev);
		} else if (isRight(keyCode) && onPickerSpotlightRight) {
			onPickerSpotlightRight(ev);
		} else if (isUp(keyCode) && onPickerSpotlightUp) {
			onPickerSpotlightUp(ev);
		}
	}

	determineClasses (decrementerDisabled, incrementerDisabled) {
		const {joined, orientation, pressed, width} = this.props;
		return [
			css.picker,
			css[orientation],
			css[width],
			joined ? css.joined : null,
			!decrementerDisabled && pressed === -1 ? css.decrementing : null,
			!incrementerDisabled && pressed === 1 ? css.incrementing : null,
			this.props.className
		].join(' ');
	}

	calcValueText () {
		const {accessibilityHint, children, index, value} = this.props;
		let valueText = value;

		// Sometimes this.props.value is not equal to node text content. For example, when `PM`
		// is shown in AM/PM picker, its value is `1` and its node.textContent is `PM`. In this
		// case, Screen readers should read `PM` instead of `1`.
		if (children && Array.isArray(children)) {
			valueText = (children[index]) ? children[index].props.children : value;
		} else if (children && children.props && !children.props.children) {
			valueText = children.props.children;
		}

		if (accessibilityHint) {
			valueText = `${valueText} ${accessibilityHint}`;
		}

		return valueText;
	}

	calcButtonLabel (next, valueText) {
		// no label is necessary when joined
		if (!this.props.joined) {
			return `${valueText} ${next ? $L('next item') : $L('previous item')}`;
		}
	}

	calcDecrementLabel (valueText) {
		return this.calcButtonLabel(this.props.reverse, valueText);
	}

	calcIncrementLabel (valueText) {
		return this.calcButtonLabel(!this.props.reverse, valueText);
	}

	calcJoinedLabel (valueText) {
		const {orientation} = this.props;
		const hint = orientation === 'horizontal' ? $L('change a value with left right button') : $L('change a value with up down button');
		return `${valueText} ${hint}`;
	}

	render () {
		const {active} = this.state;
		const {
			noAnimation,
			children,
			disabled,
			id,
			index,
			joined,
			onDecrementSpotlightDisappear,
			onIncrementSpotlightDisappear,
			orientation,
			spotlightDisabled,
			step,
			width,
			...rest
		} = this.props;

		delete rest.accessibilityHint;
		delete rest.decrementIcon;
		delete rest.incrementIcon;
		delete rest.max;
		delete rest.min;
		delete rest.onChange;
		delete rest.onMouseDown;
		delete rest.onMouseUp;
		delete rest.onPickerSpotlightDown;
		delete rest.onPickerSpotlightLeft;
		delete rest.onPickerSpotlightRight;
		delete rest.onPickerSpotlightUp;
		delete rest.pressed;
		delete rest.reverse;
		delete rest.value;
		delete rest.wrap;

		const incrementIcon = selectIncIcon(this.props);
		const decrementIcon = selectDecIcon(this.props);

		const reachedStart = this.hasReachedBound(step * -1);
		const decrementerDisabled = disabled || reachedStart;
		const reachedEnd = this.hasReachedBound(step);
		const incrementerDisabled = disabled || reachedEnd;
		const classes = this.determineClasses(decrementerDisabled, incrementerDisabled);

		let arranger;
		if (width && !disabled) {
			arranger = orientation === 'vertical' ? SlideTopArranger : SlideLeftArranger;
		}

		let sizingPlaceholder = null;
		if (typeof width === 'number' && width > 0) {
			sizingPlaceholder = <div aria-hidden className={css.sizingPlaceholder}>{ '0'.repeat(width) }</div>;
		}

		const valueText = this.calcValueText();

		return (
			<div
				{...rest}
				aria-disabled={disabled}
				aria-label={joined ? this.calcJoinedLabel(valueText) : null}
				className={classes}
				disabled={disabled}
				onBlur={this.handleBlur}
				onFocus={this.handleFocus}
				onKeyDown={joined ? this.handleKeyDown : null}
				onWheel={joined ? this.handleWheel : null}
			>
				<PickerButton
					aria-controls={!joined ? id : null}
					aria-label={this.calcIncrementLabel(valueText)}
					className={css.incrementer}
					disabled={incrementerDisabled}
					hidden={reachedEnd}
					icon={incrementIcon}
					joined={joined}
					onClick={this.handleIncClick}
					onHoldPulse={this.handleIncPulse}
					onKeyDown={this.handleIncKeyDown}
					onMouseDown={this.handleIncDown}
					onMouseUp={this.handleUp}
					onSpotlightDisappear={onIncrementSpotlightDisappear}
					spotlightDisabled={spotlightDisabled}
				/>
				<div
					id={!joined ? id : null}
					aria-disabled={disabled}
					aria-hidden={!active}
					aria-valuetext={valueText}
					className={css.valueWrapper}
					role="spinbutton"
				>
					{sizingPlaceholder}
					<PickerViewManager
						aria-hidden
						arranger={arranger}
						duration={100}
						index={index}
						noAnimation={noAnimation}
						reverseTransition={this.reverseTransition}
					>
						{children}
					</PickerViewManager>
				</div>
				<PickerButton
					aria-controls={!joined ? id : null}
					aria-label={this.calcDecrementLabel(valueText)}
					className={css.decrementer}
					disabled={decrementerDisabled}
					hidden={reachedStart}
					icon={decrementIcon}
					joined={joined}
					onClick={this.handleDecClick}
					onHoldPulse={this.handleDecPulse}
					onKeyDown={this.handleDecKeyDown}
					onMouseDown={this.handleDecDown}
					onMouseUp={this.handleUp}
					onSpotlightDisappear={onDecrementSpotlightDisappear}
					spotlightDisabled={spotlightDisabled}
				/>
			</div>
		);
	}
};

<<<<<<< HEAD
const SkinnedPicker = IdProvider({generateProp: null, prefix: 'p_'}, Skinnable(Picker));

export default SkinnedPicker;
export {SkinnedPicker as Picker};
=======
const Picker = Skinnable(
	DisappearSpotlightDecorator(
		{events: {
			onDecrementSpotlightDisappear: `.${css.incrementer}`,
			onIncrementSpotlightDisappear: `.${css.decrementer}`
		}},
		PickerBase
	)
);

export default Picker;
export {Picker};
>>>>>>> f9f359c7
export PickerItem from './PickerItem';<|MERGE_RESOLUTION|>--- conflicted
+++ resolved
@@ -780,23 +780,18 @@
 	}
 };
 
-<<<<<<< HEAD
-const SkinnedPicker = IdProvider({generateProp: null, prefix: 'p_'}, Skinnable(Picker));
-
-export default SkinnedPicker;
-export {SkinnedPicker as Picker};
-=======
-const Picker = Skinnable(
-	DisappearSpotlightDecorator(
-		{events: {
-			onDecrementSpotlightDisappear: `.${css.incrementer}`,
-			onIncrementSpotlightDisappear: `.${css.decrementer}`
-		}},
-		PickerBase
+const Picker = IdProvider({generateProp: null, prefix: 'p_'},
+	Skinnable(
+		DisappearSpotlightDecorator(
+			{events: {
+				onDecrementSpotlightDisappear: `.${css.incrementer}`,
+				onIncrementSpotlightDisappear: `.${css.decrementer}`
+			}},
+			PickerBase
+		)
 	)
 );
 
 export default Picker;
 export {Picker};
->>>>>>> f9f359c7
 export PickerItem from './PickerItem';