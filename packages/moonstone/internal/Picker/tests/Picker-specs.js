import React from 'react';
import {mount} from 'enzyme';
import Picker from '../Picker';
import PickerItem from '../PickerItem';
import css from '../Picker.less';

const tap = (node) => {
	node.simulate('mousedown');
	node.simulate('mouseup');
};
const decrement = (slider) => tap(slider.find('IconButton').last());
const increment = (slider) => tap(slider.find('IconButton').first());

describe('Picker Specs', () => {

	test('should have a default \'value\' of 0', () => {
		const picker = mount(
			<Picker index={0} max={0} min={0} />
		);

		const expected = 0;
		const actual = picker.find('Picker').prop('value');

		expect(actual).toBe(expected);
	});

	test(
		'should return an object {value: Number} that represents the next value of the Picker component when pressing the increment <span>',
		() => {
			const handleChange = jest.fn();
			const picker = mount(
				<Picker index={0} max={1} min={-1} onChange={handleChange} value={0} />
			);

			increment(picker);

			const expected = 1;
			const actual = handleChange.mock.calls[0][0].value;

			expect(actual).toBe(expected);
		}
	);

	test(
		'should return an object {value: Number} that represents the next value of the Picker component when pressing the decrement <span>',
		() => {
			const handleChange = jest.fn();
			const picker = mount(
				<Picker index={0} max={1} min={-1} onChange={handleChange} value={0} />
			);

			decrement(picker);

			const expected = -1;
			const actual = handleChange.mock.calls[0][0].value;

			expect(actual).toBe(expected);
		}
	);

	test('should not run the onChange handler when disabled', () => {
		const handleChange = jest.fn();
		const picker = mount(
			<Picker disabled index={0} max={0} min={0} onChange={handleChange} value={0} />
		);

		increment(picker);

		const expected = 0;
		const actual = handleChange.mock.calls.length;

		expect(actual).toBe(expected);
	});

	test(
		'should wrap to the beginning of the value range if \'wrap\' is true',
		() => {
			const handleChange = jest.fn();
			const picker = mount(
				<Picker index={0} max={0} min={-1} onChange={handleChange} value={0} wrap />
			);

			increment(picker);

			const expected = -1;
			const actual = handleChange.mock.calls[0][0].value;

			expect(actual).toBe(expected);
		}
	);

	test(
		'should wrap to the end of the value range if \'wrap\' is true',
		() => {
			const handleChange = jest.fn();
			const picker = mount(
				<Picker index={0} max={1} min={0} onChange={handleChange} value={0} wrap />
			);

			decrement(picker);

			const expected = 1;
			const actual = handleChange.mock.calls[0][0].value;

			expect(actual).toBe(expected);
		}
	);

	test('should increment by \'step\' value', () => {
		const handleChange = jest.fn();
		const picker = mount(
			<Picker index={0} max={6} min={0} onChange={handleChange} step={3} value={0} />
		);

		increment(picker);

		const expected = 3;
		const actual = handleChange.mock.calls[0][0].value;

		expect(actual).toBe(expected);
	});

	test('should decrement by \'step\' value', () => {
		const handleChange = jest.fn();
		const picker = mount(
			<Picker index={0} max={3} min={0} onChange={handleChange} step={3} value={3} />
		);

		decrement(picker);

		const expected = 0;
		const actual = handleChange.mock.calls[0][0].value;

		expect(actual).toBe(expected);
	});

	test('should increment by \'step\' value and wrap successfully', () => {
		const handleChange = jest.fn();
		const picker = mount(
			<Picker index={0} max={3} min={0} onChange={handleChange} step={3} value={3} wrap />
		);

		increment(picker);

		const expected = 0;
		const actual = handleChange.mock.calls[0][0].value;

		expect(actual).toBe(expected);
	});

	test('should decrement by \'step\' value and wrap successfully', () => {
		const handleChange = jest.fn();
		const picker = mount(
			<Picker index={0} max={9} min={0} onChange={handleChange} step={3} value={0} wrap />
		);

		decrement(picker);

		const expected = 9;
		const actual = handleChange.mock.calls[0][0].value;

		expect(actual).toBe(expected);
	});

	test(
		'should enable the increment button when there is a wrapped value to increment',
		() => {
			const picker = mount(
				<Picker index={0} max={2} min={0} value={2} wrap />
			);

			const expected = false;
			const actual = picker.find(`PickerButton.${css.incrementer}`).prop('disabled');

			expect(actual).toBe(expected);
		}
	);

	test(
		'should enable the decrement button when there is a wrapped value to decrement',
		() => {
			const picker = mount(
				<Picker index={0} max={2} min={0} value={2} wrap />
			);

<<<<<<< HEAD
		const expected = -1;
		picker.simulate('keyDown', {keyCode: 37});
		picker.simulate('mousedown');
		const actual = handleChange.args[0][0].value;
=======
			const expected = false;
			const actual = picker.find(`PickerButton.${css.incrementer}`).prop('disabled');
>>>>>>> a4958079

			expect(actual).toBe(expected);
		}
	);

	test(
		'should disable the increment button when there is no value to increment',
		() => {
			const picker = mount(
				<Picker index={0} max={2} min={0} value={2} />
			);

<<<<<<< HEAD
		const expected = 1;
		picker.simulate('keyDown', {keyCode: 39});
		picker.simulate('mousedown');
		const actual = handleChange.args[0][0].value;
=======
			const expected = true;
			const actual = picker.find(`PickerButton.${css.incrementer}`).prop('disabled');
>>>>>>> a4958079

			expect(actual).toBe(expected);
		}
	);

<<<<<<< HEAD
	it('should allow keyboard decrement via down arrow keys when \'joined\' and \'vertical\'', function () {
		const handleChange = sinon.spy();
		const picker = mount(
			<Picker index={0} joined max={1} min={-1} onChange={handleChange} orientation="vertical" value={0} />
		);

		const expected = -1;
		picker.simulate('keyDown', {keyCode: 40});
		picker.simulate('mousedown');
		const actual = handleChange.args[0][0].value;
=======
	test(
		'should disable the decrement button when there is no value to decrement',
		() => {
			const picker = mount(
				<Picker index={0} max={2} min={0} value={0} />
			);
>>>>>>> a4958079

			const expected = true;
			const actual = picker.find(`PickerButton.${css.decrementer}`).prop('disabled');

			expect(actual).toBe(expected);
		}
	);

<<<<<<< HEAD
		const expected = 1;
		picker.simulate('keyDown', {keyCode: 38});
		picker.simulate('mousedown');
		const actual = handleChange.args[0][0].value;
=======
	test(
		'should disable the increment and decrement buttons when wrapped and there is a single value',
		() => {
			const picker = mount(
				<Picker index={0} max={0} min={0} value={0} wrap />
			);
>>>>>>> a4958079

			const expected = true;
			const actual = picker.find(`PickerButton.${css.decrementer}`).prop('disabled') &&
                picker.find(`PickerButton.${css.incrementer}`).prop('disabled');

			expect(actual).toBe(expected);
		}
	);

<<<<<<< HEAD
		const expected = false;
		picker.simulate('keyDown', {keyCode: 37});
		picker.simulate('mousedown');
		const actual = handleChange.called;
=======
	test(
		'should allow keyboard decrement via left arrow keys when \'joined\' and \'horizontal\'',
		() => {
			const handleChange = jest.fn();
			const picker = mount(
				<Picker index={0} joined max={1} min={-1} onChange={handleChange} value={0} />
			);
>>>>>>> a4958079

			const expected = -1;
			picker.simulate('keyDown', {keyCode: 37});
			const actual = handleChange.mock.calls[0][0].value;

			expect(actual).toBe(expected);
		}
	);

<<<<<<< HEAD
		const expected = false;
		picker.simulate('keyDown', {keyCode: 39});
		picker.simulate('mousedown');
		const actual = handleChange.called;
=======
	test(
		'should allow keyboard increment via right arrow keys when \'joined\' and \'horizontal\'',
		() => {
			const handleChange = jest.fn();
			const picker = mount(
				<Picker index={0} joined max={1} min={-1} onChange={handleChange} value={0} />
			);
>>>>>>> a4958079

			const expected = 1;
			picker.simulate('keyDown', {keyCode: 39});
			const actual = handleChange.mock.calls[0][0].value;

			expect(actual).toBe(expected);
		}
	);

<<<<<<< HEAD
		const expected = false;
		picker.simulate('keyDown', {keyCode: 40});
		picker.simulate('mousedown');
		const actual = handleChange.called;
=======
	test(
		'should allow keyboard decrement via down arrow keys when \'joined\' and \'vertical\'',
		() => {
			const handleChange = jest.fn();
			const picker = mount(
				<Picker index={0} joined max={1} min={-1} onChange={handleChange} orientation="vertical" value={0} />
			);
>>>>>>> a4958079

			const expected = -1;
			picker.simulate('keyDown', {keyCode: 40});
			const actual = handleChange.mock.calls[0][0].value;

			expect(actual).toBe(expected);
		}
	);

<<<<<<< HEAD
		const expected = false;
		picker.simulate('keyDown', {keyCode: 38});
		picker.simulate('mousedown');
		const actual = handleChange.called;
=======
	test(
		'should allow keyboard decrement via up arrow keys when \'joined\' and \'vertical\'',
		() => {
			const handleChange = jest.fn();
			const picker = mount(
				<Picker index={0} joined max={1} min={-1} onChange={handleChange} orientation="vertical" value={0} />
			);
>>>>>>> a4958079

			const expected = 1;
			picker.simulate('keyDown', {keyCode: 38});
			const actual = handleChange.mock.calls[0][0].value;

			expect(actual).toBe(expected);
		}
	);

	test(
		'should not allow keyboard decrement via left arrow keys when \'joined\' and \'vertical\'',
		() => {
			const handleChange = jest.fn();
			const picker = mount(
				<Picker index={0} joined max={1} min={-1} onChange={handleChange} orientation="vertical" value={0} />
			);

			const expected = 0;
			picker.simulate('keyDown', {keyCode: 37});
			const actual = handleChange.mock.calls.length;

			expect(actual).toBe(expected);
		}
	);

	test(
		'should not allow keyboard increment via right arrow keys when \'joined\' and \'vertical\'',
		() => {
			const handleChange = jest.fn();
			const picker = mount(
				<Picker index={0} joined max={1} min={-1} onChange={handleChange} orientation="vertical" value={0} />
			);

			const expected = 0;
			picker.simulate('keyDown', {keyCode: 39});
			const actual = handleChange.mock.calls.length;

			expect(actual).toBe(expected);
		}
	);

	test(
		'should not allow keyboard decrement via down arrow keys when \'joined\' and \'horizontal\'',
		() => {
			const handleChange = jest.fn();
			const picker = mount(
				<Picker index={0} joined max={1} min={-1} onChange={handleChange} orientation="horizontal" value={0}  />
			);

			const expected = 0;
			picker.simulate('keyDown', {keyCode: 40});
			const actual = handleChange.mock.calls.length;

			expect(actual).toBe(expected);
		}
	);

	test(
		'should not allow keyboard increment via up arrow keys when \'joined\' and \'horizontal\'',
		() => {
			const handleChange = jest.fn();
			const picker = mount(
				<Picker index={0} joined max={1} min={-1} onChange={handleChange} orientation="horizontal" value={0} />
			);

			const expected = 0;
			picker.simulate('keyDown', {keyCode: 38});
			const actual = handleChange.mock.calls.length;

			expect(actual).toBe(expected);
		}
	);

	describe('accessibility', () => {

		test(
			'should set the aria-label attribute properly in the next icon button',
			() => {
				const picker = mount(
					<Picker index={1} max={3} min={0} value={1}>
						<PickerItem>1</PickerItem>
						<PickerItem>2</PickerItem>
						<PickerItem>3</PickerItem>
						<PickerItem>4</PickerItem>
					</Picker>
				);

				const expected = '2 next item';
				const actual = picker.find(`PickerButton.${css.incrementer}`).prop('aria-label');

				expect(actual).toBe(expected);
			}
		);

		test(
			'should set the aria-label attribute properly in the previous icon button',
			() => {
				const picker = mount(
					<Picker index={1} max={3} min={0} value={1}>
						<PickerItem>1</PickerItem>
						<PickerItem>2</PickerItem>
						<PickerItem>3</PickerItem>
						<PickerItem>4</PickerItem>
					</Picker>
				);

				const expected = '2 previous item';
				const actual = picker.find(`PickerButton.${css.decrementer}`).prop('aria-label');

				expect(actual).toBe(expected);
			}
		);

		test(
			'should set the aria-valuetext attribute properly to read it when changing the value',
			() => {
				const picker = mount(
					<Picker index={1} max={3} min={0} value={1}>
						<PickerItem>1</PickerItem>
						<PickerItem>2</PickerItem>
						<PickerItem>3</PickerItem>
						<PickerItem>4</PickerItem>
					</Picker>
				);

				const expected = '2';
				const actual = picker.find(`.${css.valueWrapper}`).prop('aria-valuetext');

				expect(actual).toBe(expected);
			}
		);

		test(
			'should have aria-hidden=true when \'joined\' and not active',
			() => {
				const picker = mount(
					<Picker index={1} joined max={3} min={0} value={1}>
						<PickerItem>1</PickerItem>
						<PickerItem>2</PickerItem>
						<PickerItem>3</PickerItem>
						<PickerItem>4</PickerItem>
					</Picker>
				);

				const expected = true;
				const actual = picker.find(`.${css.valueWrapper}`).prop('aria-hidden');

				expect(actual).toBe(expected);
			}
		);

		test('should be aria-hidden=false when \'joined\' and active', () => {
			const picker = mount(
				<Picker index={1} joined max={3} min={0} value={1}>
					<PickerItem>1</PickerItem>
					<PickerItem>2</PickerItem>
					<PickerItem>3</PickerItem>
					<PickerItem>4</PickerItem>
				</Picker>
			);

			picker.simulate('focus');

			const expected = false;
			const actual = picker.find(`.${css.valueWrapper}`).prop('aria-hidden');

			expect(actual).toBe(expected);
		});

		test('should set picker "decrementAriaLabel" to decrement button', () => {
			const label = 'custom decrement aria-label';
			const picker = mount(
				<Picker decrementAriaLabel={label} index={1} max={3} min={0} value={1}>
					<PickerItem>1</PickerItem>
					<PickerItem>2</PickerItem>
					<PickerItem>3</PickerItem>
					<PickerItem>4</PickerItem>
				</Picker>
			);

			const expected = label;
			const actual = picker.find(`PickerButton.${css.decrementer}`).prop('aria-label');

			expect(actual).toBe(expected);
		});

		test('should set picker "incrementAriaLabel" to decrement button', () => {
			const label = 'custom increment aria-label';
			const picker = mount(
				<Picker incrementAriaLabel={label} index={1} max={3} min={0} value={1}>
					<PickerItem>1</PickerItem>
					<PickerItem>2</PickerItem>
					<PickerItem>3</PickerItem>
					<PickerItem>4</PickerItem>
				</Picker>
			);

			const expected = label;
			const actual = picker.find(`PickerButton.${css.incrementer}`).prop('aria-label');

			expect(actual).toBe(expected);
		});

		test('should set "aria-label" to joined picker', () => {
			const label = 'custom joined picker aria-label';
			const picker = mount(
				<Picker aria-label={label} index={1} joined max={3} min={0} value={1}>
					<PickerItem>1</PickerItem>
					<PickerItem>2</PickerItem>
					<PickerItem>3</PickerItem>
					<PickerItem>4</PickerItem>
				</Picker>
			);

			const expected = label;
			const actual = picker.find(`.${css.valueWrapper}`).parent().prop('aria-label');

			expect(actual).toBe(expected);
		});
	});
});<|MERGE_RESOLUTION|>--- conflicted
+++ resolved
@@ -183,15 +183,8 @@
 				<Picker index={0} max={2} min={0} value={2} wrap />
 			);
 
-<<<<<<< HEAD
-		const expected = -1;
-		picker.simulate('keyDown', {keyCode: 37});
-		picker.simulate('mousedown');
-		const actual = handleChange.args[0][0].value;
-=======
 			const expected = false;
 			const actual = picker.find(`PickerButton.${css.incrementer}`).prop('disabled');
->>>>>>> a4958079
 
 			expect(actual).toBe(expected);
 		}
@@ -204,39 +197,19 @@
 				<Picker index={0} max={2} min={0} value={2} />
 			);
 
-<<<<<<< HEAD
-		const expected = 1;
-		picker.simulate('keyDown', {keyCode: 39});
-		picker.simulate('mousedown');
-		const actual = handleChange.args[0][0].value;
-=======
 			const expected = true;
 			const actual = picker.find(`PickerButton.${css.incrementer}`).prop('disabled');
->>>>>>> a4958079
-
-			expect(actual).toBe(expected);
-		}
-	);
-
-<<<<<<< HEAD
-	it('should allow keyboard decrement via down arrow keys when \'joined\' and \'vertical\'', function () {
-		const handleChange = sinon.spy();
-		const picker = mount(
-			<Picker index={0} joined max={1} min={-1} onChange={handleChange} orientation="vertical" value={0} />
-		);
-
-		const expected = -1;
-		picker.simulate('keyDown', {keyCode: 40});
-		picker.simulate('mousedown');
-		const actual = handleChange.args[0][0].value;
-=======
+
+			expect(actual).toBe(expected);
+		}
+	);
+
 	test(
 		'should disable the decrement button when there is no value to decrement',
 		() => {
 			const picker = mount(
 				<Picker index={0} max={2} min={0} value={0} />
 			);
->>>>>>> a4958079
 
 			const expected = true;
 			const actual = picker.find(`PickerButton.${css.decrementer}`).prop('disabled');
@@ -245,19 +218,12 @@
 		}
 	);
 
-<<<<<<< HEAD
-		const expected = 1;
-		picker.simulate('keyDown', {keyCode: 38});
-		picker.simulate('mousedown');
-		const actual = handleChange.args[0][0].value;
-=======
 	test(
 		'should disable the increment and decrement buttons when wrapped and there is a single value',
 		() => {
 			const picker = mount(
 				<Picker index={0} max={0} min={0} value={0} wrap />
 			);
->>>>>>> a4958079
 
 			const expected = true;
 			const actual = picker.find(`PickerButton.${css.decrementer}`).prop('disabled') &&
@@ -267,12 +233,6 @@
 		}
 	);
 
-<<<<<<< HEAD
-		const expected = false;
-		picker.simulate('keyDown', {keyCode: 37});
-		picker.simulate('mousedown');
-		const actual = handleChange.called;
-=======
 	test(
 		'should allow keyboard decrement via left arrow keys when \'joined\' and \'horizontal\'',
 		() => {
@@ -280,22 +240,16 @@
 			const picker = mount(
 				<Picker index={0} joined max={1} min={-1} onChange={handleChange} value={0} />
 			);
->>>>>>> a4958079
 
 			const expected = -1;
 			picker.simulate('keyDown', {keyCode: 37});
-			const actual = handleChange.mock.calls[0][0].value;
-
-			expect(actual).toBe(expected);
-		}
-	);
-
-<<<<<<< HEAD
-		const expected = false;
-		picker.simulate('keyDown', {keyCode: 39});
-		picker.simulate('mousedown');
-		const actual = handleChange.called;
-=======
+			picker.simulate('mousedown');
+			const actual = handleChange.mock.calls[0][0].value;
+
+			expect(actual).toBe(expected);
+		}
+	);
+
 	test(
 		'should allow keyboard increment via right arrow keys when \'joined\' and \'horizontal\'',
 		() => {
@@ -303,22 +257,16 @@
 			const picker = mount(
 				<Picker index={0} joined max={1} min={-1} onChange={handleChange} value={0} />
 			);
->>>>>>> a4958079
 
 			const expected = 1;
 			picker.simulate('keyDown', {keyCode: 39});
-			const actual = handleChange.mock.calls[0][0].value;
-
-			expect(actual).toBe(expected);
-		}
-	);
-
-<<<<<<< HEAD
-		const expected = false;
-		picker.simulate('keyDown', {keyCode: 40});
-		picker.simulate('mousedown');
-		const actual = handleChange.called;
-=======
+			picker.simulate('mousedown');
+			const actual = handleChange.mock.calls[0][0].value;
+
+			expect(actual).toBe(expected);
+		}
+	);
+
 	test(
 		'should allow keyboard decrement via down arrow keys when \'joined\' and \'vertical\'',
 		() => {
@@ -326,22 +274,16 @@
 			const picker = mount(
 				<Picker index={0} joined max={1} min={-1} onChange={handleChange} orientation="vertical" value={0} />
 			);
->>>>>>> a4958079
 
 			const expected = -1;
 			picker.simulate('keyDown', {keyCode: 40});
-			const actual = handleChange.mock.calls[0][0].value;
-
-			expect(actual).toBe(expected);
-		}
-	);
-
-<<<<<<< HEAD
-		const expected = false;
-		picker.simulate('keyDown', {keyCode: 38});
-		picker.simulate('mousedown');
-		const actual = handleChange.called;
-=======
+			picker.simulate('mousedown');
+			const actual = handleChange.mock.calls[0][0].value;
+
+			expect(actual).toBe(expected);
+		}
+	);
+
 	test(
 		'should allow keyboard decrement via up arrow keys when \'joined\' and \'vertical\'',
 		() => {
@@ -349,10 +291,10 @@
 			const picker = mount(
 				<Picker index={0} joined max={1} min={-1} onChange={handleChange} orientation="vertical" value={0} />
 			);
->>>>>>> a4958079
 
 			const expected = 1;
 			picker.simulate('keyDown', {keyCode: 38});
+			picker.simulate('mousedown');
 			const actual = handleChange.mock.calls[0][0].value;
 
 			expect(actual).toBe(expected);
@@ -369,6 +311,7 @@
 
 			const expected = 0;
 			picker.simulate('keyDown', {keyCode: 37});
+			picker.simulate('mousedown');
 			const actual = handleChange.mock.calls.length;
 
 			expect(actual).toBe(expected);
@@ -385,6 +328,7 @@
 
 			const expected = 0;
 			picker.simulate('keyDown', {keyCode: 39});
+			picker.simulate('mousedown');
 			const actual = handleChange.mock.calls.length;
 
 			expect(actual).toBe(expected);
@@ -401,6 +345,7 @@
 
 			const expected = 0;
 			picker.simulate('keyDown', {keyCode: 40});
+			picker.simulate('mousedown');
 			const actual = handleChange.mock.calls.length;
 
 			expect(actual).toBe(expected);
@@ -417,6 +362,7 @@
 
 			const expected = 0;
 			picker.simulate('keyDown', {keyCode: 38});
+			picker.simulate('mousedown');
 			const actual = handleChange.mock.calls.length;
 
 			expect(actual).toBe(expected);
