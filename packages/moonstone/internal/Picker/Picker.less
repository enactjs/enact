--- conflicted
+++ resolved
@@ -5,13 +5,8 @@
 @import '../../styles/text.less';
 @import '../../styles/mixins.less';
 
-<<<<<<< HEAD
 @allRules: {.picker {
-	@button-width: (@moon-button-height - 12);
-=======
-.picker {
 	@button-width: (@moon-button-small-height - 12);
->>>>>>> d10b3272
 
 	display: inline-block;
 	border-radius: @button-width;
