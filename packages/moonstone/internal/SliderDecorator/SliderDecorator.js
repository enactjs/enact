/**
 * Exports the {@link moonstone/internal/SliderDecorator.SliderDecorator} HOC
 *
 * @module moonstone/internal/SliderDecorator
 * @private
 */

import $L from '@enact/i18n/$L';
import hoc from '@enact/core/hoc';
import {Job} from '@enact/core/util';
import Spotlight from '@enact/spotlight';
import clamp from 'ramda/src/clamp';
import React from 'react';
import PropTypes from 'prop-types';
import {forward} from '@enact/core/handle';

import {validateRange} from '../validators';

import {
	computeProportionProgress,
	computeBarTransform,
	computeKnobTransform
} from './util';

/**
 * Default config for {@link moonstone/internal/SliderDecorator.SliderDecorator}.
 *
 * @memberof moonstone/internal/SliderDecorator
 * @hocconfig
 * @private
 */
const defaultConfig = {
	/**
	 * Configures the time in milliseconds to throttle consecutive change events.
	 *
	 * @type {Number}
	 * @default 20
	 * @memberof moonstone/internal/SliderDecorator.defaultConfig
	 */
	changeDelay: 20
};

// Set-up event forwarding
const forwardBlur = forward('onBlur');
const forwardChange = forward('onChange');
const forwardClick = forward('onClick');
const forwardFocus = forward('onFocus');
const forwardMouseMove = forward('onMouseMove');
const forwardMouseLeave  = forward('onMouseLeave');

/**
 * {@link moonstone/internal/SliderDecorator.SliderDecorator} is a Higher-order Component that
 * provides common functionality for slider-like components. Essentially, this HOC implements a
 * performant value updating mechanism while supporting different modes such as increment mode
 * (enabled via the `increment` config), which generates increment and decrement buttons.
 *
 * @class SliderDecorator
 * @memberof moonstone/internal/SliderDecorator
 * @hoc
 * @private
 */
const SliderDecorator = hoc(defaultConfig, (config, Wrapped) => {
	return class SliderDecoratorClass extends React.Component {
		static displayName = 'SliderDecorator';

		static propTypes = /** @lends moonstone/internal/SliderDecorator.SliderDecorator.prototype */{
			/**
			 * When `aria-label` is set, it will be used to provide an accessibility label for
			 * the slider. This label will be used to read out additional hint message before slider.
			 *
			 * @type {String}
			 * @public
			 */
			'aria-label': PropTypes.string,

			/**
			 * Background progress, as a proportion between `0` and `1`.
			 *
			 * @type {Number}
			 * @default 0
			 * @public
			 */
			backgroundProgress: PropTypes.number,

			/**
			 * The slider can change its behavior to have the knob follow the cursor as it moves
			 * across the slider, without applying the position. A click or drag behaves the same.
			 * This is primarily used by media playback. Setting this to `true` enables this behavior.
			 *
			 * @type {Boolean}
			 * @default false
			 * @private
			 */
			detachedKnob: PropTypes.bool,

			/**
			 * When `true`, the component is shown as disabled and does not generate events
			 *
			 * @type {Boolean}
			 * @default false
			 * @public
			 */
			disabled: PropTypes.bool,

			/**
			 * The amount to increment or decrement the position of the knob via 5-way controls.
			 * When `detachedKnob` is false, the knob must first be activated by selecting it. When
			 * `detachedKnob` is true, the knob will respond to direction key presses without
			 * activation.
			 *
			 * If not specified, `step` is used for the default value.
			 *
			 * @type {Number}
			 * @public
			 */
			knobStep: PropTypes.number,

			/**
			 * The maximum value of the slider.
			 *
			 * @type {Number}
			 * @default 100
			 * @public
			 */
			max: PropTypes.number,

			/**
			 * The minimum value of the slider.
			 *
			 * @type {Number}
			 * @default 0
			 * @public
			 */
			min: PropTypes.number,

			/**
			 * The handler to run when the value is changed.
			 *
			 * @type {Function}
			 * @param {Object} event
			 * @public
			 */
			onChange: PropTypes.func,

			/**
			 * The handler to run when the knob moves. This method is only called when running
			 * `Slider` with `detachedKnob`. If you need to run a callback without a detached knob
			 * use the more traditional `onChange` property.
			 *
			 * @type {Function}
			 * @param {Object} event
			 * @param {Number} event.proportion The proportional position of the knob across the slider
			 * @param {Boolean} event.detached `true` if the knob is currently detached, `false` otherwise
			 * @public
			 */
			onKnobMove: PropTypes.func,

			/**
			 * When `true`, a pressed visual effect is applied
			 *
			 * @type {Boolean}
			 * @default false
			 * @public
			 */
			pressed: PropTypes.bool,

			/**
			 * The amount to increment or decrement the value.
			 *
			 * @type {Number}
			 * @default 1
			 * @public
			 */
			step: PropTypes.number,

			/**
			 * The value of the slider.
			 *
			 * @type {Number}
			 * @default 0
			 * @public
			 */
			value: PropTypes.number,

			/**
			 * If `true` the slider will be oriented vertically.
			 *
			 * @type {Boolean}
			 * @default false
			 * @public
			 */
			vertical: PropTypes.bool
		};

		static defaultProps = {
			max: 100,
			min: 0,
			step: 1,
			pressed: false,
			value: 0,
			vertical: false
		};

		constructor (props) {
			super(props);

			this.current5WayValue = null;
			this.knobPosition = null;
			this.normalizeBounds(props);

			const value = this.clamp(props.value);

			this.state = {
				active: false,
<<<<<<< HEAD
				value: value
=======
				focused: false,
				value: value,
				valueText: value
>>>>>>> 8e09a2f9
			};

			if (__DEV__) {
				validateRange(props.value, props.min, props.max, SliderDecoratorClass.displayName);
				validateRange(props.backgroundProgress, 0, 1, SliderDecoratorClass.displayName,
					'backgroundProgress', 'min', 'max');
			}
		}

		componentDidMount () {
			this.updateUI();
		}

		componentWillReceiveProps (nextProps) {
			const {backgroundProgress, max, min, value} = nextProps;

			if ((min !== this.props.min) || (max !== this.props.max) || (value !== this.state.value)) {
				this.normalizeBounds(nextProps);
				const clampedValue = this.clamp(value);

				this.setState({
					value: clampedValue,
					valueText: clampedValue
				});
			}

			if (__DEV__) {
				validateRange(value, min, max, SliderDecoratorClass.displayName);
				validateRange(backgroundProgress, 0, 1, SliderDecoratorClass.displayName,
					'backgroundProgress', 'min', 'max');
			}
		}

		componentDidUpdate () {
			this.updateUI();
		}

		componentWillUnmount () {
			this.updateValueJob.stop();
		}

		normalizeBounds (props) {
			this.normalizedMax = props.max != null ? props.max : Wrapped.defaultProps.max;
			this.normalizedMin = props.min != null ? props.min : Wrapped.defaultProps.min;
		}

		clamp (value) {
			return clamp(this.normalizedMin, this.normalizedMax, value);
		}

		updateValueJob = new Job((value) => {
			this.inputNode.value = value;
			this.setState({
				value,
				valueText: value
			});
			forwardChange({value}, this.props);
		}, config.changeDelay)

		throttleUpdateValue = (value) => {
			this.updateValueJob.throttle(value);
		}

		throttleUpdateValueByAmount = (amount) => {
			this.throttleUpdateValue(this.clamp(this.state.value + amount));
		}

		moveKnobByAmount (amount) {
			const value = this.current5WayValue === null ? this.state.value : this.current5WayValue;
			this.current5WayValue = this.clamp(value + amount);
			this.knobPosition = computeProportionProgress({
				max: this.normalizedMax,
				min: this.normalizedMin,
				value: this.current5WayValue
			});
			this.updateUI();
		}

		updateUI = () => {
			// intentionally breaking encapsulation to avoid having to specify multiple refs
			const {barNode, knobNode, loaderNode, node} = this.sliderBarNode;
			const {backgroundProgress, vertical} = this.props;
			const {value} = this.state;
			const proportionProgress = computeProportionProgress({value, max: this.normalizedMax, min: this.normalizedMin});
			const knobProgress = this.knobPosition != null ? this.knobPosition : proportionProgress;

			loaderNode.style.transform = computeBarTransform(backgroundProgress, vertical);
			barNode.style.transform = computeBarTransform(proportionProgress, vertical);
			// If we know the knob should be in a custom place, use that place; otherwise, sync it with the progress.
			knobNode.style.transform = computeKnobTransform(knobProgress, vertical, node);
			knobNode.dataset.climax = knobProgress > 0.5 ? 'falling' : 'rising';
			this.notifyKnobMove(knobProgress, knobProgress !== proportionProgress);
		}

		getInputNode = (node) => {
			this.inputNode = node;
		}

		getSliderNode = (node) => {
			this.sliderNode = node;
		}

		getSliderBarNode = (node) => {
			this.sliderBarNode = node;
		}

		notifyKnobMove = (proportion, detached) => {
			const {disabled, detachedKnob, onKnobMove} = this.props;
			if (!disabled && detachedKnob && onKnobMove) {
				onKnobMove({
					proportion,
					detached
				});
			}
		}

		handleChange = (ev) => {
			if (this.props.disabled) return;

			ev.preventDefault();
			const parseFn = (ev.target.value % 1 !== 0) ? parseFloat : parseInt,
				value = parseFn(ev.target.value);
			this.throttleUpdateValue(value);

		}

		handleMouseMove = (ev) => {
			forwardMouseMove(ev, this.props);

			// We don't want to run this code if any mouse button is being held down. That indicates dragging.
			if (this.props.disabled || ev.buttons || this.props.vertical) return;

			const node = this.sliderBarNode.node;

			// Don't let the positional value exceed the bar width, and account for the dead-space padding
			const min = parseFloat(window.getComputedStyle(this.inputNode).paddingLeft);
			const pointer = ev.clientX - this.inputNode.getBoundingClientRect().left;
			const knob = (clamp(min, min + node.offsetWidth, pointer) - min) / node.offsetWidth;

			this.current5WayValue = (this.normalizedMax - this.normalizedMin) * knob;

			// Update our instance's knowledge of where the knob should be
			this.knobPosition = knob;

			this.updateUI();
		}

		handleMouseLeave = (ev) => {
			forwardMouseLeave(ev, this.props);

			if (this.props.disabled) return;

			this.knobPosition = null;
			this.updateUI();
		}

		handleClick = (ev) => {
			forwardClick(ev, this.props);

			if (!this.props.disabled && Spotlight.getCurrent() !== this.sliderNode) {
				Spotlight.focus(this.sliderNode);
			}
		}

		handleActivate = () => {
			const {['aria-label']: label, detachedKnob, disabled, vertical} = this.props;

			if (disabled) return;

			if (detachedKnob) {
				if (this.current5WayValue !== null) {
					this.throttleUpdateValue(this.clamp(this.current5WayValue));
					this.current5WayValue = null;
				}
			} else {
				const verticalHint = $L('change a value with up down button');
				const horizontalHint = $L('change a value with left right button');
				const active = !this.state.active;
				let valueText = `${label} ${this.state.value}`;

				if (active) {
					valueText = vertical ? verticalHint : horizontalHint;
				}

				this.setState({active, valueText});
			}
		}

		handleBlur = (ev) => {
			forwardBlur(ev, this.props);

			if (this.current5WayValue !== null) {
				this.current5WayValue = null;
				this.knobPosition = null;
				this.updateUI();
			}

			this.setState({
				focused: false
			});
		}

		handleIncrement = () => {
			if (this.props.disabled) return;

			const {detachedKnob, knobStep, step} = this.props;
			const amount = typeof knobStep === 'number' ? knobStep : step;
			if (detachedKnob) {
				this.moveKnobByAmount(amount);
			} else {
				this.throttleUpdateValueByAmount(amount);
			}
		}

		handleDecrement = () => {
			if (this.props.disabled) return;

			const {detachedKnob, knobStep, step} = this.props;
			const amount = typeof knobStep === 'number' ? knobStep : step;
			if (detachedKnob) {
				this.moveKnobByAmount(-amount);
			} else {
				this.throttleUpdateValueByAmount(-amount);
			}
		}

<<<<<<< HEAD
		handleFocus = () => {
			const {['aria-label']: label} = this.props;

			this.setState({'valueText': `${label} ${this.state.value}`});
=======
		handleFocus = (ev) => {
			forwardFocus(ev, this.props);

			this.setState({
				focused: true
			});
>>>>>>> 8e09a2f9
		}

		render () {
			const props = Object.assign({}, this.props);
			delete props.knobStep;

			return (
				<Wrapped
					role="slider"
					{...props}
					aria-label={this.props['aria-label']}
					active={this.state.active}
					aria-disabled={this.props.disabled}
					aria-valuetext={this.state.valueText}
					focused={this.state.focused}
					inputRef={this.getInputNode}
					onActivate={this.handleActivate}
					onBlur={this.handleBlur}
					onChange={this.handleChange}
					onClick={this.handleClick}
					onFocus={this.handleFocus}
					onDecrement={this.handleDecrement}
					onFocus={this.handleFocus}
					onIncrement={this.handleIncrement}
					onMouseLeave={this.props.detachedKnob ? this.handleMouseLeave : null}
					onMouseMove={this.props.detachedKnob ? this.handleMouseMove : null}
					scrubbing={(this.knobPosition != null)}
					sliderBarRef={this.getSliderBarNode}
					sliderRef={this.getSliderNode}
					value={this.state.value}
				/>
			);
		}
	};
});

export default SliderDecorator;
export {SliderDecorator};<|MERGE_RESOLUTION|>--- conflicted
+++ resolved
@@ -212,13 +212,9 @@
 
 			this.state = {
 				active: false,
-<<<<<<< HEAD
-				value: value
-=======
 				focused: false,
 				value: value,
 				valueText: value
->>>>>>> 8e09a2f9
 			};
 
 			if (__DEV__) {
@@ -445,19 +441,12 @@
 			}
 		}
 
-<<<<<<< HEAD
-		handleFocus = () => {
-			const {['aria-label']: label} = this.props;
-
-			this.setState({'valueText': `${label} ${this.state.value}`});
-=======
 		handleFocus = (ev) => {
 			forwardFocus(ev, this.props);
 
 			this.setState({
 				focused: true
 			});
->>>>>>> 8e09a2f9
 		}
 
 		render () {
