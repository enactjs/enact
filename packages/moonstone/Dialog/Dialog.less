// Dialog.less
//
@import '~@enact/ui/styles/mixins.less';

@import '../styles/text.less';
@import '../styles/variables.less';
@import '../styles/skin.less';

.dialog {
	position: relative;
<<<<<<< HEAD
	padding-bottom: @moon-spotlight-outset * 4;
=======
	padding: 24px @moon-dialog-h-padding @moon-dialog-h-padding;
>>>>>>> d3e1c797

	&.showDivider {
		.titleWrapper {
			border-bottom-width: @moon-header-border-bottom-width;
			border-bottom-style: solid;
			padding-bottom: 18px;
			border-bottom-width: 3px;
			margin-bottom: 18px;
		}
	}
	&.reserveClose {
		.padding-start-end(@moon-dialog-h-padding, @moon-icon-button-small-size + @moon-spotlight-outset);
	}
	.titleBlock {
		max-width: 100%;
		min-width: 0;
	}
	.title {
		.moon-dialog-title();
		margin: 0 0 6px;
	}
	.titleBelow {
		.moon-dialog-title-below();
		margin: 0;
	}
	.titleWrapper {
		display: flex;
		justify-content: space-between;
	}
	.body {
		.moon-dialog-content();
		margin: 0;
		position: relative;
	}
	.buttons {
		display: flex;
		padding-top: 24px;
	}
	.buttons > :last-child {
		-webkit-margin-end: 0;
	}

	// Skin colors
	.applySkins({
		&.showDivider {
			.titleWrapper {
				border-bottom-color: @moon-header-border-color;
			}
		}
	});
}<|MERGE_RESOLUTION|>--- conflicted
+++ resolved
@@ -8,11 +8,7 @@
 
 .dialog {
 	position: relative;
-<<<<<<< HEAD
-	padding-bottom: @moon-spotlight-outset * 4;
-=======
 	padding: 24px @moon-dialog-h-padding @moon-dialog-h-padding;
->>>>>>> d3e1c797
 
 	&.showDivider {
 		.titleWrapper {
