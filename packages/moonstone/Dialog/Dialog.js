--- conflicted
+++ resolved
@@ -171,11 +171,7 @@
 		className: ({noDivider, styler}) => styler.append({showDivider: !noDivider})
 	},
 
-<<<<<<< HEAD
-	render: ({buttons, casing, css, children, preserveCase, title, titleBelow, ...rest}) => {
-=======
-	render: ({buttons, casing, children, title, titleBelow, ...rest}) => {
->>>>>>> 2ecaaf12
+	render: ({buttons, casing, css, children, title, titleBelow, ...rest}) => {
 		delete rest.noDivider;
 
 		return (
@@ -237,7 +233,4 @@
 );
 
 export default Dialog;
-export {
-	Dialog,
-	DialogBase
-};+export {Dialog, DialogBase};