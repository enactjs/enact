import kind from '@enact/core/kind';
import React from 'react';
import PropTypes from 'prop-types';

import VirtualListBaseNative, {gridListItemSizeShape} from './VirtualListBaseNative';

/**
 * {@link moonstone/VirtualList.VirtualListNative} is a VirtualList with Moonstone styling.
 *
 * @class VirtualListNative
 * @memberof moonstone/VirtualList
 * @ui
 * @private
 */
const VirtualListNative = kind({
	name: 'VirtualListNative',

	propTypes: /** @lends moonstone/VirtualList.VirtualListNative.prototype */ {
		/**
		 * The render function for an item of the list.
		 * `index` is for accessing the index of the item.
		 * `key` MUST be passed as a prop for DOM recycling.
		 * Data manipulation can be done in this function.
		 *
		 * @name component
		 * @type {Function}
		 * @required
		 * @memberof moonstone/VirtualList.VirtualListNative
		 * @instance
		 * @public
		 */

		/**
		 * Size of an item for the VirtualList; valid value is a number.
		 * If the direction for the list is vertical, itemSize means the height of an item.
		 * For horizontal, it means the width of an item.
		 *
		 * Usage:
		 * ```
		 * <VirtualList itemSize={ri.scale(72)}/>
		 * ```
		 *
		 * @type {Number}
		 * @required
		 * @public
		 */
		itemSize: PropTypes.number.isRequired

		/**
		 * Data for the list.
		 * Check mutation of this and determine whether the list should update or not.
		 *
		 * @name data
		 * @type {Any}
		 * @default []
		 * @memberof moonstone/VirtualList.VirtualListNative
		 * @instance
		 * @public
		 */

		/**
		 * Size of the data.
		 *
		 * @name dataSize
		 * @type {Number}
		 * @default 0
		 * @memberof moonstone/VirtualList.VirtualListNative
		 * @instance
		 * @public
		 */

		/**
		 * Direction of the list; valid values are `'horizontal'` and `'vertical'`.
		 *
		 * @name direction
		 * @type {String}
		 * @default 'vertical'
		 * @memberof moonstone/VirtualList.VirtualListNative
		 * @instance
		 * @public
		 */

		/**
		 * When `true`, allows 5-way navigation to the scrollbar controls. By default, 5-way will
		 * not move focus to the scrollbar controls.
		 *
		 * @name focusableScrollbar
		 * @type {Boolean}
		 * @memberof moonstone/VirtualList.VirtualListNative
		 * @instance
		 */

		/**
		 * Spacing between items.
		 *
		 * @name spacing
		 * @type {Number}
		 * @default 0
		 * @memberof moonstone/VirtualList.VirtualListNative
		 * @instance
		 * @public
		 */
	},

	render: (props) => <VirtualListBaseNative {...props} />
});

/**
 * {@link moonstone/VirtualList.VirtualGridListNative} is a VirtualGridList with Moonstone styling.
 *
 * @class VirtualGridListNative
 * @memberof moonstone/VirtualList
 * @ui
 * @private
 */
const VirtualGridListNative = kind({
	name: 'VirtualGridListNative',

	propTypes: /** @lends moonstone/VirtualList.VirtualGridListNative.prototype */ {
		/**
		 * The render function for an item of the list.
		 * `index` is for accessing the index of the item.
		 * `key` MUST be passed as a prop for DOM recycling.
		 * Data manipulation can be done in this function.
		 *
		 * @name component
		 * @type {Function}
		 * @required
		 * @memberof moonstone/VirtualList.VirtualGridListNative
		 * @instance
		 * @public
		 */

		/**
		 * Size of an item for the VirtualGridList; valid value is an object that has `minWidth`
		 * and `minHeight` as properties.
		 *
		 * Usage:
		 * ```
		 * <VirtualGridList itemSize={{minWidth: ri.scale(180), minHeight: ri.scale(270)}}/>
		 * ```
		 *
		 * @type {moonstone/VirtualList.gridListItemSizeShape}
		 * @required
		 * @public
		 */
		itemSize: gridListItemSizeShape.isRequired

		/**
		 * Data for the list.
		 * Check mutation of this and determine whether the list should update or not.
		 *
		 * @name data
		 * @type {Any}
		 * @default []
		 * @memberof moonstone/VirtualList.VirtualGridListNative
		 * @instance
		 * @public
		 */

		/**
		 * Size of the data.
		 *
		 * @name dataSize
		 * @type {Number}
		 * @default 0
		 * @memberof moonstone/VirtualList.VirtualGridListNative
		 * @instance
		 * @public
		 */

		/**
		 * Direction of the list; valid values are `'horizontal'` and `'vertical'`.
		 *
		 * @name direction
		 * @type {String}
		 * @default 'vertical'
		 * @memberof moonstone/VirtualList.VirtualGridListNative
		 * @instance
		 * @public
		 */

		/**
		 * When `true`, allows 5-way navigation to the scrollbar controls. By default, 5-way will
		 * not move focus to the scrollbar controls.
		 *
		 * @name focusableScrollbar
		 * @type {Boolean}
		 * @memberof moonstone/VirtualList.VirtualGridListNative
		 * @instance
		 * @public
		 */

		/**
		 * Spacing between items.
		 *
		 * @name spacing
		 * @type {Number}
		 * @default 0
		 * @memberof moonstone/VirtualList.VirtualGridListNative
		 * @instance
		 * @public
		 */
	},

<<<<<<< HEAD

=======
>>>>>>> 6552cbc8
	render: (props) => <VirtualListBaseNative {...props} />
});

export default VirtualListNative;
export {VirtualListNative, VirtualGridListNative};
export * from './GridListImageItem';<|MERGE_RESOLUTION|>--- conflicted
+++ resolved
@@ -203,10 +203,6 @@
 		 */
 	},
 
-<<<<<<< HEAD
-
-=======
->>>>>>> 6552cbc8
 	render: (props) => <VirtualListBaseNative {...props} />
 });
 
