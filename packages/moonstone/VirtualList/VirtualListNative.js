--- conflicted
+++ resolved
@@ -203,11 +203,8 @@
 		 */
 	},
 
-<<<<<<< HEAD
-	render: (props) => <VirtualListBase {...props} />
-=======
+
 	render: (props) => <VirtualListBaseNative {...props} />
->>>>>>> ddebf5e5
 });
 
 export default VirtualListNative;
