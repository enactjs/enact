/*
 * Exports the {@link moonstone/VirtualList.VirtualListBaseNative} and
 * {@link moonstone/VirtualList.VirtualListCoreNative} components and the
 * {@link moonstone/VirtualList.gridListItemSizeShape} validator. The default
 * export is {@link moonstone/VirtualList.VirtualListBaseNative}.
 */

import clamp from 'ramda/src/clamp';
import classNames from 'classnames';
import {contextTypes} from '@enact/i18n/I18nDecorator';
import {forward} from '@enact/core/handle';
import {is} from '@enact/core/keymap';
import PropTypes from 'prop-types';
import React, {Component} from 'react';
import Spotlight, {getDirection} from '@enact/spotlight';
import Spottable from '@enact/spotlight/Spottable';
import SpotlightContainerDecorator from '@enact/spotlight/SpotlightContainerDecorator';

import {dataIndexAttribute, ScrollableNative} from '../Scroller/ScrollableNative';

import css from './VirtualListBaseNative.less';
import cssItem from './ListItem.less';

const SpotlightPlaceholder = Spottable('div');

const
	dataContainerMutedAttribute = 'data-container-muted',
	forwardKeyDown = forward('onKeyDown'),
	nop = () => {},
	isDown = is('down'),
	isLeft = is('left'),
	isRight = is('right'),
	isUp = is('up');

/**
 * The shape for the grid list item size in a list for {@link moonstone/VirtualList.listItemSizeShape}.
 *
 * @typedef {Object} gridListItemSizeShape
 * @memberof moonstone/VirtualList
 * @property {Number} minWidth - The minimum width of the grid list item.
 * @property {Number} minHeight - The minimum height of the grid list item.
 * @private
 */
const gridListItemSizeShape = PropTypes.shape({
	minWidth: PropTypes.number.isRequired,
	minHeight: PropTypes.number.isRequired
});

/**
 * {@link moonstone/VirtualList.VirtualListBaseNative} is a base component for
 * {@link moonstone/VirtualList.VirtualList} and
 * {@link moonstone/VirtualList.VirtualGridList} with Scrollable and SpotlightContainerDecorator applied.
 *
 * @class VirtualListCoreNative
 * @memberof moonstone/VirtualList
 * @ui
 * @private
 */
class VirtualListCoreNative extends Component {
	static displayName = 'VirtualListBaseNative'

	static propTypes = /** @lends moonstone/VirtualList.VirtualListCoreNative.prototype */ {
		/**
		 * The render function for an item of the list.
		 * `index` is for accessing the index of the item.
		 * `key` MUST be passed as a prop for DOM recycling.
		 * Data manipulation can be done in this function.
		 *
		 * @type {Function}
		 * @public
		 */
		component: PropTypes.func.isRequired,

		/**
		 * Size of an item for the list; valid values are either a number for `VirtualList`
		 * or an object that has `minWidth` and `minHeight` for `VirtualGridList`.
		 *
		 * @type {Number|moonstone/VirtualList.gridListItemSizeShape}
		 * @public
		 */
		itemSize: PropTypes.oneOfType([
			PropTypes.number,
			gridListItemSizeShape
		]).isRequired,

		/**
		 * Callback method of scrollTo.
		 * Normally, `Scrollable` should set this value.
		 *
		 * @type {Function}
		 * @private
		 */
		cbScrollTo: PropTypes.func,

		/**
		 * Client size of the list; valid values are an object that has `clientWidth` and `clientHeight`.
		 *
		 * @type {Object}
		 * @property {Number} clientWidth - The client width of the list.
		 * @property {Number} clientHeight - The client height of the list.
		 * @public
		 */
		clientSize: PropTypes.shape({
			clientWidth: PropTypes.number.isRequired,
			clientHeight:  PropTypes.number.isRequired
		}),

		/**
		 * Data for the list.
		 * Check mutation of this and determine whether the list should update or not.
		 *
		 * @type {Any}
		 * @default []
		 * @public
		 */
		data: PropTypes.any,

		/**
		 * Spotlight container Id
		 *
		 * @type {String}
		 * @private
		 */
		'data-container-id': PropTypes.string, // eslint-disable-line react/sort-prop-types

		/**
		 * Size of the data.
		 *
		 * @type {Number}
		 * @default 0
		 * @public
		 */
		dataSize: PropTypes.number,

		/**
		 * Direction of the list; valid values are `'horizontal'` and `'vertical'`.
		 *
		 * @type {String}
		 * @default 'vertical'
		 * @public
		 */
		direction: PropTypes.oneOf(['horizontal', 'vertical']),

		/**
		 * Number of spare DOM node.
		 * `3` is good for the default value experimentally and
		 * this value is highly recommended not to be changed by developers.
		 *
		 * @type {Number}
		 * @default 3
		 * @private
		 */
		overhang: PropTypes.number,

		/**
		 * It scrolls by page when 'true', by item when 'false'
		 *
		 * @type {Boolean}
		 * @default false
		 * @private
		 */
		pageScroll: PropTypes.bool,

		/**
		 * Spacing between items.
		 *
		 * @type {Number}
		 * @default 0
		 * @public
		 */
		spacing: PropTypes.number
	}

	static contextTypes = contextTypes

	static defaultProps = {
		cbScrollTo: nop,
		data: [],
		dataSize: 0,
		direction: 'vertical',
		overhang: 3,
		pageScroll: false,
		spacing: 0
	}

	constructor (props) {
		super(props);

		this.state = {firstIndex: 0, numOfItems: 0};
		this.initContainerRef = this.initRef('containerRef');
		this.initWrapperRef = this.initRef('wrapperRef');
	}

	componentWillMount () {
		if (this.props.clientSize) {
			this.calculateMetrics(this.props);
			this.updateStatesAndBounds(this.props);
		}
	}

	// Calculate metrics for VirtualList after the 1st render to know client W/H.
	// We separate code related with data due to re use it when data changed.
	componentDidMount () {
		if (!this.props.clientSize) {
			this.calculateMetrics(this.props);
			this.updateStatesAndBounds(this.props);
		}
	}

	// Call updateStatesAndBounds here when dataSize has been changed to update nomOfItems state.
	// Calling setState within componentWillReceivePropswill not trigger an additional render.
	componentWillReceiveProps (nextProps) {
		const
			{dataSize, direction, itemSize, overhang, spacing} = this.props,
			hasMetricsChanged = (
				direction !== nextProps.direction ||
				((itemSize instanceof Object) ? (itemSize.minWidth !== nextProps.itemSize.minWidth || itemSize.minHeight !== nextProps.itemSize.minHeight) : itemSize !== nextProps.itemSize) ||
				overhang !== nextProps.overhang ||
				spacing !== nextProps.spacing
			),
			hasDataChanged = (dataSize !== nextProps.dataSize);

		if (hasMetricsChanged) {
			this.calculateMetrics(nextProps);
			this.updateStatesAndBounds(nextProps);
		} else if (hasDataChanged) {
			this.updateStatesAndBounds(nextProps);
		}
	}

	shouldComponentUpdate (nextProps, nextState) {
		if ((this.props.dataSize !== nextProps.dataSize) &&
			(nextState.firstIndex + nextState.numOfItems) < nextProps.dataSize) {
			return false;
		}
		return true;
	}

	componentDidUpdate () {
		this.restoreFocus();
	}

	scrollBounds = {
		clientWidth: 0,
		clientHeight: 0,
		scrollWidth: 0,
		scrollHeight: 0,
		maxLeft: 0,
		maxTop: 0
	}

	moreInfo = {
		firstVisibleIndex: null,
		lastVisibleIndex: null
	}

	primary = null
	secondary = null

	isPrimaryDirectionVertical = true
	isItemSized = false

	dimensionToExtent = 0
	threshold = 0
	maxFirstIndex = 0
	lastFirstIndex = 0
	curDataSize = 0
	cc = []
	scrollPosition = 0
	isScrolledBy5way = false

	wrapperClass = null
	containerRef = null
	wrapperRef = null

	// spotlight
	lastFocusedIndex = null

	isVertical = () => this.isPrimaryDirectionVertical

	isHorizontal = () => !this.isPrimaryDirectionVertical

	isPlaceholderFocused () {
		const current = Spotlight.getCurrent();
		if (current && current.dataset.vlPlaceholder && this.containerRef.contains(current)) {
			return true;
		}

		return false;
	}

	handlePlaceholderFocus = (ev) => {
		const placeholder = ev.currentTarget;

		if (placeholder) {
			const index = placeholder.dataset.index;

			if (index) {
				this.lastFocusedIndex = parseInt(index);
				this.restoreLastFocused = true;

				// adjust the firstIndex to include the last focused index, if necessary
				this.setState(nextState => {
					let {firstIndex, numOfItems} = nextState;
					const lastIndex = firstIndex + numOfItems;

					if (this.lastFocusedIndex < firstIndex || this.lastFocusedIndex >= lastIndex) {
						firstIndex = this.lastFocusedIndex;
					}

					return {
						firstIndex
					};
				});
			}
		}
	}

	restoreFocus () {
		const {firstVisibleIndex, lastVisibleIndex} = this.moreInfo;
		if (
			this.restoreLastFocused &&
			!this.isPlaceholderFocused() &&
			firstVisibleIndex <= this.lastFocusedIndex &&
			lastVisibleIndex >= this.lastFocusedIndex
		) {
			// if we're supposed to restore focus and virtual list has positioned a set of items
			// that includes lastFocusedIndex, clear the indicator
			this.restoreLastFocused = false;
			const containerId = this.props['data-container-id'];

			// try to focus the last focused item
			const foundLastFocused = Spotlight.focus(
				`[data-container-id="${containerId}"] [data-index="${this.lastFocusedIndex}"]`
			);

			// but if that fails (because it isn't found or is disabled), focus the container so
			// spotlight isn't lost
			if (!foundLastFocused) {
				Spotlight.focus(containerId);
			}
		}
	}

	getScrollBounds = () => this.scrollBounds

	getMoreInfo = () => this.moreInfo

	getGridPosition (index) {
		const
			{dimensionToExtent, primary, secondary} = this,
			primaryPosition = Math.floor(index / dimensionToExtent) * primary.gridSize,
			secondaryPosition = (index % dimensionToExtent) * secondary.gridSize;

		return {primaryPosition, secondaryPosition};
	}

	getItemPosition = (index, stickTo = 'start') => {
		const
			{itemSize} = this.props,
			{primary} = this,
			position = this.getGridPosition(index),
			offset = ((itemSize instanceof Object) || stickTo === 'start') ? 0 : primary.clientSize - primary.itemSize;

		position.primaryPosition -= offset;

		return this.gridPositionToItemPosition(position);
	}

	gridPositionToItemPosition = ({primaryPosition, secondaryPosition}) =>
		(this.isPrimaryDirectionVertical ? {left: secondaryPosition, top: primaryPosition} : {left: primaryPosition, top: secondaryPosition})

	getContainerNode = () => (this.wrapperRef)

	getClientSize = (node) => {
		return {
			clientWidth: node.clientWidth,
			clientHeight: node.clientHeight
		};
	}

	calculateMetrics (props) {
		const
			{clientSize, direction, itemSize, spacing} = props,
			node = this.getContainerNode();

		if (!clientSize && !node) {
			return;
		}

		const
			{clientWidth, clientHeight} = (clientSize || this.getClientSize(node)),
			heightInfo = {
				clientSize: clientHeight,
				minItemSize: itemSize.minHeight || null,
				itemSize: itemSize
			},
			widthInfo = {
				clientSize: clientWidth,
				minItemSize: itemSize.minWidth || null,
				itemSize: itemSize
			};
		let primary, secondary, dimensionToExtent, thresholdBase;

		this.isPrimaryDirectionVertical = (direction === 'vertical');

		if (this.isPrimaryDirectionVertical) {
			primary = heightInfo;
			secondary = widthInfo;
		} else {
			primary = widthInfo;
			secondary = heightInfo;
		}
		dimensionToExtent = 1;

		this.isItemSized = (primary.minItemSize && secondary.minItemSize);

		if (this.isItemSized) {
			// the number of columns is the ratio of the available width plus the spacing
			// by the minimum item width plus the spacing
			dimensionToExtent = Math.max(Math.floor((secondary.clientSize + spacing) / (secondary.minItemSize + spacing)), 1);
			// the actual item width is a ratio of the remaining width after all columns
			// and spacing are accounted for and the number of columns that we know we should have
			secondary.itemSize = Math.floor((secondary.clientSize - (spacing * (dimensionToExtent - 1))) / dimensionToExtent);
			// the actual item height is related to the item width
			primary.itemSize = Math.floor(primary.minItemSize * (secondary.itemSize / secondary.minItemSize));
		}

		primary.gridSize = primary.itemSize + spacing;
		secondary.gridSize = secondary.itemSize + spacing;
		thresholdBase = primary.gridSize * 2;

		this.threshold = {min: -Infinity, max: thresholdBase, base: thresholdBase};
		this.dimensionToExtent = dimensionToExtent;

		this.primary = primary;
		this.secondary = secondary;

		// reset
		this.scrollPosition = 0;
		// eslint-disable-next-line react/no-direct-mutation-state
		this.state.firstIndex = 0;
		// eslint-disable-next-line react/no-direct-mutation-state
		this.state.numOfItems = 0;
	}

	updateStatesAndBounds (props) {
		const
			{dataSize, overhang} = props,
			{firstIndex} = this.state,
			{dimensionToExtent, primary, moreInfo, scrollPosition} = this,
			numOfItems = Math.min(dataSize, dimensionToExtent * (Math.ceil(primary.clientSize / primary.gridSize) + overhang)),
			wasFirstIndexMax = ((this.maxFirstIndex < moreInfo.firstVisibleIndex - dimensionToExtent) && (firstIndex === this.maxFirstIndex));

		this.maxFirstIndex = dataSize - numOfItems;
		this.curDataSize = dataSize;

		// reset children
		this.cc = [];

		this.setState({firstIndex: wasFirstIndexMax ? this.maxFirstIndex : Math.min(firstIndex, this.maxFirstIndex), numOfItems});
		this.calculateScrollBounds(props);
		this.updateMoreInfo(scrollPosition);
	}

	calculateScrollBounds (props) {
		const
			{clientSize} = props,
			node = this.getContainerNode();

		if (!clientSize && !node) {
			return;
		}

		const
			{scrollBounds, isPrimaryDirectionVertical} = this,
			{clientWidth, clientHeight} = clientSize || this.getClientSize(node);
		let maxPos;

		scrollBounds.clientWidth = clientWidth;
		scrollBounds.clientHeight = clientHeight;
		scrollBounds.scrollWidth = this.getScrollWidth();
		scrollBounds.scrollHeight = this.getScrollHeight();
		scrollBounds.maxLeft = Math.max(0, scrollBounds.scrollWidth - clientWidth);
		scrollBounds.maxTop = Math.max(0, scrollBounds.scrollHeight - clientHeight);

		// correct position
		maxPos = isPrimaryDirectionVertical ? scrollBounds.maxTop : scrollBounds.maxLeft;

		this.syncThreshold(maxPos);

		if (this.scrollPosition > maxPos) {
			this.props.cbScrollTo({position: (isPrimaryDirectionVertical) ? {y: maxPos} : {x: maxPos}});
		}

		this.wrapperClass = (isPrimaryDirectionVertical) ? css.vertical : css.horizontal;

		this.containerRef.style.width = scrollBounds.scrollWidth + 'px';
		this.containerRef.style.height = scrollBounds.scrollHeight + 'px';
	}

	syncThreshold (maxPos) {
		const {threshold} = this;

		if (threshold.max > maxPos) {
			if (maxPos < threshold.base) {
				threshold.max = threshold.base;
				threshold.min = -Infinity;
			} else {
				threshold.max = maxPos;
				threshold.min = maxPos - threshold.base;
			}
		}
	}

	didScroll (x, y, dirX, dirY) {
		const
			{firstIndex} = this.state,
			{isPrimaryDirectionVertical, threshold, dimensionToExtent, maxFirstIndex, scrollBounds} = this,
			{gridSize} = this.primary,
			maxPos = isPrimaryDirectionVertical ? scrollBounds.maxTop : scrollBounds.maxLeft,
			minOfMax = threshold.base,
			maxOfMin = maxPos - minOfMax;
		let
			delta, numOfGridLines, newFirstIndex = firstIndex, pos, dir = 0;

		if (isPrimaryDirectionVertical) {
			pos = y;
			dir = dirY;
		} else {
			pos = x;
			dir = dirX;
		}

		if (dir === 1 && pos > threshold.max) {
			delta = pos - threshold.max;
			numOfGridLines = Math.ceil(delta / gridSize); // how many lines should we add
			threshold.max = Math.min(maxPos, threshold.max + numOfGridLines * gridSize);
			threshold.min = Math.min(maxOfMin, threshold.max - gridSize);
			newFirstIndex = Math.min(maxFirstIndex, (dimensionToExtent * Math.ceil(firstIndex / dimensionToExtent)) + (numOfGridLines * dimensionToExtent));
		} else if (dir === -1 && pos < threshold.min) {
			delta = threshold.min - pos;
			numOfGridLines = Math.ceil(delta / gridSize);
			threshold.max = Math.max(minOfMax, threshold.min - (numOfGridLines * gridSize - gridSize));
			threshold.min = (threshold.max > minOfMax) ? threshold.max - gridSize : -Infinity;
			newFirstIndex = Math.max(0, (dimensionToExtent * Math.ceil(firstIndex / dimensionToExtent)) - (numOfGridLines * dimensionToExtent));
		}

		this.syncThreshold(maxPos);
		this.scrollPosition = pos;
		this.updateMoreInfo(pos);

		if (firstIndex !== newFirstIndex) {
			this.setState({firstIndex: newFirstIndex});
		}
	}

	applyStyleToNewNode = (index, ...rest) => {
		const
			{component, data} = this.props,
			{numOfItems} = this.state,
			key = index % numOfItems,
			itemElement = component({
				data,
				[dataIndexAttribute]: index,
				index,
				key
			}),
			style = {};

		this.composeStyle(style, ...rest);

		this.cc[key] = React.cloneElement(itemElement, {
			className: classNames(cssItem.listItem, itemElement.props.className),
			style: {...itemElement.props.style, ...style}
		});
	}

	positionItems () {
		const
			{firstIndex, numOfItems} = this.state,
			{isPrimaryDirectionVertical, dimensionToExtent, primary, secondary, cc} = this,
			diff = firstIndex - this.lastFirstIndex,
			updateFrom = (cc.length === 0 || 0 >= diff || diff >= numOfItems) ? firstIndex : this.lastFirstIndex + numOfItems,
			updateTo = (cc.length === 0 || -numOfItems >= diff || diff > 0) ? firstIndex + numOfItems : this.lastFirstIndex;

		if (updateFrom >= updateTo) {
			return;
		}

		// we only calculate position of the first child
		let
			{primaryPosition, secondaryPosition} = this.getGridPosition(updateFrom),
			width, height;

		width = (isPrimaryDirectionVertical ? secondary.itemSize : primary.itemSize) + 'px';
		height = (isPrimaryDirectionVertical ? primary.itemSize : secondary.itemSize) + 'px';

		// positioning items
		for (let i = updateFrom, j = updateFrom % dimensionToExtent; i < updateTo; i++) {
			this.applyStyleToNewNode(i, width, height, primaryPosition, secondaryPosition);

			if (++j === dimensionToExtent) {
				secondaryPosition = 0;
				primaryPosition += primary.gridSize;
				j = 0;
			} else {
				secondaryPosition += secondary.gridSize;
			}
		}

		this.lastFirstIndex = firstIndex;
	}

	scrollToPosition (x, y) {
		const node = this.wrapperRef;
		node.scrollTo((this.context.rtl && !this.isPrimaryDirectionVertical) ? this.scrollBounds.maxLeft - x : x, y);
	}

	composeStyle (style, width, height, primaryPosition, secondaryPosition) {
		const {x, y} = this.getXY(primaryPosition, secondaryPosition);

		if (this.isItemSized) {
			style.width = width;
			style.height = height;
		}

		/* FIXME: RTL / this calculation only works for Chrome */
		style.transform = 'translate(' + (this.context.rtl ? -x : x) + 'px,' + y + 'px)';
	}

	getXY = (primaryPosition, secondaryPosition) => {
		return (this.isPrimaryDirectionVertical ? {x: secondaryPosition, y: primaryPosition} : {x: primaryPosition, y: secondaryPosition});
	}

	updateMoreInfo (primaryPosition) {
		const
			{dataSize} = this.props,
			{dimensionToExtent, moreInfo} = this,
			{itemSize, gridSize, clientSize} = this.primary;

		if (dataSize <= 0) {
			moreInfo.firstVisibleIndex = null;
			moreInfo.lastVisibleIndex = null;
		} else {
			moreInfo.firstVisibleIndex = (Math.floor((primaryPosition - itemSize) / gridSize) + 1) * dimensionToExtent;
			moreInfo.lastVisibleIndex = Math.min(dataSize - 1, Math.ceil((primaryPosition + clientSize) / gridSize) * dimensionToExtent - 1);
		}
	}

	getScrollHeight = () => (this.isPrimaryDirectionVertical ? this.getVirtualScrollDimension() : this.scrollBounds.clientHeight)

	getScrollWidth = () => (this.isPrimaryDirectionVertical ? this.scrollBounds.clientWidth : this.getVirtualScrollDimension())

	getVirtualScrollDimension = () => {
		const
			{dimensionToExtent, primary, curDataSize} = this,
			{spacing} = this.props;

		return (Math.ceil(curDataSize / dimensionToExtent) * primary.gridSize) - spacing;
	}

	focusByIndex = (index) => {
		// We have to focus node async for now since list items are not yet ready when it reaches componentDid* lifecycle methods
		setTimeout(() => {
			const item = this.containerRef.querySelector(`[data-index='${index}'].spottable`);

			if (Spotlight.isPaused()) {
				Spotlight.resume();
			}
			this.focusOnNode(item);
		}, 0);
	}

	focusOnNode = (node) => {
		if (node) {
			Spotlight.focus(node);
		}
	}

<<<<<<< HEAD
	calculatePositionOnFocus = (item, scrollPosition = this.scrollPosition) => {
		const
			{pageScroll} = this.props,
			{primary, numOfItems} = this,
=======
	setLastFocusedIndex = (item) => {
		this.lastFocusedIndex = Number.parseInt(item.getAttribute(dataIndexAttribute));
	}

	calculatePositionOnFocus = (item) => {
		const
			{pageScroll} = this.props,
			{primary, scrollPosition} = this,
>>>>>>> e9d2f686
			offsetToClientEnd = primary.clientSize - primary.itemSize,
			focusedIndex = Number.parseInt(item.getAttribute(dataIndexAttribute));

		if (!isNaN(focusedIndex) && focusedIndex !== this.lastFocusedIndex) {
			let gridPosition = this.getGridPosition(focusedIndex);

			this.lastFocusedIndex = focusedIndex;

			if (primary.clientSize >= primary.itemSize) {
				if (gridPosition.primaryPosition > scrollPosition + offsetToClientEnd) { // forward over
					gridPosition.primaryPosition -= pageScroll ? 0 : offsetToClientEnd;
				} else if (gridPosition.primaryPosition >= scrollPosition) { // inside of client
					gridPosition.primaryPosition = scrollPosition;
				} else { // backward over
					gridPosition.primaryPosition -= pageScroll ? offsetToClientEnd : 0;
				}
			}

			// Since the result is used as a target position to be scrolled,
			// scrondaryPosition should be 0 here.
			gridPosition.secondaryPosition = 0;
			return this.gridPositionToItemPosition(gridPosition);
		}
	}

	getIndicesForPageScroll = (direction, currentIndex) => {
		const
			{context, dimensionToExtent, isPrimaryDirectionVertical, primary} = this,
			{dataSize} = this.props,
			indices = {};

		let	offsetIndex = Math.floor(primary.clientSize / primary.gridSize) * dimensionToExtent;
		offsetIndex *= !isPrimaryDirectionVertical && context.rtl ? -1 : 1;

		if (direction === 'down' || direction === 'right') {
			indices.indexToFocus = clamp(0, dataSize - 1, currentIndex + offsetIndex);
			indices.indexToScroll = currentIndex + dimensionToExtent;
			if (context.rtl && !isPrimaryDirectionVertical) {
				indices.indexToScroll = indices.indexToFocus;
			}
		} else {
			indices.indexToFocus = clamp(0, dataSize - 1, currentIndex - offsetIndex);
			indices.indexToScroll = indices.indexToFocus;
			if (context.rtl && !isPrimaryDirectionVertical) {
				indices.indexToScroll = currentIndex + dimensionToExtent;
			}
		}

		return indices;
	}

	scrollToNextPage = ({direction, focusedItem}) => {
		const
			focusedIndex = Number.parseInt(focusedItem.getAttribute(dataIndexAttribute)),
			{indexToFocus, indexToScroll} = this.getIndicesForPageScroll(direction, focusedIndex);

		if (focusedIndex !== indexToFocus) {
			focusedItem.blur();
			this.props.cbScrollTo({index: indexToScroll, animate: false});
			this.focusByIndex(indexToFocus);
		}

		return true;
	}

	shouldPreventScrollByFocus = () => this.isScrolledBy5way

	jumpToSpottableItem = (keyCode, target) => {
		const
			{cbScrollTo, data, dataSize} = this.props,
			{firstIndex, numOfItems} = this.state,
			currentIndex = Number.parseInt(target.getAttribute(dataIndexAttribute));

		if (!data || !Array.isArray(data) || !data[currentIndex] || data[currentIndex].disabled) {
			return false;
		}

		const
			isForward = (
				this.isPrimaryDirectionVertical && isDown(keyCode) ||
				!this.isPrimaryDirectionVertical && (!this.context.rtl && isRight(keyCode) || this.context.rtl && isLeft(keyCode)) ||
				null
			), isBackward = (
				this.isPrimaryDirectionVertical && isUp(keyCode) ||
				!this.isPrimaryDirectionVertical && (!this.context.rtl && isLeft(keyCode) || this.context.rtl && isRight(keyCode)) ||
				null
			);

		let nextIndex = -1;

		if (isForward) {
			// See if the next item is spottable then delegate scroll to onFocus handler
			if (currentIndex < dataSize - 1 && !data[currentIndex + 1].disabled) {
				return false;
			}

			for (let i = currentIndex + 2; i < dataSize; i++) {
				if (!data[i].disabled) {
					nextIndex = i;
					break;
				}
			}
		} else if (isBackward) {
			// See if the next item is spottable then delegate scroll to onFocus handler
			if (currentIndex > 0 && !data[currentIndex - 1].disabled) {
				return false;
			}

			for (let i = currentIndex - 2; i >= 0; i--) {
				if (!data[i].disabled) {
					nextIndex = i;
					break;
				}
			}
		} else {
			return false;
		}

		if (nextIndex !== -1 && (firstIndex > nextIndex || nextIndex >= firstIndex + numOfItems)) {
			setTimeout(() => {
				target.blur();
			}, 50);

			if (!Spotlight.isPaused()) {
				Spotlight.pause();
			}

			cbScrollTo({
				index: nextIndex,
				focus: true,
				stickTo: isForward ? 'end' : 'start'
			});
			return true;
		}

		return false;
	}

	onKeyDown = (e) => {
		const {keyCode, target} = e;

		this.isScrolledBy5way = false;
		if (getDirection(keyCode)) {
			e.preventDefault();
			this.isScrolledBy5way = this.jumpToSpottableItem(keyCode, target);
		}
		forwardKeyDown(e, this.props);
	}

	setContainerDisabled = (bool) => {
		const containerNode = this.getContainerNode();

		if (containerNode) {
			containerNode.setAttribute(dataContainerMutedAttribute, bool);
		}
	}

	syncClientSize = () => {
		const
			{props} = this,
			node = this.getContainerNode();

		if (!props.clientSize && !node) {
			return;
		}

		const
			{clientWidth, clientHeight} = props.clientSize || this.getClientSize(node),
			{scrollBounds} = this;

		if (clientWidth !== scrollBounds.clientWidth || clientHeight !== scrollBounds.clientHeight) {
			this.calculateMetrics(props);
			this.updateStatesAndBounds(props);
		}
	}

	// render

	initRef (prop) {
		return (ref) => {
			this[prop] = ref;
		};
	}

	render () {
		const
			props = Object.assign({}, this.props),
			{primary, cc} = this;

		delete props.cbScrollTo;
		delete props.clientSize;
		delete props.component;
		delete props.data;
		delete props.dataSize;
		delete props.direction;
		delete props.itemSize;
		delete props.overhang;
		delete props.pageScroll;
		delete props.spacing;

		if (primary) {
			this.positionItems();
		}

		const
			{className, style, ...rest} = props,
			mergedClasses = classNames(css.list, this.wrapperClass, className);

		return (
			<div ref={this.initWrapperRef} className={mergedClasses} style={style}>
				<div {...rest} onKeyDown={this.onKeyDown} ref={this.initContainerRef}>
					{cc.length ? cc : (
						<SpotlightPlaceholder
							data-index={0}
							data-vl-placeholder
							onFocus={this.handlePlaceholderFocus}
						/>
					)}
				</div>
			</div>
		);
	}
}

/**
 * {@link moonstone/VirtualList.VirtualListBaseNative} is a base component for
 * {@link moonstone/VirtualList.VirtualList} and
 * {@link moonstone/VirtualList.VirtualGridList} with Scrollable and SpotlightContainerDecorator applied.
 *
 * @class VirtualListBaseNative
 * @memberof moonstone/VirtualList
 * @mixes moonstone/Scrollable
 * @mixes spotlight/SpotlightContainerDecorator
 * @ui
 * @private
 */
const VirtualListBaseNative = SpotlightContainerDecorator(
	{
		enterTo: 'last-focused',
		/*
		 * Returns the data-index as the key for last focused
		 */
		lastFocusedPersist: (node) => {
			const indexed = node.dataset.index ? node : node.closest('[data-index]');

			if (indexed) {
				return {
					container: false,
					element: true,
					key: indexed.dataset.index
				};
			}
		},
		/*
		 * Restores the data-index into the placeholder if its the only element. Tries to find a
		 * matching child otherwise.
		 */
		lastFocusedRestore: ({key}, all) => {
			if (all.length === 1 && 'vlPlaceholder' in all[0].dataset) {
				all[0].dataset.index = key;

				return all[0];
			}

			return all.reduce((focused, node) => {
				return focused || node.dataset.index === key && node;
			}, null);
		},
		preserveId: true,
		restrict: 'self-first'
	},
	ScrollableNative(
		VirtualListCoreNative
	)
);

export default VirtualListBaseNative;
export {gridListItemSizeShape, VirtualListCoreNative, VirtualListBaseNative};<|MERGE_RESOLUTION|>--- conflicted
+++ resolved
@@ -678,21 +678,14 @@
 		}
 	}
 
-<<<<<<< HEAD
-	calculatePositionOnFocus = (item, scrollPosition = this.scrollPosition) => {
-		const
-			{pageScroll} = this.props,
-			{primary, numOfItems} = this,
-=======
 	setLastFocusedIndex = (item) => {
 		this.lastFocusedIndex = Number.parseInt(item.getAttribute(dataIndexAttribute));
 	}
 
-	calculatePositionOnFocus = (item) => {
+	calculatePositionOnFocus = (item, scrollPosition = this.scrollPosition) => {
 		const
 			{pageScroll} = this.props,
-			{primary, scrollPosition} = this,
->>>>>>> e9d2f686
+			{primary} = this,
 			offsetToClientEnd = primary.clientSize - primary.itemSize,
 			focusedIndex = Number.parseInt(item.getAttribute(dataIndexAttribute));
 
