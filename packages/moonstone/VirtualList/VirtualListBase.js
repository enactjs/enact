/**
 * Exports the {@link moonstone/VirtualList/VirtualListBase.VirtualListBase} component.
 *
 * @module moonstone/VirtualList/VirtualListBase
 * @private
 */

import React, {Component, PropTypes} from 'react';

import {Spotlight, SpotlightContainerDecorator} from '@enact/spotlight';
import {contextTypes} from '@enact/i18n/I18nDecorator';

import {dataIndexAttribute, Scrollable} from '../Scroller/Scrollable';

const
	dataContainerDisabledAttribute = 'data-container-disabled',
	dataContainerIdAttribute = 'data-container-id',
	keyLeft	 = 37,
	keyUp	 = 38,
	keyRight = 39,
	keyDown	 = 40,
	nop = () => {};

/**
 * {@link moonstone/VirtualList/VirtualListBase.VirtualListBase} is a base component for
 * {@link moonstone/VirtualList.VirtualList} and
 * {@link moonstone/VirtualList.VirtualGridList} with Scrollable and SpotlightContainerDecorator applied.
 *
 * @class VirtualListCore
 * @memberof moonstone/VirtualList/VirtualListBase
 * @ui
 * @private
 */
class VirtualListCore extends Component {
	static propTypes = /** @lends moonstone/VirtualList/VirtualListBase.VirtualListCore.prototype */ {
		/**
		 * The render function for an item of the list.
		 * `index` is for accessing the index of the item.
		 * `key` MUST be passed as a prop for DOM recycling.
		 * Data manipulation can be done in this function.
		 *
		 * @type {Function}
		 * @default ({index, key}) => (<div key={key}>{index}</div>)
		 * @public
		 */
		component: PropTypes.func.isRequired,

		/**
		 * Data for the list.
		 * Check mutation of this and determine whether the list should update or not.
		 *
		 * @type {Any}
		 * @default []
		 * @public
		 */
		data: PropTypes.any.isRequired,

		/**
		 * Size of data for the list; valid values are either a number
		 * or an object that has `fixed` and `variable`.
		 *
		 * @type {Number|Object}
		 * @public
		 */
		dataSize: PropTypes.oneOfType([
			PropTypes.number,
			PropTypes.object
		]).isRequired,

		/**
		 * Size of an item for the list; valid values are either a number for `VirtualList`
		 * or an object that has `minWidth` and `minHeight` for `VirtualGridList`.
		 *
		 * @type {Number|Object}
		 * @public
		 */
		itemSize: PropTypes.oneOfType([
			PropTypes.number,
			PropTypes.object
		]).isRequired,

		/**
		 * Callback method of scrollTo.
		 * Normally, `Scrollable` should set this value.
		 *
		 * @type {Function}
		 * @private
		 */
		cbScrollTo: PropTypes.func,

		/**
		 * Direction of the list; valid values are `'horizontal'` and `'vertical'`.
		 *
		 * @type {String}
		 * @default 'vertical'
		 * @public
		 */
		direction: PropTypes.oneOf(['horizontal', 'vertical']),

		/**
		 * Called when onScroll [events]{@glossary event} occurs.
		 *
		 * @type {Function}
		 * @private
		 */
		onScroll: PropTypes.func,

		/**
		 * Number of spare DOM node.
		 * `3` is good for the default value experimentally and
		 * this value is highly recommended not to be changed by developers.
		 *
		 * @type {Number}
		 * @default 3
		 * @private
		 */
		overhang: PropTypes.number,

		/**
		 * Option for positioning the items; valid values are `'byItem'`, `'byContainer'`,
		 * and `'byBrowser'`.
		 * If `'byItem'`, the list moves each item.
		 * If `'byContainer'`, the list moves the container that contains rendered items.
		 * If `'byBrowser'`, the list scrolls by browser.
		 *
		 * @type {String}
		 * @default 'byItem'
		 * @private
		 */
		positioningOption: PropTypes.oneOf(['byItem', 'byContainer', 'byBrowser']),

		/**
		 * Spacing between items.
		 *
		 * @type {Number}
		 * @default 0
		 * @public
		 */
		spacing: PropTypes.number
	}

	static contextTypes = contextTypes

	static defaultProps = {
		cbScrollTo: nop,
		component: nop,
		data: [],
		direction: 'vertical',
		onScroll: nop,
		overhang: 3,
		positioningOption: 'byItem',
		spacing: 0,
		style: {}
	}

	scrollBounds = {
		clientWidth: 0,
		clientHeight: 0,
		scrollWidth: 0,
		scrollHeight: 0,
		maxLeft: 0,
		maxTop: 0
	}

	primary = null
	secondary = null
	dimensionToExtent = 0
	isPrimaryDirectionVertical = true
	isVirtualGridList = false
	isVirtualVariableList = false

	cc = []

	containerRef = null
	wrapperRef = null

	composeItemPosition = null
	positionContainer = null

	// spotlight
	nodeIndexToBeBlurred = null
	lastFocusedIndex = null

	constructor (props) {
		const {positioningOption} = props;

		super(props);

		this.state = {
			primaryFirstIndex: 0,
			numOfItems: 0
		};

		this.initContainerRef = this.initRef('containerRef');
		this.initWrapperRef = this.initRef('wrapperRef');

		switch (positioningOption) {
			case 'byItem':
				this.composeItemPosition = this.composeTransform;
				this.positionContainer = nop;
				break;
			case 'byContainer':
				this.composeItemPosition = this.composeLeftTop;
				this.positionContainer = this.applyTransformToContainerNode;
				break;
			case 'byBrowser':
				this.composeItemPosition = this.composeLeftTop;
				this.positionContainer = this.applyScrollLeftTopToWrapperNode;
				break;
		}
	}

	isVertical = () => (this.isVirtualVariableList || this.isPrimaryDirectionVertical)

	isHorizontal = () => (this.isVirtualVariableList || !this.isPrimaryDirectionVertical)

	getScrollBounds = () => (this.scrollBounds)

	getGridPosition (index) {
		const
			{dimensionToExtent, primary, secondary} = this,
			primaryPosition = Math.floor(index / dimensionToExtent) * primary.gridSize,
			secondaryPosition = (index % dimensionToExtent) * secondary.gridSize;

		return {primaryPosition, secondaryPosition};
	}

	getVariableGridPosition (i, j) {
		const
			{dimensionToExtent, primary, secondary} = this,
			primaryPosition = Math.floor(i / dimensionToExtent) * primary.gridSize,
			secondaryPosition = secondary.positionOffsets[i][j];

		return {primaryPosition, secondaryPosition};
	}

	getItemPosition = (index) => this.gridPositionToItemPosition(this.getGridPosition(index))

	gridPositionToItemPosition = ({primaryPosition, secondaryPosition}) =>
		(this.isPrimaryDirectionVertical ? {left: secondaryPosition, top: primaryPosition} : {left: primaryPosition, top: secondaryPosition})

	getContainerNode = (positioningOption) => {
		if (positioningOption === 'byItem') {
			return this.containerRef;
		} else {
			return this.wrapperRef;
		}
	}

	getClientSize = (node) => {
		return {
			clientWidth: node.clientWidth,
			clientHeight: node.clientHeight
		};
	}

	calculateMetrics (props) {
		const
			{dataSize, direction, itemSize, positioningOption, spacing, variableDimension} = props,
			node = this.getContainerNode(positioningOption);

		if (!node) {
			return;
		}

		const
			{clientWidth, clientHeight} = this.getClientSize(node),
			heightInfo = {
				clientSize: clientHeight,
				itemSize,
				minItemSize: itemSize.minHeight || null,
				scrollPosition: 0
			},
			widthInfo = {
				clientSize: clientWidth,
				itemSize,
				minItemSize: itemSize.minWidth || null,
				scrollPosition: 0
			};
		let primary, secondary, dimensionToExtent, primaryThresholdBase;

		this.isPrimaryDirectionVertical = (direction === 'vertical');
		this.isVirtualVariableList = ((variableDimension === 'width') || (variableDimension === 'height'));
		this.isVirtualGridList = (itemSize.minWidth && itemSize.minHeight);

		if (this.isPrimaryDirectionVertical) {
			primary = heightInfo;
			secondary = widthInfo;
		} else {
			primary = widthInfo;
			secondary = heightInfo;
		}
		dimensionToExtent = 1;

		if (this.isVirtualGridList) {
			// the number of columns is the ratio of the available width plus the spacing
			// by the minimum item width plus the spacing
			dimensionToExtent = Math.max(Math.floor((secondary.clientSize + spacing) / (secondary.minItemSize + spacing)), 1);
			// the actual item width is a ratio of the remaining width after all columns
			// and spacing are accounted for and the number of columns that we know we should have
			secondary.itemSize = Math.round((secondary.clientSize - (spacing * (dimensionToExtent - 1))) / dimensionToExtent);
			// the actual item height is related to the item width
			primary.itemSize = Math.round(primary.minItemSize * (secondary.itemSize / secondary.minItemSize));
		}

		if (this.isVirtualVariableList) {
			primary.itemSize = itemSize.fixed;
			primary.gridSize = primary.itemSize + spacing;
			secondary.itemSize = itemSize.variable;
			secondary.gridSize = itemSize.fixed + spacing;
		} else {
			primary.gridSize = primary.itemSize + spacing;
			secondary.gridSize = secondary.itemSize + spacing;
		}

		primary.maxFirstIndex = 0
		primaryThresholdBase = primary.gridSize * 2;
		primary.threshold = {min: -Infinity, max: primaryThresholdBase, base: primaryThresholdBase};

		this.dimensionToExtent = dimensionToExtent;

		this.primary = primary;
		this.secondary = secondary;

		// eslint-disable-next-line react/no-direct-mutation-state
		this.state.primaryFirstIndex = 0;
		// eslint-disable-next-line react/no-direct-mutation-state
		this.state.numOfItems = 0;
	}

	updateStatesAndBounds (props) {
		const
			{dataSize, overhang} = props,
			{primaryFirstIndex} = this.state,
			{dimensionToExtent, primary, secondary, isVirtualVariableList} = this;
		let numOfItems = dimensionToExtent * (Math.ceil(primary.clientSize / primary.gridSize) + overhang);

		if (isVirtualVariableList) {
			numOfItems = Math.min(dataSize.fixed, numOfItems);
			primary.dataSize = dataSize.fixed;
			secondary.dataSize = dataSize.variable;
		} else {
			numOfItems = Math.min(dataSize, numOfItems);
			primary.dataSize = dataSize;
		}

		primary.maxFirstIndex = primary.dataSize - numOfItems;

		this.setState({primaryFirstIndex: Math.min(primaryFirstIndex, primary.maxFirstIndex), numOfItems});
		this.calculateScrollBounds(props);
		if (isVirtualVariableList) {
			this.initSecondaryScrollInfo(primary.dataSize, numOfItems);
		}
	}

	calculateScrollBounds (props) {
		const
			node = this.getContainerNode(props.positioningOption);

		if (!node) {
			return;
		}

		const
			{clientWidth, clientHeight} = this.getClientSize(node),
			{cbScrollTo, variableDimension, variableMaxScrollSize} = this.props,
			{scrollBounds, isPrimaryDirectionVertical, primary} = this;
		let maxPos;

		scrollBounds.clientWidth = clientWidth;
		scrollBounds.clientHeight = clientHeight;
		scrollBounds.scrollWidth = (variableDimension === 'width') ? variableMaxScrollSize : this.getScrollWidth();
		scrollBounds.scrollHeight = (variableDimension === 'height') ? variableMaxScrollSize : this.getScrollHeight();
		scrollBounds.maxLeft = Math.max(0, scrollBounds.scrollWidth - clientWidth);
		scrollBounds.maxTop = Math.max(0, scrollBounds.scrollHeight - clientHeight);

		// correct position
		maxPos = isPrimaryDirectionVertical ? scrollBounds.maxTop : scrollBounds.maxLeft;

		this.syncPrimaryThreshold(maxPos);

		if (primary.scrollPosition > maxPos) {
			cbScrollTo({position: (isPrimaryDirectionVertical) ? {y: maxPos} : {x: maxPos}});
		}
	}

	syncPrimaryThreshold (maxPos) {
		const {threshold} = this.primary;

		if (threshold.max > maxPos) {
			if (maxPos < threshold.base) {
				threshold.max = threshold.base;
				threshold.min = -Infinity;
			} else {
				threshold.max = maxPos;
				threshold.min = maxPos - threshold.base;
			}
		}
	}

	initSecondaryScrollInfo (primaryDataSize, numOfItems) {
		const {secondary} = this;

		secondary.firstIndices = Array(primaryDataSize);
		secondary.lastIndices = Array(primaryDataSize);
		secondary.positionOffsets = Array(primaryDataSize);
		secondary.thresholds = Array.from({length: primaryDataSize}, () => ({}));

		for (let i = 0; i < numOfItems; i++) {
			this.updateSecondaryScrollInfo(i, 0);
		}
	}

	updateSecondaryScrollInfo (primaryIndex, secondaryPosition) {
		const
			{data, lockHeaders, variableMaxScrollSize} = this.props,
			{secondary} = this,
			i = primaryIndex,
			secondaryDataSize = secondary.dataSize({data, fixedIndex: i});
		let
			accumulatedSize = 0,
			size, // width or height
			j;

		secondary.positionOffsets[i] = [];
		secondary.thresholds[i] = {};

		if (lockHeaders) {
			accumulatedSize = (-1) * secondary.itemSize({data, index: {fixed: i, variable: 0}});
		}

		for (j = 0; j < secondaryDataSize; j++) {
			size = secondary.itemSize({data, index: {fixed: i, variable: j}});
			secondary.positionOffsets[i][j] = accumulatedSize;
			if (accumulatedSize <= secondaryPosition && secondaryPosition < accumulatedSize + size) {
				secondary.firstIndices[i] = j;
				secondary.thresholds[i].min = accumulatedSize;
			}
			if (accumulatedSize + size > secondaryPosition + secondary.clientSize) {
				secondary.lastIndices[i] = j;
				secondary.thresholds[i].max = accumulatedSize + size;
				break;
			}
			accumulatedSize += size;
		}
		if (j === secondaryDataSize || !secondary.thresholds[i].max) {
			secondary.lastIndices[i] = secondaryDataSize - 1;
			secondary.thresholds[i].max = variableMaxScrollSize;
		}
	}

	setPrimaryScrollPosition (pos, dir) {
		const
			{dimensionToExtent, primary, scrollBounds, isPrimaryDirectionVertical} = this,
			{primaryFirstIndex} = this.state,
			{gridSize, maxFirstIndex, threshold} = primary,
			maxPos = isPrimaryDirectionVertical ? scrollBounds.maxTop : scrollBounds.maxLeft,
			minOfMax = threshold.base,
			maxOfMin = maxPos - minOfMax;
		let
			delta,
			newPrimaryFirstIndex = primaryFirstIndex,
			numOfGridLines;

		if (dir === 1 && pos > threshold.max) {
			delta = pos - threshold.max;
			numOfGridLines = Math.ceil(delta / gridSize); // how many lines should we add
			threshold.max = Math.min(maxPos, threshold.max + numOfGridLines * gridSize);
			threshold.min = Math.min(maxOfMin, threshold.max - gridSize);
			newPrimaryFirstIndex = Math.min(maxFirstIndex, (dimensionToExtent * Math.ceil(primaryFirstIndex / dimensionToExtent)) + (numOfGridLines * dimensionToExtent));
		} else if (dir === -1 && pos < threshold.min) {
			delta = threshold.min - pos;
			numOfGridLines = Math.ceil(delta / gridSize);
			threshold.max = Math.max(minOfMax, threshold.min - (numOfGridLines * gridSize - gridSize));
			threshold.min = (threshold.max > minOfMax) ? threshold.max - gridSize : -Infinity;
			newPrimaryFirstIndex = Math.max(0, (dimensionToExtent * Math.ceil(primaryFirstIndex / dimensionToExtent)) - (numOfGridLines * dimensionToExtent));
		}
		this.syncPrimaryThreshold(maxPos);
		primary.scrollPosition = pos;

		return newPrimaryFirstIndex;
	}

	setSecondaryScrollPosition (newPrimaryFirstIndex, pos, dir) {
		const
			{lockHeaders} = this.props,
			{primaryFirstIndex, numOfItems} = this.state,
			{clientSize, thresholds: secondaryThresholds} = this.secondary;
		let	shouldUpdateState = false;

		if (lockHeaders && newPrimaryFirstIndex > 0) {
			if ((dir === 1 && pos + clientSize > secondaryThresholds[0].max) ||
				(dir === -1 && pos < secondaryThresholds[0].min)) {
				this.updateSecondaryScrollInfo(0, pos);
				shouldUpdateState = true;
			}
		}
		for (let i = newPrimaryFirstIndex; i < newPrimaryFirstIndex + numOfItems; i++) {
			if (
				// primary boundary
				(primaryFirstIndex < newPrimaryFirstIndex && i >= primaryFirstIndex + numOfItems) ||
				(primaryFirstIndex > newPrimaryFirstIndex && i < primaryFirstIndex) ||
				// secondary boundary
				(dir === 1 && pos + clientSize > secondaryThresholds[i].max) ||
				(dir === -1 && pos < secondaryThresholds[i].min) ||
				// threshold was not defined yet
				(!(secondaryThresholds[i].max || secondaryThresholds[i].min))
			) {
				this.updateSecondaryScrollInfo(i, pos);
				shouldUpdateState = true;
			}
		}
		this.secondary.scrollPosition = pos;

		return shouldUpdateState;
	}

	setScrollPosition (x, y, dirX, dirY, skipPositionContainer = false) {
		const
			{variableDimension} = this.props,
			{primaryFirstIndex} = this.state,
			{isPrimaryDirectionVertical} = this;
		let
			dir = {primary: 0},
			pos,
			newPrimaryFirstIndex,
			shouldUpdateState = false;

		if (variableDimension === 'width') {
			pos = {primary: y, secondary: x};
			dir = {primary: dirY, secondary: dirX};
		} else if (variableDimension === 'height') {
			pos = {primary: x, secondary: y};
			dir = {primary: dirX, secondary: dirY};
		} else {
			pos = {primary: isPrimaryDirectionVertical ? y : x};
			dir = {primary: isPrimaryDirectionVertical ? dirY : dirX};
		}

		// for primary direction
		newPrimaryFirstIndex = this.setPrimaryScrollPosition(pos.primary, dir.primary);

		// for secondary direction
		if (this.isVirtualVariableList) {
			shouldUpdateState = this.setSecondaryScrollPosition(newPrimaryFirstIndex, pos.secondary, dir.secondary);
		}

		if (!skipPositionContainer) {
			this.positionContainer();
		}

		if ((primaryFirstIndex !== newPrimaryFirstIndex) ||
			(this.isVirtualVariableList && shouldUpdateState === true)) {
			this.setState({primaryFirstIndex: newPrimaryFirstIndex});
		} else {
			this.positionItems(this.applyStyleToExistingNode, this.determineUpdatedNeededIndices(primaryFirstIndex));
		}
	}

	determineUpdatedNeededIndices (oldPrimaryFirstIndex) {
		const
			{positioningOption} = this.props,
			{primaryFirstIndex, numOfItems} = this.state;

		if (positioningOption === 'byItem') {
			return {
				updateFrom: primaryFirstIndex,
				updateTo: primaryFirstIndex + numOfItems
			};
		} else {
			const diff = primaryFirstIndex - oldPrimaryFirstIndex;
			return {
				updateFrom: (0 < diff && diff < numOfItems ) ? oldPrimaryFirstIndex + numOfItems : primaryFirstIndex,
				updateTo: (-numOfItems < diff && diff <= 0 ) ? oldPrimaryFirstIndex : primaryFirstIndex + numOfItems
			};
		}
	}

	applyStyleToExistingNode = (i, j, key, ...rest) => {
		const
			node = this.containerRef.children[key],
			id = this.isVirtualVariableList ? (i + '-' + j) : i;

		if (node) {
			// spotlight
			node.setAttribute(dataIndexAttribute, id);
			if (key === this.nodeIndexToBeBlurred && id !== this.lastFocusedIndex) {
				node.blur();
				this.nodeIndexToBeBlurred = null;
			}
			this.composeStyle(node.style, ...rest);
		}
	}

	applyStyleToNewNode = (i, j, key, ...rest) => {
		const
			{component, data} = this.props,
			{isVirtualVariableList} = this,
			id = isVirtualVariableList ? (i + '-' + j) : i,
			itemElement = isVirtualVariableList ?
				component({
					data,
					index: {
						fixed: i,
						variable: j
					},
					key: id
				}) :
				component({
					data,
					index: i,
					key
				}),
			style = {};

		this.composeStyle(style, ...rest);

		this.cc[key] = React.cloneElement(
			itemElement, {
				style: {...itemElement.props.style, ...style},
				[dataIndexAttribute]: id
			}
		);
	}

	calculateZIndex(primaryIndex, secondaryIndex) {
		return (primaryIndex === 0 ? 1 : 0) + (secondaryIndex === 0 ? 10 : 0);
	}

	positionVariableItems (i, key, width, height, primaryPosition, secondaryPosition, applyStyle) {
		const
			{variableDimension, data, lockHeaders} = this.props,
			{secondary} = this;
		let
			j = secondary.firstIndices[i],
			size;

		// First column
		if (lockHeaders) {
			size = secondary.itemSize({data, index: {fixed: i, variable: 0}});
			applyStyle(i, 0, key++, size, height, this.calculateZIndex(i, 0), i === 0 ? 0 : primaryPosition, 0);
			secondaryPosition += size;
			j = j || 1;
		}

		for (; j <= secondary.lastIndices[i]; j++) {
			size = secondary.itemSize({data, index: {fixed: i, variable: j}});
			if (variableDimension === 'width') {
				if (lockHeaders) {
					applyStyle(
						i, j, key, size, height,
						i === 0 ? this.calculateZIndex(i, j) : 0,
						i === 0 ? 0 : primaryPosition,
						secondaryPosition
					);
				} else {
					applyStyle(i, j, key, size, height, 0, primaryPosition, secondaryPosition);
				}
			} else if (variableDimension === 'height') {
				if (lockHeaders) {
					applyStyle(
						i, j, key, width, size,
						i === 0 ? this.calculateZIndex(i, j) : 0,
						i === 0 ? 0 : primaryPosition,
						secondaryPosition
					);
				} else {
					applyStyle(i, j, key, width, size, 0, primaryPosition, secondaryPosition);
				}
			}

			secondaryPosition += size;
			key++;
		}
		return key;
	}

	positionItems (applyStyle, {updateFrom, updateTo}) {
		const
			{data, lockHeaders, positioningOption, variableDimension} = this.props,
			{numOfItems} = this.state,
			{dimensionToExtent, isPrimaryDirectionVertical, isVirtualVariableList, primary, secondary} = this;
		let
			{primaryPosition, secondaryPosition} = this.getGridPosition(updateFrom),
			width,
			height,
			key = 0,
			position,
			j;

		primaryPosition -= (positioningOption === 'byItem') ? primary.scrollPosition : 0;
		if (variableDimension === 'width') {
			secondaryPosition -= (positioningOption === 'byItem') ? secondary.scrollPosition : 0;
			height = primary.itemSize;
		} else if (variableDimension === 'height') {
			secondaryPosition -= (positioningOption === 'byItem') ? secondary.scrollPosition : 0;
			width = primary.itemSize;
		} else {
			width = (isPrimaryDirectionVertical ? secondary.itemSize : primary.itemSize) + 'px';
			height = (isPrimaryDirectionVertical ? primary.itemSize : secondary.itemSize) + 'px';
			j = updateFrom % dimensionToExtent
		}

		// First row
		if (isVirtualVariableList && lockHeaders && updateFrom > 0) {
			position = secondaryPosition + this.secondary.positionOffsets[0][secondary.firstIndices[0]];
			key = this.positionVariableItems(0, key, width, height, 0, position, applyStyle);
		}

		// positioning items
		for (let i = updateFrom; i < updateTo; i++) {
			if (isVirtualVariableList) {
				position = secondaryPosition + this.secondary.positionOffsets[i][secondary.firstIndices[i]];
				key = this.positionVariableItems(i, key, width, height, primaryPosition, position, applyStyle);

				primaryPosition += primary.gridSize;
			} else {
				key = i % numOfItems;

				applyStyle(i, null, key, width, height, 0, primaryPosition, secondaryPosition);

				if (++j === dimensionToExtent) {
					secondaryPosition = 0;
					primaryPosition += primary.gridSize;
					j = 0;
				} else {
					secondaryPosition += secondary.gridSize;
				}
			}
		}
	}

	composeStyle (style, width, height, zIndex, ...rest) {
		if (this.isVirtualGridList || this.isVirtualVariableList) {
			style.width = width;
			style.height = height;

			if (this.isVirtualVariableList && this.props.lockHeaders) {
				this.composeZIndex(style, zIndex);
			}
		}
		this.composeItemPosition(style, ...rest);
	}

<<<<<<< HEAD
	composeZIndex (style, zIndex) {
		if (zIndex) {
			style.zIndex = zIndex;
		}
	}

	getXY = (primaryPosition, secondaryPosition) => (
		(this.isPrimaryDirectionVertical) ? {x: secondaryPosition, y: primaryPosition} : {x: primaryPosition, y: secondaryPosition}
	)

	composeTransform (style, primaryPosition, secondaryPosition = 0) {
		const {x, y} = this.getXY(primaryPosition, secondaryPosition);
		style.transform = 'translate3d(' + x + 'px,' + y + 'px,0)';
	}

	composeLeftTop (style, primaryPosition, secondaryPosition = 0) {
		const {x, y} = this.getXY(primaryPosition, secondaryPosition);
=======
	getXY = (primary, secondary) => {
		const rtlDirection = this.context.rtl ? -1 : 1;
		return (this.isPrimaryDirectionVertical ? {x: (secondary * rtlDirection), y: primary} : {x: (primary * rtlDirection), y: secondary});
	}

	composeTransform (style, primary, secondary = 0) {
		const {x, y} = this.getXY(primary, secondary);

		style.transform = 'translate3d(' + x + 'px,' + y + 'px,0)';
	}

	composeLeftTop (style, primary, secondary = 0) {
		const {x, y} = this.getXY(primary, secondary);

>>>>>>> bd5e6e2b
		style.left = x + 'px';
		style.top = y + 'px';
	}

	applyTransformToContainerNode () {
		this.composeTransform(this.containerRef.style, -this.primary.scrollPosition, 0);
	}

	applyScrollLeftTopToWrapperNode () {
		const
			node = this.wrapperRef,
			{x, y} = this.getXY(this.primary.scrollPosition, 0);
		node.scrollLeft = x;
		node.scrollTop = y;
	}

	composeOverflow (style) {
		style[this.isPrimaryDirectionVertical ? 'overflowY' : 'overflowX'] = 'scroll';
	}

	getScrollHeight = () => (this.isPrimaryDirectionVertical ? this.getVirtualScrollDimension() : this.scrollBounds.clientHeight)

	getScrollWidth = () => (this.isPrimaryDirectionVertical ? this.scrollBounds.clientWidth : this.getVirtualScrollDimension())

	getVirtualScrollDimension = () => {
		const
			{dimensionToExtent, primary} = this,
			{spacing} = this.props;

		return (Math.ceil(primary.dataSize / dimensionToExtent) * primary.gridSize) - spacing;
	}

	adjustPositionOnFocus = (info, pos, itemSize, offsetHeader) => {
		const offsetToClientEnd = info.clientSize - itemSize;

		if (info.clientSize - offsetHeader >= itemSize) {
			if (pos > info.scrollPosition + offsetToClientEnd) {
				pos -= offsetToClientEnd;
			} else if (pos > info.scrollPosition + offsetHeader) {
				pos = info.scrollPosition;
			} else {
				pos -= offsetHeader;
			}
		}

		return pos;
	}

	calculatePositionOnFocus = (focusedIndex, key) => {
		const
			{data, lockHeaders} = this.props,
			{primary, secondary, isVirtualVariableList} = this;
		let gridPosition;
		if (isVirtualVariableList) {
			const
				indices = focusedIndex.split('-'),
				i = Number.parseInt(indices[0]),
				j = Number.parseInt(indices[1]);

			gridPosition = this.getVariableGridPosition(i, j);
			gridPosition.primaryPosition = this.adjustPositionOnFocus(primary, gridPosition.primaryPosition, primary.itemSize, (lockHeaders) ? primary.itemSize : 0);
			gridPosition.secondaryPosition = this.adjustPositionOnFocus(secondary, gridPosition.secondaryPosition, secondary.itemSize({data, index: {fixed: i, variable: j}}));
		} else {
			const index = Number.parseInt(focusedIndex);
		 	gridPosition = this.getGridPosition(index);
		 	gridPosition.primaryPosition = this.adjustPositionOnFocus(primary, gridPosition.primaryPosition, primary.itemSize);
		 	gridPosition.secondaryPosition = 0;
		}

		this.nodeIndexToBeBlurred = key;
		this.lastFocusedIndex = focusedIndex;

		return this.gridPositionToItemPosition(gridPosition);
	}

	setRestrict = (bool) => {
		Spotlight.set(this.props[dataContainerIdAttribute], {restrict: (bool) ? 'self-only' : 'self-first'});
	}

	setSpotlightContainerRestrict = (keyCode, index) => {
		const
			{isPrimaryDirectionVertical, dimensionToExtent, primary} = this,
			canMoveBackward = index >= dimensionToExtent,
			canMoveForward = index < (primary.dataSize - (((primary.dataSize - 1) % dimensionToExtent) + 1));
		let isSelfOnly = false;

		if (isPrimaryDirectionVertical) {
			if (keyCode === keyUp && canMoveBackward || keyCode === keyDown && canMoveForward) {
				isSelfOnly = true;
			}
		} else if (keyCode === keyLeft && canMoveBackward || keyCode === keyRight && canMoveForward) {
			isSelfOnly = true;
		}

		this.setRestrict(isSelfOnly);
	}

	setContainerDisabled = (bool) => {
		const containerNode = this.getContainerNode(this.props.positioningOption);

		if (containerNode) {
			containerNode.setAttribute(dataContainerDisabledAttribute, bool);
		}
	}

	updateClientSize = () => {
		const
			{positioningOption} = this.props,
			node = this.getContainerNode(positioningOption);

		if (!node) {
			return;
		}

		const
			{isPrimaryDirectionVertical, primary} = this,
			{clientWidth, clientHeight} = this.getClientSize(node);

		if (isPrimaryDirectionVertical) {
			primary.clientSize = clientHeight;
		} else {
			primary.clientSize = clientWidth;
		}

		this.updateStatesAndBounds(this.props);
	}

	// Calculate metrics for VirtualList after the 1st render to know client W/H.
	// We separate code related with data due to re use it when data changed.
	componentDidMount () {
		const {positioningOption} = this.props;

		this.calculateMetrics(this.props);
		this.updateStatesAndBounds(this.props);

		if (positioningOption !== 'byBrowser') {
			const containerNode = this.getContainerNode(positioningOption);

			// prevent native scrolling by Spotlight
			this.preventScroll = () => {
				containerNode.scrollTop = 0;
				containerNode.scrollLeft = this.context.rtl ? containerNode.scrollWidth : 0;
			};

			if (containerNode && containerNode.addEventListener) {
				containerNode.addEventListener('scroll', this.preventScroll);
			}
		}
	}

	// Call updateStatesAndBounds here when dataSize has been changed to update nomOfItems state.
	// Calling setState within componentWillReceivePropswill not trigger an additional render.
	componentWillReceiveProps (nextProps) {
		const
			{direction, itemSize, dataSize, overhang, spacing} = this.props,
			hasMetricsChanged = (
				direction !== nextProps.direction ||
				((itemSize instanceof Object) ? (itemSize.minWidth !== nextProps.itemSize.minWidth || itemSize.minHeight !== nextProps.itemSize.minHeight || itemSize.fixed !== nextProps.itemSize.fixed || itemSize.variable !== nextProps.itemSize.variable) : itemSize !== nextProps.itemSize) ||
				overhang !== nextProps.overhang ||
				spacing !== nextProps.spacing
			),
			hasDataChanged = (
				(dataSize instanceof Object) ?
				(dataSize.fixed !== nextProps.dataSize.fixed || dataSize.variable !== nextProps.dataSize.variable) :
				(dataSize !== nextProps.dataSize)
			);

		if (hasMetricsChanged) {
			this.calculateMetrics(nextProps);
			this.updateStatesAndBounds(nextProps);
		} else if (hasDataChanged) {
			this.updateStatesAndBounds(nextProps);
		}
	}

	componentWillUnmount () {
		const
			{positioningOption} = this.props,
			containerNode = this.getContainerNode(positioningOption);

		// remove a function for preventing native scrolling by Spotlight
		if (containerNode && containerNode.removeEventListener) {
			containerNode.removeEventListener('scroll', this.preventScroll);
		}
	}

	// render

	initRef (prop) {
		return (ref) => {
			this[prop] = ref;
		};
	}

	renderCalculate () {
		const
			{primaryFirstIndex, numOfItems} = this.state,
			{primary} = this,
			max = Math.min(primary.dataSize, primaryFirstIndex + numOfItems);

		this.cc.length = 0;

		this.positionItems(this.applyStyleToNewNode, {updateFrom: primaryFirstIndex, updateTo: max});
		this.positionContainer();
	}

	render () {
		const
			props = Object.assign({}, this.props),
			{positioningOption, onScroll} = this.props,
			{primary, cc} = this;

		delete props.cbScrollTo;
		delete props.component;
		delete props.data;
		delete props.dataSize;
		delete props.direction;
		delete props.variableDimension;
		delete props.lockHeaders;
		delete props.hideScrollbars;
		delete props.itemSize;
		delete props.onScroll;
		delete props.onScrolling;
		delete props.onScrollStart;
		delete props.onScrollStop;
		delete props.overhang;
		delete props.positioningOption;
		delete props.variableMaxScrollSize;
		delete props.spacing;

		if (primary) {
			this.renderCalculate();
		}

		if (positioningOption === 'byItem') {
			return (
				<div {...props} ref={this.initContainerRef}>
					{cc}
				</div>
			);
		} else {
			const {className, style, ...rest} = props;

			if (positioningOption === 'byBrowser') {
				this.composeOverflow(style);
			}

			return (
				<div ref={this.initWrapperRef} className={className} style={style} onScroll={onScroll}>
					<div {...rest} ref={this.initContainerRef}>
						{cc}
					</div>
				</div>
			);
		}
	}
}

/**
 * {@link moonstone/VirtualList/VirtualListBase.VirtualListBase} is a base component for
 * {@link moonstone/VirtualList.VirtualList} and
 * {@link moonstone/VirtualList.VirtualGridList} with Scrollable and SpotlightContainerDecorator applied.
 *
 * @class VirtualListBase
 * @memberof moonstone/VirtualList/VirtualListBase
 * @mixes moonstone/Scrollable
 * @mixes spotlight/SpotlightContainerDecorator
 * @ui
 * @private
 */
const VirtualListBase = SpotlightContainerDecorator({restrict: 'self-first'}, Scrollable(VirtualListCore));

export default VirtualListBase;
export {VirtualListCore, VirtualListBase};<|MERGE_RESOLUTION|>--- conflicted
+++ resolved
@@ -742,7 +742,6 @@
 		this.composeItemPosition(style, ...rest);
 	}
 
-<<<<<<< HEAD
 	composeZIndex (style, zIndex) {
 		if (zIndex) {
 			style.zIndex = zIndex;
@@ -760,22 +759,6 @@
 
 	composeLeftTop (style, primaryPosition, secondaryPosition = 0) {
 		const {x, y} = this.getXY(primaryPosition, secondaryPosition);
-=======
-	getXY = (primary, secondary) => {
-		const rtlDirection = this.context.rtl ? -1 : 1;
-		return (this.isPrimaryDirectionVertical ? {x: (secondary * rtlDirection), y: primary} : {x: (primary * rtlDirection), y: secondary});
-	}
-
-	composeTransform (style, primary, secondary = 0) {
-		const {x, y} = this.getXY(primary, secondary);
-
-		style.transform = 'translate3d(' + x + 'px,' + y + 'px,0)';
-	}
-
-	composeLeftTop (style, primary, secondary = 0) {
-		const {x, y} = this.getXY(primary, secondary);
-
->>>>>>> bd5e6e2b
 		style.left = x + 'px';
 		style.top = y + 'px';
 	}
