import clamp from 'ramda/src/clamp';
import {forward} from '@enact/core/handle';
import {is} from '@enact/core/keymap';
import PropTypes from 'prop-types';
import React, {Component} from 'react';
import Spotlight, {getDirection} from '@enact/spotlight';
import SpotlightContainerDecorator from '@enact/spotlight/SpotlightContainerDecorator';
import Spottable from '@enact/spotlight/Spottable';
import {VirtualListBase as UiVirtualListBase, VirtualListBaseNative as UiVirtualListBaseNative} from '@enact/ui/VirtualList';

import {Scrollable, dataIndexAttribute} from '../Scrollable';
import ScrollableNative from '../Scrollable/ScrollableNative';

const SpotlightPlaceholder = Spottable('div');

const
	SpotlightContainerConfig = {
		enterTo: 'last-focused',
		/*
		 * Returns the data-index as the key for last focused
		 */
		lastFocusedPersist: (node) => {
			const indexed = node.dataset.index ? node : node.closest('[data-index]');
			if (indexed) {
				return {
					container: false,
					element: true,
					key: indexed.dataset.index
				};
			}
		},
		/*
		 * Restores the data-index into the placeholder if its the only element. Tries to find a
		 * matching child otherwise.
		 */
		lastFocusedRestore: ({key}, all) => {
			if (all.length === 1 && 'vlPlaceholder' in all[0].dataset) {
				all[0].dataset.index = key;

				return all[0];
			}

			return all.reduce((focused, node) => {
				return focused || node.dataset.index === key && node;
			}, null);
		},
		preserveId: true,
		restrict: 'self-first'
	},
	dataContainerDisabledAttribute = 'data-spotlight-container-disabled',
	isDown = is('down'),
	isLeft = is('left'),
	isRight = is('right'),
	isUp = is('up'),
	JS = 'JS',
	Native = 'Native';

/**
 * The base version of [VirtualListBase]{@link moonstone/VirtualList.VirtualListBase} and
 * [VirtualListBaseNative]{@link moonstone/VirtualList.VirtualListBaseNative}.
 *
 * @class VirtualListCore
 * @memberof moonstone/VirtualList
 * @ui
 * @public
 */
const VirtualListBaseFactory = (type) => {
	const UiBase = (type === JS) ? UiVirtualListBase : UiVirtualListBaseNative;

	return class VirtualListCore extends Component {
		/* No displayName here. We set displayName to returned components of this factory function. */

		static propTypes = /** @lends moonstone/VirtualList.VirtualListCore.prototype */ {
			/**
			 * The `render` function called for each item in the list.
			 *
			 * > NOTE: The list does NOT always render a component whenever its render function is called
			 * due to performance optimization.
			 *
			 * Usage:
			 * ```
			 * renderItem = ({index, ...rest}) => {
			 * 	return (
			 * 		<MyComponent index={index} {...rest} />
			 * 	);
			 * }
			 * ```
			 *
			 * @type {Function}
			 * @param {Object} event
			 * @param {Number} event.data-index It is required for Spotlight 5-way navigation. Pass to the root element in the component.
			 * @param {Number} event.index The index number of the component to render
			 * @param {Number} event.key It MUST be passed as a prop to the root element in the component for DOM recycling.
			 *
			 * @required
			 * @public
			 */
			itemRenderer: PropTypes.func.isRequired,

			/**
			 * The render function for the items.
			 *
			 * @type {Function}
			 * @required
			 * @private
			 */
			itemsRenderer: PropTypes.func.isRequired,

			/**
			 * Callback method of scrollTo.
			 * Normally, [Scrollable]{@link ui/Scrollable.Scrollable} should set this value.
			 *
			 * @type {Function}
			 * @private
			 */
			cbScrollTo: PropTypes.func,

			/**
			 * Size of the data.
			 *
			 * @type {Number}
			 * @default 0
			 * @public
			 */
			dataSize: PropTypes.number,

			/**
			 * Spotlight container Id.
			 *
			 * @type {String}
			 * @private
			 */
			'data-spotlight-id': PropTypes.string, // eslint-disable-line react/sort-prop-types,

			/**
			 * Passes the instance of [VirtualList]{@link ui/VirtualList.VirtualList}.
			 *
			 * @type {Object}
			 * @param {Object} ref
			 * @private
			 */
			initUiChildRef: PropTypes.func,

			/**
			 * The Function that returns `true` if the item at the index is disabled.
			 * It is used to navigate a list properly with 5 way keys, page up key,
			 * and page down key. If it is not supplied, it assumes that no items are disabled.
			 *
			 * Usage:
			 * ```
			 * isItemDisabled = (index) => (this.items[index].disabled)
			 * render = () => {
			 * 	return (
			 * 		<VirtualList
			 * 			dataSize={this.items.length}
			 * 			isItemDisabled={isItemDisabled}
			 * 			itemRenderer={this.renderItem}
			 * 			itemSize={this.itemSize}
			 * 		/>
			 * 	);
			 * }
			 * ```
			 *
			 * @type {Function}
			 * @param {Number} index
			 * @public
			 */
			isItemDisabled: PropTypes.func,

			/*
			 * It scrolls by page when `true`, by item when `false`.
			 *
			 * @type {Boolean}
			 * @default false
			 * @private
			 */
			pageScroll: PropTypes.bool,

			/**
			 * `true` if rtl, `false` if ltr.
			 * Normally, [Scrollable]{@link ui/Scrollable.Scrollable} should set this value.
			 *
			 * @type {Boolean}
			 * @private
			 */
			rtl: PropTypes.bool,

			/**
			 * Spacing between items.
			 *
			 * @type {Number}
			 * @default 0
			 * @public
			 */
			spacing: PropTypes.number
		}

		componentDidMount () {
			const containerNode = this.uiRef.containerRef;

			if (type === JS) {
				// prevent native scrolling by Spotlight
				this.preventScroll = () => {
					containerNode.scrollTop = 0;
					containerNode.scrollLeft = this.props.rtl ? containerNode.scrollWidth : 0;
				};

				if (containerNode && containerNode.addEventListener) {
					containerNode.addEventListener('scroll', this.preventScroll);
				}
			}

			if (containerNode && containerNode.addEventListener) {
				containerNode.addEventListener('keydown', this.onKeyDown);
			}
		}

		componentDidUpdate () {
			this.restoreFocus();
		}

		componentWillUnmount () {
			const containerNode = this.uiRef.containerRef;

			if (type === JS) {
				// remove a function for preventing native scrolling by Spotlight
				if (containerNode && containerNode.removeEventListener) {
					containerNode.removeEventListener('scroll', this.preventScroll);
					containerNode.removeEventListener('keydown', this.onKeyDown);
				}
			}

			if (containerNode && containerNode.removeEventListener) {
				containerNode.removeEventListener('keydown', this.onKeyDown);
			}

			this.setContainerDisabled(false);
		}

		isScrolledBy5way = false
		isScrolledByJump = false
		lastFocusedIndex = null
		nodeIndexToBeFocused = null
		preservedIndex = null
		restoreLastFocused = false

		setContainerDisabled = (bool) => {
			const contentNode = this.uiRef.contentRef;

			if (contentNode) {
				contentNode.setAttribute(dataContainerDisabledAttribute, bool);

				if (bool) {
					document.addEventListener('keydown', this.handleGlobalKeyDown, {capture: true});
				} else {
					document.removeEventListener('keydown', this.handleGlobalKeyDown, {capture: true});
				}
			}
		}

		/**
		 * Handle a Page up/down key with disabled items
		 */

		findSpottableItem = (indexFrom, indexTo) => {
			const
				{dataSize, isItemDisabled} = this.props,
				safeIndexFrom = clamp(0, dataSize - 1, indexFrom),
				safeIndexTo = clamp(-1, dataSize, indexTo),
				delta = (indexFrom < indexTo) ? 1 : -1;

			if (indexFrom < 0 && indexTo < 0 || indexFrom >= dataSize && indexTo >= dataSize) {
				return -1;
			}

			if (safeIndexFrom !== safeIndexTo) {
				for (let i = safeIndexFrom; i !== safeIndexTo; i += delta) {
					if (isItemDisabled(i) === false) {
						return i;
					}
				}
			}

			return -1;
		}

		getIndexToScrollDisabled = (direction, currentIndex) => {
			const
				{dataSize, isItemDisabled, spacing} = this.props,
				{dimensionToExtent, primary} = this.uiRef,
				{findSpottableItem} = this,
				{firstVisibleIndex, lastVisibleIndex} = this.uiRef.moreInfo,
				numOfItemsInPage = (Math.floor((primary.clientSize + spacing) / primary.gridSize) * dimensionToExtent),
				isPageDown = (direction === 'down' || direction === 'right') ? 1 : -1;
			let candidateIndex = -1;

			/* First, find a spottable item in this page */
			if (isPageDown === 1) { // Page Down
				if ((lastVisibleIndex - (lastVisibleIndex % dimensionToExtent || dimensionToExtent)) >= currentIndex) {
					candidateIndex = findSpottableItem(
						lastVisibleIndex,
						currentIndex - (currentIndex % dimensionToExtent) + dimensionToExtent - 1
					);
				}
			} else if (firstVisibleIndex + dimensionToExtent <= currentIndex) { // Page Up
				candidateIndex = findSpottableItem(
					firstVisibleIndex,
					currentIndex - (currentIndex % dimensionToExtent)
				);
			}

			/* Second, find a spottable item in the next page */
			if (candidateIndex === -1) {
				if (isPageDown === 1) { // Page Down
					candidateIndex = findSpottableItem(lastVisibleIndex + numOfItemsInPage, lastVisibleIndex);
				} else { // Page Up
					candidateIndex = findSpottableItem(firstVisibleIndex - numOfItemsInPage, firstVisibleIndex);
				}
			}

			/* Last, find a spottable item in a whole data */
			if (candidateIndex === -1) {
				if (isPageDown === 1) { // Page Down
					candidateIndex = findSpottableItem(lastVisibleIndex + numOfItemsInPage + 1, dataSize);
				} else { // Page Up
					candidateIndex = findSpottableItem(firstVisibleIndex - numOfItemsInPage - 1, -1);
				}
			}

			/* For grid lists, find the nearest item from the current item */
			if (candidateIndex !== -1) {
				const
					currentPosInExtent = currentIndex % dimensionToExtent,
					firstIndexInExtent = candidateIndex - (candidateIndex % dimensionToExtent),
					lastIndexInExtent = clamp(firstIndexInExtent, dataSize - 1, firstIndexInExtent + dimensionToExtent);
				let
					minDistance = dimensionToExtent,
					distance,
					index;
				for (let i = firstIndexInExtent; i <= lastIndexInExtent; ++i) {
					if (!isItemDisabled(i)) {
						distance = Math.abs(currentPosInExtent - i % dimensionToExtent);
						if (distance < minDistance) {
							minDistance = distance;
							index = i;
						}
					}
				}

				return index;
			} else {
				return -1;
			}
		}

		getIndexToScroll = (direction, currentIndex) => {
			const
				{dataSize, spacing} = this.props,
				{dimensionToExtent, primary} = this.uiRef,
				numOfItemsInPage = Math.floor((primary.clientSize + spacing) / primary.gridSize) * dimensionToExtent,
				factor = (direction === 'down' || direction === 'right') ? 1 : -1;
			let indexToScroll = currentIndex + factor * numOfItemsInPage;

			if (indexToScroll < 0) {
				indexToScroll = currentIndex % dimensionToExtent;
			} else if (indexToScroll >= dataSize) {
				indexToScroll = dataSize - dataSize % dimensionToExtent + currentIndex % dimensionToExtent;
				if (indexToScroll >= dataSize) {
					indexToScroll = dataSize - 1;
				}
			}

			return indexToScroll === currentIndex ? -1 : indexToScroll;
		}

		scrollToNextItem = ({direction, focusedItem}) => {
			const
				{cbScrollTo, isItemDisabled} = this.props,
				{firstIndex, numOfItems} = this.uiRef.state,
				focusedIndex = Number.parseInt(focusedItem.getAttribute(dataIndexAttribute));
			let indexToScroll = -1;

			if (isItemDisabled) {
				indexToScroll = this.getIndexToScrollDisabled(direction, focusedIndex);
			} else {
				indexToScroll = this.getIndexToScroll(direction, focusedIndex);
			}

			if (indexToScroll !== -1) {
				const
					isRtl = this.props.rtl,
					isForward = (direction === 'down' || isRtl && direction === 'left' || !isRtl && direction === 'right');

				if (firstIndex <= indexToScroll && indexToScroll < firstIndex + numOfItems) {
					const node = this.uiRef.containerRef.querySelector(`[data-index='${indexToScroll}'].spottable`);

					if (node) {
						Spotlight.focus(node);
					}
				} else {
					// Scroll to the next spottable item without animation
					if (!Spotlight.isPaused()) {
						Spotlight.pause();
					}
					focusedItem.blur();
					this.nodeIndexToBeFocused = this.lastFocusedIndex = indexToScroll;
				}
				cbScrollTo({index: indexToScroll, stickTo: isForward ? 'end' : 'start', animate: false});
			}

			return true;
		}

		/**
		 * Handle `onKeyDown` event
		 */

		setRestrict = (bool) => {
			Spotlight.set(this.props['data-spotlight-id'], {restrict: (bool) ? 'self-only' : 'self-first'});
		}

		setSpotlightContainerRestrict = (keyCode, target) => {
			const
				{dataSize} = this.props,
				{isPrimaryDirectionVertical, dimensionToExtent} = this.uiRef,
				index = Number.parseInt(target.getAttribute(dataIndexAttribute)),
				canMoveBackward = index >= dimensionToExtent,
				canMoveForward = index < (dataSize - (((dataSize - 1) % dimensionToExtent) + 1));
			let isSelfOnly = false;

			if (isPrimaryDirectionVertical) {
				if (isUp(keyCode) && canMoveBackward || isDown(keyCode) && canMoveForward) {
					isSelfOnly = true;
				}
			} else if (isLeft(keyCode) && canMoveBackward || isRight(keyCode) && canMoveForward) {
				isSelfOnly = true;
			}

			this.setRestrict(isSelfOnly);
		}

		jumpToSpottableItem = (keyCode, target) => {
			const
				{cbScrollTo, dataSize, isItemDisabled} = this.props,
				{firstIndex, numOfItems} = this.uiRef.state,
				{isPrimaryDirectionVertical} = this.uiRef,
				rtl = this.props.rtl,
				currentIndex = Number.parseInt(target.getAttribute(dataIndexAttribute));

			if (
				!isItemDisabled || // It is the case that there is no disabled items in a list.
				isItemDisabled(currentIndex) // If the currnet index item is disabled, it means that all items in a list are disabled.
			) {
				return false;
			}

			const
				isForward = (
					isPrimaryDirectionVertical && isDown(keyCode) ||
					!isPrimaryDirectionVertical && (!rtl && isRight(keyCode) || rtl && isLeft(keyCode)) ||
					null
				),
				isBackward = (
					isPrimaryDirectionVertical && isUp(keyCode) ||
					!isPrimaryDirectionVertical && (!rtl && isLeft(keyCode) || rtl && isRight(keyCode)) ||
					null
				);

			let nextIndex = -1;

			if (isForward) {
				// See if the next item is spottable then delegate scroll to onFocus handler
				if (currentIndex < dataSize - 1 && !isItemDisabled(currentIndex + 1)) {
					return false;
				}

				for (let i = currentIndex + 2; i < dataSize; i++) {
					if (!isItemDisabled(i)) {
						nextIndex = i;
						break;
					}
				}

				// If there is no item which could get focus forward,
				// we need to set restriction option to `self-first`.
				if (nextIndex === -1) {
					this.setRestrict(false);
				}
			} else if (isBackward) {
				// See if the next item is spottable then delegate scroll to onFocus handler
				if (currentIndex > 0 && !isItemDisabled(currentIndex - 1)) {
					return false;
				}

				for (let i = currentIndex - 2; i >= 0; i--) {
					if (!isItemDisabled(i)) {
						nextIndex = i;
						break;
					}
				}

				// If there is no item which could get focus backward,
				// we need to set restriction option to `self-first`.
				if (nextIndex === -1) {
					this.setRestrict(false);
				}
			} else {
				return false;
			}

			if (nextIndex !== -1 && (firstIndex > nextIndex || nextIndex >= firstIndex + numOfItems)) {
				// When changing from "pointer" mode to "5way key" mode,
				// a pointer is hidden and a last focused item get focused after 30ms.
				// To make sure the item to be blurred after that, we used 50ms.
				setTimeout(() => {
					target.blur();
				}, 50);

				this.nodeIndexToBeFocused = this.lastFocusedIndex = nextIndex;

				if (!Spotlight.isPaused()) {
					Spotlight.pause();
				}

				cbScrollTo({
					index: nextIndex,
					stickTo: isForward ? 'end' : 'start'
				});
				return true;
			}

			return false;
		}

		onKeyDown = (ev) => {
			const {keyCode, target} = ev;

			this.isScrolledBy5way = false;
			if (getDirection(keyCode)) {
				ev.preventDefault();
				this.setSpotlightContainerRestrict(keyCode, target);
				this.isScrolledBy5way = this.jumpToSpottableItem(keyCode, target);
			}
			forward('onKeyDown', ev, this.props);
		}

		/**
		 * Handle global `onKeyDown` event
		 */

		handleGlobalKeyDown = () => {
			this.setContainerDisabled(false);
		}

		/**
		 * Focus on the Node of the VirtualList item
		 */

		focusOnNode = (node) => {
			if (node) {
				Spotlight.focus(node);
			}
		}

		focusOnItem = (index) => {
			const item = this.uiRef.containerRef.querySelector(`[data-index='${index}'].spottable`);

			if (Spotlight.isPaused()) {
				Spotlight.resume();
			}
			this.focusOnNode(item);
			this.nodeIndexToBeFocused = null;
		}

		initItemRef = (ref, index) => {
			if (ref) {
				if (type === JS) {
					this.focusOnItem(index);
				} else {
					// If focusing the item of VirtuallistNative, `onFocus` in Scrollable will be called.
					// Then VirtualListNative tries to scroll again differently from VirtualList.
					// So we would like to skip `focus` handling when focusing the item as a workaround.
					this.isScrolledByJump = true;
					this.focusOnItem(index);
					this.isScrolledByJump = false;
				}
			}
		}

		focusByIndex = (index) => {
			// We have to focus node async for now since list items are not yet ready when it reaches componentDid* lifecycle methods
			setTimeout(() => {
				this.focusOnItem(index);
			}, 0);
		}

		/**
		 * Manage a placeholder
		 */

		isNeededScrollingPlaceholder = () => this.nodeIndexToBeFocused != null && Spotlight.isPaused();

		handlePlaceholderFocus = (ev) => {
			const placeholder = ev.currentTarget;

			if (placeholder) {
				const index = placeholder.dataset.index;

				if (index) {
					this.preservedIndex = parseInt(index);
					this.restoreLastFocused = true;
				}
			}
		}

		/**
		 * Restore the focus of VirtualList
		 */

		isPlaceholderFocused = () => {
			const current = Spotlight.getCurrent();

			if (current && current.dataset.vlPlaceholder && this.uiRef.containerRef.contains(current)) {
				return true;
			}

			return false;
		}

		restoreFocus = () => {
			if (
				this.restoreLastFocused &&
				!this.isPlaceholderFocused()
			) {
				const
					containerId = this.props['data-spotlight-id'],
					node = this.uiRef.containerRef.querySelector(
						`[data-spotlight-id="${containerId}"] [data-index="${this.preservedIndex}"]`
					);

				if (node) {
					// if we're supposed to restore focus and virtual list has positioned a set of items
					// that includes lastFocusedIndex, clear the indicator
					this.restoreLastFocused = false;

					// try to focus the last focused item
					const foundLastFocused = Spotlight.focus(node);

					// but if that fails (because it isn't found or is disabled), focus the container so
					// spotlight isn't lost
					if (!foundLastFocused) {
						this.restoreLastFocused = true;
						Spotlight.focus(containerId);
					}
				}
			}
		}

		/**
		 * calculator
		 */

		calculatePositionOnFocus = ({item, scrollPosition = this.uiRef.scrollPosition}) => {
			const
				{pageScroll} = this.props,
				{numOfItems} = this.uiRef.state,
				{primary} = this.uiRef,
				offsetToClientEnd = primary.clientSize - primary.itemSize,
				focusedIndex = Number.parseInt(item.getAttribute(dataIndexAttribute));

			if (!isNaN(focusedIndex)) {
				let gridPosition = this.uiRef.getGridPosition(focusedIndex);

				if (numOfItems > 0 && focusedIndex % numOfItems !== this.lastFocusedIndex % numOfItems) {
					const node = this.uiRef.getItemNode(this.lastFocusedIndex);

					if (node) {
						node.blur();
					}
				}
				this.nodeIndexToBeFocused = null;
				this.lastFocusedIndex = focusedIndex;

				if (primary.clientSize >= primary.itemSize) {
					if (gridPosition.primaryPosition > scrollPosition + offsetToClientEnd) { // forward over
						gridPosition.primaryPosition -= pageScroll ? 0 : offsetToClientEnd;
					} else if (gridPosition.primaryPosition >= scrollPosition) { // inside of client
						if (type === JS) {
							gridPosition.primaryPosition = scrollPosition;
						} else {
							// This code uses the trick to change the target position slightly which will not affect the actual result
							// since a browser ignore `scrollTo` method if the target position is same as the current position.
							gridPosition.primaryPosition = scrollPosition + (this.uiRef.scrollPosition === scrollPosition ? 0.1 : 0);
						}
					} else { // backward over
						gridPosition.primaryPosition -= pageScroll ? offsetToClientEnd : 0;
					}
				}

				// Since the result is used as a target position to be scrolled,
				// scrondaryPosition should be 0 here.
				gridPosition.secondaryPosition = 0;

				return this.uiRef.gridPositionToItemPosition(gridPosition);
			}
		}

		shouldPreventScrollByFocus = () => ((type === JS) ? (this.isScrolledBy5way) : (this.isScrolledBy5way || this.isScrolledByJump))

		setLastFocusedIndex = (param) => {
			this.lastFocusedIndex = param;
		}

		updateStatesAndBounds = ({cbScrollTo, dataSize, moreInfo, numOfItems}) => {
			const {preservedIndex} = this;

			if (this.restoreLastFocused &&
				numOfItems > 0 &&
				(preservedIndex < dataSize) &&
				(preservedIndex < moreInfo.firstVisibleIndex || preservedIndex > moreInfo.lastVisibleIndex)) {
				// If we need to restore last focus and the index is beyond the screen,
				// we call `scrollTo` to create DOM for it.
				cbScrollTo({index: preservedIndex, animate: false, focus: true});

				return true;
			} else {
				return false;
			}
		}

		getScrollBounds = () => this.uiRef.getScrollBounds()

		getComponentProps = (index) => (
			(index === this.nodeIndexToBeFocused) ? {ref: (ref) => this.initItemRef(ref, index)} : {}
		)

		initUiRef = (ref) => {
			if (ref) {
				this.uiRef = ref;
				this.props.initUiChildRef(ref);
			}
		}

		render () {
			const
				{itemRenderer, itemsRenderer, ...rest} = this.props,
				needsScrollingPlaceholder = this.isNeededScrollingPlaceholder();

			delete rest.initUiChildRef;
			delete rest.isItemDisabled;

			return (
				<UiBase
					{...rest}
					getComponentProps={this.getComponentProps}
					itemRenderer={({index, ...itemRest}) => ( // eslint-disable-line react/jsx-no-bind
						itemRenderer({
							... itemRest,
							[dataIndexAttribute]: index,
							index
						})
					)}
					ref={this.initUiRef}
					updateStatesAndBounds={this.updateStatesAndBounds}
					itemsRenderer={(props) => { // eslint-disable-line react/jsx-no-bind
						return itemsRenderer({
							...props,
							handlePlaceholderFocus: this.handlePlaceholderFocus,
							needsScrollingPlaceholder
						});
					}}
				/>
			);
		}
	};
};

/**
 * A Moonstone-styled base component for [VirtualList]{@link moonstone/VirtualList.VirtualList} and
 * [VirtualGridList]{@link moonstone/VirtualList.VirtualGridList}.
 *
 * @class VirtualListBase
 * @memberof moonstone/VirtualList
 * @extends ui/VirtualList.VirtualListBase
 * @ui
 * @public
 */
const VirtualListBase = VirtualListBaseFactory(JS);
VirtualListBase.displayName = 'VirtualListBase';

/**
 * A Moonstone-styled base component for [VirtualListNative]{@link moonstone/VirtualList.VirtualListNative} and
 * [VirtualGridListNative]{@link moonstone/VirtualList.VirtualGridListNative}.
 *
 * @class VirtualListBaseNative
 * @memberof moonstone/VirtualList
 * @extends ui/VirtualList.VirtualListBaseNative
 * @ui
 * @private
 */
const VirtualListBaseNative = VirtualListBaseFactory(Native);
VirtualListBaseNative.displayName = 'VirtualListBaseNative';

const ScrollableVirtualList = (props) => ( // eslint-disable-line react/jsx-no-bind
	<Scrollable
		{...props}
		childRenderer={(childProps) => ( // eslint-disable-line react/jsx-no-bind
			<VirtualListBase
<<<<<<< HEAD
				{...childProps}
				itemsRenderer={({cc, primary, needsScrollingPlaceholder, initItemContainerRef, handlePlaceholderFocus}) => ( // eslint-disable-line react/jsx-no-bind
					[
						cc.length ? <div key="0" ref={initItemContainerRef} role="list">{cc}</div> : null,
=======
				{...props}
				itemsRenderer={({cc, handlePlaceholderFocus, initItemContainerRef: initUiItemContainerRef, needsScrollingPlaceholder, primary}) => ( // eslint-disable-line react/jsx-no-bind
					[
						cc.length ? <div key="0" ref={initUiItemContainerRef} role={role}>{cc}</div> : null,
>>>>>>> 93ce7e17
						primary ?
							null :
							<SpotlightPlaceholder
								data-index={0}
								data-vl-placeholder
								key="1"
								onFocus={handlePlaceholderFocus}
							/>,
						needsScrollingPlaceholder ? <SpotlightPlaceholder key="2" /> : null
					]
				)}
			/>
		)}
	/>
);

<<<<<<< HEAD
const ScrollableVirtualListNative = (props) => (
=======
ScrollableVirtualList.propTypes = /** @lends moonstone/VirtualList.VirtualListBase.prototype */ {
	/**
	 * Direction of the list.
	 *
	 * Valid values are:
	 * * `'horizontal'`, and
	 * * `'vertical'`.
	 *
	 * @type {String}
	 * @default 'vertical'
	 * @public
	 */
	direction: PropTypes.oneOf(['horizontal', 'vertical']),

	/**
	 * Aria role.
	 *
	 * @type {String}
	 * @public
	 */
	role: PropTypes.string
};

ScrollableVirtualList.defaultProps = {
	direction: 'vertical'
};

const ScrollableVirtualListNative = ({role, ...rest}) => (
>>>>>>> 93ce7e17
	<ScrollableNative
		{...props}
		childRenderer={(childProps) => ( // eslint-disable-line react/jsx-no-bind
			<VirtualListBaseNative
<<<<<<< HEAD
				{...childProps}
				itemsRenderer={({cc, primary, needsScrollingPlaceholder, initItemContainerRef, handlePlaceholderFocus}) => ( // eslint-disable-line react/jsx-no-bind
					[
						cc.length ? <div key="0" ref={initItemContainerRef} role="list">{cc}</div> : null,
=======
				{...props}
				itemsRenderer={({cc, handlePlaceholderFocus, initItemContainerRef: initUiItemContainerRef, needsScrollingPlaceholder, primary}) => ( // eslint-disable-line react/jsx-no-bind
					[
						cc.length ? <div key="0" ref={initUiItemContainerRef} role={role}>{cc}</div> : null,
>>>>>>> 93ce7e17
						primary ?
							null :
							<SpotlightPlaceholder
								data-index={0}
								data-vl-placeholder
								key="1"
								onFocus={handlePlaceholderFocus}
							/>,
						needsScrollingPlaceholder ? <SpotlightPlaceholder key="2" /> : null
					]
				)}
			/>
		)}
	/>
);

<<<<<<< HEAD
=======
ScrollableVirtualListNative.propTypes = /** @lends moonstone/VirtualList.VirtualListBaseNative.prototype */ {
	/**
	 * Direction of the list.
	 *
	 * Valid values are:
	 * * `'horizontal'`, and
	 * * `'vertical'`.
	 *
	 * @type {String}
	 * @default 'vertical'
	 * @public
	 */
	direction: PropTypes.oneOf(['horizontal', 'vertical']),

	/**
	 * Aria role.
	 *
	 * @type {String}
	 * @private
	 */
	role: PropTypes.string
};

ScrollableVirtualListNative.defaultProps = {
	direction: 'vertical'
};

>>>>>>> 93ce7e17
const SpottableVirtualList = SpotlightContainerDecorator(SpotlightContainerConfig, ScrollableVirtualList);

const SpottableVirtualListNative = SpotlightContainerDecorator(SpotlightContainerConfig, ScrollableVirtualListNative);

export default VirtualListBase;
export {
	SpottableVirtualList,
	SpottableVirtualListNative,
	VirtualListBase,
	VirtualListBaseNative
};<|MERGE_RESOLUTION|>--- conflicted
+++ resolved
@@ -806,17 +806,10 @@
 		{...props}
 		childRenderer={(childProps) => ( // eslint-disable-line react/jsx-no-bind
 			<VirtualListBase
-<<<<<<< HEAD
 				{...childProps}
-				itemsRenderer={({cc, primary, needsScrollingPlaceholder, initItemContainerRef, handlePlaceholderFocus}) => ( // eslint-disable-line react/jsx-no-bind
-					[
-						cc.length ? <div key="0" ref={initItemContainerRef} role="list">{cc}</div> : null,
-=======
-				{...props}
 				itemsRenderer={({cc, handlePlaceholderFocus, initItemContainerRef: initUiItemContainerRef, needsScrollingPlaceholder, primary}) => ( // eslint-disable-line react/jsx-no-bind
 					[
-						cc.length ? <div key="0" ref={initUiItemContainerRef} role={role}>{cc}</div> : null,
->>>>>>> 93ce7e17
+						cc.length ? <div key="0" ref={initUiItemContainerRef} role="list">{cc}</div> : null,
 						primary ?
 							null :
 							<SpotlightPlaceholder
@@ -833,9 +826,6 @@
 	/>
 );
 
-<<<<<<< HEAD
-const ScrollableVirtualListNative = (props) => (
-=======
 ScrollableVirtualList.propTypes = /** @lends moonstone/VirtualList.VirtualListBase.prototype */ {
 	/**
 	 * Direction of the list.
@@ -848,38 +838,22 @@
 	 * @default 'vertical'
 	 * @public
 	 */
-	direction: PropTypes.oneOf(['horizontal', 'vertical']),
-
-	/**
-	 * Aria role.
-	 *
-	 * @type {String}
-	 * @public
-	 */
-	role: PropTypes.string
+	direction: PropTypes.oneOf(['horizontal', 'vertical'])
 };
 
 ScrollableVirtualList.defaultProps = {
 	direction: 'vertical'
 };
 
-const ScrollableVirtualListNative = ({role, ...rest}) => (
->>>>>>> 93ce7e17
+const ScrollableVirtualListNative = (props) => (
 	<ScrollableNative
 		{...props}
 		childRenderer={(childProps) => ( // eslint-disable-line react/jsx-no-bind
 			<VirtualListBaseNative
-<<<<<<< HEAD
 				{...childProps}
-				itemsRenderer={({cc, primary, needsScrollingPlaceholder, initItemContainerRef, handlePlaceholderFocus}) => ( // eslint-disable-line react/jsx-no-bind
-					[
-						cc.length ? <div key="0" ref={initItemContainerRef} role="list">{cc}</div> : null,
-=======
-				{...props}
 				itemsRenderer={({cc, handlePlaceholderFocus, initItemContainerRef: initUiItemContainerRef, needsScrollingPlaceholder, primary}) => ( // eslint-disable-line react/jsx-no-bind
 					[
-						cc.length ? <div key="0" ref={initUiItemContainerRef} role={role}>{cc}</div> : null,
->>>>>>> 93ce7e17
+						cc.length ? <div key="0" ref={initUiItemContainerRef} role="list">{cc}</div> : null,
 						primary ?
 							null :
 							<SpotlightPlaceholder
@@ -896,8 +870,6 @@
 	/>
 );
 
-<<<<<<< HEAD
-=======
 ScrollableVirtualListNative.propTypes = /** @lends moonstone/VirtualList.VirtualListBaseNative.prototype */ {
 	/**
 	 * Direction of the list.
@@ -910,22 +882,13 @@
 	 * @default 'vertical'
 	 * @public
 	 */
-	direction: PropTypes.oneOf(['horizontal', 'vertical']),
-
-	/**
-	 * Aria role.
-	 *
-	 * @type {String}
-	 * @private
-	 */
-	role: PropTypes.string
+	direction: PropTypes.oneOf(['horizontal', 'vertical'])
 };
 
 ScrollableVirtualListNative.defaultProps = {
 	direction: 'vertical'
 };
 
->>>>>>> 93ce7e17
 const SpottableVirtualList = SpotlightContainerDecorator(SpotlightContainerConfig, ScrollableVirtualList);
 
 const SpottableVirtualListNative = SpotlightContainerDecorator(SpotlightContainerConfig, ScrollableVirtualListNative);
