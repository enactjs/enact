import clamp from 'ramda/src/clamp';
import {forward} from '@enact/core/handle';
import {is} from '@enact/core/keymap';
import PropTypes from 'prop-types';
import React, {Component} from 'react';
import Spotlight, {getDirection} from '@enact/spotlight';
import SpotlightContainerDecorator from '@enact/spotlight/SpotlightContainerDecorator';
import Spottable from '@enact/spotlight/Spottable';
import {VirtualListBase as UiVirtualListBase, VirtualListBaseNative as UiVirtualListBaseNative} from '@enact/ui/VirtualList';

import {Scrollable, dataIndexAttribute} from '../Scrollable';
import ScrollableNative from '../Scrollable/ScrollableNative';

const SpotlightPlaceholder = Spottable('div');

const
	SpotlightContainerConfig = {
		enterTo: 'last-focused',
		/*
		 * Returns the data-index as the key for last focused
		 */
		lastFocusedPersist: (node) => {
			const indexed = node.dataset.index ? node : node.closest('[data-index]');
			if (indexed) {
				return {
					container: false,
					element: true,
					key: indexed.dataset.index
				};
			}
		},
		/*
		 * Restores the data-index into the placeholder if its the only element. Tries to find a
		 * matching child otherwise.
		 */
		lastFocusedRestore: ({key}, all) => {
			if (all.length === 1 && 'vlPlaceholder' in all[0].dataset) {
				all[0].dataset.index = key;

				return all[0];
			}

			return all.reduce((focused, node) => {
				return focused || node.dataset.index === key && node;
			}, null);
		},
		preserveId: true,
		restrict: 'self-first'
	},
	dataContainerDisabledAttribute = 'data-spotlight-container-disabled',
	isDown = is('down'),
	isLeft = is('left'),
	isRight = is('right'),
	isUp = is('up'),
	JS = 'JS',
	Native = 'Native';

const VirtualListBaseFactory = (type) => {
	const UiBase = (type === JS) ? UiVirtualListBase : UiVirtualListBaseNative;

	return class VirtualListCore extends Component {
		/* No displayName here. We set displayName to returned components of this factory function. */

		static propTypes = /** @lends moonstone/VirtualList.VirtualListBase.prototype */ {
			/**
			 * The `render` function for an item of the list receives the following parameters:
			 *
			 * @param {Object} event
			 * @param {Number} event.data-index It is required for Spotlight 5-way navigation. Pass to the root element in the component.
			 * @param {Number} event.index The index number of the componet to render
			 * @param {Number} event.key It MUST be passed as a prop to the root element in the component for DOM recycling.
			 *
			 * > NOTE: The list does NOT always render a component whenever its render function is called
			 * due to performance optimization.
			 *
			 * Usage:
			 * ```
			 * renderItem = ({index, ...rest}) => {
			 * 	delete rest.data;
			 *
			 * 	return (
			 * 		<MyComponent index={index} {...rest} />
			 * 	);
			 * }
			 * ```
			 *
			 * @type {Function}
			 * @public
			 */
			itemRenderer: PropTypes.func.isRequired,

			/**
			 * The render function for the items.
			 *
			 * @type {Function}
			 * @private
			 */
			itemsRenderer: PropTypes.func.isRequired,

			/**
			 * Spotlight container Id.
			 *
			 * @type {String}
			 * @private
			 */
			'data-spotlight-id': PropTypes.string, // eslint-disable-line react/sort-prop-types,

			/**
			 * Passes the instance of [VirtualList]{@link ui/VirtualList.VirtualList}.
			 *
			 * @type {Object}
			 * @param {Object} ref
			 * @private
			 */
			initUiChildRef: PropTypes.func,

			/**
			 * The Function that returns `true` if the item at the index is disabled.
			 * It is used to navigate a list properly with 5 way keys, page up key,
			 * and page down key. If it is not supplied, it assumes that no items are disabeld.
			 *
			 * Usage:
			 * ```
			 * isItemDisabled = (index) => (this.items[index].disabled)
			 * render = () => {
			 * 	return (
			 * 		<VirtualList
			 * 			dataSize={this.items.length}
			 * 			isItemDisabled={isItemDisabled}
			 * 			itemRenderer={this.renderItem}
			 * 			itemSize={this.itemSize}
			 * 		/>
			 * 	);
			 * }
			 * ```
			 *
			 * @type {Function}
			 * @param {Number} index
			 * @public
			 */
			isItemDisabled: PropTypes.func,

			/**
			 * `true` if rtl, `false` if ltr.
			 * Normally, [Scrollable]{@link ui/Scrollable.Scrollable} should set this value.
			 *
			 * @type {Boolean}
			 * @private
			 */
			rtl: PropTypes.bool
		}

		componentDidMount () {
			const containerNode = this.uiRef.containerRef;

			if (type === JS) {
				// prevent native scrolling by Spotlight
				this.preventScroll = () => {
					containerNode.scrollTop = 0;
					containerNode.scrollLeft = this.props.rtl ? containerNode.scrollWidth : 0;
				};

				if (containerNode && containerNode.addEventListener) {
					containerNode.addEventListener('scroll', this.preventScroll);
				}
			}

			if (containerNode && containerNode.addEventListener) {
				containerNode.addEventListener('keydown', this.onKeyDown);
			}
		}

		componentDidUpdate () {
			this.restoreFocus();
		}

		componentWillUnmount () {
			const containerNode = this.uiRef.containerRef;

			if (type === JS) {
				// remove a function for preventing native scrolling by Spotlight
				if (containerNode && containerNode.removeEventListener) {
					containerNode.removeEventListener('scroll', this.preventScroll);
					containerNode.removeEventListener('keydown', this.onKeyDown);
				}
			}

			if (containerNode && containerNode.removeEventListener) {
				containerNode.removeEventListener('keydown', this.onKeyDown);
			}

			this.setContainerDisabled(false);
		}

		isScrolledBy5way = false
		isScrolledByJump = false
		lastFocusedIndex = null
		nodeIndexToBeFocused = null
		preservedIndex = null
		restoreLastFocused = false

		setContainerDisabled = (bool) => {
			const contentNode = this.uiRef.contentRef;

			if (contentNode) {
				contentNode.setAttribute(dataContainerDisabledAttribute, bool);

				if (bool) {
					document.addEventListener('keydown', this.handleGlobalKeyDown, {capture: true});
				} else {
					document.removeEventListener('keydown', this.handleGlobalKeyDown, {capture: true});
				}
			}
		}

		/**
		 * Handle a Page up/down key with disabled items
		 */

		findSpottableItem = (indexFrom, indexTo) => {
			const
				{isItemDisabled} = this.props,
				{dataSize} = this.uiRef.props,
				safeIndexFrom = clamp(0, dataSize - 1, indexFrom),
				safeIndexTo = clamp(-1, dataSize, indexTo),
				delta = (indexFrom < indexTo) ? 1 : -1;

			if (indexFrom < 0 && indexTo < 0 || indexFrom >= dataSize && indexTo >= dataSize) {
				return -1;
			}

			if (safeIndexFrom !== safeIndexTo) {
				for (let i = safeIndexFrom; i !== safeIndexTo; i += delta) {
					if (isItemDisabled(i) === false) {
						return i;
					}
				}
			}

			return -1;
		}

		getIndexToScrollDisabled = (direction, currentIndex) => {
			const
				{isItemDisabled} = this.props,
				{dataSize, spacing} = this.uiRef.props,
				{dimensionToExtent, primary} = this.uiRef,
				{findSpottableItem} = this,
				{firstVisibleIndex, lastVisibleIndex} = this.uiRef.moreInfo,
				numOfItemsInPage = (Math.floor((primary.clientSize + spacing) / primary.gridSize) * dimensionToExtent),
				isPageDown = (direction === 'down' || direction === 'right') ? 1 : -1;
			let candidateIndex = -1;

			/* First, find a spottable item in this page */
			if (isPageDown === 1) { // Page Down
				if ((lastVisibleIndex - (lastVisibleIndex % dimensionToExtent || dimensionToExtent)) >= currentIndex) {
					candidateIndex = findSpottableItem(
						lastVisibleIndex,
						currentIndex - (currentIndex % dimensionToExtent) + dimensionToExtent - 1
					);
				}
			} else if (firstVisibleIndex + dimensionToExtent <= currentIndex) { // Page Up
				candidateIndex = findSpottableItem(
					firstVisibleIndex,
					currentIndex - (currentIndex % dimensionToExtent)
				);
			}

			/* Second, find a spottable item in the next page */
			if (candidateIndex === -1) {
				if (isPageDown === 1) { // Page Down
					candidateIndex = findSpottableItem(lastVisibleIndex + numOfItemsInPage, lastVisibleIndex);
				} else { // Page Up
					candidateIndex = findSpottableItem(firstVisibleIndex - numOfItemsInPage, firstVisibleIndex);
				}
			}

			/* Last, find a spottable item in a whole data */
			if (candidateIndex === -1) {
				if (isPageDown === 1) { // Page Down
					candidateIndex = findSpottableItem(lastVisibleIndex + numOfItemsInPage + 1, dataSize);
				} else { // Page Up
					candidateIndex = findSpottableItem(firstVisibleIndex - numOfItemsInPage - 1, -1);
				}
			}

			/* For grid lists, find the nearest item from the current item */
			if (candidateIndex !== -1) {
				const
					currentPosInExtent = currentIndex % dimensionToExtent,
					firstIndexInExtent = candidateIndex - (candidateIndex % dimensionToExtent),
					lastIndexInExtent = clamp(firstIndexInExtent, dataSize - 1, firstIndexInExtent + dimensionToExtent);
				let
					minDistance = dimensionToExtent,
					distance,
					index;
				for (let i = firstIndexInExtent; i <= lastIndexInExtent; ++i) {
					if (!isItemDisabled(i)) {
						distance = Math.abs(currentPosInExtent - i % dimensionToExtent);
						if (distance < minDistance) {
							minDistance = distance;
							index = i;
						}
					}
				}

				return index;
			} else {
				return -1;
			}
		}

		getIndexToScroll = (direction, currentIndex) => {
			const
				{dataSize, spacing} = this.uiRef.props,
				{dimensionToExtent, primary} = this.uiRef,
				numOfItemsInPage = Math.floor((primary.clientSize + spacing) / primary.gridSize) * dimensionToExtent,
				factor = (direction === 'down' || direction === 'right') ? 1 : -1;
			let indexToScroll = currentIndex + factor * numOfItemsInPage;

			if (indexToScroll < 0) {
				indexToScroll = currentIndex % dimensionToExtent;
			} else if (indexToScroll >= dataSize) {
				indexToScroll = dataSize - dataSize % dimensionToExtent + currentIndex % dimensionToExtent;
				if (indexToScroll >= dataSize) {
					indexToScroll = dataSize - 1;
				}
			}

			return indexToScroll === currentIndex ? -1 : indexToScroll;
		}

		scrollToNextItem = ({direction, focusedItem}) => {
			const
<<<<<<< HEAD
				{isItemDisabled} = this.props,
				focusedIndex = Number.parseInt(focusedItem.getAttribute(dataIndexAttribute)),
				{firstVisibleIndex, lastVisibleIndex} = this.uiRef.moreInfo;
=======
				{data} = this.uiRef.props,
				{firstIndex, numOfItems} = this.uiRef.state,
				focusedIndex = Number.parseInt(focusedItem.getAttribute(dataIndexAttribute));
>>>>>>> 989c4bb2
			let indexToScroll = -1;

			if (isItemDisabled) {
				indexToScroll = this.getIndexToScrollDisabled(direction, focusedIndex);
			} else {
				indexToScroll = this.getIndexToScroll(direction, focusedIndex);
			}

			if (indexToScroll !== -1) {
				const
					isRtl = this.props.rtl,
					isForward = (direction === 'down' || isRtl && direction === 'left' || !isRtl && direction === 'right');

				if (firstIndex <= indexToScroll && indexToScroll < firstIndex + numOfItems) {
					const node = this.uiRef.containerRef.querySelector(`[data-index='${indexToScroll}'].spottable`);

					if (node) {
						Spotlight.focus(node);
					}
				} else {
					// Scroll to the next spottable item without animation
					if (!Spotlight.isPaused()) {
						Spotlight.pause();
					}
					focusedItem.blur();
					this.nodeIndexToBeFocused = this.lastFocusedIndex = indexToScroll;
				}
				this.uiRef.props.cbScrollTo({index: indexToScroll, stickTo: isForward ? 'end' : 'start', animate: false});
			}

			return true;
		}

		/**
		 * Handle `onKeyDown` event
		 */

		setRestrict = (bool) => {
			Spotlight.set(this.props['data-spotlight-id'], {restrict: (bool) ? 'self-only' : 'self-first'});
		}

		setSpotlightContainerRestrict = (keyCode, target) => {
			const
				{dataSize} = this.uiRef.props,
				{isPrimaryDirectionVertical, dimensionToExtent} = this.uiRef,
				index = Number.parseInt(target.getAttribute(dataIndexAttribute)),
				canMoveBackward = index >= dimensionToExtent,
				canMoveForward = index < (dataSize - (((dataSize - 1) % dimensionToExtent) + 1));
			let isSelfOnly = false;

			if (isPrimaryDirectionVertical) {
				if (isUp(keyCode) && canMoveBackward || isDown(keyCode) && canMoveForward) {
					isSelfOnly = true;
				}
			} else if (isLeft(keyCode) && canMoveBackward || isRight(keyCode) && canMoveForward) {
				isSelfOnly = true;
			}

			this.setRestrict(isSelfOnly);
		}

		jumpToSpottableItem = (keyCode, target) => {
			const
				{isItemDisabled} = this.props,
				{cbScrollTo, dataSize} = this.uiRef.props,
				{firstIndex, numOfItems} = this.uiRef.state,
				{isPrimaryDirectionVertical} = this.uiRef,
				rtl = this.props.rtl,
				currentIndex = Number.parseInt(target.getAttribute(dataIndexAttribute));

			if (
				!isItemDisabled || // It is the case that there is no disabled items in a list.
				isItemDisabled(currentIndex) // If the currnet index item is disabled, it means that all items in a list are disabled.
			) {
				return false;
			}

			const
				isForward = (
					isPrimaryDirectionVertical && isDown(keyCode) ||
					!isPrimaryDirectionVertical && (!rtl && isRight(keyCode) || rtl && isLeft(keyCode)) ||
					null
				),
				isBackward = (
					isPrimaryDirectionVertical && isUp(keyCode) ||
					!isPrimaryDirectionVertical && (!rtl && isLeft(keyCode) || rtl && isRight(keyCode)) ||
					null
				);

			let nextIndex = -1;

			if (isForward) {
				// See if the next item is spottable then delegate scroll to onFocus handler
				if (currentIndex < dataSize - 1 && !isItemDisabled(currentIndex + 1)) {
					return false;
				}

				for (let i = currentIndex + 2; i < dataSize; i++) {
					if (!isItemDisabled(i)) {
						nextIndex = i;
						break;
					}
				}

				// If there is no item which could get focus forward,
				// we need to set restriction option to `self-first`.
				if (nextIndex === -1) {
					this.setRestrict(false);
				}
			} else if (isBackward) {
				// See if the next item is spottable then delegate scroll to onFocus handler
				if (currentIndex > 0 && !isItemDisabled(currentIndex - 1)) {
					return false;
				}

				for (let i = currentIndex - 2; i >= 0; i--) {
					if (!isItemDisabled(i)) {
						nextIndex = i;
						break;
					}
				}

				// If there is no item which could get focus backward,
				// we need to set restriction option to `self-first`.
				if (nextIndex === -1) {
					this.setRestrict(false);
				}
			} else {
				return false;
			}

			if (nextIndex !== -1 && (firstIndex > nextIndex || nextIndex >= firstIndex + numOfItems)) {
				// When changing from "pointer" mode to "5way key" mode,
				// a pointer is hidden and a last focused item get focused after 30ms.
				// To make sure the item to be blurred after that, we used 50ms.
				setTimeout(() => {
					target.blur();
				}, 50);

				this.nodeIndexToBeFocused = this.lastFocusedIndex = nextIndex;

				if (!Spotlight.isPaused()) {
					Spotlight.pause();
				}

				cbScrollTo({
					index: nextIndex,
					stickTo: isForward ? 'end' : 'start'
				});
				return true;
			}

			return false;
		}

		onKeyDown = (ev) => {
			const {keyCode, target} = ev;

			this.isScrolledBy5way = false;
			if (getDirection(keyCode)) {
				ev.preventDefault();
				this.setSpotlightContainerRestrict(keyCode, target);
				this.isScrolledBy5way = this.jumpToSpottableItem(keyCode, target);
			}
			forward('onKeyDown', ev, this.props);
		}

		/**
		 * Handle global `onKeyDown` event
		 */

		handleGlobalKeyDown = () => {
			this.setContainerDisabled(false);
		}

		/**
		 * Focus on the Node of the VirtualList item
		 */

		focusOnNode = (node) => {
			if (node) {
				Spotlight.focus(node);
			}
		}

		focusOnItem = (index) => {
			const item = this.uiRef.containerRef.querySelector(`[data-index='${index}'].spottable`);

			if (Spotlight.isPaused()) {
				Spotlight.resume();
			}
			this.focusOnNode(item);
			this.nodeIndexToBeFocused = null;
		}

		initItemRef = (ref, index) => {
			if (ref) {
				if (type === JS) {
					this.focusOnItem(index);
				} else {
					// If focusing the item of VirtuallistNative, `onFocus` in Scrollable will be called.
					// Then VirtualListNative tries to scroll again differently from VirtualList.
					// So we would like to skip `focus` handling when focusing the item as a workaround.
					this.isScrolledByJump = true;
					this.focusOnItem(index);
					this.isScrolledByJump = false;
				}
			}
		}

		focusByIndex = (index) => {
			// We have to focus node async for now since list items are not yet ready when it reaches componentDid* lifecycle methods
			setTimeout(() => {
				this.focusOnItem(index);
			}, 0);
		}

		/**
		 * Manage a placeholder
		 */

		isNeededScrollingPlaceholder = () => this.nodeIndexToBeFocused != null && Spotlight.isPaused();

		handlePlaceholderFocus = (ev) => {
			const placeholder = ev.currentTarget;

			if (placeholder) {
				const index = placeholder.dataset.index;

				if (index) {
					this.preservedIndex = parseInt(index);
					this.restoreLastFocused = true;
				}
			}
		}

		/**
		 * Restore the focus of VirtualList
		 */

		isPlaceholderFocused = () => {
			const current = Spotlight.getCurrent();

			if (current && current.dataset.vlPlaceholder && this.uiRef.containerRef.contains(current)) {
				return true;
			}

			return false;
		}

		restoreFocus = () => {
			if (
				this.restoreLastFocused &&
				!this.isPlaceholderFocused()
			) {
				const
					containerId = this.props['data-spotlight-id'],
					node = this.uiRef.containerRef.querySelector(
						`[data-spotlight-id="${containerId}"] [data-index="${this.preservedIndex}"]`
					);

				if (node) {
					// if we're supposed to restore focus and virtual list has positioned a set of items
					// that includes lastFocusedIndex, clear the indicator
					this.restoreLastFocused = false;

					// try to focus the last focused item
					const foundLastFocused = Spotlight.focus(node);

					// but if that fails (because it isn't found or is disabled), focus the container so
					// spotlight isn't lost
					if (!foundLastFocused) {
						this.restoreLastFocused = true;
						Spotlight.focus(containerId);
					}
				}
			}
		}

		/**
		 * calculator
		 */

		calculatePositionOnFocus = ({item, scrollPosition = this.uiRef.scrollPosition}) => {
			const
				{pageScroll} = this.uiRef.props,
				{numOfItems} = this.uiRef.state,
				{primary} = this.uiRef,
				offsetToClientEnd = primary.clientSize - primary.itemSize,
				focusedIndex = Number.parseInt(item.getAttribute(dataIndexAttribute));

			if (!isNaN(focusedIndex)) {
				let gridPosition = this.uiRef.getGridPosition(focusedIndex);

				if (numOfItems > 0 && focusedIndex % numOfItems !== this.lastFocusedIndex % numOfItems) {
					const node = this.uiRef.getItemNode(this.lastFocusedIndex);

					if (node) {
						node.blur();
					}
				}
				this.nodeIndexToBeFocused = null;
				this.lastFocusedIndex = focusedIndex;

				if (primary.clientSize >= primary.itemSize) {
					if (gridPosition.primaryPosition > scrollPosition + offsetToClientEnd) { // forward over
						gridPosition.primaryPosition -= pageScroll ? 0 : offsetToClientEnd;
					} else if (gridPosition.primaryPosition >= scrollPosition) { // inside of client
						if (type === JS) {
							gridPosition.primaryPosition = scrollPosition;
						} else {
							// This code uses the trick to change the target position slightly which will not affect the actual result
							// since a browser ignore `scrollTo` method if the target position is same as the current position.
							gridPosition.primaryPosition = scrollPosition + (this.uiRef.scrollPosition === scrollPosition ? 0.1 : 0);
						}
					} else { // backward over
						gridPosition.primaryPosition -= pageScroll ? offsetToClientEnd : 0;
					}
				}

				// Since the result is used as a target position to be scrolled,
				// scrondaryPosition should be 0 here.
				gridPosition.secondaryPosition = 0;

				return this.uiRef.gridPositionToItemPosition(gridPosition);
			}
		}

		shouldPreventScrollByFocus = () => ((type === JS) ? (this.isScrolledBy5way) : (this.isScrolledBy5way || this.isScrolledByJump))

		setLastFocusedIndex = (param) => {
			this.lastFocusedIndex = param;
		}

		updateStatesAndBounds = ({cbScrollTo, dataSize, moreInfo, numOfItems}) => {
			const {preservedIndex} = this;

			if (this.restoreLastFocused &&
				numOfItems > 0 &&
				(preservedIndex < dataSize) &&
				(preservedIndex < moreInfo.firstVisibleIndex || preservedIndex > moreInfo.lastVisibleIndex)) {
				// If we need to restore last focus and the index is beyond the screen,
				// we call `scrollTo` to create DOM for it.
				cbScrollTo({index: preservedIndex, animate: false, focus: true});

				return true;
			} else {
				return false;
			}
		}

		getScrollBounds = () => this.uiRef.getScrollBounds()

		getComponentProps = (index) => (
			(index === this.nodeIndexToBeFocused) ? {ref: (ref) => this.initItemRef(ref, index)} : {}
		)

		initUiRef = (ref) => {
			if (ref) {
				this.uiRef = ref;
				this.props.initUiChildRef(ref);
			}
		}

		render () {
			const
				{itemRenderer, itemsRenderer, ...rest} = this.props,
				needsScrollingPlaceholder = this.isNeededScrollingPlaceholder();

			delete rest.initUiChildRef;
			delete rest.isItemDisabled;

			return (
				<UiBase
					{...rest}
					getComponentProps={this.getComponentProps}
					itemRenderer={({index, ...itemRest}) => ( // eslint-disable-line react/jsx-no-bind
						itemRenderer({
							... itemRest,
							[dataIndexAttribute]: index,
							index
						})
					)}
					ref={this.initUiRef}
					updateStatesAndBounds={this.updateStatesAndBounds}
					itemsRenderer={(props) => { // eslint-disable-line react/jsx-no-bind
						return itemsRenderer({
							...props,
							handlePlaceholderFocus: this.handlePlaceholderFocus,
							needsScrollingPlaceholder
						});
					}}
				/>
			);
		}
	};
};

/**
 * A Moonstone-styled base component for [VirtualList]{@link moonstone/VirtualList.VirtualList} and
 * [VirtualGridList]{@link moonstone/VirtualList.VirtualGridList}.
 *
 * @class VirtualListBase
 * @memberof moonstone/VirtualList
 * @extends ui/VirtualList.VirtualListBase
 * @ui
 * @private
 */
const VirtualListBase = VirtualListBaseFactory(JS);
VirtualListBase.displayName = 'VirtualListBase';

/**
 * A Moonstone-styled base component for [VirtualListNative]{@link moonstone/VirtualList.VirtualListNative} and
 * [VirtualGridListNative]{@link moonstone/VirtualList.VirtualGridListNative}.
 *
 * @class VirtualListBaseNative
 * @memberof moonstone/VirtualList
 * @extends ui/VirtualList.VirtualListBaseNative
 * @ui
 * @private
 */
const VirtualListBaseNative = VirtualListBaseFactory(Native);
VirtualListBaseNative.displayName = 'VirtualListBaseNative';

const ScrollableVirtualList = ({role, ...rest}) => ( // eslint-disable-line react/jsx-no-bind
	<Scrollable
		{...rest}
		childRenderer={(props) => ( // eslint-disable-line react/jsx-no-bind
			<VirtualListBase
				{...props}
				itemsRenderer={({cc, primary, needsScrollingPlaceholder, initItemContainerRef, handlePlaceholderFocus}) => ( // eslint-disable-line react/jsx-no-bind
					[
						cc.length ? <div key="0" ref={initItemContainerRef} role={role}>{cc}</div> : null,
						primary ?
							null :
							<SpotlightPlaceholder
								data-index={0}
								data-vl-placeholder
								key="1"
								onFocus={handlePlaceholderFocus}
								role="region"
							/>,
						needsScrollingPlaceholder ? <SpotlightPlaceholder key="2" /> : null
					]
				)}
			/>
		)}
	/>
);

ScrollableVirtualList.propTypes = /** @lends moonstone/VirtualList.VirtualList.prototype */ {
	/**
	 * Aria role.
	 *
	 * @type {String}
	 * @private
	 */
	role: PropTypes.string
};

const ScrollableVirtualListNative = ({role, ...rest}) => (
	<ScrollableNative
		{...rest}
		childRenderer={(props) => ( // eslint-disable-line react/jsx-no-bind
			<VirtualListBaseNative
				{...props}
				itemsRenderer={({cc, primary, needsScrollingPlaceholder, initItemContainerRef, handlePlaceholderFocus}) => ( // eslint-disable-line react/jsx-no-bind
					[
						cc.length ? <div key="0" ref={initItemContainerRef} role={role}>{cc}</div> : null,
						primary ?
							null :
							<SpotlightPlaceholder
								data-index={0}
								data-vl-placeholder
								key="1"
								onFocus={handlePlaceholderFocus}
								role="region"
							/>,
						needsScrollingPlaceholder ? <SpotlightPlaceholder key="2" /> : null
					]
				)}
			/>
		)}
	/>
);

ScrollableVirtualListNative.propTypes = /** @lends moonstone/VirtualList.VirtualListNative.prototype */ {
	/**
	 * Aria role.
	 *
	 * @type {String}
	 * @private
	 */
	role: PropTypes.string
};

const SpottableVirtualList = SpotlightContainerDecorator(SpotlightContainerConfig, ScrollableVirtualList);

const SpottableVirtualListNative = SpotlightContainerDecorator(SpotlightContainerConfig, ScrollableVirtualListNative);

export default VirtualListBase;
export {
	SpottableVirtualList,
	SpottableVirtualListNative,
	VirtualListBase,
	VirtualListBaseNative
};<|MERGE_RESOLUTION|>--- conflicted
+++ resolved
@@ -332,15 +332,9 @@
 
 		scrollToNextItem = ({direction, focusedItem}) => {
 			const
-<<<<<<< HEAD
 				{isItemDisabled} = this.props,
-				focusedIndex = Number.parseInt(focusedItem.getAttribute(dataIndexAttribute)),
-				{firstVisibleIndex, lastVisibleIndex} = this.uiRef.moreInfo;
-=======
-				{data} = this.uiRef.props,
 				{firstIndex, numOfItems} = this.uiRef.state,
 				focusedIndex = Number.parseInt(focusedItem.getAttribute(dataIndexAttribute));
->>>>>>> 989c4bb2
 			let indexToScroll = -1;
 
 			if (isItemDisabled) {
