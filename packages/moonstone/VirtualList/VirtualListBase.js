--- conflicted
+++ resolved
@@ -4,11 +4,6 @@
 import PropTypes from 'prop-types';
 import React, {Component} from 'react';
 import Spotlight, {getDirection} from '@enact/spotlight';
-<<<<<<< HEAD
-import Spottable from '@enact/spotlight/Spottable';
-import Pause from '@enact/spotlight/Pause';
-=======
->>>>>>> f9aafc4b
 import SpotlightContainerDecorator from '@enact/spotlight/SpotlightContainerDecorator';
 import Spottable from '@enact/spotlight/Spottable';
 import {VirtualListBase as UiVirtualListBase, VirtualListBaseNative as UiVirtualListBaseNative} from '@enact/ui/VirtualList';
@@ -151,48 +146,10 @@
 			} else {
 				const contentNode = this.uiRef.contentRef;
 
-<<<<<<< HEAD
-		/**
-		 * Spacing between items.
-		 *
-		 * @type {Number}
-		 * @default 0
-		 * @public
-		 */
-		spacing: PropTypes.number
-	}
-
-	static contextTypes = contextTypes
-
-	static defaultProps = {
-		cbScrollTo: nop,
-		data: [],
-		dataSize: 0,
-		direction: 'vertical',
-		overhang: 3,
-		pageScroll: false,
-		spacing: 0
-	}
-
-	constructor (props) {
-		super(props);
-
-		this.paused = new Pause('VirtualListBase');
-		this.state = {firstIndex: 0, numOfItems: 0};
-		this.initContainerRef = this.initRef('containerRef');
-		this.initItemContainerRef = this.initRef('itemContainerRef');
-	}
-
-	componentWillMount () {
-		if (this.props.clientSize) {
-			this.calculateMetrics(this.props);
-			this.updateStatesAndBounds(this.props);
-=======
 				if (contentNode && contentNode.addEventListener) {
 					contentNode.addEventListener('keydown', this.onKeyDown);
 				}
 			}
->>>>>>> f9aafc4b
 		}
 
 		componentDidUpdate () {
@@ -399,22 +356,9 @@
 			return true;
 		}
 
-<<<<<<< HEAD
-	focusOnItem = (index) => {
-		const item = this.containerRef.querySelector(`[data-index='${index}'].spottable`);
-
-		if (Spotlight.isPaused()) {
-			this.paused.resume();
-			this.forceUpdate();
-		}
-		this.focusOnNode(item);
-		this.nodeIndexToBeFocused = null;
-	}
-=======
 		/**
 		 * Handle `onKeyDown` event
 		 */
->>>>>>> f9aafc4b
 
 		setRestrict = (bool) => {
 			Spotlight.set(this.props['data-container-id'], {restrict: (bool) ? 'self-only' : 'self-first'});
@@ -606,15 +550,6 @@
 		handlePlaceholderFocus = (ev) => {
 			const placeholder = ev.currentTarget;
 
-<<<<<<< HEAD
-				if (node) {
-					Spotlight.focus(node);
-				}
-			} else {
-				// Scroll to the next spottable item without animation
-				this.paused.pause();
-				focusedItem.blur();
-=======
 			if (placeholder) {
 				const index = placeholder.dataset.index;
 
@@ -622,7 +557,6 @@
 					this.preservedIndex = parseInt(index);
 					this.restoreLastFocused = true;
 				}
->>>>>>> f9aafc4b
 			}
 		}
 
@@ -687,10 +621,6 @@
 				if (numOfItems > 0 && focusedIndex % numOfItems !== this.lastFocusedIndex % numOfItems) {
 					const node = this.uiRef.getItemNode(this.lastFocusedIndex);
 
-<<<<<<< HEAD
-			this.nodeIndexToBeFocused = this.lastFocusedIndex = nextIndex;
-			this.paused.pause();
-=======
 					if (node) {
 						node.blur();
 					}
@@ -719,7 +649,6 @@
 				// Since the result is used as a target position to be scrolled,
 				// scrondaryPosition should be 0 here.
 				gridPosition.secondaryPosition = 0;
->>>>>>> f9aafc4b
 
 				return this.uiRef.gridPositionToItemPosition(gridPosition);
 			}
