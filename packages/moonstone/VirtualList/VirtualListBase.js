--- conflicted
+++ resolved
@@ -465,11 +465,7 @@
 			(preservedIndex < moreInfo.firstVisibleIndex || preservedIndex > moreInfo.lastVisibleIndex)) {
 			// If we need to restore last focus and the index is beyond the screen,
 			// we call `scrollTo` to create DOM for it.
-<<<<<<< HEAD
-			this.props.cbScrollTo({index: this.preservedIndex, animate: false});
-=======
 			this.props.cbScrollTo({index: preservedIndex, animate: false});
->>>>>>> 6552cbc8
 		} else {
 			newFirstIndex = this.calculateFirstIndex(props, wasFirstIndexMax, dataSizeDiff);
 		}
@@ -820,12 +816,6 @@
 		this.setRestrict(isSelfOnly);
 	}
 
-<<<<<<< HEAD
-	getIndexForPageScroll = (direction, currentIndex) => {
-		const
-			{context, dimensionToExtent, isPrimaryDirectionVertical, primary} = this,
-			{dataSize, spacing} = this.props;
-=======
 	findEnableItemForPageScroll = (isForward, indexFrom, indexTo, data) => {
 		let nextIndex = -1;
 
@@ -866,15 +856,11 @@
 		const
 			{context, dimensionToExtent, isPrimaryDirectionVertical, primary} = this,
 			{data, dataSize, spacing} = this.props;
->>>>>>> 6552cbc8
 		let offsetIndex = Math.floor((primary.clientSize + spacing) / primary.gridSize) * dimensionToExtent;
 
 		offsetIndex *= !isPrimaryDirectionVertical && context.rtl ? -1 : 1;
 		offsetIndex *= (direction === 'down' || direction === 'right') ? 1 : -1;
 
-<<<<<<< HEAD
-		return clamp(0, dataSize - 1, currentIndex + offsetIndex);
-=======
 		let indexToJump = clamp(0, dataSize - 1, currentIndex + offsetIndex);
 
 		// If a currnet index is same as a new index.
@@ -890,7 +876,6 @@
 		);
 
 		return {indexToJump, nodeIndexToBeFocused};
->>>>>>> 6552cbc8
 	}
 
 	scrollToNextPage = ({direction, focusedItem}) => {
@@ -898,15 +883,11 @@
 			isRtl = this.context.rtl,
 			isForward = (direction === 'down' || isRtl && direction === 'left' || !isRtl && direction === 'right'),
 			focusedIndex = Number.parseInt(focusedItem.getAttribute(dataIndexAttribute)),
-<<<<<<< HEAD
-			indexToFocus = this.getIndexForPageScroll(direction, focusedIndex);
-=======
 			{indexToJump, nodeIndexToBeFocused} = this.getIndexForPageScroll(direction, focusedIndex);
 
 		if (nodeIndexToBeFocused === -1) {
 			return false;
 		}
->>>>>>> 6552cbc8
 
 		if (
 			// If the index to jump is enabled
@@ -918,11 +899,7 @@
 			// To prevent item positioning issue, make all items to be rendered.
 			this.updateFrom = null;
 			this.updateTo = null;
-<<<<<<< HEAD
-			this.props.cbScrollTo({index: indexToFocus, stickTo: isForward ? 'end' : 'start', focus: true, animate: false});
-=======
 			this.props.cbScrollTo({index: indexToJump, nodeIndexToBeFocused, stickTo: isForward ? 'end' : 'start', focus: true, animate: false});
->>>>>>> 6552cbc8
 		}
 
 		return true;
