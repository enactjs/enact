import clamp from 'ramda/src/clamp';
import {is} from '@enact/core/keymap';
import PropTypes from 'prop-types';
import React, {Component} from 'react';
import Spotlight, {getDirection} from '@enact/spotlight';
import Spottable from '@enact/spotlight/Spottable';
import {VirtualListBase as UiVirtualListBase, VirtualListBaseNative as UiVirtualListBaseNative} from '@enact/ui/VirtualList';

import {Scrollable, dataIndexAttribute} from '../Scrollable';
import ScrollableNative from '../Scrollable/ScrollableNative';

const SpotlightPlaceholder = Spottable('div');

const configureSpotlight = (spotlightId, instance) => {
	Spotlight.set(spotlightId, {
		enterTo: 'last-focused',
		/*
		 * Returns the data-index as the key for last focused
		 */
		lastFocusedPersist: function () {
			if (this.lastFocusedIndex != null) {
				return {
					container: false,
					element: true,
					key: this.lastFocusedIndex
				};
			}
		}.bind(instance),
		/*
		 * Restores the data-index into the placeholder if its the only element. Tries to find a
		 * matching child otherwise.
		 */
		lastFocusedRestore: ({key}, all) => {
			if (all.length === 1 && 'vlPlaceholder' in all[0].dataset) {
				all[0].dataset.index = key;

				return all[0];
			}

			return all.reduce((focused, node) => {
				return focused || node.dataset.index === key && node;
			}, null);
		}
	});
};

const
	dataContainerDisabledAttribute = 'data-spotlight-container-disabled',
	isDown = is('down'),
	isLeft = is('left'),
	isRight = is('right'),
	isUp = is('up'),
	JS = 'JS',
	Native = 'Native',
	isItemDisabledDefault = () => (false);

/**
 * The base version of [VirtualListBase]{@link moonstone/VirtualList.VirtualListBase} and
 * [VirtualListBaseNative]{@link moonstone/VirtualList.VirtualListBaseNative}.
 *
 * @class VirtualListCore
 * @memberof moonstone/VirtualList
 * @ui
 * @public
 */
const VirtualListBaseFactory = (type) => {
	const UiBase = (type === JS) ? UiVirtualListBase : UiVirtualListBaseNative;

	return class VirtualListCore extends Component {
		/* No displayName here. We set displayName to returned components of this factory function. */

		static propTypes = /** @lends moonstone/VirtualList.VirtualListCore.prototype */ {
			/**
			 * The `render` function called for each item in the list.
			 *
			 * > NOTE: The list does NOT always render a component whenever its render function is called
			 * due to performance optimization.
			 *
			 * Usage:
			 * ```
			 * renderItem = ({index, ...rest}) => {
			 * 	return (
			 * 		<MyComponent index={index} {...rest} />
			 * 	);
			 * }
			 * ```
			 *
			 * @type {Function}
			 * @param {Object} event
			 * @param {Number} event.data-index It is required for Spotlight 5-way navigation. Pass to the root element in the component.
			 * @param {Number} event.index The index number of the component to render
			 * @param {Number} event.key It MUST be passed as a prop to the root element in the component for DOM recycling.
			 *
			 * @required
			 * @public
			 */
			itemRenderer: PropTypes.func.isRequired,

			/**
			 * The render function for the items.
			 *
			 * @type {Function}
			 * @required
			 * @private
			 */
			itemsRenderer: PropTypes.func.isRequired,

			/**
			 * Callback method of scrollTo.
			 * Normally, [Scrollable]{@link ui/Scrollable.Scrollable} should set this value.
			 *
			 * @type {Function}
			 * @private
			 */
			cbScrollTo: PropTypes.func,

			/**
			 * Size of the data.
			 *
			 * @type {Number}
			 * @default 0
			 * @public
			 */
			dataSize: PropTypes.number,

			/**
			 * Passes the instance of [VirtualList]{@link ui/VirtualList.VirtualList}.
			 *
			 * @type {Object}
			 * @param {Object} ref
			 * @private
			 */
			initUiChildRef: PropTypes.func,

			/**
			 * The Function that returns `true` if the item at the index is disabled.
			 * It is used to navigate a list properly with 5 way keys, page up key,
			 * and page down key. If it is not supplied, it assumes that no items are disabled.
			 *
			 * Usage:
			 * ```
			 * isItemDisabled = (index) => (this.items[index].disabled)
			 * render = () => {
			 * 	return (
			 * 		<VirtualList
			 * 			dataSize={this.items.length}
			 * 			isItemDisabled={isItemDisabled}
			 * 			itemRenderer={this.renderItem}
			 * 			itemSize={this.itemSize}
			 * 		/>
			 * 	);
			 * }
			 * ```
			 *
			 * @type {Function}
			 * @param {Number} index
			 * @public
			 */
			isItemDisabled: PropTypes.func,

			/*
			 * It scrolls by page when `true`, by item when `false`.
			 *
			 * @type {Boolean}
			 * @default false
			 * @private
			 */
			pageScroll: PropTypes.bool,

			/**
			 * `true` if rtl, `false` if ltr.
			 * Normally, [Scrollable]{@link ui/Scrollable.Scrollable} should set this value.
			 *
			 * @type {Boolean}
			 * @private
			 */
			rtl: PropTypes.bool,

			/**
			 * Spacing between items.
			 *
			 * @type {Number}
			 * @default 0
			 * @public
			 */
			spacing: PropTypes.number,

			/**
<<<<<<< HEAD
			 * When it's `true` and the spotlight focus cannot move to the given direction anymore by 5-way keys,
			 * a list is scrolled with an animation to the other side and the spotlight focus moves in wraparound manner.
			 *
			 * When it's `'noAnimation'`, the spotlight focus moves in wraparound manner as same as when it's `true`
			 * except that a list is scrolled without an animation.
			 *
			 * @type {Boolean|String}
			 * @default false
			 * @public
			 */
			wrap: PropTypes.oneOf([false, true, 'noAnimation'])
		}

		static defaultProps = {
			isItemDisabled: isItemDisabledDefault,
			wrap: false
=======
			 * Spotlight Id. It would be the same with [Scrollable]{@link ui/Scrollable.Scrollable}'s.
			 *
			 * @type {String}
			 * @private
			 */
			spotlightId: PropTypes.string
		}

		constructor (props) {
			super(props);

			const {spotlightId} = props;
			if (spotlightId) {
				configureSpotlight(spotlightId, this);
			}
>>>>>>> fe215dc9
		}

		componentDidMount () {
			const containerNode = this.uiRef.containerRef;

			if (type === JS) {
				// prevent native scrolling by Spotlight
				this.preventScroll = () => {
					containerNode.scrollTop = 0;
					containerNode.scrollLeft = this.props.rtl ? containerNode.scrollWidth : 0;
				};

				if (containerNode && containerNode.addEventListener) {
					containerNode.addEventListener('scroll', this.preventScroll);
				}
			}

			if (containerNode && containerNode.addEventListener) {
				containerNode.addEventListener('keydown', this.onKeyDown);
			}
		}

		componentWillReceiveProps (nextProps) {
			if (nextProps.spotlightId && nextProps.spotlightId !== this.props.spotlightId) {
				configureSpotlight(nextProps.spotlightId, this);
			}
		}

		componentDidUpdate () {
			this.restoreFocus();
		}

		componentWillUnmount () {
			const containerNode = this.uiRef.containerRef;

			if (type === JS) {
				// remove a function for preventing native scrolling by Spotlight
				if (containerNode && containerNode.removeEventListener) {
					containerNode.removeEventListener('scroll', this.preventScroll);
					containerNode.removeEventListener('keydown', this.onKeyDown);
				}
			}

			if (containerNode && containerNode.removeEventListener) {
				containerNode.removeEventListener('keydown', this.onKeyDown);
			}

			this.setContainerDisabled(false);
		}

		isScrolledBy5way = false
		isScrolledByJump = false
		lastFocusedIndex = null
		nodeIndexToBeFocused = null
		preservedIndex = null
		restoreLastFocused = false

		setContainerDisabled = (bool) => {
			const
				{spotlightId} = this.props,
				containerNode = document.querySelector(`[data-spotlight-id="${spotlightId}"]`);

			if (containerNode) {
				containerNode.setAttribute(dataContainerDisabledAttribute, bool);

				if (bool) {
					document.addEventListener('keydown', this.handleGlobalKeyDown, {capture: true});
				} else {
					document.removeEventListener('keydown', this.handleGlobalKeyDown, {capture: true});
				}
			}
		}

		/**
		 * Handle a Page up/down key with disabled items
		 */

		getExtentIndex = (index) => (Math.floor(index / this.uiRef.dimensionToExtent))

		findSpottableItem = (indexFrom, indexTo) => {
			const
				{dataSize, isItemDisabled} = this.props,
				safeIndexFrom = clamp(0, dataSize - 1, indexFrom),
				safeIndexTo = clamp(-1, dataSize, indexTo),
				delta = (indexFrom < indexTo) ? 1 : -1;

			if (indexFrom < 0 && indexTo < 0 || indexFrom >= dataSize && indexTo >= dataSize) {
				return -1;
			}

			if (safeIndexFrom !== safeIndexTo) {
				for (let i = safeIndexFrom; i !== safeIndexTo; i += delta) {
					if (!isItemDisabled(i)) {
						return i;
					}
				}
			}

			return -1;
		}

		findSpottableItemWithPositionInExtent = (indexFrom, indexTo, position) => {
			const
				{dataSize} = this.props,
				{dimensionToExtent} = this.uiRef;

			if (0 <= indexFrom && indexFrom < dataSize &&
				-1 <= indexTo && indexTo <= dataSize &&
				0 <= position && position < dimensionToExtent) {
				const
					{isItemDisabled} = this.props,
					direction = (indexFrom < indexTo) ? 1 : -1,
					delta = direction * dimensionToExtent,
					diffPosition = (indexFrom % dimensionToExtent) - position,
					// When direction is 1 (forward) and diffPosition is positive, add dimensionToExtent.
					// When direction is -1 (backward) and diffPosition is negative, substract dimensionToExtent.
					startIndex = indexFrom - diffPosition + ((direction * diffPosition > 0) ? (direction * dimensionToExtent) : 0);

				for (let i = startIndex; direction * (indexTo - i) > 0; i += delta) {
					if (!isItemDisabled(i)) {
						return i;
					}
				}
			}

			return -1;
		}

		findSpottableExtent = (indexFrom, isForward) => {
			const
				{dataSize} = this.props,
				{dimensionToExtent} = this.uiRef,
				{findSpottableItem, getExtentIndex} = this,
				firstIndexInExtent = getExtentIndex(indexFrom) * dimensionToExtent;
			let index;

			if (isForward) {
				index = findSpottableItem(firstIndexInExtent + dimensionToExtent, dataSize);
			} else {
				index = findSpottableItem(firstIndexInExtent - 1, -1);
			}

			return getExtentIndex(index);
		}

		findNearestSpottableItemInExtent = (index, extentIndex) => {
			const
				{dataSize, isItemDisabled} = this.props,
				{dimensionToExtent} = this.uiRef,
				currentPosInExtent = clamp(0, dataSize - 1, index) % dimensionToExtent,
				firstIndexInExtent = clamp(0, this.getExtentIndex(dataSize - 1), extentIndex) * dimensionToExtent,
				lastIndexInExtent = clamp(firstIndexInExtent, dataSize, firstIndexInExtent + dimensionToExtent);
			let
				minDistance = dimensionToExtent,
				distance,
				nearestIndex = -1;

			for (let i = firstIndexInExtent; i < lastIndexInExtent; ++i) {
				if (!isItemDisabled(i)) {
					distance = Math.abs(currentPosInExtent - i % dimensionToExtent);
					if (distance < minDistance) {
						minDistance = distance;
						nearestIndex = i;
					}
				}
			}

			return nearestIndex;
		}

		getIndexToScrollDisabled = (direction, currentIndex) => {
			const
				{dataSize, spacing} = this.props,
				{dimensionToExtent, primary} = this.uiRef,
				{findSpottableItem} = this,
				{firstVisibleIndex, lastVisibleIndex} = this.uiRef.moreInfo,
				numOfItemsInPage = (Math.floor((primary.clientSize + spacing) / primary.gridSize) * dimensionToExtent),
				isPageDown = (direction === 'down' || direction === 'right') ? 1 : -1;
			let candidateIndex = -1;

			/* First, find a spottable item in this page */
			if (isPageDown === 1) { // Page Down
				if ((lastVisibleIndex - (lastVisibleIndex % dimensionToExtent || dimensionToExtent)) >= currentIndex) {
					candidateIndex = findSpottableItem(
						lastVisibleIndex,
						currentIndex - (currentIndex % dimensionToExtent) + dimensionToExtent - 1
					);
				}
			} else if (firstVisibleIndex + dimensionToExtent <= currentIndex) { // Page Up
				candidateIndex = findSpottableItem(
					firstVisibleIndex,
					currentIndex - (currentIndex % dimensionToExtent)
				);
			}

			/* Second, find a spottable item in the next page */
			if (candidateIndex === -1) {
				if (isPageDown === 1) { // Page Down
					candidateIndex = findSpottableItem(lastVisibleIndex + numOfItemsInPage, lastVisibleIndex);
				} else { // Page Up
					candidateIndex = findSpottableItem(firstVisibleIndex - numOfItemsInPage, firstVisibleIndex);
				}
			}

			/* Last, find a spottable item in a whole data */
			if (candidateIndex === -1) {
				if (isPageDown === 1) { // Page Down
					candidateIndex = findSpottableItem(lastVisibleIndex + numOfItemsInPage + 1, dataSize);
				} else { // Page Up
					candidateIndex = findSpottableItem(firstVisibleIndex - numOfItemsInPage - 1, -1);
				}
			}

			/* For grid lists, find the nearest item from the current item */
			if (candidateIndex !== -1) {
				return this.findNearestSpottableItemInExtent(currentIndex, this.getExtentIndex(currentIndex));
			} else {
				return -1;
			}
		}

		getIndexToScroll = (direction, currentIndex) => {
			const
				{dataSize, spacing} = this.props,
				{dimensionToExtent, primary} = this.uiRef,
				numOfItemsInPage = Math.floor((primary.clientSize + spacing) / primary.gridSize) * dimensionToExtent,
				factor = (direction === 'down' || direction === 'right') ? 1 : -1;
			let indexToScroll = currentIndex + factor * numOfItemsInPage;

			if (indexToScroll < 0) {
				indexToScroll = currentIndex % dimensionToExtent;
			} else if (indexToScroll >= dataSize) {
				indexToScroll = dataSize - dataSize % dimensionToExtent + currentIndex % dimensionToExtent;
				if (indexToScroll >= dataSize) {
					indexToScroll = dataSize - 1;
				}
			}

			return indexToScroll === currentIndex ? -1 : indexToScroll;
		}

		scrollToNextItem = ({direction, focusedItem}) => {
			const
				{cbScrollTo, isItemDisabled} = this.props,
				{firstIndex, numOfItems} = this.uiRef.state,
				focusedIndex = Number.parseInt(focusedItem.getAttribute(dataIndexAttribute));
			let indexToScroll = -1;

			if (isItemDisabled === isItemDisabledDefault) {
				indexToScroll = this.getIndexToScroll(direction, focusedIndex);
			} else {
				indexToScroll = this.getIndexToScrollDisabled(direction, focusedIndex);
			}

			if (indexToScroll !== -1) {
				const
					isRtl = this.props.rtl,
					isForward = (direction === 'down' || isRtl && direction === 'left' || !isRtl && direction === 'right');

				if (firstIndex <= indexToScroll && indexToScroll < firstIndex + numOfItems) {
					const node = this.uiRef.containerRef.querySelector(`[data-index='${indexToScroll}'].spottable`);

					if (node) {
						Spotlight.focus(node);
					}
				} else {
					// Scroll to the next spottable item without animation
					if (!Spotlight.isPaused()) {
						Spotlight.pause();
					}
					focusedItem.blur();
					this.nodeIndexToBeFocused = this.lastFocusedIndex = indexToScroll;
				}
				cbScrollTo({index: indexToScroll, stickTo: isForward ? 'end' : 'start', animate: false});
			}

			return true;
		}

		/**
		 * Handle `onKeyDown` event
		 */

		setRestrict = (bool) => {
			Spotlight.set(this.props.spotlightId, {restrict: (bool) ? 'self-only' : 'self-first'});
		}

		setSpotlightContainerRestrict = (keyCode, target) => {
			const
				{dataSize} = this.props,
				{isPrimaryDirectionVertical, dimensionToExtent} = this.uiRef,
				index = Number.parseInt(target.getAttribute(dataIndexAttribute)),
				canMoveBackward = index >= dimensionToExtent,
				canMoveForward = index < (dataSize - (((dataSize - 1) % dimensionToExtent) + 1));
			let isSelfOnly = false;

			if (isPrimaryDirectionVertical) {
				if (isUp(keyCode) && canMoveBackward || isDown(keyCode) && canMoveForward) {
					isSelfOnly = true;
				}
			} else if (isLeft(keyCode) && canMoveBackward || isRight(keyCode) && canMoveForward) {
				isSelfOnly = true;
			}

			this.setRestrict(isSelfOnly);
		}

		jumpToSpottableItem = (keyCode, repeat, target) => {
			const
				{cbScrollTo, dataSize, isItemDisabled, rtl, wrap} = this.props,
				{firstIndex, numOfItems} = this.uiRef.state,
				{dimensionToExtent, isPrimaryDirectionVertical} = this.uiRef,
				currentIndex = Number.parseInt(target.getAttribute(dataIndexAttribute)),
				isForward = (
					isPrimaryDirectionVertical && isDown(keyCode) ||
					!isPrimaryDirectionVertical && (!rtl && isRight(keyCode) || rtl && isLeft(keyCode)) ||
					null
				),
				isBackward = (
					isPrimaryDirectionVertical && isUp(keyCode) ||
					!isPrimaryDirectionVertical && (!rtl && isLeft(keyCode) || rtl && isRight(keyCode)) ||
					null
				);

			// If the currently focused item is disabled, we assume that all items in a list are disabled.
			if (
				(!wrap && isItemDisabled === isItemDisabledDefault) ||
				isItemDisabled(currentIndex) ||
				(!isForward && !isBackward)
			) {
				return false;
			}

			const currentExtent = this.getExtentIndex(currentIndex);
			let
				nextIndex = -1,
				animate = true,
				isWrapped = false,
				spottableExtent = -1;

			if (isForward) {
				nextIndex = this.findSpottableItemWithPositionInExtent(currentIndex + 1, dataSize, currentIndex % dimensionToExtent);
				if (nextIndex === -1) {
					spottableExtent = this.findSpottableExtent(currentIndex, true);
					if (spottableExtent === -1) {
						if (wrap && !repeat) {
							const candidateExtent = this.getExtentIndex(this.findSpottableItem(0, dataSize));

							// If currentExtent is equal to candidateExtent,
							// it means that the current extent is the only spottable extent.
							// So we find nextIndex only when currentExtent is different from candidateExtent.
							if (currentExtent !== candidateExtent) {
								nextIndex = this.findNearestSpottableItemInExtent(currentIndex, candidateExtent);
								animate = (wrap === true);
								isWrapped = true;
							}
						}

						// If there is no item which could get focus forward,
						// we need to set restriction option to `self-first`.
						if (nextIndex === -1) {
							this.setRestrict(false);
						}
					} else {
						nextIndex = this.findNearestSpottableItemInExtent(currentIndex, spottableExtent);
					}
				}
			} else { // isBackward
				nextIndex = this.findSpottableItemWithPositionInExtent(currentIndex - 1, -1, currentIndex % dimensionToExtent);
				if (nextIndex === -1) {
					spottableExtent = this.findSpottableExtent(currentIndex, false);

					if (spottableExtent === -1) {
						if (wrap && !repeat) {
							const candidateExtent = this.getExtentIndex(this.findSpottableItem(dataSize - 1, -1));

							// If currentExtent is equal to candidateExtent,
							// it means that the current extent is the only spottable extent.
							// So we find nextIndex only when currentExtent is different from candidateExtent.
							if (currentExtent !== candidateExtent) {
								nextIndex = this.findNearestSpottableItemInExtent(currentIndex, candidateExtent);
								animate = (wrap === true);
								isWrapped = true;
							}
						}

						// If there is no item which could get focus forward,
						// we need to set restriction option to `self-first`.
						if (nextIndex === -1) {
							this.setRestrict(false);
						}
					} else {
						nextIndex = this.findNearestSpottableItemInExtent(currentIndex, spottableExtent);
					}
				}
			}

			if (nextIndex !== -1) {
				if (firstIndex <= nextIndex && nextIndex < firstIndex + numOfItems) {
					this.focusOnItem(nextIndex);
				} else {
					this.nodeIndexToBeFocused = this.lastFocusedIndex = nextIndex;

					if (!Spotlight.isPaused()) {
						Spotlight.pause();
					}

					if (isWrapped) {
						// In case of 'wrapping-around',
						// we need to blur the current focus immediately
						// since it can be a very long scroll (from one edge to the other edge)
						// and definitely it's not a case of changing "pointer" mode to "5way key" mode.
						target.blur();
					} else {
						// When changing from "pointer" mode to "5way key" mode,
						// a pointer is hidden and a last focused item get focused after 30ms.
						// To make sure the item to be blurred after that, we used 50ms.
						setTimeout(() => {
							target.blur();
						}, 50);
					}

					cbScrollTo({
						index: nextIndex,
						stickTo: isForward ? 'end' : 'start',
						animate
					});
				}

				return true;
			}

			return false;
		}

		onKeyDown = (ev) => {
			const {keyCode, repeat, target} = ev;

			this.isScrolledBy5way = false;
			if (getDirection(keyCode)) {
				ev.preventDefault();
				this.setSpotlightContainerRestrict(keyCode, target);
				this.isScrolledBy5way = this.jumpToSpottableItem(keyCode, repeat, target);
				if (this.shouldPreventScrollByFocus()) {
					ev.stopPropagation();
				}
			}
		}

		/**
		 * Handle global `onKeyDown` event
		 */

		handleGlobalKeyDown = () => {
			this.setContainerDisabled(false);
		}

		/**
		 * Focus on the Node of the VirtualList item
		 */

		focusOnNode = (node) => {
			if (node) {
				Spotlight.focus(node);
			}
		}

		focusOnItem = (index) => {
			const item = this.uiRef.containerRef.querySelector(`[data-index='${index}'].spottable`);

			if (Spotlight.isPaused()) {
				Spotlight.resume();
			}
			this.focusOnNode(item);
			this.nodeIndexToBeFocused = null;
			this.isScrolledByJump = false;
		}

		initItemRef = (ref, index) => {
			if (ref) {
				if (type === JS) {
					this.focusOnItem(index);
				} else {
					// If focusing the item of VirtuallistNative, `onFocus` in Scrollable will be called.
					// Then VirtualListNative tries to scroll again differently from VirtualList.
					// So we would like to skip `focus` handling when focusing the item as a workaround.
					this.isScrolledByJump = true;
					this.focusOnItem(index);
				}
			}
		}

		focusByIndex = (index) => {
			// We have to focus node async for now since list items are not yet ready when it reaches componentDid* lifecycle methods
			setTimeout(() => {
				this.focusOnItem(index);
			}, 0);
		}

		/**
		 * Manage a placeholder
		 */

		isNeededScrollingPlaceholder = () => this.nodeIndexToBeFocused != null && Spotlight.isPaused();

		handlePlaceholderFocus = (ev) => {
			const placeholder = ev.currentTarget;

			if (placeholder) {
				const index = placeholder.dataset.index;

				if (index) {
					this.preservedIndex = parseInt(index);
					this.restoreLastFocused = true;
				}
			}
		}

		/**
		 * Restore the focus of VirtualList
		 */

		isPlaceholderFocused = () => {
			const current = Spotlight.getCurrent();

			if (current && current.dataset.vlPlaceholder && this.uiRef.containerRef.contains(current)) {
				return true;
			}

			return false;
		}

		restoreFocus = () => {
			if (
				this.restoreLastFocused &&
				!this.isPlaceholderFocused()
			) {
				const
					{spotlightId} = this.props,
					node = this.uiRef.containerRef.querySelector(
						`[data-spotlight-id="${spotlightId}"] [data-index="${this.preservedIndex}"]`
					);

				if (node) {
					// if we're supposed to restore focus and virtual list has positioned a set of items
					// that includes lastFocusedIndex, clear the indicator
					this.restoreLastFocused = false;

					// try to focus the last focused item
					const foundLastFocused = Spotlight.focus(node);

					// but if that fails (because it isn't found or is disabled), focus the container so
					// spotlight isn't lost
					if (!foundLastFocused) {
						this.restoreLastFocused = true;
						Spotlight.focus(spotlightId);
					}
				}
			}
		}

		/**
		 * calculator
		 */

		calculatePositionOnFocus = ({item, scrollPosition = this.uiRef.scrollPosition}) => {
			const
				{pageScroll} = this.props,
				{numOfItems} = this.uiRef.state,
				{primary} = this.uiRef,
				offsetToClientEnd = primary.clientSize - primary.itemSize,
				focusedIndex = Number.parseInt(item.getAttribute(dataIndexAttribute));

			if (!isNaN(focusedIndex)) {
				let gridPosition = this.uiRef.getGridPosition(focusedIndex);

				if (numOfItems > 0 && focusedIndex % numOfItems !== this.lastFocusedIndex % numOfItems) {
					const node = this.uiRef.getItemNode(this.lastFocusedIndex);

					if (node) {
						node.blur();
					}
				}
				this.nodeIndexToBeFocused = null;
				this.lastFocusedIndex = focusedIndex;

				if (primary.clientSize >= primary.itemSize) {
					if (gridPosition.primaryPosition > scrollPosition + offsetToClientEnd) { // forward over
						gridPosition.primaryPosition -= pageScroll ? 0 : offsetToClientEnd;
					} else if (gridPosition.primaryPosition >= scrollPosition) { // inside of client
						if (type === JS) {
							gridPosition.primaryPosition = scrollPosition;
						} else {
							// This code uses the trick to change the target position slightly which will not affect the actual result
							// since a browser ignore `scrollTo` method if the target position is same as the current position.
							gridPosition.primaryPosition = scrollPosition + (this.uiRef.scrollPosition === scrollPosition ? 0.1 : 0);
						}
					} else { // backward over
						gridPosition.primaryPosition -= pageScroll ? offsetToClientEnd : 0;
					}
				}

				// Since the result is used as a target position to be scrolled,
				// scrondaryPosition should be 0 here.
				gridPosition.secondaryPosition = 0;

				return this.uiRef.gridPositionToItemPosition(gridPosition);
			}
		}

		shouldPreventScrollByFocus = () => ((type === JS) ? (this.isScrolledBy5way) : (this.isScrolledBy5way || this.isScrolledByJump))

		setLastFocusedIndex = (param) => {
			this.lastFocusedIndex = param;
		}

		updateStatesAndBounds = ({cbScrollTo, dataSize, moreInfo, numOfItems}) => {
			const {preservedIndex} = this;

			if (this.restoreLastFocused &&
				numOfItems > 0 &&
				(preservedIndex < dataSize) &&
				(preservedIndex < moreInfo.firstVisibleIndex || preservedIndex > moreInfo.lastVisibleIndex)) {
				// If we need to restore last focus and the index is beyond the screen,
				// we call `scrollTo` to create DOM for it.
				cbScrollTo({index: preservedIndex, animate: false, focus: true});
				this.isScrolledByJump = true;

				return true;
			} else {
				return false;
			}
		}

		getScrollBounds = () => this.uiRef.getScrollBounds()

		getComponentProps = (index) => (
			(index === this.nodeIndexToBeFocused) ? {ref: (ref) => this.initItemRef(ref, index)} : {}
		)

		initUiRef = (ref) => {
			if (ref) {
				this.uiRef = ref;
				this.props.initUiChildRef(ref);
			}
		}

		render () {
			const
				{itemRenderer, itemsRenderer, ...rest} = this.props,
				needsScrollingPlaceholder = this.isNeededScrollingPlaceholder();

			delete rest.spotlightId;
			delete rest.initUiChildRef;
			delete rest.isItemDisabled;
			delete rest.wrap;

			return (
				<UiBase
					{...rest}
					getComponentProps={this.getComponentProps}
					itemRenderer={({index, ...itemRest}) => ( // eslint-disable-line react/jsx-no-bind
						itemRenderer({
							... itemRest,
							[dataIndexAttribute]: index,
							index
						})
					)}
					ref={this.initUiRef}
					updateStatesAndBounds={this.updateStatesAndBounds}
					itemsRenderer={(props) => { // eslint-disable-line react/jsx-no-bind
						return itemsRenderer({
							...props,
							handlePlaceholderFocus: this.handlePlaceholderFocus,
							needsScrollingPlaceholder
						});
					}}
				/>
			);
		}
	};
};

/**
 * A Moonstone-styled base component for [VirtualList]{@link moonstone/VirtualList.VirtualList} and
 * [VirtualGridList]{@link moonstone/VirtualList.VirtualGridList}.
 *
 * @class VirtualListBase
 * @memberof moonstone/VirtualList
 * @extends ui/VirtualList.VirtualListBase
 * @ui
 * @public
 */
const VirtualListBase = VirtualListBaseFactory(JS);
VirtualListBase.displayName = 'VirtualListBase';

/**
 * A Moonstone-styled base component for [VirtualListNative]{@link moonstone/VirtualList.VirtualListNative} and
 * [VirtualGridListNative]{@link moonstone/VirtualList.VirtualGridListNative}.
 *
 * @class VirtualListBaseNative
 * @memberof moonstone/VirtualList
 * @extends ui/VirtualList.VirtualListBaseNative
 * @ui
 * @private
 */
const VirtualListBaseNative = VirtualListBaseFactory(Native);
VirtualListBaseNative.displayName = 'VirtualListBaseNative';

const ScrollableVirtualList = (props) => ( // eslint-disable-line react/jsx-no-bind
	<Scrollable
		{...props}
		childRenderer={(childProps) => ( // eslint-disable-line react/jsx-no-bind
			<VirtualListBase
				{...childProps}
				itemsRenderer={({cc, handlePlaceholderFocus, initItemContainerRef: initUiItemContainerRef, needsScrollingPlaceholder, primary}) => ( // eslint-disable-line react/jsx-no-bind
					[
						cc.length ? <div key="0" ref={initUiItemContainerRef} role="list">{cc}</div> : null,
						primary ?
							null :
							<SpotlightPlaceholder
								data-index={0}
								data-vl-placeholder
								key="1"
								onFocus={handlePlaceholderFocus}
							/>,
						needsScrollingPlaceholder ? <SpotlightPlaceholder key="2" /> : null
					]
				)}
			/>
		)}
	/>
);

ScrollableVirtualList.propTypes = /** @lends moonstone/VirtualList.VirtualListBase.prototype */ {
	/**
	 * Direction of the list.
	 *
	 * Valid values are:
	 * * `'horizontal'`, and
	 * * `'vertical'`.
	 *
	 * @type {String}
	 * @default 'vertical'
	 * @public
	 */
	direction: PropTypes.oneOf(['horizontal', 'vertical'])
};

ScrollableVirtualList.defaultProps = {
	direction: 'vertical'
};

const ScrollableVirtualListNative = (props) => (
	<ScrollableNative
		{...props}
		childRenderer={(childProps) => ( // eslint-disable-line react/jsx-no-bind
			<VirtualListBaseNative
				{...childProps}
				itemsRenderer={({cc, handlePlaceholderFocus, initItemContainerRef: initUiItemContainerRef, needsScrollingPlaceholder, primary}) => ( // eslint-disable-line react/jsx-no-bind
					[
						cc.length ? <div key="0" ref={initUiItemContainerRef} role="list">{cc}</div> : null,
						primary ?
							null :
							<SpotlightPlaceholder
								data-index={0}
								data-vl-placeholder
								key="1"
								onFocus={handlePlaceholderFocus}
							/>,
						needsScrollingPlaceholder ? <SpotlightPlaceholder key="2" /> : null
					]
				)}
			/>
		)}
	/>
);

ScrollableVirtualListNative.propTypes = /** @lends moonstone/VirtualList.VirtualListBaseNative.prototype */ {
	/**
	 * Direction of the list.
	 *
	 * Valid values are:
	 * * `'horizontal'`, and
	 * * `'vertical'`.
	 *
	 * @type {String}
	 * @default 'vertical'
	 * @public
	 */
	direction: PropTypes.oneOf(['horizontal', 'vertical'])
};

ScrollableVirtualListNative.defaultProps = {
	direction: 'vertical'
};

export default VirtualListBase;
export {
	ScrollableVirtualList,
	ScrollableVirtualListNative,
	VirtualListBase,
	VirtualListBaseNative
};<|MERGE_RESOLUTION|>--- conflicted
+++ resolved
@@ -186,7 +186,14 @@
 			spacing: PropTypes.number,
 
 			/**
-<<<<<<< HEAD
+			 * Spotlight Id. It would be the same with [Scrollable]{@link ui/Scrollable.Scrollable}'s.
+			 *
+			 * @type {String}
+			 * @private
+			 */
+			spotlightId: PropTypes.string,
+
+			/**
 			 * When it's `true` and the spotlight focus cannot move to the given direction anymore by 5-way keys,
 			 * a list is scrolled with an animation to the other side and the spotlight focus moves in wraparound manner.
 			 *
@@ -203,13 +210,6 @@
 		static defaultProps = {
 			isItemDisabled: isItemDisabledDefault,
 			wrap: false
-=======
-			 * Spotlight Id. It would be the same with [Scrollable]{@link ui/Scrollable.Scrollable}'s.
-			 *
-			 * @type {String}
-			 * @private
-			 */
-			spotlightId: PropTypes.string
 		}
 
 		constructor (props) {
@@ -219,7 +219,6 @@
 			if (spotlightId) {
 				configureSpotlight(spotlightId, this);
 			}
->>>>>>> fe215dc9
 		}
 
 		componentDidMount () {
@@ -872,9 +871,9 @@
 				{itemRenderer, itemsRenderer, ...rest} = this.props,
 				needsScrollingPlaceholder = this.isNeededScrollingPlaceholder();
 
-			delete rest.spotlightId;
 			delete rest.initUiChildRef;
 			delete rest.isItemDisabled;
+			delete rest.spotlightId;
 			delete rest.wrap;
 
 			return (
