import {is} from '@enact/core/keymap';
import PropTypes from 'prop-types';
import React, {Component} from 'react';
import Spotlight, {getDirection} from '@enact/spotlight';
import Pause from '@enact/spotlight/Pause';
import Spottable from '@enact/spotlight/Spottable';
import Accelerator from '@enact/spotlight/Accelerator';
import {VirtualListBase as UiVirtualListBase, VirtualListBaseNative as UiVirtualListBaseNative} from '@enact/ui/VirtualList';

import {Scrollable, dataIndexAttribute} from '../Scrollable';
import ScrollableNative from '../Scrollable/ScrollableNative';

const SpotlightAccelerator = new Accelerator();
const SpotlightPlaceholder = Spottable('div');

const
	dataContainerDisabledAttribute = 'data-spotlight-container-disabled',
	isDown = is('down'),
	isEnter = is('enter'),
	isLeft = is('left'),
	isPageUp = is('pageUp'),
	isPageDown = is('pageDown'),
	isRight = is('right'),
	isUp = is('up'),
	JS = 'JS',
	Native = 'Native',
	// using 'bitwise or' for string > number conversion based on performance: https://jsperf.com/convert-string-to-number-techniques/7
	getNumberValue = (index) => index | 0,
	nop = () => {};

/**
 * The base version of [VirtualListBase]{@link moonstone/VirtualList.VirtualListBase} and
 * [VirtualListBaseNative]{@link moonstone/VirtualList.VirtualListBaseNative}.
 *
 * @class VirtualListCore
 * @memberof moonstone/VirtualList
 * @ui
 * @public
 */
const VirtualListBaseFactory = (type) => {
	const UiBase = (type === JS) ? UiVirtualListBase : UiVirtualListBaseNative;

	return class VirtualListCore extends Component {
		/* No displayName here. We set displayName to returned components of this factory function. */

		static propTypes = /** @lends moonstone/VirtualList.VirtualListCore.prototype */ {
			/**
			 * The `render` function called for each item in the list.
			 *
			 * > NOTE: The list does NOT always render a component whenever its render function is called
			 * due to performance optimization.
			 *
			 * Usage:
			 * ```
			 * renderItem = ({index, ...rest}) => {
			 * 	return (
			 * 		<MyComponent index={index} {...rest} />
			 * 	);
			 * }
			 * ```
			 *
			 * @type {Function}
			 * @param {Object} event
			 * @param {Number} event.data-index It is required for Spotlight 5-way navigation. Pass to the root element in the component.
			 * @param {Number} event.index The index number of the component to render
			 * @param {Number} event.key It MUST be passed as a prop to the root element in the component for DOM recycling.
			 *
			 * @required
			 * @public
			 */
			itemRenderer: PropTypes.func.isRequired,

			/**
			 * The render function for the items.
			 *
			 * @type {Function}
			 * @required
			 * @private
			 */
			itemsRenderer: PropTypes.func.isRequired,

			/**
			 * Callback method of scrollTo.
			 * Normally, [Scrollable]{@link ui/Scrollable.Scrollable} should set this value.
			 *
			 * @type {Function}
			 * @private
			 */
			cbScrollTo: PropTypes.func,

			/**
			 * Size of the data.
			 *
			 * @type {Number}
			 * @default 0
			 * @public
			 */
			dataSize: PropTypes.number,

			/**
			 * Passes the instance of [VirtualList]{@link ui/VirtualList.VirtualList}.
			 *
			 * @type {Object}
			 * @param {Object} ref
			 * @private
			 */
			initUiChildRef: PropTypes.func,

			/*
			 * It scrolls by page when `true`, by item when `false`.
			 *
			 * @type {Boolean}
			 * @default false
			 * @private
			 */
			pageScroll: PropTypes.bool,

			/**
			 * `true` if rtl, `false` if ltr.
			 * Normally, [Scrollable]{@link ui/Scrollable.Scrollable} should set this value.
			 *
			 * @type {Boolean}
			 * @private
			 */
			rtl: PropTypes.bool,

			/**
			 * Spacing between items.
			 *
			 * @type {Number}
			 * @default 0
			 * @public
			 */
			spacing: PropTypes.number,

			/**
			 * Spotlight Id. It would be the same with [Scrollable]{@link ui/Scrollable.Scrollable}'s.
			 *
			 * @type {String}
			 * @private
			 */
			spotlightId: PropTypes.string,

			/**
			 * When it's `true` and the spotlight focus cannot move to the given direction anymore by 5-way keys,
			 * a list is scrolled with an animation to the other side and the spotlight focus moves in wraparound manner.
			 *
			 * When it's `'noAnimation'`, the spotlight focus moves in wraparound manner as same as when it's `true`
			 * except that a list is scrolled without an animation.
			 *
			 * @type {Boolean|String}
			 * @default false
			 * @public
			 */
			wrap: PropTypes.oneOfType([
				PropTypes.bool,
				PropTypes.oneOf(['noAnimation'])
			])
		}

		static defaultProps = {
			dataSize: 0,
			pageScroll: false,
			spacing: 0,
			wrap: false
		}

		constructor (props) {
			super(props);

			const {spotlightId} = props;
			if (spotlightId) {
				this.configureSpotlight(spotlightId);
			}

			this.pause = new Pause('VirtualListBase');
		}

		componentDidMount () {
			const containerNode = this.uiRefCurrent.containerRef.current;

			if (type === JS) {
				// prevent native scrolling by Spotlight
				this.preventScroll = () => {
					containerNode.scrollTop = 0;
					containerNode.scrollLeft = this.props.rtl ? containerNode.scrollWidth : 0;
				};

				if (containerNode && containerNode.addEventListener) {
					containerNode.addEventListener('scroll', this.preventScroll);
				}
			}

			if (containerNode && containerNode.addEventListener) {
				containerNode.addEventListener('keydown', this.onKeyDown);
				containerNode.addEventListener('keyup', this.onKeyUp);
			}
		}

		componentDidUpdate (prevProps) {
			if (prevProps.spotlightId !== this.props.spotlightId) {
				this.configureSpotlight(this.props.spotlightId);
			}
			this.restoreFocus();
		}

		componentWillUnmount () {
			const containerNode = this.uiRefCurrent.containerRef.current;

			if (type === JS) {
				// remove a function for preventing native scrolling by Spotlight
				if (containerNode && containerNode.removeEventListener) {
					containerNode.removeEventListener('scroll', this.preventScroll);
				}
			}

			if (containerNode && containerNode.removeEventListener) {
				containerNode.removeEventListener('keydown', this.onKeyDown);
				containerNode.removeEventListener('keyup', this.onKeyUp);
			}

			this.pause.resume();
			SpotlightAccelerator.reset();

			this.setContainerDisabled(false);
		}

		isScrolledBy5way = false
		isScrolledByJump = false
		isWrappedBy5way = false
		lastFocusedIndex = null
		nodeIndexToBeFocused = null
		preservedIndex = null
		restoreLastFocused = false
		uiRefCurrent = null

		setContainerDisabled = (bool) => {
			const
				{spotlightId} = this.props,
				containerNode = document.querySelector(`[data-spotlight-id="${spotlightId}"]`);

			if (containerNode) {
				containerNode.setAttribute(dataContainerDisabledAttribute, bool);

				if (bool) {
					document.addEventListener('keydown', this.handleGlobalKeyDown, {capture: true});
				} else {
					document.removeEventListener('keydown', this.handleGlobalKeyDown, {capture: true});
				}
			}
		}

		configureSpotlight = (spotlightId) => {
			const {spacing} = this.props;

			Spotlight.set(spotlightId, {
				enterTo: 'last-focused',
				/*
				 * Returns the data-index as the key for last focused
				 */
				lastFocusedPersist: this.lastFocusedPersist,
				/*
				 * Restores the data-index into the placeholder if its the only element. Tries to find a
				 * matching child otherwise.
				 */
				lastFocusedRestore: this.lastFocusedRestore,
				/*
				 * Directs spotlight focus to favor straight elements that are within range of `spacing`
				 * over oblique elements, like scroll buttons.
				 */
				obliqueMultiplier: spacing > 0 ? spacing : 1
			});
		}

		lastFocusedPersist = () => {
			if (this.lastFocusedIndex != null) {
				return {
					container: false,
					element: true,
					key: this.lastFocusedIndex
				};
			}
		}

		/*
		 * Restores the data-index into the placeholder if its the only element. Tries to find a
		 * matching child otherwise.
		 */
		lastFocusedRestore = ({key}, all) => {
			if (all.length === 1 && 'vlPlaceholder' in all[0].dataset) {
				all[0].dataset.index = key;

				return all[0];
			}

			return all.reduce((focused, node) => {
				return focused || Number(node.dataset.index) === key && node;
			}, null);
		}

		/**
		 * Handle a Page up/down key with disabled items
		 */

		findSpottableItemWithPositionInExtent = (indexFrom, indexTo, position) => {
			const
				{dataSize} = this.props,
				{dimensionToExtent} = this.uiRefCurrent;

			if (0 <= indexFrom && indexFrom < dataSize &&
				-1 <= indexTo && indexTo <= dataSize &&
				0 <= position && position < dimensionToExtent) {
				const
					direction = (indexFrom < indexTo) ? 1 : -1,
					delta = direction * dimensionToExtent,
					diffPosition = (indexFrom % dimensionToExtent) - position,
					// When direction is 1 (forward) and diffPosition is positive, add dimensionToExtent.
					// When direction is -1 (backward) and diffPosition is negative, substract dimensionToExtent.
					candidateIndex = indexFrom - diffPosition + ((direction * diffPosition > 0) ? delta : 0);

				if (direction * (indexTo - candidateIndex) > 0) {
					return candidateIndex;
				}
			}

			return -1;
		}

		getNextIndex = ({index, keyCode, repeat}) => {
			const {dataSize, rtl, wrap} = this.props;
			const {isPrimaryDirectionVertical, dimensionToExtent} = this.uiRefCurrent;
			const column = index % dimensionToExtent;
			const row = (index - column) % dataSize / dimensionToExtent;
			const isDownKey = isDown(keyCode);
			const isLeftMovement = (!rtl && isLeft(keyCode)) || (rtl && isRight(keyCode));
			const isRightMovement = (!rtl && isRight(keyCode)) || (rtl && isLeft(keyCode));
			const isUpKey = isUp(keyCode);
			const isNextRow = index + dimensionToExtent < dataSize;
			const isNextAdjacent = column < dimensionToExtent - 1 && index < (dataSize - 1);
			const isBackward = (
				isPrimaryDirectionVertical && isUpKey ||
				!isPrimaryDirectionVertical && isLeftMovement ||
				null
			);
			const isForward = (
				isPrimaryDirectionVertical && isDownKey ||
				!isPrimaryDirectionVertical && isRightMovement ||
				null
			);
			let isWrapped = false;
			let nextIndex = -1;
			let targetIndex = -1;

			if (isPrimaryDirectionVertical) {
				if (isUpKey && row) {
					targetIndex = index - dimensionToExtent;
				} else if (isDownKey && isNextRow) {
					targetIndex = index + dimensionToExtent;
				} else if (isLeftMovement && column) {
					targetIndex = index - 1;
				} else if (isRightMovement && isNextAdjacent) {
					targetIndex = index + 1;
				}
			} else if (isLeftMovement && row) {
				targetIndex = index - dimensionToExtent;
			} else if (isRightMovement && isNextRow) {
				targetIndex = index + dimensionToExtent;
			} else if (isUpKey && column) {
				targetIndex = index - 1;
			} else if (isDownKey && isNextAdjacent) {
				targetIndex = index + 1;
			}

			if (targetIndex >= 0) {
				nextIndex = targetIndex;
			}

			if (!repeat && nextIndex === -1 && wrap) {
				if (isForward && this.findSpottableItem((row + 1) * dimensionToExtent, dataSize) < 0) {
					nextIndex = this.findSpottableItem(0, index);
					isWrapped = true;
				} else if (isBackward && this.findSpottableItem(-1, row * dimensionToExtent - 1) < 0) {
					nextIndex = this.findSpottableItem(dataSize, index);
					isWrapped = true;
				}
			}

			return {isBackward, isForward, isLeftMovement, isRightMovement, isWrapped, nextIndex};
		}

		/**
		 * Handle `onKeyDown` event
		 */

		onAcceleratedKeyDown = ({keyCode, repeat, target}) => {
			const {cbScrollTo, spacing, wrap} = this.props;
			const {dimensionToExtent, primary: {clientSize, gridSize}, scrollPosition} = this.uiRefCurrent;
			const index = getNumberValue(target.dataset.index);
			const {isWrapped, nextIndex} = this.getNextIndex({index, keyCode, repeat});

			this.isScrolledBy5way = false;
			this.isScrolledByJump = false;

			if (nextIndex >= 0) {
				const numOfItemsInPage = Math.floor((clientSize + spacing) / gridSize) * dimensionToExtent;
				const firstFullyVisibleIndex = Math.ceil(scrollPosition / gridSize) * dimensionToExtent;
				const isNextItemInView = nextIndex >= firstFullyVisibleIndex && nextIndex < firstFullyVisibleIndex + numOfItemsInPage;

				this.lastFocusedIndex = nextIndex;

				if (isNextItemInView) {
					this.focusOnItem(nextIndex);
				} else {
					this.isScrolledBy5way = true;
					this.isWrappedBy5way = isWrapped;

					if (isWrapped && (
						this.uiRefCurrent.containerRef.current.querySelector(`[data-index='${nextIndex}'].spottable`) == null
					)) {
						if (wrap === true) {
							this.pause.pause();
							target.blur();
						} else {
							this.focusOnItem(nextIndex);
						}

						this.nodeIndexToBeFocused = nextIndex;
					} else {
						this.focusOnItem(nextIndex);
					}

					cbScrollTo({
						index: nextIndex,
						stickTo: index < nextIndex ? 'end' : 'start',
						animate: !(isWrapped && wrap === 'noAnimation')
					});
				}

			} else if (!repeat && Spotlight.move(getDirection(keyCode))) {
				SpotlightAccelerator.reset();
			}
		}

		onKeyDown = (ev) => {
			const {keyCode} = ev;
<<<<<<< HEAD
			const direction = getDirection(keyCode);

			if (direction) {
				Spotlight.setPointerMode(false);

				if (SpotlightAccelerator.processKey(ev, nop)) {
					ev.stopPropagation();
				} else {
					const {repeat, target} = ev;
					const index = getNumberValue(target.dataset.index);
					const {isBackward, isForward, isLeftMovement, isRightMovement, isWrapped, nextIndex} = this.getNextIndex({index, keyCode, repeat});

					if (nextIndex >= 0) {
						ev.preventDefault();
						ev.stopPropagation();
						this.onAcceleratedKeyDown({index, isWrapped, keyCode, nextIndex, repeat, target});
					} else {
						const {dataSize} = this.props;
						const {dimensionToExtent} = this.uiRefCurrent;
						const column = index % dimensionToExtent;
						const row = (index - column) % dataSize / dimensionToExtent;
						const isLeaving = isBackward && row === 0 ||
							isForward && row === Math.floor((dataSize - 1) % dataSize / dimensionToExtent) ||
							isLeftMovement && column === 0 ||
							isRightMovement && column === dimensionToExtent - 1;

						if (repeat && isLeaving || !isLeaving && Spotlight.move(direction)) {
							ev.preventDefault();
							ev.stopPropagation();
						}
					}
				}
=======

			if (getDirection(keyCode)) {
				ev.preventDefault();
				ev.stopPropagation();
				Spotlight.setPointerMode(false);
				SpotlightAccelerator.processKey(ev, this.onAcceleratedKeyDown);
			} else if (isPageUp(keyCode) || isPageDown(keyCode)) {
				this.isScrolledBy5way = false;
>>>>>>> d1c80240
			}
		}

		onKeyUp = ({keyCode}) => {
			if (getDirection(keyCode) || isEnter(keyCode)) {
				SpotlightAccelerator.reset();
			}
		}

		/**
		 * Handle global `onKeyDown` event
		 */

		handleGlobalKeyDown = () => {
			this.setContainerDisabled(false);
		}

		/**
		 * Focus on the Node of the VirtualList item
		 */

		focusOnNode = (node) => {
			if (node) {
				Spotlight.focus(node);
			}
		}

		focusOnItem = (index) => {
			const item = this.uiRefCurrent.containerRef.current.querySelector(`[data-index='${index}'].spottable`);

			if (this.isWrappedBy5way) {
				SpotlightAccelerator.reset();
				this.isWrappedBy5way = false;
			}

			this.pause.resume();
			this.focusOnNode(item);
			this.nodeIndexToBeFocused = null;
			this.isScrolledByJump = false;
		}

		initItemRef = (ref, index) => {
			if (ref) {
				if (type === JS) {
					this.focusOnItem(index);
				} else {
					// If focusing the item of VirtuallistNative, `onFocus` in Scrollable will be called.
					// Then VirtualListNative tries to scroll again differently from VirtualList.
					// So we would like to skip `focus` handling when focusing the item as a workaround.
					this.isScrolledByJump = true;
					this.focusOnItem(index);
				}
			}
		}

		focusByIndex = (index) => {
			// We have to focus node async for now since list items are not yet ready when it reaches componentDid* lifecycle methods
			setTimeout(() => {
				this.focusOnItem(index);
			}, 0);
		}

		/**
		 * Manage a placeholder
		 */

		isNeededScrollingPlaceholder = () => this.nodeIndexToBeFocused != null && Spotlight.isPaused();

		handlePlaceholderFocus = (ev) => {
			const placeholder = ev.currentTarget;

			if (placeholder) {
				const index = placeholder.dataset.index;

				if (index) {
					this.preservedIndex = getNumberValue(index);
					this.restoreLastFocused = true;
				}
			}
		}

		handleUpdateItems = ({firstIndex, lastIndex}) => {
			if (this.restoreLastFocused && this.preservedIndex >= firstIndex && this.preservedIndex <= lastIndex) {
				this.restoreFocus();
			}
		}

		/**
		 * Restore the focus of VirtualList
		 */

		isPlaceholderFocused = () => {
			const current = Spotlight.getCurrent();

			if (current && current.dataset.vlPlaceholder && this.uiRefCurrent.containerRef.current.contains(current)) {
				return true;
			}

			return false;
		}

		restoreFocus = () => {
			if (
				this.restoreLastFocused &&
				!this.isPlaceholderFocused()
			) {
				const
					{spotlightId} = this.props,
					node = this.uiRefCurrent.containerRef.current.querySelector(
						`[data-spotlight-id="${spotlightId}"] [data-index="${this.preservedIndex}"]`
					);

				if (node) {
					// if we're supposed to restore focus and virtual list has positioned a set of items
					// that includes lastFocusedIndex, clear the indicator
					this.restoreLastFocused = false;

					// try to focus the last focused item
					this.isScrolledByJump = true;
					const foundLastFocused = Spotlight.focus(node);
					this.isScrolledByJump = false;

					// but if that fails (because it isn't found or is disabled), focus the container so
					// spotlight isn't lost
					if (!foundLastFocused) {
						this.restoreLastFocused = true;
						Spotlight.focus(spotlightId);
					}
				}
			}
		}

		/**
		 * calculator
		 */

		calculatePositionOnFocus = ({item, scrollPosition = this.uiRefCurrent.scrollPosition}) => {
			const
				{pageScroll} = this.props,
				{numOfItems} = this.uiRefCurrent.state,
				{primary} = this.uiRefCurrent,
				offsetToClientEnd = primary.clientSize - primary.itemSize,
				focusedIndex = getNumberValue(item.getAttribute(dataIndexAttribute));

			if (!isNaN(focusedIndex)) {
				let gridPosition = this.uiRefCurrent.getGridPosition(focusedIndex);

				if (numOfItems > 0 && focusedIndex % numOfItems !== this.lastFocusedIndex % numOfItems) {
					const node = this.uiRefCurrent.getItemNode(this.lastFocusedIndex);

					if (node) {
						node.blur();
					}
				}
				this.nodeIndexToBeFocused = null;
				this.lastFocusedIndex = focusedIndex;

				if (primary.clientSize >= primary.itemSize) {
					if (gridPosition.primaryPosition > scrollPosition + offsetToClientEnd) { // forward over
						gridPosition.primaryPosition -= pageScroll ? 0 : offsetToClientEnd;
					} else if (gridPosition.primaryPosition >= scrollPosition) { // inside of client
						if (type === JS) {
							gridPosition.primaryPosition = scrollPosition;
						} else {
							// This code uses the trick to change the target position slightly which will not affect the actual result
							// since a browser ignore `scrollTo` method if the target position is same as the current position.
							gridPosition.primaryPosition = scrollPosition + (this.uiRefCurrent.scrollPosition === scrollPosition ? 0.1 : 0);
						}
					} else { // backward over
						gridPosition.primaryPosition -= pageScroll ? offsetToClientEnd : 0;
					}
				}

				// Since the result is used as a target position to be scrolled,
				// scrondaryPosition should be 0 here.
				gridPosition.secondaryPosition = 0;

				return this.uiRefCurrent.gridPositionToItemPosition(gridPosition);
			}
		}

		shouldPreventScrollByFocus = () => ((type === JS) ? (this.isScrolledBy5way) : (this.isScrolledBy5way || this.isScrolledByJump))

		shouldPreventOverscrollEffect = () => (this.isWrappedBy5way)

		setLastFocusedNode = (node) => {
			this.lastFocusedIndex = node.dataset && getNumberValue(node.dataset.index);
		}

		updateStatesAndBounds = ({dataSize, moreInfo, numOfItems}) => {
			const {preservedIndex} = this;

			return (this.restoreLastFocused && numOfItems > 0 && preservedIndex < dataSize && (
				preservedIndex < moreInfo.firstVisibleIndex || preservedIndex > moreInfo.lastVisibleIndex
			));
		}

		getScrollBounds = () => this.uiRefCurrent.getScrollBounds()

		getComponentProps = (index) => (
			(index === this.nodeIndexToBeFocused) ? {ref: (ref) => this.initItemRef(ref, index)} : {}
		)

		initUiRef = (ref) => {
			if (ref) {
				this.uiRefCurrent = ref;
				this.props.initUiChildRef(ref);
			}
		}

		render () {
			const
				{itemRenderer, itemsRenderer, ...rest} = this.props,
				needsScrollingPlaceholder = this.isNeededScrollingPlaceholder();

			delete rest.initUiChildRef;
			// not used by VirtualList
			delete rest.scrollAndFocusScrollbarButton;
			delete rest.spotlightId;
			delete rest.wrap;

			return (
				<UiBase
					{...rest}
					getComponentProps={this.getComponentProps}
					itemRenderer={({index, ...itemRest}) => ( // eslint-disable-line react/jsx-no-bind
						itemRenderer({
							... itemRest,
							[dataIndexAttribute]: index,
							index
						})
					)}
					onUpdateItems={this.handleUpdateItems}
					ref={this.initUiRef}
					updateStatesAndBounds={this.updateStatesAndBounds}
					itemsRenderer={(props) => { // eslint-disable-line react/jsx-no-bind
						return itemsRenderer({
							...props,
							handlePlaceholderFocus: this.handlePlaceholderFocus,
							needsScrollingPlaceholder
						});
					}}
				/>
			);
		}
	};
};

/**
 * A Moonstone-styled base component for [VirtualList]{@link moonstone/VirtualList.VirtualList} and
 * [VirtualGridList]{@link moonstone/VirtualList.VirtualGridList}.
 *
 * @class VirtualListBase
 * @memberof moonstone/VirtualList
 * @extends ui/VirtualList.VirtualListBase
 * @ui
 * @public
 */
const VirtualListBase = VirtualListBaseFactory(JS);
VirtualListBase.displayName = 'VirtualListBase';

/**
 * Activates the component for voice control.
 *
 * @name data-webos-voice-focused
 * @memberof moonstone/VirtualList.VirtualListBase.prototype
 * @type {Boolean}
 * @public
 */

/**
 * The voice control group label.
 *
 * @name data-webos-voice-group-label
 * @memberof moonstone/VirtualList.VirtualListBase.prototype
 * @type {String}
 * @public
 */

/**
 * A Moonstone-styled base component for [VirtualListNative]{@link moonstone/VirtualList.VirtualListNative} and
 * [VirtualGridListNative]{@link moonstone/VirtualList.VirtualGridListNative}.
 *
 * @class VirtualListBaseNative
 * @memberof moonstone/VirtualList
 * @extends ui/VirtualList.VirtualListBaseNative
 * @ui
 * @private
 */
const VirtualListBaseNative = VirtualListBaseFactory(Native);
VirtualListBaseNative.displayName = 'VirtualListBaseNative';

/* eslint-disable enact/prop-types */
const listItemsRenderer = (props) => {
	const {
		cc,
		handlePlaceholderFocus,
		initItemContainerRef: initUiItemContainerRef,
		needsScrollingPlaceholder,
		primary
	} = props;

	return (
		<React.Fragment>
			{cc.length ? (
				<div ref={initUiItemContainerRef} role="list">{cc}</div>
			) : null}
			{primary ? null : (
				<SpotlightPlaceholder
					data-index={0}
					data-vl-placeholder
					// a zero width/height element can't be focused by spotlight so we're giving
					// the placeholder a small size to ensure it is navigable
					style={{width: 10}}
					onFocus={handlePlaceholderFocus}
				/>
			)}
			{needsScrollingPlaceholder ? (
				<SpotlightPlaceholder />
			) : null}
		</React.Fragment>
	);
};
/* eslint-enable enact/prop-types */

const ScrollableVirtualList = (props) => ( // eslint-disable-line react/jsx-no-bind
	<Scrollable
		{...props}
		childRenderer={(childProps) => ( // eslint-disable-line react/jsx-no-bind
			<VirtualListBase
				{...childProps}
				itemsRenderer={listItemsRenderer}
			/>
		)}
	/>
);

ScrollableVirtualList.propTypes = /** @lends moonstone/VirtualList.VirtualListBase.prototype */ {
	/**
	 * Direction of the list.
	 *
	 * Valid values are:
	 * * `'horizontal'`, and
	 * * `'vertical'`.
	 *
	 * @type {String}
	 * @default 'vertical'
	 * @public
	 */
	direction: PropTypes.oneOf(['horizontal', 'vertical']),

	/**
	 * Unique identifier for the component.
	 *
	 * When defined and when the `VirtualList` is within a [Panel]{@link moonstone/Panels.Panel},
	 * the `VirtualList` will store its scroll position and restore that position when returning to
	 * the `Panel`.
	 *
	 * @type {String}
	 * @public
	 */
	id: PropTypes.string
};

ScrollableVirtualList.defaultProps = {
	direction: 'vertical'
};

const ScrollableVirtualListNative = (props) => (
	<ScrollableNative
		{...props}
		childRenderer={(childProps) => ( // eslint-disable-line react/jsx-no-bind
			<VirtualListBaseNative
				{...childProps}
				itemsRenderer={listItemsRenderer}
			/>
		)}
	/>
);

ScrollableVirtualListNative.propTypes = /** @lends moonstone/VirtualList.VirtualListBaseNative.prototype */ {
	/**
	 * Direction of the list.
	 *
	 * Valid values are:
	 * * `'horizontal'`, and
	 * * `'vertical'`.
	 *
	 * @type {String}
	 * @default 'vertical'
	 * @public
	 */
	direction: PropTypes.oneOf(['horizontal', 'vertical']),

	/**
	 * Unique identifier for the component.
	 *
	 * When defined and when the `VirtualList` is within a [Panel]{@link moonstone/Panels.Panel},
	 * the `VirtualList` will store its scroll position and restore that position when returning to
	 * the `Panel`.
	 *
	 * @type {String}
	 * @public
	 */
	id: PropTypes.string
};

ScrollableVirtualListNative.defaultProps = {
	direction: 'vertical'
};

export default VirtualListBase;
export {
	ScrollableVirtualList,
	ScrollableVirtualListNative,
	VirtualListBase,
	VirtualListBaseNative
};<|MERGE_RESOLUTION|>--- conflicted
+++ resolved
@@ -443,7 +443,6 @@
 
 		onKeyDown = (ev) => {
 			const {keyCode} = ev;
-<<<<<<< HEAD
 			const direction = getDirection(keyCode);
 
 			if (direction) {
@@ -476,16 +475,8 @@
 						}
 					}
 				}
-=======
-
-			if (getDirection(keyCode)) {
-				ev.preventDefault();
-				ev.stopPropagation();
-				Spotlight.setPointerMode(false);
-				SpotlightAccelerator.processKey(ev, this.onAcceleratedKeyDown);
 			} else if (isPageUp(keyCode) || isPageDown(keyCode)) {
 				this.isScrolledBy5way = false;
->>>>>>> d1c80240
 			}
 		}
 
