import {is} from '@enact/core/keymap';
import PropTypes from 'prop-types';
import React, {Component} from 'react';
import Spotlight, {getDirection} from '@enact/spotlight';
import Pause from '@enact/spotlight/Pause';
import Spottable from '@enact/spotlight/Spottable';
import Accelerator from '@enact/spotlight/Accelerator';
import {VirtualListBase as UiVirtualListBase, VirtualListBaseNative as UiVirtualListBaseNative} from '@enact/ui/VirtualList';

import {Scrollable, dataIndexAttribute} from '../Scrollable';
import ScrollableNative from '../Scrollable/ScrollableNative';

const SpotlightAccelerator = new Accelerator();
const SpotlightPlaceholder = Spottable('div');

const
	dataContainerDisabledAttribute = 'data-spotlight-container-disabled',
	isDown = is('down'),
	isEnter = is('enter'),
	isLeft = is('left'),
	isRight = is('right'),
	isUp = is('up'),
	JS = 'JS',
	Native = 'Native',
	// using 'bitwise or' for string > number conversion based on performance: https://jsperf.com/convert-string-to-number-techniques/7
	getNumberValue = (index) => index | 0;

/**
 * The base version of [VirtualListBase]{@link moonstone/VirtualList.VirtualListBase} and
 * [VirtualListBaseNative]{@link moonstone/VirtualList.VirtualListBaseNative}.
 *
 * @class VirtualListCore
 * @memberof moonstone/VirtualList
 * @ui
 * @public
 */
const VirtualListBaseFactory = (type) => {
	const UiBase = (type === JS) ? UiVirtualListBase : UiVirtualListBaseNative;

	return class VirtualListCore extends Component {
		/* No displayName here. We set displayName to returned components of this factory function. */

		static propTypes = /** @lends moonstone/VirtualList.VirtualListCore.prototype */ {
			/**
			 * The `render` function called for each item in the list.
			 *
			 * > NOTE: The list does NOT always render a component whenever its render function is called
			 * due to performance optimization.
			 *
			 * Usage:
			 * ```
			 * renderItem = ({index, ...rest}) => {
			 * 	return (
			 * 		<MyComponent index={index} {...rest} />
			 * 	);
			 * }
			 * ```
			 *
			 * @type {Function}
			 * @param {Object} event
			 * @param {Number} event.data-index It is required for Spotlight 5-way navigation. Pass to the root element in the component.
			 * @param {Number} event.index The index number of the component to render
			 * @param {Number} event.key It MUST be passed as a prop to the root element in the component for DOM recycling.
			 *
			 * @required
			 * @public
			 */
			itemRenderer: PropTypes.func.isRequired,

			/**
			 * The render function for the items.
			 *
			 * @type {Function}
			 * @required
			 * @private
			 */
			itemsRenderer: PropTypes.func.isRequired,

			/**
			 * Callback method of scrollTo.
			 * Normally, [Scrollable]{@link ui/Scrollable.Scrollable} should set this value.
			 *
			 * @type {Function}
			 * @private
			 */
			cbScrollTo: PropTypes.func,

			/**
			 * Size of the data.
			 *
			 * @type {Number}
			 * @default 0
			 * @public
			 */
			dataSize: PropTypes.number,

			/**
			 * Passes the instance of [VirtualList]{@link ui/VirtualList.VirtualList}.
			 *
			 * @type {Object}
			 * @param {Object} ref
			 * @private
			 */
			initUiChildRef: PropTypes.func,

			/*
			 * It scrolls by page when `true`, by item when `false`.
			 *
			 * @type {Boolean}
			 * @default false
			 * @private
			 */
			pageScroll: PropTypes.bool,

			/**
			 * `true` if rtl, `false` if ltr.
			 * Normally, [Scrollable]{@link ui/Scrollable.Scrollable} should set this value.
			 *
			 * @type {Boolean}
			 * @private
			 */
			rtl: PropTypes.bool,

			/**
			 * Spacing between items.
			 *
			 * @type {Number}
			 * @default 0
			 * @public
			 */
			spacing: PropTypes.number,

			/**
			 * Spotlight Id. It would be the same with [Scrollable]{@link ui/Scrollable.Scrollable}'s.
			 *
			 * @type {String}
			 * @private
			 */
			spotlightId: PropTypes.string,

			/**
			 * When it's `true` and the spotlight focus cannot move to the given direction anymore by 5-way keys,
			 * a list is scrolled with an animation to the other side and the spotlight focus moves in wraparound manner.
			 *
			 * When it's `'noAnimation'`, the spotlight focus moves in wraparound manner as same as when it's `true`
			 * except that a list is scrolled without an animation.
			 *
			 * @type {Boolean|String}
			 * @default false
			 * @public
			 */
			wrap: PropTypes.oneOfType([
				PropTypes.bool,
				PropTypes.oneOf(['noAnimation'])
			])
		}

		static defaultProps = {
			dataSize: 0,
			pageScroll: false,
			spacing: 0,
			wrap: false
		}

		constructor (props) {
			super(props);

			const {spotlightId} = props;
			if (spotlightId) {
				this.configureSpotlight(spotlightId);
			}

			this.pause = new Pause('VirtualListBase');
		}

		componentDidMount () {
			const containerNode = this.uiRefCurrent.containerRef.current;

			if (type === JS) {
				// prevent native scrolling by Spotlight
				this.preventScroll = () => {
					containerNode.scrollTop = 0;
					containerNode.scrollLeft = this.props.rtl ? containerNode.scrollWidth : 0;
				};

				if (containerNode && containerNode.addEventListener) {
					containerNode.addEventListener('scroll', this.preventScroll);
				}
			}

			if (containerNode && containerNode.addEventListener) {
				containerNode.addEventListener('keydown', this.onKeyDown);
				containerNode.addEventListener('keyup', this.onKeyUp);
			}

			setTimeout(() => {
				this.restoreFocus();
			}, 0);
		}

		componentDidUpdate (prevProps) {
			if (prevProps.spotlightId !== this.props.spotlightId) {
				this.configureSpotlight(this.props.spotlightId);
			}
			this.restoreFocus();
		}

		componentWillUnmount () {
			const containerNode = this.uiRefCurrent.containerRef.current;

			if (type === JS) {
				// remove a function for preventing native scrolling by Spotlight
				if (containerNode && containerNode.removeEventListener) {
					containerNode.removeEventListener('scroll', this.preventScroll);
				}
			}

			if (containerNode && containerNode.removeEventListener) {
				containerNode.removeEventListener('keydown', this.onKeyDown);
				containerNode.removeEventListener('keyup', this.onKeyUp);
			}

			this.pause.resume();
			SpotlightAccelerator.reset();

			this.setContainerDisabled(false);
		}

		isScrolledBy5way = false
		isScrolledByJump = false
		isWrappedBy5way = false
		lastFocusedIndex = null
		nodeIndexToBeFocused = null
		preservedIndex = null
		restoreLastFocused = false
		uiRefCurrent = null

		setContainerDisabled = (bool) => {
			const
				{spotlightId} = this.props,
				containerNode = document.querySelector(`[data-spotlight-id="${spotlightId}"]`);

			if (containerNode) {
				containerNode.setAttribute(dataContainerDisabledAttribute, bool);

				if (bool) {
					document.addEventListener('keydown', this.handleGlobalKeyDown, {capture: true});
				} else {
					document.removeEventListener('keydown', this.handleGlobalKeyDown, {capture: true});
				}
			}
		}

		configureSpotlight = (spotlightId) => {
			const {spacing} = this.props;

			Spotlight.set(spotlightId, {
				enterTo: 'last-focused',
				/*
				 * Returns the data-index as the key for last focused
				 */
				lastFocusedPersist: this.lastFocusedPersist,
				/*
				 * Restores the data-index into the placeholder if its the only element. Tries to find a
				 * matching child otherwise.
				 */
				lastFocusedRestore: this.lastFocusedRestore,
				/*
				 * Directs spotlight focus to favor straight elements that are within range of `spacing`
				 * over oblique elements, like scroll buttons.
				 */
				obliqueMultiplier: spacing > 0 ? spacing : 1
			});
		}

		lastFocusedPersist = () => {
			if (this.lastFocusedIndex != null) {
				return {
					container: false,
					element: true,
					key: this.lastFocusedIndex
				};
			}
		}

		/*
		 * Restores the data-index into the placeholder if its the only element. Tries to find a
		 * matching child otherwise.
		 */
		lastFocusedRestore = ({key}, all) => {
			if (all.length === 1 && 'vlPlaceholder' in all[0].dataset) {
				all[0].dataset.index = key;

				return all[0];
			}

			return all.reduce((focused, node) => {
				return focused || Number(node.dataset.index) === key && node;
			}, null);
		}

		/**
		 * Handle a Page up/down key with disabled items
		 */

<<<<<<< HEAD
=======
		getExtentIndex = (index) => (Math.floor(index / this.uiRefCurrent.dimensionToExtent))

		findSpottableItem = (indexFrom, indexTo) => {
			const {dataSize} = this.props;

			if (indexFrom < 0 && indexTo < 0 || indexFrom >= dataSize && indexTo >= dataSize) {
				return -1;
			} else {
				return clamp(0, dataSize - 1, indexFrom);
			}
		}

>>>>>>> 478fa98e
		findSpottableItemWithPositionInExtent = (indexFrom, indexTo, position) => {
			const
				{dataSize} = this.props,
				{dimensionToExtent} = this.uiRefCurrent;

			if (0 <= indexFrom && indexFrom < dataSize &&
				-1 <= indexTo && indexTo <= dataSize &&
				0 <= position && position < dimensionToExtent) {
				const
					direction = (indexFrom < indexTo) ? 1 : -1,
					delta = direction * dimensionToExtent,
					diffPosition = (indexFrom % dimensionToExtent) - position,
					// When direction is 1 (forward) and diffPosition is positive, add dimensionToExtent.
					// When direction is -1 (backward) and diffPosition is negative, substract dimensionToExtent.
					candidateIndex = indexFrom - diffPosition + ((direction * diffPosition > 0) ? delta : 0);

				if (direction * (indexTo - candidateIndex) > 0) {
					return candidateIndex;
				}
			}

			return -1;
		}

<<<<<<< HEAD
=======
		findNearestSpottableItemInExtent = (index, extentIndex) => {
			const
				{dataSize} = this.props,
				{dimensionToExtent} = this.uiRefCurrent,
				currentPosInExtent = clamp(0, dataSize - 1, index) % dimensionToExtent,
				firstIndexInExtent = clamp(0, this.getExtentIndex(dataSize - 1), extentIndex) * dimensionToExtent,
				lastIndexInExtent = clamp(firstIndexInExtent, dataSize, firstIndexInExtent + dimensionToExtent);
			let
				minDistance = dimensionToExtent,
				distance,
				nearestIndex = -1;

			for (let i = firstIndexInExtent; i < lastIndexInExtent; ++i) {
				distance = Math.abs(currentPosInExtent - i % dimensionToExtent);
				if (distance < minDistance) {
					minDistance = distance;
					nearestIndex = i;
				}
			}

			return nearestIndex;
		}

		getIndexToScroll = (direction, currentIndex) => {
			const
				{dataSize, spacing} = this.props,
				{dimensionToExtent, primary: {clientSize, gridSize, itemSize}, scrollPosition} = this.uiRefCurrent,
				{findSpottableItem} = this,
				numOfItemsInPage = Math.floor((clientSize + spacing) / gridSize) * dimensionToExtent,
				firstFullyVisibleIndex = Math.ceil(scrollPosition / gridSize) * dimensionToExtent,
				lastFullyVisibleIndex = Math.min(dataSize - 1, Math.floor((scrollPosition + clientSize - itemSize) / gridSize) * dimensionToExtent);
			let candidateIndex = -1;

			/* First, find a spottable item in this page */
			if (direction === 'down') { // Page Down
				if ((lastFullyVisibleIndex - (lastFullyVisibleIndex % dimensionToExtent)) > currentIndex) { // If a current focused item is in the last visible line.
					candidateIndex = findSpottableItem(
						lastFullyVisibleIndex,
						currentIndex - (currentIndex % dimensionToExtent) + dimensionToExtent - 1
					);
				}
			} else if (firstFullyVisibleIndex + dimensionToExtent <= currentIndex) { // Page Up,  if a current focused item is in the first visible line.
				candidateIndex = findSpottableItem(
					firstFullyVisibleIndex,
					currentIndex - (currentIndex % dimensionToExtent)
				);
			}

			/* Second, find a spottable item in the next page */
			if (candidateIndex === -1) {
				if (direction === 'down') { // Page Down
					candidateIndex = findSpottableItem(lastFullyVisibleIndex + numOfItemsInPage, lastFullyVisibleIndex);
				} else { // Page Up
					candidateIndex = findSpottableItem(firstFullyVisibleIndex - numOfItemsInPage, firstFullyVisibleIndex);
				}
			}

			/* Last, find a spottable item in a whole data */
			if (candidateIndex === -1) {
				if (direction === 'down') { // Page Down
					candidateIndex = findSpottableItem(lastFullyVisibleIndex + numOfItemsInPage + 1, dataSize);
				} else { // Page Up
					candidateIndex = findSpottableItem(firstFullyVisibleIndex - numOfItemsInPage - 1, -1);
				}
			}

			/* For grid lists, find the nearest item from the current item */
			if (candidateIndex !== -1) {
				return this.findNearestSpottableItemInExtent(currentIndex, this.getExtentIndex(candidateIndex));
			} else {
				return -1;
			}
		}

		scrollToNextItem = ({direction, focusedItem}) => {
			const
				{cbScrollTo} = this.props,
				{firstIndex, numOfItems} = this.uiRefCurrent.state,
				focusedIndex = getNumberValue(focusedItem.getAttribute(dataIndexAttribute)),
				indexToScroll = this.getIndexToScroll(direction, focusedIndex);

			if (indexToScroll !== -1 && focusedIndex !== indexToScroll) {
				if (firstIndex <= indexToScroll && indexToScroll < firstIndex + numOfItems) {
					const node = this.uiRefCurrent.containerRef.current.querySelector(`[data-index='${indexToScroll}'].spottable`);

					if (node) {
						Spotlight.focus(node);
					}
				} else {
					// Scroll to the next spottable item without animation
					this.pause.pause();
					focusedItem.blur();
					this.nodeIndexToBeFocused = this.lastFocusedIndex = indexToScroll;
				}
				cbScrollTo({index: indexToScroll, stickTo: direction === 'down' ? 'end' : 'start', animate: false});
			}
		}

>>>>>>> 478fa98e
		getNextIndex = ({index, keyCode, repeat}) => {
			const {dataSize, rtl, wrap} = this.props;
			const {isPrimaryDirectionVertical, dimensionToExtent} = this.uiRefCurrent;
			const isDownKey = isDown(keyCode);
			const isLeftMovement = (!rtl && isLeft(keyCode)) || (rtl && isRight(keyCode));
			const isRightMovement = (!rtl && isRight(keyCode)) || (rtl && isLeft(keyCode));
			const isUpKey = isUp(keyCode);
			let isWrapped = false;
			let nextIndex = -1;

			if (isPrimaryDirectionVertical) {
				if (isUpKey) {
					nextIndex = this.findSpottableItemWithPositionInExtent(index - 1, -1, index % dimensionToExtent);
				} else if (isDownKey) {
					nextIndex = this.findSpottableItemWithPositionInExtent(index + 1, dataSize, index % dimensionToExtent);
				} else if (isLeftMovement && index % dimensionToExtent) {
					nextIndex = index - 1;
				} else if (isRightMovement && index % dimensionToExtent < dimensionToExtent - 1) {
					nextIndex = index + 1;
				}
			} else if (isLeftMovement) {
				nextIndex = this.findSpottableItemWithPositionInExtent(index - 1, -1, index % dimensionToExtent);
			} else if (isRightMovement) {
				nextIndex = this.findSpottableItemWithPositionInExtent(index + 1, dataSize, index % dimensionToExtent);
			} else if (isUpKey && index % dimensionToExtent) {
				nextIndex = index - 1;
			} else if (isDownKey && index % dimensionToExtent < dimensionToExtent - 1) {
				nextIndex = index + 1;
			}

			if (!repeat && nextIndex === -1 && wrap) {
				const isForward = (
					isPrimaryDirectionVertical && isDownKey ||
					!isPrimaryDirectionVertical && isRightMovement ||
					null
				);
				const isBackward = (
					isPrimaryDirectionVertical && isUpKey ||
					!isPrimaryDirectionVertical && isLeftMovement ||
					null
				);

				if (isForward) {
					nextIndex = this.findSpottableItemWithPositionInExtent(0, dataSize, index % dimensionToExtent);
					isWrapped = true;
				} else if (isBackward) {
					nextIndex = this.findSpottableItemWithPositionInExtent(dataSize - 1, -1, index % dimensionToExtent);
					isWrapped = true;
				}
			}

			return {isWrapped, nextIndex};
		}

		/**
		 * Handle `onKeyDown` event
		 */

		onAcceleratedKeyDown = ({keyCode, repeat, target}) => {
			const {cbScrollTo, spacing, wrap} = this.props;
			const {dimensionToExtent, primary: {clientSize, gridSize}, scrollPosition} = this.uiRefCurrent;
			const index = getNumberValue(target.dataset.index);
			const {isWrapped, nextIndex} = this.getNextIndex({index, keyCode, repeat});

			this.isScrolledBy5way = false;
			this.isScrolledByJump = false;

			if (nextIndex >= 0) {
				const numOfItemsInPage = Math.floor((clientSize + spacing) / gridSize) * dimensionToExtent;
				const firstFullyVisibleIndex = Math.ceil(scrollPosition / gridSize) * dimensionToExtent;
				const isNextItemInView = nextIndex >= firstFullyVisibleIndex && nextIndex < firstFullyVisibleIndex + numOfItemsInPage;

				if (isNextItemInView) {
					this.focusOnItem(nextIndex);
				} else {
					this.isScrolledBy5way = true;

					if (isWrapped && wrap === true) {
						this.isWrappedBy5way = true;
						this.pause.pause();
						target.blur();
					} else if (!isWrapped || wrap !== 'noAnimation') {
						this.focusOnItem(nextIndex);
					}

					this.lastFocusedIndex = nextIndex;
					this.nodeIndexToBeFocused = nextIndex;

					cbScrollTo({
						index: nextIndex,
						stickTo: index < nextIndex ? 'end' : 'start',
						animate: !(isWrapped && wrap === 'noAnimation')
					});
				}

			} else if (!repeat && Spotlight.move(getDirection(keyCode))) {
				SpotlightAccelerator.reset();
			}
		}

		onKeyDown = (ev) => {
			if (getDirection(ev.keyCode)) {
				ev.preventDefault();
				ev.stopPropagation();
				Spotlight.setPointerMode(false);
				SpotlightAccelerator.processKey(ev, this.onAcceleratedKeyDown);
			}
		}

		onKeyUp = ({keyCode}) => {
			if (getDirection(keyCode) || isEnter(keyCode)) {
				SpotlightAccelerator.reset();
			}
		}

		/**
		 * Handle global `onKeyDown` event
		 */

		handleGlobalKeyDown = () => {
			this.setContainerDisabled(false);
		}

		/**
		 * Focus on the Node of the VirtualList item
		 */

		focusOnNode = (node) => {
			if (node) {
				Spotlight.focus(node);
			}
		}

		focusOnItem = (index) => {
			const item = this.uiRefCurrent.containerRef.current.querySelector(`[data-index='${index}'].spottable`);

			if (this.isWrappedBy5way) {
				SpotlightAccelerator.reset();
				this.isWrappedBy5way = false;
			}

			this.pause.resume();
			this.focusOnNode(item);
			this.nodeIndexToBeFocused = null;
			this.isScrolledByJump = false;
		}

		initItemRef = (ref, index) => {
			if (ref) {
				if (type === JS) {
					this.focusOnItem(index);
				} else {
					// If focusing the item of VirtuallistNative, `onFocus` in Scrollable will be called.
					// Then VirtualListNative tries to scroll again differently from VirtualList.
					// So we would like to skip `focus` handling when focusing the item as a workaround.
					this.isScrolledByJump = true;
					this.focusOnItem(index);
				}
			}
		}

		focusByIndex = (index) => {
			// We have to focus node async for now since list items are not yet ready when it reaches componentDid* lifecycle methods
			setTimeout(() => {
				this.focusOnItem(index);
			}, 0);
		}

		/**
		 * Manage a placeholder
		 */

		isNeededScrollingPlaceholder = () => this.nodeIndexToBeFocused != null && Spotlight.isPaused();

		handlePlaceholderFocus = (ev) => {
			const placeholder = ev.currentTarget;

			if (placeholder) {
				const index = placeholder.dataset.index;

				if (index) {
					this.preservedIndex = getNumberValue(index);
					this.restoreLastFocused = true;
				}
			}
		}

		/**
		 * Restore the focus of VirtualList
		 */

		isPlaceholderFocused = () => {
			const current = Spotlight.getCurrent();

			if (current && current.dataset.vlPlaceholder && this.uiRefCurrent.containerRef.current.contains(current)) {
				return true;
			}

			return false;
		}

		restoreFocus = () => {
			if (
				this.restoreLastFocused &&
				!this.isPlaceholderFocused()
			) {
				const
					{spotlightId} = this.props,
					node = this.uiRefCurrent.containerRef.current.querySelector(
						`[data-spotlight-id="${spotlightId}"] [data-index="${this.preservedIndex}"]`
					);

				if (node) {
					// if we're supposed to restore focus and virtual list has positioned a set of items
					// that includes lastFocusedIndex, clear the indicator
					this.restoreLastFocused = false;

					// try to focus the last focused item
					const foundLastFocused = Spotlight.focus(node);

					// but if that fails (because it isn't found or is disabled), focus the container so
					// spotlight isn't lost
					if (!foundLastFocused) {
						this.restoreLastFocused = true;
						Spotlight.focus(spotlightId);
					}
				}
			}
		}

		/**
		 * calculator
		 */

		calculatePositionOnFocus = ({item, scrollPosition = this.uiRefCurrent.scrollPosition}) => {
			const
				{pageScroll} = this.props,
				{numOfItems} = this.uiRefCurrent.state,
				{primary} = this.uiRefCurrent,
				offsetToClientEnd = primary.clientSize - primary.itemSize,
				focusedIndex = getNumberValue(item.getAttribute(dataIndexAttribute));

			if (!isNaN(focusedIndex)) {
				let gridPosition = this.uiRefCurrent.getGridPosition(focusedIndex);

				if (numOfItems > 0 && focusedIndex % numOfItems !== this.lastFocusedIndex % numOfItems) {
					const node = this.uiRefCurrent.getItemNode(this.lastFocusedIndex);

					if (node) {
						node.blur();
					}
				}
				this.nodeIndexToBeFocused = null;
				this.lastFocusedIndex = focusedIndex;

				if (primary.clientSize >= primary.itemSize) {
					if (gridPosition.primaryPosition > scrollPosition + offsetToClientEnd) { // forward over
						gridPosition.primaryPosition -= pageScroll ? 0 : offsetToClientEnd;
					} else if (gridPosition.primaryPosition >= scrollPosition) { // inside of client
						if (type === JS) {
							gridPosition.primaryPosition = scrollPosition;
						} else {
							// This code uses the trick to change the target position slightly which will not affect the actual result
							// since a browser ignore `scrollTo` method if the target position is same as the current position.
							gridPosition.primaryPosition = scrollPosition + (this.uiRefCurrent.scrollPosition === scrollPosition ? 0.1 : 0);
						}
					} else { // backward over
						gridPosition.primaryPosition -= pageScroll ? offsetToClientEnd : 0;
					}
				}

				// Since the result is used as a target position to be scrolled,
				// scrondaryPosition should be 0 here.
				gridPosition.secondaryPosition = 0;

				return this.uiRefCurrent.gridPositionToItemPosition(gridPosition);
			}
		}

		shouldPreventScrollByFocus = () => ((type === JS) ? (this.isScrolledBy5way) : (this.isScrolledBy5way || this.isScrolledByJump))

		shouldPreventOverscrollEffect = () => (this.isWrappedBy5way)

		setLastFocusedNode = (node) => {
			this.lastFocusedIndex = node.dataset && getNumberValue(node.dataset.index);
		}

		updateStatesAndBounds = ({cbScrollTo, dataSize, moreInfo, numOfItems}) => {
			const {preservedIndex} = this;

			if (this.restoreLastFocused &&
				numOfItems > 0 &&
				(preservedIndex < dataSize) &&
				(preservedIndex < moreInfo.firstVisibleIndex || preservedIndex > moreInfo.lastVisibleIndex)) {
				// If we need to restore last focus and the index is beyond the screen,
				// we call `scrollTo` to create DOM for it.
				cbScrollTo({index: preservedIndex, animate: false, focus: true});
				this.isScrolledByJump = true;

				return true;
			} else {
				return false;
			}
		}

		getScrollBounds = () => this.uiRefCurrent.getScrollBounds()

		getComponentProps = (index) => (
			(index === this.nodeIndexToBeFocused) ? {ref: (ref) => this.initItemRef(ref, index)} : {}
		)

		initUiRef = (ref) => {
			if (ref) {
				this.uiRefCurrent = ref;
				this.props.initUiChildRef(ref);
			}
		}

		render () {
			const
				{itemRenderer, itemsRenderer, ...rest} = this.props,
				needsScrollingPlaceholder = this.isNeededScrollingPlaceholder();

			delete rest.initUiChildRef;
			delete rest.spotlightId;
			delete rest.wrap;

			return (
				<UiBase
					{...rest}
					getComponentProps={this.getComponentProps}
					itemRenderer={({index, ...itemRest}) => ( // eslint-disable-line react/jsx-no-bind
						itemRenderer({
							... itemRest,
							[dataIndexAttribute]: index,
							index
						})
					)}
					ref={this.initUiRef}
					updateStatesAndBounds={this.updateStatesAndBounds}
					itemsRenderer={(props) => { // eslint-disable-line react/jsx-no-bind
						return itemsRenderer({
							...props,
							handlePlaceholderFocus: this.handlePlaceholderFocus,
							needsScrollingPlaceholder
						});
					}}
				/>
			);
		}
	};
};

/**
 * A Moonstone-styled base component for [VirtualList]{@link moonstone/VirtualList.VirtualList} and
 * [VirtualGridList]{@link moonstone/VirtualList.VirtualGridList}.
 *
 * @class VirtualListBase
 * @memberof moonstone/VirtualList
 * @extends ui/VirtualList.VirtualListBase
 * @ui
 * @public
 */
const VirtualListBase = VirtualListBaseFactory(JS);
VirtualListBase.displayName = 'VirtualListBase';

/**
 * Activates the component for voice control.
 *
 * @name data-webos-voice-focused
 * @memberof moonstone/VirtualList.VirtualListBase.prototype
 * @type {Boolean}
 * @public
 */

/**
 * The voice control group label.
 *
 * @name data-webos-voice-group-label
 * @memberof moonstone/VirtualList.VirtualListBase.prototype
 * @type {String}
 * @public
 */

/**
 * A Moonstone-styled base component for [VirtualListNative]{@link moonstone/VirtualList.VirtualListNative} and
 * [VirtualGridListNative]{@link moonstone/VirtualList.VirtualGridListNative}.
 *
 * @class VirtualListBaseNative
 * @memberof moonstone/VirtualList
 * @extends ui/VirtualList.VirtualListBaseNative
 * @ui
 * @private
 */
const VirtualListBaseNative = VirtualListBaseFactory(Native);
VirtualListBaseNative.displayName = 'VirtualListBaseNative';

const ScrollableVirtualList = (props) => ( // eslint-disable-line react/jsx-no-bind
	<Scrollable
		{...props}
		childRenderer={(childProps) => ( // eslint-disable-line react/jsx-no-bind
			<VirtualListBase
				{...childProps}
				itemsRenderer={({cc, handlePlaceholderFocus, initItemContainerRef: initUiItemContainerRef, needsScrollingPlaceholder, primary}) => ( // eslint-disable-line react/jsx-no-bind
					[
						cc.length ? <div key="0" ref={initUiItemContainerRef} role="list">{cc}</div> : null,
						primary ?
							null :
							<SpotlightPlaceholder
								data-index={0}
								data-vl-placeholder
								key="1"
								onFocus={handlePlaceholderFocus}
							/>,
						needsScrollingPlaceholder ? <SpotlightPlaceholder key="2" /> : null
					]
				)}
			/>
		)}
	/>
);

ScrollableVirtualList.propTypes = /** @lends moonstone/VirtualList.VirtualListBase.prototype */ {
	/**
	 * Direction of the list.
	 *
	 * Valid values are:
	 * * `'horizontal'`, and
	 * * `'vertical'`.
	 *
	 * @type {String}
	 * @default 'vertical'
	 * @public
	 */
	direction: PropTypes.oneOf(['horizontal', 'vertical'])
};

ScrollableVirtualList.defaultProps = {
	direction: 'vertical'
};

const ScrollableVirtualListNative = (props) => (
	<ScrollableNative
		{...props}
		childRenderer={(childProps) => ( // eslint-disable-line react/jsx-no-bind
			<VirtualListBaseNative
				{...childProps}
				itemsRenderer={({cc, handlePlaceholderFocus, initItemContainerRef: initUiItemContainerRef, needsScrollingPlaceholder, primary}) => ( // eslint-disable-line react/jsx-no-bind
					[
						cc.length ? <div key="0" ref={initUiItemContainerRef} role="list">{cc}</div> : null,
						primary ?
							null :
							<SpotlightPlaceholder
								data-index={0}
								data-vl-placeholder
								key="1"
								onFocus={handlePlaceholderFocus}
							/>,
						needsScrollingPlaceholder ? <SpotlightPlaceholder key="2" /> : null
					]
				)}
			/>
		)}
	/>
);

ScrollableVirtualListNative.propTypes = /** @lends moonstone/VirtualList.VirtualListBaseNative.prototype */ {
	/**
	 * Direction of the list.
	 *
	 * Valid values are:
	 * * `'horizontal'`, and
	 * * `'vertical'`.
	 *
	 * @type {String}
	 * @default 'vertical'
	 * @public
	 */
	direction: PropTypes.oneOf(['horizontal', 'vertical'])
};

ScrollableVirtualListNative.defaultProps = {
	direction: 'vertical'
};

export default VirtualListBase;
export {
	ScrollableVirtualList,
	ScrollableVirtualListNative,
	VirtualListBase,
	VirtualListBaseNative
};<|MERGE_RESOLUTION|>--- conflicted
+++ resolved
@@ -303,21 +303,6 @@
 		 * Handle a Page up/down key with disabled items
 		 */
 
-<<<<<<< HEAD
-=======
-		getExtentIndex = (index) => (Math.floor(index / this.uiRefCurrent.dimensionToExtent))
-
-		findSpottableItem = (indexFrom, indexTo) => {
-			const {dataSize} = this.props;
-
-			if (indexFrom < 0 && indexTo < 0 || indexFrom >= dataSize && indexTo >= dataSize) {
-				return -1;
-			} else {
-				return clamp(0, dataSize - 1, indexFrom);
-			}
-		}
-
->>>>>>> 478fa98e
 		findSpottableItemWithPositionInExtent = (indexFrom, indexTo, position) => {
 			const
 				{dataSize} = this.props,
@@ -342,107 +327,6 @@
 			return -1;
 		}
 
-<<<<<<< HEAD
-=======
-		findNearestSpottableItemInExtent = (index, extentIndex) => {
-			const
-				{dataSize} = this.props,
-				{dimensionToExtent} = this.uiRefCurrent,
-				currentPosInExtent = clamp(0, dataSize - 1, index) % dimensionToExtent,
-				firstIndexInExtent = clamp(0, this.getExtentIndex(dataSize - 1), extentIndex) * dimensionToExtent,
-				lastIndexInExtent = clamp(firstIndexInExtent, dataSize, firstIndexInExtent + dimensionToExtent);
-			let
-				minDistance = dimensionToExtent,
-				distance,
-				nearestIndex = -1;
-
-			for (let i = firstIndexInExtent; i < lastIndexInExtent; ++i) {
-				distance = Math.abs(currentPosInExtent - i % dimensionToExtent);
-				if (distance < minDistance) {
-					minDistance = distance;
-					nearestIndex = i;
-				}
-			}
-
-			return nearestIndex;
-		}
-
-		getIndexToScroll = (direction, currentIndex) => {
-			const
-				{dataSize, spacing} = this.props,
-				{dimensionToExtent, primary: {clientSize, gridSize, itemSize}, scrollPosition} = this.uiRefCurrent,
-				{findSpottableItem} = this,
-				numOfItemsInPage = Math.floor((clientSize + spacing) / gridSize) * dimensionToExtent,
-				firstFullyVisibleIndex = Math.ceil(scrollPosition / gridSize) * dimensionToExtent,
-				lastFullyVisibleIndex = Math.min(dataSize - 1, Math.floor((scrollPosition + clientSize - itemSize) / gridSize) * dimensionToExtent);
-			let candidateIndex = -1;
-
-			/* First, find a spottable item in this page */
-			if (direction === 'down') { // Page Down
-				if ((lastFullyVisibleIndex - (lastFullyVisibleIndex % dimensionToExtent)) > currentIndex) { // If a current focused item is in the last visible line.
-					candidateIndex = findSpottableItem(
-						lastFullyVisibleIndex,
-						currentIndex - (currentIndex % dimensionToExtent) + dimensionToExtent - 1
-					);
-				}
-			} else if (firstFullyVisibleIndex + dimensionToExtent <= currentIndex) { // Page Up,  if a current focused item is in the first visible line.
-				candidateIndex = findSpottableItem(
-					firstFullyVisibleIndex,
-					currentIndex - (currentIndex % dimensionToExtent)
-				);
-			}
-
-			/* Second, find a spottable item in the next page */
-			if (candidateIndex === -1) {
-				if (direction === 'down') { // Page Down
-					candidateIndex = findSpottableItem(lastFullyVisibleIndex + numOfItemsInPage, lastFullyVisibleIndex);
-				} else { // Page Up
-					candidateIndex = findSpottableItem(firstFullyVisibleIndex - numOfItemsInPage, firstFullyVisibleIndex);
-				}
-			}
-
-			/* Last, find a spottable item in a whole data */
-			if (candidateIndex === -1) {
-				if (direction === 'down') { // Page Down
-					candidateIndex = findSpottableItem(lastFullyVisibleIndex + numOfItemsInPage + 1, dataSize);
-				} else { // Page Up
-					candidateIndex = findSpottableItem(firstFullyVisibleIndex - numOfItemsInPage - 1, -1);
-				}
-			}
-
-			/* For grid lists, find the nearest item from the current item */
-			if (candidateIndex !== -1) {
-				return this.findNearestSpottableItemInExtent(currentIndex, this.getExtentIndex(candidateIndex));
-			} else {
-				return -1;
-			}
-		}
-
-		scrollToNextItem = ({direction, focusedItem}) => {
-			const
-				{cbScrollTo} = this.props,
-				{firstIndex, numOfItems} = this.uiRefCurrent.state,
-				focusedIndex = getNumberValue(focusedItem.getAttribute(dataIndexAttribute)),
-				indexToScroll = this.getIndexToScroll(direction, focusedIndex);
-
-			if (indexToScroll !== -1 && focusedIndex !== indexToScroll) {
-				if (firstIndex <= indexToScroll && indexToScroll < firstIndex + numOfItems) {
-					const node = this.uiRefCurrent.containerRef.current.querySelector(`[data-index='${indexToScroll}'].spottable`);
-
-					if (node) {
-						Spotlight.focus(node);
-					}
-				} else {
-					// Scroll to the next spottable item without animation
-					this.pause.pause();
-					focusedItem.blur();
-					this.nodeIndexToBeFocused = this.lastFocusedIndex = indexToScroll;
-				}
-				cbScrollTo({index: indexToScroll, stickTo: direction === 'down' ? 'end' : 'start', animate: false});
-			}
-		}
-
->>>>>>> 478fa98e
 		getNextIndex = ({index, keyCode, repeat}) => {
 			const {dataSize, rtl, wrap} = this.props;
 			const {isPrimaryDirectionVertical, dimensionToExtent} = this.uiRefCurrent;
