import clamp from 'ramda/src/clamp';
import {is} from '@enact/core/keymap';
import PropTypes from 'prop-types';
import React, {Component} from 'react';
import Spotlight, {getDirection} from '@enact/spotlight';
import Pause from '@enact/spotlight/Pause';
import Spottable from '@enact/spotlight/Spottable';
import Accelerator from '@enact/spotlight/Accelerator';
import {VirtualListBase as UiVirtualListBase, VirtualListBaseNative as UiVirtualListBaseNative} from '@enact/ui/VirtualList';

import {Scrollable, dataIndexAttribute} from '../Scrollable';
import ScrollableNative from '../Scrollable/ScrollableNative';

const SpotlightAccelerator = new Accelerator();
const SpotlightPlaceholder = Spottable('div');

const
	dataContainerDisabledAttribute = 'data-spotlight-container-disabled',
	isDown = is('down'),
	isEnter = is('enter'),
	isLeft = is('left'),
	isRight = is('right'),
	isUp = is('up'),
	JS = 'JS',
	Native = 'Native',
	isItemDisabledDefault = () => (false),
	// using 'bitwise or' for string > number conversion based on performance: https://jsperf.com/convert-string-to-number-techniques/7
	getNumberValue = (index) => index | 0;

/**
 * The base version of [VirtualListBase]{@link moonstone/VirtualList.VirtualListBase} and
 * [VirtualListBaseNative]{@link moonstone/VirtualList.VirtualListBaseNative}.
 *
 * @class VirtualListCore
 * @memberof moonstone/VirtualList
 * @ui
 * @public
 */
const VirtualListBaseFactory = (type) => {
	const UiBase = (type === JS) ? UiVirtualListBase : UiVirtualListBaseNative;

	return class VirtualListCore extends Component {
		/* No displayName here. We set displayName to returned components of this factory function. */

		static propTypes = /** @lends moonstone/VirtualList.VirtualListCore.prototype */ {
			/**
			 * The `render` function called for each item in the list.
			 *
			 * > NOTE: The list does NOT always render a component whenever its render function is called
			 * due to performance optimization.
			 *
			 * Usage:
			 * ```
			 * renderItem = ({index, ...rest}) => {
			 * 	return (
			 * 		<MyComponent index={index} {...rest} />
			 * 	);
			 * }
			 * ```
			 *
			 * @type {Function}
			 * @param {Object} event
			 * @param {Number} event.data-index It is required for Spotlight 5-way navigation. Pass to the root element in the component.
			 * @param {Number} event.index The index number of the component to render
			 * @param {Number} event.key It MUST be passed as a prop to the root element in the component for DOM recycling.
			 *
			 * @required
			 * @public
			 */
			itemRenderer: PropTypes.func.isRequired,

			/**
			 * The render function for the items.
			 *
			 * @type {Function}
			 * @required
			 * @private
			 */
			itemsRenderer: PropTypes.func.isRequired,

			/**
			 * Callback method of scrollTo.
			 * Normally, [Scrollable]{@link ui/Scrollable.Scrollable} should set this value.
			 *
			 * @type {Function}
			 * @private
			 */
			cbScrollTo: PropTypes.func,

			/**
			 * Size of the data.
			 *
			 * @type {Number}
			 * @default 0
			 * @public
			 */
			dataSize: PropTypes.number,

			/**
			 * Passes the instance of [VirtualList]{@link ui/VirtualList.VirtualList}.
			 *
			 * @type {Object}
			 * @param {Object} ref
			 * @private
			 */
			initUiChildRef: PropTypes.func,

			/**
			 * The Function that returns `true` if the item at the index is disabled.
			 * It is used to navigate a list properly with 5 way keys, page up key,
			 * and page down key. If it is not supplied, it assumes that no items are disabled.
			 *
			 * Usage:
			 * ```
			 * isItemDisabled = (index) => (this.items[index].disabled)
			 * render = () => {
			 * 	return (
			 * 		<VirtualList
			 * 			dataSize={this.items.length}
			 * 			isItemDisabled={isItemDisabled}
			 * 			itemRenderer={this.renderItem}
			 * 			itemSize={this.itemSize}
			 * 		/>
			 * 	);
			 * }
			 * ```
			 *
			 * @type {Function}
			 * @param {Number} index
			 * @public
			 */
			isItemDisabled: PropTypes.func,

			/*
			 * It scrolls by page when `true`, by item when `false`.
			 *
			 * @type {Boolean}
			 * @default false
			 * @private
			 */
			pageScroll: PropTypes.bool,

			/**
			 * `true` if rtl, `false` if ltr.
			 * Normally, [Scrollable]{@link ui/Scrollable.Scrollable} should set this value.
			 *
			 * @type {Boolean}
			 * @private
			 */
			rtl: PropTypes.bool,

			/**
			 * Spacing between items.
			 *
			 * @type {Number}
			 * @default 0
			 * @public
			 */
			spacing: PropTypes.number,

			/**
			 * Spotlight Id. It would be the same with [Scrollable]{@link ui/Scrollable.Scrollable}'s.
			 *
			 * @type {String}
			 * @private
			 */
			spotlightId: PropTypes.string,

			/**
			 * When it's `true` and the spotlight focus cannot move to the given direction anymore by 5-way keys,
			 * a list is scrolled with an animation to the other side and the spotlight focus moves in wraparound manner.
			 *
			 * When it's `'noAnimation'`, the spotlight focus moves in wraparound manner as same as when it's `true`
			 * except that a list is scrolled without an animation.
			 *
			 * @type {Boolean|String}
			 * @default false
			 * @public
			 */
			wrap: PropTypes.oneOfType([
				PropTypes.bool,
				PropTypes.oneOf(['noAnimation'])
			])
		}

		static defaultProps = {
			dataSize: 0,
			isItemDisabled: isItemDisabledDefault,
			pageScroll: false,
			spacing: 0,
			wrap: false
		}

		constructor (props) {
			super(props);

			const {spotlightId} = props;
			if (spotlightId) {
				this.configureSpotlight(spotlightId);
			}

			this.pause = new Pause('VirtualListBase');
		}

		componentDidMount () {
			const containerNode = this.uiRefCurrent.containerRef.current;

			if (type === JS) {
				// prevent native scrolling by Spotlight
				this.preventScroll = () => {
					containerNode.scrollTop = 0;
					containerNode.scrollLeft = this.props.rtl ? containerNode.scrollWidth : 0;
				};

				if (containerNode && containerNode.addEventListener) {
					containerNode.addEventListener('scroll', this.preventScroll);
				}
			}

			if (containerNode && containerNode.addEventListener) {
				containerNode.addEventListener('keydown', this.onKeyDown);
				containerNode.addEventListener('keyup', this.onKeyUp);
			}
		}

		componentDidUpdate (prevProps) {
			if (prevProps.spotlightId !== this.props.spotlightId) {
				this.configureSpotlight(this.props.spotlightId);
			}
			this.restoreFocus();
		}

		componentWillUnmount () {
			const containerNode = this.uiRefCurrent.containerRef.current;

			if (type === JS) {
				// remove a function for preventing native scrolling by Spotlight
				if (containerNode && containerNode.removeEventListener) {
					containerNode.removeEventListener('scroll', this.preventScroll);
				}
			}

			if (containerNode && containerNode.removeEventListener) {
				containerNode.removeEventListener('keydown', this.onKeyDown);
				containerNode.removeEventListener('keyup', this.onKeyUp);
			}

			this.pause.resume();
			SpotlightAccelerator.reset();

			this.setContainerDisabled(false);
		}

		isScrolledBy5way = false
		isScrolledByJump = false
		isWrappedBy5way = false
		lastFocusedIndex = null
		nodeIndexToBeFocused = null
		preservedIndex = null
		restoreLastFocused = false
		uiRefCurrent = null

		setContainerDisabled = (bool) => {
			const
				{spotlightId} = this.props,
				containerNode = document.querySelector(`[data-spotlight-id="${spotlightId}"]`);

			if (containerNode) {
				containerNode.setAttribute(dataContainerDisabledAttribute, bool);

				if (bool) {
					document.addEventListener('keydown', this.handleGlobalKeyDown, {capture: true});
				} else {
					document.removeEventListener('keydown', this.handleGlobalKeyDown, {capture: true});
				}
			}
		}

		configureSpotlight = (spotlightId) => {
			const {spacing} = this.props;

			Spotlight.set(spotlightId, {
				enterTo: 'last-focused',
				/*
				 * Returns the data-index as the key for last focused
				 */
				lastFocusedPersist: this.lastFocusedPersist,
				/*
				 * Restores the data-index into the placeholder if its the only element. Tries to find a
				 * matching child otherwise.
				 */
				lastFocusedRestore: this.lastFocusedRestore,
				/*
				 * Directs spotlight focus to favor straight elements that are within range of `spacing`
				 * over oblique elements, like scroll buttons.
				 */
				obliqueMultiplier: spacing > 0 ? spacing : 1
			});
		}

		lastFocusedPersist = () => {
			if (this.lastFocusedIndex != null) {
				return {
					container: false,
					element: true,
					key: this.lastFocusedIndex
				};
			}
		}

		/*
		 * Restores the data-index into the placeholder if its the only element. Tries to find a
		 * matching child otherwise.
		 */
		lastFocusedRestore = ({key}, all) => {
			if (all.length === 1 && 'vlPlaceholder' in all[0].dataset) {
				all[0].dataset.index = key;

				return all[0];
			}

			return all.reduce((focused, node) => {
				return focused || Number(node.dataset.index) === key && node;
			}, null);
		}

		/**
		 * Handle a Page up/down key with disabled items
		 */

		getExtentIndex = (index) => (Math.floor(index / this.uiRefCurrent.dimensionToExtent))

		findSpottableItem = (indexFrom, indexTo) => {
			const
				{dataSize, isItemDisabled} = this.props,
				safeIndexFrom = clamp(0, dataSize - 1, indexFrom),
				safeIndexTo = clamp(-1, dataSize, indexTo),
				delta = (indexFrom < indexTo) ? 1 : -1;

			if (indexFrom < 0 && indexTo < 0 || indexFrom >= dataSize && indexTo >= dataSize) {
				return -1;
			} else if (isItemDisabled === isItemDisabledDefault) {
				return safeIndexFrom;
			}

			if (safeIndexFrom !== safeIndexTo) {
				for (let i = safeIndexFrom; i !== safeIndexTo; i += delta) {
					if (!isItemDisabled(i)) {
						return i;
					}
				}
			}

			return -1;
		}

		findSpottableItemWithPositionInExtent = (indexFrom, indexTo, position) => {
			const
				{dataSize} = this.props,
				{dimensionToExtent} = this.uiRefCurrent;

			if (0 <= indexFrom && indexFrom < dataSize &&
				-1 <= indexTo && indexTo <= dataSize &&
				0 <= position && position < dimensionToExtent) {
				const
					{isItemDisabled} = this.props,
					direction = (indexFrom < indexTo) ? 1 : -1,
					delta = direction * dimensionToExtent,
					diffPosition = (indexFrom % dimensionToExtent) - position,
					// When direction is 1 (forward) and diffPosition is positive, add dimensionToExtent.
					// When direction is -1 (backward) and diffPosition is negative, substract dimensionToExtent.
					startIndex = indexFrom - diffPosition + ((direction * diffPosition > 0) ? delta : 0);

				for (let i = startIndex; direction * (indexTo - i) > 0; i += delta) {
					if (!isItemDisabled(i)) {
						return i;
					}
				}
			}

			return -1;
		}

		findSpottableExtent = (indexFrom, isForward) => {
			const
				{dataSize} = this.props,
				{dimensionToExtent} = this.uiRefCurrent,
				{findSpottableItem, getExtentIndex} = this,
				firstIndexInExtent = getExtentIndex(indexFrom) * dimensionToExtent;
			let index;

			if (isForward) {
				index = findSpottableItem(firstIndexInExtent + dimensionToExtent, dataSize);
			} else {
				index = findSpottableItem(firstIndexInExtent - 1, -1);
			}

			return getExtentIndex(index);
		}

		findNearestSpottableItemInExtent = (index, extentIndex) => {
			const
				{dataSize, isItemDisabled} = this.props,
				{dimensionToExtent} = this.uiRefCurrent,
				currentPosInExtent = clamp(0, dataSize - 1, index) % dimensionToExtent,
				firstIndexInExtent = clamp(0, this.getExtentIndex(dataSize - 1), extentIndex) * dimensionToExtent,
				lastIndexInExtent = clamp(firstIndexInExtent, dataSize, firstIndexInExtent + dimensionToExtent);
			let
				minDistance = dimensionToExtent,
				distance,
				nearestIndex = -1;

			for (let i = firstIndexInExtent; i < lastIndexInExtent; ++i) {
				if (!isItemDisabled(i)) {
					distance = Math.abs(currentPosInExtent - i % dimensionToExtent);
					if (distance < minDistance) {
						minDistance = distance;
						nearestIndex = i;
					}
				}
			}

			return nearestIndex;
		}

		getIndexToScroll = (direction, currentIndex) => {
			const
				{dataSize, spacing} = this.props,
				{dimensionToExtent, primary: {clientSize, gridSize, itemSize}, scrollPosition} = this.uiRefCurrent,
				{findSpottableItem} = this,
				numOfItemsInPage = Math.floor((clientSize + spacing) / gridSize) * dimensionToExtent,
				firstFullyVisibleIndex = Math.ceil(scrollPosition / gridSize) * dimensionToExtent,
				lastFullyVisibleIndex = Math.min(dataSize - 1, Math.floor((scrollPosition + clientSize - itemSize) / gridSize) * dimensionToExtent);
			let candidateIndex = -1;

			/* First, find a spottable item in this page */
			if (direction === 'down') { // Page Down
				if ((lastFullyVisibleIndex - (lastFullyVisibleIndex % dimensionToExtent)) > currentIndex) { // If a current focused item is in the last visible line.
					candidateIndex = findSpottableItem(
						lastFullyVisibleIndex,
						currentIndex - (currentIndex % dimensionToExtent) + dimensionToExtent - 1
					);
				}
			} else if (firstFullyVisibleIndex + dimensionToExtent <= currentIndex) { // Page Up,  if a current focused item is in the first visible line.
				candidateIndex = findSpottableItem(
					firstFullyVisibleIndex,
					currentIndex - (currentIndex % dimensionToExtent)
				);
			}

			/* Second, find a spottable item in the next page */
			if (candidateIndex === -1) {
				if (direction === 'down') { // Page Down
					candidateIndex = findSpottableItem(lastFullyVisibleIndex + numOfItemsInPage, lastFullyVisibleIndex);
				} else { // Page Up
					candidateIndex = findSpottableItem(firstFullyVisibleIndex - numOfItemsInPage, firstFullyVisibleIndex);
				}
			}

			/* Last, find a spottable item in a whole data */
			if (candidateIndex === -1) {
				if (direction === 'down') { // Page Down
					candidateIndex = findSpottableItem(lastFullyVisibleIndex + numOfItemsInPage + 1, dataSize);
				} else { // Page Up
					candidateIndex = findSpottableItem(firstFullyVisibleIndex - numOfItemsInPage - 1, -1);
				}
			}

			/* For grid lists, find the nearest item from the current item */
			if (candidateIndex !== -1) {
				return this.findNearestSpottableItemInExtent(currentIndex, this.getExtentIndex(candidateIndex));
			} else {
				return -1;
			}
		}

		scrollToNextItem = ({direction, focusedItem}) => {
			const
				{cbScrollTo} = this.props,
				{firstIndex, numOfItems} = this.uiRefCurrent.state,
				focusedIndex = getNumberValue(focusedItem.getAttribute(dataIndexAttribute)),
				indexToScroll = this.getIndexToScroll(direction, focusedIndex);

			if (indexToScroll !== -1 && focusedIndex !== indexToScroll) {
				if (firstIndex <= indexToScroll && indexToScroll < firstIndex + numOfItems) {
					const node = this.uiRefCurrent.containerRef.current.querySelector(`[data-index='${indexToScroll}'].spottable`);

					if (node) {
						Spotlight.focus(node);
					}
				} else {
					// Scroll to the next spottable item without animation
					this.pause.pause();
					focusedItem.blur();
					this.nodeIndexToBeFocused = this.lastFocusedIndex = indexToScroll;
				}
				cbScrollTo({index: indexToScroll, stickTo: direction === 'down' ? 'end' : 'start', animate: false});
			}
		}

		getNextIndex = ({index, keyCode, repeat}) => {
			const {dataSize, rtl, wrap} = this.props;
			const {isPrimaryDirectionVertical, dimensionToExtent} = this.uiRefCurrent;
			const isDownKey = isDown(keyCode);
			const isLeftMovement = (!rtl && isLeft(keyCode)) || (rtl && isRight(keyCode));
			const isRightMovement = (!rtl && isRight(keyCode)) || (rtl && isLeft(keyCode));
			const isUpKey = isUp(keyCode);
			let isWrapped = false;
			let nextIndex = -1;

			if (isPrimaryDirectionVertical) {
				if (isUpKey) {
					nextIndex = this.findSpottableItemWithPositionInExtent(index - 1, -1, index % dimensionToExtent);
				} else if (isDownKey) {
					nextIndex = this.findSpottableItemWithPositionInExtent(index + 1, dataSize, index % dimensionToExtent);
				} else if (isLeftMovement && index % dimensionToExtent) {
					nextIndex = index - 1;
				} else if (isRightMovement && index % dimensionToExtent < dimensionToExtent - 1) {
					nextIndex = index + 1;
				}
			} else if (isLeftMovement) {
				nextIndex = this.findSpottableItemWithPositionInExtent(index - 1, -1, index % dimensionToExtent);
			} else if (isRightMovement) {
				nextIndex = this.findSpottableItemWithPositionInExtent(index + 1, dataSize, index % dimensionToExtent);
			} else if (isUpKey && index % dimensionToExtent) {
				nextIndex = index - 1;
			} else if (isDownKey && index % dimensionToExtent < dimensionToExtent - 1) {
				nextIndex = index + 1;
			}

			if (!repeat && nextIndex === -1 && wrap) {
				const isForward = (
					isPrimaryDirectionVertical && isDownKey ||
					!isPrimaryDirectionVertical && isRightMovement ||
					null
				);
				const isBackward = (
					isPrimaryDirectionVertical && isUpKey ||
					!isPrimaryDirectionVertical && isLeftMovement ||
					null
				);

				if (isForward) {
					nextIndex = this.findSpottableItemWithPositionInExtent(0, dataSize, index % dimensionToExtent);
					isWrapped = true;
				} else if (isBackward) {
					nextIndex = this.findSpottableItemWithPositionInExtent(dataSize - 1, -1, index % dimensionToExtent);
					isWrapped = true;
				}
			}

			return {isWrapped, nextIndex};
		}

		/**
		 * Handle `onKeyDown` event
		 */

		onAcceleratedKeyDown = ({keyCode, repeat, target}) => {
			const {cbScrollTo, spacing, wrap} = this.props;
			const {dimensionToExtent, primary: {clientSize, gridSize}, scrollPosition} = this.uiRefCurrent;
			const index = getNumberValue(target.dataset.index);
			const {isWrapped, nextIndex} = this.getNextIndex({index, keyCode, repeat});

			this.isScrolledBy5way = false;
			this.isScrolledByJump = false;

			if (nextIndex >= 0) {
				const numOfItemsInPage = Math.floor((clientSize + spacing) / gridSize) * dimensionToExtent;
				const firstFullyVisibleIndex = Math.ceil(scrollPosition / gridSize) * dimensionToExtent;
				const isNextItemInView = nextIndex >= firstFullyVisibleIndex && nextIndex < firstFullyVisibleIndex + numOfItemsInPage;

				this.lastFocusedIndex = nextIndex;

				if (isNextItemInView) {
					this.focusOnItem(nextIndex);
				} else {
					this.isScrolledBy5way = true;

					if (isWrapped && wrap === true) {
						this.isWrappedBy5way = true;
						this.pause.pause();
						target.blur();
					} else if (!isWrapped || wrap !== 'noAnimation') {
						this.focusOnItem(nextIndex);
					}

					this.nodeIndexToBeFocused = nextIndex;

					cbScrollTo({
						index: nextIndex,
						stickTo: index < nextIndex ? 'end' : 'start',
						animate: !(isWrapped && wrap === 'noAnimation')
					});
				}

			} else if (!repeat && Spotlight.move(getDirection(keyCode))) {
				SpotlightAccelerator.reset();
			}
		}

		onKeyDown = (ev) => {
			if (getDirection(ev.keyCode)) {
				ev.preventDefault();
				ev.stopPropagation();
				Spotlight.setPointerMode(false);
				SpotlightAccelerator.processKey(ev, this.onAcceleratedKeyDown);
			}
		}

		onKeyUp = ({keyCode}) => {
			if (getDirection(keyCode) || isEnter(keyCode)) {
				SpotlightAccelerator.reset();
			}
		}

		/**
		 * Handle global `onKeyDown` event
		 */

		handleGlobalKeyDown = () => {
			this.setContainerDisabled(false);
		}

		/**
		 * Focus on the Node of the VirtualList item
		 */

		focusOnNode = (node) => {
			if (node) {
				Spotlight.focus(node);
			}
		}

		focusOnItem = (index) => {
			const item = this.uiRefCurrent.containerRef.current.querySelector(`[data-index='${index}'].spottable`);

			if (this.isWrappedBy5way) {
				SpotlightAccelerator.reset();
				this.isWrappedBy5way = false;
			}

			this.pause.resume();
			this.focusOnNode(item);
			this.nodeIndexToBeFocused = null;
			this.isScrolledByJump = false;
		}

		initItemRef = (ref, index) => {
			if (ref) {
				if (type === JS) {
					this.focusOnItem(index);
				} else {
					// If focusing the item of VirtuallistNative, `onFocus` in Scrollable will be called.
					// Then VirtualListNative tries to scroll again differently from VirtualList.
					// So we would like to skip `focus` handling when focusing the item as a workaround.
					this.isScrolledByJump = true;
					this.focusOnItem(index);
				}
			}
		}

		focusByIndex = (index) => {
			// We have to focus node async for now since list items are not yet ready when it reaches componentDid* lifecycle methods
			setTimeout(() => {
				this.focusOnItem(index);
			}, 0);
		}

		/**
		 * Manage a placeholder
		 */

		isNeededScrollingPlaceholder = () => this.nodeIndexToBeFocused != null && Spotlight.isPaused();

		handlePlaceholderFocus = (ev) => {
			const placeholder = ev.currentTarget;

			if (placeholder) {
				const index = placeholder.dataset.index;

				if (index) {
					this.preservedIndex = getNumberValue(index);
					this.restoreLastFocused = true;
				}
			}
		}

		handleUpdateItems = ({firstIndex, lastIndex}) => {
			if (this.restoreLastFocused && this.preservedIndex >= firstIndex && this.preservedIndex <= lastIndex) {
				this.restoreFocus();
			}
		}

		/**
		 * Restore the focus of VirtualList
		 */

		isPlaceholderFocused = () => {
			const current = Spotlight.getCurrent();

			if (current && current.dataset.vlPlaceholder && this.uiRefCurrent.containerRef.current.contains(current)) {
				return true;
			}

			return false;
		}

		restoreFocus = () => {
			if (
				this.restoreLastFocused &&
				!this.isPlaceholderFocused()
			) {
				const
					{spotlightId} = this.props,
					node = this.uiRefCurrent.containerRef.current.querySelector(
						`[data-spotlight-id="${spotlightId}"] [data-index="${this.preservedIndex}"]`
					);

				if (node) {
					// if we're supposed to restore focus and virtual list has positioned a set of items
					// that includes lastFocusedIndex, clear the indicator
					this.restoreLastFocused = false;

					// try to focus the last focused item
					this.isScrolledByJump = true;
					const foundLastFocused = Spotlight.focus(node);
					this.isScrolledByJump = false;

					// but if that fails (because it isn't found or is disabled), focus the container so
					// spotlight isn't lost
					if (!foundLastFocused) {
						this.restoreLastFocused = true;
						Spotlight.focus(spotlightId);
					}
				}
			}
		}

		/**
		 * calculator
		 */

		calculatePositionOnFocus = ({item, scrollPosition = this.uiRefCurrent.scrollPosition}) => {
			const
				{pageScroll} = this.props,
				{numOfItems} = this.uiRefCurrent.state,
				{primary} = this.uiRefCurrent,
				offsetToClientEnd = primary.clientSize - primary.itemSize,
				focusedIndex = getNumberValue(item.getAttribute(dataIndexAttribute));

			if (!isNaN(focusedIndex)) {
				let gridPosition = this.uiRefCurrent.getGridPosition(focusedIndex);

				if (numOfItems > 0 && focusedIndex % numOfItems !== this.lastFocusedIndex % numOfItems) {
					const node = this.uiRefCurrent.getItemNode(this.lastFocusedIndex);

					if (node) {
						node.blur();
					}
				}
				this.nodeIndexToBeFocused = null;
				this.lastFocusedIndex = focusedIndex;

				if (primary.clientSize >= primary.itemSize) {
					if (gridPosition.primaryPosition > scrollPosition + offsetToClientEnd) { // forward over
						gridPosition.primaryPosition -= pageScroll ? 0 : offsetToClientEnd;
					} else if (gridPosition.primaryPosition >= scrollPosition) { // inside of client
						if (type === JS) {
							gridPosition.primaryPosition = scrollPosition;
						} else {
							// This code uses the trick to change the target position slightly which will not affect the actual result
							// since a browser ignore `scrollTo` method if the target position is same as the current position.
							gridPosition.primaryPosition = scrollPosition + (this.uiRefCurrent.scrollPosition === scrollPosition ? 0.1 : 0);
						}
					} else { // backward over
						gridPosition.primaryPosition -= pageScroll ? offsetToClientEnd : 0;
					}
				}

				// Since the result is used as a target position to be scrolled,
				// scrondaryPosition should be 0 here.
				gridPosition.secondaryPosition = 0;

				return this.uiRefCurrent.gridPositionToItemPosition(gridPosition);
			}
		}

		shouldPreventScrollByFocus = () => ((type === JS) ? (this.isScrolledBy5way) : (this.isScrolledBy5way || this.isScrolledByJump))

		shouldPreventOverscrollEffect = () => (this.isWrappedBy5way)

		setLastFocusedNode = (node) => {
			this.lastFocusedIndex = node.dataset && getNumberValue(node.dataset.index);
		}

		updateStatesAndBounds = ({dataSize, moreInfo, numOfItems}) => {
			const {preservedIndex} = this;

			return (this.restoreLastFocused && numOfItems > 0 && preservedIndex < dataSize && (
				preservedIndex < moreInfo.firstVisibleIndex || preservedIndex > moreInfo.lastVisibleIndex
			));
		}

		getScrollBounds = () => this.uiRefCurrent.getScrollBounds()

		getComponentProps = (index) => (
			(index === this.nodeIndexToBeFocused) ? {ref: (ref) => this.initItemRef(ref, index)} : {}
		)

		initUiRef = (ref) => {
			if (ref) {
				this.uiRefCurrent = ref;
				this.props.initUiChildRef(ref);
			}
		}

		render () {
			const
				{itemRenderer, itemsRenderer, ...rest} = this.props,
				needsScrollingPlaceholder = this.isNeededScrollingPlaceholder();

			delete rest.initUiChildRef;
			delete rest.isItemDisabled;
			delete rest.spotlightId;
			delete rest.wrap;

			return (
				<UiBase
					{...rest}
					getComponentProps={this.getComponentProps}
					itemRenderer={({index, ...itemRest}) => ( // eslint-disable-line react/jsx-no-bind
						itemRenderer({
							... itemRest,
							[dataIndexAttribute]: index,
							index
						})
					)}
					onUpdateItems={this.handleUpdateItems}
					ref={this.initUiRef}
					updateStatesAndBounds={this.updateStatesAndBounds}
					itemsRenderer={(props) => { // eslint-disable-line react/jsx-no-bind
						return itemsRenderer({
							...props,
							handlePlaceholderFocus: this.handlePlaceholderFocus,
							needsScrollingPlaceholder
						});
					}}
				/>
			);
		}
	};
};

/**
 * A Moonstone-styled base component for [VirtualList]{@link moonstone/VirtualList.VirtualList} and
 * [VirtualGridList]{@link moonstone/VirtualList.VirtualGridList}.
 *
 * @class VirtualListBase
 * @memberof moonstone/VirtualList
 * @extends ui/VirtualList.VirtualListBase
 * @ui
 * @public
 */
const VirtualListBase = VirtualListBaseFactory(JS);
VirtualListBase.displayName = 'VirtualListBase';

/**
 * Activates the component for voice control.
 *
 * @name data-webos-voice-focused
 * @memberof moonstone/VirtualList.VirtualListBase.prototype
 * @type {Boolean}
 * @public
 */

/**
 * The voice control group label.
 *
 * @name data-webos-voice-group-label
 * @memberof moonstone/VirtualList.VirtualListBase.prototype
 * @type {String}
 * @public
 */

/**
 * A Moonstone-styled base component for [VirtualListNative]{@link moonstone/VirtualList.VirtualListNative} and
 * [VirtualGridListNative]{@link moonstone/VirtualList.VirtualGridListNative}.
 *
 * @class VirtualListBaseNative
 * @memberof moonstone/VirtualList
 * @extends ui/VirtualList.VirtualListBaseNative
 * @ui
 * @private
 */
const VirtualListBaseNative = VirtualListBaseFactory(Native);
VirtualListBaseNative.displayName = 'VirtualListBaseNative';

/* eslint-disable enact/prop-types */
const listItemsRenderer = (props) => {
	const {
		cc,
		handlePlaceholderFocus,
		initItemContainerRef: initUiItemContainerRef,
		needsScrollingPlaceholder,
		primary
	} = props;

	return (
		<React.Fragment>
			{cc.length ? (
				<div ref={initUiItemContainerRef} role="list">{cc}</div>
			) : null}
			{primary ? null : (
				<SpotlightPlaceholder
					data-index={0}
					data-vl-placeholder
					// a zero width/height element can't be focused by spotlight so we're giving
					// the placeholder a small size to ensure it is navigable
					style={{width: 10}}
					onFocus={handlePlaceholderFocus}
				/>
			)}
			{needsScrollingPlaceholder ? (
				<SpotlightPlaceholder />
			) : null}
		</React.Fragment>
	);
};
/* eslint-enable enact/prop-types */

const ScrollableVirtualList = (props) => ( // eslint-disable-line react/jsx-no-bind
	<Scrollable
		{...props}
		childRenderer={(childProps) => ( // eslint-disable-line react/jsx-no-bind
			<VirtualListBase
				{...childProps}
<<<<<<< HEAD
				animate={props.animate}
				itemsRenderer={listItemsRenderer}
=======
				itemsRenderer={({cc, handlePlaceholderFocus, initItemContainerRef: initUiItemContainerRef, needsScrollingPlaceholder, primary}) => ( // eslint-disable-line react/jsx-no-bind
					[
						cc.length ? <div key="0" ref={initUiItemContainerRef} role="list">{cc}</div> : null,
						primary ?
							null :
							<SpotlightPlaceholder
								data-index={0}
								data-vl-placeholder
								key="1"
								onFocus={handlePlaceholderFocus}
							/>,
						needsScrollingPlaceholder ? <SpotlightPlaceholder key="2" /> : null
					]
				)}
>>>>>>> f7ffc202
			/>
		)}
	/>
);

ScrollableVirtualList.propTypes = /** @lends moonstone/VirtualList.VirtualListBase.prototype */ {
	/**
	 * Direction of the list.
	 *
	 * Valid values are:
	 * * `'horizontal'`, and
	 * * `'vertical'`.
	 *
	 * @type {String}
	 * @default 'vertical'
	 * @public
	 */
	direction: PropTypes.oneOf(['horizontal', 'vertical'])
};

ScrollableVirtualList.defaultProps = {
	direction: 'vertical'
};

const ScrollableVirtualListNative = (props) => (
	<ScrollableNative
		{...props}
		childRenderer={(childProps) => ( // eslint-disable-line react/jsx-no-bind
			<VirtualListBaseNative
				{...childProps}
<<<<<<< HEAD
				animate={props.animate}
				itemsRenderer={listItemsRenderer}
=======
				itemsRenderer={({cc, handlePlaceholderFocus, initItemContainerRef: initUiItemContainerRef, needsScrollingPlaceholder, primary}) => ( // eslint-disable-line react/jsx-no-bind
					[
						cc.length ? <div key="0" ref={initUiItemContainerRef} role="list">{cc}</div> : null,
						primary ?
							null :
							<SpotlightPlaceholder
								data-index={0}
								data-vl-placeholder
								key="1"
								onFocus={handlePlaceholderFocus}
							/>,
						needsScrollingPlaceholder ? <SpotlightPlaceholder key="2" /> : null
					]
				)}
>>>>>>> f7ffc202
			/>
		)}
	/>
);

ScrollableVirtualListNative.propTypes = /** @lends moonstone/VirtualList.VirtualListBaseNative.prototype */ {
	/**
	 * Direction of the list.
	 *
	 * Valid values are:
	 * * `'horizontal'`, and
	 * * `'vertical'`.
	 *
	 * @type {String}
	 * @default 'vertical'
	 * @public
	 */
	direction: PropTypes.oneOf(['horizontal', 'vertical'])
};

ScrollableVirtualListNative.defaultProps = {
	direction: 'vertical'
};

export default VirtualListBase;
export {
	ScrollableVirtualList,
	ScrollableVirtualListNative,
	VirtualListBase,
	VirtualListBaseNative
};<|MERGE_RESOLUTION|>--- conflicted
+++ resolved
@@ -935,25 +935,7 @@
 		childRenderer={(childProps) => ( // eslint-disable-line react/jsx-no-bind
 			<VirtualListBase
 				{...childProps}
-<<<<<<< HEAD
-				animate={props.animate}
 				itemsRenderer={listItemsRenderer}
-=======
-				itemsRenderer={({cc, handlePlaceholderFocus, initItemContainerRef: initUiItemContainerRef, needsScrollingPlaceholder, primary}) => ( // eslint-disable-line react/jsx-no-bind
-					[
-						cc.length ? <div key="0" ref={initUiItemContainerRef} role="list">{cc}</div> : null,
-						primary ?
-							null :
-							<SpotlightPlaceholder
-								data-index={0}
-								data-vl-placeholder
-								key="1"
-								onFocus={handlePlaceholderFocus}
-							/>,
-						needsScrollingPlaceholder ? <SpotlightPlaceholder key="2" /> : null
-					]
-				)}
->>>>>>> f7ffc202
 			/>
 		)}
 	/>
@@ -984,25 +966,7 @@
 		childRenderer={(childProps) => ( // eslint-disable-line react/jsx-no-bind
 			<VirtualListBaseNative
 				{...childProps}
-<<<<<<< HEAD
-				animate={props.animate}
 				itemsRenderer={listItemsRenderer}
-=======
-				itemsRenderer={({cc, handlePlaceholderFocus, initItemContainerRef: initUiItemContainerRef, needsScrollingPlaceholder, primary}) => ( // eslint-disable-line react/jsx-no-bind
-					[
-						cc.length ? <div key="0" ref={initUiItemContainerRef} role="list">{cc}</div> : null,
-						primary ?
-							null :
-							<SpotlightPlaceholder
-								data-index={0}
-								data-vl-placeholder
-								key="1"
-								onFocus={handlePlaceholderFocus}
-							/>,
-						needsScrollingPlaceholder ? <SpotlightPlaceholder key="2" /> : null
-					]
-				)}
->>>>>>> f7ffc202
 			/>
 		)}
 	/>
