--- conflicted
+++ resolved
@@ -566,7 +566,6 @@
 
 	applyStyleToNewNode = (params) => {
 		const
-<<<<<<< HEAD
 			{i, j, key, width, height, primaryPosition, secondaryPosition} = params,
 			{component, data} = this.props,
 			itemElement = this.isVirtualVariableGridList() ?
@@ -583,15 +582,6 @@
 					index: i,
 					key: key
 				}),
-=======
-			{component, data} = this.props,
-			{numOfItems} = this.state,
-			itemElement = component({
-				data,
-				index: i,
-				key: i % numOfItems
-			}),
->>>>>>> 14644b02
 			style = {};
 
 		this.composeStyle(style, width, height, primaryPosition, secondaryPosition);
