--- conflicted
+++ resolved
@@ -5,6 +5,7 @@
  * export is {@link moonstone/VirtualList.VirtualListBase}.
  */
 
+import classNames from 'classnames';
 import {contextTypes} from '@enact/i18n/I18nDecorator';
 import {is} from '@enact/core/keymap';
 import React, {Component, PropTypes} from 'react';
@@ -174,124 +175,10 @@
 		style: {}
 	}
 
-	constructor (props) {
+	constructor (props, context) {
 		const {positioningOption} = props;
 
-		super(props);
-
-		this.state = {firstIndex: 0, numOfItems: 0};
-		this.initContainerRef = this.initRef('containerRef');
-		this.initWrapperRef = this.initRef('wrapperRef');
-
-		switch (positioningOption) {
-			case 'byItem':
-				this.composeItemPosition = this.composeTransform;
-				this.positionContainer = nop;
-				break;
-			case 'byContainer':
-				this.composeItemPosition = this.composeLeftTop;
-				this.positionContainer = this.applyTransformToContainerNode;
-				break;
-			case 'byBrowser':
-				this.composeItemPosition = this.composeLeftTop;
-				this.positionContainer = this.applyScrollLeftTopToWrapperNode;
-				break;
-		}
-	}
-
-	// Calculate metrics for VirtualList after the 1st render to know client W/H.
-	// We separate code related with data due to re use it when data changed.
-	componentDidMount () {
-		const {positioningOption} = this.props;
-
-		this.calculateMetrics(this.props);
-		this.updateStatesAndBounds(this.props);
-
-		if (positioningOption !== 'byBrowser') {
-			const containerNode = this.getContainerNode(positioningOption);
-
-			// prevent native scrolling by Spotlight
-			this.preventScroll = () => {
-				containerNode.scrollTop = 0;
-				containerNode.scrollLeft = this.context.rtl ? containerNode.scrollWidth : 0;
-			};
-
-			if (containerNode && containerNode.addEventListener) {
-				containerNode.addEventListener('scroll', this.preventScroll);
-			}
-		}
-	}
-
-	// Call updateStatesAndBounds here when dataSize has been changed to update nomOfItems state.
-	// Calling setState within componentWillReceivePropswill not trigger an additional render.
-	componentWillReceiveProps (nextProps) {
-		const
-			{dataSize, direction, itemSize, overhang, spacing} = this.props,
-			hasMetricsChanged = (
-				direction !== nextProps.direction ||
-				((itemSize instanceof Object) ? (itemSize.minWidth !== nextProps.itemSize.minWidth || itemSize.minHeight !== nextProps.itemSize.minHeight) : itemSize !== nextProps.itemSize) ||
-				overhang !== nextProps.overhang ||
-				spacing !== nextProps.spacing
-			),
-			hasDataChanged = (dataSize !== nextProps.dataSize);
-
-		if (hasMetricsChanged) {
-			this.calculateMetrics(nextProps);
-			this.updateStatesAndBounds(hasDataChanged ? nextProps : this.props);
-		} else if (hasDataChanged) {
-			this.updateStatesAndBounds(nextProps);
-		}
-	}
-
-	componentWillUnmount () {
-		const containerNode = this.getContainerNode(this.props.positioningOption);
-
-		// remove a function for preventing native scrolling by Spotlight
-		if (containerNode && containerNode.removeEventListener) {
-			containerNode.removeEventListener('scroll', this.preventScroll);
-		}
-	}
-
-	scrollBounds = {
-		clientWidth: 0,
-		clientHeight: 0,
-		scrollWidth: 0,
-		scrollHeight: 0,
-		maxLeft: 0,
-		maxTop: 0
-	}
-
-	primary = null
-	secondary = null
-
-	isPrimaryDirectionVertical = true
-	isItemSized = false
-
-	dimensionToExtent = 0
-	threshold = 0
-	maxFirstIndex = 0
-	curDataSize = 0
-	cc = []
-	scrollPosition = 0
-	updateFrom = null
-	updateTo = null
-
-	containerStyle = {}
-	wrapperStyle = {}
-	containerRef = null
-	wrapperRef = null
-	composeItemPosition = null
-	composeContainerPosition = null
-
-	// spotlight
-	nodeIndexToBeBlurred = null
-	lastFocusedIndex = null
-
-<<<<<<< HEAD
-	constructor (props) {
-		const {positioningOption} = props;
-
-		super(props);
+		super(props, context);
 
 		this.state = {firstIndex: 0, numOfItems: 0};
 		this.initContainerRef = this.initRef('containerRef');
@@ -315,8 +202,95 @@
 		}
 	}
 
-=======
->>>>>>> fda7bc3c
+	// Calculate metrics for VirtualList after the 1st render to know client W/H.
+	// We separate code related with data due to re use it when data changed.
+	componentDidMount () {
+		const {positioningOption} = this.props;
+
+		this.calculateMetrics(this.props);
+		this.updateStatesAndBounds(this.props);
+
+		if (positioningOption !== 'byBrowser') {
+			const containerNode = this.getContainerNode(positioningOption);
+
+			// prevent native scrolling by Spotlight
+			this.preventScroll = () => {
+				containerNode.scrollTop = 0;
+				/* NOTE: this calculation only works for Chrome */
+				containerNode.scrollLeft = this.context.rtl ? containerNode.scrollWidth : 0;
+			};
+
+			if (containerNode && containerNode.addEventListener) {
+				containerNode.addEventListener('scroll', this.preventScroll);
+			}
+		}
+	}
+
+	// Call updateStatesAndBounds here when dataSize has been changed to update nomOfItems state.
+	// Calling setState within componentWillReceivePropswill not trigger an additional render.
+	componentWillReceiveProps (nextProps) {
+		const
+			{dataSize, direction, itemSize, overhang, spacing} = this.props,
+			hasMetricsChanged = (
+				direction !== nextProps.direction ||
+				((itemSize instanceof Object) ? (itemSize.minWidth !== nextProps.itemSize.minWidth || itemSize.minHeight !== nextProps.itemSize.minHeight) : itemSize !== nextProps.itemSize) ||
+				overhang !== nextProps.overhang ||
+				spacing !== nextProps.spacing
+			),
+			hasDataChanged = (dataSize !== nextProps.dataSize);
+
+		if (hasMetricsChanged) {
+			this.calculateMetrics(nextProps);
+			this.updateStatesAndBounds(hasDataChanged ? nextProps : this.props);
+		} else if (hasDataChanged) {
+			this.updateStatesAndBounds(nextProps);
+		}
+	}
+
+	componentWillUnmount () {
+		const containerNode = this.getContainerNode(this.props.positioningOption);
+
+		// remove a function for preventing native scrolling by Spotlight
+		if (containerNode && containerNode.removeEventListener) {
+			containerNode.removeEventListener('scroll', this.preventScroll);
+		}
+	}
+
+	scrollBounds = {
+		clientWidth: 0,
+		clientHeight: 0,
+		scrollWidth: 0,
+		scrollHeight: 0,
+		maxLeft: 0,
+		maxTop: 0
+	}
+
+	primary = null
+	secondary = null
+
+	isPrimaryDirectionVertical = true
+	isItemSized = false
+
+	dimensionToExtent = 0
+	threshold = 0
+	maxFirstIndex = 0
+	curDataSize = 0
+	cc = []
+	scrollPosition = 0
+	updateFrom = null
+	updateTo = null
+
+	containerStyle = {}
+	wrapperStyle = {}
+	containerRef = null
+	wrapperRef = null
+	composeItemPosition = null
+	composeContainerPosition = null
+
+	// spotlight
+	nodeIndexToBeBlurred = null
+	lastFocusedIndex = null
+
 	isVertical = () => this.isPrimaryDirectionVertical
 
 	isHorizontal = () => !this.isPrimaryDirectionVertical
@@ -803,7 +777,6 @@
 		this.updateStatesAndBounds(this.props);
 	}
 
-<<<<<<< HEAD
 	// for RTL support on byBrowser mode
 	readyForRtl = () => {
 		const {positioningOption} = this.props;
@@ -815,62 +788,6 @@
 		}
 	}
 
-	// Calculate metrics for VirtualList after the 1st render to know client W/H.
-	// We separate code related with data due to re use it when data changed.
-	componentDidMount () {
-		const {positioningOption} = this.props;
-
-		this.calculateMetrics(this.props);
-		this.updateStatesAndBounds(this.props);
-
-		if (positioningOption !== 'byBrowser') {
-			const containerNode = this.getContainerNode(positioningOption);
-
-			// prevent native scrolling by Spotlight
-			this.preventScroll = () => {
-				containerNode.scrollTop = 0;
-				/* NOTE: this calculation only works for Chrome */
-				containerNode.scrollLeft = this.context.rtl ? containerNode.scrollWidth : 0;
-			};
-
-			if (containerNode && containerNode.addEventListener) {
-				containerNode.addEventListener('scroll', this.preventScroll);
-			}
-		}
-	}
-
-	// Call updateStatesAndBounds here when dataSize has been changed to update nomOfItems state.
-	// Calling setState within componentWillReceivePropswill not trigger an additional render.
-	componentWillReceiveProps (nextProps) {
-		const
-			{dataSize, direction, itemSize, overhang, spacing} = this.props,
-			hasMetricsChanged = (
-				direction !== nextProps.direction ||
-				((itemSize instanceof Object) ? (itemSize.minWidth !== nextProps.itemSize.minWidth || itemSize.minHeight !== nextProps.itemSize.minHeight) : itemSize !== nextProps.itemSize) ||
-				overhang !== nextProps.overhang ||
-				spacing !== nextProps.spacing
-			),
-			hasDataChanged = (dataSize !== nextProps.dataSize);
-
-		if (hasMetricsChanged) {
-			this.calculateMetrics(nextProps);
-			this.updateStatesAndBounds(hasDataChanged ? nextProps : this.props);
-		} else if (hasDataChanged) {
-			this.updateStatesAndBounds(nextProps);
-		}
-	}
-
-	componentWillUnmount () {
-		const containerNode = this.getContainerNode(this.props.positioningOption);
-
-		// remove a function for preventing native scrolling by Spotlight
-		if (containerNode && containerNode.removeEventListener) {
-			containerNode.removeEventListener('scroll', this.preventScroll);
-		}
-	}
-
-=======
->>>>>>> fda7bc3c
 	// render
 
 	initRef (prop) {
