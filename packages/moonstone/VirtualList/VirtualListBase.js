--- conflicted
+++ resolved
@@ -834,13 +834,9 @@
 
 		this.isScrolledBy5way = false;
 		if (getDirection(keyCode)) {
-<<<<<<< HEAD
-			this.isScrolledBy5way = this.jumpToSpottableItem(keyCode, target);
-=======
 			const index = Number.parseInt(target.getAttribute(dataIndexAttribute));
 			this.setSpotlightContainerRestrict(keyCode, index);
-			this.isScrolledBy5way = this.jumpToSpottableItem(keyCode, index);
->>>>>>> f5eb7bcf
+			this.isScrolledBy5way = this.jumpToSpottableItem(keyCode, target);
 		}
 		forwardKeyDown(e, this.props);
 	}
