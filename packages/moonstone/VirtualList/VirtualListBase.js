/*
 * Exports the {@link moonstone/VirtualList.VirtualListBase} and
 * {@link moonstone/VirtualList.VirtualListCore} components and the
 * {@link moonstone/VirtualList.gridListItemSizeShape} validator. The default
 * export is {@link moonstone/VirtualList.VirtualListBase}.
 */

import classNames from 'classnames';
import {contextTypes} from '@enact/i18n/I18nDecorator';
import {is} from '@enact/core/keymap';
import React, {Component, PropTypes} from 'react';
import {Spotlight, SpotlightContainerDecorator} from '@enact/spotlight';

import {dataIndexAttribute, Scrollable} from '../Scroller/Scrollable';

import css from './VirtualListBase.less';

const
	dataContainerMutedAttribute = 'data-container-muted',
	dataContainerIdAttribute = 'data-container-id',
	isDown = is('down'),
	isLeft = is('left'),
	isRight = is('right'),
	isUp = is('up'),
	nop = () => {};

/**
 * The shape for the grid list item size in a list for {@link moonstone/VirtualList.listItemSizeShape}.
 *
 * @typedef {Object} gridListItemSizeShape
 * @memberof moonstone/VirtualList
 * @property {Number} minWidth - The minimum width of the grid list item.
 * @property {Number} minHeight - The minimum height of the grid list item.
 */
const gridListItemSizeShape = PropTypes.shape({
	minWidth: PropTypes.number.isRequired,
	minHeight:  PropTypes.number.isRequired
});

/**
 * {@link moonstone/VirtualList.VirtualListBase} is a base component for
 * {@link moonstone/VirtualList.VirtualList} and
 * {@link moonstone/VirtualList.VirtualGridList} with Scrollable and SpotlightContainerDecorator applied.
 *
 * @class VirtualListCore
 * @memberof moonstone/VirtualList
 * @ui
 * @private
 */
class VirtualListCore extends Component {
	static propTypes = /** @lends moonstone/VirtualList.VirtualListCore.prototype */ {
		/**
		 * The render function for an item of the list.
		 * `index` is for accessing the index of the item.
		 * `key` MUST be passed as a prop for DOM recycling.
		 * Data manipulation can be done in this function.
		 *
		 * @type {Function}
		 * @public
		 */
		component: PropTypes.func.isRequired,

		/**
		 * Size of an item for the list; valid values are either a number for `VirtualList`
		 * or an object that has `minWidth` and `minHeight` for `VirtualGridList`.
		 *
		 * @type {Number|moonstone/VirtualList.gridListItemSizeShape}
		 * @public
		 */
		itemSize: PropTypes.oneOfType([
			PropTypes.number,
			gridListItemSizeShape
		]).isRequired,

		/**
		 * Callback method of scrollTo.
		 * Normally, `Scrollable` should set this value.
		 *
		 * @type {Function}
		 * @private
		 */
		cbScrollTo: PropTypes.func,

		/**
		 * Data for the list.
		 * Check mutation of this and determine whether the list should update or not.
		 *
		 * @type {Any}
		 * @default []
		 * @public
		 */
		data: PropTypes.any,

		/**
		 * Size of the data.
		 *
		 * @type {Number}
		 * @default 0
		 * @public
		 */
		dataSize: PropTypes.number,

		/**
		 * Direction of the list; valid values are `'horizontal'` and `'vertical'`.
		 *
		 * @type {String}
		 * @default 'vertical'
		 * @public
		 */
		direction: PropTypes.oneOf(['horizontal', 'vertical']),

		/**
		 * Called when onScroll [events]{@glossary event} occurs.
		 *
		 * @type {Function}
		 * @private
		 */
		onScroll: PropTypes.func,

		/**
		 * Number of spare DOM node.
		 * `3` is good for the default value experimentally and
		 * this value is highly recommended not to be changed by developers.
		 *
		 * @type {Number}
		 * @default 3
		 * @private
		 */
		overhang: PropTypes.number,

		/**
		 * It scrolls by page when 'true', by item when 'false'
		 *
		 * @type {Boolean}
		 * @default false
		 * @private
		 */
		pageScroll: PropTypes.bool,

		/**
		 * Option for positioning the items; valid values are `'byItem'`, `'byContainer'`,
		 * and `'byBrowser'`.
		 * If `'byItem'`, the list moves each item.
		 * If `'byContainer'`, the list moves the container that contains rendered items.
		 * If `'byBrowser'`, the list scrolls by browser.
		 *
		 * @type {String}
		 * @default 'byItem'
		 * @private
		 */
		positioningOption: PropTypes.oneOf(['byItem', 'byContainer', 'byBrowser']),

		/**
		 * Spacing between items.
		 *
		 * @type {Number}
		 * @default 0
		 * @public
		 */
		spacing: PropTypes.number
	}

	static contextTypes = contextTypes

	static defaultProps = {
		cbScrollTo: nop,
		data: [],
		dataSize: 0,
		direction: 'vertical',
		onScroll: nop,
		overhang: 3,
		pageScroll: false,
		positioningOption: 'byItem',
		spacing: 0,
		style: {}
	}

	constructor (props, context) {
		const {positioningOption} = props;

		super(props, context);

		this.state = {firstIndex: 0, numOfItems: 0};
		this.initContainerRef = this.initRef('containerRef');
		this.initWrapperRef = this.initRef('wrapperRef');

		switch (positioningOption) {
			case 'byItem':
				this.composeItemPosition = this.composeTransform;
				this.composeContainerPosition = nop;
				break;
			case 'byContainer':
				this.composeItemPosition = this.composeLeftTop;
				this.composeContainerPosition = this.applyTransformToContainerNode;
				break;
			case 'byBrowser':
				this.composeItemPosition = this.composeLeftTop;
				this.composeContainerPosition = this.applyScrollLeftTopToWrapperNode;
				this.wrapperStyle.overflowX = 'scroll';
				this.wrapperStyle.overflowY = 'scroll';
				break;
		}
	}

	// Calculate metrics for VirtualList after the 1st render to know client W/H.
	// We separate code related with data due to re use it when data changed.
	componentDidMount () {
		const {positioningOption} = this.props;

		this.calculateMetrics(this.props);
		this.updateStatesAndBounds(this.props);

		if (positioningOption !== 'byBrowser') {
			const containerNode = this.getContainerNode(positioningOption);

			// prevent native scrolling by Spotlight
			this.preventScroll = () => {
				containerNode.scrollTop = 0;
				/* NOTE: this calculation only works for Chrome */
				containerNode.scrollLeft = this.context.rtl ? containerNode.scrollWidth : 0;
			};

			if (containerNode && containerNode.addEventListener) {
				containerNode.addEventListener('scroll', this.preventScroll);
			}
		}
	}

	// Call updateStatesAndBounds here when dataSize has been changed to update nomOfItems state.
	// Calling setState within componentWillReceivePropswill not trigger an additional render.
	componentWillReceiveProps (nextProps) {
		const
			{dataSize, direction, itemSize, overhang, spacing} = this.props,
			hasMetricsChanged = (
				direction !== nextProps.direction ||
				((itemSize instanceof Object) ? (itemSize.minWidth !== nextProps.itemSize.minWidth || itemSize.minHeight !== nextProps.itemSize.minHeight) : itemSize !== nextProps.itemSize) ||
				overhang !== nextProps.overhang ||
				spacing !== nextProps.spacing
			),
			hasDataChanged = (dataSize !== nextProps.dataSize);

		if (hasMetricsChanged) {
			this.calculateMetrics(nextProps);
			this.updateStatesAndBounds(hasDataChanged ? nextProps : this.props);
		} else if (hasDataChanged) {
			this.updateStatesAndBounds(nextProps);
		}
	}

	componentWillUnmount () {
		const containerNode = this.getContainerNode(this.props.positioningOption);

		// remove a function for preventing native scrolling by Spotlight
		if (containerNode && containerNode.removeEventListener) {
			containerNode.removeEventListener('scroll', this.preventScroll);
		}
	}

	scrollBounds = {
		clientWidth: 0,
		clientHeight: 0,
		scrollWidth: 0,
		scrollHeight: 0,
		maxLeft: 0,
		maxTop: 0
	}

	moreInfo = {
		firstVisibleIndex: null,
		lastVisibleIndex: null
	}

	primary = null
	secondary = null

	isPrimaryDirectionVertical = true
	isItemSized = false

	dimensionToExtent = 0
	threshold = 0
	maxFirstIndex = 0
	curDataSize = 0
	cc = []
	scrollPosition = 0
	updateFrom = null
	updateTo = null

	containerStyle = {}
	wrapperStyle = {}
	containerRef = null
	wrapperRef = null
	composeItemPosition = null
	composeContainerPosition = null

	// spotlight
	nodeIndexToBeBlurred = null
	lastFocusedIndex = null

	isVertical = () => this.isPrimaryDirectionVertical

	isHorizontal = () => !this.isPrimaryDirectionVertical

	getScrollBounds = () => this.scrollBounds

	getMoreInfo = () => this.moreInfo

	getGridPosition (index) {
		const
			{dimensionToExtent, primary, secondary} = this,
			primaryPosition = Math.floor(index / dimensionToExtent) * primary.gridSize,
			secondaryPosition = (index % dimensionToExtent) * secondary.gridSize;

		return {primaryPosition, secondaryPosition};
	}

	getItemPosition = (index) => this.gridPositionToItemPosition(this.getGridPosition(index))

	gridPositionToItemPosition = ({primaryPosition, secondaryPosition}) =>
		(this.isPrimaryDirectionVertical ? {left: secondaryPosition, top: primaryPosition} : {left: primaryPosition, top: secondaryPosition})

	getContainerNode = (positioningOption) => {
		if (positioningOption === 'byItem') {
			return this.containerRef;
		} else {
			return this.wrapperRef;
		}
	}

	getClientSize = (node) => {
		return {
			clientWidth: node.clientWidth,
			clientHeight: node.clientHeight
		};
	}

	calculateMetrics (props) {
		const
			{direction, itemSize, positioningOption, spacing} = props,
			node = this.getContainerNode(positioningOption);

		if (!node) {
			return;
		}

		const
			{clientWidth, clientHeight} = this.getClientSize(node),
			heightInfo = {
				clientSize: clientHeight,
				minItemSize: itemSize.minHeight || null,
				itemSize: itemSize
			},
			widthInfo = {
				clientSize: clientWidth,
				minItemSize: itemSize.minWidth || null,
				itemSize: itemSize
			};
		let primary, secondary, dimensionToExtent, thresholdBase;

		this.isPrimaryDirectionVertical = (direction === 'vertical');

		if (this.isPrimaryDirectionVertical) {
			primary = heightInfo;
			secondary = widthInfo;
		} else {
			primary = widthInfo;
			secondary = heightInfo;
		}
		dimensionToExtent = 1;

		this.isItemSized = (primary.minItemSize && secondary.minItemSize);

		if (this.isItemSized) {
			// the number of columns is the ratio of the available width plus the spacing
			// by the minimum item width plus the spacing
			dimensionToExtent = Math.max(Math.floor((secondary.clientSize + spacing) / (secondary.minItemSize + spacing)), 1);
			// the actual item width is a ratio of the remaining width after all columns
			// and spacing are accounted for and the number of columns that we know we should have
			secondary.itemSize = Math.round((secondary.clientSize - (spacing * (dimensionToExtent - 1))) / dimensionToExtent);
			// the actual item height is related to the item width
			primary.itemSize = Math.round(primary.minItemSize * (secondary.itemSize / secondary.minItemSize));
		}

		primary.gridSize = primary.itemSize + spacing;
		secondary.gridSize = secondary.itemSize + spacing;
		thresholdBase = primary.gridSize * 2;

		this.threshold = {min: -Infinity, max: thresholdBase, base: thresholdBase};
		this.dimensionToExtent = dimensionToExtent;

		this.primary = primary;
		this.secondary = secondary;

		// reset
		this.scrollPosition = 0;
		// eslint-disable-next-line react/no-direct-mutation-state
		this.state.firstIndex = 0;
		// eslint-disable-next-line react/no-direct-mutation-state
		this.state.numOfItems = 0;
	}

	updateStatesAndBounds (props) {
		const
			{dataSize, overhang} = props,
			{dimensionToExtent, primary} = this,
			numOfItems = Math.min(dataSize, dimensionToExtent * (Math.ceil(primary.clientSize / primary.gridSize) + overhang));

		this.maxFirstIndex = dataSize - numOfItems;
		this.curDataSize = dataSize;
		this.updateFrom = null;
		this.updateTo = null;

		// reset children
		this.cc = [];

		this.setState({firstIndex: Math.min(this.state.firstIndex, this.maxFirstIndex), numOfItems});
		this.calculateScrollBounds(props);
	}

	calculateScrollBounds (props) {
		const node = this.getContainerNode(props.positioningOption);

		if (!node) {
			return;
		}

		const
			{scrollBounds, isPrimaryDirectionVertical} = this,
			{positioningOption} = props,
			{clientWidth, clientHeight} = this.getClientSize(node);
		let maxPos;

		scrollBounds.clientWidth = clientWidth;
		scrollBounds.clientHeight = clientHeight;
		scrollBounds.scrollWidth = this.getScrollWidth();
		scrollBounds.scrollHeight = this.getScrollHeight();
		scrollBounds.maxLeft = Math.max(0, scrollBounds.scrollWidth - clientWidth);
		scrollBounds.maxTop = Math.max(0, scrollBounds.scrollHeight - clientHeight);

		// correct position
		maxPos = isPrimaryDirectionVertical ? scrollBounds.maxTop : scrollBounds.maxLeft;

		this.syncThreshold(maxPos);

		if (this.scrollPosition > maxPos) {
			this.props.cbScrollTo({position: (isPrimaryDirectionVertical) ? {y: maxPos} : {x: maxPos}});
		}

		if (positioningOption !== 'byItem') {
			const {wrapperStyle, containerStyle} = this;

			if (isPrimaryDirectionVertical) {
				wrapperStyle.overflowY = 'scroll';
				wrapperStyle.overflowX = 'hidden';
			} else {
				wrapperStyle.overflowX = 'scroll';
				wrapperStyle.overflowY = 'hidden';
			}

			containerStyle.width = scrollBounds.scrollWidth;
			containerStyle.height = scrollBounds.scrollHeight;

			if (positioningOption === 'byBrowser') {
				wrapperStyle.willChange = 'left, top';
			} else { // 'byContainer'
				containerStyle.willChange = 'transform';
			}
		}
	}

	syncThreshold (maxPos) {
		const {threshold} = this;

		if (threshold.max > maxPos) {
			if (maxPos < threshold.base) {
				threshold.max = threshold.base;
				threshold.min = -Infinity;
			} else {
				threshold.max = maxPos;
				threshold.min = maxPos - threshold.base;
			}
		}
	}

	setScrollPosition (x, y, dirX, dirY, skipPositionContainer = false) {
		const
			{firstIndex} = this.state,
			{isPrimaryDirectionVertical, threshold, dimensionToExtent, maxFirstIndex, scrollBounds} = this,
			{gridSize} = this.primary,
			maxPos = isPrimaryDirectionVertical ? scrollBounds.maxTop : scrollBounds.maxLeft,
			minOfMax = threshold.base,
			maxOfMin = maxPos - minOfMax;
		let
			delta, numOfGridLines, newFirstIndex = firstIndex, pos, dir = 0;

		if (isPrimaryDirectionVertical) {
			pos = y;
			dir = dirY;
		} else {
			pos = x;
			dir = dirX;
		}

		if (dir === 1 && pos > threshold.max) {
			delta = pos - threshold.max;
			numOfGridLines = Math.ceil(delta / gridSize); // how many lines should we add
			threshold.max = Math.min(maxPos, threshold.max + numOfGridLines * gridSize);
			threshold.min = Math.min(maxOfMin, threshold.max - gridSize);
			newFirstIndex = Math.min(maxFirstIndex, (dimensionToExtent * Math.ceil(firstIndex / dimensionToExtent)) + (numOfGridLines * dimensionToExtent));
		} else if (dir === -1 && pos < threshold.min) {
			delta = threshold.min - pos;
			numOfGridLines = Math.ceil(delta / gridSize);
			threshold.max = Math.max(minOfMax, threshold.min - (numOfGridLines * gridSize - gridSize));
			threshold.min = (threshold.max > minOfMax) ? threshold.max - gridSize : -Infinity;
			newFirstIndex = Math.max(0, (dimensionToExtent * Math.ceil(firstIndex / dimensionToExtent)) - (numOfGridLines * dimensionToExtent));
		}

		this.syncThreshold(maxPos);
		this.scrollPosition = pos;

		if (!skipPositionContainer) {
			this.positionContainer();
		}

		if (firstIndex !== newFirstIndex) {
			this.setState({firstIndex: newFirstIndex});
		} else {
			this.positionItems(this.determineUpdatedNeededIndices(firstIndex));
		}
	}

	determineUpdatedNeededIndices (oldFirstIndex) {
		const
			{positioningOption} = this.props,
			{firstIndex, numOfItems} = this.state;

		if (positioningOption === 'byItem') {
			return {
				updateFrom: firstIndex,
				updateTo: firstIndex + numOfItems
			};
		} else {
			const diff = firstIndex - oldFirstIndex;
			return {
				updateFrom: (0 < diff && diff < numOfItems ) ? oldFirstIndex + numOfItems : firstIndex,
				updateTo: (-numOfItems < diff && diff <= 0 ) ? oldFirstIndex : firstIndex + numOfItems
			};
		}
	}

	applyStyleToExistingNode = (primaryIndex, ...rest) => {
		const
			{numOfItems} = this.state,
			node = this.containerRef.children[primaryIndex % numOfItems];

		if (node) {
			// spotlight
			node.setAttribute(dataIndexAttribute, primaryIndex);
			if ((primaryIndex % numOfItems) === this.nodeIndexToBeBlurred && primaryIndex !== this.lastFocusedIndex) {
				node.blur();
				this.nodeIndexToBeBlurred = null;
			}
			this.composeStyle(node.style, ...rest);
		}
	}

	applyStyleToNewNode = (primaryIndex, ...rest) => {
		const
			{component, data} = this.props,
			{numOfItems} = this.state,
			itemElement = component({
				data,
				index: primaryIndex,
				key: primaryIndex % numOfItems
			}),
			style = {};

		this.composeStyle(style, ...rest);

		this.cc[primaryIndex % numOfItems] = React.cloneElement(
			itemElement, {
				style: {...itemElement.props.style, ...style},
				[dataIndexAttribute]: primaryIndex
			}
		);
	}

	positionItems ({updateFrom, updateTo}) {
		const
			{positioningOption} = this.props,
			{isPrimaryDirectionVertical, dimensionToExtent, moreInfo, primary, secondary, scrollPosition} = this;

		// we only calculate position of the first child
		let
			{primaryPosition, secondaryPosition} = this.getGridPosition(updateFrom),
<<<<<<< HEAD
			primaryGridSize = primary.gridSize,
=======
			firstVisibleIndex = null, lastVisibleIndex = null,
>>>>>>> 0bdf0c67
			width, height;

		if (positioningOption === 'byItem') {
			primaryPosition -= scrollPosition;
		} else if (this.context.rtl && !this.isPrimaryDirectionVertical) {
			/* NOTE: this calculation only works for Chrome */
			primaryPosition += this.primary.itemSize - this.scrollBounds.clientWidth;
		}

		width = (isPrimaryDirectionVertical ? secondary.itemSize : primary.itemSize) + 'px';
		height = (isPrimaryDirectionVertical ? primary.itemSize : secondary.itemSize) + 'px';

		// positioning items
		for (let primaryIndex = updateFrom, secondaryIndex = updateFrom % dimensionToExtent; primaryIndex < updateTo; primaryIndex++) {

			// determine the first and the last visible item
			if (firstVisibleIndex === null && (primaryPosition + primary.itemSize) > 0) {
				firstVisibleIndex = primaryIndex;
			}
			if (primaryPosition < primary.clientSize) {
				lastVisibleIndex = primaryIndex;
			}
			if (this.updateFrom === null || this.updateTo === null || this.updateFrom > primaryIndex || this.updateTo <= primaryIndex) {
				this.applyStyleToNewNode(primaryIndex, width, height, primaryPosition, secondaryPosition);
			} else {
				this.applyStyleToExistingNode(primaryIndex, width, height, primaryPosition, secondaryPosition);
			}

			if (++secondaryIndex === dimensionToExtent) {
				secondaryPosition = 0;
				primaryPosition += primaryGridSize;
				secondaryIndex = 0;
			} else {
				secondaryPosition += secondary.gridSize;
			}
		}

		this.updateFrom = updateFrom;
		this.updateTo = updateTo;
		moreInfo.firstVisibleIndex = firstVisibleIndex;
		moreInfo.lastVisibleIndex = lastVisibleIndex;
	}

	positionContainer () {
		const {positioningOption} = this.props;
		if (positioningOption !== 'byItem') {
			let scrollPosition = this.scrollPosition;
			/* NOTE: this calculation only works for Chrome */
			if (this.context.rtl && !this.isPrimaryDirectionVertical) {
				if (positioningOption === 'byBrowser') {
					scrollPosition -= this.scrollBounds.maxLeft;
				} else { // 'byContainer'
					scrollPosition = -scrollPosition - this.scrollBounds.maxLeft;
				}
			}
			this.composeContainerPosition(scrollPosition);
		}
	}

	composeStyle (style, width, height, ...rest) {
		if (this.isItemSized) {
			style.width = width;
			style.height = height;
		}

		if (this.props.positioningOption === 'byItem') {
			style.willChange = 'transform';
		} else {
			style.willChange = 'left, top';
		}

		this.composeItemPosition(style, ...rest);
	}

	getXY = (primaryPosition, secondaryPosition) => {
		const rtlDirection = this.context.rtl ? -1 : 1;
		return (this.isPrimaryDirectionVertical ? {x: (secondaryPosition * rtlDirection), y: primaryPosition} : {x: (primaryPosition * rtlDirection), y: secondaryPosition});
	}

	composeTransform (style, primaryPosition, secondaryPosition = 0) {
		const {x, y} = this.getXY(primaryPosition, secondaryPosition);

		style.transform = 'translate3d(' + x + 'px,' + y + 'px,0)';
	}

	composeLeftTop (style, primaryPosition, secondaryPosition = 0) {
		const {x, y} = this.getXY(primaryPosition, secondaryPosition);

		style.left = x + 'px';
		style.top = y + 'px';
	}

	applyTransformToContainerNode (scrollPosition) {
		this.composeTransform(this.containerRef.style, scrollPosition, 0);
	}

	applyScrollLeftTopToWrapperNode (scrollPosition) {
		const
			node = this.wrapperRef,
			{x, y} = this.getXY(scrollPosition, 0);
		node.scrollLeft = x;
		node.scrollTop = y;
	}

	getScrollHeight = () => (this.isPrimaryDirectionVertical ? this.getVirtualScrollDimension() : this.scrollBounds.clientHeight)

	getScrollWidth = () => (this.isPrimaryDirectionVertical ? this.scrollBounds.clientWidth : this.getVirtualScrollDimension())

	getVirtualScrollDimension = () => {
		const
			{dimensionToExtent, primary, curDataSize} = this,
			{spacing} = this.props;

		return (Math.ceil(curDataSize / dimensionToExtent) * primary.gridSize) - spacing;
	}

	calculatePositionOnFocus = (item) => {
		const
			{pageScroll} = this.props,
			{primary, numOfItems, scrollPosition} = this,
			offsetToClientEnd = primary.clientSize - primary.itemSize,
			focusedIndex = Number.parseInt(item.getAttribute(dataIndexAttribute));

		if (!isNaN(focusedIndex)) {
			let
				gridPosition = this.getGridPosition(focusedIndex);

			this.nodeIndexToBeBlurred = this.lastFocusedIndex % numOfItems;
			this.lastFocusedIndex = focusedIndex;

			if (primary.clientSize >= primary.itemSize) {
				if (gridPosition.primaryPosition > scrollPosition + offsetToClientEnd) { // forward over
					gridPosition.primaryPosition -= pageScroll ? 0 : offsetToClientEnd;
				} else if (gridPosition.primaryPosition >= scrollPosition) { // inside of client
					gridPosition.primaryPosition = scrollPosition;
				} else { // backward over
					gridPosition.primaryPosition -= pageScroll ? offsetToClientEnd : 0;
				}
			}

			// Since the result is used as a target position to be scrolled,
			// scrondaryPosition should be 0 here.
			gridPosition.secondaryPosition = 0;
			return this.gridPositionToItemPosition(gridPosition);
		}
	}

	setRestrict = (bool) => {
		Spotlight.set(this.props[dataContainerIdAttribute], {restrict: (bool) ? 'self-only' : 'self-first'});
	}

	setSpotlightContainerRestrict = (keyCode, index) => {
		const
			{dataSize} = this.props,
			{isPrimaryDirectionVertical, dimensionToExtent} = this,
			canMoveBackward = index >= dimensionToExtent,
			canMoveForward = index < (dataSize - (((dataSize - 1) % dimensionToExtent) + 1));
		let isSelfOnly = false;

		if (isPrimaryDirectionVertical) {
			if (isUp(keyCode) && canMoveBackward || isDown(keyCode) && canMoveForward) {
				isSelfOnly = true;
			}
		} else if (isLeft(keyCode) && canMoveBackward || isRight(keyCode) && canMoveForward) {
			isSelfOnly = true;
		}

		this.setRestrict(isSelfOnly);
	}

	setContainerDisabled = (bool) => {
		const containerNode = this.getContainerNode(this.props.positioningOption);

		if (containerNode) {
			containerNode.setAttribute(dataContainerMutedAttribute, bool);
		}
	}

	syncClientSize = () => {
		const
			{props} = this,
			node = this.getContainerNode(props.positioningOption);

		if (!node) {
			return;
		}

		const
			{clientWidth, clientHeight} = this.getClientSize(node),
			{scrollBounds} = this;

		if (clientWidth !== scrollBounds.clientWidth || clientHeight !== scrollBounds.clientHeight) {
			this.calculateMetrics(props);
			this.updateStatesAndBounds(props);
		}
	}

	// for RTL support on byBrowser mode
	readyForRtl = () => {
		const {positioningOption} = this.props;

		if (this.context.rtl && positioningOption === 'byBrowser') {
			/* NOTE: this calculation only works for Chrome */
			const node = this.getContainerNode(positioningOption);
			node.scrollLeft = this.scrollBounds.maxLeft;
		}
	}

	// render

	initRef (prop) {
		return (ref) => {
			this[prop] = ref;
		};
	}

	renderCalculate () {
		const
			{dataSize} = this.props,
			{firstIndex, numOfItems} = this.state,
			max = Math.min(dataSize, firstIndex + numOfItems);

		this.positionItems({updateFrom: firstIndex, updateTo: max});
		this.positionContainer();
	}

	render () {
		const
			props = Object.assign({}, this.props),
			{positioningOption, onScroll} = this.props,
			{primary, cc} = this;

		delete props.cbScrollTo;
		delete props.component;
		delete props.data;
		delete props.dataSize;
		delete props.direction;
		delete props.hideScrollbars;
		delete props.itemSize;
		delete props.onScroll;
		delete props.onScrolling;
		delete props.onScrollStart;
		delete props.onScrollStop;
		delete props.overhang;
		delete props.pageScroll;
		delete props.positioningOption;
		delete props.spacing;

		if (primary) {
			this.renderCalculate();
		}

		if (positioningOption === 'byItem') {
			return (
				<div {...props} ref={this.initContainerRef}>
					{cc}
				</div>
			);
		} else {
			const
				{className, style, ...rest} = props,
				{containerStyle, wrapperStyle} = this,
				mergedStyle = {...style, ...wrapperStyle},
				mergedClasses = classNames(css.list, className);

			return (
				<div ref={this.initWrapperRef} className={mergedClasses} style={mergedStyle} onScroll={onScroll}>
					<div {...rest} ref={this.initContainerRef} style={containerStyle}>
						{cc}
					</div>
				</div>
			);
		}
	}
}

/**
 * {@link moonstone/VirtualList.VirtualListBase} is a base component for
 * {@link moonstone/VirtualList.VirtualList} and
 * {@link moonstone/VirtualList.VirtualGridList} with Scrollable and SpotlightContainerDecorator applied.
 *
 * @class VirtualListBase
 * @memberof moonstone/VirtualList
 * @mixes moonstone/Scrollable
 * @mixes spotlight/SpotlightContainerDecorator
 * @ui
 * @private
 */
const VirtualListBase = SpotlightContainerDecorator({restrict: 'self-first'}, Scrollable(VirtualListCore));

export default VirtualListBase;
export {gridListItemSizeShape, VirtualListCore, VirtualListBase};<|MERGE_RESOLUTION|>--- conflicted
+++ resolved
@@ -592,11 +592,8 @@
 		// we only calculate position of the first child
 		let
 			{primaryPosition, secondaryPosition} = this.getGridPosition(updateFrom),
-<<<<<<< HEAD
 			primaryGridSize = primary.gridSize,
-=======
 			firstVisibleIndex = null, lastVisibleIndex = null,
->>>>>>> 0bdf0c67
 			width, height;
 
 		if (positioningOption === 'byItem') {
