import clamp from 'ramda/src/clamp';
import {is} from '@enact/core/keymap';
import PropTypes from 'prop-types';
import React, {Component} from 'react';
import Spotlight, {getDirection} from '@enact/spotlight';
import Pause from '@enact/spotlight/Pause';
import Spottable from '@enact/spotlight/Spottable';
import Accelerator from '@enact/spotlight/Accelerator';
import {VirtualListBase as UiVirtualListBase, VirtualListBaseNative as UiVirtualListBaseNative} from '@enact/ui/VirtualList';

import {Scrollable, dataIndexAttribute} from '../Scrollable';
import ScrollableNative from '../Scrollable/ScrollableNative';

const SpotlightAccelerator = new Accelerator();
const SpotlightPlaceholder = Spottable('div');

const
	dataContainerDisabledAttribute = 'data-spotlight-container-disabled',
	isDown = is('down'),
	isEnter = is('enter'),
	isLeft = is('left'),
	isRight = is('right'),
	isUp = is('up'),
	JS = 'JS',
	Native = 'Native',
	isItemDisabledDefault = () => (false),
	// using 'bitwise or' for string > number conversion based on performance: https://jsperf.com/convert-string-to-number-techniques/7
	getNumberValue = (index) => index | 0;

/**
 * The base version of [VirtualListBase]{@link moonstone/VirtualList.VirtualListBase} and
 * [VirtualListBaseNative]{@link moonstone/VirtualList.VirtualListBaseNative}.
 *
 * @class VirtualListCore
 * @memberof moonstone/VirtualList
 * @ui
 * @public
 */
const VirtualListBaseFactory = (type) => {
	const UiBase = (type === JS) ? UiVirtualListBase : UiVirtualListBaseNative;

	return class VirtualListCore extends Component {
		/* No displayName here. We set displayName to returned components of this factory function. */

		static propTypes = /** @lends moonstone/VirtualList.VirtualListCore.prototype */ {
			/**
			 * The `render` function called for each item in the list.
			 *
			 * > NOTE: The list does NOT always render a component whenever its render function is called
			 * due to performance optimization.
			 *
			 * Usage:
			 * ```
			 * renderItem = ({index, ...rest}) => {
			 * 	return (
			 * 		<MyComponent index={index} {...rest} />
			 * 	);
			 * }
			 * ```
			 *
			 * @type {Function}
			 * @param {Object} event
			 * @param {Number} event.data-index It is required for Spotlight 5-way navigation. Pass to the root element in the component.
			 * @param {Number} event.index The index number of the component to render
			 * @param {Number} event.key It MUST be passed as a prop to the root element in the component for DOM recycling.
			 *
			 * @required
			 * @public
			 */
			itemRenderer: PropTypes.func.isRequired,

			/**
			 * The render function for the items.
			 *
			 * @type {Function}
			 * @required
			 * @private
			 */
			itemsRenderer: PropTypes.func.isRequired,

			/**
			 * Animate while scrolling
			 *
			 * @type {Boolean}
			 * @default false
			 * @private
			 */
			animate: PropTypes.bool,

			/**
			 * Callback method of scrollTo.
			 * Normally, [Scrollable]{@link ui/Scrollable.Scrollable} should set this value.
			 *
			 * @type {Function}
			 * @private
			 */
			cbScrollTo: PropTypes.func,

			/**
			 * Size of the data.
			 *
			 * @type {Number}
			 * @default 0
			 * @public
			 */
			dataSize: PropTypes.number,

			/**
			 * Passes the instance of [VirtualList]{@link ui/VirtualList.VirtualList}.
			 *
			 * @type {Object}
			 * @param {Object} ref
			 * @private
			 */
			initUiChildRef: PropTypes.func,

			/**
			 * The Function that returns `true` if the item at the index is disabled.
			 * It is used to navigate a list properly with 5 way keys, page up key,
			 * and page down key. If it is not supplied, it assumes that no items are disabled.
			 *
			 * Usage:
			 * ```
			 * isItemDisabled = (index) => (this.items[index].disabled)
			 * render = () => {
			 * 	return (
			 * 		<VirtualList
			 * 			dataSize={this.items.length}
			 * 			isItemDisabled={isItemDisabled}
			 * 			itemRenderer={this.renderItem}
			 * 			itemSize={this.itemSize}
			 * 		/>
			 * 	);
			 * }
			 * ```
			 *
			 * @type {Function}
			 * @param {Number} index
			 * @public
			 */
			isItemDisabled: PropTypes.func,

			/*
			 * It scrolls by page when `true`, by item when `false`.
			 *
			 * @type {Boolean}
			 * @default false
			 * @private
			 */
			pageScroll: PropTypes.bool,

			/**
			 * `true` if rtl, `false` if ltr.
			 * Normally, [Scrollable]{@link ui/Scrollable.Scrollable} should set this value.
			 *
			 * @type {Boolean}
			 * @private
			 */
			rtl: PropTypes.bool,

			/**
			 * Spacing between items.
			 *
			 * @type {Number}
			 * @default 0
			 * @public
			 */
			spacing: PropTypes.number,

			/**
			 * Spotlight Id. It would be the same with [Scrollable]{@link ui/Scrollable.Scrollable}'s.
			 *
			 * @type {String}
			 * @private
			 */
			spotlightId: PropTypes.string,

			/**
			 * When it's `true` and the spotlight focus cannot move to the given direction anymore by 5-way keys,
			 * a list is scrolled with an animation to the other side and the spotlight focus moves in wraparound manner.
			 *
			 * When it's `'noAnimation'`, the spotlight focus moves in wraparound manner as same as when it's `true`
			 * except that a list is scrolled without an animation.
			 *
			 * @type {Boolean|String}
			 * @default false
			 * @public
			 */
			wrap: PropTypes.oneOfType([
				PropTypes.bool,
				PropTypes.oneOf(['noAnimation'])
			])
		}

		static defaultProps = {
			animate: false,
			dataSize: 0,
			isItemDisabled: isItemDisabledDefault,
			pageScroll: false,
			spacing: 0,
			wrap: false
		}

		constructor (props) {
			super(props);

			const {spotlightId} = props;
			if (spotlightId) {
				this.configureSpotlight(spotlightId);
			}

			this.pause = new Pause('VirtualListBase');
			this._5WayKeyHold = false;
		}

		componentDidMount () {
			const containerNode = this.uiRefCurrent.containerRef.current;

			if (type === JS) {
				// prevent native scrolling by Spotlight
				this.preventScroll = () => {
					containerNode.scrollTop = 0;
					containerNode.scrollLeft = this.props.rtl ? containerNode.scrollWidth : 0;
				};

				if (containerNode && containerNode.addEventListener) {
					containerNode.addEventListener('scroll', this.preventScroll);
				}
			}

			if (containerNode && containerNode.addEventListener) {
				containerNode.addEventListener('keydown', this.onKeyDown);
				containerNode.addEventListener('keyup', this.onKeyUp);
			}

			setTimeout(() => {
				this.restoreFocus();
			}, 0);
		}

		componentDidUpdate (prevProps) {
			if (prevProps.spotlightId !== this.props.spotlightId) {
				this.configureSpotlight(this.props.spotlightId);
			}
			this.restoreFocus();
		}

		componentWillUnmount () {
			const containerNode = this.uiRefCurrent.containerRef.current;

			if (type === JS) {
				// remove a function for preventing native scrolling by Spotlight
				if (containerNode && containerNode.removeEventListener) {
					containerNode.removeEventListener('scroll', this.preventScroll);
				}
			}

			if (containerNode && containerNode.removeEventListener) {
				containerNode.removeEventListener('keydown', this.onKeyDown);
				containerNode.removeEventListener('keyup', this.onKeyUp);
			}

			this.pause.resume();
			SpotlightAccelerator.reset();

			this.setContainerDisabled(false);
		}

		isScrolledBy5way = false
		isScrolledByJump = false
		isWrappedBy5way = false
		lastFocusedIndex = null
		nodeIndexToBeFocused = null
		preservedIndex = null
		restoreLastFocused = false
		uiRefCurrent = null

		setContainerDisabled = (bool) => {
			const
				{spotlightId} = this.props,
				containerNode = document.querySelector(`[data-spotlight-id="${spotlightId}"]`);

			if (containerNode) {
				containerNode.setAttribute(dataContainerDisabledAttribute, bool);

				if (bool) {
					document.addEventListener('keydown', this.handleGlobalKeyDown, {capture: true});
				} else {
					document.removeEventListener('keydown', this.handleGlobalKeyDown, {capture: true});
				}
			}
		}

		configureSpotlight = (spotlightId) => {
			const {spacing} = this.props;

			Spotlight.set(spotlightId, {
				enterTo: 'last-focused',
				/*
				 * Returns the data-index as the key for last focused
				 */
				lastFocusedPersist: this.lastFocusedPersist,
				/*
				 * Restores the data-index into the placeholder if its the only element. Tries to find a
				 * matching child otherwise.
				 */
				lastFocusedRestore: this.lastFocusedRestore,
				/*
				 * Directs spotlight focus to favor straight elements that are within range of `spacing`
				 * over oblique elements, like scroll buttons.
				 */
				obliqueMultiplier: spacing > 0 ? spacing : 1
			});
		}

		lastFocusedPersist = () => {
			if (this.lastFocusedIndex != null) {
				return {
					container: false,
					element: true,
					key: this.lastFocusedIndex
				};
			}
		}

		/*
		 * Restores the data-index into the placeholder if its the only element. Tries to find a
		 * matching child otherwise.
		 */
		lastFocusedRestore = ({key}, all) => {
			if (all.length === 1 && 'vlPlaceholder' in all[0].dataset) {
				all[0].dataset.index = key;

				return all[0];
			}

			return all.reduce((focused, node) => {
				return focused || Number(node.dataset.index) === key && node;
			}, null);
		}

		/**
		 * Handle a Page up/down key with disabled items
		 */

		getExtentIndex = (index) => (Math.floor(index / this.uiRefCurrent.dimensionToExtent))

		findSpottableItem = (indexFrom, indexTo) => {
			const
				{dataSize, isItemDisabled} = this.props,
				safeIndexFrom = clamp(0, dataSize - 1, indexFrom),
				safeIndexTo = clamp(-1, dataSize, indexTo),
				delta = (indexFrom < indexTo) ? 1 : -1;

			if (indexFrom < 0 && indexTo < 0 || indexFrom >= dataSize && indexTo >= dataSize) {
				return -1;
			} else if (isItemDisabled === isItemDisabledDefault) {
				return safeIndexFrom;
			}

			if (safeIndexFrom !== safeIndexTo) {
				for (let i = safeIndexFrom; i !== safeIndexTo; i += delta) {
					if (!isItemDisabled(i)) {
						return i;
					}
				}
			}

			return -1;
		}

		findSpottableItemWithPositionInExtent = (indexFrom, indexTo, position) => {
			const
				{dataSize} = this.props,
				{dimensionToExtent} = this.uiRefCurrent;

			if (0 <= indexFrom && indexFrom < dataSize &&
				-1 <= indexTo && indexTo <= dataSize &&
				0 <= position && position < dimensionToExtent) {
				const
					{isItemDisabled} = this.props,
					direction = (indexFrom < indexTo) ? 1 : -1,
					delta = direction * dimensionToExtent,
					diffPosition = (indexFrom % dimensionToExtent) - position,
					// When direction is 1 (forward) and diffPosition is positive, add dimensionToExtent.
					// When direction is -1 (backward) and diffPosition is negative, substract dimensionToExtent.
					startIndex = indexFrom - diffPosition + ((direction * diffPosition > 0) ? delta : 0);

				for (let i = startIndex; direction * (indexTo - i) > 0; i += delta) {
					if (!isItemDisabled(i)) {
						return i;
					}
				}
			}

			return -1;
		}

		findSpottableExtent = (indexFrom, isForward) => {
			const
				{dataSize} = this.props,
				{dimensionToExtent} = this.uiRefCurrent,
				{findSpottableItem, getExtentIndex} = this,
				firstIndexInExtent = getExtentIndex(indexFrom) * dimensionToExtent;
			let index;

			if (isForward) {
				index = findSpottableItem(firstIndexInExtent + dimensionToExtent, dataSize);
			} else {
				index = findSpottableItem(firstIndexInExtent - 1, -1);
			}

			return getExtentIndex(index);
		}

		findNearestSpottableItemInExtent = (index, extentIndex) => {
			const
				{dataSize, isItemDisabled} = this.props,
				{dimensionToExtent} = this.uiRefCurrent,
				currentPosInExtent = clamp(0, dataSize - 1, index) % dimensionToExtent,
				firstIndexInExtent = clamp(0, this.getExtentIndex(dataSize - 1), extentIndex) * dimensionToExtent,
				lastIndexInExtent = clamp(firstIndexInExtent, dataSize, firstIndexInExtent + dimensionToExtent);
			let
				minDistance = dimensionToExtent,
				distance,
				nearestIndex = -1;

			for (let i = firstIndexInExtent; i < lastIndexInExtent; ++i) {
				if (!isItemDisabled(i)) {
					distance = Math.abs(currentPosInExtent - i % dimensionToExtent);
					if (distance < minDistance) {
						minDistance = distance;
						nearestIndex = i;
					}
				}
			}

			return nearestIndex;
		}

		getIndexToScroll = (direction, currentIndex) => {
			const
				{dataSize, spacing} = this.props,
				{dimensionToExtent, primary: {clientSize, gridSize, itemSize}, scrollPosition} = this.uiRefCurrent,
				{findSpottableItem} = this,
				numOfItemsInPage = Math.floor((clientSize + spacing) / gridSize) * dimensionToExtent,
				firstFullyVisibleIndex = Math.ceil(scrollPosition / gridSize) * dimensionToExtent,
				lastFullyVisibleIndex = Math.min(dataSize - 1, Math.floor((scrollPosition + clientSize - itemSize) / gridSize) * dimensionToExtent);
			let candidateIndex = -1;

			/* First, find a spottable item in this page */
			if (direction === 'down') { // Page Down
				if ((lastFullyVisibleIndex - (lastFullyVisibleIndex % dimensionToExtent)) > currentIndex) { // If a current focused item is in the last visible line.
					candidateIndex = findSpottableItem(
						lastFullyVisibleIndex,
						currentIndex - (currentIndex % dimensionToExtent) + dimensionToExtent - 1
					);
				}
			} else if (firstFullyVisibleIndex + dimensionToExtent <= currentIndex) { // Page Up,  if a current focused item is in the first visible line.
				candidateIndex = findSpottableItem(
					firstFullyVisibleIndex,
					currentIndex - (currentIndex % dimensionToExtent)
				);
			}

			/* Second, find a spottable item in the next page */
			if (candidateIndex === -1) {
				if (direction === 'down') { // Page Down
					candidateIndex = findSpottableItem(lastFullyVisibleIndex + numOfItemsInPage, lastFullyVisibleIndex);
				} else { // Page Up
					candidateIndex = findSpottableItem(firstFullyVisibleIndex - numOfItemsInPage, firstFullyVisibleIndex);
				}
			}

			/* Last, find a spottable item in a whole data */
			if (candidateIndex === -1) {
				if (direction === 'down') { // Page Down
					candidateIndex = findSpottableItem(lastFullyVisibleIndex + numOfItemsInPage + 1, dataSize);
				} else { // Page Up
					candidateIndex = findSpottableItem(firstFullyVisibleIndex - numOfItemsInPage - 1, -1);
				}
			}

			/* For grid lists, find the nearest item from the current item */
			if (candidateIndex !== -1) {
				return this.findNearestSpottableItemInExtent(currentIndex, this.getExtentIndex(candidateIndex));
			} else {
				return -1;
			}
		}

		scrollToNextItem = ({direction, focusedItem}) => {
			const
				{cbScrollTo} = this.props,
				{firstIndex, numOfItems} = this.uiRefCurrent.state,
				focusedIndex = getNumberValue(focusedItem.getAttribute(dataIndexAttribute)),
				indexToScroll = this.getIndexToScroll(direction, focusedIndex);

			if (indexToScroll !== -1 && focusedIndex !== indexToScroll) {
				if (firstIndex <= indexToScroll && indexToScroll < firstIndex + numOfItems) {
					const node = this.uiRefCurrent.containerRef.current.querySelector(`[data-index='${indexToScroll}'].spottable`);

					if (node) {
						Spotlight.focus(node);
					}
				} else {
					// Scroll to the next spottable item without animation
					this.pause.pause();
					focusedItem.blur();
					this.nodeIndexToBeFocused = this.lastFocusedIndex = indexToScroll;
				}
				cbScrollTo({index: indexToScroll, stickTo: direction === 'down' ? 'end' : 'start', animate: false});
			}
		}

		getNextIndex = ({index, keyCode, repeat}) => {
			const {dataSize, rtl, wrap} = this.props;
			const {isPrimaryDirectionVertical, dimensionToExtent} = this.uiRefCurrent;
			const isDownKey = isDown(keyCode);
			const isLeftMovement = (!rtl && isLeft(keyCode)) || (rtl && isRight(keyCode));
			const isRightMovement = (!rtl && isRight(keyCode)) || (rtl && isLeft(keyCode));
			const isUpKey = isUp(keyCode);
			let isWrapped = false;
			let nextIndex = -1;

			if (isPrimaryDirectionVertical) {
				if (isUpKey) {
					nextIndex = this.findSpottableItemWithPositionInExtent(index - 1, -1, index % dimensionToExtent);
				} else if (isDownKey) {
					nextIndex = this.findSpottableItemWithPositionInExtent(index + 1, dataSize, index % dimensionToExtent);
				} else if (isLeftMovement && index % dimensionToExtent) {
					nextIndex = index - 1;
				} else if (isRightMovement && index % dimensionToExtent < dimensionToExtent - 1) {
					nextIndex = index + 1;
				}
			} else if (isLeftMovement) {
				nextIndex = this.findSpottableItemWithPositionInExtent(index - 1, -1, index % dimensionToExtent);
			} else if (isRightMovement) {
				nextIndex = this.findSpottableItemWithPositionInExtent(index + 1, dataSize, index % dimensionToExtent);
			} else if (isUpKey && index % dimensionToExtent) {
				nextIndex = index - 1;
			} else if (isDownKey && index % dimensionToExtent < dimensionToExtent - 1) {
				nextIndex = index + 1;
			}

			if (!repeat && nextIndex === -1 && wrap) {
				const isForward = (
					isPrimaryDirectionVertical && isDownKey ||
					!isPrimaryDirectionVertical && isRightMovement ||
					null
				);
				const isBackward = (
					isPrimaryDirectionVertical && isUpKey ||
					!isPrimaryDirectionVertical && isLeftMovement ||
					null
				);

				if (isForward) {
					nextIndex = this.findSpottableItemWithPositionInExtent(0, dataSize, index % dimensionToExtent);
					isWrapped = true;
				} else if (isBackward) {
					nextIndex = this.findSpottableItemWithPositionInExtent(dataSize - 1, -1, index % dimensionToExtent);
					isWrapped = true;
				}
			}

			return {isWrapped, nextIndex};
		}

		/**
		 * Handle `onKeyDown` event
		 */

		onAcceleratedKeyDown = ({keyCode, repeat, target}) => {
			const {animate, cbScrollTo, spacing, wrap} = this.props;
			const {dimensionToExtent, primary: {clientSize, gridSize}, scrollPosition} = this.uiRefCurrent;
			const index = getNumberValue(target.dataset.index);
			const {isWrapped, nextIndex} = this.getNextIndex({index, keyCode, repeat});

			this.isScrolledBy5way = false;
			this.isScrolledByJump = false;

			if (nextIndex >= 0) {
				const numOfItemsInPage = Math.floor((clientSize + spacing) / gridSize) * dimensionToExtent;
				const firstFullyVisibleIndex = Math.ceil(scrollPosition / gridSize) * dimensionToExtent;
				const isNextItemInView = nextIndex >= firstFullyVisibleIndex && nextIndex < firstFullyVisibleIndex + numOfItemsInPage;

				if (isNextItemInView) {
					this.focusOnItem(nextIndex);
				} else {
					this.isScrolledBy5way = true;

					if (isWrapped && animate && wrap === true) {
						this.isWrappedBy5way = true;
						this.pause.pause();
						target.blur();
					} else if (!isWrapped || animate && wrap !== 'noAnimation') {
						this.focusOnItem(nextIndex);
					}

					this.lastFocusedIndex = nextIndex;
					this.nodeIndexToBeFocused = nextIndex;

					cbScrollTo({
						index: nextIndex,
						stickTo: index < nextIndex ? 'end' : 'start',
						animate: animate && !(isWrapped && wrap === 'noAnimation')
					});
				}

			} else if (!repeat && Spotlight.move(getDirection(keyCode))) {
				SpotlightAccelerator.reset();
			}
		}

<<<<<<< HEAD
		onAcceleratedKeyDown = ({keyCode, target}) => {
			const {animate, cbScrollTo, dataSize, rtl, spacing, wrap} = this.props;
			const {isPrimaryDirectionVertical, dimensionToExtent, primary: {clientSize, gridSize}, scrollPosition} = this.uiRefCurrent;
			const index = getNumberValue(target.dataset.index);
			const isDownKey = isDown(keyCode);
			const isLeftKey = isLeft(keyCode);
			const isRightKey = isRight(keyCode);
			const isUpKey = isUp(keyCode);

			let isWrapped = false;
			let nextIndex = -1;
			this.isScrolledBy5way = false;
			this.isScrolledByJump = false;

			if (isPrimaryDirectionVertical) {
				if (isUpKey) {
					nextIndex = this.findSpottableItemWithPositionInExtent(index - 1, -1, index % dimensionToExtent);
				} else if (isDownKey) {
					nextIndex = this.findSpottableItemWithPositionInExtent(index + 1, dataSize, index % dimensionToExtent);
				} else if (isLeftKey && index % dimensionToExtent) {
					nextIndex = index - 1;
				} else if (isRightKey && index % dimensionToExtent < dimensionToExtent - 1) {
					nextIndex = index + 1;
				}
			} else if (isLeftKey) {
				nextIndex = this.findSpottableItemWithPositionInExtent(index - 1, -1, index % dimensionToExtent);
			} else if (isRightKey) {
				nextIndex = this.findSpottableItemWithPositionInExtent(index + 1, dataSize, index % dimensionToExtent);
			} else if (isUpKey && index % dimensionToExtent) {
				nextIndex = index - 1;
			} else if (isDownKey && index % dimensionToExtent < dimensionToExtent - 1) {
				nextIndex = index + 1;
			}

			if (!this._5WayKeyHold && nextIndex === -1 && wrap) {
				const isForward = (
					isPrimaryDirectionVertical && isDownKey ||
					!isPrimaryDirectionVertical && (!rtl && isRightKey || rtl && isLeftKey) ||
					null
				);
				const isBackward = (
					isPrimaryDirectionVertical && isUpKey ||
					!isPrimaryDirectionVertical && (!rtl && isLeftKey || rtl && isRightKey) ||
					null
				);

				if (isForward) {
					nextIndex = this.findSpottableItemWithPositionInExtent(0, dataSize, index % dimensionToExtent);
					isWrapped = true;
				} else if (isBackward) {
					nextIndex = this.findSpottableItemWithPositionInExtent(dataSize - 1, -1, index % dimensionToExtent);
					isWrapped = true;
				}
			}

			if (nextIndex >= 0) {
				const numOfItemsInPage = Math.floor((clientSize + spacing) / gridSize) * dimensionToExtent;
				const firstFullyVisibleIndex = Math.ceil(scrollPosition / gridSize) * dimensionToExtent;
				const isNextItemInView = nextIndex >= firstFullyVisibleIndex && nextIndex < firstFullyVisibleIndex + numOfItemsInPage;

				if (isNextItemInView) {
					this.focusOnItem(nextIndex);
				} else {
					this.isScrolledBy5way = true;

					if (isWrapped && animate && wrap === true) {
						this.isWrappedBy5way = true;
						this.pause.pause();
						target.blur();
					} else if (!isWrapped || animate && wrap !== 'noAnimation') {
						this.focusOnItem(nextIndex);
					}

					this.lastFocusedIndex = nextIndex;
					this.nodeIndexToBeFocused = nextIndex;

					cbScrollTo({
						index: nextIndex,
						stickTo: index < nextIndex ? 'end' : 'start',
						animate: !((isWrapped && wrap === 'noAnimation') || !animate)
					});
				}

			} else if (!this._5WayKeyHold) {
				Spotlight.move(getDirection(keyCode));
			}
		}

=======
>>>>>>> d3a6022c
		onKeyDown = (ev) => {
			if (getDirection(ev.keyCode)) {
				ev.preventDefault();
				ev.stopPropagation();
				Spotlight.setPointerMode(false);
				SpotlightAccelerator.processKey(ev, this.onAcceleratedKeyDown);
<<<<<<< HEAD
				this._5WayKeyHold = true;
			}
		}

		onKeyUp = ({keyCode}) => {
			if (getDirection(keyCode) || isEnter(keyCode)) {
				SpotlightAccelerator.reset();
				this._5WayKeyHold = false;
=======
>>>>>>> d3a6022c
			}
		}

		onKeyUp = ({keyCode}) => {
			if (getDirection(keyCode) || isEnter(keyCode)) {
				SpotlightAccelerator.reset();
			}
		}

		/**
		 * Handle global `onKeyDown` event
		 */

		handleGlobalKeyDown = () => {
			this.setContainerDisabled(false);
		}

		/**
		 * Focus on the Node of the VirtualList item
		 */

		focusOnNode = (node) => {
			if (node) {
				Spotlight.focus(node);
			}
		}

		focusOnItem = (index) => {
			const item = this.uiRefCurrent.containerRef.current.querySelector(`[data-index='${index}'].spottable`);

			if (this.isWrappedBy5way) {
				SpotlightAccelerator.reset();
<<<<<<< HEAD
				this._5WayKeyHold = false;
				this.isWrappedBy5way = false;
				this.pause.resume();
			}

=======
				this.isWrappedBy5way = false;
			}

			this.pause.resume();
>>>>>>> d3a6022c
			this.focusOnNode(item);
			this.nodeIndexToBeFocused = null;
			this.isScrolledByJump = false;
		}

		initItemRef = (ref, index) => {
			if (ref) {
				if (type === JS) {
					this.focusOnItem(index);
				} else {
					// If focusing the item of VirtuallistNative, `onFocus` in Scrollable will be called.
					// Then VirtualListNative tries to scroll again differently from VirtualList.
					// So we would like to skip `focus` handling when focusing the item as a workaround.
					this.isScrolledByJump = true;
					this.focusOnItem(index);
				}
			}
		}

		focusByIndex = (index) => {
			// We have to focus node async for now since list items are not yet ready when it reaches componentDid* lifecycle methods
			setTimeout(() => {
				this.focusOnItem(index);
			}, 0);
		}

		/**
		 * Manage a placeholder
		 */

		isNeededScrollingPlaceholder = () => this.nodeIndexToBeFocused != null && Spotlight.isPaused();

		handlePlaceholderFocus = (ev) => {
			const placeholder = ev.currentTarget;

			if (placeholder) {
				const index = placeholder.dataset.index;

				if (index) {
					this.preservedIndex = getNumberValue(index);
					this.restoreLastFocused = true;
				}
			}
		}

		/**
		 * Restore the focus of VirtualList
		 */

		isPlaceholderFocused = () => {
			const current = Spotlight.getCurrent();

			if (current && current.dataset.vlPlaceholder && this.uiRefCurrent.containerRef.current.contains(current)) {
				return true;
			}

			return false;
		}

		restoreFocus = () => {
			if (
				this.restoreLastFocused &&
				!this.isPlaceholderFocused()
			) {
				const
					{spotlightId} = this.props,
					node = this.uiRefCurrent.containerRef.current.querySelector(
						`[data-spotlight-id="${spotlightId}"] [data-index="${this.preservedIndex}"]`
					);

				if (node) {
					// if we're supposed to restore focus and virtual list has positioned a set of items
					// that includes lastFocusedIndex, clear the indicator
					this.restoreLastFocused = false;

					// try to focus the last focused item
					const foundLastFocused = Spotlight.focus(node);

					// but if that fails (because it isn't found or is disabled), focus the container so
					// spotlight isn't lost
					if (!foundLastFocused) {
						this.restoreLastFocused = true;
						Spotlight.focus(spotlightId);
					}
				}
			}
		}

		/**
		 * calculator
		 */

		calculatePositionOnFocus = ({item, scrollPosition = this.uiRefCurrent.scrollPosition}) => {
			const
				{pageScroll} = this.props,
				{numOfItems} = this.uiRefCurrent.state,
				{primary} = this.uiRefCurrent,
				offsetToClientEnd = primary.clientSize - primary.itemSize,
				focusedIndex = getNumberValue(item.getAttribute(dataIndexAttribute));

			if (!isNaN(focusedIndex)) {
				let gridPosition = this.uiRefCurrent.getGridPosition(focusedIndex);

				if (numOfItems > 0 && focusedIndex % numOfItems !== this.lastFocusedIndex % numOfItems) {
					const node = this.uiRefCurrent.getItemNode(this.lastFocusedIndex);

					if (node) {
						node.blur();
					}
				}
				this.nodeIndexToBeFocused = null;
				this.lastFocusedIndex = focusedIndex;

				if (primary.clientSize >= primary.itemSize) {
					if (gridPosition.primaryPosition > scrollPosition + offsetToClientEnd) { // forward over
						gridPosition.primaryPosition -= pageScroll ? 0 : offsetToClientEnd;
					} else if (gridPosition.primaryPosition >= scrollPosition) { // inside of client
						if (type === JS) {
							gridPosition.primaryPosition = scrollPosition;
						} else {
							// This code uses the trick to change the target position slightly which will not affect the actual result
							// since a browser ignore `scrollTo` method if the target position is same as the current position.
							gridPosition.primaryPosition = scrollPosition + (this.uiRefCurrent.scrollPosition === scrollPosition ? 0.1 : 0);
						}
					} else { // backward over
						gridPosition.primaryPosition -= pageScroll ? offsetToClientEnd : 0;
					}
				}

				// Since the result is used as a target position to be scrolled,
				// scrondaryPosition should be 0 here.
				gridPosition.secondaryPosition = 0;

				return this.uiRefCurrent.gridPositionToItemPosition(gridPosition);
			}
		}

		shouldPreventScrollByFocus = () => ((type === JS) ? (this.isScrolledBy5way) : (this.isScrolledBy5way || this.isScrolledByJump))

		shouldPreventOverscrollEffect = () => (this.isWrappedBy5way)

		setLastFocusedNode = (node) => {
<<<<<<< HEAD
			this.lastFocusedIndex = node.dataset && getNumberValue(node.dataset.index)
=======
			this.lastFocusedIndex = node.dataset && getNumberValue(node.dataset.index);
>>>>>>> d3a6022c
		}

		updateStatesAndBounds = ({cbScrollTo, dataSize, moreInfo, numOfItems}) => {
			const {preservedIndex} = this;

			if (this.restoreLastFocused &&
				numOfItems > 0 &&
				(preservedIndex < dataSize) &&
				(preservedIndex < moreInfo.firstVisibleIndex || preservedIndex > moreInfo.lastVisibleIndex)) {
				// If we need to restore last focus and the index is beyond the screen,
				// we call `scrollTo` to create DOM for it.
				cbScrollTo({index: preservedIndex, animate: false, focus: true});
				this.isScrolledByJump = true;

				return true;
			} else {
				return false;
			}
		}

		getScrollBounds = () => this.uiRefCurrent.getScrollBounds()

		getComponentProps = (index) => (
			(index === this.nodeIndexToBeFocused) ? {ref: (ref) => this.initItemRef(ref, index)} : {}
		)

		initUiRef = (ref) => {
			if (ref) {
				this.uiRefCurrent = ref;
				this.props.initUiChildRef(ref);
			}
		}

		render () {
			const
				{itemRenderer, itemsRenderer, ...rest} = this.props,
				needsScrollingPlaceholder = this.isNeededScrollingPlaceholder();

			delete rest.animate;
			delete rest.initUiChildRef;
			delete rest.isItemDisabled;
			delete rest.spotlightId;
			delete rest.wrap;

			return (
				<UiBase
					{...rest}
					getComponentProps={this.getComponentProps}
					itemRenderer={({index, ...itemRest}) => ( // eslint-disable-line react/jsx-no-bind
						itemRenderer({
							... itemRest,
							[dataIndexAttribute]: index,
							index
						})
					)}
					ref={this.initUiRef}
					updateStatesAndBounds={this.updateStatesAndBounds}
					itemsRenderer={(props) => { // eslint-disable-line react/jsx-no-bind
						return itemsRenderer({
							...props,
							handlePlaceholderFocus: this.handlePlaceholderFocus,
							needsScrollingPlaceholder
						});
					}}
				/>
			);
		}
	};
};

/**
 * A Moonstone-styled base component for [VirtualList]{@link moonstone/VirtualList.VirtualList} and
 * [VirtualGridList]{@link moonstone/VirtualList.VirtualGridList}.
 *
 * @class VirtualListBase
 * @memberof moonstone/VirtualList
 * @extends ui/VirtualList.VirtualListBase
 * @ui
 * @public
 */
const VirtualListBase = VirtualListBaseFactory(JS);
VirtualListBase.displayName = 'VirtualListBase';

/**
 * Activates the component for voice control.
 *
 * @name data-webos-voice-focused
 * @memberof moonstone/VirtualList.VirtualListBase.prototype
 * @type {Boolean}
 * @public
 */

/**
 * The voice control group label.
 *
 * @name data-webos-voice-group-label
 * @memberof moonstone/VirtualList.VirtualListBase.prototype
 * @type {String}
 * @public
 */

/**
 * A Moonstone-styled base component for [VirtualListNative]{@link moonstone/VirtualList.VirtualListNative} and
 * [VirtualGridListNative]{@link moonstone/VirtualList.VirtualGridListNative}.
 *
 * @class VirtualListBaseNative
 * @memberof moonstone/VirtualList
 * @extends ui/VirtualList.VirtualListBaseNative
 * @ui
 * @private
 */
const VirtualListBaseNative = VirtualListBaseFactory(Native);
VirtualListBaseNative.displayName = 'VirtualListBaseNative';

const ScrollableVirtualList = (props) => ( // eslint-disable-line react/jsx-no-bind
	<Scrollable
		{...props}
		childRenderer={(childProps) => ( // eslint-disable-line react/jsx-no-bind
			<VirtualListBase
				{...childProps}
				animate={props.animate}
				itemsRenderer={({cc, handlePlaceholderFocus, initItemContainerRef: initUiItemContainerRef, needsScrollingPlaceholder, primary}) => ( // eslint-disable-line react/jsx-no-bind
					[
						cc.length ? <div key="0" ref={initUiItemContainerRef} role="list">{cc}</div> : null,
						primary ?
							null :
							<SpotlightPlaceholder
								data-index={0}
								data-vl-placeholder
								key="1"
								onFocus={handlePlaceholderFocus}
							/>,
						needsScrollingPlaceholder ? <SpotlightPlaceholder key="2" /> : null
					]
				)}
			/>
		)}
	/>
);

ScrollableVirtualList.propTypes = /** @lends moonstone/VirtualList.VirtualListBase.prototype */ {
	/**
	 * Animate while scrolling
	 *
	 * @type {Boolean}
	 * @default false
	 * @private
	 */
	animate: PropTypes.bool,

	/**
	 * Direction of the list.
	 *
	 * Valid values are:
	 * * `'horizontal'`, and
	 * * `'vertical'`.
	 *
	 * @type {String}
	 * @default 'vertical'
	 * @public
	 */
	direction: PropTypes.oneOf(['horizontal', 'vertical'])
};

ScrollableVirtualList.defaultProps = {
	direction: 'vertical'
};

const ScrollableVirtualListNative = (props) => (
	<ScrollableNative
		{...props}
		childRenderer={(childProps) => ( // eslint-disable-line react/jsx-no-bind
			<VirtualListBaseNative
				{...childProps}
				animate={props.animate}
				itemsRenderer={({cc, handlePlaceholderFocus, initItemContainerRef: initUiItemContainerRef, needsScrollingPlaceholder, primary}) => ( // eslint-disable-line react/jsx-no-bind
					[
						cc.length ? <div key="0" ref={initUiItemContainerRef} role="list">{cc}</div> : null,
						primary ?
							null :
							<SpotlightPlaceholder
								data-index={0}
								data-vl-placeholder
								key="1"
								onFocus={handlePlaceholderFocus}
							/>,
						needsScrollingPlaceholder ? <SpotlightPlaceholder key="2" /> : null
					]
				)}
			/>
		)}
	/>
);

ScrollableVirtualListNative.propTypes = /** @lends moonstone/VirtualList.VirtualListBaseNative.prototype */ {
	/**
	 * Animate while scrolling
	 *
	 * @type {Boolean}
	 * @default false
	 * @private
	 */
	animate: PropTypes.bool,

	/**
	 * Direction of the list.
	 *
	 * Valid values are:
	 * * `'horizontal'`, and
	 * * `'vertical'`.
	 *
	 * @type {String}
	 * @default 'vertical'
	 * @public
	 */
	direction: PropTypes.oneOf(['horizontal', 'vertical'])
};

ScrollableVirtualListNative.defaultProps = {
	animate: false,
	direction: 'vertical'
};

export default VirtualListBase;
export {
	ScrollableVirtualList,
	ScrollableVirtualListNative,
	VirtualListBase,
	VirtualListBaseNative
};<|MERGE_RESOLUTION|>--- conflicted
+++ resolved
@@ -210,7 +210,6 @@
 			}
 
 			this.pause = new Pause('VirtualListBase');
-			this._5WayKeyHold = false;
 		}
 
 		componentDidMount () {
@@ -613,120 +612,18 @@
 			}
 		}
 
-<<<<<<< HEAD
-		onAcceleratedKeyDown = ({keyCode, target}) => {
-			const {animate, cbScrollTo, dataSize, rtl, spacing, wrap} = this.props;
-			const {isPrimaryDirectionVertical, dimensionToExtent, primary: {clientSize, gridSize}, scrollPosition} = this.uiRefCurrent;
-			const index = getNumberValue(target.dataset.index);
-			const isDownKey = isDown(keyCode);
-			const isLeftKey = isLeft(keyCode);
-			const isRightKey = isRight(keyCode);
-			const isUpKey = isUp(keyCode);
-
-			let isWrapped = false;
-			let nextIndex = -1;
-			this.isScrolledBy5way = false;
-			this.isScrolledByJump = false;
-
-			if (isPrimaryDirectionVertical) {
-				if (isUpKey) {
-					nextIndex = this.findSpottableItemWithPositionInExtent(index - 1, -1, index % dimensionToExtent);
-				} else if (isDownKey) {
-					nextIndex = this.findSpottableItemWithPositionInExtent(index + 1, dataSize, index % dimensionToExtent);
-				} else if (isLeftKey && index % dimensionToExtent) {
-					nextIndex = index - 1;
-				} else if (isRightKey && index % dimensionToExtent < dimensionToExtent - 1) {
-					nextIndex = index + 1;
-				}
-			} else if (isLeftKey) {
-				nextIndex = this.findSpottableItemWithPositionInExtent(index - 1, -1, index % dimensionToExtent);
-			} else if (isRightKey) {
-				nextIndex = this.findSpottableItemWithPositionInExtent(index + 1, dataSize, index % dimensionToExtent);
-			} else if (isUpKey && index % dimensionToExtent) {
-				nextIndex = index - 1;
-			} else if (isDownKey && index % dimensionToExtent < dimensionToExtent - 1) {
-				nextIndex = index + 1;
-			}
-
-			if (!this._5WayKeyHold && nextIndex === -1 && wrap) {
-				const isForward = (
-					isPrimaryDirectionVertical && isDownKey ||
-					!isPrimaryDirectionVertical && (!rtl && isRightKey || rtl && isLeftKey) ||
-					null
-				);
-				const isBackward = (
-					isPrimaryDirectionVertical && isUpKey ||
-					!isPrimaryDirectionVertical && (!rtl && isLeftKey || rtl && isRightKey) ||
-					null
-				);
-
-				if (isForward) {
-					nextIndex = this.findSpottableItemWithPositionInExtent(0, dataSize, index % dimensionToExtent);
-					isWrapped = true;
-				} else if (isBackward) {
-					nextIndex = this.findSpottableItemWithPositionInExtent(dataSize - 1, -1, index % dimensionToExtent);
-					isWrapped = true;
-				}
-			}
-
-			if (nextIndex >= 0) {
-				const numOfItemsInPage = Math.floor((clientSize + spacing) / gridSize) * dimensionToExtent;
-				const firstFullyVisibleIndex = Math.ceil(scrollPosition / gridSize) * dimensionToExtent;
-				const isNextItemInView = nextIndex >= firstFullyVisibleIndex && nextIndex < firstFullyVisibleIndex + numOfItemsInPage;
-
-				if (isNextItemInView) {
-					this.focusOnItem(nextIndex);
-				} else {
-					this.isScrolledBy5way = true;
-
-					if (isWrapped && animate && wrap === true) {
-						this.isWrappedBy5way = true;
-						this.pause.pause();
-						target.blur();
-					} else if (!isWrapped || animate && wrap !== 'noAnimation') {
-						this.focusOnItem(nextIndex);
-					}
-
-					this.lastFocusedIndex = nextIndex;
-					this.nodeIndexToBeFocused = nextIndex;
-
-					cbScrollTo({
-						index: nextIndex,
-						stickTo: index < nextIndex ? 'end' : 'start',
-						animate: !((isWrapped && wrap === 'noAnimation') || !animate)
-					});
-				}
-
-			} else if (!this._5WayKeyHold) {
-				Spotlight.move(getDirection(keyCode));
-			}
-		}
-
-=======
->>>>>>> d3a6022c
 		onKeyDown = (ev) => {
 			if (getDirection(ev.keyCode)) {
 				ev.preventDefault();
 				ev.stopPropagation();
 				Spotlight.setPointerMode(false);
 				SpotlightAccelerator.processKey(ev, this.onAcceleratedKeyDown);
-<<<<<<< HEAD
-				this._5WayKeyHold = true;
 			}
 		}
 
 		onKeyUp = ({keyCode}) => {
 			if (getDirection(keyCode) || isEnter(keyCode)) {
 				SpotlightAccelerator.reset();
-				this._5WayKeyHold = false;
-=======
->>>>>>> d3a6022c
-			}
-		}
-
-		onKeyUp = ({keyCode}) => {
-			if (getDirection(keyCode) || isEnter(keyCode)) {
-				SpotlightAccelerator.reset();
 			}
 		}
 
@@ -753,18 +650,10 @@
 
 			if (this.isWrappedBy5way) {
 				SpotlightAccelerator.reset();
-<<<<<<< HEAD
-				this._5WayKeyHold = false;
 				this.isWrappedBy5way = false;
-				this.pause.resume();
-			}
-
-=======
-				this.isWrappedBy5way = false;
 			}
 
 			this.pause.resume();
->>>>>>> d3a6022c
 			this.focusOnNode(item);
 			this.nodeIndexToBeFocused = null;
 			this.isScrolledByJump = false;
@@ -907,11 +796,7 @@
 		shouldPreventOverscrollEffect = () => (this.isWrappedBy5way)
 
 		setLastFocusedNode = (node) => {
-<<<<<<< HEAD
-			this.lastFocusedIndex = node.dataset && getNumberValue(node.dataset.index)
-=======
 			this.lastFocusedIndex = node.dataset && getNumberValue(node.dataset.index);
->>>>>>> d3a6022c
 		}
 
 		updateStatesAndBounds = ({cbScrollTo, dataSize, moreInfo, numOfItems}) => {
