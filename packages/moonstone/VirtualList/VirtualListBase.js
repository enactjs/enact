--- conflicted
+++ resolved
@@ -41,20 +41,12 @@
 			return all.reduce((focused, node) => {
 				return focused || node.dataset.index === key && node;
 			}, null);
-<<<<<<< HEAD
 		}
 	});
 };
 
 const
-	dataContainerDisabledAttribute = 'data-container-disabled',
-=======
-		},
-		preserveId: true,
-		restrict: 'self-first'
-	},
 	dataContainerDisabledAttribute = 'data-spotlight-container-disabled',
->>>>>>> 7ba5d89f
 	isDown = is('down'),
 	isLeft = is('left'),
 	isRight = is('right'),
@@ -115,11 +107,7 @@
 			 * @type {String}
 			 * @private
 			 */
-<<<<<<< HEAD
 			containerId: PropTypes.string,
-=======
-			'data-spotlight-id': PropTypes.string, // eslint-disable-line react/sort-prop-types,
->>>>>>> 7ba5d89f
 
 			/**
 			 * Passes the instance of [VirtualList]{@link ui/VirtualList.VirtualList}.
@@ -388,11 +376,7 @@
 		 */
 
 		setRestrict = (bool) => {
-<<<<<<< HEAD
 			Spotlight.set(this.props.containerId, {restrict: (bool) ? 'self-only' : 'self-first'});
-=======
-			Spotlight.set(this.props['data-spotlight-id'], {restrict: (bool) ? 'self-only' : 'self-first'});
->>>>>>> 7ba5d89f
 		}
 
 		setSpotlightContainerRestrict = (keyCode, target) => {
@@ -611,11 +595,7 @@
 				!this.isPlaceholderFocused()
 			) {
 				const
-<<<<<<< HEAD
 					{containerId} = this.props,
-=======
-					containerId = this.props['data-spotlight-id'],
->>>>>>> 7ba5d89f
 					node = this.uiRef.containerRef.querySelector(
 						`[data-spotlight-id="${containerId}"] [data-index="${this.preservedIndex}"]`
 					);
