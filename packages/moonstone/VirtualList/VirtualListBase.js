import clamp from 'ramda/src/clamp';
import {is} from '@enact/core/keymap';
import PropTypes from 'prop-types';
import React, {Component} from 'react';
import Spotlight, {getDirection} from '@enact/spotlight';
import SpotlightContainerDecorator from '@enact/spotlight/SpotlightContainerDecorator';
import Spottable from '@enact/spotlight/Spottable';
import {VirtualListBase as UiVirtualListBase, VirtualListBaseNative as UiVirtualListBaseNative} from '@enact/ui/VirtualList';

import {Scrollable, dataIndexAttribute} from '../Scrollable';
import ScrollableNative from '../Scrollable/ScrollableNative';

const SpotlightPlaceholder = Spottable('div');

const
	SpotlightContainerConfig = {
		enterTo: 'last-focused',
		/*
		 * Returns the data-index as the key for last focused
		 */
		lastFocusedPersist: (node) => {
			const indexed = node.dataset.index ? node : node.closest('[data-index]');
			if (indexed) {
				return {
					container: false,
					element: true,
					key: indexed.dataset.index
				};
			}
		},
		/*
		 * Restores the data-index into the placeholder if its the only element. Tries to find a
		 * matching child otherwise.
		 */
		lastFocusedRestore: ({key}, all) => {
			if (all.length === 1 && 'vlPlaceholder' in all[0].dataset) {
				all[0].dataset.index = key;

				return all[0];
			}

			return all.reduce((focused, node) => {
				return focused || node.dataset.index === key && node;
			}, null);
		},
		preserveId: true,
		restrict: 'self-first'
	},
	dataContainerDisabledAttribute = 'data-spotlight-container-disabled',
	isDown = is('down'),
	isLeft = is('left'),
	isRight = is('right'),
	isUp = is('up'),
	JS = 'JS',
	Native = 'Native';

/**
 * The base version of [VirtualListBase]{@link moonstone/VirtualList.VirtualListBase} and
 * [VirtualListBaseNative]{@link moonstone/VirtualList.VirtualListBaseNative}.
 *
 * @class VirtualListCore
 * @memberof moonstone/VirtualList
 * @ui
 * @public
 */
const VirtualListBaseFactory = (type) => {
	const UiBase = (type === JS) ? UiVirtualListBase : UiVirtualListBaseNative;

	return class VirtualListCore extends Component {
		/* No displayName here. We set displayName to returned components of this factory function. */

		static propTypes = /** @lends moonstone/VirtualList.VirtualListCore.prototype */ {
			/**
			 * The `render` function called for each item in the list.
			 *
			 * > NOTE: The list does NOT always render a component whenever its render function is called
			 * due to performance optimization.
			 *
			 * Usage:
			 * ```
			 * renderItem = ({index, ...rest}) => {
			 * 	delete rest.data;
			 *
			 * 	return (
			 * 		<MyComponent index={index} {...rest} />
			 * 	);
			 * }
			 * ```
			 *
			 * @type {Function}
			 * @param {Object} event
			 * @param {Number} event.data-index It is required for Spotlight 5-way navigation. Pass to the root element in the component.
			 * @param {Number} event.index The index number of the component to render
			 * @param {Number} event.key It MUST be passed as a prop to the root element in the component for DOM recycling.
			 *
			 * @required
			 * @public
			 */
			itemRenderer: PropTypes.func.isRequired,

			/**
			 * The render function for the items.
			 *
			 * @type {Function}
			 * @required
			 * @private
			 */
			itemsRenderer: PropTypes.func.isRequired,

			/**
			 * Spotlight container Id.
			 *
			 * @type {String}
			 * @private
			 */
			'data-spotlight-id': PropTypes.string, // eslint-disable-line react/sort-prop-types,

			/**
			 * Passes the instance of [VirtualList]{@link ui/VirtualList.VirtualList}.
			 *
			 * @type {Object}
			 * @param {Object} ref
			 * @private
			 */
			initUiChildRef: PropTypes.func,

			/**
			 * The Function that returns `true` if the item at the index is disabled.
			 * It is used to navigate a list properly with 5 way keys, page up key,
			 * and page down key. If it is not supplied, it assumes that no items are disabled.
			 *
			 * Usage:
			 * ```
			 * isItemDisabled = (index) => (this.items[index].disabled)
			 * render = () => {
			 * 	return (
			 * 		<VirtualList
			 * 			dataSize={this.items.length}
			 * 			isItemDisabled={isItemDisabled}
			 * 			itemRenderer={this.renderItem}
			 * 			itemSize={this.itemSize}
			 * 		/>
			 * 	);
			 * }
			 * ```
			 *
			 * @type {Function}
			 * @param {Number} index
			 * @public
			 */
			isItemDisabled: PropTypes.func,

			/**
			 * `true` if rtl, `false` if ltr.
			 * Normally, [Scrollable]{@link ui/Scrollable.Scrollable} should set this value.
			 *
			 * @type {Boolean}
			 * @private
			 */
			rtl: PropTypes.bool,

			wrap: PropTypes.bool,

			wrapAnimated: PropTypes.bool
		}

		static defaultProps = {
			wrap: false,
			wrapAnimated: false
		}

		componentDidMount () {
			const containerNode = this.uiRef.containerRef;

			if (type === JS) {
				// prevent native scrolling by Spotlight
				this.preventScroll = () => {
					containerNode.scrollTop = 0;
					containerNode.scrollLeft = this.props.rtl ? containerNode.scrollWidth : 0;
				};

				if (containerNode && containerNode.addEventListener) {
					containerNode.addEventListener('scroll', this.preventScroll);
				}
			}

			if (containerNode && containerNode.addEventListener) {
				containerNode.addEventListener('keydown', this.onKeyDown);
			}
		}

		componentDidUpdate () {
			this.restoreFocus();
		}

		componentWillUnmount () {
			const containerNode = this.uiRef.containerRef;

			if (type === JS) {
				// remove a function for preventing native scrolling by Spotlight
				if (containerNode && containerNode.removeEventListener) {
					containerNode.removeEventListener('scroll', this.preventScroll);
					containerNode.removeEventListener('keydown', this.onKeyDown);
				}
			}

			if (containerNode && containerNode.removeEventListener) {
				containerNode.removeEventListener('keydown', this.onKeyDown);
			}

			this.setContainerDisabled(false);
		}

		isScrolledBy5way = false
		isScrolledByJump = false
		lastFocusedIndex = null
		nodeIndexToBeFocused = null
		preservedIndex = null
		restoreLastFocused = false

		setContainerDisabled = (bool) => {
			const contentNode = this.uiRef.contentRef;

			if (contentNode) {
				contentNode.setAttribute(dataContainerDisabledAttribute, bool);

				if (bool) {
					document.addEventListener('keydown', this.handleGlobalKeyDown, {capture: true});
				} else {
					document.removeEventListener('keydown', this.handleGlobalKeyDown, {capture: true});
				}
			}
		}

		/**
		 * Handle a Page up/down key with disabled items
		 */

		getExtentIndex = (index) => (Math.floor(index / this.uiRef.dimensionToExtent))

		findSpottableItem = (indexFrom, indexTo) => {
			const
				{isItemDisabled} = this.props,
				{dataSize} = this.uiRef.props,
				safeIndexFrom = clamp(0, dataSize - 1, indexFrom),
				safeIndexTo = clamp(-1, dataSize, indexTo),
				delta = (indexFrom < indexTo) ? 1 : -1;

			if (indexFrom < 0 && indexTo < 0 || indexFrom >= dataSize && indexTo >= dataSize) {
				return -1;
			}

			if (safeIndexFrom !== safeIndexTo) {
				for (let i = safeIndexFrom; i !== safeIndexTo; i += delta) {
<<<<<<< HEAD
					if (data[i] && !data[i].disabled) {
						return i;
					}
				}
			}

			return -1;
		}

		findSpottableItemWithPositionInExtent = (indexFrom, indexTo, position) => {
			const
				{dataSize} = this.uiRef.props,
				{dimensionToExtent} = this.uiRef;

			if (0 <= indexFrom && indexFrom < dataSize &&
				-1 <= indexTo && indexTo <= dataSize &&
				0 <= position && position < dimensionToExtent) {
				const
					{data} = this.uiRef.props,
					direction = (indexFrom < indexTo) ? 1 : -1,
					delta = direction * dimensionToExtent,
					diffPosition = (indexFrom % dimensionToExtent) - position,
					// When direction is 1 (forward) and diffPosition is positive, add dimensionToExtent.
					// When direction is -1 (backward) and diffPosition is negative, substract dimensionToExtent.
					startIndex = indexFrom - diffPosition + ((direction * diffPosition > 0) ? (direction * dimensionToExtent) : 0);

				for (let i = startIndex; direction * (indexTo - i) >= 0; i += delta) {
					if (data[i] && !data[i].disabled) {
=======
					if (isItemDisabled(i) === false) {
>>>>>>> 1c6fca9a
						return i;
					}
				}
			}

			return -1;
		}

		findSpottableExtent = (indexFrom, isForward) => {
			const
				{dataSize} = this.uiRef.props,
				{dimensionToExtent} = this.uiRef,
				{findSpottableItem, getExtentIndex} = this,
				firstIndexInExtent = getExtentIndex(indexFrom) * dimensionToExtent;
			let index;

			if (isForward) {
				index = findSpottableItem(firstIndexInExtent + dimensionToExtent, dataSize);
			} else {
				index = findSpottableItem(firstIndexInExtent - 1, -1);
			}

			return getExtentIndex(index);
		}

		findNearestSpottableItemInExtent = (index, extentIndex) => {
			const
				{data, dataSize} = this.uiRef.props,
				{dimensionToExtent} = this.uiRef,
				currentPosInExtent = clamp(0, dataSize - 1, index) % dimensionToExtent,
				firstIndexInExtent = clamp(0, this.getExtentIndex(dataSize - 1), extentIndex) * dimensionToExtent,
				lastIndexInExtent = clamp(firstIndexInExtent, dataSize, firstIndexInExtent + dimensionToExtent);
			let
				minDistance = dimensionToExtent,
				distance,
				nearestIndex = -1;

			for (let i = firstIndexInExtent; i < lastIndexInExtent; ++i) {
				if (data[i] && !data[i].disabled) {
					distance = Math.abs(currentPosInExtent - i % dimensionToExtent);
					if (distance < minDistance) {
						minDistance = distance;
						nearestIndex = i;
					}
				}
			}

			return nearestIndex;
		}

		getIndexToScrollDisabled = (direction, currentIndex) => {
			const
<<<<<<< HEAD
=======
				{isItemDisabled} = this.props,
>>>>>>> 1c6fca9a
				{dataSize, spacing} = this.uiRef.props,
				{dimensionToExtent, primary} = this.uiRef,
				{findSpottableItem} = this,
				{firstVisibleIndex, lastVisibleIndex} = this.uiRef.moreInfo,
				numOfItemsInPage = (Math.floor((primary.clientSize + spacing) / primary.gridSize) * dimensionToExtent),
				isPageDown = (direction === 'down' || direction === 'right') ? 1 : -1;
			let candidateIndex = -1;

			/* First, find a spottable item in this page */
			if (isPageDown === 1) { // Page Down
				if ((lastVisibleIndex - (lastVisibleIndex % dimensionToExtent || dimensionToExtent)) >= currentIndex) {
					candidateIndex = findSpottableItem(
						lastVisibleIndex,
						currentIndex - (currentIndex % dimensionToExtent) + dimensionToExtent - 1
					);
				}
			} else if (firstVisibleIndex + dimensionToExtent <= currentIndex) { // Page Up
				candidateIndex = findSpottableItem(
					firstVisibleIndex,
					currentIndex - (currentIndex % dimensionToExtent)
				);
			}

			/* Second, find a spottable item in the next page */
			if (candidateIndex === -1) {
				if (isPageDown === 1) { // Page Down
					candidateIndex = findSpottableItem(lastVisibleIndex + numOfItemsInPage, lastVisibleIndex);
				} else { // Page Up
					candidateIndex = findSpottableItem(firstVisibleIndex - numOfItemsInPage, firstVisibleIndex);
				}
			}

			/* Last, find a spottable item in a whole data */
			if (candidateIndex === -1) {
				if (isPageDown === 1) { // Page Down
					candidateIndex = findSpottableItem(lastVisibleIndex + numOfItemsInPage + 1, dataSize);
				} else { // Page Up
					candidateIndex = findSpottableItem(firstVisibleIndex - numOfItemsInPage - 1, -1);
				}
			}

			/* For grid lists, find the nearest item from the current item */
			if (candidateIndex !== -1) {
<<<<<<< HEAD
				return this.findNearestSpottableItemInExtent(currentIndex, this.getExtentIndex(currentIndex));
=======
				const
					currentPosInExtent = currentIndex % dimensionToExtent,
					firstIndexInExtent = candidateIndex - (candidateIndex % dimensionToExtent),
					lastIndexInExtent = clamp(firstIndexInExtent, dataSize - 1, firstIndexInExtent + dimensionToExtent);
				let
					minDistance = dimensionToExtent,
					distance,
					index;
				for (let i = firstIndexInExtent; i <= lastIndexInExtent; ++i) {
					if (!isItemDisabled(i)) {
						distance = Math.abs(currentPosInExtent - i % dimensionToExtent);
						if (distance < minDistance) {
							minDistance = distance;
							index = i;
						}
					}
				}

				return index;
>>>>>>> 1c6fca9a
			} else {
				return -1;
			}
		}

		getIndexToScroll = (direction, currentIndex) => {
			const
				{dataSize, spacing} = this.uiRef.props,
				{dimensionToExtent, primary} = this.uiRef,
				numOfItemsInPage = Math.floor((primary.clientSize + spacing) / primary.gridSize) * dimensionToExtent,
				factor = (direction === 'down' || direction === 'right') ? 1 : -1;
			let indexToScroll = currentIndex + factor * numOfItemsInPage;

			if (indexToScroll < 0) {
				indexToScroll = currentIndex % dimensionToExtent;
			} else if (indexToScroll >= dataSize) {
				indexToScroll = dataSize - dataSize % dimensionToExtent + currentIndex % dimensionToExtent;
				if (indexToScroll >= dataSize) {
					indexToScroll = dataSize - 1;
				}
			}

			return indexToScroll === currentIndex ? -1 : indexToScroll;
		}

		scrollToNextItem = ({direction, focusedItem}) => {
			const
				{isItemDisabled} = this.props,
				{firstIndex, numOfItems} = this.uiRef.state,
				focusedIndex = Number.parseInt(focusedItem.getAttribute(dataIndexAttribute));
			let indexToScroll = -1;

			if (isItemDisabled) {
				indexToScroll = this.getIndexToScrollDisabled(direction, focusedIndex);
			} else {
				indexToScroll = this.getIndexToScroll(direction, focusedIndex);
			}

			if (indexToScroll !== -1) {
				const
					isRtl = this.props.rtl,
					isForward = (direction === 'down' || isRtl && direction === 'left' || !isRtl && direction === 'right');

				if (firstIndex <= indexToScroll && indexToScroll < firstIndex + numOfItems) {
					const node = this.uiRef.containerRef.querySelector(`[data-index='${indexToScroll}'].spottable`);

					if (node) {
						Spotlight.focus(node);
					}
				} else {
					// Scroll to the next spottable item without animation
					if (!Spotlight.isPaused()) {
						Spotlight.pause();
					}
					focusedItem.blur();
					this.nodeIndexToBeFocused = this.lastFocusedIndex = indexToScroll;
				}
				this.uiRef.props.cbScrollTo({index: indexToScroll, stickTo: isForward ? 'end' : 'start', animate: false});
			}

			return true;
		}

		/**
		 * Handle `onKeyDown` event
		 */

		setRestrict = (bool) => {
			Spotlight.set(this.props['data-spotlight-id'], {restrict: (bool) ? 'self-only' : 'self-first'});
		}

		setSpotlightContainerRestrict = (keyCode, target) => {
			const
				{dataSize} = this.uiRef.props,
				{isPrimaryDirectionVertical, dimensionToExtent} = this.uiRef,
				index = Number.parseInt(target.getAttribute(dataIndexAttribute)),
				canMoveBackward = index >= dimensionToExtent,
				canMoveForward = index < (dataSize - (((dataSize - 1) % dimensionToExtent) + 1));
			let isSelfOnly = false;

			if (isPrimaryDirectionVertical) {
				if (isUp(keyCode) && canMoveBackward || isDown(keyCode) && canMoveForward) {
					isSelfOnly = true;
				}
			} else if (isLeft(keyCode) && canMoveBackward || isRight(keyCode) && canMoveForward) {
				isSelfOnly = true;
			}

			this.setRestrict(isSelfOnly);
		}

		jumpToSpottableItem = (keyCode, target) => {
			const
<<<<<<< HEAD
				{wrap, wrapAnimated} = this.props,
				{findSpottableExtent, findSpottableItem, getExtentIndex} = this,
				{cbScrollTo, data, dataSize} = this.uiRef.props,
=======
				{isItemDisabled} = this.props,
				{cbScrollTo, dataSize} = this.uiRef.props,
>>>>>>> 1c6fca9a
				{firstIndex, numOfItems} = this.uiRef.state,
				{dimensionToExtent, isPrimaryDirectionVertical} = this.uiRef,
				rtl = this.props.rtl,
<<<<<<< HEAD
				currentIndex = Number.parseInt(target.getAttribute(dataIndexAttribute)),
=======
				currentIndex = Number.parseInt(target.getAttribute(dataIndexAttribute));

			if (
				!isItemDisabled || // It is the case that there is no disabled items in a list.
				isItemDisabled(currentIndex) // If the currnet index item is disabled, it means that all items in a list are disabled.
			) {
				return false;
			}

			const
>>>>>>> 1c6fca9a
				isForward = (
					isPrimaryDirectionVertical && isDown(keyCode) ||
					!isPrimaryDirectionVertical && (!rtl && isRight(keyCode) || rtl && isLeft(keyCode)) ||
					null
				),
				isBackward = (
					isPrimaryDirectionVertical && isUp(keyCode) ||
					!isPrimaryDirectionVertical && (!rtl && isLeft(keyCode) || rtl && isRight(keyCode)) ||
					null
				);

			if (!data || !Array.isArray(data) || !data[currentIndex] || data[currentIndex].disabled || (!isForward && !isBackward)) {
				return false;
			}

			const currentExtent = getExtentIndex(currentIndex);
			let
				nextIndex = -1,
				animate = true,
				isWrapped = false,
				spottableExtent = -1;

			if (isForward) {
<<<<<<< HEAD
				nextIndex = this.findSpottableItemWithPositionInExtent(currentIndex + 1, dataSize, currentIndex % dimensionToExtent);
				if (nextIndex === -1) {
					spottableExtent = findSpottableExtent(currentIndex, true);
					if (spottableExtent === -1) {
						if (wrap) {
							const candidateExtent = getExtentIndex(findSpottableItem(0, dataSize));

							// If currentExtent is equal to candidateExtent,
							// it means that the current extent is the only spottable extent.
							// So we find nextIndex only when currentExtent is different from candidateExtent.
							if (currentExtent !== candidateExtent) {
								nextIndex = this.findNearestSpottableItemInExtent(currentIndex, candidateExtent);
								animate = wrapAnimated;
								isWrapped = true;
							}
						}

						// If there is no item which could get focus forward,
						// we need to set restriction option to `self-first`.
						if (nextIndex === -1) {
							this.setRestrict(false);
						}
					} else {
						nextIndex = this.findNearestSpottableItemInExtent(currentIndex, spottableExtent);
=======
				// See if the next item is spottable then delegate scroll to onFocus handler
				if (currentIndex < dataSize - 1 && !isItemDisabled(currentIndex + 1)) {
					return false;
				}

				for (let i = currentIndex + 2; i < dataSize; i++) {
					if (!isItemDisabled(i)) {
						nextIndex = i;
						break;
>>>>>>> 1c6fca9a
					}
				}
			} else { // isBackward
				nextIndex = this.findSpottableItemWithPositionInExtent(currentIndex - 1, -1, currentIndex % dimensionToExtent);
				if (nextIndex === -1) {
<<<<<<< HEAD
					spottableExtent = findSpottableExtent(currentIndex, false);

					if (spottableExtent === -1) {
						if (wrap) {
							const candidateExtent = getExtentIndex(findSpottableItem(dataSize - 1, -1));

							// If currentExtent is equal to candidateExtent,
							// it means that the current extent is the only spottable extent.
							// So we find nextIndex only when currentExtent is different from candidateExtent.
							if (currentExtent !== candidateExtent) {
								nextIndex = this.findNearestSpottableItemInExtent(currentIndex, candidateExtent);
								animate = wrapAnimated;
								isWrapped = true;
							}
						}

						// If there is no item which could get focus forward,
						// we need to set restriction option to `self-first`.
						if (nextIndex === -1) {
							this.setRestrict(false);
						}
					} else {
						nextIndex = this.findNearestSpottableItemInExtent(currentIndex, spottableExtent);
=======
					this.setRestrict(false);
				}
			} else if (isBackward) {
				// See if the next item is spottable then delegate scroll to onFocus handler
				if (currentIndex > 0 && !isItemDisabled(currentIndex - 1)) {
					return false;
				}

				for (let i = currentIndex - 2; i >= 0; i--) {
					if (!isItemDisabled(i)) {
						nextIndex = i;
						break;
>>>>>>> 1c6fca9a
					}
				}
			}

			if (nextIndex !== -1) {
				if (firstIndex <= nextIndex && nextIndex < firstIndex + numOfItems) {
					this.focusOnItem(nextIndex);
				} else {
					if (isWrapped) {
						// In case of 'wrapping-around',
						// we need to blur the current focus immediately
						// since it can be a very long scroll (from one edge to the other edge)
						// and definitely it's not a case of changing "pointer" mode to "5way key" mode.
						target.blur();
					} else {
						// When changing from "pointer" mode to "5way key" mode,
						// a pointer is hidden and a last focused item get focused after 30ms.
						// To make sure the item to be blurred after that, we used 50ms.
						setTimeout(() => {
							target.blur();
						}, 50);
					}

					this.nodeIndexToBeFocused = this.lastFocusedIndex = nextIndex;

					if (!Spotlight.isPaused()) {
						Spotlight.pause();
					}

					cbScrollTo({
						index: nextIndex,
						stickTo: isForward ? 'end' : 'start',
						animate
					});
				}

				return true;
			}

			return false;
		}

		onKeyDown = (ev) => {
			const {keyCode, target} = ev;

			this.isScrolledBy5way = false;
			if (getDirection(keyCode)) {
				ev.preventDefault();
				this.setSpotlightContainerRestrict(keyCode, target);
				this.isScrolledBy5way = this.jumpToSpottableItem(keyCode, target);
				if (this.shouldPreventScrollByFocus()) {
					ev.stopPropagation();
				}
			}
		}

		/**
		 * Handle global `onKeyDown` event
		 */

		handleGlobalKeyDown = () => {
			this.setContainerDisabled(false);
		}

		/**
		 * Focus on the Node of the VirtualList item
		 */

		focusOnNode = (node) => {
			if (node) {
				Spotlight.focus(node);
			}
		}

		focusOnItem = (index) => {
			const item = this.uiRef.containerRef.querySelector(`[data-index='${index}'].spottable`);

			if (Spotlight.isPaused()) {
				Spotlight.resume();
			}
			this.focusOnNode(item);
			this.nodeIndexToBeFocused = null;
		}

		initItemRef = (ref, index) => {
			if (ref) {
				if (type === JS) {
					this.focusOnItem(index);
				} else {
					// If focusing the item of VirtuallistNative, `onFocus` in Scrollable will be called.
					// Then VirtualListNative tries to scroll again differently from VirtualList.
					// So we would like to skip `focus` handling when focusing the item as a workaround.
					this.isScrolledByJump = true;
					this.focusOnItem(index);
					this.isScrolledByJump = false;
				}
			}
		}

		focusByIndex = (index) => {
			// We have to focus node async for now since list items are not yet ready when it reaches componentDid* lifecycle methods
			setTimeout(() => {
				this.focusOnItem(index);
			}, 0);
		}

		/**
		 * Manage a placeholder
		 */

		isNeededScrollingPlaceholder = () => this.nodeIndexToBeFocused != null && Spotlight.isPaused();

		handlePlaceholderFocus = (ev) => {
			const placeholder = ev.currentTarget;

			if (placeholder) {
				const index = placeholder.dataset.index;

				if (index) {
					this.preservedIndex = parseInt(index);
					this.restoreLastFocused = true;
				}
			}
		}

		/**
		 * Restore the focus of VirtualList
		 */

		isPlaceholderFocused = () => {
			const current = Spotlight.getCurrent();

			if (current && current.dataset.vlPlaceholder && this.uiRef.containerRef.contains(current)) {
				return true;
			}

			return false;
		}

		restoreFocus = () => {
			if (
				this.restoreLastFocused &&
				!this.isPlaceholderFocused()
			) {
				const
					containerId = this.props['data-spotlight-id'],
					node = this.uiRef.containerRef.querySelector(
						`[data-spotlight-id="${containerId}"] [data-index="${this.preservedIndex}"]`
					);

				if (node) {
					// if we're supposed to restore focus and virtual list has positioned a set of items
					// that includes lastFocusedIndex, clear the indicator
					this.restoreLastFocused = false;

					// try to focus the last focused item
					const foundLastFocused = Spotlight.focus(node);

					// but if that fails (because it isn't found or is disabled), focus the container so
					// spotlight isn't lost
					if (!foundLastFocused) {
						this.restoreLastFocused = true;
						Spotlight.focus(containerId);
					}
				}
			}
		}

		/**
		 * calculator
		 */

		calculatePositionOnFocus = ({item, scrollPosition = this.uiRef.scrollPosition}) => {
			const
				{pageScroll} = this.uiRef.props,
				{numOfItems} = this.uiRef.state,
				{primary} = this.uiRef,
				offsetToClientEnd = primary.clientSize - primary.itemSize,
				focusedIndex = Number.parseInt(item.getAttribute(dataIndexAttribute));

			if (!isNaN(focusedIndex)) {
				let gridPosition = this.uiRef.getGridPosition(focusedIndex);

				if (numOfItems > 0 && focusedIndex % numOfItems !== this.lastFocusedIndex % numOfItems) {
					const node = this.uiRef.getItemNode(this.lastFocusedIndex);

					if (node) {
						node.blur();
					}
				}
				this.nodeIndexToBeFocused = null;
				this.lastFocusedIndex = focusedIndex;

				if (primary.clientSize >= primary.itemSize) {
					if (gridPosition.primaryPosition > scrollPosition + offsetToClientEnd) { // forward over
						gridPosition.primaryPosition -= pageScroll ? 0 : offsetToClientEnd;
					} else if (gridPosition.primaryPosition >= scrollPosition) { // inside of client
						if (type === JS) {
							gridPosition.primaryPosition = scrollPosition;
						} else {
							// This code uses the trick to change the target position slightly which will not affect the actual result
							// since a browser ignore `scrollTo` method if the target position is same as the current position.
							gridPosition.primaryPosition = scrollPosition + (this.uiRef.scrollPosition === scrollPosition ? 0.1 : 0);
						}
					} else { // backward over
						gridPosition.primaryPosition -= pageScroll ? offsetToClientEnd : 0;
					}
				}

				// Since the result is used as a target position to be scrolled,
				// scrondaryPosition should be 0 here.
				gridPosition.secondaryPosition = 0;

				return this.uiRef.gridPositionToItemPosition(gridPosition);
			}
		}

		shouldPreventScrollByFocus = () => ((type === JS) ? (this.isScrolledBy5way) : (this.isScrolledBy5way || this.isScrolledByJump))

		setLastFocusedIndex = (param) => {
			this.lastFocusedIndex = param;
		}

		updateStatesAndBounds = ({cbScrollTo, dataSize, moreInfo, numOfItems}) => {
			const {preservedIndex} = this;

			if (this.restoreLastFocused &&
				numOfItems > 0 &&
				(preservedIndex < dataSize) &&
				(preservedIndex < moreInfo.firstVisibleIndex || preservedIndex > moreInfo.lastVisibleIndex)) {
				// If we need to restore last focus and the index is beyond the screen,
				// we call `scrollTo` to create DOM for it.
				cbScrollTo({index: preservedIndex, animate: false, focus: true});

				return true;
			} else {
				return false;
			}
		}

		getScrollBounds = () => this.uiRef.getScrollBounds()

		getComponentProps = (index) => (
			(index === this.nodeIndexToBeFocused) ? {ref: (ref) => this.initItemRef(ref, index)} : {}
		)

		initUiRef = (ref) => {
			if (ref) {
				this.uiRef = ref;
				this.props.initUiChildRef(ref);
			}
		}

		render () {
			const
				{itemRenderer, itemsRenderer, ...rest} = this.props,
				needsScrollingPlaceholder = this.isNeededScrollingPlaceholder();

			delete rest.initUiChildRef;
<<<<<<< HEAD
			delete rest.wrap;
			delete rest.wrapAnimated;
=======
			delete rest.isItemDisabled;
>>>>>>> 1c6fca9a

			return (
				<UiBase
					{...rest}
					getComponentProps={this.getComponentProps}
					itemRenderer={({index, ...itemRest}) => ( // eslint-disable-line react/jsx-no-bind
						itemRenderer({
							... itemRest,
							[dataIndexAttribute]: index,
							index
						})
					)}
					ref={this.initUiRef}
					updateStatesAndBounds={this.updateStatesAndBounds}
					itemsRenderer={(props) => { // eslint-disable-line react/jsx-no-bind
						return itemsRenderer({
							...props,
							handlePlaceholderFocus: this.handlePlaceholderFocus,
							needsScrollingPlaceholder
						});
					}}
				/>
			);
		}
	};
};

/**
 * A Moonstone-styled base component for [VirtualList]{@link moonstone/VirtualList.VirtualList} and
 * [VirtualGridList]{@link moonstone/VirtualList.VirtualGridList}.
 *
 * @class VirtualListBase
 * @memberof moonstone/VirtualList
 * @extends ui/VirtualList.VirtualListBase
 * @ui
 * @public
 */
const VirtualListBase = VirtualListBaseFactory(JS);
VirtualListBase.displayName = 'VirtualListBase';

/**
 * A Moonstone-styled base component for [VirtualListNative]{@link moonstone/VirtualList.VirtualListNative} and
 * [VirtualGridListNative]{@link moonstone/VirtualList.VirtualGridListNative}.
 *
 * @class VirtualListBaseNative
 * @memberof moonstone/VirtualList
 * @extends ui/VirtualList.VirtualListBaseNative
 * @ui
 * @private
 */
const VirtualListBaseNative = VirtualListBaseFactory(Native);
VirtualListBaseNative.displayName = 'VirtualListBaseNative';

const ScrollableVirtualList = ({role, ...rest}) => ( // eslint-disable-line react/jsx-no-bind
	<Scrollable
		{...rest}
		childRenderer={(props) => ( // eslint-disable-line react/jsx-no-bind
			<VirtualListBase
				{...props}
				itemsRenderer={({cc, primary, needsScrollingPlaceholder, initItemContainerRef, handlePlaceholderFocus}) => ( // eslint-disable-line react/jsx-no-bind
					[
						cc.length ? <div key="0" ref={initItemContainerRef} role={role}>{cc}</div> : null,
						primary ?
							null :
							<SpotlightPlaceholder
								data-index={0}
								data-vl-placeholder
								key="1"
								onFocus={handlePlaceholderFocus}
								role="region"
							/>,
						needsScrollingPlaceholder ? <SpotlightPlaceholder key="2" /> : null
					]
				)}
			/>
		)}
	/>
);

ScrollableVirtualList.propTypes = /** @lends moonstone/VirtualList.VirtualListBase.prototype */ {
	/**
	 * Aria role.
	 *
	 * @type {String}
	 * @public
	 */
	role: PropTypes.string
};

const ScrollableVirtualListNative = ({role, ...rest}) => (
	<ScrollableNative
		{...rest}
		childRenderer={(props) => ( // eslint-disable-line react/jsx-no-bind
			<VirtualListBaseNative
				{...props}
				itemsRenderer={({cc, primary, needsScrollingPlaceholder, initItemContainerRef, handlePlaceholderFocus}) => ( // eslint-disable-line react/jsx-no-bind
					[
						cc.length ? <div key="0" ref={initItemContainerRef} role={role}>{cc}</div> : null,
						primary ?
							null :
							<SpotlightPlaceholder
								data-index={0}
								data-vl-placeholder
								key="1"
								onFocus={handlePlaceholderFocus}
								role="region"
							/>,
						needsScrollingPlaceholder ? <SpotlightPlaceholder key="2" /> : null
					]
				)}
			/>
		)}
	/>
);

ScrollableVirtualListNative.propTypes = /** @lends moonstone/VirtualList.VirtualListBaseNative.prototype */ {
	/**
	 * Aria role.
	 *
	 * @type {String}
	 * @private
	 */
	role: PropTypes.string
};

const SpottableVirtualList = SpotlightContainerDecorator(SpotlightContainerConfig, ScrollableVirtualList);

const SpottableVirtualListNative = SpotlightContainerDecorator(SpotlightContainerConfig, ScrollableVirtualListNative);

export default VirtualListBase;
export {
	SpottableVirtualList,
	SpottableVirtualListNative,
	VirtualListBase,
	VirtualListBaseNative
};<|MERGE_RESOLUTION|>--- conflicted
+++ resolved
@@ -165,6 +165,7 @@
 		}
 
 		static defaultProps = {
+			isItemDisabled: () => (false),
 			wrap: false,
 			wrapAnimated: false
 		}
@@ -252,8 +253,7 @@
 
 			if (safeIndexFrom !== safeIndexTo) {
 				for (let i = safeIndexFrom; i !== safeIndexTo; i += delta) {
-<<<<<<< HEAD
-					if (data[i] && !data[i].disabled) {
+					if (isItemDisabled(i) === false) {
 						return i;
 					}
 				}
@@ -271,7 +271,7 @@
 				-1 <= indexTo && indexTo <= dataSize &&
 				0 <= position && position < dimensionToExtent) {
 				const
-					{data} = this.uiRef.props,
+					{isItemDisabled} = this.props,
 					direction = (indexFrom < indexTo) ? 1 : -1,
 					delta = direction * dimensionToExtent,
 					diffPosition = (indexFrom % dimensionToExtent) - position,
@@ -279,11 +279,8 @@
 					// When direction is -1 (backward) and diffPosition is negative, substract dimensionToExtent.
 					startIndex = indexFrom - diffPosition + ((direction * diffPosition > 0) ? (direction * dimensionToExtent) : 0);
 
-				for (let i = startIndex; direction * (indexTo - i) >= 0; i += delta) {
-					if (data[i] && !data[i].disabled) {
-=======
+				for (let i = startIndex; direction * (indexTo - i) > 0; i += delta) {
 					if (isItemDisabled(i) === false) {
->>>>>>> 1c6fca9a
 						return i;
 					}
 				}
@@ -311,7 +308,8 @@
 
 		findNearestSpottableItemInExtent = (index, extentIndex) => {
 			const
-				{data, dataSize} = this.uiRef.props,
+				{isItemDisabled} = this.props,
+				{dataSize} = this.uiRef.props,
 				{dimensionToExtent} = this.uiRef,
 				currentPosInExtent = clamp(0, dataSize - 1, index) % dimensionToExtent,
 				firstIndexInExtent = clamp(0, this.getExtentIndex(dataSize - 1), extentIndex) * dimensionToExtent,
@@ -322,7 +320,7 @@
 				nearestIndex = -1;
 
 			for (let i = firstIndexInExtent; i < lastIndexInExtent; ++i) {
-				if (data[i] && !data[i].disabled) {
+				if (isItemDisabled(i) === false) {
 					distance = Math.abs(currentPosInExtent - i % dimensionToExtent);
 					if (distance < minDistance) {
 						minDistance = distance;
@@ -336,10 +334,6 @@
 
 		getIndexToScrollDisabled = (direction, currentIndex) => {
 			const
-<<<<<<< HEAD
-=======
-				{isItemDisabled} = this.props,
->>>>>>> 1c6fca9a
 				{dataSize, spacing} = this.uiRef.props,
 				{dimensionToExtent, primary} = this.uiRef,
 				{findSpottableItem} = this,
@@ -383,29 +377,7 @@
 
 			/* For grid lists, find the nearest item from the current item */
 			if (candidateIndex !== -1) {
-<<<<<<< HEAD
 				return this.findNearestSpottableItemInExtent(currentIndex, this.getExtentIndex(currentIndex));
-=======
-				const
-					currentPosInExtent = currentIndex % dimensionToExtent,
-					firstIndexInExtent = candidateIndex - (candidateIndex % dimensionToExtent),
-					lastIndexInExtent = clamp(firstIndexInExtent, dataSize - 1, firstIndexInExtent + dimensionToExtent);
-				let
-					minDistance = dimensionToExtent,
-					distance,
-					index;
-				for (let i = firstIndexInExtent; i <= lastIndexInExtent; ++i) {
-					if (!isItemDisabled(i)) {
-						distance = Math.abs(currentPosInExtent - i % dimensionToExtent);
-						if (distance < minDistance) {
-							minDistance = distance;
-							index = i;
-						}
-					}
-				}
-
-				return index;
->>>>>>> 1c6fca9a
 			} else {
 				return -1;
 			}
@@ -499,31 +471,13 @@
 
 		jumpToSpottableItem = (keyCode, target) => {
 			const
-<<<<<<< HEAD
-				{wrap, wrapAnimated} = this.props,
+				{isItemDisabled, wrap, wrapAnimated} = this.props,
 				{findSpottableExtent, findSpottableItem, getExtentIndex} = this,
-				{cbScrollTo, data, dataSize} = this.uiRef.props,
-=======
-				{isItemDisabled} = this.props,
 				{cbScrollTo, dataSize} = this.uiRef.props,
->>>>>>> 1c6fca9a
 				{firstIndex, numOfItems} = this.uiRef.state,
 				{dimensionToExtent, isPrimaryDirectionVertical} = this.uiRef,
 				rtl = this.props.rtl,
-<<<<<<< HEAD
 				currentIndex = Number.parseInt(target.getAttribute(dataIndexAttribute)),
-=======
-				currentIndex = Number.parseInt(target.getAttribute(dataIndexAttribute));
-
-			if (
-				!isItemDisabled || // It is the case that there is no disabled items in a list.
-				isItemDisabled(currentIndex) // If the currnet index item is disabled, it means that all items in a list are disabled.
-			) {
-				return false;
-			}
-
-			const
->>>>>>> 1c6fca9a
 				isForward = (
 					isPrimaryDirectionVertical && isDown(keyCode) ||
 					!isPrimaryDirectionVertical && (!rtl && isRight(keyCode) || rtl && isLeft(keyCode)) ||
@@ -535,7 +489,8 @@
 					null
 				);
 
-			if (!data || !Array.isArray(data) || !data[currentIndex] || data[currentIndex].disabled || (!isForward && !isBackward)) {
+			// If the currently focused item is disabled, we assume that all items in a list are disabled.
+			if (isItemDisabled(currentIndex) || (!isForward && !isBackward)) {
 				return false;
 			}
 
@@ -547,7 +502,6 @@
 				spottableExtent = -1;
 
 			if (isForward) {
-<<<<<<< HEAD
 				nextIndex = this.findSpottableItemWithPositionInExtent(currentIndex + 1, dataSize, currentIndex % dimensionToExtent);
 				if (nextIndex === -1) {
 					spottableExtent = findSpottableExtent(currentIndex, true);
@@ -572,23 +526,11 @@
 						}
 					} else {
 						nextIndex = this.findNearestSpottableItemInExtent(currentIndex, spottableExtent);
-=======
-				// See if the next item is spottable then delegate scroll to onFocus handler
-				if (currentIndex < dataSize - 1 && !isItemDisabled(currentIndex + 1)) {
-					return false;
-				}
-
-				for (let i = currentIndex + 2; i < dataSize; i++) {
-					if (!isItemDisabled(i)) {
-						nextIndex = i;
-						break;
->>>>>>> 1c6fca9a
 					}
 				}
 			} else { // isBackward
 				nextIndex = this.findSpottableItemWithPositionInExtent(currentIndex - 1, -1, currentIndex % dimensionToExtent);
 				if (nextIndex === -1) {
-<<<<<<< HEAD
 					spottableExtent = findSpottableExtent(currentIndex, false);
 
 					if (spottableExtent === -1) {
@@ -612,20 +554,6 @@
 						}
 					} else {
 						nextIndex = this.findNearestSpottableItemInExtent(currentIndex, spottableExtent);
-=======
-					this.setRestrict(false);
-				}
-			} else if (isBackward) {
-				// See if the next item is spottable then delegate scroll to onFocus handler
-				if (currentIndex > 0 && !isItemDisabled(currentIndex - 1)) {
-					return false;
-				}
-
-				for (let i = currentIndex - 2; i >= 0; i--) {
-					if (!isItemDisabled(i)) {
-						nextIndex = i;
-						break;
->>>>>>> 1c6fca9a
 					}
 				}
 			}
@@ -885,12 +813,9 @@
 				needsScrollingPlaceholder = this.isNeededScrollingPlaceholder();
 
 			delete rest.initUiChildRef;
-<<<<<<< HEAD
+			delete rest.isItemDisabled;
 			delete rest.wrap;
 			delete rest.wrapAnimated;
-=======
-			delete rest.isItemDisabled;
->>>>>>> 1c6fca9a
 
 			return (
 				<UiBase
