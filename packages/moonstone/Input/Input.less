--- conflicted
+++ resolved
@@ -37,11 +37,11 @@
 		cursor: default;
 	});
 
-	:global(.enact-locale-right-to-left)& {
+	:global(.enact-locale-right-to-left) & {
 		text-align: right;
 	}
 
-
+	// Skin colors
 	.applySkins({
 		background: transparent;
 		color: @moon-input-text-color;
@@ -141,12 +141,8 @@
 
 .invalidTooltip {
 	transform: translate(60px, -50%);
-<<<<<<< HEAD
 
 	:global(.enact-locale-right-to-left) & {
-=======
-	:global(.enact-locale-right-to-left)& {
->>>>>>> fa3dcc8f
 		transform: translate(-60px, -50%);
 	}
 }
