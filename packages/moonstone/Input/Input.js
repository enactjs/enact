/**
 * Exports the {@link moonstone/Input.Input} and {@link moonstone/Input.InputBase} components.
 *
 * @module moonstone/Input
 */

import kind from '@enact/core/kind';
import React, {PropTypes} from 'react';

import css from './Input.less';
import InputDecoratorIcon from './InputDecoratorIcon';
import InputSpotlightDecorator from './InputSpotlightDecorator';

/**
 * {@link moonstone/Input.InputBase} is a Moonstone styled input component. It supports start and end
 * icons. Note that this base component is not stateless as many other base components are. However,
 * it does not support Spotlight. Apps will want to use {@link moonstone/Input.Input}.
 *
 * @class InputBase
 * @memberof moonstone/Input
 * @ui
 * @public
 */
const InputBase = kind({
	name: 'Input',

<<<<<<< HEAD
	propTypes: /** @lends moonstone/Input.InputBase.prototype */ {
=======
/**
 * {@link moonstone/Input.InputBase} is a Moonstone styled input component. It supports start and end
 * icons. Note that this base component is not stateless as many other base components are. However,
 * it does not support Spotlight. Apps will want to use {@link moonstone/Input.Input}.
 *
 * @class InputBase
 * @memberof moonstone/Input
 * @ui
 * @public
 */
class InputBase extends React.Component {
	static propTypes = /** @lends moonstone/Input.InputBase.prototype */ {
>>>>>>> 45179d50
		/**
		 * When `true`, applies a disabled style and the control becomes non-interactive.
		 *
		 * @type {Boolean}
		 * @default false
		 * @public
		 */
		disabled: PropTypes.bool,

		/**
		 * When `true`, blurs the input when the "enter" key is pressed.
		 *
		 * @type {Boolean}
		 * @default false
		 * @public
		 */
		dismissOnEnter: PropTypes.bool,

		/**
		 * The icon to be placed at the end of the input.
		 *
		 * @see {@link moonstone/Icon.Icon}
		 * @type {String}
		 * @public
		 */
		iconEnd: PropTypes.string,

		/**
		 * The icon to be placed at the beginning of the input.
		 *
		 * @see {@link moonstone/Icon.Icon}
		 * @type {String}
		 * @public
		 */
		iconStart: PropTypes.string,

		/**
		 * The handler to run when blurred.
		 *
		 * @type {Function}
		 * @param {Object} event
		 * @public
		 */
		onBlur: PropTypes.func,

		/**
		 * The handler to run when the input value is changed.
		 *
		 * @type {Function}
		 * @param {Object} event
		 * @public
		 */
		onChange: PropTypes.func,

		/**
		 * The handler to run when clicked.
		 *
		 * @type {Function}
		 * @param {Object} event
		 * @public
		 */
		onClick: PropTypes.func,

		/**
		 * The handler to run when focused.
		 *
		 * @type {Function}
		 * @param {Object} event
		 * @public
		 */
		onFocus: PropTypes.func,

		/**
		 * The handler to run when a key is pressed down.
		 *
		 * @type {Function}
		 * @param {Object} event
		 * @public
		 */
		onKeyDown: PropTypes.func,

		/**
		 * The handler to run when a mouse key is pressed down.
		 *
		 * @type {Function}
		 * @param {Object} event
		 * @public
		 */
		onMouseDown: PropTypes.func,

		/**
		 * The placeholder text to display.
		 *
		 * @type {String}
		 * @default ''
		 * @public
		 */
		placeholder: PropTypes.string,

		/**
		 * When `true`, spotlight navigation is prevented for the input.
		 *
		 * @type {Boolean}
		 * @default false
		 * @public
		 */
		spotlightDisabled: PropTypes.bool,

		/**
		 * The type of input. Accepted values correspond to the standard HTML5 input types.
		 *
		 * @type {String}
		 * @default 'text'
		 * @public
		 */
		type: PropTypes.string,

		/**
		 * The value of the input.
		 *
		 * @type {String|Number}
		 * @default ''
		 * @public
		 */
		value: PropTypes.oneOfType([PropTypes.string, PropTypes.number])
	},

	defaultProps: {
		disabled: false,
		dismissOnEnter: false,
		placeholder: '',
		type: 'text',
		value: ''
	},

	styles: {
		css,
		className: 'decorator'
	},

	computed: {
		className: ({focused, styler}) => styler.append({focused}),
		onChange: ({onChange}) => (ev) => {
			if (onChange) {
				onChange({value: ev.target.value});
			}
		}
<<<<<<< HEAD
	},
=======
	}

	render () {
		const {disabled, className, iconStart, iconEnd, onFocus, onBlur, onMouseDown, onKeyDown, spotlightDisabled, ...rest} = this.props;
		const iconClasses = classNames(
			css.decoratorIcon,
			iconStart ? css[iconStart] : null,
			iconEnd ? css[iconEnd] : null
		);
		const firstIcon = icon('iconStart', this.props, classNames(iconClasses, css.iconStart)),
			lastIcon = icon('iconEnd', this.props, classNames(iconClasses, css.iconEnd));
>>>>>>> 45179d50

	render: ({disabled, iconEnd, iconStart, onChange, placeholder, type, value, ...rest}) => {
		delete rest.dismissOnEnter;
		delete rest.focused;

		return (
<<<<<<< HEAD
			<div {...rest} disabled={disabled}>
				<InputDecoratorIcon position="start">{iconStart}</InputDecoratorIcon>
				<input
					className={css.input}
					disabled={disabled}
					onChange={onChange}
					placeholder={placeholder}
					type={type}
					value={value}
				/>
				<InputDecoratorIcon position="end">{iconEnd}</InputDecoratorIcon>
			</div>
=======
			<InputDecorator disabled={disabled} className={className} onClick={this.handleDecoratorClick} onFocus={onFocus} onBlur={onBlur} onMouseDown={onMouseDown} onKeyDown={onKeyDown} spotlightDisabled={spotlightDisabled} decoratorRef={this.getDecoratorNode} >
				{firstIcon}
				<PlainInput {...rest} disabled={disabled} onKeyDown={this.inputKeyDown} inputRef={this.getDecoratedNode} spotlightDisabled={!spotlightDisabled} />
				{lastIcon}
			</InputDecorator>
>>>>>>> 45179d50
		);
	}
});

/**
 * {@link moonstone/Input.Input} is a Spottable, Moonstone styled input component. It supports pre and post
 * icons.
 *
 * @class Input
 * @memberof moonstone/Input
 * @ui
<<<<<<< HEAD
 * @mixes moonstone/Input/InputSpotlightDecorator
 * @public
 */
const Input = InputSpotlightDecorator(InputBase);
=======
 * @mixes spotlight/SpotlightFocusableDecorator
 * @mixes spotlight/Spottable
 * @public
 */
const Input = SpotlightFocusableDecorator(
	{useEnterKey: true, pauseSpotlightOnFocus: true},
	InputBase
);
>>>>>>> 45179d50

export default Input;
export {Input, InputBase};<|MERGE_RESOLUTION|>--- conflicted
+++ resolved
@@ -24,22 +24,7 @@
 const InputBase = kind({
 	name: 'Input',
 
-<<<<<<< HEAD
 	propTypes: /** @lends moonstone/Input.InputBase.prototype */ {
-=======
-/**
- * {@link moonstone/Input.InputBase} is a Moonstone styled input component. It supports start and end
- * icons. Note that this base component is not stateless as many other base components are. However,
- * it does not support Spotlight. Apps will want to use {@link moonstone/Input.Input}.
- *
- * @class InputBase
- * @memberof moonstone/Input
- * @ui
- * @public
- */
-class InputBase extends React.Component {
-	static propTypes = /** @lends moonstone/Input.InputBase.prototype */ {
->>>>>>> 45179d50
 		/**
 		 * When `true`, applies a disabled style and the control becomes non-interactive.
 		 *
@@ -187,28 +172,13 @@
 				onChange({value: ev.target.value});
 			}
 		}
-<<<<<<< HEAD
-	},
-=======
-	}
-
-	render () {
-		const {disabled, className, iconStart, iconEnd, onFocus, onBlur, onMouseDown, onKeyDown, spotlightDisabled, ...rest} = this.props;
-		const iconClasses = classNames(
-			css.decoratorIcon,
-			iconStart ? css[iconStart] : null,
-			iconEnd ? css[iconEnd] : null
-		);
-		const firstIcon = icon('iconStart', this.props, classNames(iconClasses, css.iconStart)),
-			lastIcon = icon('iconEnd', this.props, classNames(iconClasses, css.iconEnd));
->>>>>>> 45179d50
+	},
 
 	render: ({disabled, iconEnd, iconStart, onChange, placeholder, type, value, ...rest}) => {
 		delete rest.dismissOnEnter;
 		delete rest.focused;
 
 		return (
-<<<<<<< HEAD
 			<div {...rest} disabled={disabled}>
 				<InputDecoratorIcon position="start">{iconStart}</InputDecoratorIcon>
 				<input
@@ -221,13 +191,6 @@
 				/>
 				<InputDecoratorIcon position="end">{iconEnd}</InputDecoratorIcon>
 			</div>
-=======
-			<InputDecorator disabled={disabled} className={className} onClick={this.handleDecoratorClick} onFocus={onFocus} onBlur={onBlur} onMouseDown={onMouseDown} onKeyDown={onKeyDown} spotlightDisabled={spotlightDisabled} decoratorRef={this.getDecoratorNode} >
-				{firstIcon}
-				<PlainInput {...rest} disabled={disabled} onKeyDown={this.inputKeyDown} inputRef={this.getDecoratedNode} spotlightDisabled={!spotlightDisabled} />
-				{lastIcon}
-			</InputDecorator>
->>>>>>> 45179d50
 		);
 	}
 });
@@ -239,21 +202,10 @@
  * @class Input
  * @memberof moonstone/Input
  * @ui
-<<<<<<< HEAD
  * @mixes moonstone/Input/InputSpotlightDecorator
  * @public
  */
 const Input = InputSpotlightDecorator(InputBase);
-=======
- * @mixes spotlight/SpotlightFocusableDecorator
- * @mixes spotlight/Spottable
- * @public
- */
-const Input = SpotlightFocusableDecorator(
-	{useEnterKey: true, pauseSpotlightOnFocus: true},
-	InputBase
-);
->>>>>>> 45179d50
 
 export default Input;
 export {Input, InputBase};