--- conflicted
+++ resolved
@@ -17,47 +17,16 @@
 	return props[which] ? <Icon className={className}>{props[which]}</Icon> : null;
 };
 
-/**
- * {@link module:@enact/moonstone/Input~Input} is a {@link module:@enact/ui/Spottable~Spottable} <input>.
- *
- * @class Input
- * @ui
- * @public
- */
 class InputBase extends React.Component {
 	static propTypes = {
 		/**
-<<<<<<< HEAD
-		 * See {@link module:@enact/moonstone/PlainInput~PlainInputBase}
-		 */
-		...PlainInputBase.propTypes,
-		/**
-		 * Applies a disabled visual state to the input.
-=======
 		 * When `true`, applies a disabled style and the control becomes non-interactive.
->>>>>>> 79d92749
 		 *
 		 * @type {Boolean}
 		 * @default false
 		 * @public
 		 */
 		disabled: PropTypes.bool,
-<<<<<<< HEAD
-		/**
-		 * A string for an {@link module:@enact/moonstone/Icon~Icon} to use at the
-		 * end of the input.
-		 *
-		 * @module @enact/moonstone/Input
-		 */
-		iconEnd: PropTypes.string,
-		/**
-		 * A string for an {@link module:@enact/moonstone/Icon~Icon} to use at the
-		 * beginning of the input.
-		 *
-		 * @module @enact/moonstone/Input
-		 */
-		iconStart: PropTypes.string
-=======
 
 		/**
 		 * When `true`, blurs the input when the "enter" key is pressed.
@@ -71,6 +40,7 @@
 		/**
 		 * The icon to be placed at the end of the input.
 		 *
+		 * @see {@link module:@enact/moonstone/Icon~Icon}
 		 * @type {String}
 		 * @public
 		 */
@@ -79,6 +49,7 @@
 		/**
 		 * The icon to be placed at the beginning of the input.
 		 *
+		 * @see {@link module:@enact/moonstone/Icon~Icon}
 		 * @type {String}
 		 * @public
 		 */
@@ -119,7 +90,6 @@
 		 * @public
 		 */
 		value: PropTypes.oneOfType([PropTypes.string, PropTypes.number])
->>>>>>> 79d92749
 	}
 
 	static defaultProps = {
