import classNames from 'classnames';
import {Spotlight, Spottable, SpotlightContainerDecorator, SpotlightFocusableDecorator} from '@enact/spotlight';
import React, {PropTypes} from 'react';

import Icon from '../Icon';

import {PlainInput} from './PlainInput';
import css from './Input.less';

const icon = (which, props, className) => {
	return props[which] ? <Icon className={className}>{props[which]}</Icon> : null;
};

class InputBase extends React.Component {
	static propTypes = {
		/**
		 * Applies a disabled visual state to the checkbox item.
		 *
		 * @type {Boolean}
		 * @default false
		 * @public
		 */
		disabled: PropTypes.bool,

		/**
<<<<<<< HEAD
		 * When `true`, blurs the input when the "enter" key is pressed.
		 *
		 * @type {Boolean}
		 * @default false
		 * @public
		 */
		dismissOnEnter: PropTypes.bool,
=======
		 * The icon to be placed at the end of the input.
		 *
		 * @type {String}
		 * @public
		 */
>>>>>>> 7d1ed9c4
		iconEnd: PropTypes.string,

		/**
		 * The icon to be placed at the beginning of the input.
		 *
		 * @type {String}
		 * @public
		 */
		iconStart: PropTypes.string,

		/**
		 * The handler to run when the input value is changed.
		 *
		 * @type {Function}
		 * @param {Object} event
		 * @public
		 */
		onChange: PropTypes.func,

		/**
		 * The placeholder text to display.
		 *
		 * @type {String}
		 * @default ''
		 * @public
		 */
		placeholder: PropTypes.string,

		/**
		 * The type of input. Accepted values correspond to the standard HTML5 input types.
		 *
		 * @type {String}
		 * @default 'text'
		 * @public
		 */
		type: PropTypes.string,

		/**
		 * The value of the input.
		 *
		 * @type {String}
		 * @default ''
		 * @public
		 */
		value: PropTypes.string
	}

<<<<<<< HEAD
	static defaultProps = {
		dismissOnEnter: false
=======
	defaultProps: {
		disabled: false,
		placeholder: '',
		type: 'text',
		value: ''
>>>>>>> 7d1ed9c4
	}

	inputKeyDown = (e) => {
		const keyCode = e.nativeEvent.keyCode;
		const {dismissOnEnter} = this.props;

		e.stopPropagation();

		switch (keyCode) {
			case 13:
				if (dismissOnEnter) {
					this.inputNode.blur();
				}
				break;
			case 37:
				if (this.inputNode.selectionStart === 0) {
					Spotlight.move('left');
				}
				break;
			case 39:
				if (this.inputNode.selectionStart === this.inputNode.value.length) {
					Spotlight.move('right');
				}
				break;
			case 38:
				Spotlight.move('up');
				break;
			case 40:
				Spotlight.move('down');
				break;
			default:
				break;
		}
	}

	getInputNode = (node) => {
		this.inputNode = node;
	}

	render () {
		const {disabled, className, iconStart, iconEnd, tabIndex, onKeyDown, onFocus, spotlightDisabled, ...rest} = this.props;
		const decoratorClasses = classNames(
			css.decorator,
			disabled,
			className
		);
		const iconClasses = classNames(
			css.decoratorIcon,
			iconStart ? css[iconStart] : null,
			iconEnd ? css[iconEnd] : null
		);
		const firstIcon = icon('iconStart', this.props, iconClasses),
			lastIcon = icon('iconEnd', this.props, iconClasses);
		const containerProps = {};

		if (spotlightDisabled) {
			containerProps['data-container-id'] = rest['data-container-id'];
		}

		delete rest['data-container-id'];
		delete rest.dismissOnEnter;

		return (
			<label {...containerProps} disabled={disabled} className={decoratorClasses} tabIndex={tabIndex} onKeyDown={onKeyDown} onFocus={onFocus} >
				{firstIcon}
				<PlainInput {...rest} decorated disabled={disabled} spotlightDisabled={!spotlightDisabled} onKeyDown={this.inputKeyDown} inputRef={this.getInputNode} />
				{lastIcon}
			</label>
		);
	}
}

const Input = SpotlightContainerDecorator(
	SpotlightFocusableDecorator(
		{useEnterKey: true, pauseSpotlightOnFocus: true},
		Spottable(InputBase)
	)
);

export default Input;
export {Input, InputBase};<|MERGE_RESOLUTION|>--- conflicted
+++ resolved
@@ -23,7 +23,6 @@
 		disabled: PropTypes.bool,
 
 		/**
-<<<<<<< HEAD
 		 * When `true`, blurs the input when the "enter" key is pressed.
 		 *
 		 * @type {Boolean}
@@ -31,13 +30,13 @@
 		 * @public
 		 */
 		dismissOnEnter: PropTypes.bool,
-=======
+
+		/**
 		 * The icon to be placed at the end of the input.
 		 *
 		 * @type {String}
 		 * @public
 		 */
->>>>>>> 7d1ed9c4
 		iconEnd: PropTypes.string,
 
 		/**
@@ -85,16 +84,12 @@
 		value: PropTypes.string
 	}
 
-<<<<<<< HEAD
 	static defaultProps = {
-		dismissOnEnter: false
-=======
-	defaultProps: {
 		disabled: false,
+		dismissOnEnter: false,
 		placeholder: '',
 		type: 'text',
 		value: ''
->>>>>>> 7d1ed9c4
 	}
 
 	inputKeyDown = (e) => {
