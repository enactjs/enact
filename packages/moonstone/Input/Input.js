--- conflicted
+++ resolved
@@ -267,11 +267,7 @@
 		value: ({value}) => typeof value === 'number' ? value : (value || '')
 	},
 
-<<<<<<< HEAD
-	render: ({dir, disabled, iconAfter, iconBefore, invalidTooltip, onChange, placeholder, small, type, value, voiceProps, ...rest}) => {
-=======
-	render: ({css, dir, disabled, iconAfter, iconBefore, invalidTooltip, onChange, placeholder, small, type, value, ...rest}) => {
->>>>>>> 795b6a8e
+	render: ({css, dir, disabled, iconAfter, iconBefore, invalidTooltip, onChange, placeholder, small, type, value, voiceProps, ...rest}) => {
 		delete rest.dismissOnEnter;
 		delete rest.focused;
 		delete rest.invalid;
