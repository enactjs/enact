--- conflicted
+++ resolved
@@ -12,11 +12,7 @@
 		disabled: PropTypes.bool,
 		inputRef: PropTypes.func,
 		type: PropTypes.string,
-<<<<<<< HEAD
 		value: PropTypes.oneOfType([PropTypes.string, PropTypes.number])
-=======
-		value: anyPrimitive
->>>>>>> 90154790
 	},
 
 	defaultProps: {
