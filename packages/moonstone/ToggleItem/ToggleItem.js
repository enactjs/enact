--- conflicted
+++ resolved
@@ -34,11 +34,7 @@
 		children: PropTypes.string.isRequired,
 
 		/**
-<<<<<<< HEAD
-		 * Applies a "checked" visual state to the radio item.
-=======
 		 * Applies a "checked" visual state to the toggle item.
->>>>>>> b06b3513
 		 *
 		 * @type {Boolean}
 		 * @default false
@@ -47,11 +43,7 @@
 		checked: PropTypes.bool,
 
 		/**
-<<<<<<< HEAD
-		 * Applies a disabled visual state to the radio item.
-=======
 		 * Applies a disabled visual state to the toggle item.
->>>>>>> b06b3513
 		 *
 		 * @type {Boolean}
 		 * @default false
@@ -60,9 +52,6 @@
 		disabled: PropTypes.bool,
 
 		/**
-<<<<<<< HEAD
-		 * Applies inline styling to the radio item.
-=======
 		 * Icon property accepts a string or an Icon Element. This is the icon that
 		 * will display when checked.
 		 *
@@ -83,7 +72,6 @@
 
 		/**
 		 * Applies inline styling to the toggle item.
->>>>>>> b06b3513
 		 *
 		 * @type {Boolean}
 		 * @default false
@@ -92,12 +80,6 @@
 		inline: PropTypes.bool,
 
 		/**
-<<<<<<< HEAD
-		 * The handler to run when the radio item is toggled.
-		 *
-		 * @type {Function}
-		 * @default () => {}
-=======
 		 * The handler to run when the toggle item is toggled.
 		 *
 		 * @type {Function}
@@ -105,19 +87,13 @@
 		 * @param {Object} event
 		 * @param {String} event.checked - Checked value of item.
 		 * @param {*} event.value - Value passed from `value` prop.
->>>>>>> b06b3513
 		 * @public
 		 */
 		onToggle: PropTypes.func,
 
 		/**
 		 * The value that will be sent to the `onToggle` handler.
-<<<<<<< HEAD
-		 *
-		 * @type {String|Number}
-=======
 		 * @type {*}
->>>>>>> b06b3513
 		 * @default ''
 		 * @public
 		 */
@@ -127,11 +103,8 @@
 	defaultProps: {
 		checked: false,
 		disabled: false,
-<<<<<<< HEAD
-=======
 		icon: '',
 		iconClasses: '',
->>>>>>> b06b3513
 		inline: false,
 		onToggle: () => {},
 		value: ''
