--- conflicted
+++ resolved
@@ -86,44 +86,40 @@
 		closeButtonBackgroundOpacity: PropTypes.oneOf(['translucent', 'lightTranslucent', 'transparent']),
 
 		/**
-<<<<<<< HEAD
+		 * A slot to insert additional Panels-level buttons into the global-navigation area.
+		 *
+		 * @type {Node}
+		 * @public
+		 */
+		controls: PropTypes.node,
+
+		/**
+		 * The measurement bounds of the controls node
+		 *
+		 * @type {Object}
+		 * @private
+		 */
+		controlsMeasurements: PropTypes.object,
+
+		/**
+		 * The method which receives the reference node to the controls element, used to determine
+		 * the `controlsMeasurements`.
+		 *
+		 * @type {Function|Object}
+		 * @private
+		 */
+		controlsRef: PropTypes.oneOfType([
+			PropTypes.func,
+			PropTypes.shape({current: PropTypes.any})
+		]),
+
+		/**
 		 * Unique identifier for the Panels instance.
 		 *
 		 * When defined, `Panels` will manage the presentation state of `Panel` instances in order
 		 * to restore it when returning to the `Panel`. See
 		 * [noSharedState]{@link moonstone/Panels.Panels.noSharedState} for more details on shared
 		 * state.
-=======
-		 * A slot to insert additional Panels-level buttons into the global-navigation area.
-		 *
-		 * @type {Node}
-		 * @public
-		 */
-		controls: PropTypes.node,
-
-		/**
-		 * The measurement bounds of the controls node
-		 *
-		 * @type {Object}
-		 * @private
-		 */
-		controlsMeasurements: PropTypes.object,
-
-		/**
-		 * The method which receives the reference node to the controls element, used to determine
-		 * the `controlsMeasurements`.
-		 *
-		 * @type {Function|Object}
-		 * @private
-		 */
-		controlsRef: PropTypes.oneOfType([
-			PropTypes.func,
-			PropTypes.shape({current: PropTypes.any})
-		]),
-
-		/**
-		 * Unique identifier for the Panels instance
->>>>>>> 06a8d883
 		 *
 		 * @type {String}
 		 * @public
@@ -256,11 +252,7 @@
 		} : style)
 	},
 
-<<<<<<< HEAD
-	render: ({noAnimation, arranger, childProps, children, generateId, id, index, applicationCloseButton, noSharedState, ...rest}) => {
-=======
-	render: ({arranger, childProps, children, controls, generateId, index, noAnimation, ...rest}) => {
->>>>>>> 06a8d883
+	render: ({arranger, childProps, children, controls, generateId, id, index, noAnimation, noSharedState, ...rest}) => {
 		delete rest.closeButtonBackgroundOpacity;
 		delete rest.closeButtonAriaLabel;
 		delete rest.controlsMeasurements;
@@ -270,13 +262,8 @@
 		delete rest.onBack;
 
 		return (
-<<<<<<< HEAD
 			<div {...rest} id={id}>
-				{applicationCloseButton}
-=======
-			<div {...rest}>
 				{controls}
->>>>>>> 06a8d883
 				<Viewport
 					arranger={arranger}
 					childProps={childProps}
