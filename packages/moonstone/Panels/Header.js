import kind from '@enact/core/kind';
import React from 'react';
import PropTypes from 'prop-types';
import {isRtlText} from '@enact/i18n/util';
import {Layout, Cell} from '@enact/ui/Layout';
import Slottable from '@enact/ui/Slottable';
import ComponentOverride from '@enact/ui/ComponentOverride';

import {MarqueeDecorator} from '../Marquee';
import Skinnable from '../Skinnable';

import css from './Header.module.less';

// Create a <h1> and Marquee component
const MarqueeH1 = MarqueeDecorator('h1');
const MarqueeH2 = MarqueeDecorator('h2');

const CompactTitleBase = kind({
	name: 'CompactTitle',
	styles: {
		css,
		className: 'compactTitle'
	},
	render: (props) => {
		delete props.title;
		delete props.titleBelow;

		return (
			<div {...props} />
		);
	}
});

// Marquee decorated container with title and titleBelow as invalidateProps
const CompactTitle = MarqueeDecorator({invalidateProps: ['title', 'titleBelow']}, CompactTitleBase);

/**
 * A header component for a Panel with a `title`, `titleBelow`, and `subTitleBelow`
 *
 * @class Header
 * @memberof moonstone/Panels
 * @ui
 * @public
 */
const HeaderBase = kind({
	name: 'Header',

	propTypes: /** @lends moonstone/Panels.Header.prototype */ {
		/**
		 * Centers the `title`, `titleBelow`, and `subTitleBelow`.
		 *
		 * This setting has no effect on the `type="compact"` header.
		 *
		 * @type {Boolean}
		 * @public
		 */
		centered: PropTypes.bool,

		/**
		 * Children provided are added to the header-components area.
		 *
		 * A space for controls which live in the header, apart from the body of the panel view.
		 *
		 * @type {Element|Element[]}
		 */
		children: PropTypes.oneOfType([
			PropTypes.element,
			PropTypes.arrayOf(PropTypes.element)
		]),

		/**
		 * Indents then content and removes separator lines.
		 *
		 * @type {Boolean}
		 * @default false
		 * @public
		 */
		fullBleed: PropTypes.bool,

		/**
		 * [`Input`]{@link moonstone/Input} element that will replace the `title`.
		 *
		 * This is also a [slot]{@link ui/Slottable.Slottable}, so it can be referred
		 * to as if it were JSX.
		 *
		 * Note: Only applies to `type="standard"` headers.
		 *
		 * Example
		 * ```
		 *  <Header>
		 *  	<title>Example Header Title</title>
		 *  	<headerInput>
		 *  		<Input dismissOnEnter />
		 *  	</headerInput>
		 *  	<titleBelow>The Adventure Continues</titleBelow>
		 *  	<subTitleBelow>The rebels face attack by imperial forces on the ice planet</subTitleBelow>
		 *  </Header>
		 * ```
		 *
		 * @type {Node}
		 */
		headerInput: PropTypes.node,

		/**
		 * Hides the horizontal-rule (line) under the component
		 *
		 * @type {Boolean}
		 * @public
		 */
		hideLine: PropTypes.bool,

		/**
		 * Determines what triggers the header content to start its animation.
		 *
		 * @type {('focus'|'hover'|'render')}
		 * @default 'hover'
		 * @public
		 */
		marqueeOn: PropTypes.oneOf(['focus', 'hover', 'render']),

		/**
		 * Sub-title displayed at the bottom of the panel.
		 *
		 * This is a [`slot`]{@link ui/Slottable.Slottable}, so it can be used as a tag-name inside
		 * this component.
		 *
		 * @type {String}
		 */
		subTitleBelow: PropTypes.string,

		/**
		 * Title of the header.
		 *
		 * This is a [`slot`]{@link ui/Slottable.Slottable}, so it can be used as a tag-name inside
		 * this component.
		 *
		 * Example:
		 * ```
		 *  <Header>
		 *  	<title>Example Header Title</title>
		 *  	<titleBelow>The Adventure Continues</titleBelow>
		 *  	<subTitleBelow>The rebels face attack by imperial forces on the ice planet</subTitleBelow>
		 *  </Header>
		 * ```
		 *
		 * @type {String}
		 */
		title: PropTypes.string,

		/**
		 * Text displayed below the title.
		 *
		 * This is a [`slot`]{@link ui/Slottable.Slottable}, so it can be used as a tag-name inside
		 * this component.
		 *
		 * @type {String}
		 */
		titleBelow: PropTypes.string,

		/**
		 * Set the type of header to be used.
		 *
<<<<<<< HEAD
		 * * Values: `'standard'`, `'compact'`, or `'dense'`.
		 *
		 * @type {String}
=======
		 * @type {('compact'|'dense'|'standard')}
>>>>>>> dc2f6933
		 * @default 'standard'
		 */
		type: PropTypes.oneOf(['compact', 'dense', 'standard'])
	},

	defaultProps: {
		fullBleed: false,
		marqueeOn: 'hover',
		// titleAbove: '00',
		type: 'standard'
	},

	styles: {
		css,
		className: 'header'
	},

	computed: {
		className: ({centered, fullBleed, hideLine, type, styler}) => styler.append({centered, fullBleed, hideLine}, type),
		direction: ({title, titleBelow}) => isRtlText(title) || isRtlText(titleBelow) ? 'rtl' : 'ltr',
		titleBelowComponent: ({centered, marqueeOn, titleBelow, type}) => {
			switch (type) {
				case 'compact':
					return titleBelow ? <h2 className={css.titleBelow}>{titleBelow}</h2> : null;
				case 'dense':
				case 'standard':
					return <MarqueeH2 className={css.titleBelow} marqueeOn={marqueeOn} alignment={centered ? 'center' : null}>{(titleBelow != null && titleBelow !== '') ? titleBelow : ' '}</MarqueeH2>;
			}
		},
		subTitleBelowComponent: ({centered, marqueeOn, subTitleBelow}) => {
			return <MarqueeH2 className={css.subTitleBelow} marqueeOn={marqueeOn} alignment={centered ? 'center' : null}>{(subTitleBelow != null && subTitleBelow !== '') ? subTitleBelow : ' '}</MarqueeH2>;
		},
		titleOrInput: ({centered, headerInput, marqueeOn, title, type}) => {
			if (headerInput && type === 'standard') {
				return (
					<Cell className={css.headerInput}>
						<ComponentOverride
							component={headerInput}
							css={css}
							size="large"
						/>
					</Cell>
				);
			} else {
				return (
					<Cell component={MarqueeH1} className={css.title} marqueeOn={marqueeOn} alignment={centered ? 'center' : null}>
						{title}
					</Cell>
				);
			}
		}
	},

	render: ({children, direction, marqueeOn, subTitleBelowComponent, title, titleOrInput, /* titleAbove, */titleBelowComponent, type, ...rest}) => {
		delete rest.centered;
		delete rest.fullBleed;
		delete rest.headerInput;
		delete rest.hideLine;
		delete rest.subTitleBelow;
		delete rest.titleBelow;

		switch (type) {
			case 'compact': return (
				<Layout component="header" aria-label={title} {...rest} align="end">
					<Cell component={CompactTitle} title={title} titleBelow={titleBelowComponent} marqueeOn={marqueeOn} forceDirection={direction}>
						<h1 className={css.title}>{title}</h1>
						{titleBelowComponent}
					</Cell>
					{children ? <Cell shrink component="nav" className={css.headerComponents}>{children}</Cell> : null}
				</Layout>
			);
			// Keeping this block in case we need to add it back after discussing with UX and GUI about future plans.
			// case 'large': return (
			// 	<header {...rest}>
			// 		<div className={css.titleAbove}>{titleAbove}</div>
			// 		<h1 className={css.title}><Marquee>{title}</Marquee></h1>
			// 		<h2 className={css.titleBelow}><Marquee>{titleBelow}</Marquee></h2>
			// 		<h2 className={css.subTitleBelow}><Marquee>{subTitleBelow}</Marquee></h2>
			// 		<nav className={css.headerComponents}>{children}</nav>
			// 	</header>
			// );
			case 'dense':
			case 'standard': return (
				<Layout component="header" aria-label={title} {...rest} orientation="vertical">
					{titleOrInput}
					<Cell shrink size={96}>
						<Layout align="end">
							<Cell className={css.titlesCell}>
								{titleBelowComponent}
								{subTitleBelowComponent}
							</Cell>
							{children ? <Cell shrink component="nav" className={css.headerComponents}>{children}</Cell> : null}
						</Layout>
					</Cell>
				</Layout>
			);
		}
	}
});

// Note that we only export this (even as HeaderBase). HeaderBase is not useful on its own.
const Header = Slottable({slots: ['headerInput', 'subTitleBelow', 'title', 'titleBelow']}, Skinnable(HeaderBase));

// Set up Header so when it's used in a slottable layout (like Panel), it is automatically
// recognized as this specific slot.
Header.defaultSlot = 'header';

export default Header;
export {Header, HeaderBase};<|MERGE_RESOLUTION|>--- conflicted
+++ resolved
@@ -160,13 +160,7 @@
 		/**
 		 * Set the type of header to be used.
 		 *
-<<<<<<< HEAD
-		 * * Values: `'standard'`, `'compact'`, or `'dense'`.
-		 *
-		 * @type {String}
-=======
 		 * @type {('compact'|'dense'|'standard')}
->>>>>>> dc2f6933
 		 * @default 'standard'
 		 */
 		type: PropTypes.oneOf(['compact', 'dense', 'standard'])
