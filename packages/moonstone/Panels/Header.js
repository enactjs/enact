import kind from '@enact/core/kind';
import React from 'react';
import PropTypes from 'prop-types';
import {isRtlText} from '@enact/i18n/util';
import {Layout, Cell} from '@enact/ui/Layout';
import Slottable from '@enact/ui/Slottable';
import ComponentOverride from '@enact/ui/ComponentOverride';

import {MarqueeDecorator} from '../Marquee';
import Skinnable from '../Skinnable';

import css from './Header.module.less';

// Create a <h1> and Marquee component
const MarqueeH1 = MarqueeDecorator('h1');
const MarqueeH2 = MarqueeDecorator('h2');

const CompactTitleBase = kind({
	name: 'CompactTitle',
	styles: {
<<<<<<< HEAD
=======
		css,
>>>>>>> ef3edacf
		className: 'compactTitle'
	},
	render: (props) => {
		delete props.title;
		delete props.titleBelow;

		return (
			<div {...props} />
		);
	}
});

// Marquee decorated container with title and titleBelow as invalidateProps
const CompactTitle = MarqueeDecorator({invalidateProps: ['title', 'titleBelow']}, CompactTitleBase);

/**
 * A header component for a Panel with a `title`, `titleBelow`, and `subTitleBelow`
 *
 * @class Header
 * @memberof moonstone/Panels
 * @see i18n/Uppercase.Uppercase
 * @ui
 * @public
 */
const HeaderBase = kind({
	name: 'Header',

	propTypes: /** @lends moonstone/Panels.Header.prototype */ {
		/**
<<<<<<< HEAD
		 * Centers the title, titleBelow, and subTitleBelow.
		 *
		 * This does not affect "compact" header type.
=======
		 * Centers the `title`, `titleBelow`, and `subTitleBelow`.
		 *
		 * Compact headers are not affected.
>>>>>>> ef3edacf
		 *
		 * @type {Boolean}
		 * @public
		 */
<<<<<<< HEAD
		// No need to account for headerComponents (ignore the resulting centering offset)
=======
>>>>>>> ef3edacf
		centered: PropTypes.bool,

		/**
		 * Children provided are added to the header-components area.
		 *
		 * A space for controls which live in the header, apart from the body of the panel view.
		 *
		 * @type {Element|Element[]}
		 */
		children: PropTypes.oneOfType([
			PropTypes.element,
			PropTypes.arrayOf(PropTypes.element)
		]),

		/**
		 * Indents then content and removes separator lines.
		 *
		 * @type {Boolean}
		 * @default false
		 * @public
		 */
		fullBleed: PropTypes.bool,

		/**
		 * [`Input`]{@link moonstone/Input} element that will replace the `title`.
		 *
		 * This is also a [slot]{@link ui/Slottable.Slottable}, so it can be referred
		 * to as if it were JSX.
		 *
		 * Example
		 * ```
		 *  <Header>
		 *  	<title>Example Header Title</title>
		 *  	<headerInput>
		 *  		<Input dismissOnEnter />
		 *  	</headerInput>
		 *  	<titleBelow>The Adventure Continues</titleBelow>
		 *  	<subTitleBelow>The rebels face attack by imperial forces on the ice planet</subTitleBelow>
		 *  </Header>
		 * ```
		 *
		 * @type {Node}
		 */
		headerInput: PropTypes.node,

		/**
		 * Determines what triggers the header content to start its animation.
		 *
		 * * Values: `'focus'`, `'hover'` and `'render'`.
		 *
		 * @type {String}
		 * @default 'hover'
		 * @public
		 */
		marqueeOn: PropTypes.oneOf(['focus', 'hover', 'render']),

		/**
		 * Sub-title displayed at the bottom of the panel.
		 *
		 * This is a [`slot`]{@link ui/Slottable.Slottable}, so it can be used as a tag-name inside
		 * this component.
		 *
		 * @type {String}
		 */
		subTitleBelow: PropTypes.string,

		/**
		 * Title of the header.
		 *
		 * This is a [`slot`]{@link ui/Slottable.Slottable}, so it can be used as a tag-name inside
		 * this component.
		 *
		 * Example:
		 * ```
		 *  <Header>
		 *  	<title>Example Header Title</title>
		 *  	<titleBelow>The Adventure Continues</titleBelow>
		 *  	<subTitleBelow>The rebels face attack by imperial forces on the ice planet</subTitleBelow>
		 *  </Header>
		 * ```
		 *
		 * @type {String}
		 */
		title: PropTypes.string,

		/**
		 * Text displayed below the title.
		 *
		 * This is a [`slot`]{@link ui/Slottable.Slottable}, so it can be used as a tag-name inside
		 * this component.
		 *
		 * @type {String}
		 */
		titleBelow: PropTypes.string,

		/**
		 * Set the type of header to be used.
		 *
		 * * Values: `'standard'` or `'compact'`.
		 *
		 * @type {String}
		 * @default 'standard'
		 */
		type: PropTypes.oneOf(['compact', 'standard'])
	},

	defaultProps: {
		casing: 'upper',
		fullBleed: false,
		marqueeOn: 'hover',
		// titleAbove: '00',
		type: 'standard'
	},

	styles: {
		css,
		className: 'header'
	},

	computed: {
		className: ({fullBleed, type, styler}) => styler.append({fullBleed}, type),
		direction: ({title, titleBelow}) => isRtlText(title) || isRtlText(titleBelow) ? 'rtl' : 'ltr',
		titleBelowComponent: ({centered, marqueeOn, titleBelow, type}) => {
			switch (type) {
				case 'compact':
					return titleBelow ? <h2 className={css.titleBelow}>{titleBelow}</h2> : null;
				case 'standard':
					return <MarqueeH2 className={css.titleBelow} marqueeOn={marqueeOn} alignment={centered ? 'center' : null}>{(titleBelow != null && titleBelow !== '') ? titleBelow : ' '}</MarqueeH2>;
			}
		},
		subTitleBelowComponent: ({centered, marqueeOn, subTitleBelow}) => {
			return <MarqueeH2 className={css.subTitleBelow} marqueeOn={marqueeOn} alignment={centered ? 'center' : null}>{(subTitleBelow != null && subTitleBelow !== '') ? subTitleBelow : ' '}</MarqueeH2>;
		},
		titleOrInput: ({centered, headerInput, marqueeOn, title}) => {
			if (headerInput) {
				return (
					<Cell className={css.headerInput}>
						<ComponentOverride
							component={headerInput}
							css={css}
						/>
					</Cell>
				);
			} else {
				return (
					<Cell component={MarqueeH1} className={css.title} marqueeOn={marqueeOn} alignment={centered ? 'center' : null}>
						{title}
					</Cell>
				);
			}
		}
	},

	render: ({children, direction, marqueeOn, subTitleBelowComponent, title, titleOrInput, /* titleAbove, */titleBelowComponent, type, ...rest}) => {
		delete rest.centered;
		delete rest.fullBleed;
		delete rest.headerInput;
		delete rest.subTitleBelow;
		delete rest.titleBelow;

		switch (type) {
			case 'compact': return (
				<Layout component="header" aria-label={title} {...rest} align="end">
					<Cell component={CompactTitle} title={title} titleBelow={titleBelowComponent} marqueeOn={marqueeOn} forceDirection={direction}>
						<h1 className={css.title}>{title}</h1>
						{titleBelowComponent}
					</Cell>
					{children ? <Cell shrink component="nav" className={css.headerComponents}>{children}</Cell> : null}
				</Layout>
			);
			// Keeping this block in case we need to add it back after discussing with UX and GUI about future plans.
			// case 'large': return (
			// 	<header {...rest}>
			// 		<div className={css.titleAbove}>{titleAbove}</div>
			// 		<h1 className={css.title}><UppercaseMarquee>{title}</UppercaseMarquee></h1>
			// 		<h2 className={css.titleBelow}><Marquee>{titleBelow}</Marquee></h2>
			// 		<h2 className={css.subTitleBelow}><Marquee>{subTitleBelow}</Marquee></h2>
			// 		<nav className={css.headerComponents}>{children}</nav>
			// 	</header>
			// );
			case 'standard': return (
				<Layout component="header" aria-label={title} {...rest} orientation="vertical">
					{titleOrInput}
					<Cell shrink size={96}>
						<Layout align="end">
							<Cell>
								{titleBelowComponent}
								{subTitleBelowComponent}
							</Cell>
							<Cell shrink component="nav" className={css.headerComponents}>{children}</Cell>
						</Layout>
					</Cell>
				</Layout>
			);
		}
	}
});

// Note that we only export this (even as HeaderBase). HeaderBase is not useful on its own.
const Header = Slottable({slots: ['headerInput', 'subTitleBelow', 'title', 'titleBelow']}, Skinnable(HeaderBase));

// Set up Header so when it's used in a slottable layout (like Panel), it is automatically
// recognized as this specific slot.
Header.defaultSlot = 'header';

export default Header;
export {Header, HeaderBase};<|MERGE_RESOLUTION|>--- conflicted
+++ resolved
@@ -18,10 +18,7 @@
 const CompactTitleBase = kind({
 	name: 'CompactTitle',
 	styles: {
-<<<<<<< HEAD
-=======
 		css,
->>>>>>> ef3edacf
 		className: 'compactTitle'
 	},
 	render: (props) => {
@@ -51,23 +48,13 @@
 
 	propTypes: /** @lends moonstone/Panels.Header.prototype */ {
 		/**
-<<<<<<< HEAD
-		 * Centers the title, titleBelow, and subTitleBelow.
-		 *
-		 * This does not affect "compact" header type.
-=======
 		 * Centers the `title`, `titleBelow`, and `subTitleBelow`.
 		 *
-		 * Compact headers are not affected.
->>>>>>> ef3edacf
+		 * This setting has no effect on the `type="compact"` header.
 		 *
 		 * @type {Boolean}
 		 * @public
 		 */
-<<<<<<< HEAD
-		// No need to account for headerComponents (ignore the resulting centering offset)
-=======
->>>>>>> ef3edacf
 		centered: PropTypes.bool,
 
 		/**
