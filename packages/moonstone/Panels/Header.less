--- conflicted
+++ resolved
@@ -46,12 +46,9 @@
 	}
 
 	.headerComponents {
-<<<<<<< HEAD
 		.remove-margin-on-edge-children();
 
-=======
 		max-width: 100%;
->>>>>>> f797cd65
 		flex-wrap: nowrap;
 		display: flex;
 		align-items: flex-end;
