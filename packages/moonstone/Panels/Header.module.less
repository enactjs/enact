--- conflicted
+++ resolved
@@ -37,18 +37,6 @@
 		margin: -2px 3px 0 -3px; // Negative 3px here to allow the decorator title text to horizontally align with the rest of the header text
 	}
 
-<<<<<<< HEAD
-=======
-	.titleBelow,
-	.subTitleBelow {
-		.moon-header-title-below-text();
-	}
-
-	.subTitleBelow {
-		.moon-header-sub-title-below-text();
-	}
-
->>>>>>> dc2f6933
 	.headerComponents {
 		.remove-margin-on-edge-children();
 		.margin-start-end(@moon-header-components-gutter, 0);
@@ -190,16 +178,6 @@
 			.titleBelow,
 			.subTitleBelow {
 				color: @moon-header-title-below-text-color;
-<<<<<<< HEAD
-=======
-			}
-		}
-
-		&.dense {
-			.titleBelow,
-			.subTitleBelow {
-				color: @moon-header-dense-title-below-text-color;
->>>>>>> dc2f6933
 			}
 		}
 
