<<<<<<< HEAD
import {findDOMNode} from 'react-dom';
import {forward, handle} from '@enact/core/handle';
=======
import {forward, withArgs as handle} from '@enact/core/handle';
>>>>>>> 06e82d1a
import kind from '@enact/core/kind';
import ViewManager, {shape} from '@enact/ui/ViewManager';
import invariant from 'invariant';
import React from 'react';
import Spotlight from '@enact/spotlight';

import css from './Panels.less';

/**
 * The container for a set of Panels
 *
 * @class Viewport
 * @private
 */
const ViewportBase = kind({
	name: 'Viewport',

	propTypes: /** @lends Viewport.prototype */ {
		/**
		 * Set of functions that control how the panels are transitioned into and out of the
		 * viewport
		 *
		 * @type {Arranger}
		 */
		arranger: shape,

		/**
		 * Panels to be rendered
		 *
		 * @type {Panel}
		 */
		children: React.PropTypes.node,

		/**
		 * Index of the active panel
		 *
		 * @type {Number}
		 * @default 0
		 */
		index: React.PropTypes.number,

		/**
		 * Disable panel transitions
		 *
		 * @type {Boolean}
		 * @default false
		 */
		noAnimation: React.PropTypes.bool
	},

	defaultProps: {
		index: 0,
		noAnimation: false
	},

	styles: {
		css,
		className: 'viewport'
	},

	handlers: {
		onAppear: handle(forward('onAppear'), spotPanel),
		onEnter: handle(forward('onEnter'), spotPanel),
		onTransition: handle(forward('onTransition'), Spotlight.resume),
		onWillTransition: handle(forward('onWillTransition'), Spotlight.pause)
	},

	computed: {
		children: ({children}) => React.Children.map(children, (child, index) => {
			return React.cloneElement(child, {'data-index': index});
<<<<<<< HEAD
		})
	},

	render: ({arranger, children, index, noAnimation, ...rest}) => {
=======
		}),
		enteringProp: ({noAnimation}) => noAnimation ? null : 'showChildren',
		handleTransition: handle(forward('onTransition'), Spotlight.resume),
		handleWillTransition: handle(forward('onWillTransition'), Spotlight.pause)
	},

	render: ({arranger, children, enteringProp, handleTransition, handleWillTransition, index, noAnimation, ...rest}) => {
>>>>>>> 06e82d1a
		const count = React.Children.count(children);
		invariant(
			index === 0 && count === 0 || index < count,
			`Panels index, ${index}, is invalid for number of children, ${count}`
		);

		return (
			<ViewManager
				{...rest}
				arranger={arranger}
				component="main"
				duration={200}
				enteringDelay={100}
				enteringProp={enteringProp}
				index={index}
<<<<<<< HEAD
				component="main"
=======
				noAnimation={noAnimation}
				onTransition={handleTransition}
				onWillTransition={handleWillTransition}
>>>>>>> 06e82d1a
			>
				{children}
			</ViewManager>
		);
	}
});

export default ViewportBase;
export {ViewportBase as Viewport, ViewportBase};<|MERGE_RESOLUTION|>--- conflicted
+++ resolved
@@ -1,9 +1,4 @@
-<<<<<<< HEAD
-import {findDOMNode} from 'react-dom';
 import {forward, handle} from '@enact/core/handle';
-=======
-import {forward, withArgs as handle} from '@enact/core/handle';
->>>>>>> 06e82d1a
 import kind from '@enact/core/kind';
 import ViewManager, {shape} from '@enact/ui/ViewManager';
 import invariant from 'invariant';
@@ -65,8 +60,6 @@
 	},
 
 	handlers: {
-		onAppear: handle(forward('onAppear'), spotPanel),
-		onEnter: handle(forward('onEnter'), spotPanel),
 		onTransition: handle(forward('onTransition'), Spotlight.resume),
 		onWillTransition: handle(forward('onWillTransition'), Spotlight.pause)
 	},
@@ -74,20 +67,11 @@
 	computed: {
 		children: ({children}) => React.Children.map(children, (child, index) => {
 			return React.cloneElement(child, {'data-index': index});
-<<<<<<< HEAD
-		})
+		}),
+		enteringProp: ({noAnimation}) => noAnimation ? null : 'showChildren'
 	},
 
-	render: ({arranger, children, index, noAnimation, ...rest}) => {
-=======
-		}),
-		enteringProp: ({noAnimation}) => noAnimation ? null : 'showChildren',
-		handleTransition: handle(forward('onTransition'), Spotlight.resume),
-		handleWillTransition: handle(forward('onWillTransition'), Spotlight.pause)
-	},
-
-	render: ({arranger, children, enteringProp, handleTransition, handleWillTransition, index, noAnimation, ...rest}) => {
->>>>>>> 06e82d1a
+	render: ({arranger, children, enteringProp, index, noAnimation, ...rest}) => {
 		const count = React.Children.count(children);
 		invariant(
 			index === 0 && count === 0 || index < count,
@@ -103,13 +87,7 @@
 				enteringDelay={100}
 				enteringProp={enteringProp}
 				index={index}
-<<<<<<< HEAD
-				component="main"
-=======
 				noAnimation={noAnimation}
-				onTransition={handleTransition}
-				onWillTransition={handleWillTransition}
->>>>>>> 06e82d1a
 			>
 				{children}
 			</ViewManager>
