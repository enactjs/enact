/**
 * Exports the {@link moonstone/DatePicker/DatePickerBase.DatePickerBase} component.
 *
 * @module moonstone/DatePicker/DatePickerBase
 * @private
 */

import {$L} from '@enact/i18n';
import kind from '@enact/core/kind';
import React from 'react';

import {DateComponentRangePicker} from '../internal/DateComponentPicker';
import {ExpandableItemBase} from '../ExpandableItem';

import css from './DatePicker.less';

/**
 * {@link moonstone/DatePicker/DatePickerBase.DatePickerBase} is the stateless functional date picker
 * component. Should not be used directly but may be composed within another component as it is
 * within {@link moonstone/DatePicker.DatePicker}.
 *
 * @class DatePickerBase
 * @memberof moonstone/DatePicker/DatePickerBase
 * @ui
 * @private
 */
const DatePickerBase = kind({
	name: 'DatePicker',

<<<<<<< HEAD
	propTypes:  /** @lends moonstone/DatePicker.DatePickerBase.prototype */ {
=======
	propTypes: {
>>>>>>> a723733d
		/**
		 * The `day` component of the Date
		 *
		 * @type {Number}
		 * @required
		 * @public
		 */
		day: React.PropTypes.number.isRequired,

		/**
		 * The number of days in the month
		 *
		 * @type {Number}
		 * @required
		 * @public
		 */
		maxDays: React.PropTypes.number.isRequired,

		/**
		 * The number of months in the year
		 *
		 * @type {Number}
		 * @required
		 * @public
		 */
		maxMonths: React.PropTypes.number.isRequired,

		/**
		 * The `month` component of the Date
		 *
		 * @type {Number}
		 * @required
		 * @public
		 */
		month: React.PropTypes.number.isRequired,

		/**
		 * The order in which the component pickers are displayed. Should be an array of 3 strings
		 * containing one of `'m'`, `'d'`, and `'y'`.
		 *
		 * @type {String[]}
		 * @required
		 * @public
		 */
		order: React.PropTypes.arrayOf(React.PropTypes.oneOf(['m', 'd', 'y'])).isRequired,

		/**
		 * The `year` component of the Date
		 *
		 * @type {Number}
		 * @required
		 * @public
		 */
		year: React.PropTypes.number.isRequired,

		/**
		 * The maximum selectable `year` value
		 *
		 * @type {Number}
		 * @default 2099
		 * @public
		 */
		maxYear: React.PropTypes.number,

		/**
		 * The minimum selectable `year` value
		 *
		 * @type {Number}
		 * @default 1900
		 * @public
		 */
		minYear: React.PropTypes.number,

		/**
		 * When `true`, omits the labels below the pickers
		 *
		 * @type {Boolean}
		 * @public
		 */
		noLabels: React.PropTypes.bool,

		/**
		 * Handler for changes in the `date` component of the Date
		 *
		 * @type {Function}
		 * @public
		 */
		onChangeDate: React.PropTypes.func,

		/**
		 * Handler for changes in the `month` component of the Date
		 *
		 * @type {Function}
		 * @public
		 */
		onChangeMonth: React.PropTypes.func,

		/**
		 * Handler for changes in the `year` component of the Date
		 *
		 * @type {Function}
		 * @public
		 */
		onChangeYear: React.PropTypes.func
	},

	defaultProps: {
		maxYear: 2099,
		minYear: 1900
	},

	styles: {
		css,
		className: 'datePicker'
	},

	render: ({day, maxDays, maxMonths, maxYear, minYear, month, noLabels, onChangeDate, onChangeMonth, onChangeYear, order, year, ...rest}) => {

		return (
			<ExpandableItemBase {...rest} showLabel="always">
				<div className={css.dateComponents}>
					{order.map(picker => {
						switch (picker) {
							case 'd':
								return (
									<DateComponentRangePicker
										key="day-picker"
										label={noLabels ? null : $L('day')}
										min={1}
										max={maxDays}
										value={day}
										onChange={onChangeDate}
										wrap
									/>
								);
							case 'm':
								return (
									<DateComponentRangePicker
										key="month-picker"
										label={noLabels ? null : $L('month')}
										min={1}
										max={maxMonths}
										value={month}
										onChange={onChangeMonth}
										wrap
									/>
								);
							case 'y':
								return (
									<DateComponentRangePicker
										className={css.year}
										key="year-picker"
										label={noLabels ? null : $L('year')}
										min={minYear}
										max={maxYear}
										value={year}
										onChange={onChangeYear}
									/>
								);
						}

						return null;
					})}
				</div>
			</ExpandableItemBase>
		);
	}
});

export default DatePickerBase;
export {DatePickerBase};<|MERGE_RESOLUTION|>--- conflicted
+++ resolved
@@ -27,11 +27,7 @@
 const DatePickerBase = kind({
 	name: 'DatePicker',
 
-<<<<<<< HEAD
 	propTypes:  /** @lends moonstone/DatePicker.DatePickerBase.prototype */ {
-=======
-	propTypes: {
->>>>>>> a723733d
 		/**
 		 * The `day` component of the Date
 		 *
