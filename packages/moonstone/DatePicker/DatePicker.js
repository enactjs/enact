--- conflicted
+++ resolved
@@ -77,14 +77,9 @@
 /**
  * An expand date selection component, ready to use in Moonstone applications.
  *
-<<<<<<< HEAD
- * Set the [value]{@link moonstone/DatePicker.DatePicker#value} property to a standard
- * JavaScript [Date] {@link /docs/developer-guide/glossary/#date} object to initialize the picker.
-=======
  * `DatePicker` may be used to select the year, month, and day. It uses a standard `Date` object for
  * its `value` which can be shared as the `value` for a
  * [TimePicker]{@link moonstone/TimePicker.TimePicker} to select both a date and time.
->>>>>>> adb9cff9
  *
  * By default, `DatePicker` maintains the state of its `value` property. Supply the
  * `defaultValue` property to control its initial value. If you wish to directly control updates
