--- conflicted
+++ resolved
@@ -96,11 +96,6 @@
 		this.scrollButtonsRef = React.createRef();
 	}
 
-<<<<<<< HEAD
-	initScrollbarRef = (ref) => {
-		if (ref) {
-			const {getContainerRef, showThumb, startHidingThumb, update: uiUpdate} = ref;
-=======
 	componentDidMount () {
 		const {getContainerRef, showThumb, startHidingThumb, update: uiUpdate} = this.scrollbarRef.current;
 
@@ -108,7 +103,6 @@
 		this.showThumb = showThumb;
 		this.startHidingThumb = startHidingThumb;
 		this.uiUpdate = uiUpdate;
->>>>>>> 7ce3546d
 
 		const {isOneOfScrollButtonsFocused, updateButtons} = this.scrollButtonsRef.current;
 
