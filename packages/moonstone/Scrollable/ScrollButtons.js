import {Announce} from '@enact/ui/AnnounceDecorator';
import {is} from '@enact/core/keymap';
import {off, on} from '@enact/core/dispatcher';
import PropTypes from 'prop-types';
import React, {Component} from 'react';
import ReactDOM from 'react-dom';
import Spotlight, {getDirection} from '@enact/spotlight';

import $L from '../internal/$L';

import ScrollButton from './ScrollButton';

const
	nop = () => {},
	prepareButton = (isPrev) => (isVertical) => {
		let direction;

		if (isVertical) {
			direction = isPrev ? 'up' : 'down';
		} else {
			direction = isPrev ? 'left' : 'right';
		}

		return 'arrowsmall' + direction;
	},
	preparePrevButton = prepareButton(true),
	prepareNextButton = prepareButton(false),
	isPageUp = is('pageUp'),
	isPageDown = is('pageDown');

/**
 * A Moonstone-styled scroll buttons. It is used in [Scrollbar]{@link moonstone/Scrollable.Scrollbar}.
 *
 * @class ScrollButtons
 * @memberof moonstone/Scrollable
 * @ui
 * @private
 */
class ScrollButtons extends Component {
	static displayName = 'ScrollButtons'

	static propTypes = /** @lends moonstone/Scrollable.ScrollButtons.prototype */ {
		/**
		 * The render function for thumb.
		 *
		 * @type {Function}
		 * @required
		 * @private
		 */
		thumbRenderer: PropTypes.func.isRequired,

		/**
		 * Called to alert the user for accessibility notifications.
		 *
		 * @type {Function}
		 * @public
		 */
		announce: PropTypes.func,

		/**
		 * Specifies to reflect scrollbar's disabled property to the paging controls.
		 * When it is `true`, both prev/next buttons are going to be disabled.
		 *
		 * @type {Boolean}
		 * @public
		 */
		disabled: PropTypes.bool,

		/**
		* Sets the hint string read when focusing the next button in the scroll bar.
		*
		* @type {String}
		* @public
		*/
		nextButtonAriaLabel: PropTypes.string,

		/**
		 * Called when the scrollbar's down/right button is pressed.
		 *
		 * @type {Function}
		 * @public
		 */
		onNextScroll: PropTypes.func,

		/**
		 * Called when the next button is disabled
		 *
		 * @type {Function}
		 * @private
		 */
		onNextSpotlightDisappear: PropTypes.func,

		/**
		 * Called when the scrollbar's up/left button is pressed.
		 *
		 * @type {Function}
		 * @public
		 */
		onPrevScroll: PropTypes.func,

		/**
		 * Called when the previous button is disabled
		 *
		 * @type {Function}
		 * @private
		 */
		onPrevSpotlightDisappear: PropTypes.func,

		/**
<<<<<<< HEAD
		 * `true` if rtl, `false` if ltr.
		 *
		 * @type {Boolean}
		 * @private
		 */
		rtl: PropTypes.bool,
=======
		* Sets the hint string read when focusing the previous button in the scroll bar.
		*
		* @type {String}
		* @public
		*/
		previousButtonAriaLabel: PropTypes.string,
>>>>>>> 71bf1b44

		/**
		 * If `true`, the scrollbar will be oriented vertically.
		 *
		 * @type {Boolean}
		 * @default true
		 * @public
		 */
		vertical: PropTypes.bool
	}

	static defaultProps = {
		onNextScroll: nop,
		onPrevScroll: nop
	}

	constructor (props) {
		super(props);

		this.state = {
			prevButtonDisabled: true,
			nextButtonDisabled: true
		};
	}

	componentWillUnmount () {
		this.setIgnoreMode(false); // To remove event handler
	}

	ignoreMode = false
	pressed = false
	announce = null

	// elements

	prevButtonNodeRef = null
	nextButtonNodeRef = null

	setPressStatus = (isPressed) => {
		this.pressed = isPressed;
	}

	setIgnoreMode = (shouldIgnore) => {
		if (shouldIgnore !== this.ignoreMode) {
			if (shouldIgnore) {
				this.ignoreMode = true;
				on('mousemove', this.releaseButton);
				on('mouseup', this.releaseButton);
			} else {
				this.ignoreMode = false;
				off('mousemove', this.releaseButton);
				off('mouseup', this.releaseButton);
			}
		}
	}

	updateButtons = (bounds) => {
		const
			{vertical} = this.props,
			currentPos = vertical ? bounds.scrollTop : bounds.scrollLeft,
			maxPos = vertical ? bounds.maxTop : bounds.maxLeft,
			shouldDisablePrevButton = currentPos <= 0,
			/* If a scroll size or a client size is not integer,
			   browsers's max scroll position could be smaller than maxPos by 1 pixel.*/
			shouldDisableNextButton = maxPos - currentPos <= 1,
			spotItem = Spotlight.getCurrent();

		this.setState((prevState) => {
			const
				updatePrevButton = (prevState.prevButtonDisabled !== shouldDisablePrevButton),
				updateNextButton = (prevState.nextButtonDisabled !== shouldDisableNextButton);

			if (updatePrevButton && updateNextButton) {
				return {prevButtonDisabled: shouldDisablePrevButton, nextButtonDisabled: shouldDisableNextButton};
			} else if (updatePrevButton) {
				return {prevButtonDisabled: shouldDisablePrevButton};
			} else if (updateNextButton) {
				return {nextButtonDisabled: shouldDisableNextButton};
			}
		});

		if (this.pressed && (
			shouldDisablePrevButton && spotItem && spotItem === this.prevButtonNodeRef ||
			shouldDisableNextButton && spotItem && spotItem === this.nextButtonNodeRef
		)) {
			this.setIgnoreMode(true);
		}
	}

	isOneOfScrollButtonsFocused = () => {
		const current = Spotlight.getCurrent();

		return current === this.prevButtonNodeRef || current === this.nextButtonNodeRef;
	}

	handlePrevDown = () => {
		const {vertical} = this.props;

		if (this.announce) {
			this.announce(vertical ? $L('UP') : $L('LEFT'));
		}
	}

	handleNextDown = () => {
		const {vertical} = this.props;

		if (this.announce) {
			this.announce(vertical ? $L('DOWN') : $L('RIGHT'));
		}
	}

	handlePrevScroll = (ev) => {
		const {onPrevScroll, vertical} = this.props;

		onPrevScroll({...ev, isPreviousScrollButton: true, isVerticalScrollBar: vertical});
	}

	handleNextScroll = (ev) => {
		const {onNextScroll, vertical} = this.props;

		onNextScroll({...ev, isPreviousScrollButton: false, isVerticalScrollBar: vertical});
	}

	handlePrevHoldPulse = (ev) => {
		const {onPrevScroll, vertical} = this.props;

		if (!this.ignoreMode) {
			onPrevScroll({...ev, isPreviousScrollButton: true, isVerticalScrollBar: vertical});
		}
	}

	handleNextHoldPulse = (ev) => {
		const {onNextScroll, vertical} = this.props;

		if (!this.ignoreMode) {
			onNextScroll({...ev, isPreviousScrollButton: false, isVerticalScrollBar: vertical});
		}
	}

	focusOnOppositeScrollButton = (ev, direction) => {
		const buttonNode = (ev.target === this.nextButtonNodeRef) ? this.prevButtonNodeRef : this.nextButtonNodeRef;

		ev.preventDefault();
		ev.nativeEvent.stopPropagation();

		if (!Spotlight.focus(buttonNode)) {
			Spotlight.move(direction);
		}
	}

	handleSpotlight = (ev) => {
		const
			{rtl, vertical} = this.props,
			{prevButtonDisabled, nextButtonDisabled} = this.state,
			{keyCode, target} = ev,
			direction = getDirection(keyCode),
			fromNextToPrev = (vertical && direction === 'up') || (!vertical && direction === (rtl ? 'right' : 'left')),
			fromPrevToNext = (vertical && direction === 'down') || (!vertical && direction === (rtl ? 'left' : 'right'));

		// manually focus the opposite scroll button when 5way pressed
		if ((fromNextToPrev && target === this.nextButtonNodeRef && !prevButtonDisabled) ||
			(fromPrevToNext && target === this.prevButtonNodeRef && !nextButtonDisabled)) {
			this.focusOnOppositeScrollButton(ev, direction);
		}
	}

	depressButton = (ev) => {
		this.setPressStatus(true);
	}

	releaseButton = (ev) => {
		const {prevButtonDisabled, nextButtonDisabled} = this.state;

		this.setPressStatus(false);
		this.setIgnoreMode(false);
		if (isPageUp(ev.keyCode)) {
			if (ev.target === this.nextButtonNodeRef && !prevButtonDisabled) {
				Spotlight.focus(this.prevButtonNodeRef);
			} else {
				this.handlePrevScroll(ev);
			}
		} else if (isPageDown(ev.keyCode)) {
			if (ev.target === this.prevButtonNodeRef && !nextButtonDisabled) {
				Spotlight.focus(this.nextButtonNodeRef);
			} else {
				this.handleNextScroll(ev);
			}
		}
	}

	initAnnounceRef = (ref) => {
		if (ref) {
			this.announce = ref.announce;
		}
	}

	initNextButtonRef = (ref) => {
		if (ref) {
			this.nextButtonNodeRef = ReactDOM.findDOMNode(ref); // eslint-disable-line react/no-find-dom-node
		}
	}

	initPrevButtonRef = (ref) => {
		if (ref) {
			this.prevButtonNodeRef = ReactDOM.findDOMNode(ref); // eslint-disable-line react/no-find-dom-node
		}
	}

	render () {
		const
			{disabled, nextButtonAriaLabel, onNextSpotlightDisappear, onPrevSpotlightDisappear, previousButtonAriaLabel, thumbRenderer, vertical} = this.props,
			{prevButtonDisabled, nextButtonDisabled} = this.state,
			prevIcon = preparePrevButton(vertical),
			nextIcon = prepareNextButton(vertical);

		return [
			<ScrollButton
				aria-label={previousButtonAriaLabel}
				key="prevButton"
				data-scroll-button="previous"
				data-spotlight-overflow="ignore"
				direction={vertical ? 'up' : 'left'}
				disabled={disabled || prevButtonDisabled}
				onClick={this.handlePrevScroll}
				onDown={this.handlePrevDown}
				onHoldPulse={this.handlePrevHoldPulse}
				onKeyDown={this.depressButton}
				onKeyUp={this.releaseButton}
				onMouseDown={this.depressButton}
				onSpotlightDisappear={onPrevSpotlightDisappear}
				onSpotlightDown={this.handleSpotlight}
				onSpotlightLeft={this.handleSpotlight}
				onSpotlightRight={this.handleSpotlight}
				ref={this.initPrevButtonRef}
			>
				{prevIcon}
			</ScrollButton>,
			thumbRenderer(),
			<ScrollButton
				aria-label={nextButtonAriaLabel}
				key="nextButton"
				data-scroll-button="next"
				data-spotlight-overflow="ignore"
				direction={vertical ? 'down' : 'right'}
				disabled={disabled || nextButtonDisabled}
				onClick={this.handleNextScroll}
				onDown={this.handleNextDown}
				onHoldPulse={this.handleNextHoldPulse}
				onKeyDown={this.depressButton}
				onKeyUp={this.releaseButton}
				onMouseDown={this.depressButton}
				onSpotlightDisappear={onNextSpotlightDisappear}
				onSpotlightLeft={this.handleSpotlight}
				onSpotlightRight={this.handleSpotlight}
				onSpotlightUp={this.handleSpotlight}
				ref={this.initNextButtonRef}
			>
				{nextIcon}
			</ScrollButton>,
			<Announce
				key="announce"
				ref={this.initAnnounceRef}
			/>
		];
	}
}

export default ScrollButtons;
export {
	ScrollButtons
};<|MERGE_RESOLUTION|>--- conflicted
+++ resolved
@@ -107,21 +107,20 @@
 		onPrevSpotlightDisappear: PropTypes.func,
 
 		/**
-<<<<<<< HEAD
+		 * Sets the hint string read when focusing the previous button in the scroll bar.
+		 *
+		 * @type {String}
+		 * @public
+		 */
+		previousButtonAriaLabel: PropTypes.string,
+
+		/**
 		 * `true` if rtl, `false` if ltr.
 		 *
 		 * @type {Boolean}
 		 * @private
 		 */
 		rtl: PropTypes.bool,
-=======
-		* Sets the hint string read when focusing the previous button in the scroll bar.
-		*
-		* @type {String}
-		* @public
-		*/
-		previousButtonAriaLabel: PropTypes.string,
->>>>>>> 71bf1b44
 
 		/**
 		 * If `true`, the scrollbar will be oriented vertically.
