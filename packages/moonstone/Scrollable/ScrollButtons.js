--- conflicted
+++ resolved
@@ -81,6 +81,7 @@
 		 * @public
 		 */
 		onNextScroll: PropTypes.func,
+
 		/**
 		 * Called when the scrollbar's up/left button is pressed.
 		 *
@@ -88,16 +89,6 @@
 		 * @public
 		 */
 		onPrevScroll: PropTypes.func,
-
-		/**
-<<<<<<< HEAD
-=======
-		 * Called when the previous button is disabled
-		 *
-		 * @type {Function}
-		 * @private
-		 */
-		onPrevSpotlightDisappear: PropTypes.func,
 
 		/**
 		 * Sets the hint string read when focusing the previous button in the scroll bar.
@@ -116,7 +107,6 @@
 		rtl: PropTypes.bool,
 
 		/**
->>>>>>> 795b6a8e
 		 * If `true`, the scrollbar will be oriented vertically.
 		 *
 		 * @type {Boolean}
@@ -324,11 +314,7 @@
 
 	render () {
 		const
-<<<<<<< HEAD
-			{disabled, thumbRenderer, vertical} = this.props,
-=======
-			{disabled, nextButtonAriaLabel, onNextSpotlightDisappear, onPrevSpotlightDisappear, previousButtonAriaLabel, thumbRenderer, vertical} = this.props,
->>>>>>> 795b6a8e
+			{disabled, nextButtonAriaLabel, previousButtonAriaLabel, thumbRenderer, vertical} = this.props,
 			{prevButtonDisabled, nextButtonDisabled} = this.state,
 			prevIcon = preparePrevButton(vertical),
 			nextIcon = prepareNextButton(vertical);
@@ -337,11 +323,7 @@
 			<ScrollButton
 				aria-label={previousButtonAriaLabel}
 				key="prevButton"
-<<<<<<< HEAD
-=======
-				data-scroll-button="previous"
 				data-spotlight-overflow="ignore"
->>>>>>> 795b6a8e
 				direction={vertical ? 'up' : 'left'}
 				disabled={disabled || prevButtonDisabled}
 				onClick={this.handlePrevScroll}
@@ -350,13 +332,9 @@
 				onKeyDown={this.depressButton}
 				onKeyUp={this.releaseButton}
 				onMouseDown={this.depressButton}
-<<<<<<< HEAD
-=======
-				onSpotlightDisappear={onPrevSpotlightDisappear}
 				onSpotlightDown={this.handleSpotlight}
 				onSpotlightLeft={this.handleSpotlight}
 				onSpotlightRight={this.handleSpotlight}
->>>>>>> 795b6a8e
 				ref={this.initPrevButtonRef}
 			>
 				{prevIcon}
@@ -365,11 +343,7 @@
 			<ScrollButton
 				aria-label={nextButtonAriaLabel}
 				key="nextButton"
-<<<<<<< HEAD
-=======
-				data-scroll-button="next"
 				data-spotlight-overflow="ignore"
->>>>>>> 795b6a8e
 				direction={vertical ? 'down' : 'right'}
 				disabled={disabled || nextButtonDisabled}
 				onClick={this.handleNextScroll}
@@ -378,13 +352,9 @@
 				onKeyDown={this.depressButton}
 				onKeyUp={this.releaseButton}
 				onMouseDown={this.depressButton}
-<<<<<<< HEAD
-=======
-				onSpotlightDisappear={onNextSpotlightDisappear}
 				onSpotlightLeft={this.handleSpotlight}
 				onSpotlightRight={this.handleSpotlight}
 				onSpotlightUp={this.handleSpotlight}
->>>>>>> 795b6a8e
 				ref={this.initNextButtonRef}
 			>
 				{nextIcon}
