--- conflicted
+++ resolved
@@ -1,17 +1,12 @@
 import classNames from 'classnames';
 import {constants, ScrollableBaseNative as UiScrollableBaseNative} from '@enact/ui/Scrollable/ScrollableNative';
-import {forward} from '@enact/core/handle';
 import {getDirection} from '@enact/spotlight';
 import {getTargetByDirectionFromElement} from '@enact/spotlight/src/target';
+import handle, {forward} from '@enact/core/handle';
 import {I18nContextDecorator} from '@enact/i18n/I18nDecorator/I18nDecorator';
 import {Job} from '@enact/core/util';
 import {onWindowReady} from '@enact/core/snapshot';
 import platform from '@enact/core/platform';
-<<<<<<< HEAD
-=======
-import handle, {forward} from '@enact/core/handle';
-import {I18nContextDecorator} from '@enact/i18n/I18nDecorator/I18nDecorator';
->>>>>>> 5fadb957
 import PropTypes from 'prop-types';
 import React, {Component} from 'react';
 import Spotlight from '@enact/spotlight';
@@ -176,8 +171,6 @@
 		focusableScrollbar: PropTypes.bool,
 
 		/**
-<<<<<<< HEAD
-=======
 		 * A unique identifier for the scrollable component.
 		 *
 		 * When specified and when the scrollable is within a SharedStateDecorator, the scroll
@@ -190,16 +183,6 @@
 		id: PropTypes.string,
 
 		/**
-		 * Prevents scroll by wheeling on the list or the scroller.
-		 *
-		 * @type {Boolean}
-		 * @default false
-		 * @public
-		 */
-		noScrollByWheel: PropTypes.bool,
-
-		/**
->>>>>>> 5fadb957
 		 * Specifies overscroll effects shows on which type of inputs.
 		 *
 		 * @type {Object}
@@ -295,11 +278,9 @@
 		this.createOverscrollJob('vertical', 'before');
 		this.createOverscrollJob('vertical', 'after');
 
-<<<<<<< HEAD
 		scrollables.set(this, this.uiRef.current.containerRef.current);
-=======
+
 		this.restoreScrollPosition();
->>>>>>> 5fadb957
 	}
 
 	componentDidUpdate (prevProps) {
@@ -337,8 +318,6 @@
 		vertical: {before: null, after: null}
 	}
 
-<<<<<<< HEAD
-=======
 	// Only intended to be used within componentDidMount, this method will fetch the last stored
 	// scroll position from SharedState and scroll (without animation) to that position
 	restoreScrollPosition () {
@@ -354,15 +333,6 @@
 		}
 	}
 
-	onMouseDown = (ev) => {
-		if (this.props['data-spotlight-container-disabled']) {
-			ev.preventDefault();
-		} else {
-			this.childRef.current.setContainerDisabled(false);
-		}
-	}
-
->>>>>>> 5fadb957
 	onFlick = ({direction}) => {
 		const bounds = this.uiRef.current.getScrollBounds();
 		const focusedItem = Spotlight.getCurrent();
