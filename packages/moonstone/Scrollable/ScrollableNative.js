import classNames from 'classnames';
import {constants, ScrollableBaseNative as UiScrollableBaseNative} from '@enact/ui/Scrollable/ScrollableNative';
import {getDirection} from '@enact/spotlight';
import {getTargetByDirectionFromElement, getTargetByDirectionFromPosition} from '@enact/spotlight/src/target';
import {Job} from '@enact/core/util';
import platform from '@enact/core/platform';
import handle, {forward} from '@enact/core/handle';
import {I18nContextDecorator} from '@enact/i18n/I18nDecorator/I18nDecorator';
import PropTypes from 'prop-types';
import React, {Component} from 'react';
import Spotlight from '@enact/spotlight';
import SpotlightContainerDecorator from '@enact/spotlight/SpotlightContainerDecorator';

import $L from '../internal/$L';
import {SharedState} from '../internal/SharedStateDecorator';

import Scrollbar from './Scrollbar';
import Skinnable from '../Skinnable';

import overscrollCss from './OverscrollEffect.module.less';
import scrollbarCss from './Scrollbar.module.less';

const
	{
		epsilon,
		isPageDown,
		isPageUp,
		overscrollTypeDone,
		overscrollTypeNone,
		overscrollTypeOnce,
		scrollWheelPageMultiplierForMaxPixel
	} = constants,
	overscrollRatioPrefix = '--scrollable-overscroll-ratio-',
	overscrollTimeout = 300,
	paginationPageMultiplier = 0.66,
	reverseDirections = {
		down: 'up',
		up: 'down'
	};

const navigableFilter = (elem) => {
	if (
		!Spotlight.getPointerMode() &&
		// ignore containers passed as their id
		typeof elem !== 'string' &&
		elem.classList.contains(scrollbarCss.scrollButton)
	) {
		return false;
	}
};

const configureSpotlightContainer = ({'data-spotlight-id': spotlightId, focusableScrollbar}) => {
	Spotlight.set(spotlightId, {
		navigableFilter: focusableScrollbar ? null : navigableFilter
	});
};

const isValidId = (id) => id !== '';

/**
 * A Moonstone-styled native component that provides horizontal and vertical scrollbars.
 *
 * @class ScrollableBaseNative
 * @memberof moonstone/ScrollableNative
 * @extends ui/Scrollable.ScrollableBaseNative
 * @ui
 * @private
 */
class ScrollableBaseNative extends Component {
	static displayName = 'ScrollableNative'

	static contextType = SharedState

	static propTypes = /** @lends moonstone/ScrollableNative.ScrollableNative.prototype */ {
		/**
		 * Render function.
		 *
		 * @type {Function}
		 * @required
		 * @private
		 */
		childRenderer: PropTypes.func.isRequired,

		/**
		 * This is set to `true` by SpotlightContainerDecorator
		 *
		 * @type {Boolean}
		 * @private
		 */
		'data-spotlight-container': PropTypes.bool,

		/**
		 * `false` if the content of the list or the scroller could get focus
		 *
		 * @type {Boolean}
		 * @default false
		 * @private
		 */
		'data-spotlight-container-disabled': PropTypes.bool,

		/**
		 * This is passed onto the wrapped component to allow
		 * it to customize the spotlight container for its use case.
		 *
		 * @type {String}
		 * @private
		 */
		'data-spotlight-id': PropTypes.string,

		/**
		 * Direction of the list or the scroller.
		 * `'both'` could be only used for[Scroller]{@link moonstone/Scroller.Scroller}.
		 *
		 * Valid values are:
		 * * `'both'`,
		 * * `'horizontal'`, and
		 * * `'vertical'`.
		 *
		 * @type {String}
		 * @private
		 */
		direction: PropTypes.oneOf(['both', 'horizontal', 'vertical']),

		/**
		 * Allows 5-way navigation to the scrollbar controls. By default, 5-way will
		 * not move focus to the scrollbar controls.
		 *
		 * @type {Boolean}
		 * @default false
		 * @public
		 */
		focusableScrollbar: PropTypes.bool,

		/**
<<<<<<< HEAD
		 * A unique identifier for the scrollable component.
		 *
		 * When specified and when the scrollable is within a SharedStateDecorator, the scroll
		 * position will be shared and restored on mount if the component is destroyed and
		 * recreated.
		 *
		 * @type {String}
		 * @public
		 */
		id: PropTypes.string,
=======
		 * Prevents scroll by wheeling on the list or the scroller.
		 *
		 * @type {Boolean}
		 * @default false
		 * @public
		 */
		noScrollByWheel: PropTypes.bool,
>>>>>>> 06a8d883

		/**
		 * Specifies overscroll effects shows on which type of inputs.
		 *
		 * @type {Object}
		 * @default {
		 *	arrowKey: false,
		 *	drag: false,
		 *	pageKey: false,
		 *	scrollbarButton: false,
		 *	wheel: true
		 * }
		 * @private
		 */
		overscrollEffectOn: PropTypes.shape({
			arrowKey: PropTypes.bool,
			drag: PropTypes.bool,
			pageKey: PropTypes.bool,
			scrollbarButton: PropTypes.bool,
			wheel: PropTypes.bool
		}),

		/**
		 * Sets the hint string read when focusing the next button in the vertical scroll bar.
		 *
		 * @type {String}
		 * @default $L('scroll down')
		 * @public
		 */
		scrollDownAriaLabel: PropTypes.string,

		/**
		 * Sets the hint string read when focusing the previous button in the horizontal scroll bar.
		 *
		 * @type {String}
		 * @default $L('scroll left')
		 * @public
		 */
		scrollLeftAriaLabel: PropTypes.string,

		/**
		 * Sets the hint string read when focusing the next button in the horizontal scroll bar.
		 *
		 * @type {String}
		 * @default $L('scroll right')
		 * @public
		 */
		scrollRightAriaLabel: PropTypes.string,

		/**
		 * Sets the hint string read when focusing the previous button in the vertical scroll bar.
		 *
		 * @type {String}
		 * @default $L('scroll up')
		 * @public
		 */
		scrollUpAriaLabel: PropTypes.string
	}

	static defaultProps = {
		'data-spotlight-container-disabled': false,
		focusableScrollbar: false,
		noScrollByWheel: false,
		overscrollEffectOn: {
			arrowKey: false,
			drag: false,
			pageKey: false,
			scrollbarButton: false,
			wheel: true
		}
	}

	constructor (props) {
		super(props);

		this.scrollbarProps = {
			cbAlertThumb: this.alertThumbAfterRendered,
			onNextScroll: this.onScrollbarButtonClick,
			onPrevScroll: this.onScrollbarButtonClick
		};

		this.overscrollRefs = {
			horizontal: React.createRef(),
			vertical: React.createRef()
		};
		this.childRef = React.createRef();
		this.uiRef = React.createRef();

		configureSpotlightContainer(props);
	}

	componentDidMount () {
		this.createOverscrollJob('horizontal', 'before');
		this.createOverscrollJob('horizontal', 'after');

		this.createOverscrollJob('vertical', 'before');
		this.createOverscrollJob('vertical', 'after');

		this.restoreScrollPosition();
	}

	componentDidUpdate (prevProps) {
		if (prevProps['data-spotlight-id'] !== this.props['data-spotlight-id'] ||
				prevProps.focusableScrollbar !== this.props.focusableScrollbar) {
			configureSpotlightContainer(this.props);
		}
	}

	componentWillUnmount () {
		this.stopOverscrollJob('horizontal', 'before');
		this.stopOverscrollJob('horizontal', 'after');
		this.stopOverscrollJob('vertical', 'before');
		this.stopOverscrollJob('vertical', 'after');
	}

	// status
	isWheeling = false

	// spotlight
	lastScrollPositionOnFocus = null
	indexToFocus = null
	nodeToFocus = null

	// voice control
	isVoiceControl = false
	voiceControlDirection = 'vertical'

	// overscroll
	overscrollJobs = {
		horizontal: {before: null, after: null},
		vertical: {before: null, after: null}
	}

	// Only intended to be used within componentDidMount, this method will fetch the last stored
	// scroll position from SharedState and scroll (without animation) to that position
	restoreScrollPosition () {
		const {id} = this.props;
		if (this.context && isValidId(id)) {
			const scrollPosition = this.context.get(`${id}.scrollPosition`);
			if (scrollPosition) {
				this.uiRef.current.scrollTo({
					position: scrollPosition,
					animate: false
				});
			}
		}
	}

	onMouseDown = (ev) => {
		if (this.props['data-spotlight-container-disabled']) {
			ev.preventDefault();
		} else {
			this.childRef.current.setContainerDisabled(false);
		}
	}

	onFlick = ({direction}) => {
		const bounds = this.uiRef.current.getScrollBounds();
		const focusedItem = Spotlight.getCurrent();

		if (focusedItem) {
			focusedItem.blur();
		}

		if ((
			direction === 'vertical' && this.uiRef.current.canScrollVertically(bounds) ||
			direction === 'horizontal' && this.uiRef.current.canScrollHorizontally(bounds)
		) && !this.props['data-spotlight-container-disabled']) {
			this.childRef.current.setContainerDisabled(true);
		}
	}

	onTouchStart = () => {
		const
			focusedItem = Spotlight.getCurrent(),
			{horizontalScrollbarRef, verticalScrollbarRef} = this.uiRef.current,
			isHorizontalScrollButtonFocused = horizontalScrollbarRef.current && horizontalScrollbarRef.current.isOneOfScrollButtonsFocused(),
			isVerticalScrollButtonFocused = verticalScrollbarRef.current && verticalScrollbarRef.current.isOneOfScrollButtonsFocused();

		if (focusedItem && !isHorizontalScrollButtonFocused && !isVerticalScrollButtonFocused) {
			focusedItem.blur();
		}
	}

	/*
	 * wheel event handler;
	 * - for horizontal scroll, supports wheel action on any children nodes since web engine cannot support this
	 * - for vertical scroll, supports wheel action on scrollbars only
	 */
	onWheel = (ev) => {
		const
			overscrollEffectRequired = this.props.overscrollEffectOn.wheel,
			bounds = this.uiRef.current.getScrollBounds(),
			canScrollHorizontally = this.uiRef.current.canScrollHorizontally(bounds),
			canScrollVertically = this.uiRef.current.canScrollVertically(bounds),
			eventDeltaMode = ev.deltaMode,
			eventDelta = (-ev.wheelDeltaY || ev.deltaY);
		let
			delta = 0,
			needToHideThumb = false;

		if (typeof window !== 'undefined') {
			window.document.activeElement.blur();
		}

		this.uiRef.current.showThumb(bounds);

		// FIXME This routine is a temporary support for horizontal wheel scroll.
		// FIXME If web engine supports horizontal wheel, this routine should be refined or removed.
		if (canScrollVertically) { // This routine handles wheel events on scrollbars for vertical scroll.
			if (eventDelta < 0 && this.uiRef.current.scrollTop > 0 || eventDelta > 0 && this.uiRef.current.scrollTop < bounds.maxTop) {
				const {horizontalScrollbarRef, verticalScrollbarRef} = this.uiRef.current;

				if (!this.isWheeling) {
					if (!this.props['data-spotlight-container-disabled']) {
						this.childRef.current.setContainerDisabled(true);
					}
					this.isWheeling = true;
				}

				// Not to check if ev.target is a descendant of a wrapped component which may have a lot of nodes in it.
				if ((horizontalScrollbarRef.current && horizontalScrollbarRef.current.getContainerRef().current.contains(ev.target)) ||
					(verticalScrollbarRef.current && verticalScrollbarRef.current.getContainerRef().current.contains(ev.target))) {
					delta = this.uiRef.current.calculateDistanceByWheel(eventDeltaMode, eventDelta, bounds.clientHeight * scrollWheelPageMultiplierForMaxPixel);
					needToHideThumb = !delta;

					ev.preventDefault();
				} else if (overscrollEffectRequired) {
					this.uiRef.current.checkAndApplyOverscrollEffect('vertical', eventDelta > 0 ? 'after' : 'before', overscrollTypeOnce);
				}

				ev.stopPropagation();
			} else {
				if (overscrollEffectRequired && (eventDelta < 0 && this.uiRef.current.scrollTop <= 0 || eventDelta > 0 && this.uiRef.current.scrollTop >= bounds.maxTop)) {
					this.uiRef.current.applyOverscrollEffect('vertical', eventDelta > 0 ? 'after' : 'before', overscrollTypeOnce, 1);
				}
				needToHideThumb = true;
			}
		} else if (canScrollHorizontally) { // this routine handles wheel events on any children for horizontal scroll.
			if (eventDelta < 0 && this.uiRef.current.scrollLeft > 0 || eventDelta > 0 && this.uiRef.current.scrollLeft < bounds.maxLeft) {
				if (!this.isWheeling) {
					if (!this.props['data-spotlight-container-disabled']) {
						this.childRef.current.setContainerDisabled(true);
					}
					this.isWheeling = true;
				}
				delta = this.uiRef.current.calculateDistanceByWheel(eventDeltaMode, eventDelta, bounds.clientWidth * scrollWheelPageMultiplierForMaxPixel);
				needToHideThumb = !delta;

				ev.preventDefault();
				ev.stopPropagation();
			} else {
				if (overscrollEffectRequired && (eventDelta < 0 && this.uiRef.current.scrollLeft <= 0 || eventDelta > 0 && this.uiRef.current.scrollLeft >= bounds.maxLeft)) {
					this.uiRef.current.applyOverscrollEffect('horizontal', eventDelta > 0 ? 'after' : 'before', overscrollTypeOnce, 1);
				}
				needToHideThumb = true;
			}
		}

		if (delta !== 0) {
			/* prevent native scrolling feature for vertical direction */
			ev.preventDefault();
			const direction = Math.sign(delta);
			// Not to accumulate scroll position if wheel direction is different from hold direction
			if (direction !== this.uiRef.current.wheelDirection) {
				this.uiRef.current.isScrollAnimationTargetAccumulated = false;
				this.uiRef.current.wheelDirection = direction;
			}
			this.uiRef.current.scrollToAccumulatedTarget(delta, canScrollVertically, overscrollEffectRequired);
		}

		if (needToHideThumb) {
			this.uiRef.current.startHidingThumb();
		}
	}

	start = (animate) => {
		if (!animate) {
			this.focusOnItem();
		}
	}

	// event handlers for Spotlight support

	startScrollOnFocus = (pos) => {
		if (pos) {
			const
				{top, left} = pos,
				bounds = this.uiRef.current.getScrollBounds(),
				scrollHorizontally = bounds.maxLeft > 0 && Math.abs(left - this.uiRef.current.scrollLeft) > epsilon,
				scrollVertically = bounds.maxTop > 0 && Math.abs(top - this.uiRef.current.scrollTop) > epsilon;

			if (scrollHorizontally || scrollVertically) {
				this.uiRef.current.start({
					targetX: left,
					targetY: top,
					animate: this.animateOnFocus,
					overscrollEffect: this.props.overscrollEffectOn[this.uiRef.current.lastInputType] && (!this.childRef.current.shouldPreventOverscrollEffect || !this.childRef.current.shouldPreventOverscrollEffect())
				});
				this.lastScrollPositionOnFocus = pos;
			}
		}
	}

	calculateAndScrollTo = () => {
		const
			spotItem = Spotlight.getCurrent(),
			positionFn = this.childRef.current.calculatePositionOnFocus,
			{containerRef} = this.uiRef.current.childRefCurrent;

		if (spotItem && positionFn && containerRef.current && containerRef.current.contains(spotItem)) {
			const lastPos = this.lastScrollPositionOnFocus;
			let pos;

			// If scroll animation is ongoing, we need to pass last target position to
			// determine correct scroll position.
			if (this.uiRef.current.scrolling && lastPos) {
				pos = positionFn({item: spotItem, scrollPosition: (this.props.direction !== 'horizontal') ? lastPos.top : lastPos.left});
			} else {
				// scrollInfo passes in current `scrollHeight` and `scrollTop` before calculations
				const
					scrollInfo = {
						previousScrollHeight: this.uiRef.current.bounds.scrollHeight,
						scrollTop: this.uiRef.current.scrollTop
					};
				pos = positionFn({item: spotItem, scrollInfo});
			}

			if (pos && (pos.left !== this.uiRef.current.scrollLeft || pos.top !== this.uiRef.current.scrollTop)) {
				this.startScrollOnFocus(pos);
			}

			// update `scrollHeight`
			this.uiRef.current.bounds.scrollHeight = this.uiRef.current.getScrollBounds().scrollHeight;
		}
	}

	onFocus = (ev) => {
		const
			{isDragging} = this.uiRef.current,
			shouldPreventScrollByFocus = this.childRef.current.shouldPreventScrollByFocus ?
				this.childRef.current.shouldPreventScrollByFocus() :
				false;

		if (!Spotlight.getPointerMode()) {
			this.alertThumb();
		}

		if (!(shouldPreventScrollByFocus || Spotlight.getPointerMode() || isDragging)) {
			const
				item = ev.target,
				positionFn = this.childRef.current.calculatePositionOnFocus,
				spotItem = Spotlight.getCurrent();

			if (item && item === spotItem && positionFn) {
				this.calculateAndScrollTo();
			}
		} else if (this.childRef.current.setLastFocusedNode) {
			this.childRef.current.setLastFocusedNode(ev.target);
		}
	}

	scrollByPage = (direction) => {
		// Only scroll by page when the vertical scrollbar is visible. Otherwise, treat the
		// scroller as a plain container
		if (!this.uiRef.current.state.isVerticalScrollbarVisible) {
			return false;
		}

		const
			{childRefCurrent, containerRef} = this.uiRef.current,
			focusedItem = Spotlight.getCurrent();

		this.uiRef.current.lastInputType = 'pageKey';

		// Should skip scroll by page when focusedItem is paging control button of Scrollbar
		if (focusedItem && childRefCurrent.containerRef.current.contains(focusedItem)) {
			const
				// VirtualList and Scroller have a spotlightId on containerRef
				spotlightId = containerRef.current.dataset.spotlightId,
				rDirection = reverseDirections[direction],
				viewportBounds = containerRef.current.getBoundingClientRect(),
				focusedItemBounds = focusedItem.getBoundingClientRect(),
				endPoint = {
					x: focusedItemBounds.left + focusedItemBounds.width / 2,
					y: viewportBounds.top + ((direction === 'up') ? focusedItemBounds.height / 2 - 1 : viewportBounds.height - focusedItemBounds.height / 2 + 1)
				};
			let next = null;

			/* 1. Find spottable item in viewport */
			next = getTargetByDirectionFromPosition(rDirection, endPoint, spotlightId);

			if (next !== focusedItem) {
				Spotlight.focus(next);
			/* 2. Find spottable item out of viewport */
			// For Scroller
			} else if (this.childRef.current.scrollToNextPage) {
				next = this.childRef.current.scrollToNextPage({direction, focusedItem, reverseDirection: rDirection, spotlightId});

				if (next !== null) {
					this.animateOnFocus = false;
					Spotlight.focus(next);
				}
			// For VirtualList
			} else if (this.childRef.current.scrollToNextItem) {
				this.childRef.current.scrollToNextItem({direction, focusedItem, reverseDirection: rDirection, spotlightId});
			}

			// Need to check whether an overscroll effect is needed
			return true;
		}

		return false;
	}

	hasFocus () {
		let current = Spotlight.getCurrent();

		if (!current) {
			const spotlightId = Spotlight.getActiveContainer();
			current = document.querySelector(`[data-spotlight-id="${spotlightId}"]`);
		}

		return current && this.uiRef.current.containerRef.current.contains(current);
	}

	checkAndApplyOverscrollEffectByDirection = (direction) => {
		const
			orientation = (direction === 'up' || direction === 'down') ? 'vertical' : 'horizontal',
			bounds = this.uiRef.current.getScrollBounds(),
			scrollability = orientation === 'vertical' ? this.uiRef.current.canScrollVertically(bounds) : this.uiRef.current.canScrollHorizontally(bounds);

		if (scrollability) {
			const
				isRtl = this.uiRef.current.state.rtl,
				edge = (direction === 'up' || !isRtl && direction === 'left' || isRtl && direction === 'right') ? 'before' : 'after';
			this.uiRef.current.checkAndApplyOverscrollEffect(orientation, edge, overscrollTypeOnce);
		}
	}

	onKeyDown = (ev) => {
		const
			{overscrollEffectOn} = this.props,
			{keyCode, repeat} = ev;
		let direction = null;

		forward('onKeyDown', ev, this.props);

		this.animateOnFocus = true;

		if (isPageUp(keyCode) || isPageDown(keyCode)) {
			ev.preventDefault();
			if (!repeat && this.hasFocus() && (this.props.direction === 'vertical' || this.props.direction === 'both')) {
				Spotlight.setPointerMode(false);

				direction = isPageUp(keyCode) ? 'up' : 'down';
				if (this.scrollByPage(direction) && overscrollEffectOn.pageKey) {
					this.checkAndApplyOverscrollEffectByDirection(direction);
				}
			}
		} else if (!Spotlight.getPointerMode() && !repeat && this.hasFocus() && getDirection(keyCode)) {
			const element = Spotlight.getCurrent();

			this.uiRef.current.lastInputType = 'arrowKey';

			direction = getDirection(keyCode);
			if (overscrollEffectOn.arrowKey && !(element ? getTargetByDirectionFromElement(direction, element) : null)) {
				const {horizontalScrollbarRef, verticalScrollbarRef} = this.uiRef.current;

				if (!(horizontalScrollbarRef.current && horizontalScrollbarRef.current.getContainerRef().current.contains(element)) &&
					!(verticalScrollbarRef.current && verticalScrollbarRef.current.getContainerRef().current.contains(element))) {
					this.checkAndApplyOverscrollEffectByDirection(direction);
				}
			}
		}
	}

	onScrollbarButtonClick = ({isPreviousScrollButton, isVerticalScrollBar}) => {
		const
			bounds = this.uiRef.current.getScrollBounds(),
			direction = isPreviousScrollButton ? -1 : 1,
			pageDistance = direction * (isVerticalScrollBar ? bounds.clientHeight : bounds.clientWidth) * paginationPageMultiplier;

		this.uiRef.current.lastInputType = 'scrollbarButton';

		if (direction !== this.uiRef.current.wheelDirection) {
			this.uiRef.current.isScrollAnimationTargetAccumulated = false;
			this.uiRef.current.wheelDirection = direction;
		}

		this.uiRef.current.scrollToAccumulatedTarget(pageDistance, isVerticalScrollBar, this.props.overscrollEffectOn.scrollbarButton);
	}

	scrollAndFocusScrollbarButton = (direction) => {
		const
			isRtl = this.uiRef.current.state.rtl,
			isPreviousScrollButton = direction === 'up' || (isRtl ? direction === 'right' : direction === 'left'),
			isVerticalScrollBar = direction === 'up' || direction === 'down';

		this.onScrollbarButtonClick({isPreviousScrollButton, isVerticalScrollBar});

		if (this.props.focusableScrollbar) {
			const scrollbar = this.uiRef.current[
				(isVerticalScrollBar ? 'vertical' : 'horizontal') + 'ScrollbarRef'
			];
			scrollbar.current.focusOnButton(isPreviousScrollButton);
		}
	}

	scrollStopOnScroll = () => {
		if (!this.props['data-spotlight-container-disabled']) {
			this.childRef.current.setContainerDisabled(false);
		}
		this.focusOnItem();
		this.lastScrollPositionOnFocus = null;
		this.isWheeling = false;
		if (this.isVoiceControl) {
			this.isVoiceControl = false;
			this.updateFocusAfterVoiceControl();
		}
	}

	focusOnItem () {
		const childRef = this.childRef;

		if (this.indexToFocus !== null && typeof childRef.current.focusByIndex === 'function') {
			childRef.current.focusByIndex(this.indexToFocus);
			this.indexToFocus = null;
		}
		if (this.nodeToFocus !== null && typeof childRef.current.focusOnNode === 'function') {
			childRef.current.focusOnNode(this.nodeToFocus);
			this.nodeToFocus = null;
		}
	}

	scrollTo = (opt) => {
		this.indexToFocus = (opt.focus && typeof opt.index === 'number') ? opt.index : null;
		this.nodeToFocus = (opt.focus && opt.node instanceof Object && opt.node.nodeType === 1) ? opt.node : null;
	}

	alertThumb = () => {
		const bounds = this.uiRef.current.getScrollBounds();

		this.uiRef.current.showThumb(bounds);
		this.uiRef.current.startHidingThumb();
	}

	alertThumbAfterRendered = () => {
		const spotItem = Spotlight.getCurrent();

		if (!Spotlight.getPointerMode() && spotItem && this.uiRef.current && this.uiRef.current.childRefCurrent.containerRef.current.contains(spotItem) && this.uiRef.current.isUpdatedScrollThumb) {
			this.alertThumb();
		}
	}

	// Callback for scroller updates; calculate and, if needed, scroll to new position based on focused item.
	handleScrollerUpdate = () => {
		if (this.uiRef.current.scrollToInfo === null) {
			const scrollHeight = this.uiRef.current.getScrollBounds().scrollHeight;
			if (scrollHeight !== this.uiRef.current.bounds.scrollHeight) {
				this.calculateAndScrollTo();
			}
		}

		// oddly, Scroller manages this.uiRef.current.bounds so if we don't update it here (it is also
		// updated in calculateAndScrollTo but we might not have made it to that point), it will be
		// out of date when we land back in this method next time.
		this.uiRef.current.bounds.scrollHeight = this.uiRef.current.getScrollBounds().scrollHeight;
	}

	clearOverscrollEffect = (orientation, edge) => {
		this.overscrollJobs[orientation][edge].startAfter(overscrollTimeout, orientation, edge, overscrollTypeNone, 0);
		this.uiRef.current.setOverscrollStatus(orientation, edge, overscrollTypeNone, 0);
	}

	applyOverscrollEffect = (orientation, edge, type, ratio) => {
		const nodeRef = this.overscrollRefs[orientation].current;

		if (nodeRef) {
			nodeRef.style.setProperty(overscrollRatioPrefix + orientation + edge, ratio);

			if (type === overscrollTypeOnce) {
				this.overscrollJobs[orientation][edge].start(orientation, edge, overscrollTypeDone, 0);
			}
		}
	}

	createOverscrollJob = (orientation, edge) => {
		if (!this.overscrollJobs[orientation][edge]) {
			this.overscrollJobs[orientation][edge] = new Job(this.applyOverscrollEffect.bind(this), overscrollTimeout);
		}
	}

	stopOverscrollJob = (orientation, edge) => {
		const job = this.overscrollJobs[orientation][edge];

		if (job) {
			job.stop();
		}
	}

	// FIXME setting event handlers directly to work on the V8 snapshot.
	addEventListeners = (childContainerRef) => {
		if (childContainerRef.current && childContainerRef.current.addEventListener) {
			childContainerRef.current.addEventListener('focusin', this.onFocus);
			if (platform.webos) {
				childContainerRef.current.addEventListener('webOSVoice', this.onVoice);
				childContainerRef.current.setAttribute('data-webos-voice-intent', 'Scroll');
			}
		}
	}

	// FIXME setting event handlers directly to work on the V8 snapshot.
	removeEventListeners = (childContainerRef) => {
		if (childContainerRef.current && childContainerRef.current.removeEventListener) {
			childContainerRef.current.removeEventListener('focusin', this.onFocus);
			if (platform.webos) {
				childContainerRef.current.removeEventListener('webOSVoice', this.onVoice);
				childContainerRef.current.removeAttribute('data-webos-voice-intent');
			}
		}
	}

	updateFocusAfterVoiceControl = () => {
		const spotItem = Spotlight.getCurrent();
		if (spotItem && this.uiRef.current.containerRef.current.contains(spotItem)) {
			const
				viewportBounds = this.uiRef.current.containerRef.current.getBoundingClientRect(),
				spotItemBounds = spotItem.getBoundingClientRect(),
				nodes = Spotlight.getSpottableDescendants(this.uiRef.current.containerRef.current.dataset.spotlightId),
				first = this.voiceControlDirection === 'vertical' ? 'top' : 'left',
				last = this.voiceControlDirection === 'vertical' ? 'bottom' : 'right';

			if (spotItemBounds[last] < viewportBounds[first] || spotItemBounds[first] > viewportBounds[last]) {
				for (let i = 0; i < nodes.length; i++) {
					const nodeBounds = nodes[i].getBoundingClientRect();
					if (nodeBounds[first] > viewportBounds[first] && nodeBounds[last] < viewportBounds[last]) {
						Spotlight.focus(nodes[i]);
						break;
					}
				}
			}
		}
	}

	isReachedEdge = (scrollPos, ltrBound, rtlBound, isRtl = false) => {
		const bound = isRtl ? rtlBound : ltrBound;
		return (bound === 0 && scrollPos === 0) || (bound > 0 && scrollPos >= bound - 1);
	}

	onVoice = (e) => {
		const
			isHorizontal = this.props.direction === 'horizontal',
			isRtl = this.uiRef.current.state.rtl,
			{scrollTop, scrollLeft} = this.uiRef.current,
			{maxLeft, maxTop} = this.uiRef.current.getScrollBounds(),
			verticalDirection = ['up', 'down', 'top', 'bottom'],
			horizontalDirection = isRtl ? ['right', 'left', 'rightmost', 'leftmost'] : ['left', 'right', 'leftmost', 'rightmost'],
			movement = ['previous', 'next', 'first', 'last'];

		let
			scroll = e && e.detail && e.detail.scroll,
			index = movement.indexOf(scroll);

		if (index > -1) {
			scroll = isHorizontal ? horizontalDirection[index] : verticalDirection[index];
		}

		this.voiceControlDirection = verticalDirection.includes(scroll) && 'vertical' || horizontalDirection.includes(scroll) && 'horizontal' || null;

		// Case 1. Invalid direction
		if (this.voiceControlDirection === null) {
			this.isVoiceControl = false;
		// Case 2. Cannot scroll
		} else if (
			(['up', 'top'].includes(scroll) && this.isReachedEdge(scrollTop, 0)) ||
			(['down', 'bottom'].includes(scroll) && this.isReachedEdge(scrollTop, maxTop)) ||
			(['left', 'leftmost'].includes(scroll) && this.isReachedEdge(scrollLeft, 0, maxLeft, isRtl)) ||
			(['right', 'rightmost'].includes(scroll) && this.isReachedEdge(scrollLeft, maxLeft, 0, isRtl))
		) {
			if (window.webOSVoiceReportActionResult) {
				window.webOSVoiceReportActionResult({voiceUi: {exception: 'alreadyCompleted'}});
				e.preventDefault();
			}
		// Case 3. Can scroll
		} else {
			this.isVoiceControl = true;
			if (['up', 'down', 'left', 'right'].includes(scroll)) {
				const isPreviousScrollButton = (scroll === 'up') || (scroll === 'left' && !isRtl) || (scroll === 'right' && isRtl);
				this.onScrollbarButtonClick({isPreviousScrollButton, isVerticalScrollBar: verticalDirection.includes(scroll)});
			} else { // ['top', 'bottom', 'leftmost', 'rightmost'].includes(scroll)
				this.uiRef.current.scrollTo({align: verticalDirection.includes(scroll) && scroll || (scroll === 'leftmost' && isRtl || scroll === 'rightmost' && !isRtl) && 'right' || 'left'});
			}
			e.preventDefault();
		}
	}

	handleScroll = handle(
		forward('onScroll'),
		(ev, {id}, context) => isValidId(id) && context,
		({scrollLeft: x, scrollTop: y}, {id}, context) => {
			context.set(`${id}.scrollPosition`, {x, y});
		}
	).bindAs(this, 'handleScroll')

	render () {
		const
			{
				childRenderer,
				'data-spotlight-container': spotlightContainer,
				'data-spotlight-container-disabled': spotlightContainerDisabled,
				'data-spotlight-id': spotlightId,
				focusableScrollbar,
				scrollDownAriaLabel,
				scrollLeftAriaLabel,
				scrollRightAriaLabel,
				scrollUpAriaLabel,
				...rest
			} = this.props,
			downButtonAriaLabel = scrollDownAriaLabel == null ? $L('scroll down') : scrollDownAriaLabel,
			upButtonAriaLabel = scrollUpAriaLabel == null ? $L('scroll up') : scrollUpAriaLabel,
			rightButtonAriaLabel = scrollRightAriaLabel == null ? $L('scroll right') : scrollRightAriaLabel,
			leftButtonAriaLabel = scrollLeftAriaLabel == null ? $L('scroll left') : scrollLeftAriaLabel;

		return (
			<UiScrollableBaseNative
				noScrollByDrag={!platform.touch}
				{...rest}
				addEventListeners={this.addEventListeners}
				applyOverscrollEffect={this.applyOverscrollEffect}
				clearOverscrollEffect={this.clearOverscrollEffect}
				onFlick={this.onFlick}
				onKeyDown={this.onKeyDown}
				onMouseDown={this.onMouseDown}
				onScroll={this.handleScroll}
				onWheel={this.onWheel}
				ref={this.uiRef}
				removeEventListeners={this.removeEventListeners}
				scrollStopOnScroll={this.scrollStopOnScroll}
				scrollTo={this.scrollTo}
				start={this.start}
				containerRenderer={({ // eslint-disable-line react/jsx-no-bind
					childComponentProps,
					childWrapper: ChildWrapper,
					childWrapperProps: {className: contentClassName, ...restChildWrapperProps},
					className,
					componentCss,
					containerRef: uiContainerRef,
					horizontalScrollbarProps,
					initChildRef: initUiChildRef,
					isHorizontalScrollbarVisible,
					isVerticalScrollbarVisible,
					rtl,
					scrollTo,
					style,
					verticalScrollbarProps
				}) => (
					<div
						className={classNames(className, overscrollCss.scrollable)}
						data-spotlight-container={spotlightContainer}
						data-spotlight-container-disabled={spotlightContainerDisabled}
						data-spotlight-id={spotlightId}
						onTouchStart={this.onTouchStart}
						ref={uiContainerRef}
						style={style}
					>
						<div className={classNames(componentCss.container, overscrollCss.overscrollFrame, overscrollCss.vertical, isHorizontalScrollbarVisible ? overscrollCss.horizontalScrollbarVisible : null)} ref={this.overscrollRefs.vertical}>
							<ChildWrapper className={classNames(contentClassName, overscrollCss.overscrollFrame, overscrollCss.horizontal)} ref={this.overscrollRefs.horizontal} {...restChildWrapperProps}>
								{childRenderer({
									...childComponentProps,
									cbScrollTo: scrollTo,
									className: componentCss.scrollableFill,
									initUiChildRef,
									isVerticalScrollbarVisible,
									onUpdate: this.handleScrollerUpdate,
									ref: this.childRef,
									rtl,
									scrollAndFocusScrollbarButton: this.scrollAndFocusScrollbarButton,
									spotlightId
								})}
							</ChildWrapper>
							{isVerticalScrollbarVisible ?
								<Scrollbar
									{...verticalScrollbarProps}
									{...this.scrollbarProps}
									disabled={!isVerticalScrollbarVisible}
									focusableScrollButtons={focusableScrollbar}
									nextButtonAriaLabel={downButtonAriaLabel}
									previousButtonAriaLabel={upButtonAriaLabel}
									rtl={rtl}
								/> :
								null
							}
						</div>
						{isHorizontalScrollbarVisible ?
							<Scrollbar
								{...horizontalScrollbarProps}
								{...this.scrollbarProps}
								corner={isVerticalScrollbarVisible}
								disabled={!isHorizontalScrollbarVisible}
								focusableScrollButtons={focusableScrollbar}
								nextButtonAriaLabel={rightButtonAriaLabel}
								previousButtonAriaLabel={leftButtonAriaLabel}
								rtl={rtl}
							/> :
							null
						}
					</div>
				)}
			/>
		);
	}
}

/**
 * A Moonstone-styled component that provides horizontal and vertical scrollbars.
 *
 * @class ScrollableNative
 * @memberof moonstone/ScrollableNative
 * @mixes spotlight/SpotlightContainerDecorator
 * @extends moonstone/Scrollable.ScrollableBaseNative
 * @ui
 * @private
 */
const ScrollableNative = Skinnable(
	SpotlightContainerDecorator(
		{
			overflow: true,
			preserveId: true,
			restrict: 'self-first'
		},
		I18nContextDecorator(
			{rtlProp: 'rtl'},
			ScrollableBaseNative
		)
	)
);

export default ScrollableNative;
export {
	ScrollableBaseNative,
	ScrollableNative
};<|MERGE_RESOLUTION|>--- conflicted
+++ resolved
@@ -132,7 +132,6 @@
 		focusableScrollbar: PropTypes.bool,
 
 		/**
-<<<<<<< HEAD
 		 * A unique identifier for the scrollable component.
 		 *
 		 * When specified and when the scrollable is within a SharedStateDecorator, the scroll
@@ -143,7 +142,8 @@
 		 * @public
 		 */
 		id: PropTypes.string,
-=======
+
+		/**
 		 * Prevents scroll by wheeling on the list or the scroller.
 		 *
 		 * @type {Boolean}
@@ -151,7 +151,6 @@
 		 * @public
 		 */
 		noScrollByWheel: PropTypes.bool,
->>>>>>> 06a8d883
 
 		/**
 		 * Specifies overscroll effects shows on which type of inputs.
