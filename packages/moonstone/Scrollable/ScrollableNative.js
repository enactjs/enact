import classNames from 'classnames';
import {constants, ScrollableBaseNative as UiScrollableBaseNative} from '@enact/ui/Scrollable/ScrollableNative';
import {getDirection} from '@enact/spotlight';
import {getTargetByDirectionFromElement, getTargetByDirectionFromPosition} from '@enact/spotlight/src/target';
import {Job} from '@enact/core/util';
import platform from '@enact/core/platform';
import {forward} from '@enact/core/handle';
import PropTypes from 'prop-types';
import React, {Component} from 'react';
import ReactDOM from 'react-dom';
import Spotlight from '@enact/spotlight';
import SpotlightContainerDecorator from '@enact/spotlight/SpotlightContainerDecorator';

import $L from '../internal/$L';

import Scrollbar from './Scrollbar';
import Skinnable from '../Skinnable';

import overscrollCss from './OverscrollEffect.less';
import scrollbarCss from './Scrollbar.less';

const
	{
		epsilon,
		isPageDown,
		isPageUp,
		overscrollTypeDone,
		overscrollTypeNone,
		overscrollTypeOnce,
		scrollWheelPageMultiplierForMaxPixel
	} = constants,
	overscrollRatioPrefix = '--scrollable-overscroll-ratio-',
	overscrollTimeout = 300,
	paginationPageMultiplier = 0.8,
	reverseDirections = {
		down: 'up',
		up: 'down'
	};

const navigableFilter = (elem) => {
	if (
		!Spotlight.getPointerMode() &&
		// ignore containers passed as their id
		typeof elem !== 'string' &&
		elem.classList.contains(scrollbarCss.scrollButton)
	) {
		return false;
	}
};

const configureSpotlightContainer = ({'data-spotlight-id': spotlightId, focusableScrollbar}) => {
	Spotlight.set(spotlightId, {
		navigableFilter: focusableScrollbar ? null : navigableFilter
	});
};

/**
 * A Moonstone-styled native component that provides horizontal and vertical scrollbars.
 *
 * @class ScrollableBaseNative
 * @memberof moonstone/ScrollableNative
 * @extends ui/Scrollable.ScrollableBaseNative
 * @ui
 * @private
 */
class ScrollableBaseNative extends Component {
	static displayName = 'ScrollableNative'

	static propTypes = /** @lends moonstone/ScrollableNative.ScrollableNative.prototype */ {
		/**
		 * Render function.
		 *
		 * @type {Function}
		 * @required
		 * @private
		 */
		childRenderer: PropTypes.func.isRequired,

		/**
		 * This is set to `true` by SpotlightContainerDecorator
		 *
		 * @type {Boolean}
		 * @private
		 */
		'data-spotlight-container': PropTypes.bool,

		/**
		 * `false` if the content of the list or the scroller could get focus
		 *
		 * @type {Boolean}
		 * @default false
		 * @private
		 */
		'data-spotlight-container-disabled': PropTypes.bool,

		/**
		 * This is passed onto the wrapped component to allow
		 * it to customize the spotlight container for its use case.
		 *
		 * @type {String}
		 * @private
		 */
		'data-spotlight-id': PropTypes.string,

		/**
		 * Animate while scrolling
		 *
		 * @type {Boolean}
		 * @default false
		 * @private
		 */
		animate: PropTypes.bool,

		/**
		 * Direction of the list or the scroller.
		 * `'both'` could be only used for[Scroller]{@link moonstone/Scroller.Scroller}.
		 *
		 * Valid values are:
		 * * `'both'`,
		 * * `'horizontal'`, and
		 * * `'vertical'`.
		 *
		 * @type {String}
		 * @private
		 */
		direction: PropTypes.oneOf(['both', 'horizontal', 'vertical']),

		/**
		 * Allows 5-way navigation to the scrollbar controls. By default, 5-way will
		 * not move focus to the scrollbar controls.
		 *
		 * @type {Boolean}
		 * @default false
		 * @public
		 */
		focusableScrollbar: PropTypes.bool,

		/**
		 * Specifies overscroll effects shows on which type of inputs.
		 *
		 * @type {Object}
		 * @default {
		 *	arrowKey: false,
		 *	drag: false,
		 *	pageKey: false,
		 *	scrollbarButton: false,
		 *	wheel: true
		 * }
		 * @private
		 */
		overscrollEffectOn: PropTypes.shape({
			arrowKey: PropTypes.bool,
			drag: PropTypes.bool,
			pageKey: PropTypes.bool,
			scrollbarButton: PropTypes.bool,
			wheel: PropTypes.bool
		}),

		/**
		 * Sets the hint string read when focusing the next button in the vertical scroll bar.
		 *
		 * @type {String}
		 * @default $L('scroll down')
		 * @public
		 */
		scrollDownAriaLabel: PropTypes.string,

		/**
		 * Sets the hint string read when focusing the previous button in the horizontal scroll bar.
		 *
		 * @type {String}
		 * @default $L('scroll left')
		 * @public
		 */
		scrollLeftAriaLabel: PropTypes.string,

		/**
		 * Sets the hint string read when focusing the next button in the horizontal scroll bar.
		 *
		 * @type {String}
		 * @default $L('scroll right')
		 * @public
		 */
		scrollRightAriaLabel: PropTypes.string,

		/**
		 * Sets the hint string read when focusing the previous button in the vertical scroll bar.
		 *
		 * @type {String}
		 * @default $L('scroll up')
		 * @public
		 */
		scrollUpAriaLabel: PropTypes.string
	}

	static defaultProps = {
		'data-spotlight-container-disabled': false,
		animate: false,
		focusableScrollbar: false,
		overscrollEffectOn: {
			arrowKey: false,
			drag: false,
			pageKey: false,
			scrollbarButton: false,
			wheel: true
		}
	}

	constructor (props) {
		super(props);

		this.scrollbarProps = {
			cbAlertThumb: this.alertThumbAfterRendered,
			onNextScroll: this.onScrollbarButtonClick,
			onPrevScroll: this.onScrollbarButtonClick
		};

		configureSpotlightContainer(props);
	}

	componentWillReceiveProps (nextProps) {
		if (
			this.props['data-spotlight-id'] !== nextProps['data-spotlight-id'] ||
			this.props.focusableScrollbar !== nextProps.focusableScrollbar
		) {
			configureSpotlightContainer(nextProps);
		}
	}

	componentWillUnmount () {
		this.stopOverscrollJob('horizontal', 'before');
		this.stopOverscrollJob('horizontal', 'after');
		this.stopOverscrollJob('vertical', 'before');
		this.stopOverscrollJob('vertical', 'after');
	}

	// status
	isWheeling = false

	// spotlight
	lastScrollPositionOnFocus = null
	indexToFocus = null
	nodeToFocus = null

	// overscroll
	overscrollRefs = {horizontal: null, vertical: null}
	overscrollJobs = {
		horizontal: {before: null, after: null},
		vertical: {before: null, after: null}
	}

	// browser native scrolling
	resetPosition = null // prevent auto-scroll on focus by Spotlight

	isVoiceControl = false
	voiceControlDirection = 'vertical'

	onMouseDown = (ev) => {
		if (this.props['data-spotlight-container-disabled']) {
			ev.preventDefault();
		} else {
			this.childRef.setContainerDisabled(false);
		}
	}

	onFlick = ({direction}) => {
		const bounds = this.uiRef.getScrollBounds();
		const focusedItem = Spotlight.getCurrent();

		if (focusedItem) {
			focusedItem.blur();
		}

		if ((
			direction === 'vertical' && this.uiRef.canScrollVertically(bounds) ||
			direction === 'horizontal' && this.uiRef.canScrollHorizontally(bounds)
		) && !this.props['data-spotlight-container-disabled']) {
			this.childRef.setContainerDisabled(true);
		}
	}

	onMouseOver = () => {
		this.resetPosition = this.uiRef.childRef.containerRef.scrollTop;
	}

	onMouseMove = () => {
		if (this.resetPosition !== null) {
			const childContainerRef = this.uiRef.childRef.containerRef;
			childContainerRef.style.scrollBehavior = null;
			childContainerRef.scrollTop = this.resetPosition;
			childContainerRef.style.scrollBehavior = 'smooth';
			this.resetPosition = null;
		}
	}

	/*
	 * wheel event handler;
	 * - for horizontal scroll, supports wheel action on any children nodes since web engine cannot support this
	 * - for vertical scroll, supports wheel action on scrollbars only
	 */
	onWheel = (ev) => {
		const
			overscrollEffectRequired = this.props.overscrollEffectOn.wheel,
			bounds = this.uiRef.getScrollBounds(),
			canScrollHorizontally = this.uiRef.canScrollHorizontally(bounds),
			canScrollVertically = this.uiRef.canScrollVertically(bounds),
			eventDeltaMode = ev.deltaMode,
			eventDelta = (-ev.wheelDeltaY || ev.deltaY);
		let
			delta = 0,
			needToHideThumb = false;

		if (typeof window !== 'undefined') {
			window.document.activeElement.blur();
		}

		this.uiRef.showThumb(bounds);

		// FIXME This routine is a temporary support for horizontal wheel scroll.
		// FIXME If web engine supports horizontal wheel, this routine should be refined or removed.
		if (canScrollVertically) { // This routine handles wheel events on scrollbars for vertical scroll.
			if (eventDelta < 0 && this.uiRef.scrollTop > 0 || eventDelta > 0 && this.uiRef.scrollTop < bounds.maxTop) {
				const {horizontalScrollbarRef, verticalScrollbarRef} = this.uiRef;

				if (!this.isWheeling) {
					if (!this.props['data-spotlight-container-disabled']) {
						this.childRef.setContainerDisabled(true);
					}
					this.isWheeling = true;
				}

				// Not to check if ev.target is a descendant of a wrapped component which may have a lot of nodes in it.
				if ((horizontalScrollbarRef && horizontalScrollbarRef.getContainerRef().contains(ev.target)) ||
					(verticalScrollbarRef && verticalScrollbarRef.getContainerRef().contains(ev.target))) {
					delta = this.uiRef.calculateDistanceByWheel(eventDeltaMode, eventDelta, bounds.clientHeight * scrollWheelPageMultiplierForMaxPixel);
					needToHideThumb = !delta;
				} else if (overscrollEffectRequired) {
					this.uiRef.checkAndApplyOverscrollEffect('vertical', eventDelta > 0 ? 'after' : 'before', overscrollTypeOnce);
				}
			} else {
				if (overscrollEffectRequired && (eventDelta < 0 && this.uiRef.scrollTop <= 0 || eventDelta > 0 && this.uiRef.scrollTop >= bounds.maxTop)) {
					this.uiRef.applyOverscrollEffect('vertical', eventDelta > 0 ? 'after' : 'before', overscrollTypeOnce, 1);
				}
				needToHideThumb = true;
			}
		} else if (canScrollHorizontally) { // this routine handles wheel events on any children for horizontal scroll.
			if (eventDelta < 0 && this.uiRef.scrollLeft > 0 || eventDelta > 0 && this.uiRef.scrollLeft < bounds.maxLeft) {
				if (!this.isWheeling) {
					if (!this.props['data-spotlight-container-disabled']) {
						this.childRef.setContainerDisabled(true);
					}
					this.isWheeling = true;
				}
				delta = this.uiRef.calculateDistanceByWheel(eventDeltaMode, eventDelta, bounds.clientWidth * scrollWheelPageMultiplierForMaxPixel);
				needToHideThumb = !delta;
			} else {
				if (overscrollEffectRequired && (eventDelta < 0 && this.uiRef.scrollLeft <= 0 || eventDelta > 0 && this.uiRef.scrollLeft >= bounds.maxLeft)) {
					this.uiRef.applyOverscrollEffect('horizontal', eventDelta > 0 ? 'after' : 'before', overscrollTypeOnce, 1);
				}
				needToHideThumb = true;
			}
		}

		if (delta !== 0) {
			/* prevent native scrolling feature for vertical direction */
			ev.preventDefault();
			const direction = Math.sign(delta);
			// Not to accumulate scroll position if wheel direction is different from hold direction
			if (direction !== this.uiRef.wheelDirection) {
				this.uiRef.isScrollAnimationTargetAccumulated = false;
				this.uiRef.wheelDirection = direction;
			}
			this.uiRef.scrollToAccumulatedTarget(delta, canScrollVertically, overscrollEffectRequired);
		}

		if (needToHideThumb) {
			this.uiRef.startHidingThumb();
		}
	}

	start = (animate) => {
		if (!animate) {
			this.focusOnItem();
		}
	}

	// event handlers for Spotlight support

	startScrollOnFocus = (pos) => {
		if (pos) {
			const
				{top, left} = pos,
				bounds = this.uiRef.getScrollBounds(),
				scrollHorizontally = bounds.maxLeft > 0 && Math.abs(left - this.uiRef.scrollLeft) > epsilon,
				scrollVertically = bounds.maxTop > 0 && Math.abs(top - this.uiRef.scrollTop) > epsilon;

			if (scrollHorizontally || scrollVertically) {
				this.uiRef.start({
					targetX: left,
					targetY: top,
					animate: this.animateOnFocus,
					overscrollEffect: this.props.overscrollEffectOn[this.uiRef.lastInputType] && (!this.childRef.shouldPreventOverscrollEffect || !this.childRef.shouldPreventOverscrollEffect())
				});
				this.lastScrollPositionOnFocus = pos;
			}
		}
	}

	calculateAndScrollTo = () => {
		const
			spotItem = Spotlight.getCurrent(),
			positionFn = this.childRef.calculatePositionOnFocus,
			{containerRef} = this.uiRef.childRef;

		if (spotItem && positionFn && containerRef && containerRef.contains(spotItem)) {
			const lastPos = this.lastScrollPositionOnFocus;
			let pos;

			// If scroll animation is ongoing, we need to pass last target position to
			// determine correct scroll position.
			if (this.uiRef.scrolling && lastPos) {
				pos = positionFn({item: spotItem, scrollPosition: (this.props.direction !== 'horizontal') ? lastPos.top : lastPos.left});
			} else {
				// scrollInfo passes in current `scrollHeight` and `scrollTop` before calculations
				const
					scrollInfo = {
						previousScrollHeight: this.uiRef.bounds.scrollHeight,
						scrollTop: this.uiRef.scrollTop
					};
				pos = positionFn({item: spotItem, scrollInfo});
			}

			if (pos && (pos.left !== this.uiRef.scrollLeft || pos.top !== this.uiRef.scrollTop)) {
				this.startScrollOnFocus(pos);
			}

			// update `scrollHeight`
			this.uiRef.bounds.scrollHeight = this.uiRef.getScrollBounds().scrollHeight;
		}
	}

	onFocus = (ev) => {
		const
			{isDragging} = this.uiRef,
			shouldPreventScrollByFocus = this.childRef.shouldPreventScrollByFocus ?
				this.childRef.shouldPreventScrollByFocus() :
				false;

		if (!Spotlight.getPointerMode()) {
			this.alertThumb();
		}

		if (!(shouldPreventScrollByFocus || Spotlight.getPointerMode() || isDragging)) {
			const
				item = ev.target,
				positionFn = this.childRef.calculatePositionOnFocus,
				spotItem = Spotlight.getCurrent();

			if (item && item === spotItem && positionFn) {
				this.calculateAndScrollTo();
			}
		} else if (this.childRef.setLastFocusedNode) {
			this.childRef.setLastFocusedNode(ev.target);
		}
	}

	scrollByPage = (direction) => {
		// Only scroll by page when the vertical scrollbar is visible. Otherwise, treat the
		// scroller as a plain container
		if (!this.uiRef.state.isVerticalScrollbarVisible) {
			return false;
		}

		const
			{childRef, containerRef} = this.uiRef,
			focusedItem = Spotlight.getCurrent();

		this.uiRef.lastInputType = 'pageKey';

		// Should skip scroll by page when focusedItem is paging control button of Scrollbar
		if (focusedItem && childRef.containerRef.contains(focusedItem)) {
			const
				// VirtualList and Scroller have a spotlightId on containerRef
				spotlightId = containerRef.dataset.spotlightId,
				rDirection = reverseDirections[direction],
				viewportBounds = containerRef.getBoundingClientRect(),
				focusedItemBounds = focusedItem.getBoundingClientRect(),
				endPoint = {
					x: focusedItemBounds.left + focusedItemBounds.width / 2,
					y: viewportBounds.top + ((direction === 'up') ? focusedItemBounds.height / 2 - 1 : viewportBounds.height - focusedItemBounds.height / 2 + 1)
				};
			let next = null;

			/* 1. Find spottable item in viewport */
			next = getTargetByDirectionFromPosition(rDirection, endPoint, spotlightId);

			if (next !== focusedItem) {
				Spotlight.focus(next);
			/* 2. Find spottable item out of viewport */
			// For Scroller
			} else if (this.childRef.scrollToNextPage) {
				next = this.childRef.scrollToNextPage({direction, focusedItem, reverseDirection: rDirection, spotlightId});

				if (next !== null) {
					this.animateOnFocus = false;
					Spotlight.focus(next);
				}
			// For VirtualList
			} else if (this.childRef.scrollToNextItem) {
				this.childRef.scrollToNextItem({direction, focusedItem, reverseDirection: rDirection, spotlightId});
			}

			// Need to check whether an overscroll effect is needed
			return true;
		}

		return false;
	}

	hasFocus () {
		let current = Spotlight.getCurrent();

		if (!current) {
			const spotlightId = Spotlight.getActiveContainer();
			current = document.querySelector(`[data-spotlight-id="${spotlightId}"]`);
		}

		return current && this.uiRef.containerRef.contains(current);
	}

	onKeyDown = (ev) => {
		const
			{animate, overscrollEffectOn} = this.props,
			{keyCode, repeat} = ev;
		let
			overscrollEffectRequired = false,
			direction = null;

		forward('onKeyDown', ev, this.props);

		this.animateOnFocus = animate;

		if (isPageUp(keyCode) || isPageDown(keyCode)) {
			ev.preventDefault();
<<<<<<< HEAD
			if (!repeat && this.hasFocus() && (this.props.direction === 'vertical' || this.props.direction === 'both')) {
=======
			if (!repeat && this.hasFocus() && this.props.direction === 'vertical' || this.props.direction === 'both') {
				Spotlight.setPointerMode(false);
>>>>>>> e505b77f
				direction = isPageUp(keyCode) ? 'up' : 'down';
				overscrollEffectRequired = this.scrollByPage(direction) && overscrollEffectOn.pageKey;
			}
		} else if (!Spotlight.getPointerMode() && !repeat && this.hasFocus() && getDirection(keyCode)) {
			const element = Spotlight.getCurrent();

			direction = getDirection(keyCode);

			this.uiRef.lastInputType = 'arrowKey';

			overscrollEffectRequired = overscrollEffectOn.arrowKey && !(element ? getTargetByDirectionFromElement(direction, element) : null);
			if (overscrollEffectRequired) {
				const {horizontalScrollbarRef, verticalScrollbarRef} = this.uiRef;

				if ((horizontalScrollbarRef && horizontalScrollbarRef.getContainerRef().contains(element)) ||
					(verticalScrollbarRef && verticalScrollbarRef.getContainerRef().contains(element))) {
					overscrollEffectRequired = false;
				}
			}
		}

		if (direction && overscrollEffectRequired) { /* if the spotlight focus will not move */
			const
				orientation = (direction === 'up' || direction === 'down') ? 'vertical' : 'horizontal',
				bounds = this.uiRef.getScrollBounds(),
				scrollability = orientation === 'vertical' ? this.uiRef.canScrollVertically(bounds) : this.uiRef.canScrollHorizontally(bounds);

			if (scrollability) {
				const
					isRtl = this.uiRef.state.rtl,
					edge = (direction === 'up' || !isRtl && direction === 'left' || isRtl && direction === 'right') ? 'before' : 'after';
				this.uiRef.checkAndApplyOverscrollEffect(orientation, edge, overscrollTypeOnce);
			}
		}
	}

	onScrollbarButtonClick = ({isPreviousScrollButton, isVerticalScrollBar}) => {
		const
			bounds = this.uiRef.getScrollBounds(),
			direction = isPreviousScrollButton ? -1 : 1,
			pageDistance = direction * (isVerticalScrollBar ? bounds.clientHeight : bounds.clientWidth) * paginationPageMultiplier;

		this.uiRef.lastInputType = 'scrollbarButton';

		if (direction !== this.uiRef.wheelDirection) {
			this.uiRef.isScrollAnimationTargetAccumulated = false;
			this.uiRef.wheelDirection = direction;
		}

		this.uiRef.scrollToAccumulatedTarget(pageDistance, isVerticalScrollBar, this.props.overscrollEffectOn.scrollbarButton);
	}

	scrollStopOnScroll = () => {
		if (!this.props['data-spotlight-container-disabled']) {
			this.childRef.setContainerDisabled(false);
		}
		this.focusOnItem();
		this.lastScrollPositionOnFocus = null;
		this.isWheeling = false;
		if (this.isVoiceControl) {
			this.isVoiceControl = false;
			this.updateFocusAfterVoiceControl();
		}
	}

	focusOnItem () {
		const childRef = this.childRef;

		if (this.indexToFocus !== null && typeof childRef.focusByIndex === 'function') {
			childRef.focusByIndex(this.indexToFocus);
			this.indexToFocus = null;
		}
		if (this.nodeToFocus !== null && typeof childRef.focusOnNode === 'function') {
			childRef.focusOnNode(this.nodeToFocus);
			this.nodeToFocus = null;
		}
	}

	scrollTo = (opt) => {
		this.indexToFocus = (opt.focus && typeof opt.index === 'number') ? opt.index : null;
		this.nodeToFocus = (opt.focus && opt.node instanceof Object && opt.node.nodeType === 1) ? opt.node : null;
	}

	alertThumb = () => {
		const bounds = this.uiRef.getScrollBounds();

		this.uiRef.showThumb(bounds);
		this.uiRef.startHidingThumb();
	}

	alertThumbAfterRendered = () => {
		const spotItem = Spotlight.getCurrent();

		if (!Spotlight.getPointerMode() && spotItem && this.uiRef && this.uiRef.childRef.containerRef.contains(spotItem) && this.uiRef.isUpdatedScrollThumb) {
			this.alertThumb();
		}
	}

	// Callback for scroller updates; calculate and, if needed, scroll to new position based on focused item.
	handleScrollerUpdate = () => {
		if (this.uiRef.scrollToInfo === null) {
			const scrollHeight = this.uiRef.getScrollBounds().scrollHeight;
			if (scrollHeight !== this.uiRef.bounds.scrollHeight) {
				this.calculateAndScrollTo();
			}
		}

		// oddly, Scroller manages this.uiRef.bounds so if we don't update it here (it is also
		// updated in calculateAndScrollTo but we might not have made it to that point), it will be
		// out of date when we land back in this method next time.
		this.uiRef.bounds.scrollHeight = this.uiRef.getScrollBounds().scrollHeight;
	}

	clearOverscrollEffect = (orientation, edge) => {
		this.overscrollJobs[orientation][edge].startAfter(overscrollTimeout, orientation, edge, overscrollTypeNone, 0);
		this.uiRef.setOverscrollStatus(orientation, edge, overscrollTypeNone, 0);
	}

	applyOverscrollEffect = (orientation, edge, type, ratio) => {
		const nodeRef = this.overscrollRefs[orientation];

		if (nodeRef) {
			nodeRef.style.setProperty(overscrollRatioPrefix + orientation + edge, ratio);

			if (type === overscrollTypeOnce) {
				this.overscrollJobs[orientation][edge].start(orientation, edge, overscrollTypeDone, 0);
			}
		}
	}

	createOverscrollJob = (orientation, edge) => {
		if (!this.overscrollJobs[orientation][edge]) {
			this.overscrollJobs[orientation][edge] = new Job(this.applyOverscrollEffect.bind(this), overscrollTimeout);
		}
	}

	stopOverscrollJob = (orientation, edge) => {
		const job = this.overscrollJobs[orientation][edge];

		if (job) {
			job.stop();
		}
	}

	// FIXME setting event handlers directly to work on the V8 snapshot.
	addEventListeners = (childContainerRef) => {
		if (childContainerRef && childContainerRef.addEventListener) {
			childContainerRef.addEventListener('mouseover', this.onMouseOver, {capture: true});
			childContainerRef.addEventListener('mousemove', this.onMouseMove, {capture: true});
			childContainerRef.addEventListener('focusin', this.onFocus);
			if (platform.webos) {
				childContainerRef.addEventListener('webOSVoice', this.onVoice);
				childContainerRef.setAttribute('data-webos-voice-intent', 'Scroll');
			}
		}
	}

	// FIXME setting event handlers directly to work on the V8 snapshot.
	removeEventListeners = (childContainerRef) => {
		if (childContainerRef && childContainerRef.removeEventListener) {
			childContainerRef.removeEventListener('mouseover', this.onMouseOver, {capture: true});
			childContainerRef.removeEventListener('mousemove', this.onMouseMove, {capture: true});
			childContainerRef.removeEventListener('focusin', this.onFocus);
			if (platform.webos) {
				childContainerRef.removeEventListener('webOSVoice', this.onVoice);
				childContainerRef.removeAttribute('data-webos-voice-intent');
			}
		}
	}

	initHorizontalOverscrollRef = (ref) => {
		if (ref) {
			this.overscrollRefs.horizontal = ReactDOM.findDOMNode(ref); // eslint-disable-line react/no-find-dom-node
			this.createOverscrollJob('horizontal', 'before');
			this.createOverscrollJob('horizontal', 'after');
		}
	}

	initVerticalOverscrollRef = (ref) => {
		if (ref) {
			this.overscrollRefs.vertical = ref;
			this.createOverscrollJob('vertical', 'before');
			this.createOverscrollJob('vertical', 'after');
		}
	}

	initChildRef = (ref) => {
		if (ref) {
			this.childRef = ref;
		}
	}

	initUiRef = (ref) => {
		if (ref) {
			this.uiRef = ref;
		}
	}

	updateFocusAfterVoiceControl = () => {
		const spotItem = Spotlight.getCurrent();
		if (spotItem && this.uiRef.containerRef.contains(spotItem)) {
			const
				viewportBounds = this.uiRef.containerRef.getBoundingClientRect(),
				spotItemBounds = spotItem.getBoundingClientRect(),
				nodes = Spotlight.getSpottableDescendants(this.uiRef.containerRef.dataset.spotlightId),
				first = this.voiceControlDirection === 'vertical' ? 'top' : 'left',
				last = this.voiceControlDirection === 'vertical' ? 'bottom' : 'right';

			if (spotItemBounds[last] < viewportBounds[first] || spotItemBounds[first] > viewportBounds[last]) {
				for (let i = 0; i < nodes.length; i++) {
					const nodeBounds = nodes[i].getBoundingClientRect();
					if (nodeBounds[first] > viewportBounds[first] && nodeBounds[last] < viewportBounds[last]) {
						Spotlight.focus(nodes[i]);
						break;
					}
				}
			}
		}
	}

	isReachedEdge = (scrollPos, ltrBound, rtlBound, isRtl = false) => {
		const bound = isRtl ? rtlBound : ltrBound;
		return (bound === 0 && scrollPos === 0) || (bound > 0 && scrollPos >= bound - 1);
	}

	onVoice = (e) => {
		const
			isHorizontal = this.props.direction === 'horizontal',
			isRtl = this.uiRef.state.rtl,
			{scrollTop, scrollLeft} = this.uiRef,
			{maxLeft, maxTop} = this.uiRef.getScrollBounds(),
			verticalDirection = ['up', 'down', 'top', 'bottom'],
			horizontalDirection = isRtl ? ['right', 'left', 'rightmost', 'leftmost'] : ['left', 'right', 'leftmost', 'rightmost'],
			movement = ['previous', 'next', 'first', 'last'];

		let
			scroll = e && e.detail && e.detail.scroll,
			index = movement.indexOf(scroll);

		if (index > -1) {
			scroll = isHorizontal ? horizontalDirection[index] : verticalDirection[index];
		}

		this.voiceControlDirection = verticalDirection.includes(scroll) && 'vertical' || horizontalDirection.includes(scroll) && 'horizontal' || null;

		// Case 1. Invalid direction
		if (this.voiceControlDirection === null) {
			this.isVoiceControl = false;
		// Case 2. Cannot scroll
		} else if (
			(['up', 'top'].includes(scroll) && this.isReachedEdge(scrollTop, 0)) ||
			(['down', 'bottom'].includes(scroll) && this.isReachedEdge(scrollTop, maxTop)) ||
			(['left', 'leftmost'].includes(scroll) && this.isReachedEdge(scrollLeft, 0, maxLeft, isRtl)) ||
			(['right', 'rightmost'].includes(scroll) && this.isReachedEdge(scrollLeft, maxLeft, 0, isRtl))
		) {
			if (window.webOSVoiceReportActionResult) {
				window.webOSVoiceReportActionResult({voiceUi: {exception: 'alreadyCompleted'}});
				e.preventDefault();
			}
		// Case 3. Can scroll
		} else {
			this.isVoiceControl = true;
			if (['up', 'down', 'left', 'right'].includes(scroll)) {
				const isPreviousScrollButton = (scroll === 'up') || (scroll === 'left' && !isRtl) || (scroll === 'right' && isRtl);
				this.onScrollbarButtonClick({isPreviousScrollButton, isVerticalScrollBar: verticalDirection.includes(scroll)});
			} else { // ['top', 'bottom', 'leftmost', 'rightmost'].includes(scroll)
				this.uiRef.scrollTo({align: verticalDirection.includes(scroll) && scroll || (scroll === 'leftmost' && isRtl || scroll === 'rightmost' && !isRtl) && 'right' || 'left'});
			}
			e.preventDefault();
		}
	}

	render () {
		const
			{
				animate,
				childRenderer,
				'data-spotlight-container': spotlightContainer,
				'data-spotlight-container-disabled': spotlightContainerDisabled,
				'data-spotlight-id': spotlightId,
				focusableScrollbar,
				scrollDownAriaLabel,
				scrollLeftAriaLabel,
				scrollRightAriaLabel,
				scrollUpAriaLabel,
				...rest
			} = this.props,
			downButtonAriaLabel = scrollDownAriaLabel == null ? $L('scroll down') : scrollDownAriaLabel,
			upButtonAriaLabel = scrollUpAriaLabel == null ? $L('scroll up') : scrollUpAriaLabel,
			rightButtonAriaLabel = scrollRightAriaLabel == null ? $L('scroll right') : scrollRightAriaLabel,
			leftButtonAriaLabel = scrollLeftAriaLabel == null ? $L('scroll left') : scrollLeftAriaLabel;

		delete rest.focusableScrollbar;

		return (
			<UiScrollableBaseNative
				noScrollByDrag
				{...rest}
				addEventListeners={this.addEventListeners}
				applyOverscrollEffect={this.applyOverscrollEffect}
				clearOverscrollEffect={this.clearOverscrollEffect}
				noAnimation={!animate}
				onFlick={this.onFlick}
				onKeyDown={this.onKeyDown}
				onMouseDown={this.onMouseDown}
				onWheel={this.onWheel}
				ref={this.initUiRef}
				removeEventListeners={this.removeEventListeners}
				scrollStopOnScroll={this.scrollStopOnScroll}
				scrollTo={this.scrollTo}
				start={this.start}
				containerRenderer={({ // eslint-disable-line react/jsx-no-bind
					childComponentProps,
					childWrapper: ChildWrapper,
					childWrapperProps: {className: contentClassName, ...restChildWrapperProps},
					className,
					componentCss,
					horizontalScrollbarProps,
					initChildRef: initUiChildRef,
					initContainerRef: initUiContainerRef,
					isHorizontalScrollbarVisible,
					isVerticalScrollbarVisible,
					rtl,
					scrollTo,
					style,
					verticalScrollbarProps
				}) => (
					<div
						className={classNames(className, overscrollCss.scrollable)}
						data-spotlight-container={spotlightContainer}
						data-spotlight-container-disabled={spotlightContainerDisabled}
						data-spotlight-id={spotlightId}
						ref={initUiContainerRef}
						style={style}
					>
						<div className={classNames(componentCss.container, overscrollCss.overscrollFrame, overscrollCss.vertical, isHorizontalScrollbarVisible ? overscrollCss.horizontalScrollbarVisible : null)} ref={this.initVerticalOverscrollRef}>
							<ChildWrapper className={classNames(contentClassName, overscrollCss.overscrollFrame, overscrollCss.horizontal)} ref={this.initHorizontalOverscrollRef} {...restChildWrapperProps}>
								{childRenderer({
									...childComponentProps,
									cbScrollTo: scrollTo,
									className: componentCss.scrollableFill,
									initUiChildRef,
									isVerticalScrollbarVisible,
									onUpdate: this.handleScrollerUpdate,
									ref: this.initChildRef,
									rtl,
									spotlightId
								})}
							</ChildWrapper>
							{isVerticalScrollbarVisible ?
								<Scrollbar
									{...verticalScrollbarProps}
									{...this.scrollbarProps}
									disabled={!isVerticalScrollbarVisible}
									focusableScrollButtons={focusableScrollbar}
									nextButtonAriaLabel={downButtonAriaLabel}
									previousButtonAriaLabel={upButtonAriaLabel}
									rtl={rtl}
								/> :
								null
							}
						</div>
						{isHorizontalScrollbarVisible ?
							<Scrollbar
								{...horizontalScrollbarProps}
								{...this.scrollbarProps}
								corner={isVerticalScrollbarVisible}
								disabled={!isHorizontalScrollbarVisible}
								focusableScrollButtons={focusableScrollbar}
								nextButtonAriaLabel={rightButtonAriaLabel}
								previousButtonAriaLabel={leftButtonAriaLabel}
								rtl={rtl}
							/> :
							null
						}
					</div>
				)}
			/>
		);
	}
}

/**
 * A Moonstone-styled component that provides horizontal and vertical scrollbars.
 *
 * @class ScrollableNative
 * @memberof moonstone/ScrollableNative
 * @mixes spotlight/SpotlightContainerDecorator
 * @extends moonstone/Scrollable.ScrollableBaseNative
 * @ui
 * @private
 */
const ScrollableNative = Skinnable(SpotlightContainerDecorator(
	{
		overflow: true,
		preserveId: true,
		restrict: 'self-first'
	},
	ScrollableBaseNative
));

export default ScrollableNative;
export {
	ScrollableBaseNative,
	ScrollableNative
};<|MERGE_RESOLUTION|>--- conflicted
+++ resolved
@@ -542,12 +542,8 @@
 
 		if (isPageUp(keyCode) || isPageDown(keyCode)) {
 			ev.preventDefault();
-<<<<<<< HEAD
 			if (!repeat && this.hasFocus() && (this.props.direction === 'vertical' || this.props.direction === 'both')) {
-=======
-			if (!repeat && this.hasFocus() && this.props.direction === 'vertical' || this.props.direction === 'both') {
 				Spotlight.setPointerMode(false);
->>>>>>> e505b77f
 				direction = isPageUp(keyCode) ? 'up' : 'down';
 				overscrollEffectRequired = this.scrollByPage(direction) && overscrollEffectOn.pageKey;
 			}
