import classNames from 'classnames';
import handle, {forward} from '@enact/core/handle';
import platform from '@enact/core/platform';
import {onWindowReady} from '@enact/core/snapshot';
import {Job} from '@enact/core/util';
import {I18nContextDecorator} from '@enact/i18n/I18nDecorator';
import {constants, ScrollableBaseNative as UiScrollableBaseNative} from '@enact/ui/Scrollable/ScrollableNative';
import Spotlight, {getDirection} from '@enact/spotlight';
import {getTargetByDirectionFromElement} from '@enact/spotlight/src/target';
import SpotlightContainerDecorator from '@enact/spotlight/SpotlightContainerDecorator';
import PropTypes from 'prop-types';
import React, {Component} from 'react';

import $L from '../internal/$L';
import {SharedState} from '../internal/SharedStateDecorator';

import Scrollbar from './Scrollbar';
import Skinnable from '../Skinnable';

import overscrollCss from './OverscrollEffect.module.less';
import scrollbarCss from './Scrollbar.module.less';

const
	{
		epsilon,
		isPageDown,
		isPageUp,
		overscrollTypeDone,
		overscrollTypeNone,
		overscrollTypeOnce,
		scrollWheelPageMultiplierForMaxPixel
	} = constants,
	overscrollRatioPrefix = '--scrollable-overscroll-ratio-',
	overscrollTimeout = 300,
	paginationPageMultiplier = 0.66,
	reverseDirections = {
		down: 'up',
		up: 'down'
	};

const navigableFilter = (elem) => {
	if (
		!Spotlight.getPointerMode() &&
		// ignore containers passed as their id
		typeof elem !== 'string' &&
		elem.classList.contains(scrollbarCss.scrollButton)
	) {
		return false;
	}
};

const configureSpotlightContainer = ({'data-spotlight-id': spotlightId, focusableScrollbar}) => {
	Spotlight.set(spotlightId, {
		navigableFilter: focusableScrollbar ? null : navigableFilter
	});
};

/*
 * Track the last position of the pointer to check if a list should scroll by
 * page up/down keys when the pointer is on a list without any focused node.
 * `keydown` event does not occur if there is no focus on the node and
 * its descendants, we add `keydown` handler to `document` also.
 */
const
	lastPointer = {x: 0, y: 0},
	pointerTracker = (ev) => {
		lastPointer.x = ev.clientX;
		lastPointer.y = ev.clientY;
	};

const
	// An app could have lists and/or scrollers more than one,
	// so we should test all of them when page up/down key is pressed.
	scrollables = new Map(),
	pageKeyHandler = (ev) => {
		const {keyCode} = ev;
		if (Spotlight.getPointerMode() && !Spotlight.getCurrent() && (isPageUp(keyCode) || isPageDown(keyCode))) {
			const
				{x, y} = lastPointer,
				elem = document.elementFromPoint(x, y);

			if (elem) {
				for (let [key, value] of scrollables) {
					if (value.contains(elem)) {
						key.scrollByPageOnPointerMode(ev);
						break;
					}
				}
			}
		}
	};

onWindowReady(() => {
	document.addEventListener('mousemove', pointerTracker);
	document.addEventListener('keydown', pageKeyHandler);
});

/**
 * A Moonstone-styled native component that provides horizontal and vertical scrollbars.
 *
 * @class ScrollableBaseNative
 * @memberof moonstone/ScrollableNative
 * @extends ui/Scrollable.ScrollableBaseNative
 * @ui
 * @private
 */
class ScrollableBaseNative extends Component {
	static displayName = 'ScrollableNative'

	static contextType = SharedState

	static propTypes = /** @lends moonstone/ScrollableNative.ScrollableNative.prototype */ {
		/**
		 * Render function.
		 *
		 * @type {Function}
		 * @required
		 * @private
		 */
		childRenderer: PropTypes.func.isRequired,

		/**
		 * This is set to `true` by SpotlightContainerDecorator
		 *
		 * @type {Boolean}
		 * @private
		 */
		'data-spotlight-container': PropTypes.bool,

		/**
		 * `false` if the content of the list or the scroller could get focus
		 *
		 * @type {Boolean}
		 * @default false
		 * @private
		 */
		'data-spotlight-container-disabled': PropTypes.bool,

		/**
		 * This is passed onto the wrapped component to allow
		 * it to customize the spotlight container for its use case.
		 *
		 * @type {String}
		 * @private
		 */
		'data-spotlight-id': PropTypes.string,

		/**
		 * Direction of the list or the scroller.
		 * `'both'` could be only used for[Scroller]{@link moonstone/Scroller.Scroller}.
		 *
		 * Valid values are:
		 * * `'both'`,
		 * * `'horizontal'`, and
		 * * `'vertical'`.
		 *
		 * @type {String}
		 * @private
		 */
		direction: PropTypes.oneOf(['both', 'horizontal', 'vertical']),

		/**
		 * Allows 5-way navigation to the scrollbar controls. By default, 5-way will
		 * not move focus to the scrollbar controls.
		 *
		 * @type {Boolean}
		 * @default false
		 * @public
		 */
		focusableScrollbar: PropTypes.bool,

		/**
		 * A unique identifier for the scrollable component.
		 *
		 * When specified and when the scrollable is within a SharedStateDecorator, the scroll
		 * position will be shared and restored on mount if the component is destroyed and
		 * recreated.
		 *
		 * @type {String}
		 * @public
		 */
		id: PropTypes.string,

		/**
		 * Specifies overscroll effects shows on which type of inputs.
		 *
		 * @type {Object}
		 * @default {
		 *	arrowKey: false,
		 *	drag: false,
		 *	pageKey: false,
		 *	scrollbarButton: false,
		 *	wheel: true
		 * }
		 * @private
		 */
		overscrollEffectOn: PropTypes.shape({
			arrowKey: PropTypes.bool,
			drag: PropTypes.bool,
			pageKey: PropTypes.bool,
			scrollbarButton: PropTypes.bool,
			wheel: PropTypes.bool
		}),

		/**
		 * Sets the hint string read when focusing the next button in the vertical scroll bar.
		 *
		 * @type {String}
		 * @default $L('scroll down')
		 * @public
		 */
		scrollDownAriaLabel: PropTypes.string,

		/**
		 * Sets the hint string read when focusing the previous button in the horizontal scroll bar.
		 *
		 * @type {String}
		 * @default $L('scroll left')
		 * @public
		 */
		scrollLeftAriaLabel: PropTypes.string,

		/**
		 * Sets the hint string read when focusing the next button in the horizontal scroll bar.
		 *
		 * @type {String}
		 * @default $L('scroll right')
		 * @public
		 */
		scrollRightAriaLabel: PropTypes.string,

		/**
		 * Sets the hint string read when focusing the previous button in the vertical scroll bar.
		 *
		 * @type {String}
		 * @default $L('scroll up')
		 * @public
		 */
		scrollUpAriaLabel: PropTypes.string
	}

	static defaultProps = {
		'data-spotlight-container-disabled': false,
		focusableScrollbar: false,
		overscrollEffectOn: {
			arrowKey: false,
			drag: false,
			pageKey: false,
			scrollbarButton: false,
			wheel: true
		}
	}

	constructor (props) {
		super(props);

		this.scrollbarProps = {
			cbAlertThumb: this.alertThumbAfterRendered,
			onNextScroll: this.onScrollbarButtonClick,
			onPrevScroll: this.onScrollbarButtonClick
		};

		this.overscrollRefs = {
			horizontal: React.createRef(),
			vertical: React.createRef()
		};
		this.childRef = React.createRef();
		this.uiRef = React.createRef();

		configureSpotlightContainer(props);
	}

	componentDidMount () {
		this.createOverscrollJob('horizontal', 'before');
		this.createOverscrollJob('horizontal', 'after');

		this.createOverscrollJob('vertical', 'before');
		this.createOverscrollJob('vertical', 'after');

		scrollables.set(this, this.uiRef.current.containerRef.current);

		this.restoreScrollPosition();
	}

	componentDidUpdate (prevProps) {
		if (prevProps['data-spotlight-id'] !== this.props['data-spotlight-id'] ||
				prevProps.focusableScrollbar !== this.props.focusableScrollbar) {
			configureSpotlightContainer(this.props);
		}
	}

	componentWillUnmount () {
		scrollables.delete(this);

		this.stopOverscrollJob('horizontal', 'before');
		this.stopOverscrollJob('horizontal', 'after');
		this.stopOverscrollJob('vertical', 'before');
		this.stopOverscrollJob('vertical', 'after');
	}

	// status
	isWheeling = false

	// spotlight
	lastScrollPositionOnFocus = null
	indexToFocus = null
	nodeToFocus = null
	pointToFocus = null

	// voice control
	isVoiceControl = false
	voiceControlDirection = 'vertical'

	// overscroll
	overscrollJobs = {
		horizontal: {before: null, after: null},
		vertical: {before: null, after: null}
	}

	// Only intended to be used within componentDidMount, this method will fetch the last stored
	// scroll position from SharedState and scroll (without animation) to that position
	restoreScrollPosition () {
		const {id} = this.props;
		if (id && this.context && this.context.get) {
			const scrollPosition = this.context.get(`${id}.scrollPosition`);
			if (scrollPosition) {
				this.uiRef.current.scrollTo({
					position: scrollPosition,
					animate: false
				});
			}
		}
	}


	isScrollButtonFocused () {
		const {horizontalScrollbarRef: h, verticalScrollbarRef: v} = this.uiRef.current;

		return (
			h.current && h.current.isOneOfScrollButtonsFocused() ||
			v.current && v.current.isOneOfScrollButtonsFocused()
		);
	}

	onFlick = ({direction}) => {
		const bounds = this.uiRef.current.getScrollBounds();
		const focusedItem = Spotlight.getCurrent();

		if (focusedItem) {
			focusedItem.blur();
		}

		if ((
			direction === 'vertical' && this.uiRef.current.canScrollVertically(bounds) ||
			direction === 'horizontal' && this.uiRef.current.canScrollHorizontally(bounds)
		) && !this.props['data-spotlight-container-disabled']) {
			this.childRef.current.setContainerDisabled(true);
		}
	}

	onMouseDown = (ev) => {
		if (this.props['data-spotlight-container-disabled']) {
			ev.preventDefault();
		} else {
			this.childRef.current.setContainerDisabled(false);
		}
	}

	onTouchStart = () => {
		const focusedItem = Spotlight.getCurrent();

		if (!Spotlight.isPaused() && focusedItem && !this.isScrollButtonFocused()) {
			focusedItem.blur();
		}
	}

	/*
	 * wheel event handler;
	 * - for horizontal scroll, supports wheel action on any children nodes since web engine cannot support this
	 * - for vertical scroll, supports wheel action on scrollbars only
	 */
	onWheel = (ev) => {
		const
			overscrollEffectRequired = this.props.overscrollEffectOn.wheel,
			bounds = this.uiRef.current.getScrollBounds(),
			canScrollHorizontally = this.uiRef.current.canScrollHorizontally(bounds),
			canScrollVertically = this.uiRef.current.canScrollVertically(bounds),
			eventDeltaMode = ev.deltaMode,
			eventDelta = (-ev.wheelDeltaY || ev.deltaY);
		let
			delta = 0,
			needToHideThumb = false;

		if (typeof window !== 'undefined') {
			window.document.activeElement.blur();
		}

		this.uiRef.current.showThumb(bounds);

		// FIXME This routine is a temporary support for horizontal wheel scroll.
		// FIXME If web engine supports horizontal wheel, this routine should be refined or removed.
		if (canScrollVertically) { // This routine handles wheel events on scrollbars for vertical scroll.
			if (eventDelta < 0 && this.uiRef.current.scrollTop > 0 || eventDelta > 0 && this.uiRef.current.scrollTop < bounds.maxTop) {
				const {horizontalScrollbarRef, verticalScrollbarRef} = this.uiRef.current;

				if (!this.isWheeling) {
					if (!this.props['data-spotlight-container-disabled']) {
						this.childRef.current.setContainerDisabled(true);
					}
					this.isWheeling = true;
				}

				// Not to check if ev.target is a descendant of a wrapped component which may have a lot of nodes in it.
				if ((horizontalScrollbarRef.current && horizontalScrollbarRef.current.getContainerRef().current.contains(ev.target)) ||
					(verticalScrollbarRef.current && verticalScrollbarRef.current.getContainerRef().current.contains(ev.target))) {
					delta = this.uiRef.current.calculateDistanceByWheel(eventDeltaMode, eventDelta, bounds.clientHeight * scrollWheelPageMultiplierForMaxPixel);
					needToHideThumb = !delta;

					ev.preventDefault();
				} else if (overscrollEffectRequired) {
					this.uiRef.current.checkAndApplyOverscrollEffect('vertical', eventDelta > 0 ? 'after' : 'before', overscrollTypeOnce);
				}

				ev.stopPropagation();
			} else {
				if (overscrollEffectRequired && (eventDelta < 0 && this.uiRef.current.scrollTop <= 0 || eventDelta > 0 && this.uiRef.current.scrollTop >= bounds.maxTop)) {
					this.uiRef.current.applyOverscrollEffect('vertical', eventDelta > 0 ? 'after' : 'before', overscrollTypeOnce, 1);
				}
				needToHideThumb = true;
			}
		} else if (canScrollHorizontally) { // this routine handles wheel events on any children for horizontal scroll.
			if (eventDelta < 0 && this.uiRef.current.scrollLeft > 0 || eventDelta > 0 && this.uiRef.current.scrollLeft < bounds.maxLeft) {
				if (!this.isWheeling) {
					if (!this.props['data-spotlight-container-disabled']) {
						this.childRef.current.setContainerDisabled(true);
					}
					this.isWheeling = true;
				}
				delta = this.uiRef.current.calculateDistanceByWheel(eventDeltaMode, eventDelta, bounds.clientWidth * scrollWheelPageMultiplierForMaxPixel);
				needToHideThumb = !delta;

				ev.preventDefault();
				ev.stopPropagation();
			} else {
				if (overscrollEffectRequired && (eventDelta < 0 && this.uiRef.current.scrollLeft <= 0 || eventDelta > 0 && this.uiRef.current.scrollLeft >= bounds.maxLeft)) {
					this.uiRef.current.applyOverscrollEffect('horizontal', eventDelta > 0 ? 'after' : 'before', overscrollTypeOnce, 1);
				}
				needToHideThumb = true;
			}
		}

		if (delta !== 0) {
			/* prevent native scrolling feature for vertical direction */
			ev.preventDefault();
			const direction = Math.sign(delta);
			// Not to accumulate scroll position if wheel direction is different from hold direction
			if (direction !== this.uiRef.current.wheelDirection) {
				this.uiRef.current.isScrollAnimationTargetAccumulated = false;
				this.uiRef.current.wheelDirection = direction;
			}
			this.uiRef.current.scrollToAccumulatedTarget(delta, canScrollVertically, overscrollEffectRequired);
		}

		if (needToHideThumb) {
			this.uiRef.current.startHidingThumb();
		}
	}

	start = (animate) => {
		if (!animate) {
			this.focusOnItem();
		}
	}

	isContent = (element) => (element && this.uiRef.current && this.uiRef.current.childRefCurrent.containerRef.current.contains(element))

	// event handlers for Spotlight support

	startScrollOnFocus = (pos) => {
		if (pos) {
			const
				{top, left} = pos,
				bounds = this.uiRef.current.getScrollBounds(),
				scrollHorizontally = bounds.maxLeft > 0 && Math.abs(left - this.uiRef.current.scrollLeft) > epsilon,
				scrollVertically = bounds.maxTop > 0 && Math.abs(top - this.uiRef.current.scrollTop) > epsilon;

			if (scrollHorizontally || scrollVertically) {
				this.uiRef.current.start({
					targetX: left,
					targetY: top,
					animate: this.animateOnFocus,
					overscrollEffect: this.props.overscrollEffectOn[this.uiRef.current.lastInputType] && (!this.childRef.current.shouldPreventOverscrollEffect || !this.childRef.current.shouldPreventOverscrollEffect())
				});
				this.lastScrollPositionOnFocus = pos;
			}
		}
	}

	calculateAndScrollTo = () => {
		const
			spotItem = Spotlight.getCurrent(),
			positionFn = this.childRef.current.calculatePositionOnFocus,
			{containerRef} = this.uiRef.current.childRefCurrent;

		if (spotItem && positionFn && containerRef.current && containerRef.current.contains(spotItem)) {
			const lastPos = this.lastScrollPositionOnFocus;
			let pos;

			// If scroll animation is ongoing, we need to pass last target position to
			// determine correct scroll position.
			if (this.uiRef.current.scrolling && lastPos) {
				pos = positionFn({item: spotItem, scrollPosition: (this.props.direction !== 'horizontal') ? lastPos.top : lastPos.left});
			} else {
				// scrollInfo passes in current `scrollHeight` and `scrollTop` before calculations
				const
					scrollInfo = {
						previousScrollHeight: this.uiRef.current.bounds.scrollHeight,
						scrollTop: this.uiRef.current.scrollTop
					};
				pos = positionFn({item: spotItem, scrollInfo});
			}

			if (pos && (pos.left !== this.uiRef.current.scrollLeft || pos.top !== this.uiRef.current.scrollTop)) {
				this.startScrollOnFocus(pos);
			}

			// update `scrollHeight`
			this.uiRef.current.bounds.scrollHeight = this.uiRef.current.getScrollBounds().scrollHeight;
		}
	}

	onFocus = (ev) => {
		const
			{isDragging} = this.uiRef.current,
			shouldPreventScrollByFocus = this.childRef.current.shouldPreventScrollByFocus ?
				this.childRef.current.shouldPreventScrollByFocus() :
				false;

		if (!Spotlight.getPointerMode()) {
			this.alertThumb();
		}

		if (!(shouldPreventScrollByFocus || Spotlight.getPointerMode() || isDragging)) {
			const
				item = ev.target,
				spotItem = Spotlight.getCurrent();

			if (item && item === spotItem) {
				this.calculateAndScrollTo();
			}
		} else if (this.childRef.current.setLastFocusedNode) {
			this.childRef.current.setLastFocusedNode(ev.target);
		}
	}

	scrollByPage = (direction) => {
		// Only scroll by page when the vertical scrollbar is visible. Otherwise, treat the
		// scroller as a plain container
		if (!this.uiRef.current.state.isVerticalScrollbarVisible) {
			return false;
		}

		const
			{childRefCurrent, scrollTop} = this.uiRef.current,
			focusedItem = Spotlight.getCurrent(),
			bounds = this.uiRef.current.getScrollBounds(),
			directionFactor = direction === 'up' ? -1 : 1,
			pageDistance = directionFactor * bounds.clientHeight * paginationPageMultiplier,
			scrollPossible = scrollTop > 0 && direction === 'up' || bounds.maxTop - scrollTop > epsilon && direction === 'down';

		this.uiRef.current.lastInputType = 'pageKey';

		if (directionFactor !== this.uiRef.current.wheelDirection) {
			this.uiRef.current.isScrollAnimationTargetAccumulated = false;
			this.uiRef.current.wheelDirection = directionFactor;
		}

		if (scrollPossible) {
			if (focusedItem) {
				// Should do nothing when focusedItem is paging control button of Scrollbar
				if (childRefCurrent.containerRef.current.contains(focusedItem)) {
					const
						clientRect = focusedItem.getBoundingClientRect(),
						x = (clientRect.right + clientRect.left) / 2,
						y = (clientRect.bottom + clientRect.top) / 2;

					focusedItem.blur();
					if (!this.props['data-spotlight-container-disabled']) {
						this.childRef.current.setContainerDisabled(true);
					}
					this.pointToFocus = {direction, x, y};
				}
			} else {
				this.pointToFocus = {direction, x: lastPointer.x, y: lastPointer.y};
			}

			this.uiRef.current.scrollToAccumulatedTarget(pageDistance, true, this.props.overscrollEffectOn.pageKey);
		}

		return true;
	}

	hasFocus () {
		let current = Spotlight.getCurrent();

		if (!current) {
			const spotlightId = Spotlight.getActiveContainer();
			current = document.querySelector(`[data-spotlight-id="${spotlightId}"]`);
		}

		return current && this.uiRef.current.containerRef.current.contains(current);
	}

	checkAndApplyOverscrollEffectByDirection = (direction) => {
		const
			orientation = (direction === 'up' || direction === 'down') ? 'vertical' : 'horizontal',
			bounds = this.uiRef.current.getScrollBounds(),
			scrollability = orientation === 'vertical' ? this.uiRef.current.canScrollVertically(bounds) : this.uiRef.current.canScrollHorizontally(bounds);

		if (scrollability) {
			const
				isRtl = this.uiRef.current.props.rtl,
				edge = (direction === 'up' || !isRtl && direction === 'left' || isRtl && direction === 'right') ? 'before' : 'after';
			this.uiRef.current.checkAndApplyOverscrollEffect(orientation, edge, overscrollTypeOnce);
		}
	}

	scrollByPageOnPointerMode = (ev) => {
		const {keyCode, repeat} = ev;
		forward('onKeyDown', ev, this.props);
		ev.preventDefault();

		this.animateOnFocus = true;

		if (!repeat && (this.props.direction === 'vertical' || this.props.direction === 'both')) {
			let direction = isPageUp(keyCode) ? 'up' : 'down';
			if (this.scrollByPage(direction) && this.props.overscrollEffectOn.pageKey) { /* if the spotlight focus will not move */
				this.checkAndApplyOverscrollEffectByDirection(direction);
			}
		}
	}

	onKeyDown = (ev) => {
		const {keyCode, repeat, target} = ev;

		forward('onKeyDown', ev, this.props);

		if ((isPageUp(keyCode) || isPageDown(keyCode)) && !this.isScrollButtonFocused()) {
			ev.stopPropagation();
			ev.preventDefault();
		}

		this.animateOnFocus = true;

		if (!repeat && this.hasFocus()) {
			const {overscrollEffectOn} = this.props;
			let direction = null;

			if (isPageUp(keyCode) || isPageDown(keyCode)) {
				if (this.isContent(target) && (this.props.direction === 'vertical' || this.props.direction === 'both')) {
					direction = isPageUp(keyCode) ? 'up' : 'down';
					if (this.scrollByPage(direction) && overscrollEffectOn.pageKey) { /* if the spotlight focus will not move */
						this.checkAndApplyOverscrollEffectByDirection(direction);
					}
				}
			} else if (!Spotlight.getPointerMode() && getDirection(keyCode)) {
				const element = Spotlight.getCurrent();

				this.uiRef.current.lastInputType = 'arrowKey';

				direction = getDirection(keyCode);
				if (overscrollEffectOn.arrowKey && !(element ? getTargetByDirectionFromElement(direction, element) : null)) {
					const {horizontalScrollbarRef, verticalScrollbarRef} = this.uiRef.current;

					if (!(horizontalScrollbarRef.current && horizontalScrollbarRef.current.getContainerRef().current.contains(element)) &&
						!(verticalScrollbarRef.current && verticalScrollbarRef.current.getContainerRef().current.contains(element))) {
						this.checkAndApplyOverscrollEffectByDirection(direction);
					}
				}
			}
		}
	}

	onScrollbarButtonClick = ({isPreviousScrollButton, isVerticalScrollBar}) => {
		const
			bounds = this.uiRef.current.getScrollBounds(),
			direction = isPreviousScrollButton ? -1 : 1,
			pageDistance = direction * (isVerticalScrollBar ? bounds.clientHeight : bounds.clientWidth) * paginationPageMultiplier;

		this.uiRef.current.lastInputType = 'scrollbarButton';

		if (direction !== this.uiRef.current.wheelDirection) {
			this.uiRef.current.isScrollAnimationTargetAccumulated = false;
			this.uiRef.current.wheelDirection = direction;
		}

		this.uiRef.current.scrollToAccumulatedTarget(pageDistance, isVerticalScrollBar, this.props.overscrollEffectOn.scrollbarButton);
	}

	focusOnScrollButton (scrollbarRef, isPreviousScrollButton) {
		if (scrollbarRef.current) {
			scrollbarRef.current.focusOnButton(isPreviousScrollButton);
		}
	}

	scrollAndFocusScrollbarButton = (direction) => {
<<<<<<< HEAD
		if (this.uiRef.current) {
			const
				{focusableScrollbar, direction: directionProp} = this.props,
				uiRefCurrent = this.uiRef.current,
				isRtl = uiRefCurrent.state.rtl,
				isPreviousScrollButton = direction === 'up' || (isRtl ? direction === 'right' : direction === 'left'),
				isHorizontalDirection = direction === 'left' || direction === 'right',
				isVerticalDirection = direction === 'up' || direction === 'down',
				canScrollHorizontally = isHorizontalDirection && (directionProp === 'horizontal' || directionProp === 'both'),
				canScrollingVertically = isVerticalDirection && (directionProp === 'vertical' || directionProp === 'both');

			if (canScrollHorizontally || canScrollingVertically) {
				this.onScrollbarButtonClick({
					isPreviousScrollButton,
					isVerticalScrollBar: canScrollingVertically
				});

				if (focusableScrollbar) {
					this.focusOnScrollButton(
						canScrollingVertically ? uiRefCurrent.verticalScrollbarRef : uiRefCurrent.horizontalScrollbarRef,
						isPreviousScrollButton
					);
=======
		const
			isRtl = this.uiRef.current.props.rtl,
			isPreviousScrollButton = direction === 'up' || (isRtl ? direction === 'right' : direction === 'left'),
			isHorizontalDirection = direction === 'left' || direction === 'right',
			isVerticalDirection = direction === 'up' || direction === 'down';

		const {focusableScrollbar, direction: directionProp} = this.props;

		this.onScrollbarButtonClick({
			isPreviousScrollButton,
			isVerticalScrollBar:
				isVerticalDirection &&
				(directionProp === 'vertical' || directionProp === 'both')
		});

		if (focusableScrollbar) {
			if (isVerticalDirection && (directionProp === 'vertical' || directionProp === 'both')) {
				if (this.uiRef.current && this.uiRef.current.verticalScrollbarRef.current) {
					const scrollbar = this.uiRef.current.verticalScrollbarRef;
					scrollbar.current.focusOnButton(isPreviousScrollButton);
				}
			} else if (isHorizontalDirection && (directionProp === 'horizontal' || directionProp === 'both')) {
				if (this.uiRef.current && this.uiRef.current.horizontalScrollbarRef.current) {
					const scrollbar = this.uiRef.current.horizontalScrollbarRef;
					scrollbar.current.focusOnButton(isPreviousScrollButton);
>>>>>>> f71a487c
				}
			}
		}
	}

	scrollStopOnScroll = () => {
		if (!this.props['data-spotlight-container-disabled']) {
			this.childRef.current.setContainerDisabled(false);
		}
		this.focusOnItem();
		this.lastScrollPositionOnFocus = null;
		this.isWheeling = false;
		if (this.isVoiceControl) {
			this.isVoiceControl = false;
			this.updateFocusAfterVoiceControl();
		}
	}

	focusOnItem () {
		const childRef = this.childRef;

		if (this.indexToFocus !== null && typeof childRef.current.focusByIndex === 'function') {
			childRef.current.focusByIndex(this.indexToFocus);
			this.indexToFocus = null;
		}
		if (this.nodeToFocus !== null && typeof childRef.current.focusOnNode === 'function') {
			childRef.current.focusOnNode(this.nodeToFocus);
			this.nodeToFocus = null;
		}
		if (this.pointToFocus !== null) {
			// no need to focus on pointer mode
			if (!Spotlight.getPointerMode()) {
				const {direction, x, y} = this.pointToFocus;
				Spotlight.focusFromPoint({x, y}, reverseDirections[direction]);
			}
			this.pointToFocus = null;
		}
	}

	scrollTo = (opt) => {
		this.indexToFocus = (opt.focus && typeof opt.index === 'number') ? opt.index : null;
		this.nodeToFocus = (opt.focus && opt.node instanceof Object && opt.node.nodeType === 1) ? opt.node : null;
	}

	alertThumb = () => {
		const bounds = this.uiRef.current.getScrollBounds();

		this.uiRef.current.showThumb(bounds);
		this.uiRef.current.startHidingThumb();
	}

	alertThumbAfterRendered = () => {
		const spotItem = Spotlight.getCurrent();

		if (!Spotlight.getPointerMode() && this.isContent(spotItem) && this.uiRef.current.isUpdatedScrollThumb) {
			this.alertThumb();
		}
	}

	handleResizeWindow = () => {
		const focusedItem = Spotlight.getCurrent();

		if (focusedItem) {
			focusedItem.blur();
		}
	}

	// Callback for scroller updates; calculate and, if needed, scroll to new position based on focused item.
	handleScrollerUpdate = () => {
		if (this.uiRef.current.scrollToInfo === null) {
			const scrollHeight = this.uiRef.current.getScrollBounds().scrollHeight;
			if (scrollHeight !== this.uiRef.current.bounds.scrollHeight) {
				this.calculateAndScrollTo();
			}
		}

		// oddly, Scroller manages this.uiRef.current.bounds so if we don't update it here (it is also
		// updated in calculateAndScrollTo but we might not have made it to that point), it will be
		// out of date when we land back in this method next time.
		this.uiRef.current.bounds.scrollHeight = this.uiRef.current.getScrollBounds().scrollHeight;
	}

	clearOverscrollEffect = (orientation, edge) => {
		this.overscrollJobs[orientation][edge].startAfter(overscrollTimeout, orientation, edge, overscrollTypeNone, 0);
		this.uiRef.current.setOverscrollStatus(orientation, edge, overscrollTypeNone, 0);
	}

	applyOverscrollEffect = (orientation, edge, type, ratio) => {
		const nodeRef = this.overscrollRefs[orientation].current;

		if (nodeRef) {
			nodeRef.style.setProperty(overscrollRatioPrefix + orientation + edge, ratio);

			if (type === overscrollTypeOnce) {
				this.overscrollJobs[orientation][edge].start(orientation, edge, overscrollTypeDone, 0);
			}
		}
	}

	createOverscrollJob = (orientation, edge) => {
		if (!this.overscrollJobs[orientation][edge]) {
			this.overscrollJobs[orientation][edge] = new Job(this.applyOverscrollEffect.bind(this), overscrollTimeout);
		}
	}

	stopOverscrollJob = (orientation, edge) => {
		const job = this.overscrollJobs[orientation][edge];

		if (job) {
			job.stop();
		}
	}

	// FIXME setting event handlers directly to work on the V8 snapshot.
	addEventListeners = (childContainerRef) => {
		if (childContainerRef.current && childContainerRef.current.addEventListener) {
			childContainerRef.current.addEventListener('focusin', this.onFocus);
			if (platform.webos) {
				childContainerRef.current.addEventListener('webOSVoice', this.onVoice);
				childContainerRef.current.setAttribute('data-webos-voice-intent', 'Scroll');
			}
		}
	}

	// FIXME setting event handlers directly to work on the V8 snapshot.
	removeEventListeners = (childContainerRef) => {
		if (childContainerRef.current && childContainerRef.current.removeEventListener) {
			childContainerRef.current.removeEventListener('focusin', this.onFocus);
			if (platform.webos) {
				childContainerRef.current.removeEventListener('webOSVoice', this.onVoice);
				childContainerRef.current.removeAttribute('data-webos-voice-intent');
			}
		}
	}

	updateFocusAfterVoiceControl = () => {
		const spotItem = Spotlight.getCurrent();
		if (spotItem && this.uiRef.current.containerRef.current.contains(spotItem)) {
			const
				viewportBounds = this.uiRef.current.containerRef.current.getBoundingClientRect(),
				spotItemBounds = spotItem.getBoundingClientRect(),
				nodes = Spotlight.getSpottableDescendants(this.uiRef.current.containerRef.current.dataset.spotlightId),
				first = this.voiceControlDirection === 'vertical' ? 'top' : 'left',
				last = this.voiceControlDirection === 'vertical' ? 'bottom' : 'right';

			if (spotItemBounds[last] < viewportBounds[first] || spotItemBounds[first] > viewportBounds[last]) {
				for (let i = 0; i < nodes.length; i++) {
					const nodeBounds = nodes[i].getBoundingClientRect();
					if (nodeBounds[first] > viewportBounds[first] && nodeBounds[last] < viewportBounds[last]) {
						Spotlight.focus(nodes[i]);
						break;
					}
				}
			}
		}
	}

	isReachedEdge = (scrollPos, ltrBound, rtlBound, isRtl = false) => {
		const bound = isRtl ? rtlBound : ltrBound;
		return (bound === 0 && scrollPos === 0) || (bound > 0 && scrollPos >= bound - 1);
	}

	onVoice = (e) => {
		const
			isHorizontal = this.props.direction === 'horizontal',
			isRtl = this.uiRef.current.props.rtl,
			{scrollTop, scrollLeft} = this.uiRef.current,
			{maxLeft, maxTop} = this.uiRef.current.getScrollBounds(),
			verticalDirection = ['up', 'down', 'top', 'bottom'],
			horizontalDirection = isRtl ? ['right', 'left', 'rightmost', 'leftmost'] : ['left', 'right', 'leftmost', 'rightmost'],
			movement = ['previous', 'next', 'first', 'last'];

		let
			scroll = e && e.detail && e.detail.scroll,
			index = movement.indexOf(scroll);

		if (index > -1) {
			scroll = isHorizontal ? horizontalDirection[index] : verticalDirection[index];
		}

		this.voiceControlDirection = verticalDirection.includes(scroll) && 'vertical' || horizontalDirection.includes(scroll) && 'horizontal' || null;

		// Case 1. Invalid direction
		if (this.voiceControlDirection === null) {
			this.isVoiceControl = false;
		// Case 2. Cannot scroll
		} else if (
			(['up', 'top'].includes(scroll) && this.isReachedEdge(scrollTop, 0)) ||
			(['down', 'bottom'].includes(scroll) && this.isReachedEdge(scrollTop, maxTop)) ||
			(['left', 'leftmost'].includes(scroll) && this.isReachedEdge(scrollLeft, 0, maxLeft, isRtl)) ||
			(['right', 'rightmost'].includes(scroll) && this.isReachedEdge(scrollLeft, maxLeft, 0, isRtl))
		) {
			if (window.webOSVoiceReportActionResult) {
				window.webOSVoiceReportActionResult({voiceUi: {exception: 'alreadyCompleted'}});
				e.preventDefault();
			}
		// Case 3. Can scroll
		} else {
			this.isVoiceControl = true;
			if (['up', 'down', 'left', 'right'].includes(scroll)) {
				const isPreviousScrollButton = (scroll === 'up') || (scroll === 'left' && !isRtl) || (scroll === 'right' && isRtl);
				this.onScrollbarButtonClick({isPreviousScrollButton, isVerticalScrollBar: verticalDirection.includes(scroll)});
			} else { // ['top', 'bottom', 'leftmost', 'rightmost'].includes(scroll)
				this.uiRef.current.scrollTo({align: verticalDirection.includes(scroll) && scroll || (scroll === 'leftmost' && isRtl || scroll === 'rightmost' && !isRtl) && 'right' || 'left'});
			}
			e.preventDefault();
		}
	}

	handleScroll = handle(
		forward('onScroll'),
		(ev, {id}, context) => id && context && context.set,
		({scrollLeft: x, scrollTop: y}, {id}, context) => {
			context.set(`${id}.scrollPosition`, {x, y});
		}
	).bindAs(this, 'handleScroll')

	render () {
		const
			{
				childRenderer,
				'data-spotlight-container': spotlightContainer,
				'data-spotlight-container-disabled': spotlightContainerDisabled,
				'data-spotlight-id': spotlightId,
				focusableScrollbar,
				scrollDownAriaLabel,
				scrollLeftAriaLabel,
				scrollRightAriaLabel,
				scrollUpAriaLabel,
				...rest
			} = this.props,
			downButtonAriaLabel = scrollDownAriaLabel == null ? $L('scroll down') : scrollDownAriaLabel,
			upButtonAriaLabel = scrollUpAriaLabel == null ? $L('scroll up') : scrollUpAriaLabel,
			rightButtonAriaLabel = scrollRightAriaLabel == null ? $L('scroll right') : scrollRightAriaLabel,
			leftButtonAriaLabel = scrollLeftAriaLabel == null ? $L('scroll left') : scrollLeftAriaLabel;

		return (
			<UiScrollableBaseNative
				noScrollByDrag={!platform.touch}
				{...rest}
				addEventListeners={this.addEventListeners}
				applyOverscrollEffect={this.applyOverscrollEffect}
				clearOverscrollEffect={this.clearOverscrollEffect}
				handleResizeWindow={this.handleResizeWindow}
				onFlick={this.onFlick}
				onKeyDown={this.onKeyDown}
				onMouseDown={this.onMouseDown}
				onScroll={this.handleScroll}
				onWheel={this.onWheel}
				ref={this.uiRef}
				removeEventListeners={this.removeEventListeners}
				scrollStopOnScroll={this.scrollStopOnScroll}
				scrollTo={this.scrollTo}
				start={this.start}
				containerRenderer={({ // eslint-disable-line react/jsx-no-bind
					childComponentProps,
					childWrapper: ChildWrapper,
					childWrapperProps: {className: contentClassName, ...restChildWrapperProps},
					className,
					componentCss,
					containerRef: uiContainerRef,
					horizontalScrollbarProps,
					initChildRef: initUiChildRef,
					isHorizontalScrollbarVisible,
					isVerticalScrollbarVisible,
					rtl,
					scrollTo,
					style,
					verticalScrollbarProps
				}) => (
					<div
						className={classNames(className, overscrollCss.scrollable)}
						data-spotlight-container={spotlightContainer}
						data-spotlight-container-disabled={spotlightContainerDisabled}
						data-spotlight-id={spotlightId}
						onTouchStart={this.onTouchStart}
						ref={uiContainerRef}
						style={style}
					>
						<div className={classNames(componentCss.container, overscrollCss.overscrollFrame, overscrollCss.vertical, isHorizontalScrollbarVisible ? overscrollCss.horizontalScrollbarVisible : null)} ref={this.overscrollRefs.vertical}>
							<ChildWrapper className={classNames(contentClassName, overscrollCss.overscrollFrame, overscrollCss.horizontal)} ref={this.overscrollRefs.horizontal} {...restChildWrapperProps}>
								{childRenderer({
									...childComponentProps,
									cbScrollTo: scrollTo,
									className: componentCss.scrollableFill,
									initUiChildRef,
									isHorizontalScrollbarVisible,
									isVerticalScrollbarVisible,
									onUpdate: this.handleScrollerUpdate,
									ref: this.childRef,
									rtl,
									scrollAndFocusScrollbarButton: this.scrollAndFocusScrollbarButton,
									spotlightId
								})}
							</ChildWrapper>
							{isVerticalScrollbarVisible ?
								<Scrollbar
									{...verticalScrollbarProps}
									{...this.scrollbarProps}
									disabled={!isVerticalScrollbarVisible}
									focusableScrollButtons={focusableScrollbar}
									nextButtonAriaLabel={downButtonAriaLabel}
									previousButtonAriaLabel={upButtonAriaLabel}
									rtl={rtl}
								/> :
								null
							}
						</div>
						{isHorizontalScrollbarVisible ?
							<Scrollbar
								{...horizontalScrollbarProps}
								{...this.scrollbarProps}
								corner={isVerticalScrollbarVisible}
								disabled={!isHorizontalScrollbarVisible}
								focusableScrollButtons={focusableScrollbar}
								nextButtonAriaLabel={rightButtonAriaLabel}
								previousButtonAriaLabel={leftButtonAriaLabel}
								rtl={rtl}
							/> :
							null
						}
					</div>
				)}
			/>
		);
	}
}

/**
 * A Moonstone-styled component that provides horizontal and vertical scrollbars.
 *
 * @class ScrollableNative
 * @memberof moonstone/ScrollableNative
 * @mixes spotlight/SpotlightContainerDecorator
 * @extends moonstone/Scrollable.ScrollableBaseNative
 * @ui
 * @private
 */
const ScrollableNative = Skinnable(
	SpotlightContainerDecorator(
		{
			overflow: true,
			preserveId: true,
			restrict: 'self-first'
		},
		I18nContextDecorator(
			{rtlProp: 'rtl'},
			ScrollableBaseNative
		)
	)
);

export default ScrollableNative;
export {
	ScrollableBaseNative,
	ScrollableNative
};<|MERGE_RESOLUTION|>--- conflicted
+++ resolved
@@ -704,12 +704,11 @@
 	}
 
 	scrollAndFocusScrollbarButton = (direction) => {
-<<<<<<< HEAD
 		if (this.uiRef.current) {
 			const
 				{focusableScrollbar, direction: directionProp} = this.props,
 				uiRefCurrent = this.uiRef.current,
-				isRtl = uiRefCurrent.state.rtl,
+				isRtl = uiRefCurrent.props.rtl,
 				isPreviousScrollButton = direction === 'up' || (isRtl ? direction === 'right' : direction === 'left'),
 				isHorizontalDirection = direction === 'left' || direction === 'right',
 				isVerticalDirection = direction === 'up' || direction === 'down',
@@ -727,33 +726,6 @@
 						canScrollingVertically ? uiRefCurrent.verticalScrollbarRef : uiRefCurrent.horizontalScrollbarRef,
 						isPreviousScrollButton
 					);
-=======
-		const
-			isRtl = this.uiRef.current.props.rtl,
-			isPreviousScrollButton = direction === 'up' || (isRtl ? direction === 'right' : direction === 'left'),
-			isHorizontalDirection = direction === 'left' || direction === 'right',
-			isVerticalDirection = direction === 'up' || direction === 'down';
-
-		const {focusableScrollbar, direction: directionProp} = this.props;
-
-		this.onScrollbarButtonClick({
-			isPreviousScrollButton,
-			isVerticalScrollBar:
-				isVerticalDirection &&
-				(directionProp === 'vertical' || directionProp === 'both')
-		});
-
-		if (focusableScrollbar) {
-			if (isVerticalDirection && (directionProp === 'vertical' || directionProp === 'both')) {
-				if (this.uiRef.current && this.uiRef.current.verticalScrollbarRef.current) {
-					const scrollbar = this.uiRef.current.verticalScrollbarRef;
-					scrollbar.current.focusOnButton(isPreviousScrollButton);
-				}
-			} else if (isHorizontalDirection && (directionProp === 'horizontal' || directionProp === 'both')) {
-				if (this.uiRef.current && this.uiRef.current.horizontalScrollbarRef.current) {
-					const scrollbar = this.uiRef.current.horizontalScrollbarRef;
-					scrollbar.current.focusOnButton(isPreviousScrollButton);
->>>>>>> f71a487c
 				}
 			}
 		}
