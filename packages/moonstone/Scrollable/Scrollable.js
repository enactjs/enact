/**
 * Provides Moonstone-themed scrollable components and behaviors.
 *
 * @module moonstone/Scrollable
 * @exports Scrollable
 * @private
 */

import classNames from 'classnames';
import {constants, ScrollableBase as UiScrollableBase} from '@enact/ui/Scrollable';
import {forward} from '@enact/core/handle';
import {getDirection} from '@enact/spotlight';
import {getTargetByDirectionFromElement, getTargetByDirectionFromPosition} from '@enact/spotlight/src/target';
import {I18nContextDecorator} from '@enact/i18n/I18nDecorator/I18nDecorator';
import {Job} from '@enact/core/util';
import {onWindowReady} from '@enact/core/snapshot';
import platform from '@enact/core/platform';
<<<<<<< HEAD
import handle, {forward} from '@enact/core/handle';
import {I18nContextDecorator} from '@enact/i18n/I18nDecorator/I18nDecorator';
=======
>>>>>>> 06a8d883
import PropTypes from 'prop-types';
import React, {Component} from 'react';
import Spotlight from '@enact/spotlight';
import SpotlightContainerDecorator from '@enact/spotlight/SpotlightContainerDecorator';

import $L from '../internal/$L';
import {SharedState} from '../internal/SharedStateDecorator';

import Scrollbar from './Scrollbar';
import Skinnable from '../Skinnable';

import overscrollCss from './OverscrollEffect.module.less';
import scrollbarCss from './Scrollbar.module.less';

const
	{
		animationDuration,
		isPageDown,
		isPageUp,
		overscrollTypeDone,
		overscrollTypeNone,
		overscrollTypeOnce,
		paginationPageMultiplier
	} = constants,
	overscrollRatioPrefix = '--scrollable-overscroll-ratio-',
	overscrollTimeout = 300,
	reverseDirections = {
		down: 'up',
		up: 'down'
	};

/**
 * The name of a custom attribute which indicates the index of an item in
 * [VirtualList]{@link moonstone/VirtualList.VirtualList} or
 * [VirtualGridList]{@link moonstone/VirtualList.VirtualGridList}.
 *
 * @constant dataIndexAttribute
 * @memberof moonstone/Scrollable
 * @type {String}
 * @private
 */
const dataIndexAttribute = 'data-index';

const navigableFilter = (elem) => {
	if (
		!Spotlight.getPointerMode() &&
		// ignore containers passed as their id
		typeof elem !== 'string' &&
		elem.classList.contains(scrollbarCss.scrollButton)
	) {
		return false;
	}
};

const configureSpotlightContainer = ({'data-spotlight-id': spotlightId, focusableScrollbar}) => {
	Spotlight.set(spotlightId, {
		navigableFilter: focusableScrollbar ? null : navigableFilter
	});
};

<<<<<<< HEAD
const isValidId = (id) => id !== '';
=======
/*
 * Track the last position of the pointer to check if a list should scroll by
 * page up/down keys when the pointer is on a list without any focused node.
 * `keydown` event does not occur if there is no focus on the node and
 * its descendants, we add `keydown` handler to `document` also.
 */
const
	lastPointer = {x: 0, y: 0},
	pointerTracker = (ev) => {
		lastPointer.x = ev.clientX;
		lastPointer.y = ev.clientY;
	};

const
	// An app could have lists and/or scrollers more than one,
	// so we should test all of them when page up/down key is pressed.
	scrollables = new Map(),
	pageKeyHandler = (ev) => {
		const {keyCode} = ev;
		if (Spotlight.getPointerMode() && !Spotlight.getCurrent() && (isPageUp(keyCode) || isPageDown(keyCode))) {
			const
				{x, y} = lastPointer,
				elem = document.elementFromPoint(x, y);

			if (elem) {
				for (let [key, value] of scrollables) {
					if (value.contains(elem)) {
						key.scrollByPageOnPointerMode(ev);
						break;
					}
				}
			}
		}
	};

onWindowReady(() => {
	document.addEventListener('mousemove', pointerTracker);
	document.addEventListener('keydown', pageKeyHandler);
});
>>>>>>> 06a8d883

/**
 * A Moonstone-styled component that provides horizontal and vertical scrollbars.
 *
 * @class ScrollableBase
 * @memberof moonstone/Scrollable
 * @extends ui/Scrollable.ScrollableBase
 * @ui
 * @public
 */
class ScrollableBase extends Component {
	static displayName = 'Scrollable'

	static contextType = SharedState

	static propTypes = /** @lends moonstone/Scrollable.Scrollable.prototype */ {
		/**
		 * Render function.
		 *
		 * @type {Function}
		 * @required
		 * @private
		 */
		childRenderer: PropTypes.func.isRequired,

		/**
		 * This is set to `true` by SpotlightContainerDecorator
		 *
		 * @type {Boolean}
		 * @private
		 */
		'data-spotlight-container': PropTypes.bool,

		/**
		 * `false` if the content of the list or the scroller could get focus
		 *
		 * @type {Boolean}
		 * @default false
		 * @private
		 */
		'data-spotlight-container-disabled': PropTypes.bool,

		/**
		 * This is passed onto the wrapped component to allow
		 * it to customize the spotlight container for its use case.
		 *
		 * @type {String}
		 * @private
		 */
		'data-spotlight-id': PropTypes.string,

		/**
		 * Direction of the list or the scroller.
		 * `'both'` could be only used for[Scroller]{@link moonstone/Scroller.Scroller}.
		 *
		 * Valid values are:
		 * * `'both'`,
		 * * `'horizontal'`, and
		 * * `'vertical'`.
		 *
		 * @type {String}
		 * @private
		 */
		direction: PropTypes.oneOf(['both', 'horizontal', 'vertical']),

		/**
		 * Allows 5-way navigation to the scrollbar controls. By default, 5-way will
		 * not move focus to the scrollbar controls.
		 *
		 * @type {Boolean}
		 * @default false
		 * @public
		 */
		focusableScrollbar: PropTypes.bool,

		/**
		 * A unique identifier for the scrollable component.
		 *
		 * When specified and when the scrollable is within a SharedStateDecorator, the scroll
		 * position will be shared and restored on mount if the component is destroyed and
		 * recreated.
		 *
		 * @type {String}
		 * @public
		 */
		id: PropTypes.string,

		/**
		 * Specifies overscroll effects shows on which type of inputs.
		 *
		 * @type {Object}
		 * @default {
		 *	arrowKey: false,
		 *	drag: false,
		 *	pageKey: false,
		 *	scrollbarButton: false,
		 *	wheel: true
		 * }
		 * @private
		 */
		overscrollEffectOn: PropTypes.shape({
			arrowKey: PropTypes.bool,
			drag: PropTypes.bool,
			pageKey: PropTypes.bool,
			scrollbarButton: PropTypes.bool,
			wheel: PropTypes.bool
		}),

		/**
		 * Sets the hint string read when focusing the next button in the vertical scroll bar.
		 *
		 * @type {String}
		 * @default $L('scroll down')
		 * @public
		 */
		scrollDownAriaLabel: PropTypes.string,

		/**
		 * Sets the hint string read when focusing the previous button in the horizontal scroll bar.
		 *
		 * @type {String}
		 * @default $L('scroll left')
		 * @public
		 */
		scrollLeftAriaLabel: PropTypes.string,

		/**
		 * Sets the hint string read when focusing the next button in the horizontal scroll bar.
		 *
		 * @type {String}
		 * @default $L('scroll right')
		 * @public
		 */
		scrollRightAriaLabel: PropTypes.string,

		/**
		 * Sets the hint string read when focusing the previous button in the vertical scroll bar.
		 *
		 * @type {String}
		 * @default $L('scroll up')
		 * @public
		 */
		scrollUpAriaLabel: PropTypes.string
	}

	static defaultProps = {
		'data-spotlight-container-disabled': false,
		focusableScrollbar: false,
		overscrollEffectOn: {
			arrowKey: false,
			drag: false,
			pageKey: false,
			scrollbarButton: false,
			wheel: true
		}
	}

	constructor (props) {
		super(props);

		this.scrollbarProps = {
			cbAlertThumb: this.alertThumbAfterRendered,
			onNextScroll: this.onScrollbarButtonClick,
			onPrevScroll: this.onScrollbarButtonClick
		};

		this.overscrollRefs = {
			horizontal: React.createRef(),
			vertical: React.createRef()
		};
		this.childRef = React.createRef();
		this.uiRef = React.createRef();

		configureSpotlightContainer(props);
	}

	componentDidMount () {
		this.createOverscrollJob('horizontal', 'before');
		this.createOverscrollJob('horizontal', 'after');

		this.createOverscrollJob('vertical', 'before');
		this.createOverscrollJob('vertical', 'after');

<<<<<<< HEAD
		this.restoreScrollPosition();
=======
		scrollables.set(this, this.uiRef.current.containerRef.current);
>>>>>>> 06a8d883
	}

	componentDidUpdate (prevProps) {
		if (prevProps['data-spotlight-id'] !== this.props['data-spotlight-id'] ||
				prevProps.focusableScrollbar !== this.props.focusableScrollbar) {
			configureSpotlightContainer(this.props);
		}
	}

	componentWillUnmount () {
		scrollables.delete(this);

		this.stopOverscrollJob('horizontal', 'before');
		this.stopOverscrollJob('horizontal', 'after');
		this.stopOverscrollJob('vertical', 'before');
		this.stopOverscrollJob('vertical', 'after');
	}

	// status
	isWheeling = false

	// spotlight
	lastScrollPositionOnFocus = null
	indexToFocus = null
	nodeToFocus = null

	// voice control
	isVoiceControl = false
	voiceControlDirection = 'vertical'

	// overscroll
	overscrollJobs = {
		horizontal: {before: null, after: null},
		vertical: {before: null, after: null}
	}

	// Only intended to be used within componentDidMount, this method will fetch the last stored
	// scroll position from SharedState and scroll (without animation) to that position
	restoreScrollPosition () {
		const {id} = this.props;
		if (this.context && isValidId(id)) {
			const scrollPosition = this.context.get(`${id}.scrollPosition`);
			if (scrollPosition) {
				this.uiRef.current.scrollTo({
					position: scrollPosition,
					animate: false
				});
			}
		}
	}

	onFlick = ({direction}) => {
		const bounds = this.uiRef.current.getScrollBounds();
		const focusedItem = Spotlight.getCurrent();

		if (focusedItem) {
			focusedItem.blur();
		}

		if ((
			direction === 'vertical' && this.uiRef.current.canScrollVertically(bounds) ||
			direction === 'horizontal' && this.uiRef.current.canScrollHorizontally(bounds)
		) && !this.props['data-spotlight-container-disabled']) {
			this.childRef.current.setContainerDisabled(true);
		}
	}

	onMouseDown = (ev) => {
		if (this.props['data-spotlight-container-disabled']) {
			ev.preventDefault();
		}
	}

	onTouchStart = () => {
		const
			focusedItem = Spotlight.getCurrent(),
			{horizontalScrollbarRef, verticalScrollbarRef} = this.uiRef.current,
			isHorizontalScrollButtonFocused = horizontalScrollbarRef.current && horizontalScrollbarRef.current.isOneOfScrollButtonsFocused(),
			isVerticalScrollButtonFocused = verticalScrollbarRef.current && verticalScrollbarRef.current.isOneOfScrollButtonsFocused();

		if (!Spotlight.isPaused() && focusedItem && !isHorizontalScrollButtonFocused && !isVerticalScrollButtonFocused) {
			focusedItem.blur();
		}
	}

	onWheel = ({delta, horizontalScrollbarRef, verticalScrollbarRef}) => {
		const
			focusedItem = Spotlight.getCurrent(),
			isHorizontalScrollButtonFocused = horizontalScrollbarRef.current && horizontalScrollbarRef.current.isOneOfScrollButtonsFocused(),
			isVerticalScrollButtonFocused = verticalScrollbarRef.current && verticalScrollbarRef.current.isOneOfScrollButtonsFocused();

		if (focusedItem && !isHorizontalScrollButtonFocused && !isVerticalScrollButtonFocused) {
			focusedItem.blur();
		}

		if (delta !== 0) {
			this.isWheeling = true;
			if (!this.props['data-spotlight-container-disabled']) {
				this.childRef.current.setContainerDisabled(true);
			}
		}
	}

	startScrollOnFocus = (pos) => {
		if (pos) {
			const
				{top, left} = pos,
				bounds = this.uiRef.current.getScrollBounds(),
				scrollHorizontally = bounds.maxLeft > 0 && left !== this.uiRef.current.scrollLeft,
				scrollVertically = bounds.maxTop > 0 && top !== this.uiRef.current.scrollTop;

			if (scrollHorizontally || scrollVertically) {
				this.uiRef.current.start({
					targetX: left,
					targetY: top,
					animate: (animationDuration > 0) && this.animateOnFocus,
					overscrollEffect: this.props.overscrollEffectOn[this.uiRef.current.lastInputType] && (!this.childRef.current.shouldPreventOverscrollEffect || !this.childRef.current.shouldPreventOverscrollEffect())
				});
				this.lastScrollPositionOnFocus = pos;
			}
		}
	}

	calculateAndScrollTo = () => {
		const
			spotItem = Spotlight.getCurrent(),
			positionFn = this.childRef.current.calculatePositionOnFocus,
			{containerRef} = this.uiRef.current.childRefCurrent;

		if (spotItem && positionFn && containerRef.current && containerRef.current.contains(spotItem)) {
			const lastPos = this.lastScrollPositionOnFocus;
			let pos;

			// If scroll animation is ongoing, we need to pass last target position to
			// determine correct scroll position.
			if (this.uiRef.current.animator.isAnimating() && lastPos) {
				pos = positionFn({item: spotItem, scrollPosition: (this.props.direction !== 'horizontal') ? lastPos.top : lastPos.left});
			} else {
				// scrollInfo passes in current `scrollHeight` and `scrollTop` before calculations
				const
					scrollInfo = {
						previousScrollHeight: this.uiRef.current.bounds.scrollHeight,
						scrollTop: this.uiRef.current.scrollTop
					};
				pos = positionFn({item: spotItem, scrollInfo});
			}

			if (pos && (pos.left !== this.uiRef.current.scrollLeft || pos.top !== this.uiRef.current.scrollTop)) {
				this.startScrollOnFocus(pos);
			}

			// update `scrollHeight`
			this.uiRef.current.bounds.scrollHeight = this.uiRef.current.getScrollBounds().scrollHeight;
		}
	}

	onFocus = (ev) => {
		const
			{isDragging} = this.uiRef.current,
			shouldPreventScrollByFocus = this.childRef.current.shouldPreventScrollByFocus ?
				this.childRef.current.shouldPreventScrollByFocus() :
				false;

		if (this.isWheeling) {
			this.uiRef.current.stop();
			this.animateOnFocus = false;
		}

		if (!Spotlight.getPointerMode()) {
			this.alertThumb();
		}

		if (!(shouldPreventScrollByFocus || Spotlight.getPointerMode() || isDragging)) {
			const
				item = ev.target,
				spotItem = Spotlight.getCurrent();

			if (item && item === spotItem) {
				this.calculateAndScrollTo();
			}
		} else if (this.childRef.current.setLastFocusedNode) {
			this.childRef.current.setLastFocusedNode(ev.target);
		}
	}

	scrollByPage = (direction) => {
		// Only scroll by page when the vertical scrollbar is visible. Otherwise, treat the
		// scroller as a plain container
		if (!this.uiRef.current.state.isVerticalScrollbarVisible) {
			return false;
		}

		const
			{childRefCurrent, containerRef} = this.uiRef.current,
			focusedItem = Spotlight.getCurrent();

		this.uiRef.current.lastInputType = 'pageKey';

		// Should skip scroll by page when focusedItem is paging control button of Scrollbar
		if (focusedItem && childRefCurrent.containerRef.current.contains(focusedItem)) {
			const
				// VirtualList and Scroller have a spotlightId on containerRef
				spotlightId = containerRef.current.dataset.spotlightId,
				rDirection = reverseDirections[direction],
				viewportBounds = containerRef.current.getBoundingClientRect(),
				focusedItemBounds = focusedItem.getBoundingClientRect(),
				endPoint = {
					x: focusedItemBounds.left + focusedItemBounds.width / 2,
					y: viewportBounds.top + ((direction === 'up') ? focusedItemBounds.height / 2 - 1 : viewportBounds.height - focusedItemBounds.height / 2 + 1)
				};
			let next = null;

			/* 1. Find spottable item in viewport */
			next = getTargetByDirectionFromPosition(rDirection, endPoint, spotlightId);

			if (next !== focusedItem) {
				Spotlight.focus(next);
			/* 2. Find spottable item out of viewport */
			// For Scroller
			} else if (this.childRef.current.scrollToNextPage) {
				next = this.childRef.current.scrollToNextPage({direction, focusedItem, reverseDirection: rDirection, spotlightId});

				if (next !== null) {
					this.animateOnFocus = false;
					Spotlight.focus(next);
				}
			// For VirtualList
			} else if (this.childRef.current.scrollToNextItem) {
				this.childRef.current.scrollToNextItem({direction, focusedItem, reverseDirection: rDirection, spotlightId});
			}

			// Need to check whether an overscroll effect is needed
			return true;
		} else if (!focusedItem) {
			const
				bounds = this.uiRef.current.getScrollBounds(),
				canScrollVertically = this.uiRef.current.canScrollVertically(bounds),
				pageDistance = ((direction === 'up') ? -1 : 1) * bounds.clientHeight * paginationPageMultiplier;

			this.uiRef.current.scrollToAccumulatedTarget(pageDistance, canScrollVertically, this.props.overscrollEffectOn.scrollbarButton);

			// Need to check whether an overscroll effect is needed
			return true;
		}

		return false;
	}

	hasFocus () {
		let current = Spotlight.getCurrent();

		if (!current) {
			const spotlightId = Spotlight.getActiveContainer();
			current = document.querySelector(`[data-spotlight-id="${spotlightId}"]`);
		}

		return current && this.uiRef.current.containerRef.current.contains(current);
	}

	checkAndApplyOverscrollEffectByDirection = (direction) => {
		const
			orientation = (direction === 'up' || direction === 'down') ? 'vertical' : 'horizontal',
			bounds = this.uiRef.current.getScrollBounds(),
			scrollability = orientation === 'vertical' ? this.uiRef.current.canScrollVertically(bounds) : this.uiRef.current.canScrollHorizontally(bounds);

		if (scrollability) {
			const
				isRtl = this.uiRef.current.state.rtl,
				edge = (direction === 'up' || !isRtl && direction === 'left' || isRtl && direction === 'right') ? 'before' : 'after';
			this.uiRef.current.checkAndApplyOverscrollEffect(orientation, edge, overscrollTypeOnce);
		}
	}

	scrollByPageOnPointerMode = (ev) => {
		const {keyCode, repeat} = ev;
		forward('onKeyDown', ev, this.props);
		ev.preventDefault();

		this.animateOnFocus = true;

		if (!repeat && (this.props.direction === 'vertical' || this.props.direction === 'both')) {
			let direction = isPageUp(keyCode) ? 'up' : 'down';
			if (this.scrollByPage(direction) && this.props.overscrollEffectOn.pageKey) { /* if the spotlight focus will not move */
				this.checkAndApplyOverscrollEffectByDirection(direction);
			}
		}
	}

	onKeyDown = (ev) => {
		const {keyCode, repeat} = ev;

		forward('onKeyDown', ev, this.props);

		if (isPageUp(keyCode) || isPageDown(keyCode)) {
			ev.preventDefault();
		}

		this.animateOnFocus = true;

		if (!repeat && this.hasFocus()) {
			const {overscrollEffectOn} = this.props;
			let direction = null;

			if (isPageUp(keyCode) || isPageDown(keyCode)) {
				if (this.props.direction === 'vertical' || this.props.direction === 'both') {
					Spotlight.setPointerMode(false);

					direction = isPageUp(keyCode) ? 'up' : 'down';
					if (this.scrollByPage(direction) && overscrollEffectOn.pageKey) { /* if the spotlight focus will not move */
						this.checkAndApplyOverscrollEffectByDirection(direction);
					}
				}
			} else if (getDirection(keyCode)) {
				const element = Spotlight.getCurrent();

				this.uiRef.current.lastInputType = 'arrowKey';

				direction = getDirection(keyCode);
				if (overscrollEffectOn.arrowKey && !(element ? getTargetByDirectionFromElement(direction, element) : null)) {
					const {horizontalScrollbarRef, verticalScrollbarRef} = this.uiRef.current;

					if (!(horizontalScrollbarRef.current && horizontalScrollbarRef.current.getContainerRef().current.contains(element)) &&
						!(verticalScrollbarRef.current && verticalScrollbarRef.current.getContainerRef().current.contains(element))) {
						this.checkAndApplyOverscrollEffectByDirection(direction);
					}
				}
			}
		}
	}

	onScrollbarButtonClick = ({isPreviousScrollButton, isVerticalScrollBar}) => {
		const
			bounds = this.uiRef.current.getScrollBounds(),
			direction = isPreviousScrollButton ? -1 : 1,
			pageDistance = direction * (isVerticalScrollBar ? bounds.clientHeight : bounds.clientWidth) * paginationPageMultiplier;

		this.uiRef.current.lastInputType = 'scrollbarButton';

		if (direction !== this.uiRef.current.wheelDirection) {
			this.uiRef.current.isScrollAnimationTargetAccumulated = false;
			this.uiRef.current.wheelDirection = direction;
		}

		this.uiRef.current.scrollToAccumulatedTarget(pageDistance, isVerticalScrollBar, this.props.overscrollEffectOn.scrollbarButton);
	}

	scrollAndFocusScrollbarButton = (direction) => {
		const
			isRtl = this.uiRef.current.state.rtl,
			isPreviousScrollButton = direction === 'up' || (isRtl ? direction === 'right' : direction === 'left'),
			isVerticalScrollBar = direction === 'up' || direction === 'down';

		this.onScrollbarButtonClick({isPreviousScrollButton, isVerticalScrollBar});

		if (this.props.focusableScrollbar) {
			const scrollbar = this.uiRef.current[
				(isVerticalScrollBar ? 'vertical' : 'horizontal') + 'ScrollbarRef'
			];
			scrollbar.current.focusOnButton(isPreviousScrollButton);
		}
	}

	stop = () => {
		if (!this.props['data-spotlight-container-disabled']) {
			this.childRef.current.setContainerDisabled(false);
		}
		this.focusOnItem();
		this.lastScrollPositionOnFocus = null;
		this.isWheeling = false;
		if (this.isVoiceControl) {
			this.isVoiceControl = false;
			this.updateFocusAfterVoiceControl();
		}
	}

	focusOnItem () {
		const childRef = this.childRef;

		if (this.indexToFocus !== null && typeof childRef.current.focusByIndex === 'function') {
			childRef.current.focusByIndex(this.indexToFocus);
			this.indexToFocus = null;
		}
		if (this.nodeToFocus !== null && typeof childRef.current.focusOnNode === 'function') {
			childRef.current.focusOnNode(this.nodeToFocus);
			this.nodeToFocus = null;
		}
	}

	scrollTo = (opt) => {
		this.indexToFocus = (opt.focus && typeof opt.index === 'number') ? opt.index : null;
		this.nodeToFocus = (opt.focus && opt.node instanceof Object && opt.node.nodeType === 1) ? opt.node : null;
	}

	alertThumb = () => {
		const bounds = this.uiRef.current.getScrollBounds();

		this.uiRef.current.showThumb(bounds);
		this.uiRef.current.startHidingThumb();
	}

	alertThumbAfterRendered = () => {
		const spotItem = Spotlight.getCurrent();

		if (!Spotlight.getPointerMode() && spotItem && this.uiRef.current && this.uiRef.current.childRefCurrent.containerRef.current.contains(spotItem) && this.uiRef.current.isUpdatedScrollThumb) {
			this.alertThumb();
		}
	}

	// Callback for scroller updates; calculate and, if needed, scroll to new position based on focused item.
	handleScrollerUpdate = () => {
		if (this.uiRef.current.scrollToInfo === null) {
			const scrollHeight = this.uiRef.current.getScrollBounds().scrollHeight;
			if (scrollHeight !== this.uiRef.current.bounds.scrollHeight) {
				this.calculateAndScrollTo();
			}
		}

		// oddly, Scroller manages this.uiRef.current.bounds so if we don't update it here (it is also
		// updated in calculateAndScrollTo but we might not have made it to that point), it will be
		// out of date when we land back in this method next time.
		this.uiRef.current.bounds.scrollHeight = this.uiRef.current.getScrollBounds().scrollHeight;
	}

	clearOverscrollEffect = (orientation, edge) => {
		this.overscrollJobs[orientation][edge].startAfter(overscrollTimeout, orientation, edge, overscrollTypeNone, 0);
		this.uiRef.current.setOverscrollStatus(orientation, edge, overscrollTypeNone, 0);
	}

	applyOverscrollEffect = (orientation, edge, type, ratio) => {
		const nodeRef = this.overscrollRefs[orientation].current;

		if (nodeRef) {
			nodeRef.style.setProperty(overscrollRatioPrefix + orientation + edge, ratio);

			if (type === overscrollTypeOnce) {
				this.overscrollJobs[orientation][edge].start(orientation, edge, overscrollTypeDone, 0);
			}
		}
	}

	createOverscrollJob = (orientation, edge) => {
		if (!this.overscrollJobs[orientation][edge]) {
			this.overscrollJobs[orientation][edge] = new Job(this.applyOverscrollEffect.bind(this), overscrollTimeout);
		}
	}

	stopOverscrollJob = (orientation, edge) => {
		const job = this.overscrollJobs[orientation][edge];

		if (job) {
			job.stop();
		}
	}

	// FIXME setting event handlers directly to work on the V8 snapshot.
	addEventListeners = (childContainerRef) => {
		if (childContainerRef.current && childContainerRef.current.addEventListener) {
			childContainerRef.current.addEventListener('focusin', this.onFocus);
			if (platform.webos) {
				childContainerRef.current.addEventListener('webOSVoice', this.onVoice);
				childContainerRef.current.setAttribute('data-webos-voice-intent', 'Scroll');
			}
		}
	}

	// FIXME setting event handlers directly to work on the V8 snapshot.
	removeEventListeners = (childContainerRef) => {
		if (childContainerRef.current && childContainerRef.current.removeEventListener) {
			childContainerRef.current.removeEventListener('focusin', this.onFocus);
			if (platform.webos) {
				childContainerRef.current.removeEventListener('webOSVoice', this.onVoice);
				childContainerRef.current.removeAttribute('data-webos-voice-intent');
			}
		}
	}

	updateFocusAfterVoiceControl = () => {
		const spotItem = Spotlight.getCurrent();
		if (spotItem && this.uiRef.current.containerRef.current.contains(spotItem)) {
			const
				viewportBounds = this.uiRef.current.containerRef.current.getBoundingClientRect(),
				spotItemBounds = spotItem.getBoundingClientRect(),
				nodes = Spotlight.getSpottableDescendants(this.uiRef.current.containerRef.current.dataset.spotlightId),
				first = this.voiceControlDirection === 'vertical' ? 'top' : 'left',
				last = this.voiceControlDirection === 'vertical' ? 'bottom' : 'right';

			if (spotItemBounds[last] < viewportBounds[first] || spotItemBounds[first] > viewportBounds[last]) {
				for (let i = 0; i < nodes.length; i++) {
					const nodeBounds = nodes[i].getBoundingClientRect();
					if (nodeBounds[first] > viewportBounds[first] && nodeBounds[last] < viewportBounds[last]) {
						Spotlight.focus(nodes[i]);
						break;
					}
				}
			}
		}
	}

	isReachedEdge = (scrollPos, ltrBound, rtlBound, isRtl = false) => {
		const bound = isRtl ? rtlBound : ltrBound;
		return (bound === 0 && scrollPos === 0) || (bound > 0 && scrollPos >= bound - 1);
	}

	onVoice = (e) => {
		const
			isHorizontal = this.props.direction === 'horizontal',
			isRtl = this.uiRef.current.state.rtl,
			{scrollTop, scrollLeft} = this.uiRef.current,
			{maxLeft, maxTop} = this.uiRef.current.getScrollBounds(),
			verticalDirection = ['up', 'down', 'top', 'bottom'],
			horizontalDirection = isRtl ? ['right', 'left', 'rightmost', 'leftmost'] : ['left', 'right', 'leftmost', 'rightmost'],
			movement = ['previous', 'next', 'first', 'last'];

		let
			scroll = e && e.detail && e.detail.scroll,
			index = movement.indexOf(scroll);

		if (index > -1) {
			scroll = isHorizontal ? horizontalDirection[index] : verticalDirection[index];
		}

		this.voiceControlDirection = verticalDirection.includes(scroll) && 'vertical' || horizontalDirection.includes(scroll) && 'horizontal' || null;

		// Case 1. Invalid direction
		if (this.voiceControlDirection === null) {
			this.isVoiceControl = false;
		// Case 2. Cannot scroll
		} else if (
			(['up', 'top'].includes(scroll) && this.isReachedEdge(scrollTop, 0)) ||
			(['down', 'bottom'].includes(scroll) && this.isReachedEdge(scrollTop, maxTop)) ||
			(['left', 'leftmost'].includes(scroll) && this.isReachedEdge(scrollLeft, 0, maxLeft, isRtl)) ||
			(['right', 'rightmost'].includes(scroll) && this.isReachedEdge(scrollLeft, maxLeft, 0, isRtl))
		) {
			if (window.webOSVoiceReportActionResult) {
				window.webOSVoiceReportActionResult({voiceUi: {exception: 'alreadyCompleted'}});
				e.preventDefault();
			}
		// Case 3. Can scroll
		} else {
			this.isVoiceControl = true;
			if (['up', 'down', 'left', 'right'].includes(scroll)) {
				const isPreviousScrollButton = (scroll === 'up') || (scroll === 'left' && !isRtl) || (scroll === 'right' && isRtl);
				this.onScrollbarButtonClick({isPreviousScrollButton, isVerticalScrollBar: verticalDirection.includes(scroll)});
			} else { // ['top', 'bottom', 'leftmost', 'rightmost'].includes(scroll)
				this.uiRef.current.scrollTo({align: verticalDirection.includes(scroll) && scroll || (scroll === 'leftmost' && isRtl || scroll === 'rightmost' && !isRtl) && 'right' || 'left'});
			}
			e.preventDefault();
		}
	}

	handleScroll = handle(
		forward('onScroll'),
		(ev, {id}, context) => isValidId(id) && context,
		({scrollLeft: x, scrollTop: y}, {id}, context) => {
			context.set(`${id}.scrollPosition`, {x, y});
		}
	).bindAs(this, 'handleScroll')

	render () {
		const
			{
				childRenderer,
				'data-spotlight-container': spotlightContainer,
				'data-spotlight-container-disabled': spotlightContainerDisabled,
				'data-spotlight-id': spotlightId,
				focusableScrollbar,
				scrollDownAriaLabel,
				scrollLeftAriaLabel,
				scrollRightAriaLabel,
				scrollUpAriaLabel,
				...rest
			} = this.props,
			downButtonAriaLabel = scrollDownAriaLabel == null ? $L('scroll down') : scrollDownAriaLabel,
			upButtonAriaLabel = scrollUpAriaLabel == null ? $L('scroll up') : scrollUpAriaLabel,
			rightButtonAriaLabel = scrollRightAriaLabel == null ? $L('scroll right') : scrollRightAriaLabel,
			leftButtonAriaLabel = scrollLeftAriaLabel == null ? $L('scroll left') : scrollLeftAriaLabel;

		return (
			<UiScrollableBase
				noScrollByDrag={!platform.touch}
				{...rest}
				addEventListeners={this.addEventListeners}
				applyOverscrollEffect={this.applyOverscrollEffect}
				clearOverscrollEffect={this.clearOverscrollEffect}
				onFlick={this.onFlick}
				onKeyDown={this.onKeyDown}
				onMouseDown={this.onMouseDown}
				onWheel={this.onWheel}
				onScroll={this.handleScroll}
				ref={this.uiRef}
				removeEventListeners={this.removeEventListeners}
				scrollTo={this.scrollTo}
				stop={this.stop}
				containerRenderer={({ // eslint-disable-line react/jsx-no-bind
					childComponentProps,
					childWrapper: ChildWrapper,
					childWrapperProps: {className: contentClassName, ...restChildWrapperProps},
					className,
					componentCss,
					containerRef: uiContainerRef,
					handleScroll,
					horizontalScrollbarProps,
					initChildRef: initUiChildRef,
					isHorizontalScrollbarVisible,
					isVerticalScrollbarVisible,
					rtl,
					scrollTo,
					style,
					verticalScrollbarProps
				}) => (
					<div
						className={classNames(className, overscrollCss.scrollable)}
						data-spotlight-container={spotlightContainer}
						data-spotlight-container-disabled={spotlightContainerDisabled}
						data-spotlight-id={spotlightId}
						onTouchStart={this.onTouchStart}
						ref={uiContainerRef}
						style={style}
					>
						<div className={classNames(componentCss.container, overscrollCss.overscrollFrame, overscrollCss.vertical, isHorizontalScrollbarVisible ? overscrollCss.horizontalScrollbarVisible : null)} ref={this.overscrollRefs.vertical}>
							<ChildWrapper className={classNames(contentClassName, overscrollCss.overscrollFrame, overscrollCss.horizontal)} ref={this.overscrollRefs.horizontal} {...restChildWrapperProps}>
								{childRenderer({
									...childComponentProps,
									cbScrollTo: scrollTo,
									className: componentCss.scrollableFill,
									initUiChildRef,
									isVerticalScrollbarVisible,
									onScroll: handleScroll,
									onUpdate: this.handleScrollerUpdate,
									ref: this.childRef,
									rtl,
									scrollAndFocusScrollbarButton: this.scrollAndFocusScrollbarButton,
									spotlightId
								})}
							</ChildWrapper>
							{isVerticalScrollbarVisible ?
								<Scrollbar
									{...verticalScrollbarProps}
									{...this.scrollbarProps}
									disabled={!isVerticalScrollbarVisible}
									focusableScrollButtons={focusableScrollbar}
									nextButtonAriaLabel={downButtonAriaLabel}
									previousButtonAriaLabel={upButtonAriaLabel}
									rtl={rtl}
								/> :
								null
							}
						</div>
						{isHorizontalScrollbarVisible ?
							<Scrollbar
								{...horizontalScrollbarProps}
								{...this.scrollbarProps}
								corner={isVerticalScrollbarVisible}
								disabled={!isHorizontalScrollbarVisible}
								focusableScrollButtons={focusableScrollbar}
								nextButtonAriaLabel={rightButtonAriaLabel}
								previousButtonAriaLabel={leftButtonAriaLabel}
								rtl={rtl}
							/> :
							null
						}
					</div>
				)}
			/>
		);
	}
}

/**
 * A Moonstone-styled component that provides horizontal and vertical scrollbars.
 *
 * @class Scrollable
 * @memberof moonstone/Scrollable
 * @mixes spotlight/SpotlightContainerDecorator
 * @extends moonstone/Scrollable.ScrollableBase
 * @ui
 * @public
 */
const Scrollable = Skinnable(
	SpotlightContainerDecorator(
		{
			overflow: true,
			preserveId: true,
			restrict: 'self-first'
		},
		I18nContextDecorator(
			{rtlProp: 'rtl'},
			ScrollableBase
		)
	)
);

export default Scrollable;
export {
	dataIndexAttribute,
	Scrollable,
	ScrollableBase
};<|MERGE_RESOLUTION|>--- conflicted
+++ resolved
@@ -8,18 +8,13 @@
 
 import classNames from 'classnames';
 import {constants, ScrollableBase as UiScrollableBase} from '@enact/ui/Scrollable';
-import {forward} from '@enact/core/handle';
+import handle, {forward} from '@enact/core/handle';
 import {getDirection} from '@enact/spotlight';
 import {getTargetByDirectionFromElement, getTargetByDirectionFromPosition} from '@enact/spotlight/src/target';
 import {I18nContextDecorator} from '@enact/i18n/I18nDecorator/I18nDecorator';
 import {Job} from '@enact/core/util';
 import {onWindowReady} from '@enact/core/snapshot';
 import platform from '@enact/core/platform';
-<<<<<<< HEAD
-import handle, {forward} from '@enact/core/handle';
-import {I18nContextDecorator} from '@enact/i18n/I18nDecorator/I18nDecorator';
-=======
->>>>>>> 06a8d883
 import PropTypes from 'prop-types';
 import React, {Component} from 'react';
 import Spotlight from '@enact/spotlight';
@@ -80,9 +75,8 @@
 	});
 };
 
-<<<<<<< HEAD
 const isValidId = (id) => id !== '';
-=======
+
 /*
  * Track the last position of the pointer to check if a list should scroll by
  * page up/down keys when the pointer is on a list without any focused node.
@@ -122,7 +116,6 @@
 	document.addEventListener('mousemove', pointerTracker);
 	document.addEventListener('keydown', pageKeyHandler);
 });
->>>>>>> 06a8d883
 
 /**
  * A Moonstone-styled component that provides horizontal and vertical scrollbars.
@@ -306,11 +299,8 @@
 		this.createOverscrollJob('vertical', 'before');
 		this.createOverscrollJob('vertical', 'after');
 
-<<<<<<< HEAD
 		this.restoreScrollPosition();
-=======
 		scrollables.set(this, this.uiRef.current.containerRef.current);
->>>>>>> 06a8d883
 	}
 
 	componentDidUpdate (prevProps) {
