/**
 * Provides Moonstone-themed scrollable components and behaviors.
 *
 * @module moonstone/Scrollable
 * @exports dataIndexAttribute
 * @exports Scrollable
 * @private
 */

import {constants, ScrollableBase as UiScrollableBase} from '@enact/ui/Scrollable';
import {getTargetByDirectionFromPosition} from '@enact/spotlight/src/target';
import PropTypes from 'prop-types';
import React, {Component} from 'react';
import Spotlight from '@enact/spotlight';
import SpotlightContainerDecorator from '@enact/spotlight/SpotlightContainerDecorator';
import Touchable from '@enact/ui/Touchable';

import $L from '../internal/$L';

import Scrollbar from './Scrollbar';

import scrollbarCss from './Scrollbar.less';

const
	{
		animationDuration,
		isPageDown,
		isPageUp,
		paginationPageMultiplier
	} = constants,
	reverseDirections = {
		down: 'up',
		left: 'right',
		right: 'left',
		up: 'down'
	};

const TouchableDiv = Touchable('div');

/**
 * The name of a custom attribute which indicates the index of an item in
 * [VirtualList]{@link moonstone/VirtualList.VirtualList} or [VirtualGridList]{@link moonstone/VirtualList.VirtualGridList}.
 *
 * @constant dataIndexAttribute
 * @memberof moonstone/Scrollable
 * @type {String}
 * @private
 */
const dataIndexAttribute = 'data-index';

const navigableFilter = (elem) => {
	if (
		!Spotlight.getPointerMode() &&
		// ignore containers passed as their id
		typeof elem !== 'string' &&
		elem.classList.contains(scrollbarCss.scrollButton)
	) {
		return false;
	}
};

const configureSpotlightContainer = ({'data-spotlight-id': spotlightId, focusableScrollbar}) => {
	Spotlight.set(spotlightId, {
		navigableFilter: focusableScrollbar ? null : navigableFilter
	});
};

/**
 * A Moonstone-styled component that provides horizontal and vertical scrollbars.
 *
 * @class ScrollableBase
 * @memberof moonstone/Scrollable
 * @extends ui/Scrollable.ScrollableBase
 * @ui
 * @public
 */
class ScrollableBase extends Component {
	static displayName = 'Scrollable'

	static propTypes = /** @lends moonstone/Scrollable.Scrollable.prototype */ {
		/**
		 * Render function.
		 *
		 * @type {Function}
		 * @required
		 * @private
		 */
		childRenderer: PropTypes.func.isRequired,

		/**
		 * This is set to `true` by SpotlightContainerDecorator
		 *
		 * @type {Boolean}
		 * @private
		 */
		'data-spotlight-container': PropTypes.bool,

		/**
		 * This is passed onto the wrapped component to allow
		 * it to customize the spotlight container for its use case.
		 *
		 * @type {String}
		 * @private
		 */
		'data-spotlight-id': PropTypes.string,

		/**
		 * Direction of the list or the scroller.
		 * `'both'` could be only used for[Scroller]{@link moonstone/Scroller.Scroller}.
		 *
		 * Valid values are:
		 * * `'both'`,
		 * * `'horizontal'`, and
		 * * `'vertical'`.
		 *
		 * @type {String}
		 * @private
		 */
		direction: PropTypes.oneOf(['both', 'horizontal', 'vertical']),

		/**
		 * When `true`, allows 5-way navigation to the scrollbar controls. By default, 5-way will
		 * not move focus to the scrollbar controls.
		 *
		 * @type {Boolean}
		 * @default false
		 * @public
		 */
		focusableScrollbar: PropTypes.bool,

		/**
		* Sets the hint string read when focusing the next button in the vertical scroll bar.
		*
		* @type {String}
		* @default $L('scroll down')
		* @public
		*/
		scrollDownAriaLabel: PropTypes.string,

		/**
		* Sets the hint string read when focusing the previous button in the horizontal scroll bar.
		*
		* @type {String}
		* @default $L('scroll left')
		* @public
		*/
		scrollLeftAriaLabel: PropTypes.string,

		/**
		* Sets the hint string read when focusing the next button in the horizontal scroll bar.
		*
		* @type {String}
		* @default $L('scroll right')
		* @public
		*/
		scrollRightAriaLabel: PropTypes.string,

		/**
		* Sets the hint string read when focusing the previous button in the vertical scroll bar.
		*
		* @type {String}
		* @default $L('scroll up')
		* @public
		*/
		scrollUpAriaLabel: PropTypes.string
	}

	static defaultProps = {
		focusableScrollbar: false
	}

	constructor (props) {
		super(props);

		this.scrollbarProps = {
			cbAlertThumb: this.alertThumbAfterRendered,
			onNextScroll: this.onScrollbarButtonClick,
			onPrevScroll: this.onScrollbarButtonClick
		};

		configureSpotlightContainer(props);
	}

	componentWillReceiveProps (nextProps) {
		configureSpotlightContainer(nextProps);
	}

	componentDidUpdate () {
		if (this.uiRef.scrollToInfo === null) {
			this.updateScrollOnFocus();
		}
	}

	// status
	isWheeling = false

	// spotlight
	lastFocusedItem = null
	lastScrollPositionOnFocus = null
	indexToFocus = null
	nodeToFocus = null

	onFlick = () => {
		const focusedItem = Spotlight.getCurrent();

		if (focusedItem) {
			focusedItem.blur();
		}

		this.childRef.setContainerDisabled(true);
	}

	onWheel = ({delta, horizontalScrollbarRef, verticalScrollbarRef}) => {
		const
			focusedItem = Spotlight.getCurrent(),
			isHorizontalScrollButtonFocused = horizontalScrollbarRef && horizontalScrollbarRef.isOneOfScrollButtonsFocused(),
			isVerticalScrollButtonFocused = verticalScrollbarRef && verticalScrollbarRef.isOneOfScrollButtonsFocused();

		if (focusedItem && !isHorizontalScrollButtonFocused && !isVerticalScrollButtonFocused) {
			focusedItem.blur();
		}

		if (delta !== 0) {
			this.isWheeling = true;
			this.childRef.setContainerDisabled(true);
		}
	}

	startScrollOnFocus = (pos, item) => {
		if (pos) {
			const
				{top, left} = pos,
				bounds = this.uiRef.getScrollBounds();

			if ((bounds.maxTop > 0 && top !== this.uiRef.scrollTop) || (bounds.maxLeft > 0 && left !== this.uiRef.scrollLeft)) {
				this.uiRef.start({
					targetX: left,
					targetY: top,
					animate: (animationDuration > 0) && this.animateOnFocus,
					duration: animationDuration
				});
			}
			this.lastFocusedItem = item;
			this.lastScrollPositionOnFocus = pos;
		}
	}

	onFocus = (ev) => {
		const
			{direction} = this.props,
			{animator, isDragging} = this.uiRef,
			shouldPreventScrollByFocus = this.childRef.shouldPreventScrollByFocus ?
				this.childRef.shouldPreventScrollByFocus() :
				false;

		if (this.isWheeling) {
			this.uiRef.stop();
			this.animateOnFocus = false;
		}

		if (!Spotlight.getPointerMode()) {
			this.alertThumb();
		}

		if (!(shouldPreventScrollByFocus || Spotlight.getPointerMode() || isDragging)) {
			const
				item = ev.target,
				positionFn = this.childRef.calculatePositionOnFocus,
				spotItem = Spotlight.getCurrent();

			if (item && item === spotItem && positionFn) {
				const lastPos = this.lastScrollPositionOnFocus;
				let pos;

				// If scroll animation is ongoing, we need to pass last target position to
				// determine correct scroll position.
				if (animator.isAnimating() && lastPos) {
					pos = positionFn({item, scrollPosition: (direction !== 'horizontal') ? lastPos.top : lastPos.left});
				} else {
					pos = positionFn({item});
				}

				this.startScrollOnFocus(pos, item);
			}
		} else if (this.childRef.setLastFocusedIndex) {
			this.childRef.setLastFocusedIndex(ev.target);
		}
	}

	getPageDirection = (keyCode) => {
		const
			{direction} = this.props,
			isRtl = this.uiRef.state.rtl,
			isVertical = (direction === 'vertical' || direction === 'both');

		return isPageUp(keyCode) ?
			(isVertical && 'up' || isRtl && 'right' || 'left') :
			(isVertical && 'down' || isRtl && 'left' || 'right');
	}

	getEndPoint = (direction, oSpotBounds, viewportBounds) => {
		let oPoint = {};

		switch (direction) {
			case 'up':
				oPoint.x = oSpotBounds.left + oSpotBounds.width / 2;
				oPoint.y = viewportBounds.top;
				break;
			case 'left':
				oPoint.x = viewportBounds.left;
				oPoint.y = oSpotBounds.top;
				break;
			case 'down':
				oPoint.x = oSpotBounds.left + oSpotBounds.width / 2;
				oPoint.y = viewportBounds.top + viewportBounds.height;
				break;
			case 'right':
				oPoint.x = viewportBounds.left + viewportBounds.width;
				oPoint.y = oSpotBounds.top;
				break;
		}
		return oPoint;
	}

	scrollByPage = (keyCode) => {
		// Only scroll by page when the vertical scrollbar is visible. Otherwise, treat the
		// scroller as a plain container
		if (!this.uiRef.state.isVerticalScrollbarVisible) return;

		const
			{childRef, containerRef, scrollToAccumulatedTarget} = this.uiRef,
			bounds = this.uiRef.getScrollBounds(),
			canScrollVertically = this.uiRef.canScrollVertically(bounds),
			pageDistance = isPageUp(keyCode) ? (this.uiRef.pageDistance * -1) : this.uiRef.pageDistance,
			spotItem = Spotlight.getCurrent();

		if (!Spotlight.getPointerMode() && spotItem) {
			// Should skip scroll by page when spotItem is paging control button of Scrollbar
			if (!childRef.containerRef.contains(spotItem)) {
				return;
			}

			const
				// VirtualList and Scroller have a spotlightId on containerRef
				spotlightId = childRef.containerRef.dataset.spotlightId,
				direction = this.getPageDirection(keyCode),
				rDirection = reverseDirections[direction],
				viewportBounds = containerRef.getBoundingClientRect(),
				spotItemBounds = spotItem.getBoundingClientRect(),
				endPoint = this.getEndPoint(direction, spotItemBounds, viewportBounds),
				next = getTargetByDirectionFromPosition(rDirection, endPoint, spotlightId),
				scrollFn = this.childRef.scrollToNextPage || this.childRef.scrollToNextItem;

			// If there is no next spottable DOM elements, scroll one page with animation
			if (!next) {
				scrollToAccumulatedTarget(pageDistance, canScrollVertically);
			// If there is a next spottable DOM element vertically or horizontally, focus it without animation
			} else if (next !== spotItem && this.childRef.scrollToNextPage) {
				this.animateOnFocus = false;
				Spotlight.focus(next);
			// If a next spottable DOM element is equals to the current spottable item, we need to find a next item
			} else {
				const nextPage = scrollFn({direction, reverseDirection: rDirection, focusedItem: spotItem, spotlightId});

				// If finding a next spottable item in a Scroller, focus it
				if (typeof nextPage === 'object') {
					this.animateOnFocus = false;
					Spotlight.focus(nextPage);
				// Scroll one page with animation if nextPage is equals to `false`
				} else if (!nextPage) {
					scrollToAccumulatedTarget(pageDistance, canScrollVertically);
				}
			}
		} else {
			scrollToAccumulatedTarget(pageDistance, canScrollVertically);
		}
	}

	hasFocus () {
		let current = Spotlight.getCurrent();

		if (!current || Spotlight.getPointerMode()) {
			const spotlightId = Spotlight.getActiveContainer();
			current = document.querySelector(`[data-spotlight-id="${spotlightId}"]`);
		}

		return current && this.uiRef.containerRef.contains(current);
	}

	onKeyDown = (ev) => {
		this.animateOnFocus = true;
		if ((isPageUp(ev.keyCode) || isPageDown(ev.keyCode)) && !ev.repeat && this.hasFocus()) {
			this.scrollByPage(ev.keyCode);
		}
	}

	onScrollbarButtonClick = ({isPreviousScrollButton, isVerticalScrollBar}) => {
		const
			bounds = this.uiRef.getScrollBounds(),
			pageDistance = (isVerticalScrollBar ? bounds.clientHeight : bounds.clientWidth) * paginationPageMultiplier,
			delta = isPreviousScrollButton ? -pageDistance : pageDistance,
			direction = Math.sign(delta);

		if (direction !== this.uiRef.wheelDirection) {
			this.uiRef.isScrollAnimationTargetAccumulated = false;
			this.uiRef.wheelDirection = direction;
		}

		this.uiRef.scrollToAccumulatedTarget(delta, isVerticalScrollBar);
	}

	stop = () => {
		this.childRef.setContainerDisabled(false);
		this.focusOnItem();
		this.lastFocusedItem = null;
		this.lastScrollPositionOnFocus = null;
		this.isWheeling = false;
	}

	focusOnItem () {
		const childRef = this.childRef;

		if (this.indexToFocus !== null && typeof childRef.focusByIndex === 'function') {
			childRef.focusByIndex(this.indexToFocus);
			this.indexToFocus = null;
		}
		if (this.nodeToFocus !== null && typeof childRef.focusOnNode === 'function') {
			childRef.focusOnNode(this.nodeToFocus);
			this.nodeToFocus = null;
		}
	}

	scrollTo = (opt) => {
		this.indexToFocus = (opt.focus && typeof opt.index === 'number') ? opt.index : null;
		this.nodeToFocus = (opt.focus && opt.node instanceof Object && opt.node.nodeType === 1) ? opt.node : null;
	}

	alertThumb = () => {
		const bounds = this.uiRef.getScrollBounds();

		this.uiRef.showThumb(bounds);
		this.uiRef.startHidingThumb();
	}

	alertThumbAfterRendered = () => {
		const spotItem = Spotlight.getCurrent();

		if (!Spotlight.getPointerMode() && spotItem && this.uiRef && this.uiRef.childRef.containerRef.contains(spotItem) && this.uiRef.isUpdatedScrollThumb) {
			this.alertThumb();
		}
	}

	updateScrollOnFocus () {
		const
			focusedItem = Spotlight.getCurrent(),
			{containerRef} = this.uiRef.childRef;

		if (focusedItem && containerRef && containerRef.contains(focusedItem)) {
			const
				scrollInfo = {
					previousScrollHeight: this.uiRef.bounds.scrollHeight,
					scrollTop: this.uiRef.scrollTop
				},
				pos = this.childRef.calculatePositionOnFocus({item: focusedItem, scrollInfo});

			if (pos && (pos.left !== this.uiRef.scrollLeft || pos.top !== this.uiRef.scrollTop)) {
				this.uiRef.start({
					targetX: pos.left,
					targetY: pos.top,
					animate: false
				});
			}
		}

		// update `scrollHeight`
		this.uiRef.bounds.scrollHeight = this.uiRef.getScrollBounds().scrollHeight;
	}

	// FIXME setting event handlers directly to work on the V8 snapshot.
	addEventListeners = (childContainerRef) => {
		if (childContainerRef && childContainerRef.addEventListener) {
			childContainerRef.addEventListener('focusin', this.onFocus);
		}
	}

	// FIXME setting event handlers directly to work on the V8 snapshot.
	removeEventListeners = (childContainerRef) => {
		if (childContainerRef && childContainerRef.removeEventListener) {
			childContainerRef.removeEventListener('focusin', this.onFocus);
		}
	}

	initChildRef = (ref) => {
		if (ref) {
			this.childRef = ref;
		}
	}

	initUiRef = (ref) => {
		if (ref) {
			this.uiRef = ref;
		}
	}

	render () {
<<<<<<< HEAD
		const {childRenderer, 'data-spotlight-container': spotlightContainer, 'data-spotlight-id': spotlightId, ...rest} = this.props;

		delete rest.focusableScrollbar;
=======
		const
			{
				childRenderer,
				focusableScrollbar,
				scrollRightAriaLabel,
				scrollLeftAriaLabel,
				scrollDownAriaLabel,
				scrollUpAriaLabel,
				...rest
			} = this.props,
			downButtonAriaLabel = scrollDownAriaLabel == null ? $L('scroll down') : scrollDownAriaLabel,
			upButtonAriaLabel = scrollUpAriaLabel == null ? $L('scroll up') : scrollUpAriaLabel,
			rightButtonAriaLabel = scrollRightAriaLabel == null ? $L('scroll right') : scrollRightAriaLabel,
			leftButtonAriaLabel = scrollLeftAriaLabel == null ? $L('scroll left') : scrollLeftAriaLabel;
>>>>>>> 71bf1b44

		return (
			<UiScrollableBase
				{...rest}
				addEventListeners={this.addEventListeners}
				onFlick={this.onFlick}
				onKeyDown={this.onKeyDown}
				onWheel={this.onWheel}
				ref={this.initUiRef}
				removeEventListeners={this.removeEventListeners}
				scrollTo={this.scrollTo}
				stop={this.stop}
				containerRenderer={({ // eslint-disable-line react/jsx-no-bind
					childComponentProps,
					className,
					componentCss,
					handleScroll,
					horizontalScrollbarProps,
					initChildRef: initUiChildRef,
					initContainerRef: initUiContainerRef,
					isHorizontalScrollbarVisible,
					isVerticalScrollbarVisible,
					rtl,
					scrollTo,
					style,
					touchableProps,
					verticalScrollbarProps
				}) => (
					<div
						className={className}
						data-spotlight-container={spotlightContainer}
						data-spotlight-id={spotlightId}
						ref={initUiContainerRef}
						style={style}
					>
						<div className={componentCss.container}>
							<TouchableDiv {...touchableProps}>
								{childRenderer({
									...childComponentProps,
									cbScrollTo: scrollTo,
									className: componentCss.scrollableFill,
									initUiChildRef,
									onScroll: handleScroll,
									ref: this.initChildRef,
									rtl,
									spotlightId
								})}
							</TouchableDiv>
<<<<<<< HEAD
							{isVerticalScrollbarVisible ? <Scrollbar {...verticalScrollbarProps} {...this.scrollbarProps} disabled={!isVerticalScrollbarVisible} rtl={rtl} /> : null}
						</div>
						{isHorizontalScrollbarVisible ? <Scrollbar {...horizontalScrollbarProps} {...this.scrollbarProps} corner={isVerticalScrollbarVisible} disabled={!isHorizontalScrollbarVisible} rtl={rtl} /> : null}
					</div>
=======
							{isVerticalScrollbarVisible ?
								<Scrollbar
									{...verticalScrollbarProps}
									{...this.scrollbarProps}
									disabled={!isVerticalScrollbarVisible}
									nextButtonAriaLabel={downButtonAriaLabel}
									previousButtonAriaLabel={upButtonAriaLabel}
								/> :
								null
							}
						</div>
						{isHorizontalScrollbarVisible ?
							<Scrollbar
								{...horizontalScrollbarProps}
								{...this.scrollbarProps}
								corner={isVerticalScrollbarVisible}
								disabled={!isHorizontalScrollbarVisible}
								nextButtonAriaLabel={rightButtonAriaLabel}
								previousButtonAriaLabel={leftButtonAriaLabel}
							/> :
							null
						}
					</ScrollableSpotlightContainer>
>>>>>>> 71bf1b44
				)}
			/>
		);
	}
}

/**
 * A Moonstone-styled component that provides horizontal and vertical scrollbars.
 *
 * @class Scrollable
 * @memberof moonstone/Scrollable
 * @mixes spotlight/SpotlightContainerDecorator
 * @extends moonstone/Scrollable.ScrollableBase
 * @ui
 * @public
 */
const Scrollable = SpotlightContainerDecorator(
	{
		overflow: true,
		preserveId: true,
		restrict: 'self-first'
	},
	ScrollableBase
);

export default Scrollable;
export {
	dataIndexAttribute,
	Scrollable,
	ScrollableBase
};<|MERGE_RESOLUTION|>--- conflicted
+++ resolved
@@ -503,15 +503,11 @@
 	}
 
 	render () {
-<<<<<<< HEAD
-		const {childRenderer, 'data-spotlight-container': spotlightContainer, 'data-spotlight-id': spotlightId, ...rest} = this.props;
-
-		delete rest.focusableScrollbar;
-=======
 		const
 			{
 				childRenderer,
-				focusableScrollbar,
+				'data-spotlight-container': spotlightContainer,
+				'data-spotlight-id': spotlightId,
 				scrollRightAriaLabel,
 				scrollLeftAriaLabel,
 				scrollDownAriaLabel,
@@ -522,7 +518,8 @@
 			upButtonAriaLabel = scrollUpAriaLabel == null ? $L('scroll up') : scrollUpAriaLabel,
 			rightButtonAriaLabel = scrollRightAriaLabel == null ? $L('scroll right') : scrollRightAriaLabel,
 			leftButtonAriaLabel = scrollLeftAriaLabel == null ? $L('scroll left') : scrollLeftAriaLabel;
->>>>>>> 71bf1b44
+
+		delete rest.focusableScrollbar;
 
 		return (
 			<UiScrollableBase
@@ -571,12 +568,6 @@
 									spotlightId
 								})}
 							</TouchableDiv>
-<<<<<<< HEAD
-							{isVerticalScrollbarVisible ? <Scrollbar {...verticalScrollbarProps} {...this.scrollbarProps} disabled={!isVerticalScrollbarVisible} rtl={rtl} /> : null}
-						</div>
-						{isHorizontalScrollbarVisible ? <Scrollbar {...horizontalScrollbarProps} {...this.scrollbarProps} corner={isVerticalScrollbarVisible} disabled={!isHorizontalScrollbarVisible} rtl={rtl} /> : null}
-					</div>
-=======
 							{isVerticalScrollbarVisible ?
 								<Scrollbar
 									{...verticalScrollbarProps}
@@ -584,6 +575,7 @@
 									disabled={!isVerticalScrollbarVisible}
 									nextButtonAriaLabel={downButtonAriaLabel}
 									previousButtonAriaLabel={upButtonAriaLabel}
+									rtl={rtl}
 								/> :
 								null
 							}
@@ -596,11 +588,11 @@
 								disabled={!isHorizontalScrollbarVisible}
 								nextButtonAriaLabel={rightButtonAriaLabel}
 								previousButtonAriaLabel={leftButtonAriaLabel}
+								rtl={rtl}
 							/> :
 							null
 						}
-					</ScrollableSpotlightContainer>
->>>>>>> 71bf1b44
+					</div>
 				)}
 			/>
 		);
