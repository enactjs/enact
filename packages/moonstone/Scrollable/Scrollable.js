/**
 * Provides Moonstone-themed scrollable components and behaviors.
 *
 * @module moonstone/Scrollable
 * @exports dataIndexAttribute
 * @exports Scrollable
 * @private
 */

import classNames from 'classnames';
import {constants, ScrollableBase as UiScrollableBase} from '@enact/ui/Scrollable';
import {getDirection} from '@enact/spotlight';
import {getTargetByDirectionFromElement, getTargetByDirectionFromPosition} from '@enact/spotlight/src/target';
import {Job} from '@enact/core/util';
import PropTypes from 'prop-types';
import React, {Component} from 'react';
import ReactDOM from 'react-dom';
import Spotlight from '@enact/spotlight';
import SpotlightContainerDecorator from '@enact/spotlight/SpotlightContainerDecorator';
import Touchable from '@enact/ui/Touchable';
import {platform} from '@enact/webos/platform';

import $L from '../internal/$L';

import Scrollbar from './Scrollbar';
import Skinnable from '../Skinnable';

import overscrollCss from './OverscrollEffect.less';
import scrollbarCss from './Scrollbar.less';

const
	{
		animationDuration,
		isPageDown,
		isPageUp,
		overscrollTypes,
		paginationPageMultiplier
	} = constants,
	overscrollRatioPrefix = '--scrollable-overscroll-ratio-',
	overscrollTimeout = 300,
	reverseDirections = {
		down: 'up',
		left: 'right',
		right: 'left',
		up: 'down'
	};

const TouchableDiv = Touchable('div');

/**
 * The name of a custom attribute which indicates the index of an item in
 * [VirtualList]{@link moonstone/VirtualList.VirtualList} or [VirtualGridList]{@link moonstone/VirtualList.VirtualGridList}.
 *
 * @constant dataIndexAttribute
 * @memberof moonstone/Scrollable
 * @type {String}
 * @private
 */
const dataIndexAttribute = 'data-index';

const navigableFilter = (elem) => {
	if (
		!Spotlight.getPointerMode() &&
		// ignore containers passed as their id
		typeof elem !== 'string' &&
		elem.classList.contains(scrollbarCss.scrollButton)
	) {
		return false;
	}
};

const configureSpotlightContainer = ({'data-spotlight-id': spotlightId, focusableScrollbar}) => {
	Spotlight.set(spotlightId, {
		navigableFilter: focusableScrollbar ? null : navigableFilter
	});
};

/**
 * A Moonstone-styled component that provides horizontal and vertical scrollbars.
 *
 * @class ScrollableBase
 * @memberof moonstone/Scrollable
 * @extends ui/Scrollable.ScrollableBase
 * @ui
 * @public
 */
class ScrollableBase extends Component {
	static displayName = 'Scrollable'

	static propTypes = /** @lends moonstone/Scrollable.Scrollable.prototype */ {
		/**
		 * Render function.
		 *
		 * @type {Function}
		 * @required
		 * @private
		 */
		childRenderer: PropTypes.func.isRequired,

		/**
		 * This is set to `true` by SpotlightContainerDecorator
		 *
		 * @type {Boolean}
		 * @private
		 */
		'data-spotlight-container': PropTypes.bool,

		/**
		 * `false` if the content of the list or the scroller could get focus
		 *
		 * @type {Boolean}
		 * @default false
		 * @private
		 */
		'data-spotlight-container-disabled': PropTypes.bool,

		/**
		 * This is passed onto the wrapped component to allow
		 * it to customize the spotlight container for its use case.
		 *
		 * @type {String}
		 * @private
		 */
		'data-spotlight-id': PropTypes.string,

		/**
		 * Direction of the list or the scroller.
		 * `'both'` could be only used for[Scroller]{@link moonstone/Scroller.Scroller}.
		 *
		 * Valid values are:
		 * * `'both'`,
		 * * `'horizontal'`, and
		 * * `'vertical'`.
		 *
		 * @type {String}
		 * @private
		 */
		direction: PropTypes.oneOf(['both', 'horizontal', 'vertical']),

		/**
		 * When `true`, allows 5-way navigation to the scrollbar controls. By default, 5-way will
		 * not move focus to the scrollbar controls.
		 *
		 * @type {Boolean}
		 * @default false
		 * @public
		 */
		focusableScrollbar: PropTypes.bool,

		/**
		 * Sets the hint string read when focusing the next button in the vertical scroll bar.
		 *
		 * @type {String}
		 * @default $L('scroll down')
		 * @public
		 */
		scrollDownAriaLabel: PropTypes.string,

		/**
		 * Sets the hint string read when focusing the previous button in the horizontal scroll bar.
		 *
		 * @type {String}
		 * @default $L('scroll left')
		 * @public
		 */
		scrollLeftAriaLabel: PropTypes.string,

		/**
		 * Sets the hint string read when focusing the next button in the horizontal scroll bar.
		 *
		 * @type {String}
		 * @default $L('scroll right')
		 * @public
		 */
		scrollRightAriaLabel: PropTypes.string,

		/**
		 * Sets the hint string read when focusing the previous button in the vertical scroll bar.
		 *
		 * @type {String}
		 * @default $L('scroll up')
		 * @public
		 */
		scrollUpAriaLabel: PropTypes.string
	}

	static defaultProps = {
		'data-spotlight-container-disabled': false,
		focusableScrollbar: false
	}

	constructor (props) {
		super(props);

		this.scrollbarProps = {
			cbAlertThumb: this.alertThumbAfterRendered,
			onNextScroll: this.onScrollbarButtonClick,
			onPrevScroll: this.onScrollbarButtonClick
		};

		configureSpotlightContainer(props);
	}

	componentWillReceiveProps (nextProps) {
		configureSpotlightContainer(nextProps);
	}

	componentDidUpdate () {
		if (this.uiRef.scrollToInfo === null && this.childRef.nodeIndexToBeFocused == null) {
			this.updateScrollOnFocus();
		}
	}

	componentWillUnmount () {
		this.stopOverscrollJob('horizontal', 'before');
		this.stopOverscrollJob('horizontal', 'after');
		this.stopOverscrollJob('vertical', 'before');
		this.stopOverscrollJob('vertical', 'after');
	}

	// status
	isWheeling = false

	// spotlight
	lastFocusedItem = null
	lastScrollPositionOnFocus = null
	indexToFocus = null
	nodeToFocus = null

<<<<<<< HEAD
	isVoiceControl = false
	voiceControlDirection = 'vertical'
=======
	// overscroll
	overscrollRefs = {horizontal: null, vertical: null}
	overscrollJobs = {
		horizontal: {before: null, after: null},
		vertical: {before: null, after: null}
	}
>>>>>>> 513a8a4d

	onFlick = () => {
		const focusedItem = Spotlight.getCurrent();

		if (focusedItem) {
			focusedItem.blur();
		}

		this.childRef.setContainerDisabled(true);
	}

	onWheel = ({delta, horizontalScrollbarRef, verticalScrollbarRef}) => {
		const
			focusedItem = Spotlight.getCurrent(),
			isHorizontalScrollButtonFocused = horizontalScrollbarRef && horizontalScrollbarRef.isOneOfScrollButtonsFocused(),
			isVerticalScrollButtonFocused = verticalScrollbarRef && verticalScrollbarRef.isOneOfScrollButtonsFocused();

		if (focusedItem && !isHorizontalScrollButtonFocused && !isVerticalScrollButtonFocused) {
			focusedItem.blur();
		}

		if (delta !== 0) {
			this.isWheeling = true;
			this.childRef.setContainerDisabled(true);
		}
	}

	startScrollOnFocus = (pos, item) => {
		if (pos) {
			const
				{top, left} = pos,
				bounds = this.uiRef.getScrollBounds(),
				scrollHorizontally = bounds.maxLeft > 0 && left !== this.uiRef.scrollLeft,
				scrollVertically = bounds.maxTop > 0 && top !== this.uiRef.scrollTop;

			if (scrollHorizontally || scrollVertically) {
				this.uiRef.start({
					targetX: left,
					targetY: top,
					animate: (animationDuration > 0) && this.animateOnFocus,
					duration: animationDuration
				});

				if (!this.childRef.shouldPreventOverscrollEffect || !this.childRef.shouldPreventOverscrollEffect()) {
					if (scrollHorizontally) {
						this.uiRef.updateOverscrollEffect('horizontal', left, overscrollTypes.scrolling, 1);
					}
					if (scrollVertically) {
						this.uiRef.updateOverscrollEffect('vertical', top, overscrollTypes.scrolling, 1);
					}
				}
			}
			this.lastFocusedItem = item;
			this.lastScrollPositionOnFocus = pos;
		}
	}

	onFocus = (ev) => {
		const
			{direction} = this.props,
			{animator, isDragging} = this.uiRef,
			shouldPreventScrollByFocus = this.childRef.shouldPreventScrollByFocus ?
				this.childRef.shouldPreventScrollByFocus() :
				false;

		if (this.isWheeling) {
			this.uiRef.stop();
			this.animateOnFocus = false;
		}

		if (!Spotlight.getPointerMode()) {
			this.alertThumb();
		}

		if (!(shouldPreventScrollByFocus || Spotlight.getPointerMode() || isDragging)) {
			const
				item = ev.target,
				positionFn = this.childRef.calculatePositionOnFocus,
				spotItem = Spotlight.getCurrent();

			if (item && item === spotItem && positionFn) {
				const lastPos = this.lastScrollPositionOnFocus;
				let pos;

				// If scroll animation is ongoing, we need to pass last target position to
				// determine correct scroll position.
				if (animator.isAnimating() && lastPos) {
					pos = positionFn({item, scrollPosition: (direction !== 'horizontal') ? lastPos.top : lastPos.left});
				} else {
					pos = positionFn({item});
				}

				this.startScrollOnFocus(pos, item);
			}
		} else if (this.childRef.setLastFocusedIndex) {
			this.childRef.setLastFocusedIndex(ev.target);
		}
	}

	getPageDirection = (keyCode) => {
		const
			{direction} = this.props,
			isRtl = this.uiRef.state.rtl,
			isVertical = (direction === 'vertical' || direction === 'both');

		return isPageUp(keyCode) ?
			(isVertical && 'up' || isRtl && 'right' || 'left') :
			(isVertical && 'down' || isRtl && 'left' || 'right');
	}

	getEndPoint = (direction, oSpotBounds, viewportBounds) => {
		let oPoint = {};

		switch (direction) {
			case 'up':
				oPoint.x = oSpotBounds.left + oSpotBounds.width / 2;
				oPoint.y = viewportBounds.top;
				break;
			case 'left':
				oPoint.x = viewportBounds.left;
				oPoint.y = oSpotBounds.top;
				break;
			case 'down':
				oPoint.x = oSpotBounds.left + oSpotBounds.width / 2;
				oPoint.y = viewportBounds.top + viewportBounds.height;
				break;
			case 'right':
				oPoint.x = viewportBounds.left + viewportBounds.width;
				oPoint.y = oSpotBounds.top;
				break;
		}
		return oPoint;
	}

	scrollByPage = (keyCode) => {
		// Only scroll by page when the vertical scrollbar is visible. Otherwise, treat the
		// scroller as a plain container
		if (!this.uiRef.state.isVerticalScrollbarVisible) return;

		const
			{childRef, containerRef, scrollToAccumulatedTarget} = this.uiRef,
			bounds = this.uiRef.getScrollBounds(),
			canScrollVertically = this.uiRef.canScrollVertically(bounds),
			pageDistance = (isPageUp(keyCode) ? -1 : 1) * (canScrollVertically ? bounds.clientHeight : bounds.clientWidth) * paginationPageMultiplier,
			spotItem = Spotlight.getCurrent();

		if (spotItem) {
			// Should skip scroll by page when spotItem is paging control button of Scrollbar
			if (!childRef.containerRef.contains(spotItem)) {
				return;
			}

			const
				// VirtualList and Scroller have a spotlightId on containerRef
				spotlightId = containerRef.dataset.spotlightId,
				direction = this.getPageDirection(keyCode),
				rDirection = reverseDirections[direction],
				viewportBounds = containerRef.getBoundingClientRect(),
				spotItemBounds = spotItem.getBoundingClientRect(),
				endPoint = this.getEndPoint(direction, spotItemBounds, viewportBounds),
				next = getTargetByDirectionFromPosition(rDirection, endPoint, spotlightId),
				scrollFn = this.childRef.scrollToNextPage || this.childRef.scrollToNextItem;

			// If there is no next spottable DOM elements, scroll one page with animation
			if (!next) {
				scrollToAccumulatedTarget(pageDistance, canScrollVertically);
			// If there is a next spottable DOM element vertically or horizontally, focus it without animation
			} else if (next !== spotItem && this.childRef.scrollToNextPage) {
				this.animateOnFocus = false;
				Spotlight.focus(next);
			// If a next spottable DOM element is equals to the current spottable item, we need to find a next item
			} else {
				const nextPage = scrollFn({direction, reverseDirection: rDirection, focusedItem: spotItem, spotlightId});

				// If finding a next spottable item in a Scroller, focus it
				if (typeof nextPage === 'object') {
					this.animateOnFocus = false;
					Spotlight.focus(nextPage);
				// Scroll one page with animation if nextPage is equals to `false`
				} else if (nextPage === false) {
					scrollToAccumulatedTarget(pageDistance, canScrollVertically);
				} else if (nextPage === null) {
					const
						isRtl = this.uiRef.state.rtl,
						orientation = (direction === 'up' || direction === 'down') ? 'vertical' : 'horizontal',
						position = (direction === 'up' || !isRtl && direction === 'left' || isRtl && direction === 'right') ? 'before' : 'after';
					this.uiRef.updateOverscrollEffectByDirection(orientation, position, overscrollTypes.scrolling, 1);
				}
			}
		} else {
			scrollToAccumulatedTarget(pageDistance, canScrollVertically);
		}
	}

	hasFocus () {
		let current = Spotlight.getCurrent();

		if (!current || Spotlight.getPointerMode()) {
			const spotlightId = Spotlight.getActiveContainer();
			current = document.querySelector(`[data-spotlight-id="${spotlightId}"]`);
		}

		return current && this.uiRef.containerRef.contains(current);
	}

	onKeyDown = (ev) => {
		this.animateOnFocus = true;

		if (!Spotlight.getPointerMode() && !ev.repeat && this.hasFocus()) {
			if (isPageUp(ev.keyCode) || isPageDown(ev.keyCode)) {
				this.scrollByPage(ev.keyCode);
			} else {
				const direction = getDirection(ev.keyCode);
				if (direction !== false) {
					const
						element = Spotlight.getCurrent(),
						nextSpottable = element ? getTargetByDirectionFromElement(direction, element) : null;

					if (!nextSpottable) { /* if the spotlight focus will not move */
						const
							isRtl = this.uiRef.state.rtl,
							orientation = (direction === 'up' || direction === 'down') ? 'vertical' : 'horizontal',
							position = (direction === 'up' || !isRtl && direction === 'left' || isRtl && direction === 'right') ? 'before' : 'after';
						this.uiRef.updateOverscrollEffectByDirection(orientation, position, overscrollTypes.scrolling, 1);
					}
				}
			}
		}
	}

	onScrollbarButtonClick = ({isPreviousScrollButton, isVerticalScrollBar}) => {
		const
			bounds = this.uiRef.getScrollBounds(),
			direction = isPreviousScrollButton ? -1 : 1,
			pageDistance = direction * (isVerticalScrollBar ? bounds.clientHeight : bounds.clientWidth) * paginationPageMultiplier;

		if (direction !== this.uiRef.wheelDirection) {
			this.uiRef.isScrollAnimationTargetAccumulated = false;
			this.uiRef.wheelDirection = direction;
		}

		this.uiRef.scrollToAccumulatedTarget(pageDistance, isVerticalScrollBar);
	}

	stop = () => {
		this.childRef.setContainerDisabled(false);
		this.focusOnItem();
		this.lastFocusedItem = null;
		this.lastScrollPositionOnFocus = null;
		this.isWheeling = false;
		if (this.isVoiceControl) {
			this.isVoiceControl = false;
			this.updateFocusAfterVoiceControl();
		}
	}

	focusOnItem () {
		const childRef = this.childRef;

		if (this.indexToFocus !== null && typeof childRef.focusByIndex === 'function') {
			childRef.focusByIndex(this.indexToFocus);
			this.indexToFocus = null;
		}
		if (this.nodeToFocus !== null && typeof childRef.focusOnNode === 'function') {
			childRef.focusOnNode(this.nodeToFocus);
			this.nodeToFocus = null;
		}
	}

	scrollTo = (opt) => {
		this.indexToFocus = (opt.focus && typeof opt.index === 'number') ? opt.index : null;
		this.nodeToFocus = (opt.focus && opt.node instanceof Object && opt.node.nodeType === 1) ? opt.node : null;
	}

	alertThumb = () => {
		const bounds = this.uiRef.getScrollBounds();

		this.uiRef.showThumb(bounds);
		this.uiRef.startHidingThumb();
	}

	alertThumbAfterRendered = () => {
		const spotItem = Spotlight.getCurrent();

		if (!Spotlight.getPointerMode() && spotItem && this.uiRef && this.uiRef.childRef.containerRef.contains(spotItem) && this.uiRef.isUpdatedScrollThumb) {
			this.alertThumb();
		}
	}

	updateScrollOnFocus () {
		const
			focusedItem = Spotlight.getCurrent(),
			{containerRef} = this.uiRef.childRef;

		if (focusedItem && containerRef && containerRef.contains(focusedItem)) {
			const
				scrollInfo = {
					previousScrollHeight: this.uiRef.bounds.scrollHeight,
					scrollTop: this.uiRef.scrollTop
				},
				pos = this.childRef.calculatePositionOnFocus({item: focusedItem, scrollInfo});

			if (pos && (pos.left !== this.uiRef.scrollLeft || pos.top !== this.uiRef.scrollTop)) {
				this.uiRef.start({
					targetX: pos.left,
					targetY: pos.top,
					animate: false
				});
			}
		}

		// update `scrollHeight`
		this.uiRef.bounds.scrollHeight = this.uiRef.getScrollBounds().scrollHeight;
	}

	clearOverscrollEffect = (orientation, position) => {
		const {type} = this.uiRef.getOverscrollStatus(orientation);

		if (type !== overscrollTypes.none) {
			this.overscrollJobs[orientation][position].startAfter(
				(type === overscrollTypes.scrolling) ? overscrollTimeout : 0,
				orientation,
				position,
				overscrollTypes.none,
				0
			);
		}
	}

	clearAllOverscrollEffects = () => {
		this.clearOverscrollEffect('horizontal', 'before');
		this.clearOverscrollEffect('horizontal', 'after');
		this.clearOverscrollEffect('vertical', 'before');
		this.clearOverscrollEffect('vertical', 'after');
	}

	applyOverscrollEffect = (orientation, position, type, ratio) => {
		const nodeRef = this.overscrollRefs[orientation];

		if (nodeRef) {
			nodeRef.style.setProperty(overscrollRatioPrefix + orientation + position, ratio);

			if (type === overscrollTypes.scrolling) {
				this.overscrollJobs[orientation][position].start(orientation, position, overscrollTypes.none, 0);
			}
		}
	}

	newOverscrollJob = (orientation, position) => {
		if (!this.overscrollJobs[orientation][position]) {
			this.overscrollJobs[orientation][position] = new Job(this.applyOverscrollEffect.bind(this), overscrollTimeout);
		}
	}

	stopOverscrollJob = (orientation, position) => {
		const job = this.overscrollJobs[orientation][position];

		if (job) {
			job.stop();
			this.overscrollJobs[orientation][position] = null;
		}
	}

	// FIXME setting event handlers directly to work on the V8 snapshot.
	addEventListeners = (childContainerRef) => {
		if (childContainerRef && childContainerRef.addEventListener) {
			childContainerRef.addEventListener('focusin', this.onFocus);
			if (platform.tv) {
				childContainerRef.addEventListener('webOSVoice', this.onVoice);
				childContainerRef.setAttribute('data-webos-voice-intent', 'Scroll');
			}
		}
	}

	// FIXME setting event handlers directly to work on the V8 snapshot.
	removeEventListeners = (childContainerRef) => {
		if (childContainerRef && childContainerRef.removeEventListener) {
			childContainerRef.removeEventListener('focusin', this.onFocus);
			if (platform.tv) {
				childContainerRef.removeEventListener('webOSVoice', this.onVoice);
				childContainerRef.removeAttribute('data-webos-voice-intent');
			}
		}
	}

	initHorizontalOverscrollRef = (ref) => {
		if (ref) {
			this.overscrollRefs.horizontal = ReactDOM.findDOMNode(ref); // eslint-disable-line react/no-find-dom-node
			this.newOverscrollJob('horizontal', 'before');
			this.newOverscrollJob('horizontal', 'after');
		}
	}

	initVerticalOverscrollRef = (ref) => {
		if (ref) {
			this.overscrollRefs.vertical = ref;
			this.newOverscrollJob('vertical', 'before');
			this.newOverscrollJob('vertical', 'after');
		}
	}

	initChildRef = (ref) => {
		if (ref) {
			this.childRef = ref;
		}
	}

	initUiRef = (ref) => {
		if (ref) {
			this.uiRef = ref;
		}
	}

	updateFocusAfterVoiceControl = () => {
		const spotItem = Spotlight.getCurrent();
		if (spotItem && this.uiRef.containerRef.contains(spotItem)) {
			const
				viewportBounds = this.uiRef.containerRef.getBoundingClientRect(),
				spotItemBounds = spotItem.getBoundingClientRect(),
				nodes = Spotlight.getSpottableDescendants(this.uiRef.containerRef.dataset.spotlightId),
				first = this.voiceControlDirection === 'vertical' ? 'top' : 'left',
				last = this.voiceControlDirection === 'vertical' ? 'bottom' : 'right';

			if (spotItemBounds[last] < viewportBounds[first] || spotItemBounds[first] > viewportBounds[last]) {
				for (let i = 0; i < nodes.length; i++) {
					const nodeBounds = nodes[i].getBoundingClientRect();
					if (nodeBounds[first] > viewportBounds[first] && nodeBounds[last] < viewportBounds[last]) {
						Spotlight.focus(nodes[i]);
						break;
					}
				}
			}
		}
	}

	onVoice = (e) => {
		const scroll = e && e.detail && e.detail.scroll;
		this.isVoiceControl = true;

		switch (scroll) {
			case 'up':
				this.voiceControlDirection = 'vertical';
				this.onScrollbarButtonClick({isPreviousScrollButton: true, isVerticalScrollBar: true});
				break;
			case 'down':
				this.voiceControlDirection = 'vertical';
				this.onScrollbarButtonClick({isPreviousScrollButton: false, isVerticalScrollBar: true});
				break;
			case 'left':
				this.voiceControlDirection = 'horizontal';
				this.onScrollbarButtonClick({isPreviousScrollButton: true, isVerticalScrollBar: false});
				break;
			case 'right':
				this.voiceControlDirection = 'horizontal';
				this.onScrollbarButtonClick({isPreviousScrollButton: false, isVerticalScrollBar: false});
				break;
			case 'top':
				this.voiceControlDirection = 'vertical';
				this.uiRef.scrollTo({align: 'top'});
				break;
			case 'bottom':
				this.voiceControlDirection = 'vertical';
				this.uiRef.scrollTo({align: 'bottom'});
				break;
			case 'leftmost':
				this.voiceControlDirection = 'horizontal';
				this.uiRef.scrollTo({align: 'left'});
				break;
			case 'rightmost':
				this.voiceControlDirection = 'horizontal';
				this.uiRef.scrollTo({align: 'right'});
				break;
			default:
				this.isVoiceControl = false;
		}
		e.preventDefault();
	}

	render () {
		const
			{
				childRenderer,
				'data-spotlight-container': spotlightContainer,
				'data-spotlight-container-disabled': spotlightContainerDisabled,
				'data-spotlight-id': spotlightId,
				scrollRightAriaLabel,
				scrollLeftAriaLabel,
				scrollDownAriaLabel,
				scrollUpAriaLabel,
				...rest
			} = this.props,
			downButtonAriaLabel = scrollDownAriaLabel == null ? $L('scroll down') : scrollDownAriaLabel,
			upButtonAriaLabel = scrollUpAriaLabel == null ? $L('scroll up') : scrollUpAriaLabel,
			rightButtonAriaLabel = scrollRightAriaLabel == null ? $L('scroll right') : scrollRightAriaLabel,
			leftButtonAriaLabel = scrollLeftAriaLabel == null ? $L('scroll left') : scrollLeftAriaLabel;

		delete rest.focusableScrollbar;

		return (
			<UiScrollableBase
				{...rest}
				addEventListeners={this.addEventListeners}
				applyOverscrollEffect={this.applyOverscrollEffect}
				clearAllOverscrollEffects={this.clearAllOverscrollEffects}
				onFlick={this.onFlick}
				onKeyDown={this.onKeyDown}
				onWheel={this.onWheel}
				ref={this.initUiRef}
				removeEventListeners={this.removeEventListeners}
				scrollTo={this.scrollTo}
				stop={this.stop}
				containerRenderer={({ // eslint-disable-line react/jsx-no-bind
					childComponentProps,
					className,
					componentCss,
					handleScroll,
					horizontalScrollbarProps,
					initChildRef: initUiChildRef,
					initContainerRef: initUiContainerRef,
					isHorizontalScrollbarVisible,
					isVerticalScrollbarVisible,
					rtl,
					scrollTo,
					style,
					touchableProps: {className: touchableClassName, ...restTouchableProps},
					verticalScrollbarProps
				}) => (
					<div
						className={classNames(className, overscrollCss.scrollable)}
						data-spotlight-container={spotlightContainer}
						data-spotlight-container-disabled={spotlightContainerDisabled}
						data-spotlight-id={spotlightId}
						ref={initUiContainerRef}
						style={style}
					>
						<div className={classNames(componentCss.container, overscrollCss.overscrollFrame, overscrollCss.vertical, isHorizontalScrollbarVisible ? overscrollCss.horizontalScrollbarVisible : null)} ref={this.initVerticalOverscrollRef}>
							<TouchableDiv className={classNames(touchableClassName, overscrollCss.overscrollFrame, overscrollCss.horizontal)} ref={this.initHorizontalOverscrollRef} {...restTouchableProps}>
								{childRenderer({
									...childComponentProps,
									cbScrollTo: scrollTo,
									className: componentCss.scrollableFill,
									initUiChildRef,
									isVerticalScrollbarVisible,
									onScroll: handleScroll,
									ref: this.initChildRef,
									rtl,
									spotlightId
								})}
							</TouchableDiv>
							{isVerticalScrollbarVisible ?
								<Scrollbar
									{...verticalScrollbarProps}
									{...this.scrollbarProps}
									disabled={!isVerticalScrollbarVisible}
									nextButtonAriaLabel={downButtonAriaLabel}
									previousButtonAriaLabel={upButtonAriaLabel}
									rtl={rtl}
								/> :
								null
							}
						</div>
						{isHorizontalScrollbarVisible ?
							<Scrollbar
								{...horizontalScrollbarProps}
								{...this.scrollbarProps}
								corner={isVerticalScrollbarVisible}
								disabled={!isHorizontalScrollbarVisible}
								nextButtonAriaLabel={rightButtonAriaLabel}
								previousButtonAriaLabel={leftButtonAriaLabel}
								rtl={rtl}
							/> :
							null
						}
					</div>
				)}
			/>
		);
	}
}

/**
 * A Moonstone-styled component that provides horizontal and vertical scrollbars.
 *
 * @class Scrollable
 * @memberof moonstone/Scrollable
 * @mixes spotlight/SpotlightContainerDecorator
 * @extends moonstone/Scrollable.ScrollableBase
 * @ui
 * @public
 */
const Scrollable = Skinnable(SpotlightContainerDecorator(
	{
		overflow: true,
		preserveId: true,
		restrict: 'self-first'
	},
	ScrollableBase
));

export default Scrollable;
export {
	dataIndexAttribute,
	Scrollable,
	ScrollableBase
};<|MERGE_RESOLUTION|>--- conflicted
+++ resolved
@@ -227,17 +227,16 @@
 	indexToFocus = null
 	nodeToFocus = null
 
-<<<<<<< HEAD
+	// voice control
 	isVoiceControl = false
 	voiceControlDirection = 'vertical'
-=======
+
 	// overscroll
 	overscrollRefs = {horizontal: null, vertical: null}
 	overscrollJobs = {
 		horizontal: {before: null, after: null},
 		vertical: {before: null, after: null}
 	}
->>>>>>> 513a8a4d
 
 	onFlick = () => {
 		const focusedItem = Spotlight.getCurrent();
