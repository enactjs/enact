/**
 * Provides Moonstone-themed scrollable components and behaviors.
 *
 * @module moonstone/Scrollable
 * @exports Scrollable
 * @private
 */

import classNames from 'classnames';
import {constants, ScrollableBase as UiScrollableBase} from '@enact/ui/Scrollable';
import {getDirection} from '@enact/spotlight';
import {getTargetByDirectionFromElement, getTargetByDirectionFromPosition} from '@enact/spotlight/src/target';
import {Job} from '@enact/core/util';
import platform from '@enact/core/platform';
import {forward} from '@enact/core/handle';
import {I18nContextDecorator} from '@enact/i18n/I18nDecorator/I18nDecorator';
import PropTypes from 'prop-types';
import React, {Component} from 'react';
import Spotlight from '@enact/spotlight';
import SpotlightContainerDecorator from '@enact/spotlight/SpotlightContainerDecorator';

import $L from '../internal/$L';

import Scrollbar from './Scrollbar';
import Skinnable from '../Skinnable';

import overscrollCss from './OverscrollEffect.module.less';
import scrollbarCss from './Scrollbar.module.less';

const Container = SpotlightContainerDecorator(
	{
		overflow: true,
		preserveId: true,
		restrict: 'self-first'
	},
	'div'
);

const
	{
		animationDuration,
		isPageDown,
		isPageUp,
		overscrollTypeDone,
		overscrollTypeNone,
		overscrollTypeOnce,
		paginationPageMultiplier
	} = constants,
	overscrollRatioPrefix = '--scrollable-overscroll-ratio-',
	overscrollTimeout = 300,
	reverseDirections = {
		down: 'up',
		up: 'down'
	};

/**
 * The name of a custom attribute which indicates the index of an item in
 * [VirtualList]{@link moonstone/VirtualList.VirtualList} or
 * [VirtualGridList]{@link moonstone/VirtualList.VirtualGridList}.
 *
 * @constant dataIndexAttribute
 * @memberof moonstone/Scrollable
 * @type {String}
 * @private
 */
const dataIndexAttribute = 'data-index';

const navigableFilter = (elem) => {
	if (
		!Spotlight.getPointerMode() &&
		// ignore containers passed as their id
		typeof elem !== 'string' &&
		elem.classList.contains(scrollbarCss.scrollButton)
	) {
		return false;
	}
};

const configureSpotlightContainer = ({spotlightId, focusableScrollbar}) => {
	Spotlight.set(spotlightId, {
		navigableFilter: focusableScrollbar ? null : navigableFilter
	});
};

/**
 * A Moonstone-styled component that provides horizontal and vertical scrollbars.
 *
 * @class ScrollableBase
 * @memberof moonstone/Scrollable
 * @extends ui/Scrollable.ScrollableBase
 * @ui
 * @public
 */
class ScrollableBase extends Component {
	static displayName = 'Scrollable'

	static propTypes = /** @lends moonstone/Scrollable.Scrollable.prototype */ {
		/**
		 * Render function.
		 *
		 * @type {Function}
		 * @required
		 * @private
		 */
		childRenderer: PropTypes.func.isRequired,

		/**
		 * Animate while scrolling
		 *
		 * @type {Boolean}
		 * @default false
		 * @private
		 */
		animate: PropTypes.bool,

		/**
		 * Direction of the list or the scroller.
		 * `'both'` could be only used for[Scroller]{@link moonstone/Scroller.Scroller}.
		 *
		 * Valid values are:
		 * * `'both'`,
		 * * `'horizontal'`, and
		 * * `'vertical'`.
		 *
		 * @type {String}
		 * @private
		 */
		direction: PropTypes.oneOf(['both', 'horizontal', 'vertical']),

		/**
		 * Allows 5-way navigation to the scrollbar controls. By default, 5-way will
		 * not move focus to the scrollbar controls.
		 *
		 * @type {Boolean}
		 * @default false
		 * @public
		 */
		focusableScrollbar: PropTypes.bool,

		/**
		 * Specifies overscroll effects shows on which type of inputs.
		 *
		 * @type {Object}
		 * @default {
		 *	arrowKey: false,
		 *	drag: false,
		 *	pageKey: false,
		 *	scrollbarButton: false,
		 *	wheel: true
		 * }
		 * @private
		 */
		overscrollEffectOn: PropTypes.shape({
			arrowKey: PropTypes.bool,
			drag: PropTypes.bool,
			pageKey: PropTypes.bool,
			scrollbarButton: PropTypes.bool,
			wheel: PropTypes.bool
		}),

		/**
		 * Sets the hint string read when focusing the next button in the vertical scroll bar.
		 *
		 * @type {String}
		 * @default $L('scroll down')
		 * @public
		 */
		scrollDownAriaLabel: PropTypes.string,

		/**
		 * Sets the hint string read when focusing the previous button in the horizontal scroll bar.
		 *
		 * @type {String}
		 * @default $L('scroll left')
		 * @public
		 */
		scrollLeftAriaLabel: PropTypes.string,

		/**
		 * Sets the hint string read when focusing the next button in the horizontal scroll bar.
		 *
		 * @type {String}
		 * @default $L('scroll right')
		 * @public
		 */
		scrollRightAriaLabel: PropTypes.string,

		/**
		 * Sets the hint string read when focusing the previous button in the vertical scroll bar.
		 *
		 * @type {String}
		 * @default $L('scroll up')
		 * @public
		 */
		scrollUpAriaLabel: PropTypes.string,


		/**
		 * `false` if the content of the list or the scroller could get focus
		 *
		 * @type {Boolean}
		 * @default false
		 * @public
		 */
		spotlightDisabled: PropTypes.bool,

		/**
		 * This is passed onto the wrapped component to allow
		 * it to customize the spotlight container for its use case.
		 *
		 * @type {String}
		 * @public
		 */
		spotlightId: PropTypes.string
	}

	static defaultProps = {
		animate: false,
		focusableScrollbar: false,
		overscrollEffectOn: {
			arrowKey: false,
			drag: false,
			pageKey: false,
			scrollbarButton: false,
			wheel: true
		},
		spotlightDisabled: false
	}

	constructor (props) {
		super(props);

		this.scrollbarProps = {
			cbAlertThumb: this.alertThumbAfterRendered,
			onNextScroll: this.onScrollbarButtonClick,
			onPrevScroll: this.onScrollbarButtonClick
		};

		this.overscrollRefs = {
			horizontal: React.createRef(),
			vertical: React.createRef()
		};
		this.childRef = React.createRef();
		this.uiRef = React.createRef();

		configureSpotlightContainer(props);
	}

	componentDidMount () {
		this.createOverscrollJob('horizontal', 'before');
		this.createOverscrollJob('horizontal', 'after');

		this.createOverscrollJob('vertical', 'before');
		this.createOverscrollJob('vertical', 'after');
	}

	componentDidUpdate (prevProps) {
		if (prevProps.spotlightId !== this.props.spotlightId ||
				prevProps.focusableScrollbar !== this.props.focusableScrollbar) {
			configureSpotlightContainer(this.props);
		}
	}

	componentWillUnmount () {
		this.stopOverscrollJob('horizontal', 'before');
		this.stopOverscrollJob('horizontal', 'after');
		this.stopOverscrollJob('vertical', 'before');
		this.stopOverscrollJob('vertical', 'after');
	}

	// status
	isWheeling = false

	// spotlight
	lastScrollPositionOnFocus = null
	indexToFocus = null
	nodeToFocus = null

	// voice control
	isVoiceControl = false
	voiceControlDirection = 'vertical'

	// overscroll
	overscrollJobs = {
		horizontal: {before: null, after: null},
		vertical: {before: null, after: null}
	}

	onFlick = ({direction}) => {
		const bounds = this.uiRef.current.getScrollBounds();
		const focusedItem = Spotlight.getCurrent();

		if (focusedItem) {
			focusedItem.blur();
		}

		if ((
			direction === 'vertical' && this.uiRef.current.canScrollVertically(bounds) ||
			direction === 'horizontal' && this.uiRef.current.canScrollHorizontally(bounds)
		) && !this.props.spotlightDisabled) {
			this.childRef.current.setContainerDisabled(true);
		}
	}

	onMouseDown = (ev) => {
		if (this.props.spotlightDisabled) {
			ev.preventDefault();
		}
	}

	onTouchStart = () => {
		const
			focusedItem = Spotlight.getCurrent(),
			{horizontalScrollbarRef, verticalScrollbarRef} = this.uiRef.current,
			isHorizontalScrollButtonFocused = horizontalScrollbarRef.current && horizontalScrollbarRef.current.isOneOfScrollButtonsFocused(),
			isVerticalScrollButtonFocused = verticalScrollbarRef.current && verticalScrollbarRef.current.isOneOfScrollButtonsFocused();

		if (focusedItem && !isHorizontalScrollButtonFocused && !isVerticalScrollButtonFocused) {
			focusedItem.blur();
		}
	}

	onWheel = ({delta, horizontalScrollbarRef, verticalScrollbarRef}) => {
		const
			focusedItem = Spotlight.getCurrent(),
			isHorizontalScrollButtonFocused = horizontalScrollbarRef.current && horizontalScrollbarRef.current.isOneOfScrollButtonsFocused(),
			isVerticalScrollButtonFocused = verticalScrollbarRef.current && verticalScrollbarRef.current.isOneOfScrollButtonsFocused();

		if (focusedItem && !isHorizontalScrollButtonFocused && !isVerticalScrollButtonFocused) {
			focusedItem.blur();
		}

		if (delta !== 0) {
			this.isWheeling = true;
			if (!this.props.spotlightDisabled) {
				this.childRef.current.setContainerDisabled(true);
			}
		}
	}

	startScrollOnFocus = (pos) => {
		if (pos) {
			const
				{top, left} = pos,
				bounds = this.uiRef.current.getScrollBounds(),
				scrollHorizontally = bounds.maxLeft > 0 && left !== this.uiRef.current.scrollLeft,
				scrollVertically = bounds.maxTop > 0 && top !== this.uiRef.current.scrollTop;

			if (scrollHorizontally || scrollVertically) {
				this.uiRef.current.start({
					targetX: left,
					targetY: top,
					animate: (animationDuration > 0) && this.animateOnFocus,
					overscrollEffect: this.props.overscrollEffectOn[this.uiRef.current.lastInputType] && (!this.childRef.current.shouldPreventOverscrollEffect || !this.childRef.current.shouldPreventOverscrollEffect())
				});
				this.lastScrollPositionOnFocus = pos;
			}
		}
	}

	calculateAndScrollTo = () => {
		const
			spotItem = Spotlight.getCurrent(),
			positionFn = this.childRef.current.calculatePositionOnFocus,
			{containerRef} = this.uiRef.current.childRefCurrent;

		if (spotItem && positionFn && containerRef.current && containerRef.current.contains(spotItem)) {
			const lastPos = this.lastScrollPositionOnFocus;
			let pos;

			// If scroll animation is ongoing, we need to pass last target position to
			// determine correct scroll position.
			if (this.uiRef.current.animator.isAnimating() && lastPos) {
				pos = positionFn({item: spotItem, scrollPosition: (this.props.direction !== 'horizontal') ? lastPos.top : lastPos.left});
			} else {
				// scrollInfo passes in current `scrollHeight` and `scrollTop` before calculations
				const
					scrollInfo = {
						previousScrollHeight: this.uiRef.current.bounds.scrollHeight,
						scrollTop: this.uiRef.current.scrollTop
					};
				pos = positionFn({item: spotItem, scrollInfo});
			}

			if (pos && (pos.left !== this.uiRef.current.scrollLeft || pos.top !== this.uiRef.current.scrollTop)) {
				this.startScrollOnFocus(pos);
			}

			// update `scrollHeight`
			this.uiRef.current.bounds.scrollHeight = this.uiRef.current.getScrollBounds().scrollHeight;
		}
	}

	onFocus = (ev) => {
		const
			{isDragging} = this.uiRef.current,
			shouldPreventScrollByFocus = this.childRef.current.shouldPreventScrollByFocus ?
				this.childRef.current.shouldPreventScrollByFocus() :
				false;

		if (this.isWheeling) {
			this.uiRef.current.stop();
			this.animateOnFocus = false;
		}

		if (!Spotlight.getPointerMode()) {
			this.alertThumb();
		}

		if (!(shouldPreventScrollByFocus || Spotlight.getPointerMode() || isDragging)) {
			const
				item = ev.target,
				spotItem = Spotlight.getCurrent();

			if (item && item === spotItem) {
				this.calculateAndScrollTo();
			}
		} else if (this.childRef.current.setLastFocusedNode) {
			this.childRef.current.setLastFocusedNode(ev.target);
		}
	}

	scrollByPage = (direction) => {
		// Only scroll by page when the vertical scrollbar is visible. Otherwise, treat the
		// scroller as a plain container
		if (!this.uiRef.current.state.isVerticalScrollbarVisible) {
			return false;
		}

		const
			{childRefCurrent, containerRef} = this.uiRef.current,
			focusedItem = Spotlight.getCurrent();

		this.uiRef.current.lastInputType = 'pageKey';

		// Should skip scroll by page when focusedItem is paging control button of Scrollbar
		if (focusedItem && childRefCurrent.containerRef.current.contains(focusedItem)) {
			const
				// VirtualList and Scroller have a spotlightId on containerRef
				spotlightId = containerRef.current.dataset.spotlightId,
				rDirection = reverseDirections[direction],
				viewportBounds = containerRef.current.getBoundingClientRect(),
				focusedItemBounds = focusedItem.getBoundingClientRect(),
				endPoint = {
					x: focusedItemBounds.left + focusedItemBounds.width / 2,
					y: viewportBounds.top + ((direction === 'up') ? focusedItemBounds.height / 2 - 1 : viewportBounds.height - focusedItemBounds.height / 2 + 1)
				};
			let next = null;

			/* 1. Find spottable item in viewport */
			next = getTargetByDirectionFromPosition(rDirection, endPoint, spotlightId);

			if (next !== focusedItem) {
				Spotlight.focus(next);
			/* 2. Find spottable item out of viewport */
			// For Scroller
			} else if (this.childRef.current.scrollToNextPage) {
				next = this.childRef.current.scrollToNextPage({direction, focusedItem, reverseDirection: rDirection, spotlightId});

				if (next !== null) {
					this.animateOnFocus = false;
					Spotlight.focus(next);
				}
			// For VirtualList
			} else if (this.childRef.current.scrollToNextItem) {
				this.childRef.current.scrollToNextItem({direction, focusedItem, reverseDirection: rDirection, spotlightId});
			}

			// Need to check whether an overscroll effect is needed
			return true;
		}

		return false;
	}

	hasFocus () {
		let current = Spotlight.getCurrent();

		if (!current) {
			const spotlightId = Spotlight.getActiveContainer();
			current = document.querySelector(`[data-spotlight-id="${spotlightId}"]`);
		}

		return current && this.uiRef.current.containerRef.current.contains(current);
	}

	onKeyDown = (ev) => {
		const {keyCode, repeat} = ev;

		forward('onKeyDown', ev, this.props);

		if (isPageUp(keyCode) || isPageDown(keyCode)) {
			ev.preventDefault();
		}

		this.animateOnFocus = this.props.animate;

		if (!repeat && this.hasFocus()) {
			const {overscrollEffectOn} = this.props;
			let
				overscrollEffectRequired = false,
				direction = null;

			if (isPageUp(keyCode) || isPageDown(keyCode)) {
				if (this.props.direction === 'vertical' || this.props.direction === 'both') {
					Spotlight.setPointerMode(false);
					direction = isPageUp(keyCode) ? 'up' : 'down';
					overscrollEffectRequired = this.scrollByPage(direction) && overscrollEffectOn.pageKey;
				}
			} else if (getDirection(keyCode)) {
				const element = Spotlight.getCurrent();

				direction = getDirection(keyCode);

				this.uiRef.current.lastInputType = 'arrowKey';

				overscrollEffectRequired = overscrollEffectOn.arrowKey && !(element ? getTargetByDirectionFromElement(direction, element) : null);
				if (overscrollEffectRequired) {
					const {horizontalScrollbarRef, verticalScrollbarRef} = this.uiRef.current;

					if ((horizontalScrollbarRef.current && horizontalScrollbarRef.current.getContainerRef().current.contains(element)) ||
						(verticalScrollbarRef.current && verticalScrollbarRef.current.getContainerRef().current.contains(element))) {
						overscrollEffectRequired = false;
					}
				}
			}

			if (direction && overscrollEffectRequired) { /* if the spotlight focus will not move */
				const
					orientation = (direction === 'up' || direction === 'down') ? 'vertical' : 'horizontal',
					bounds = this.uiRef.current.getScrollBounds(),
					scrollability = orientation === 'vertical' ? this.uiRef.current.canScrollVertically(bounds) : this.uiRef.current.canScrollHorizontally(bounds);

				if (scrollability) {
					const
						isRtl = this.uiRef.current.state.rtl,
						edge = (direction === 'up' || !isRtl && direction === 'left' || isRtl && direction === 'right') ? 'before' : 'after';
					this.uiRef.current.checkAndApplyOverscrollEffect(orientation, edge, overscrollTypeOnce);
				}
			}
		}
	}

	onScrollbarButtonClick = ({isPreviousScrollButton, isVerticalScrollBar}) => {
		const
			bounds = this.uiRef.current.getScrollBounds(),
			direction = isPreviousScrollButton ? -1 : 1,
			pageDistance = direction * (isVerticalScrollBar ? bounds.clientHeight : bounds.clientWidth) * paginationPageMultiplier;

		this.uiRef.current.lastInputType = 'scrollbarButton';

		if (direction !== this.uiRef.current.wheelDirection) {
			this.uiRef.current.isScrollAnimationTargetAccumulated = false;
			this.uiRef.current.wheelDirection = direction;
		}

		this.uiRef.current.scrollToAccumulatedTarget(pageDistance, isVerticalScrollBar, this.props.overscrollEffectOn.scrollbarButton);
	}

	stop = () => {
		if (!this.props.spotlightDisabled) {
			this.childRef.current.setContainerDisabled(false);
		}
		this.focusOnItem();
		this.lastScrollPositionOnFocus = null;
		this.isWheeling = false;
		if (this.isVoiceControl) {
			this.isVoiceControl = false;
			this.updateFocusAfterVoiceControl();
		}
	}

	focusOnItem () {
		const childRef = this.childRef;

		if (this.indexToFocus !== null && typeof childRef.current.focusByIndex === 'function') {
			childRef.current.focusByIndex(this.indexToFocus);
			this.indexToFocus = null;
		}
		if (this.nodeToFocus !== null && typeof childRef.current.focusOnNode === 'function') {
			childRef.current.focusOnNode(this.nodeToFocus);
			this.nodeToFocus = null;
		}
	}

	scrollTo = (opt) => {
		this.indexToFocus = (opt.focus && typeof opt.index === 'number') ? opt.index : null;
		this.nodeToFocus = (opt.focus && opt.node instanceof Object && opt.node.nodeType === 1) ? opt.node : null;
	}

	alertThumb = () => {
		const bounds = this.uiRef.current.getScrollBounds();

		this.uiRef.current.showThumb(bounds);
		this.uiRef.current.startHidingThumb();
	}

	alertThumbAfterRendered = () => {
		const spotItem = Spotlight.getCurrent();

		if (!Spotlight.getPointerMode() && spotItem && this.uiRef.current && this.uiRef.current.childRefCurrent.containerRef.current.contains(spotItem) && this.uiRef.current.isUpdatedScrollThumb) {
			this.alertThumb();
		}
	}

	// Callback for scroller updates; calculate and, if needed, scroll to new position based on focused item.
	handleScrollerUpdate = () => {
		if (this.uiRef.current.scrollToInfo === null) {
			const scrollHeight = this.uiRef.current.getScrollBounds().scrollHeight;
			if (scrollHeight !== this.uiRef.current.bounds.scrollHeight) {
				this.calculateAndScrollTo();
			}
		}

		// oddly, Scroller manages this.uiRef.current.bounds so if we don't update it here (it is also
		// updated in calculateAndScrollTo but we might not have made it to that point), it will be
		// out of date when we land back in this method next time.
		this.uiRef.current.bounds.scrollHeight = this.uiRef.current.getScrollBounds().scrollHeight;
	}

	clearOverscrollEffect = (orientation, edge) => {
		this.overscrollJobs[orientation][edge].startAfter(overscrollTimeout, orientation, edge, overscrollTypeNone, 0);
		this.uiRef.current.setOverscrollStatus(orientation, edge, overscrollTypeNone, 0);
	}

	applyOverscrollEffect = (orientation, edge, type, ratio) => {
		const nodeRef = this.overscrollRefs[orientation].current;

		if (nodeRef) {
			nodeRef.style.setProperty(overscrollRatioPrefix + orientation + edge, ratio);

			if (type === overscrollTypeOnce) {
				this.overscrollJobs[orientation][edge].start(orientation, edge, overscrollTypeDone, 0);
			}
		}
	}

	createOverscrollJob = (orientation, edge) => {
		if (!this.overscrollJobs[orientation][edge]) {
			this.overscrollJobs[orientation][edge] = new Job(this.applyOverscrollEffect.bind(this), overscrollTimeout);
		}
	}

	stopOverscrollJob = (orientation, edge) => {
		const job = this.overscrollJobs[orientation][edge];

		if (job) {
			job.stop();
		}
	}

	// FIXME setting event handlers directly to work on the V8 snapshot.
	addEventListeners = (childContainerRef) => {
		if (childContainerRef.current && childContainerRef.current.addEventListener) {
			childContainerRef.current.addEventListener('focusin', this.onFocus);
			if (platform.webos) {
				childContainerRef.current.addEventListener('webOSVoice', this.onVoice);
				childContainerRef.current.setAttribute('data-webos-voice-intent', 'Scroll');
			}
		}
	}

	// FIXME setting event handlers directly to work on the V8 snapshot.
	removeEventListeners = (childContainerRef) => {
		if (childContainerRef.current && childContainerRef.current.removeEventListener) {
			childContainerRef.current.removeEventListener('focusin', this.onFocus);
			if (platform.webos) {
				childContainerRef.current.removeEventListener('webOSVoice', this.onVoice);
				childContainerRef.current.removeAttribute('data-webos-voice-intent');
			}
		}
	}

	updateFocusAfterVoiceControl = () => {
		const spotItem = Spotlight.getCurrent();
		if (spotItem && this.uiRef.current.containerRef.current.contains(spotItem)) {
			const
				viewportBounds = this.uiRef.current.containerRef.current.getBoundingClientRect(),
				spotItemBounds = spotItem.getBoundingClientRect(),
				nodes = Spotlight.getSpottableDescendants(this.uiRef.current.containerRef.current.dataset.spotlightId),
				first = this.voiceControlDirection === 'vertical' ? 'top' : 'left',
				last = this.voiceControlDirection === 'vertical' ? 'bottom' : 'right';

			if (spotItemBounds[last] < viewportBounds[first] || spotItemBounds[first] > viewportBounds[last]) {
				for (let i = 0; i < nodes.length; i++) {
					const nodeBounds = nodes[i].getBoundingClientRect();
					if (nodeBounds[first] > viewportBounds[first] && nodeBounds[last] < viewportBounds[last]) {
						Spotlight.focus(nodes[i]);
						break;
					}
				}
			}
		}
	}

	isReachedEdge = (scrollPos, ltrBound, rtlBound, isRtl = false) => {
		const bound = isRtl ? rtlBound : ltrBound;
		return (bound === 0 && scrollPos === 0) || (bound > 0 && scrollPos >= bound - 1);
	}

	onVoice = (e) => {
		const
			isHorizontal = this.props.direction === 'horizontal',
			isRtl = this.uiRef.current.state.rtl,
			{scrollTop, scrollLeft} = this.uiRef.current,
			{maxLeft, maxTop} = this.uiRef.current.getScrollBounds(),
			verticalDirection = ['up', 'down', 'top', 'bottom'],
			horizontalDirection = isRtl ? ['right', 'left', 'rightmost', 'leftmost'] : ['left', 'right', 'leftmost', 'rightmost'],
			movement = ['previous', 'next', 'first', 'last'];

		let
			scroll = e && e.detail && e.detail.scroll,
			index = movement.indexOf(scroll);

		if (index > -1) {
			scroll = isHorizontal ? horizontalDirection[index] : verticalDirection[index];
		}

		this.voiceControlDirection = verticalDirection.includes(scroll) && 'vertical' || horizontalDirection.includes(scroll) && 'horizontal' || null;

		// Case 1. Invalid direction
		if (this.voiceControlDirection === null) {
			this.isVoiceControl = false;
		// Case 2. Cannot scroll
		} else if (
			(['up', 'top'].includes(scroll) && this.isReachedEdge(scrollTop, 0)) ||
			(['down', 'bottom'].includes(scroll) && this.isReachedEdge(scrollTop, maxTop)) ||
			(['left', 'leftmost'].includes(scroll) && this.isReachedEdge(scrollLeft, 0, maxLeft, isRtl)) ||
			(['right', 'rightmost'].includes(scroll) && this.isReachedEdge(scrollLeft, maxLeft, 0, isRtl))
		) {
			if (window.webOSVoiceReportActionResult) {
				window.webOSVoiceReportActionResult({voiceUi: {exception: 'alreadyCompleted'}});
				e.preventDefault();
			}
		// Case 3. Can scroll
		} else {
			this.isVoiceControl = true;
			if (['up', 'down', 'left', 'right'].includes(scroll)) {
				const isPreviousScrollButton = (scroll === 'up') || (scroll === 'left' && !isRtl) || (scroll === 'right' && isRtl);
				this.onScrollbarButtonClick({isPreviousScrollButton, isVerticalScrollBar: verticalDirection.includes(scroll)});
			} else { // ['top', 'bottom', 'leftmost', 'rightmost'].includes(scroll)
				this.uiRef.current.scrollTo({align: verticalDirection.includes(scroll) && scroll || (scroll === 'leftmost' && isRtl || scroll === 'rightmost' && !isRtl) && 'right' || 'left'});
			}
			e.preventDefault();
		}
	}

	render () {
		const
			{
				animate,
				childRenderer,
				spotlightDisabled,
				spotlightId,
				focusableScrollbar,
				scrollDownAriaLabel,
				scrollLeftAriaLabel,
				scrollRightAriaLabel,
				scrollUpAriaLabel,
				...rest
			} = this.props,
			downButtonAriaLabel = scrollDownAriaLabel == null ? $L('scroll down') : scrollDownAriaLabel,
			upButtonAriaLabel = scrollUpAriaLabel == null ? $L('scroll up') : scrollUpAriaLabel,
			rightButtonAriaLabel = scrollRightAriaLabel == null ? $L('scroll right') : scrollRightAriaLabel,
			leftButtonAriaLabel = scrollLeftAriaLabel == null ? $L('scroll left') : scrollLeftAriaLabel;

		return (
<<<<<<< HEAD
			<UiScrollableBase
				noScrollByDrag={!platform.touch}
				{...rest}
				addEventListeners={this.addEventListeners}
				applyOverscrollEffect={this.applyOverscrollEffect}
				clearOverscrollEffect={this.clearOverscrollEffect}
				noAnimation={!animate}
				onFlick={this.onFlick}
				onKeyDown={this.onKeyDown}
				onMouseDown={this.onMouseDown}
				onWheel={this.onWheel}
				ref={this.uiRef}
				removeEventListeners={this.removeEventListeners}
				scrollTo={this.scrollTo}
				stop={this.stop}
				containerRenderer={({ // eslint-disable-line react/jsx-no-bind
					childComponentProps,
					childWrapper: ChildWrapper,
					childWrapperProps: {className: contentClassName, ...restChildWrapperProps},
					className,
					componentCss,
					containerRef: uiContainerRef,
					handleScroll,
					horizontalScrollbarProps,
					initChildRef: initUiChildRef,
					isHorizontalScrollbarVisible,
					isVerticalScrollbarVisible,
					rtl,
					scrollTo,
					style,
					verticalScrollbarProps
				}) => (
					<div
						className={classNames(className, overscrollCss.scrollable)}
						data-spotlight-container={spotlightContainer}
						data-spotlight-container-disabled={spotlightContainerDisabled}
						data-spotlight-id={spotlightId}
						onTouchStart={this.onTouchStart}
						ref={uiContainerRef}
						style={style}
					>
						<div className={classNames(componentCss.container, overscrollCss.overscrollFrame, overscrollCss.vertical, isHorizontalScrollbarVisible ? overscrollCss.horizontalScrollbarVisible : null)} ref={this.overscrollRefs.vertical}>
							<ChildWrapper className={classNames(contentClassName, overscrollCss.overscrollFrame, overscrollCss.horizontal)} ref={this.overscrollRefs.horizontal} {...restChildWrapperProps}>
								{childRenderer({
									...childComponentProps,
									cbScrollTo: scrollTo,
									className: componentCss.scrollableFill,
									initUiChildRef,
									isVerticalScrollbarVisible,
									onScroll: handleScroll,
									onUpdate: this.handleScrollerUpdate,
									ref: this.childRef,
									rtl,
									spotlightId
								})}
							</ChildWrapper>
							{isVerticalScrollbarVisible ?
=======
			<Container
				spotlightDisabled={spotlightDisabled}
				spotlightId={spotlightId}
			>
				<UiScrollableBase
					noScrollByDrag={!platform.touch}
					{...rest}
					addEventListeners={this.addEventListeners}
					applyOverscrollEffect={this.applyOverscrollEffect}
					clearOverscrollEffect={this.clearOverscrollEffect}
					noAnimation={!animate}
					onFlick={this.onFlick}
					onKeyDown={this.onKeyDown}
					onMouseDown={this.onMouseDown}
					onWheel={this.onWheel}
					ref={this.uiRef}
					removeEventListeners={this.removeEventListeners}
					scrollTo={this.scrollTo}
					stop={this.stop}
					containerRenderer={({ // eslint-disable-line react/jsx-no-bind
						childComponentProps,
						childWrapper: ChildWrapper,
						childWrapperProps: {className: contentClassName, ...restChildWrapperProps},
						className,
						componentCss,
						containerRef: uiContainerRef,
						handleScroll,
						horizontalScrollbarProps,
						initChildRef: initUiChildRef,
						isHorizontalScrollbarVisible,
						isVerticalScrollbarVisible,
						rtl,
						scrollTo,
						style,
						verticalScrollbarProps
					}) => (
						<div
							className={classNames(className, overscrollCss.scrollable)}
							ref={uiContainerRef}
							style={style}
						>
							<div className={classNames(componentCss.container, overscrollCss.overscrollFrame, overscrollCss.vertical, isHorizontalScrollbarVisible ? overscrollCss.horizontalScrollbarVisible : null)} ref={this.overscrollRefs.vertical}>
								<ChildWrapper className={classNames(contentClassName, overscrollCss.overscrollFrame, overscrollCss.horizontal)} ref={this.overscrollRefs.horizontal} {...restChildWrapperProps}>
									{childRenderer({
										...childComponentProps,
										cbScrollTo: scrollTo,
										className: componentCss.scrollableFill,
										initUiChildRef,
										isVerticalScrollbarVisible,
										onScroll: handleScroll,
										onUpdate: this.handleScrollerUpdate,
										ref: this.childRef,
										rtl,
										spotlightId
									})}
								</ChildWrapper>
								{isVerticalScrollbarVisible ?
									<Scrollbar
										{...verticalScrollbarProps}
										{...this.scrollbarProps}
										disabled={!isVerticalScrollbarVisible}
										focusableScrollButtons={focusableScrollbar}
										nextButtonAriaLabel={downButtonAriaLabel}
										previousButtonAriaLabel={upButtonAriaLabel}
										rtl={rtl}
									/> :
									null
								}
							</div>
							{isHorizontalScrollbarVisible ?
>>>>>>> 9bac4bf6
								<Scrollbar
									{...horizontalScrollbarProps}
									{...this.scrollbarProps}
									corner={isVerticalScrollbarVisible}
									disabled={!isHorizontalScrollbarVisible}
									focusableScrollButtons={focusableScrollbar}
									nextButtonAriaLabel={rightButtonAriaLabel}
									previousButtonAriaLabel={leftButtonAriaLabel}
									rtl={rtl}
								/> :
								null
							}
						</div>
					)}
				/>
			</Container>
		);
	}
}

/**
 * A Moonstone-styled component that provides horizontal and vertical scrollbars.
 *
 * @class Scrollable
 * @memberof moonstone/Scrollable
 * @mixes spotlight/SpotlightContainerDecorator
 * @extends moonstone/Scrollable.ScrollableBase
 * @ui
 * @public
 */
const Scrollable = Skinnable(
	I18nContextDecorator(
		{rtlProp: 'rtl'},
		ScrollableBase
	)
);

export default Scrollable;
export {
	dataIndexAttribute,
	Scrollable,
	ScrollableBase
};<|MERGE_RESOLUTION|>--- conflicted
+++ resolved
@@ -765,65 +765,6 @@
 			leftButtonAriaLabel = scrollLeftAriaLabel == null ? $L('scroll left') : scrollLeftAriaLabel;
 
 		return (
-<<<<<<< HEAD
-			<UiScrollableBase
-				noScrollByDrag={!platform.touch}
-				{...rest}
-				addEventListeners={this.addEventListeners}
-				applyOverscrollEffect={this.applyOverscrollEffect}
-				clearOverscrollEffect={this.clearOverscrollEffect}
-				noAnimation={!animate}
-				onFlick={this.onFlick}
-				onKeyDown={this.onKeyDown}
-				onMouseDown={this.onMouseDown}
-				onWheel={this.onWheel}
-				ref={this.uiRef}
-				removeEventListeners={this.removeEventListeners}
-				scrollTo={this.scrollTo}
-				stop={this.stop}
-				containerRenderer={({ // eslint-disable-line react/jsx-no-bind
-					childComponentProps,
-					childWrapper: ChildWrapper,
-					childWrapperProps: {className: contentClassName, ...restChildWrapperProps},
-					className,
-					componentCss,
-					containerRef: uiContainerRef,
-					handleScroll,
-					horizontalScrollbarProps,
-					initChildRef: initUiChildRef,
-					isHorizontalScrollbarVisible,
-					isVerticalScrollbarVisible,
-					rtl,
-					scrollTo,
-					style,
-					verticalScrollbarProps
-				}) => (
-					<div
-						className={classNames(className, overscrollCss.scrollable)}
-						data-spotlight-container={spotlightContainer}
-						data-spotlight-container-disabled={spotlightContainerDisabled}
-						data-spotlight-id={spotlightId}
-						onTouchStart={this.onTouchStart}
-						ref={uiContainerRef}
-						style={style}
-					>
-						<div className={classNames(componentCss.container, overscrollCss.overscrollFrame, overscrollCss.vertical, isHorizontalScrollbarVisible ? overscrollCss.horizontalScrollbarVisible : null)} ref={this.overscrollRefs.vertical}>
-							<ChildWrapper className={classNames(contentClassName, overscrollCss.overscrollFrame, overscrollCss.horizontal)} ref={this.overscrollRefs.horizontal} {...restChildWrapperProps}>
-								{childRenderer({
-									...childComponentProps,
-									cbScrollTo: scrollTo,
-									className: componentCss.scrollableFill,
-									initUiChildRef,
-									isVerticalScrollbarVisible,
-									onScroll: handleScroll,
-									onUpdate: this.handleScrollerUpdate,
-									ref: this.childRef,
-									rtl,
-									spotlightId
-								})}
-							</ChildWrapper>
-							{isVerticalScrollbarVisible ?
-=======
 			<Container
 				spotlightDisabled={spotlightDisabled}
 				spotlightId={spotlightId}
@@ -862,6 +803,7 @@
 					}) => (
 						<div
 							className={classNames(className, overscrollCss.scrollable)}
+							onTouchStart={this.onTouchStart}
 							ref={uiContainerRef}
 							style={style}
 						>
@@ -894,7 +836,6 @@
 								}
 							</div>
 							{isHorizontalScrollbarVisible ?
->>>>>>> 9bac4bf6
 								<Scrollbar
 									{...horizontalScrollbarProps}
 									{...this.scrollbarProps}
