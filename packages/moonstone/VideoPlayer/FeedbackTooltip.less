--- conflicted
+++ resolved
@@ -34,15 +34,6 @@
 	&.thumbnailDeactivated {
 		.thumbnail {
 			opacity: 0.5;
-<<<<<<< HEAD
-		}
-	}
-
-	&.thumbnailDeactivated {
-		.thumbnail {
-			opacity: 0.5;
-=======
->>>>>>> 6552cbc8
 		}
 	}
 
