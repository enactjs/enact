--- conflicted
+++ resolved
@@ -99,12 +99,6 @@
 const forwardJumpForwardButtonClick = forwardWithPrevent('onJumpForwardButtonClick');
 const forwardPlayButtonClick = forward('onPlayButtonClick');
 
-<<<<<<< HEAD
-=======
-// localized strings
-const playLabel = 'Play';
-const pauseLabel = 'Pause';
-
 const AnnounceState = {
 	// Video is loaded but additional announcements have not been made
 	READY: 0,
@@ -122,7 +116,6 @@
 	DONE: 4
 };
 
->>>>>>> 3683f48b
 /**
  * Every callback sent by [VideoPlayer]{@link moonstone/VideoPlayer} receives a status package,
  * which includes an object with the following key/value pairs as the first argument:
@@ -555,10 +548,6 @@
 		this.titleOffsetCalculated = false;
 		this.selectPlaybackRates('fastForward');
 
-		// localized strings
-		this.playLabel = $L('Play');
-		this.pauseLabel = $L('Pause');
-
 		this.initI18n();
 
 		// Generate event handling forwarders and a smooth block to pass to <Video>
@@ -994,7 +983,7 @@
 		this.setPlaybackRate(1);
 		this.send('play');
 		this.prevCommand = 'play';
-		this.announce($L(playLabel));
+		this.announce($L('Play'));
 	}
 
 	/**
@@ -1009,7 +998,7 @@
 		this.setPlaybackRate(1);
 		this.send('pause');
 		this.prevCommand = 'pause';
-		this.announce($L(pauseLabel));
+		this.announce($L('Pause'));
 	}
 
 	/**
@@ -1357,15 +1346,8 @@
 		forwardPlayButtonClick(ev, this.props);
 		if (this.state.paused) {
 			this.play();
-<<<<<<< HEAD
-			this.announce(this.playLabel);
 		} else {
 			this.pause();
-			this.announce(this.pauseLabel);
-=======
-		} else {
-			this.pause();
->>>>>>> 3683f48b
 		}
 	}
 	onForward = (ev) => {
@@ -1540,9 +1522,9 @@
 								onToggleMore={this.onMoreClick}
 								paused={this.state.paused}
 								pauseIcon={pauseIcon}
-								pauseLabel={this.pauseLabel}
+								pauseLabel={$L('Pause')}
 								playIcon={playIcon}
-								playLabel={this.playLabel}
+								playLabel={$L('Play')}
 								rateButtonsDisabled={rateButtonsDisabled}
 								rightComponents={rightComponents}
 								showMoreComponents={this.state.more}
