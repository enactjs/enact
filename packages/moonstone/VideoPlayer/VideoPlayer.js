/**
 * Provides Moonstone-themed video player components.
 *
 * @module moonstone/VideoPlayer
 * @exports Video
 * @exports VideoPlayer
 * @exports VideoPlayerBase
 * @exports MediaControls
 */

import ApiDecorator from '@enact/core/internal/ApiDecorator';
import {on, off} from '@enact/core/dispatcher';
import {adaptEvent, call, forKey, forward, forwardWithPrevent, handle, stopImmediate} from '@enact/core/handle';
import {is} from '@enact/core/keymap';
import {platform} from '@enact/core/platform';
import {perfNow, Job} from '@enact/core/util';
import ilib from '@enact/i18n';
import DurationFmt from '@enact/i18n/ilib/lib/DurationFmt';
import {toUpperCase} from '@enact/i18n/util';
import Spotlight from '@enact/spotlight';
import {SpotlightContainerDecorator, spotlightDefaultClass} from '@enact/spotlight/SpotlightContainerDecorator';
import {Spottable, spottableClass} from '@enact/spotlight/Spottable';
import Announce from '@enact/ui/AnnounceDecorator/Announce';
import ComponentOverride from '@enact/ui/ComponentOverride';
import {contextTypes, FloatingLayerDecorator} from '@enact/ui/FloatingLayer';
import Media from '@enact/ui/Media';
import Slottable from '@enact/ui/Slottable';
import Touchable from '@enact/ui/Touchable';
import equals from 'ramda/src/equals';
import PropTypes from 'prop-types';
import React from 'react';
import ReactDOM from 'react-dom';
import shallowEqual from 'recompose/shallowEqual';

import $L from '../internal/$L';
import Skinnable from '../Skinnable';
import Spinner from '../Spinner';

import {calcNumberValueOfPlaybackRate, secondsToTime} from './util';
import Overlay from './Overlay';
import MediaControls from './MediaControls';
import MediaTitle from './MediaTitle';
import MediaSlider from './MediaSlider';
import FeedbackContent from './FeedbackContent';
import FeedbackTooltip from './FeedbackTooltip';
import Times from './Times';
import Video from './Video';

import css from './VideoPlayer.less';

const SpottableDiv = Touchable(Spottable('div'));
const RootContainer = SpotlightContainerDecorator('div');
<<<<<<< HEAD
const ControlsContainer = SpotlightContainerDecorator({enterTo: ''}, 'div');
=======
const ControlsContainer = SpotlightContainerDecorator(
	{
		leaveFor: {down:'', up:'', left:'', right:''},
		enterTo: '',
		straightOnly: true
	},
	'div'
);
>>>>>>> 6ef734fa

const forwardWithState = (type) => adaptEvent(call('addStateToEvent'), forwardWithPrevent(type));

// provide forwarding of events on media controls
const forwardControlsAvailable = forward('onControlsAvailable');
const forwardPlay = forwardWithState('onPlay');
const forwardPause = forwardWithState('onPause');
const forwardRewind = forwardWithState('onRewind');
const forwardFastForward = forwardWithState('onFastForward');
const forwardJumpBackward = forwardWithState('onJumpBackward');
const forwardJumpForward = forwardWithState('onJumpForward');

const AnnounceState = {
	// Video is loaded but additional announcements have not been made
	READY: 0,

	// The title should be announced
	TITLE: 1,

	// The title has been announce
	TITLE_READ: 2,

	// The infoComponents should be announce
	INFO: 3,

	// All announcements have been made
	DONE: 4
};

/**
 * Every callback sent by [VideoPlayer]{@link moonstone/VideoPlayer} receives a status package,
 * which includes an object with the following key/value pairs as the first argument:
 *
 * @typedef {Object} videoStatus
 * @memberof moonstone/VideoPlayer
 * @property {String} type - Type of event that triggered this callback
 * @property {Number} currentTime - Playback index of the media in seconds
 * @property {Number} duration - Media's entire duration in seconds
 * @property {Boolean} paused - Playing vs paused state. `true` means the media is paused
 * @property {Number} playbackRate - Current playback rate, as a number
 * @property {Number} proportionLoaded - A value between `0` and `1` representing the proportion of the media that has loaded
 * @property {Number} proportionPlayed - A value between `0` and `1` representing the proportion of the media that has already been shown
 *
 * @public
 */

/**
 * A set of playback rates when media fast forwards, rewinds, slow-fowards, or slow-rewinds.
 *
 * The number used for each operation is proportional to the normal playing speed, 1. If the rate
 * is less than 1, it will play slower than normal speed, and, if it is larger than 1, it will play
 * faster. If it is negative, it will play backward.
 *
 * The order of numbers represents the incremental order of rates that will be used for each
 * operation. Note that all rates are expressed as strings and fractions are used rather than decimals
 * (e.g.: `'1/2'`, not `'0.5'`).
 *
 * @typedef {Object} playbackRateHash
 * @memberof moonstone/VideoPlayer
 * @property {String[]} fastForward - An array of playback rates when media fast forwards
 * @property {String[]} rewind - An array of playback rates when media rewinds
 * @property {String[]} slowForward - An array of playback rates when media slow-forwards
 * @property {String[]} slowRewind - An array of playback rates when media slow-rewinds
 *
 * @public
 */

/**
 * A player for video {@link moonstone/VideoPlayer.VideoPlayerBase}.
 *
 * @class VideoPlayerBase
 * @memberof moonstone/VideoPlayer
 * @ui
 * @public
 */
const VideoPlayerBase = class extends React.Component {
	static displayName = 'VideoPlayerBase'

	static contextTypes = contextTypes

	static propTypes = /** @lends moonstone/VideoPlayer.VideoPlayerBase.prototype */ {
		/**
		 * passed by AnnounceDecorator for accessibility
		 *
		 * @type {Function}
		 * @private
		 */
		announce: PropTypes.func,

		/**
		 * Amount of time (in milliseconds) after which control buttons are automatically hidden.
		 * Setting this to 0 or `null` disables autoClose, requiring user input to open and close.
		 *
		 * @type {Number}
		 * @default 5000
		 * @public
		 */
		autoCloseTimeout: PropTypes.number,

		/**
		 * Removes interactive capability from this component. This includes, but is not limited to,
		 * key-press events, most clickable buttons, and prevents the showing of the controls.
		 *
		 * @type {Boolean}
		 * @public
		 */
		disabled: PropTypes.bool,

		/**
		 * Amount of time (in milliseconds) after which the feedback text/icon part of the slider's
		 * tooltip will automatically hidden after the last action.
		 * Setting this to 0 or `null` disables feedbackHideDelay; feedback will always be present.
		 *
		 * @type {Number}
		 * @default 3000
		 * @public
		 */
		feedbackHideDelay: PropTypes.number,

		/**
		 * Components placed below the title.
		 *
		 * Typically these will be media descriptor icons, like how many audio channels, what codec
		 * the video uses, but can also be a description for the video or anything else that seems
		 * appropriate to provide information about the video to the user.
		 *
		 * @type {Node}
		 * @public
		 */
		infoComponents: PropTypes.node,

		/**
		 * The number of seconds the player should skip forward or backward when a "jump" button is
		 * pressed.
		 *
		 * @type {Number}
		 * @default 30
		 * @public
		 */
		jumpBy: PropTypes.number,

		/**
		 * Manually set the loading state of the media, in case you have information that
		 * `VideoPlayer` does not have.
		 *
		 * @type {Boolean}
		 * @public
		 */
		loading: PropTypes.bool,

		/**
		 * Overrides the default media control component to support customized behaviors.
		 *
		 * The provided component will receive the following props from `VideoPlayer`:
		 *
		 * * `mediaDisabled` - `true` when the media controls are not interactive
		 * * `onBackwardButtonClick` - Called when the rewind button is pressed
		 * * `onClose` - Called when cancel key is pressed when the media controls are visible
		 * * `onFastForward` - Called when the media is fast forwarded via a key event
		 * * `onForwardButtonClick` - Called when the fast forward button is pressed
		 * * `onJump` - Called when the media jumps either forward or backward
		 * * `onJumpBackwardButtonClick` - Called when the jump backward button is pressed
		 * * `onJumpForwardButtonClick` - Called when the jump forward button is pressed
		 * * `onKeyDown` - Called when a key is pressed
		 * * `onPause` - Called when the media is paused via a key event
		 * * `onPlay` - Called when the media is played via a key event
		 * * `onRewind` - Called when the media is rewound via a key event
		 * * `onToggleMore` - Called when the more components are hidden or shown
		 * * `paused` - `true` when the media is paused
		 * * `spotlightDisabled` - `true` when spotlight is disabled for the media controls
		 * * `visible` - `true` when the media controls should be displayed
		 *
		 * @type {Component|Element}
		 * @default `moonstone/VideoPlayer.MediaControls`
		 * @public
		 */
		mediaControlsComponent: PropTypes.oneOfType([PropTypes.func, PropTypes.object]),

		/**
		 * Amount of time (in milliseconds), after the last user action, that the `miniFeedback`
		 * will automatically hide.
		 * Setting this to 0 or `null` disables `miniFeedbackHideDelay`; `miniFeedback` will always
		 * be present.
		 *
		 * @type {Number}
		 * @default 2000
		 * @public
		 */
		miniFeedbackHideDelay: PropTypes.number,

		/**
		 * Disable audio for this video. In a TV context, this is handled by the remote control,
		 * not programmatically in the VideoPlayer API.
		 *
		 * @type {Boolean}
		 * @default false
		 * @public
		 */
		muted: PropTypes.bool,

		/**
		 * By default, the video will start playing immediately after it's loaded, unless this is set.
		 *
		 * @type {Boolean}
		 * @default false
		 * @public
		 */
		noAutoPlay: PropTypes.bool,

		/**
		 * Removes the mini feedback.
		 *
		 * @type {Boolean}
		 * @default false
		 * @public
		 */
		noMiniFeedback: PropTypes.bool,

		/**
		 * Removes the media slider.
		 *
		 * @type {Boolean}
		 * @default false
		 * @public
		 */
		noSlider: PropTypes.bool,

		/**
		 * Removes spinner while loading.
		 *
		 * @type {Boolean}
		 * @public
		 */
		noSpinner: PropTypes.bool,

		/**
		 * Function executed when the player's controls change availability, whether they are shown
		 * or hidden. The current status is sent as the first argument in an object with a key
		 * `available` which will be either true or false. `onControlsAvailable({available: true})`
		 *
		 * @type {Function}
		 * @public
		 */
		onControlsAvailable: PropTypes.func,

		/**
		 * Function executed when the video is fast forwarded
		 *
		 * @type {Function}
		 * @public
		 */
		onFastForward: PropTypes.func,

		/**
		 * Function executed when the user clicks the JumpBackward button. Is passed
		 * a {@link moonstone/VideoPlayer.videoStatus} as the first argument.
		 *
		 * @type {Function}
		 * @public
		 */
		onJumpBackward: PropTypes.func,

		/**
		 * Function executed when the user clicks the JumpForward button. Is passed
		 * a {@link moonstone/VideoPlayer.videoStatus} as the first argument.
		 *
		 * @type {Function}
		 * @public
		 */
		onJumpForward: PropTypes.func,

		/**
		 * Funtion executed when video is paused
		 *
		 * @type {Function}
		 * @public
		 */
		onPause: PropTypes.func,

		/**
		 * Funtion executed when video is played
		 *
		 * @type {Function}
		 * @public
		 */
		onPlay: PropTypes.func,

		/**
		 * Funtion executed when video is rewound
		 *
		 * @type {Function}
		 * @public
		 */
		onRewind: PropTypes.func,

		/**
		 * Function executed when the user is moving the VideoPlayer's Slider knob independently of
		 * the current playback position. It is passed an object with a `seconds` key (float value) to
		 * indicate the current time index. It can be used to update the `thumbnailSrc` to the reflect
		 * the current scrub position.
		 *
		 * @type {Function}
		 * @public
		 */
		onScrub: PropTypes.func,

		/**
		 * Function executed when seek is attemped while `seekDisabled` is true.
		 *
		 * @type {Function}
		 */
		onSeekFailed: PropTypes.func,

		/**
		 * Function executed when seeking outside of the current `selection` range.
		 *
		 * By default, the seek will still be performed. Calling `preventDefault()` on the event
		 * will prevent the seek operation.
		 *
		 * @type {Function}
		 * @public
		 */
		onSeekOutsideSelection: PropTypes.func,

		/**
		 * When `true`, the video will pause when it reaches either the start or the end of the
		 * video during rewind, slow rewind, fast forward, or slow forward.
		 *
		 * @type {Boolean}
		 * @default false
		 * @public
		 */
		pauseAtEnd: PropTypes.bool,

		/**
		 * Mapping of playback rate names to playback rate values that may be set.
		 *
		 * @type {moonstone/VideoPlayer.playbackRateHash}
		 * @default {
		 *	fastForward: ['2', '4', '8', '16'],
		 *	rewind: ['-2', '-4', '-8', '-16'],
		 *	slowForward: ['1/4', '1/2'],
		 *	slowRewind: ['-1/2', '-1']
		 * }
		 * @public
		 */
		playbackRateHash: PropTypes.shape({
			fastForward: PropTypes.arrayOf(PropTypes.string),
			rewind: PropTypes.arrayOf(PropTypes.string),
			slowForward: PropTypes.arrayOf(PropTypes.string),
			slowRewind: PropTypes.arrayOf(PropTypes.string)
		}),

		/**
		 * When `true`, seek function is disabled.
		 *
		 * Note that jump by arrow keys will also be disabled when `true`.
		 *
		 * @type {Boolean}
		 * @public
		 */
		seekDisabled: PropTypes.bool,

		/**
		 * A range of the video to display as selected.
		 *
		 * The value of `selection` may either be:
		 * * `null` or `undefined` for no selection,
		 * * a single-element array with the start time of the selection
		 * * a two-element array containing both the start and end time of the selection in seconds
		 *
		 * When the start time is specified, the media slider will show filled starting at that
		 * time to the current time.
		 *
		 * When the end time is specified, the slider's background will be filled between the two
		 * times.
		 *
		 * @type {Number[]}
		 * @public
		 */
		selection: PropTypes.arrayOf(PropTypes.number),

		/**
		 * Registers the VideoPlayer component with an
		 * {@link core/internal/ApiDecorator.ApiDecorator}.
		 *
		 * @type {Function}
		 * @private
		 */
		setApiProvider: PropTypes.func,

		/**
		 * Any children `<source>` tag elements of [VideoPlayer]{@link moonstone/VideoPlayer} will
		 * be sent directly to the `videoComponent` as video sources.
		 * See: https://developer.mozilla.org/en-US/docs/Web/HTML/Element/source
		 *
		 * @type {Node}
		 * @public
		 */
		source: PropTypes.node,

		/**
		 * When `true`, the component cannot be navigated using spotlight.
		 *
		 * @type {Boolean}
		 * @public
		 */
		spotlightDisabled: PropTypes.bool,

		/**
		 * Specifies the spotlight container ID for the player
		 *
		 * @type {String}
		 * @public
		 */
		spotlightId: PropTypes.string,

		/**
		 * This component will be used instead of the built-in version. The internal thumbnail style
		 * will not be applied to this component. This component follows the same rules as the built-in
		 * version.
		 *
		 * @type {Node}
		 * @public
		 */
		thumbnailComponent: PropTypes.node,

		/**
		 * Set a thumbnail image source to show on VideoPlayer's Slider knob. This is a standard
		 * {@link moonstone/Image} component so it supports all of the same options for the `src`
		 * property. If no `thumbnailComponent` and no `thumbnailSrc` is set, no tooltip will
		 * display.
		 *
		 * @type {String|Object}
		 * @public
		 */
		thumbnailSrc: PropTypes.oneOfType([PropTypes.string, PropTypes.object]),

		/**
		* Enables the thumbnail transition from opaque to translucent.
		*
		* @type {Boolean}
		* @public
		*/
		thumbnailUnavailable: PropTypes.bool,

		/**
		 * Set a title for the video being played.
		 *
		 * @type {String|Node}
		 * @public
		 */
		title: PropTypes.oneOfType([PropTypes.string, PropTypes.node]),

		/**
		 * The amount of time in milliseconds that should pass before the title disappears from the
		 * controls. Setting this to `0` disables the hiding.
		 *
		 * @type {Number}
		 * @default 5000
		 * @public
		 */
		titleHideDelay: PropTypes.number,

		/**
		 * Video component to use. The default (`'video'`) renders an `HTMLVideoElement`. Custom
		 * video components must have a similar API structure, exposing the following APIs:
		 *
		 * Properties:
		 * * `currentTime` {Number} - Playback index of the media in seconds
		 * * `duration` {Number} - Media's entire duration in seconds
		 * * `error` {Boolean} - `true` if video playback has errored.
		 * * `loading` {Boolean} - `true` if video playback is loading.
		 * * `paused` {Boolean} - Playing vs paused state. `true` means the media is paused
		 * * `playbackRate` {Number} - Current playback rate, as a number
		 * * `proportionLoaded` {Number} - A value between `0` and `1`
		 *	representing the proportion of the media that has loaded
		 * * `proportionPlayed` {Number} - A value between `0` and `1` representing the
		 *	proportion of the media that has already been shown
		 *
		 * Events:
		 * * `onLoadStart` - Called when the video starts to load
		 * * `onPlay` - Sent when playback of the media starts after having been paused
		 * * `onUpdate` - Sent when any of the properties were updated
		 *
		 * Methods:
		 * * `play()` - play video
		 * * `pause()` - pause video
		 * * `load()` - load video
		 *
		 * The [`source`]{@link moonstone/VideoPlayer.VideoPlayerBase.source} property is passed to the video
		 * component as a child node.
		 *
		 * @type {Component}
		 * @default {@link ui/Media.Media}
		 * @public
		 */
		videoComponent: PropTypes.oneOfType([PropTypes.string, PropTypes.func, PropTypes.element])
	}

	static defaultProps = {
		autoCloseTimeout: 5000,
		feedbackHideDelay: 3000,
		jumpBy: 30,
		mediaControlsComponent: MediaControls,
		miniFeedbackHideDelay: 2000,
		playbackRateHash: {
			fastForward: ['2', '4', '8', '16'],
			rewind: ['-2', '-4', '-8', '-16'],
			slowForward: ['1/4', '1/2'],
			slowRewind: ['-1/2', '-1']
		},
		titleHideDelay: 5000,
		videoComponent: Media
	}

	constructor (props) {
		super(props);

		// Internal State
		this.video = null;
		this.pulsedPlaybackRate = null;
		this.pulsedPlaybackState = null;
		this.prevCommand = (props.noAutoPlay ? 'pause' : 'play');
		this.showMiniFeedback = false;
		this.speedIndex = 0;
		this.id = this.generateId();
		this.selectPlaybackRates('fastForward');
		this.sliderKnobProportion = 0;

		this.initI18n();

		// Re-render-necessary State
		this.state = {
			announce: AnnounceState.READY,
			currentTime: 0,
			duration: 0,
			error: false,
			loading: false,
			paused: props.noAutoPlay,
			playbackRate: 1,
			titleOffsetHeight: 0,
			bottomOffsetHeight: 0,

			// Non-standard state computed from properties
			bottomControlsRendered: false,
			feedbackIconVisible: true,
			feedbackVisible: false,
			infoVisible: false,
			mediaControlsVisible: false,
			mediaSliderVisible: false,
			miniFeedbackVisible: false,
			proportionLoaded: 0,
			proportionPlayed: 0,
			sourceUnavailable: false,
			titleVisible: true
		};

		if (props.setApiProvider) {
			props.setApiProvider(this);
		}
	}

	componentDidMount () {
		on('mousemove', this.activityDetected);
		on('keypress', this.activityDetected);
		on('keydown', this.handleGlobalKeyDown);
		this.startDelayedFeedbackHide();
	}

	shouldComponentUpdate (nextProps, nextState) {
		if (
			// Use shallow props compare instead of source comparison to support possible changes
			// from mediaComponent.
			shallowEqual(this.props, nextProps) &&
			!this.state.miniFeedbackVisible && this.state.miniFeedbackVisible === nextState.miniFeedbackVisible &&
			!this.state.mediaSliderVisible && this.state.mediaSliderVisible === nextState.mediaSliderVisible &&
			this.state.loading === nextState.loading && this.props.loading === nextProps.loading &&
			(
				this.state.currentTime !== nextState.currentTime ||
				this.state.proportionPlayed !== nextState.proportionPlayed ||
				this.state.sliderTooltipTime !== nextState.sliderTooltipTime
			)
		) {
			return false;
		}

		return true;
	}

	componentWillUpdate (nextProps) {
		const
			isInfoComponentsEqual = equals(this.props.infoComponents, nextProps.infoComponents),
			{titleOffsetHeight: titleHeight} = this.state,
			shouldCalculateTitleOffset = (
				((!titleHeight && isInfoComponentsEqual) || (titleHeight && !isInfoComponentsEqual)) &&
				this.state.mediaControlsVisible
			);

		this.initI18n();

		if (shouldCalculateTitleOffset) {
			const titleOffsetHeight = this.getHeightForElement('infoComponents');
			if (titleOffsetHeight) {
				this.setState({titleOffsetHeight});
			}
		}
	}

	componentDidUpdate (prevProps, prevState) {

		if (
			!this.state.mediaControlsVisible && prevState.mediaControlsVisible !== this.state.mediaControlsVisible ||
			!this.state.mediaSliderVisible && prevState.mediaSliderVisible !== this.state.mediaSliderVisible
		) {
			this.context.closeAllFloatingLayers();
		}

		if (!this.state.mediaControlsVisible && prevState.mediaControlsVisible) {
			forwardControlsAvailable({available: false}, this.props);
			this.stopAutoCloseTimeout();

			if (!this.props.spotlightDisabled ) {
				// Set focus to the hidden spottable control - maintaining focus on available spottable
				// controls, which prevents an addiitional 5-way attempt in order to re-show media controls
				Spotlight.focus(`.${css.controlsHandleAbove}`);
			}
		} else if (this.state.mediaControlsVisible && !prevState.mediaControlsVisible) {
			forwardControlsAvailable({available: true}, this.props);
			this.startAutoCloseTimeout();

			if (!this.props.spotlightDisabled ) {
				const current = Spotlight.getCurrent();
				if (!current || this.player.contains(current)) {
					// Set focus within media controls when they become visible.
					this.focusDefaultMediaControl();
				}
			}
		}
	}

	componentWillUnmount () {
		off('mousemove', this.activityDetected);
		off('keypress', this.activityDetected);
		off('keydown', this.handleGlobalKeyDown);
		this.stopRewindJob();
		this.stopAutoCloseTimeout();
		this.stopDelayedTitleHide();
		this.stopDelayedFeedbackHide();
		this.stopDelayedMiniFeedbackHide();
		this.announceJob.stop();
		this.renderBottomControl.stop();
		this.sliderTooltipTimeJob.stop();
		this.slider5WayPressJob.stop();
	}

	//
	// Internal Methods
	//
	announceJob = new Job(msg => (this.announceRef && this.announceRef.announce(msg)), 200)

	announce = (msg) => {
		this.announceJob.start(msg);
	}

	getHeightForElement = (elementName) => {
		const element = this.player.querySelector(`.${css[elementName]}`);
		if (element) {
			return element.offsetHeight;
		} else {
			return 0;
		}
	}

	initI18n = () => {
		const locale = ilib.getLocale();

		if (this.locale !== locale && typeof window === 'object') {
			this.locale = locale;

			this.durfmt = new DurationFmt({length: 'medium', style: 'clock', useNative: false});
		}
	}

	activityDetected = () => {
		// console.count('activityDetected');
		this.startAutoCloseTimeout();
	}

	startAutoCloseTimeout = () => {
		// If this.state.more is used as a reference for when this function should fire, timing for
		// detection of when "more" is pressed vs when the state is updated is mismatched. Using an
		// instance variable that's only set and used for this express purpose seems cleanest.
		if (this.props.autoCloseTimeout && this.state.mediaControlsVisible) {
			this.autoCloseJob.startAfter(this.props.autoCloseTimeout);
		}
	}

	stopAutoCloseTimeout = () => {
		this.autoCloseJob.stop();
	}

	generateId = () => {
		return Math.random().toString(36).substr(2, 8);
	}

	isTimeBeyondSelection (time) {
		const {selection} = this.props;

		// if selection isn't set or only contains the starting value, there isn't a valid selection
		// with which to test the time
		if (selection != null && selection.length >= 2) {
			const [start, end] = selection;

			return time > end || time < start;
		}

		return false;
	}

	preventTimeChange (time) {
		return (
			this.isTimeBeyondSelection(time) &&
			!forwardWithPrevent('onSeekOutsideSelection', {type: 'onSeekOutsideSelection', time}, this.props)
		);
	}

	/**
	 * If the announce state is either ready to read the title or ready to read info, advance the
	 * state to "read".
	 *
	 * @returns {Boolean} Returns true to be used in event handlers
	 * @private
	 */
	markAnnounceRead = () => {
		if (this.state.announce === AnnounceState.TITLE) {
			this.setState({announce: AnnounceState.TITLE_READ});
		} else if (this.state.announce === AnnounceState.INFO) {
			this.setState({announce: AnnounceState.DONE});
		}

		return true;
	}

	/**
	 * Shows media controls.
	 *
	 * @function
	 * @memberof moonstone/VideoPlayer.VideoPlayerBase.prototype
	 * @public
	 */
	showControls = () => {
		if (this.props.disabled) {
			return;
		}
		this.startDelayedFeedbackHide();
		this.startDelayedTitleHide();

		this.setState(({announce}) => {
			if (announce === AnnounceState.READY) {
				// if we haven't read the title yet, do so this time
				announce = AnnounceState.TITLE;
			} else if (announce === AnnounceState.TITLE) {
				// if we have read the title, advance to INFO so title isn't read again
				announce = AnnounceState.TITLE_READ;
			}

			return {
				announce,
				bottomControlsRendered: true,
				feedbackIconVisible: true,
				feedbackVisible: true,
				mediaControlsVisible: true,
				mediaSliderVisible: true,
				miniFeedbackVisible: false,
				titleVisible: true
			};
		});
	}

	/**
	 * Hides media controls.
	 *
	 * @function
	 * @memberof moonstone/VideoPlayer.VideoPlayerBase.prototype
	 * @public
	 */
	hideControls = () => {
		this.stopDelayedFeedbackHide();
		this.stopDelayedMiniFeedbackHide();
		this.stopDelayedTitleHide();
		this.stopAutoCloseTimeout();
		this.setState({
			feedbackIconVisible: false,
			feedbackVisible: false,
			mediaControlsVisible: false,
			mediaSliderVisible: false,
			miniFeedbackVisible: false,
			infoVisible: false
		});
		this.markAnnounceRead();
	}

	/**
	 * Toggles the media controls.
	 *
	 * @function
	 * @memberof moonstone/VideoPlayer.VideoPlayerBase.prototype
	 * @public
	 */
	toggleControls = () => {
		if (this.state.mediaControlsVisible) {
			this.hideControls();
		} else {
			this.showControls();
		}
	}

	doAutoClose = () => {
		this.stopDelayedFeedbackHide();
		this.stopDelayedTitleHide();
		this.setState({
			feedbackVisible: false,
			mediaControlsVisible: false,
			mediaSliderVisible: this.state.mediaSliderVisible && this.state.miniFeedbackVisible,
			infoVisible: false
		});
		this.markAnnounceRead();
	}

	autoCloseJob = new Job(this.doAutoClose)

	startDelayedTitleHide = () => {
		if (this.props.titleHideDelay) {
			this.hideTitleJob.startAfter(this.props.titleHideDelay);
		}
	}

	stopDelayedTitleHide = () => {
		this.hideTitleJob.stop();
	}

	hideTitle = () => {
		this.setState({titleVisible: false});
	}

	hideTitleJob = new Job(this.hideTitle)

	startDelayedFeedbackHide = () => {
		if (this.props.feedbackHideDelay) {
			this.hideFeedbackJob.startAfter(this.props.feedbackHideDelay);
		}
	}

	stopDelayedFeedbackHide = () => {
		this.hideFeedbackJob.stop();
	}

	showFeedback = () => {
		if (this.state.mediaControlsVisible) {
			this.setState({
				feedbackIconVisible: true,
				feedbackVisible: true
			});
		} else {
			const shouldShowSlider = this.pulsedPlaybackState !== null || calcNumberValueOfPlaybackRate(this.playbackRate) !== 1;

			if (this.showMiniFeedback && (!this.state.miniFeedbackVisible || this.state.mediaSliderVisible !== shouldShowSlider)) {
				this.setState({
					mediaSliderVisible: shouldShowSlider,
					miniFeedbackVisible: !(this.state.loading || !this.state.duration || this.state.error)
				});
			}
		}
	}

	hideFeedback = () => {
		if (this.state.feedbackVisible) {
			this.setState({feedbackVisible: false});
		}
	}

	hideFeedbackJob = new Job(this.hideFeedback)

	startDelayedMiniFeedbackHide = (delay = this.props.miniFeedbackHideDelay) => {
		if (delay) {
			this.hideMiniFeedbackJob.startAfter(delay);
		}
	}

	stopDelayedMiniFeedbackHide = () => {
		this.hideMiniFeedbackJob.stop();
	}

	hideMiniFeedback = () => {
		if (this.state.miniFeedbackVisible) {
			this.showMiniFeedback = false;
			this.setState({
				mediaSliderVisible: false,
				miniFeedbackVisible: false
			});
		}
	}

	hideMiniFeedbackJob = new Job(this.hideMiniFeedback)

	handle = handle.bind(this)

	showControlsFromPointer = () => {
		Spotlight.setPointerMode(false);
		this.showControls();
	}

	clearPulsedPlayback = () => {
		this.pulsedPlaybackRate = null;
		this.pulsedPlaybackState = null;
	}

	// only show mini feedback if playback controls are invoked by a key event
	shouldShowMiniFeedback = (ev) => {
		if (ev.type === 'keyup') {
			this.showMiniFeedback = true;
		}
		return true;
	}

	handleLoadStart = () => {
		this.firstPlayReadFlag = true;
		this.prevCommand = this.props.noAutoPlay ? 'pause' : 'play';
		this.speedIndex = 0;
		this.setState({
			announce: AnnounceState.READY,
			currentTime: 0,
			proportionPlayed: 0,
			proportionLoaded: 0
		});

		this.showControls();
	}

	handlePlay = this.handle(
		forwardPlay,
		this.shouldShowMiniFeedback,
		() => this.play()
	)

	handlePause = this.handle(
		forwardPause,
		this.shouldShowMiniFeedback,
		() => this.pause()
	)

	handleRewind = this.handle(
		forwardRewind,
		this.shouldShowMiniFeedback,
		() => this.rewind(),
	)

	handleFastForward = this.handle(
		forwardFastForward,
		this.shouldShowMiniFeedback,
		() => this.fastForward()
	)

	handleJump = ({keyCode}) => {
		if (this.props.seekDisabled) {
			forward('onSeekFailed', {}, this.props);
		} else {
			const jumpBy = (is('left', keyCode) ? -1 : 1) * this.props.jumpBy;
			const time = Math.min(this.state.duration, Math.max(0, this.state.currentTime + jumpBy));

			if (this.preventTimeChange(time)) return;

			this.showMiniFeedback = true;
			this.jump(jumpBy);
			this.announceJob.startAfter(500, secondsToTime(this.video.currentTime, this.durfmt, {includeHour: true}));
		}
	}

	handleGlobalKeyDown = this.handle(
		this.activityDetected,
		forKey('down'),
		() => (
			!this.state.mediaControlsVisible &&
			!Spotlight.getCurrent() &&
			Spotlight.getPointerMode() &&
			!this.props.spotlightDisabled
		),
		stopImmediate,
		this.showControlsFromPointer
	)

	//
	// Media Interaction Methods
	//
	handleEvent = () => {
		const el = this.video;
		const updatedState = {
			// Standard media properties
			currentTime: el.currentTime,
			duration: el.duration,
			paused: el.playbackRate !== 1 || el.paused,
			playbackRate: el.playbackRate,

			// Non-standard state computed from properties
			error: el.error,
			loading: el.loading,
			proportionLoaded: el.proportionLoaded,
			proportionPlayed: el.proportionPlayed || 0,
			sliderTooltipTime: this.sliderScrubbing ? (this.sliderKnobProportion * el.duration) : el.currentTime,
			sourceUnavailable: !el.duration || el.error
		};

		// If there's an error, we're obviously not loading, no matter what the readyState is.
		if (updatedState.error) updatedState.loading = false;

		const isRewind = this.prevCommand === 'rewind' || this.prevCommand === 'slowRewind';
		const isForward = this.prevCommand === 'fastForward' || this.prevCommand === 'slowForward';
		if (this.props.pauseAtEnd && (el.currentTime === 0 && isRewind || el.currentTime === el.duration && isForward)) {
			this.pause();
		}

		this.setState(updatedState);
	}

	handlePlayEvent = (ev) => {
		forward('onPlay', ev, this.props);
		if (!this.state.bottomControlsRendered) {
			this.renderBottomControl.idle();
		}
	}

	renderBottomControl = new Job(() => {
		this.showControls();
		this.setState({bottomControlsRendered: true});
	});

	/**
	 * Returns an object with the current state of the media including `currentTime`, `duration`,
	 * `paused`, `playbackRate`, `proportionLoaded`, and `proportionPlayed`.
	 *
	 * @function
	 * @memberof moonstone/VideoPlayer.VideoPlayerBase.prototype
	 * @returns {Object}
	 * @public
	 */
	getMediaState = () => {
		return {
			currentTime       : this.state.currentTime,
			duration          : this.state.duration,
			paused            : this.state.paused,
			playbackRate      : this.video.playbackRate,
			proportionLoaded  : this.state.proportionLoaded,
			proportionPlayed  : this.state.proportionPlayed
		};
	}

	/**
	 * The primary means of interacting with the `<video>` element.
	 *
	 * @param  {String} action The method to preform.
	 * @param  {Multiple} props  The arguments, in the format that the action method requires.
	 *
	 * @private
	 */
	send = (action, props) => {
		this.clearPulsedPlayback();
		this.showFeedback();
		this.startDelayedFeedbackHide();
		this.video[action](props);
	}

	/**
	 * Programmatically plays the current media.
	 *
	 * @function
	 * @memberof moonstone/VideoPlayer.VideoPlayerBase.prototype
	 * @public
	 */
	play = () => {
		this.speedIndex = 0;
		this.setPlaybackRate(1);
		this.send('play');
		this.prevCommand = 'play';
		this.announce($L('Play'));
		this.startDelayedMiniFeedbackHide(5000);
	}

	/**
	 * Programmatically plays the current media.
	 *
	 * @function
	 * @memberof moonstone/VideoPlayer.VideoPlayerBase.prototype
	 * @public
	 */
	pause = () => {
		this.speedIndex = 0;
		this.setPlaybackRate(1);
		this.send('pause');
		this.prevCommand = 'pause';
		this.announce($L('Pause'));
		this.stopDelayedMiniFeedbackHide();
	}

	/**
	 * Set the media playback time index
	 *
	 * @function
	 * @memberof moonstone/VideoPlayer.VideoPlayerBase.prototype
	 * @param {Number} timeIndex - Time index to seek
	 * @public
	 */
	seek = (timeIndex) => {
		if (!this.props.seekDisabled && !isNaN(this.video.duration)) {
			this.video.currentTime = timeIndex;
		} else {
			forward('onSeekFailed', {}, this.props);
		}
	}

	/**
	 * Step a given amount of time away from the current playback position.
	 * Like [seek]{@link moonstone/VideoPlayer.VideoPlayer#seek} but relative.
	 *
	 * @function
	 * @memberof moonstone/VideoPlayer.VideoPlayerBase.prototype
	 * @param {Number} distance - Time value to jump
	 * @public
	 */
	jump = (distance) => {
		this.pulsedPlaybackRate = toUpperCase(new DurationFmt({length: 'long'}).format({second: this.props.jumpBy}));
		this.pulsedPlaybackState = distance > 0 ? 'jumpForward' : 'jumpBackward';
		this.showFeedback();
		this.startDelayedFeedbackHide();
		this.seek(this.state.currentTime + distance);
		this.startDelayedMiniFeedbackHide();
	}

	/**
	 * Changes the playback speed via [selectPlaybackRate()]{@link moonstone/VideoPlayer.VideoPlayer#selectPlaybackRate}.
	 *
	 * @function
	 * @memberof moonstone/VideoPlayer.VideoPlayerBase.prototype
	 * @public
	 */
	fastForward = () => {
		let shouldResumePlayback = false;

		switch (this.prevCommand) {
			case 'slowForward':
				if (this.speedIndex === this.playbackRates.length - 1) {
					// reached to the end of array => fastforward
					this.selectPlaybackRates('fastForward');
					this.speedIndex = 0;
					this.prevCommand = 'fastForward';
				} else {
					this.speedIndex = this.clampPlaybackRate(this.speedIndex + 1);
				}
				break;
			case 'pause':
				this.selectPlaybackRates('slowForward');
				if (this.state.paused) {
					shouldResumePlayback = true;
				}
				this.speedIndex = 0;
				this.prevCommand = 'slowForward';
				break;
			case 'fastForward':
				this.speedIndex = this.clampPlaybackRate(this.speedIndex + 1);
				this.prevCommand = 'fastForward';
				break;
			default:
				this.selectPlaybackRates('fastForward');
				this.speedIndex = 0;
				this.prevCommand = 'fastForward';
				if (this.state.paused) {
					shouldResumePlayback = true;
				}
				break;
		}

		this.setPlaybackRate(this.selectPlaybackRate(this.speedIndex));

		if (shouldResumePlayback) this.send('play');

		this.stopDelayedFeedbackHide();
		this.stopDelayedMiniFeedbackHide();
		this.clearPulsedPlayback();
		this.showFeedback();
	}

	/**
	 * Changes the playback speed via [selectPlaybackRate()]{@link moonstone/VideoPlayer.VideoPlayer#selectPlaybackRate}.
	 *
	 * @function
	 * @memberof moonstone/VideoPlayer.VideoPlayerBase.prototype
	 * @public
	 */
	rewind = () => {
		const rateForSlowRewind = this.props.playbackRateHash['slowRewind'];
		let shouldResumePlayback = false,
			command = 'rewind';

		if (this.video.currentTime === 0) {
			// Do not rewind if currentTime is 0. We're already at the beginning.
			return;
		}
		switch (this.prevCommand) {
			case 'slowRewind':
				if (this.speedIndex === this.playbackRates.length - 1) {
					// reached to the end of array => go to rewind
					this.selectPlaybackRates(command);
					this.speedIndex = 0;
					this.prevCommand = command;
				} else {
					this.speedIndex = this.clampPlaybackRate(this.speedIndex + 1);
				}
				break;
			case 'pause':
				// If it's possible to slowRewind, do it, otherwise just leave it as normal rewind : QEVENTSEVT-17386
				if (rateForSlowRewind && rateForSlowRewind.length >= 0) {
					command = 'slowRewind';
				}
				this.selectPlaybackRates(command);
				if (this.state.paused && this.state.duration > this.state.currentTime) {
					shouldResumePlayback = true;
				}
				this.speedIndex = 0;
				this.prevCommand = command;
				break;
			case 'rewind':
				this.speedIndex = this.clampPlaybackRate(this.speedIndex + 1);
				this.prevCommand = command;
				break;
			default:
				this.selectPlaybackRates(command);
				this.speedIndex = 0;
				this.prevCommand = command;
				break;
		}

		this.setPlaybackRate(this.selectPlaybackRate(this.speedIndex));

		if (shouldResumePlayback) this.send('play');

		this.stopDelayedFeedbackHide();
		this.stopDelayedMiniFeedbackHide();
		this.clearPulsedPlayback();
		this.showFeedback();
	}

	// Creates a proxy to the video node if Proxy is supported
	videoProxy = typeof Proxy !== 'function' ? null : new Proxy({}, {
		get: (target, name) => {
			let value = this.video[name];

			if (typeof value === 'function') {
				value = value.bind(this.video);
			}

			return value;
		},
		set: (target, name, value) => {
			return (this.video[name] = value);
		}
	})

	/**
	 * Returns a proxy to the underlying `<video>` node currently used by the VideoPlayer
	 *
	 * @function
	 * @memberof moonstone/VideoPlayer.VideoPlayerBase.prototype
	 * @public
	 */
	getVideoNode = () => {
		return this.videoProxy || this.video;
	}

	areControlsVisible = () => {
		return this.state.mediaControlsVisible;
	}

	/**
	 * Sets the playback rate type (from the [keys]{@glossary Object.keys} of
	 * [playbackRateHash]{@link moonstone/VideoPlayer.VideoPlayer#playbackRateHash}).
	 *
	 * @param {String} cmd - Key of the playback rate type.
	 * @private
	 */
	selectPlaybackRates = (cmd) => {
		this.playbackRates = this.props.playbackRateHash[cmd];
	}

	/**
	 * Changes [playbackRate]{@link moonstone/VideoPlayer.VideoPlayer#playbackRate} to a valid value
	 * when initiating fast forward or rewind.
	 *
	 * @param {Number} idx - The index of the desired playback rate.
	 * @private
	 */
	clampPlaybackRate = (idx) => {
		if (!this.playbackRates) {
			return;
		}

		return idx % this.playbackRates.length;
	}

	/**
	 * Retrieves the playback rate name.
	 *
	 * @param {Number} idx - The index of the desired playback rate.
	 * @returns {String} The playback rate name.
	 * @private
	 */
	selectPlaybackRate = (idx) => {
		return this.playbackRates[idx];
	}

	/**
	 * Sets [playbackRate]{@link moonstone/VideoPlayer.VideoPlayer#playbackRate}.
	 *
	 * @param {String} rate - The desired playback rate.
	 * @private
	 */
	setPlaybackRate = (rate) => {
		// Stop rewind (if happenning)
		this.stopRewindJob();

		// Make sure rate is a string
		this.playbackRate = rate = String(rate);
		const pbNumber = calcNumberValueOfPlaybackRate(rate);

		if (!platform.webos) {
			// ReactDOM throws error for setting negative value for playbackRate
			this.video.playbackRate = pbNumber < 0 ? 0 : pbNumber;

			// For supporting cross browser behavior
			if (pbNumber < 0) {
				this.beginRewind();
			}
		} else {
			// Set native playback rate
			this.video.playbackRate = pbNumber;
		}
	}

	/**
	 * Calculates the time that has elapsed since. This is necessary for browsers until negative
	 * playback rate is directly supported.
	 *
	 * @private
	 */
	rewindManually = () => {
		const now = perfNow(),
			distance = now - this.rewindBeginTime,
			pbRate = calcNumberValueOfPlaybackRate(this.playbackRate),
			adjustedDistance = (distance * pbRate) / 1000;

		this.jump(adjustedDistance);
		this.stopDelayedMiniFeedbackHide();
		this.clearPulsedPlayback();
		this.startRewindJob();	// Issue another rewind tick
	}

	rewindJob = new Job(this.rewindManually, 100)

	/**
	 * Starts rewind job.
	 *
	 * @private
	 */
	startRewindJob = () => {
		this.rewindBeginTime = perfNow();
		this.rewindJob.start();
	}

	/**
	 * Stops rewind job.
	 *
	 * @private
	 */
	stopRewindJob = () => {
		this.rewindJob.stop();
	}

	/**
	 * Implements custom rewind functionality (until browsers support negative playback rate).
	 *
	 * @private
	 */
	beginRewind = () => {
		this.send('pause');
		this.startRewindJob();
	}

	//
	// Handled Media events
	//
	addStateToEvent = (ev) => {
		return {
			// More props from `ev` may be added here as needed, but a full copy via `...ev`
			// overloads Storybook's Action Logger and likely has other perf fallout.
			type: ev.type,
			// Specific state variables are included in the outgoing calback payload, not all of them
			...this.getMediaState()
		};
	}

	disablePointerMode = () => {
		Spotlight.setPointerMode(false);
		return true;
	}

	handleKeyDownFromControls = this.handle(
		// onKeyDown is used as a proxy for when the title has been read because it can only occur
		// after the controls have been shown.
		this.markAnnounceRead,
		forKey('down'),
		this.disablePointerMode,
		this.hideControls
	)

	/**
	 * Check for elements with the spotlightDefaultClass, in the following location order:
	 * left components, right components, media controls or more controls (depending on which is
	 * available)
	 *
	 * @return {Node|false} The focused control or `false` if nothing is found.
	 * @private
	 */
	focusDefaultMediaControl = () => {
		const defaultSpottable = `.${spotlightDefaultClass}.${spottableClass}`;
		const defaultControl =
			this.player.querySelector(
				`.${css.leftComponents} ${defaultSpottable}, .${css.rightComponents} ${defaultSpottable}`
			) ||
			this.player.querySelector(`[data-media-controls] ${defaultSpottable}`);

		return defaultControl ? Spotlight.focus(defaultControl) : false;
	}

	//
	// Player Interaction events
	//
	onVideoClick = () => {
		this.toggleControls();
	}

	onSliderChange = ({value}) => {
		const time = value * this.state.duration;

		if (this.preventTimeChange(time)) return;

		this.seek(time);
		this.sliderScrubbing = false;
	}

	sliderTooltipTimeJob = new Job((time) => this.setState({sliderTooltipTime: time}), 20)

	handleKnobMove = (ev) => {
		this.sliderScrubbing = true;

		// prevent announcing repeatedly when the knob is detached from the progress.
		// TODO: fix Slider to not send onKnobMove when the knob hasn't, in fact, moved
		if (this.sliderKnobProportion !== ev.proportion) {
			this.sliderKnobProportion = ev.proportion;
			const seconds = Math.round(this.sliderKnobProportion * this.video.duration);

			if (!isNaN(seconds)) {
				this.sliderTooltipTimeJob.throttle(seconds);
				const knobTime = secondsToTime(seconds, this.durfmt, {includeHour: true});

				forward('onScrub', {...ev, seconds}, this.props);

				this.announce(`${$L('jump to')} ${knobTime}`);
			}
		}
	}

	handleSliderFocus = () => {
		const seconds = Math.round(this.sliderKnobProportion * this.video.duration);
		this.sliderScrubbing = true;

		this.setState({
			feedbackIconVisible: false,
			feedbackVisible: true
		});
		this.stopDelayedFeedbackHide();

		if (!isNaN(seconds)) {
			this.sliderTooltipTimeJob.throttle(seconds);
			const knobTime = secondsToTime(seconds, this.durfmt, {includeHour: true});

			forward('onScrub', {
				detached: this.sliderScrubbing,
				proportion: this.sliderKnobProportion,
				seconds},
			this.props);

			this.announce(`${$L('jump to')} ${knobTime}`);
		}
	}

	handleSliderBlur = () => {
		this.sliderScrubbing = false;
		this.startDelayedFeedbackHide();
		this.setState({
			// If paused is false that means it is playing. We only want to hide on playing.
			feedbackIconVisible: this.state.paused,
			feedbackVisible: false,
			sliderTooltipTime: this.state.currentTime
		});
	}

	slider5WayPressJob = new Job(() => {
		this.setState({slider5WayPressed: false});
	}, 200);

	handleSliderKeyDown = (ev) => {
		if (is('enter', ev.keyCode)) {
			this.setState({
				slider5WayPressed: true
			}, this.slider5WayPressJob.start());
		} else if (is('down', ev.keyCode)) {
			Spotlight.setPointerMode(false);

			if (this.focusDefaultMediaControl()) {
				stopImmediate(ev);
			}
		} else if (is('up', ev.keyCode)) {
			stopImmediate(ev);

			this.handleSliderBlur();
			this.hideControls();
		}
	}

	onJumpBackward = this.handle(
		forwardJumpBackward,
		() => this.jump(-1 * this.props.jumpBy)
	)
	onJumpForward = this.handle(
		forwardJumpForward,
		() => this.jump(this.props.jumpBy)
	)

	handleToggleMore = ({showMoreComponents}) => {
		if (!showMoreComponents) {
			this.startAutoCloseTimeout();	// Restore the timer since we are leaving "more.
			// Restore the title-hide now that we're finished with "more".
			this.startDelayedTitleHide();
		} else {
			// Interrupt the title-hide since we don't want it hiding autonomously in "more".
			this.stopDelayedTitleHide();
		}

		this.setState({
			infoVisible: showMoreComponents,
			titleVisible: true,
			announce: this.state.announce < AnnounceState.INFO ? AnnounceState.INFO : AnnounceState.DONE
		});
	}

	handleMediaControlsClose = (ev) => {
		this.hideControls();
		ev.stopPropagation();
	}

	setPlayerRef = (node) => {
		// TODO: We've moved SpotlightContainerDecorator up to allow VP to be spottable but also
		// need a ref to the root node to query for children and set CSS variables.
		// eslint-disable-next-line react/no-find-dom-node
		this.player = ReactDOM.findDOMNode(node);
	}

	setVideoRef = (video) => {
		this.video = video;
	}

	setAnnounceRef = (node) => {
		this.announceRef = node;
	}

	getControlsAriaProps () {
		if (this.state.announce === AnnounceState.TITLE) {
			return {
				role: 'alert',
				'aria-live': 'off',
				'aria-labelledby': `${this.id}_title`
			};
		} else if (this.state.announce === AnnounceState.INFO) {
			return {
				role: 'alert',
				'aria-live': 'off',
				'aria-labelledby': `${this.id}_info`
			};
		}

		return null;
	}

	render () {
		const {
			className,
			disabled,
			infoComponents,
			loading,
			mediaControlsComponent,
			noAutoPlay,
			noMiniFeedback,
			noSlider,
			noSpinner,
			selection,
			spotlightDisabled,
			spotlightId,
			style,
			thumbnailComponent,
			thumbnailSrc,
			title,
			videoComponent: VideoComponent,
			...mediaProps
		} = this.props;

		delete mediaProps.announce;
		delete mediaProps.autoCloseTimeout;
		delete mediaProps.children;
		delete mediaProps.feedbackHideDelay;
		delete mediaProps.jumpBy;
		delete mediaProps.miniFeedbackHideDelay;
		delete mediaProps.onControlsAvailable;
		delete mediaProps.onFastForward;
		delete mediaProps.onJumpBackward;
		delete mediaProps.onJumpForward;
		delete mediaProps.onPause;
		delete mediaProps.onPlay;
		delete mediaProps.onRewind;
		delete mediaProps.onScrub;
		delete mediaProps.onSeekFailed;
		delete mediaProps.onSeekOutsideSelection;
		delete mediaProps.pauseAtEnd;
		delete mediaProps.playbackRateHash;
		delete mediaProps.seekDisabled;
		delete mediaProps.setApiProvider;
		delete mediaProps.thumbnailUnavailable;
		delete mediaProps.titleHideDelay;
		delete mediaProps.videoPath;

		mediaProps.autoPlay = !noAutoPlay;
		mediaProps.className = css.video;
		mediaProps.controls = false;
		mediaProps.mediaComponent = 'video';
		mediaProps.onPlay = this.handlePlayEvent;
		mediaProps.onLoadStart = this.handleLoadStart;
		mediaProps.onUpdate = this.handleEvent;
		mediaProps.ref = this.setVideoRef;

		const controlsAriaProps = this.getControlsAriaProps();

		let proportionSelection = selection;
		if (proportionSelection != null && this.state.duration) {
			proportionSelection = selection.map(t => t / this.state.duration);
		}

		return (
			<RootContainer
				className={css.videoPlayer + ' enact-fit' + (className ? ' ' + className : '')}
				onClick={this.activityDetected}
				onKeyDown={this.activityDetected}
				ref={this.setPlayerRef}
				spotlightDisabled={spotlightDisabled}
				spotlightId={spotlightId}
				style={style}
			>
				{/* Video Section */}
				{
					// Duplicating logic from <ComponentOverride /> until enzyme supports forwardRef
					VideoComponent && (
						(typeof VideoComponent === 'function' || typeof VideoComponent === 'string') && (
							<VideoComponent {...mediaProps} />
						) || React.isValidElement(VideoComponent) && (
							React.cloneElement(VideoComponent, mediaProps)
						)
					) || null
				}

				<Overlay
					bottomControlsVisible={this.state.mediaControlsVisible}
					onClick={this.onVideoClick}
				>
					{!noSpinner && (this.state.loading || loading) ? <Spinner centered /> : null}
				</Overlay>

				{this.state.bottomControlsRendered ?
					<div className={css.fullscreen} {...controlsAriaProps}>
						<FeedbackContent
							className={css.miniFeedback}
							playbackRate={this.pulsedPlaybackRate || this.selectPlaybackRate(this.speedIndex)}
							playbackState={this.pulsedPlaybackState || this.prevCommand}
							visible={this.state.miniFeedbackVisible && !noMiniFeedback}
						>
							{secondsToTime(this.state.sliderTooltipTime, this.durfmt)}
						</FeedbackContent>
						<ControlsContainer
							className={css.bottom + (this.state.mediaControlsVisible ? '' : ' ' + css.hidden)}
							spotlightDisabled={spotlightDisabled || !this.state.mediaControlsVisible}
						>
							{/*
								Info Section: Title, Description, Times
								Only render when `this.state.mediaControlsVisible` is true in order for `Marquee`
								to make calculations correctly in `MediaTitle`.
							*/}
							{this.state.mediaSliderVisible ?
								<div className={css.infoFrame}>
									<MediaTitle
										id={this.id}
										infoVisible={this.state.infoVisible}
										style={{'--infoComponentsOffset': this.state.titleOffsetHeight + 'px'}}
										title={title}
										visible={this.state.titleVisible && this.state.mediaControlsVisible}
									>
										{infoComponents}
									</MediaTitle>
									<Times current={this.state.currentTime} total={this.state.duration} formatter={this.durfmt} />
								</div> :
								null
							}

							{noSlider ? null : <MediaSlider
								backgroundProgress={this.state.proportionLoaded}
								disabled={disabled || this.state.sourceUnavailable}
								forcePressed={this.state.slider5WayPressed}
								onBlur={this.handleSliderBlur}
								onChange={this.onSliderChange}
								onFocus={this.handleSliderFocus}
								onKeyDown={this.handleSliderKeyDown}
								onKnobMove={this.handleKnobMove}
								onSpotlightUp={this.handleSpotlightUpFromSlider}
								selection={proportionSelection}
								spotlightDisabled={spotlightDisabled || !this.state.mediaControlsVisible}
								value={this.state.proportionPlayed}
								visible={this.state.mediaSliderVisible}
							>
								<FeedbackTooltip
									duration={this.state.duration}
									formatter={this.durfmt}
									noFeedback={!this.state.feedbackIconVisible}
									playbackRate={this.selectPlaybackRate(this.speedIndex)}
									playbackState={this.prevCommand}
									thumbnailComponent={thumbnailComponent}
									thumbnailDeactivated={this.props.thumbnailUnavailable}
									thumbnailSrc={thumbnailSrc}
									hidden={!this.state.feedbackVisible || this.state.sourceUnavailable}
								/>
							</MediaSlider>}

							<ComponentOverride
								component={mediaControlsComponent}
								mediaDisabled={disabled || this.state.sourceUnavailable}
								onBackwardButtonClick={this.handleRewind}
								onClose={this.handleMediaControlsClose}
								onFastForward={this.handleFastForward}
								onForwardButtonClick={this.handleFastForward}
								onJump={this.handleJump}
								onJumpBackwardButtonClick={this.onJumpBackward}
								onJumpForwardButtonClick={this.onJumpForward}
								onKeyDown={this.handleKeyDownFromControls}
								onPause={this.handlePause}
								onPlay={this.handlePlay}
								onRewind={this.handleRewind}
								onToggleMore={this.handleToggleMore}
								paused={this.state.paused}
								spotlightDisabled={!this.state.mediaControlsVisible || spotlightDisabled}
								visible={this.state.mediaControlsVisible}
							/>
						</ControlsContainer>
					</div> :
					null
				}
				<SpottableDiv
					// This captures spotlight focus for use with 5-way.
					// It's non-visible but lives at the top of the VideoPlayer.
					className={css.controlsHandleAbove}
					onClick={this.showControls}
					onSpotlightDown={this.showControls}
					spotlightDisabled={this.state.mediaControlsVisible || spotlightDisabled}
				/>
				<Announce ref={this.setAnnounceRef} />
			</RootContainer>
		);
	}
};

/**
 * {@link moonstone/VideoPlayer.VideoPlayer} is a standard HTML5 video player for Moonstone. It
 * behaves, responds to, and operates like a standard `<video>` tag in its support for `<source>`s
 * It also accepts custom tags such as `<infoComponents>` for displaying additional information
 * in the title area and `<MediaControls>` for handling media playback controls and adding more
 * controls.
 *
 * Example usage:
 * ```
 *	<VideoPlayer title="Hilarious Cat Video" poster="http://my.cat.videos/boots-poster.jpg">
 *		<source src="http://my.cat.videos/boots.mp4" type="video/mp4" />
 *		<infoComponents>A video about my cat Boots, wearing boots.</infoComponents>
 *		<MediaControls>
 *			<leftComponents><IconButton backgroundOpacity="translucent">star</IconButton></leftComponents>
 *			<rightComponents><IconButton backgroundOpacity="translucent">flag</IconButton></rightComponents>
 *
 *			<Button backgroundOpacity="translucent">Add To Favorites</Button>
 *			<IconButton backgroundOpacity="translucent">search</IconButton>
 *		</MediaControls>
 *	</VideoPlayer>
 * ```
 *
 * To invoke methods (`fastForward()`, `hideControls()`, `jump()`, `pause()`, `play()`, `rewind()`,
 * `seek()`, 'showControls()') or get the current state (`getMediaState()`), store a ref to the
 * `VideoPlayer` within your component:
 *
 * ```
 * 	...
 *
 * 	setVideoPlayer = (node) => {
 * 		this.videoPlayer = node;
 * 	}
 *
 * 	play () {
 * 		this.videoPlayer.play();
 * 	}
 *
 * 	render () {
 * 		return (
 * 			<VideoPlayer ref={this.setVideoPlayer} />
 * 		);
 * 	}
 * ```
 *
 * @class VideoPlayer
 * @memberof moonstone/VideoPlayer
 * @mixes ui/Slottable.Slottable
 * @ui
 * @public
 */
const VideoPlayer = ApiDecorator(
	{api: [
		'areControlsVisible',
		'fastForward',
		'getMediaState',
		'getVideoNode',
		'hideControls',
		'jump',
		'pause',
		'play',
		'rewind',
		'seek',
		'showControls',
		'showFeedback',
		'toggleControls'
	]},
	Slottable(
		{slots: ['infoComponents', 'mediaControlsComponent', 'source', 'thumbnailComponent', 'videoComponent']},
		FloatingLayerDecorator(
			{floatLayerId: 'videoPlayerFloatingLayer'},
			Skinnable(
				VideoPlayerBase
			)
		)
	)
);

export default VideoPlayer;
export {
	MediaControls,
	Video,
	VideoPlayer,
	VideoPlayerBase
};<|MERGE_RESOLUTION|>--- conflicted
+++ resolved
@@ -50,18 +50,13 @@
 
 const SpottableDiv = Touchable(Spottable('div'));
 const RootContainer = SpotlightContainerDecorator('div');
-<<<<<<< HEAD
-const ControlsContainer = SpotlightContainerDecorator({enterTo: ''}, 'div');
-=======
 const ControlsContainer = SpotlightContainerDecorator(
 	{
-		leaveFor: {down:'', up:'', left:'', right:''},
 		enterTo: '',
 		straightOnly: true
 	},
 	'div'
 );
->>>>>>> 6ef734fa
 
 const forwardWithState = (type) => adaptEvent(call('addStateToEvent'), forwardWithPrevent(type));
 
