--- conflicted
+++ resolved
@@ -1645,14 +1645,10 @@
 					{source}
 				</video>
 
-<<<<<<< HEAD
-				<Overlay onTap={this.onVideoClick}>
-=======
 				<Overlay
 					bottomControlsVisible={this.state.bottomControlsVisible}
-					onClick={this.onVideoClick}
+					onTap={this.onVideoClick}
 				>
->>>>>>> 95654953
 					{this.state.loading ? <Spinner centered /> : null}
 				</Overlay>
 
