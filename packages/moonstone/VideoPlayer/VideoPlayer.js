/**
 * Exports the {@link moonstone/VideoPlayer.VideoPlayer} and
 * {@link moonstone/VideoPlayer.VideoPlayerBase} components. The default export is
 * {@link moonstone/VideoPlayer.VideoPlayer}.
 *
 * @module moonstone/VideoPlayer
 */
import Announce from '@enact/ui/AnnounceDecorator/Announce';
import ApiDecorator from '@enact/core/internal/ApiDecorator';
import equals from 'ramda/src/equals';
import React from 'react';
import ReactDOM from 'react-dom';
import PropTypes from 'prop-types';
import DurationFmt from '@enact/i18n/ilib/lib/DurationFmt';
import {contextTypes, FloatingLayerDecorator} from '@enact/ui/FloatingLayer';
import {forKey, forward, forwardWithPrevent, handle, stopImmediate} from '@enact/core/handle';
import ilib from '@enact/i18n';
import {perfNow, Job} from '@enact/core/util';
import {on, off} from '@enact/core/dispatcher';
import {platform} from '@enact/core/platform';
import {is} from '@enact/core/keymap';
import Media from '@enact/ui/Media';
import Slottable from '@enact/ui/Slottable';
import Touchable from '@enact/ui/Touchable';
import Spotlight from '@enact/spotlight';
import {Spottable, spottableClass} from '@enact/spotlight/Spottable';
import Pause from '@enact/spotlight/Pause';
import {SpotlightContainerDecorator, spotlightDefaultClass} from '@enact/spotlight/SpotlightContainerDecorator';
import {toUpperCase} from '@enact/i18n/util';

import $L from '../internal/$L';
import Spinner from '../Spinner';
import Skinnable from '../Skinnable';

import {calcNumberValueOfPlaybackRate, compareSources, countReactChildren, secondsToTime} from './util';
import Overlay from './Overlay';
import MediaControls from './MediaControls';
import MediaTitle from './MediaTitle';
import MediaSlider from './MediaSlider';
import FeedbackContent from './FeedbackContent';
import FeedbackTooltip from './FeedbackTooltip';
import Times from './Times';

import css from './VideoPlayer.less';

const SpottableDiv = Touchable(Spottable('div'));
const RootContainer = SpotlightContainerDecorator('div');
const ControlsContainer = SpotlightContainerDecorator(
	{
		leaveFor: {down:'', up:'', left:'', right:''},
		enterTo: ''
	},
	'div'
);

// provide forwarding of events on media controls
const forwardControlsAvailable = forward('onControlsAvailable');
const forwardBackwardButtonClick = forwardWithPrevent('onBackwardButtonClick');
const forwardForwardButtonClick = forwardWithPrevent('onForwardButtonClick');
const forwardJumpBackwardButtonClick = forwardWithPrevent('onJumpBackwardButtonClick');
const forwardJumpForwardButtonClick = forwardWithPrevent('onJumpForwardButtonClick');
const forwardPlayButtonClick = forward('onPlayButtonClick');

const AnnounceState = {
	// Video is loaded but additional announcements have not been made
	READY: 0,

	// The title should be announced
	TITLE: 1,

	// The title has been announce
	TITLE_READ: 2,

	// The infoComponents should be announce
	INFO: 3,

	// All announcements have been made
	DONE: 4
};

/**
 * Every callback sent by [VideoPlayer]{@link moonstone/VideoPlayer} receives a status package,
 * which includes an object with the following key/value pairs as the first argument:
 *
 * @typedef {Object} videoStatus
 * @memberof moonstone/VideoPlayer
 * @property {String} type - Type of event that triggered this callback
 * @property {Number} currentTime - Playback index of the media in seconds
 * @property {Number} duration - Media's entire duration in seconds
 * @property {Boolean} paused - Playing vs paused state. `true` means the media is paused
 * @property {Number} playbackRate - Current playback rate, as a number
 * @property {Number} proportionLoaded - A value between `0` and `1` representing the proportion of the media that has loaded
 * @property {Number} proportionPlayed - A value between `0` and `1` representing the proportion of the media that has already been shown
 *
 * @public
 */

/**
 * A set of playback rates when media fast forwards, rewinds, slow-fowards, or slow-rewinds.
 *
 * The number used for each operation is proportional to the normal playing speed, 1. If the rate
 * is less than 1, it will play slower than normal speed, and, if it is larger than 1, it will play
 * faster. If it is negative, it will play backward.
 *
 * The order of numbers represents the incremental order of rates that will be used for each
 * operation. Note that all rates are expressed as strings and fractions are used rather than decimals
 * (e.g.: `'1/2'`, not `'0.5'`).
 *
 * @typedef {Object} playbackRateHash
 * @memberof moonstone/VideoPlayer
 * @property {String[]} fastForward - An array of playback rates when media fast forwards
 * @property {String[]} rewind - An array of playback rates when media rewinds
 * @property {String[]} slowForward - An array of playback rates when media slow-forwards
 * @property {String[]} slowRewind - An array of playback rates when media slow-rewinds
 *
 * @public
 */

/**
 * A player for video {@link moonstone/VideoPlayer.VideoPlayerBase}.
 *
 * @class VideoPlayerBase
 * @memberof moonstone/VideoPlayer
 * @ui
 * @public
 */
const VideoPlayerBase = class extends React.Component {
	static displayName = 'VideoPlayerBase'

	static contextTypes = contextTypes

	static propTypes = /** @lends moonstone/VideoPlayer.VideoPlayerBase.prototype */ {
		/**
		 * passed by AnnounceDecorator for accessibility
		 *
		 * @type {Function}
		 * @private
		 */
		announce: PropTypes.func,

		/**
		 * Amount of time (in milliseconds) after which control buttons are automatically hidden.
		 * Setting this to 0 or `null` disables autoClose, requiring user input to open and close.
		 *
		 * @type {Number}
		 * @default 5000
		 * @public
		 */
		autoCloseTimeout: PropTypes.number,

		/**
		 * A string which is sent to the `backward` icon of the player controls. This can be
		 * anything that is accepted by {@link moonstone/Icon}.
		 *
		 * @type {String}
		 * @default 'backward'
		 * @public
		 */
		backwardIcon: PropTypes.string,

		/**
		 * Removes interactive capability from this component. This includes, but is not limited to,
		 * key-press events, most clickable buttons, and prevents the showing of the controls.
		 *
		 * @type {Boolean}
		 * @public
		 */
		disabled: PropTypes.bool,

		/**
		 * Amount of time (in milliseconds) after which the feedback text/icon part of the slider's
		 * tooltip will automatically hidden after the last action.
		 * Setting this to 0 or `null` disables feedbackHideDelay; feedback will always be present.
		 *
		 * @type {Number}
		 * @default 3000
		 * @public
		 */
		feedbackHideDelay: PropTypes.number,

		/**
		 * A string which is sent to the `forward` icon of the player controls. This can be anything
		 * that is accepted by {@link moonstone/Icon}.
		 *
		 * @type {String}
		 * @default 'forward'
		 * @public
		 */
		forwardIcon: PropTypes.string,

		/**
		 * These components are placed into the slot to the left of the media controls.
		 *
		 * @type {Node}
		 * @public
		 */
		infoComponents: PropTypes.node,

		/**
		 * The number of milliseconds that the player will pause before firing the
		 * first jump event on a right or left pulse.
		 *
		 * @type {Number}
		 * @default 400
		 * @public
		 */
		initialJumpDelay: PropTypes.number,

		/**
		 * A string which is sent to the `jumpBackward` icon of the player controls. This can be
		 * anything that is accepted by {@link moonstone/Icon}.
		 *
		 * @type {String}
		 * @default 'skipbackward'
		 * @public
		 */
		jumpBackwardIcon: PropTypes.string,

		/**
		 * Sets the `disabled` state on the media "jump" buttons; the outer pair.
		 *
		 * @type {Boolean}
		 * @public
		 */
		jumpButtonsDisabled: PropTypes.bool,

		/**
		 * The number of seconds the player should skip forward or backward when a "jump" button is
		 * pressed.
		 *
		 * @type {Number}
		 * @default 30
		 * @public
		 */
		jumpBy: PropTypes.number,

		/**
		 * The number of milliseconds that the player will throttle before firing a
		 * jump event on a right or left pulse.
		 *
		 * @type {Number}
		 * @default 200
		 * @public
		 */
		jumpDelay: PropTypes.number,

		/**
		 * A string which is sent to the `jumpForward` icon of the play controls. This can be
		 * anything that is accepted by {@link moonstone/Icon}.
		 *
		 * @type {String}
		 * @default 'skipforward'
		 * @public
		 */
		jumpForwardIcon: PropTypes.string,

		/**
		 * These components are placed below the title. Typically these will be media descriptor
		 * icons, like how many audio channels, what codec the video uses, but can also be a
		 * description for the video or anything else that seems appropriate to provide information
		 * about the video to the user.
		 *
		 * @type {Node}
		 * @public
		 */
		leftComponents: PropTypes.node,

		/**
		 * Manually set the loading state of the media, in case you have information that
		 * `VideoPlayer` does not have.
		 *
		 * @type {Boolean}
		 * @public
		 */
		loading: PropTypes.bool,

		/**
		 * Amount of time (in milliseconds), after the last user action, that the `miniFeedback`
		 * will automatically hide.
		 * Setting this to 0 or `null` disables `miniFeedbackHideDelay`; `miniFeedback` will always
		 * be present.
		 *
		 * @type {Number}
		 * @default 2000
		 * @public
		 */
		miniFeedbackHideDelay: PropTypes.number,

		/**
		 * The label for the "More" button for when the "More" tray is open.
		 * This will show on the tooltip.
		 *
		 * @type {String}
		 * @default 'Back'
		 * @public
		 */
		moreButtonCloseLabel: PropTypes.string,

		/**
		 * The color of the underline beneath more icon button.
		 *
		 * This property accepts one of the following color names, which correspond with the
		 * colored buttons on a standard remote control: `'red'`, `'green'`, `'yellow'`, `'blue'`
		 *
		 * @type {String}
		 * @see {@link moonstone/IconButton.IconButtonBase.color}
		 * @default 'blue'
		 * @public
		 */
		moreButtonColor: PropTypes.oneOf([null, 'red', 'green', 'yellow', 'blue']),

		/**
		 * This boolean sets the disabled state of the "More" button.
		 *
		 * @type {Boolean}
		 * @public
		 */
		moreButtonDisabled: PropTypes.bool,

		/**
		 * The label for the "More" button. This will show on the tooltip.
		 *
		 * @type {String}
		 * @default 'More'
		 * @public
		 */
		moreButtonLabel: PropTypes.string,

		/**
		 * Disable audio for this video. In a TV context, this is handled by the remote control,
		 * not programmatically in the VideoPlayer API.
		 *
		 * @type {Boolean}
		 * @default false
		 * @public
		 */
		muted: PropTypes.bool,

		/**
		 * Setting this to `true` will disable left and right keys for seeking.
		 *
		 * @type {Boolean}
		 * @default false
		 * @public
		 */
		no5WayJump: PropTypes.bool,

		/**
		 * By default, the video will start playing immediately after it's loaded, unless this is set.
		 *
		 * @type {Boolean}
		 * @default false
		 * @public
		 */
		noAutoPlay: PropTypes.bool,

		/**
		 * Removes the "jump" buttons. The buttons that skip forward or backward in the video.
		 *
		 * @type {Boolean}
		 * @default false
		 * @public
		 */
		noJumpButtons: PropTypes.bool,

		/**
		 * Removes the mini feedback.
		 *
		 * @type {Boolean}
		 * @default false
		 * @public
		 */
		noMiniFeedback: PropTypes.bool,

		/**
		 * Removes the "rate" buttons. The buttons that change the playback rate of the video.
		 * Double speed, half speed, reverse 4x speed, etc.
		 *
		 * @type {Boolean}
		 * @default false
		 * @public
		 */
		noRateButtons: PropTypes.bool,

		/**
		 * Removes the media slider.
		 *
		 * @type {Boolean}
		 * @default false
		 * @public
		 */
		noSlider: PropTypes.bool,

		/**
		 * Removes spinner while loading.
		 *
		 * @type {Boolean}
		 * @public
		 */
		noSpinner: PropTypes.bool,

		/**
		 * Function executed when the user clicks the Backward button. Is passed
		 * a {@link moonstone/VideoPlayer.videoStatus} as the first argument.
		 *
		 * @type {Function}
		 * @public
		 */
		onBackwardButtonClick: PropTypes.func,

		/**
		 * Function executed when the player's controls change availability, whether they are shown
		 * or hidden. The current status is sent as the first argument in an object with a key
		 * `available` which will be either true or false. `onControlsAvailable({available: true})`
		 *
		 * @type {Function}
		 * @public
		 */
		onControlsAvailable: PropTypes.func,

		/**
		 * Function executed when the user clicks the Forward button. Is passed
		 * a {@link moonstone/VideoPlayer.videoStatus} as the first argument.
		 *
		 * @type {Function}
		 * @public
		 */
		onForwardButtonClick: PropTypes.func,

		/**
		 * Function executed when the user clicks the JumpBackward button. Is passed
		 * a {@link moonstone/VideoPlayer.videoStatus} as the first argument.
		 *
		 * @type {Function}
		 * @public
		 */
		onJumpBackwardButtonClick: PropTypes.func,

		/**
		 * Function executed when the user clicks the JumpForward button. Is passed
		 * a {@link moonstone/VideoPlayer.videoStatus} as the first argument.
		 *
		 * @type {Function}
		 * @public
		 */
		onJumpForwardButtonClick: PropTypes.func,

		/**
		 * Function executed when the user clicks the Play button. Is passed
		 * a {@link moonstone/VideoPlayer.videoStatus} as the first argument.
		 *
		 * @type {Function}
		 * @public
		 */
		onPlayButtonClick: PropTypes.func,

		/**
		 * Function executed when the user is moving the VideoPlayer's Slider knob independently of
		 * the current playback position. It is passed an object with a `seconds` key (float value) to
		 * indicate the current time index. It can be used to update the `thumbnailSrc` to the reflect
		 * the current scrub position.
		 *
		 * @type {Function}
		 * @public
		 */
		onScrub: PropTypes.func,

		/**
		 * Function executed when seek is attemped while `seekDisabled` is true.
		 *
		 * @type {Function}
		 */
		onSeekFailed: PropTypes.func,

		/**
		 * When `true`, the video will pause when it reaches either the start or the end of the
		 * video during rewind, slow rewind, fast forward, or slow forward.
		 *
		 * @type {Boolean}
		 * @default false
		 * @public
		 */
		pauseAtEnd: PropTypes.bool,

		/**
		 * A string which is sent to the `pause` icon of the player controls. This can be anything
		 * that is accepted by {@link moonstone/Icon}.
		 *
		 * @type {String}
		 * @default 'pause'
		 * @public
		 */
		pauseIcon: PropTypes.string,

		/**
		 * Mapping of playback rate names to playback rate values that may be set.
		 *
		 * @type {moonstone/VideoPlayer.playbackRateHash}
		 * @default {
		 *	fastForward: ['2', '4', '8', '16'],
		 *	rewind: ['-2', '-4', '-8', '-16'],
		 *	slowForward: ['1/4', '1/2'],
		 *	slowRewind: ['-1/2', '-1']
		 * }
		 * @public
		 */
		playbackRateHash: PropTypes.shape({
			fastForward: PropTypes.arrayOf(PropTypes.string),
			rewind: PropTypes.arrayOf(PropTypes.string),
			slowForward: PropTypes.arrayOf(PropTypes.string),
			slowRewind: PropTypes.arrayOf(PropTypes.string)
		}),

		/**
		 * A string which is sent to the `play` icon of the player controls. This can be anything
		 * that is accepted by {@link moonstone/Icon}.
		 *
		 * @type {String}
		 * @default 'play'
		 * @public
		 */
		playIcon: PropTypes.string,

		/**
		 * Sets the `disabled` state on the media playback-rate control buttons; the inner pair.
		 *
		 * @type {Boolean}
		 * @public
		 */
		rateButtonsDisabled: PropTypes.bool,

		/**
		 * These components are placed into the slot to the right of the media controls.
		 *
		 * @type {Node}
		 * @public
		 */
		rightComponents: PropTypes.node,

		/**
		 * When `true`, seek function is disabled.
		 *
		 * Note that jump by arrow keys will also be disabled when `true`.
		 *
		 * @type {Boolean}
		 * @public
		 */
		seekDisabled: PropTypes.bool,

		/**
		 * Registers the VideoPlayer component with an
		 * {@link core/internal/ApiDecorator.ApiDecorator}.
		 *
		 * @type {Function}
		 * @private
		 */
		setApiProvider: PropTypes.func,

		/**
		 * Any children `<source>` tag elements of [VideoPlayer]{@link moonstone/VideoPlayer} will
		 * be sent directly to the `videoComponent` as video sources.
		 * See: https://developer.mozilla.org/en-US/docs/Web/HTML/Element/source
		 *
		 * @type {Node}
		 * @public
		 */
		source: PropTypes.node,

		/**
		 * When `true`, the component cannot be navigated using spotlight.
		 *
		 * @type {Boolean}
		 * @public
		 */
		spotlightDisabled: PropTypes.bool,

		/**
		 * Specifies the spotlight container ID for the player
		 *
		 * @type {String}
		 * @public
		 */
		spotlightId: PropTypes.string,

		/**
		 * This component will be used instead of the built-in version. The internal thumbnail style
		 * will not be applied to this component. This component follows the same rules as the built-in
		 * version.
		 *
		 * @type {Node}
		 * @public
		 */
		thumbnailComponent: PropTypes.node,

		/**
		 * Set a thumbnail image source to show on VideoPlayer's Slider knob. This is a standard
		 * {@link moonstone/Image} component so it supports all of the same options for the `src`
		 * property. If no `thumbnailComponent` and no `thumbnailSrc` is set, no tooltip will
		 * display.
		 *
		 * @type {String|Object}
		 * @public
		 */
		thumbnailSrc: PropTypes.oneOfType([PropTypes.string, PropTypes.object]),

		/**
		* Enables the thumbnail transition from opaque to translucent.
		*
		* @type {Boolean}
		* @public
		*/
		thumbnailUnavailable: PropTypes.bool,

		/**
		 * Set a title for the video being played.
		 *
		 * @type {String}
		 * @public
		 */
		title: PropTypes.string,

		/**
		 * The amount of time in milliseconds that should pass before the title disappears from the
		 * controls. Setting this to `0` disables the hiding.
		 *
		 * @type {Number}
		 * @default 5000
		 * @public
		 */
		titleHideDelay: PropTypes.number,

		/**
		 * The amount of time in milliseconds that should pass before the tooltip disappears from the
		 * controls. Setting this to `0` disables the hiding.
		 *
		 * @type {Number}
		 * @default 3000
		 * @public
		 */
		tooltipHideDelay: PropTypes.number,

		/**
		 * Video component to use. The default (`'video'`) renders an `HTMLVideoElement`. Custom
		 * video components must have a similar API structure, exposing the following APIs:
		 *
		 * Properties:
		 * * `currentTime` {Number} - Playback index of the media in seconds
		 * * `duration` {Number} - Media's entire duration in seconds
		 * * `error` {Boolean} - `true` if video playback has errored.
		 * * `loading` {Boolean} - `true` if video playback is loading.
		 * * `paused` {Boolean} - Playing vs paused state. `true` means the media is paused
		 * * `playbackRate` {Number} - Current playback rate, as a number
		 * * `proportionLoaded` {Number} - A value between `0` and `1`
		 *	representing the proportion of the media that has loaded
		 * * `proportionPlayed` {Number} - A value between `0` and `1` representing the
		 *	proportion of the media that has already been shown
		 *
		 * Methods:
		 * * `play()` - play video
		 * * `pause()` - pause video
		 * * `load()` - load video
		 *
		 * The [`source`]{@link moonstone/VideoPlayer.VideoPlayerBase.source} property is passed to the video
		 * component as a child node.
		 *
		 * @type {Component}
		 * @default 'video'
		 * @public
		 */
		videoComponent: PropTypes.oneOfType([PropTypes.string, PropTypes.func])
	}

	static defaultProps = {
		autoCloseTimeout: 5000,
		feedbackHideDelay: 3000,
		initialJumpDelay: 400,
		jumpBy: 30,
		jumpDelay: 200,
		miniFeedbackHideDelay: 2000,
		moreButtonColor: 'blue',
		playbackRateHash: {
			fastForward: ['2', '4', '8', '16'],
			rewind: ['-2', '-4', '-8', '-16'],
			slowForward: ['1/4', '1/2'],
			slowRewind: ['-1/2', '-1']
		},
		titleHideDelay: 5000,
		tooltipHideDelay: 3000,
		videoComponent: 'video'
	}

	constructor (props) {
		super(props);

		// Internal State
		this.video = null;
		this.pulsedPlaybackRate = null;
		this.pulsedPlaybackState = null;
		this.moreInProgress = false;	// This only has meaning for the time between clicking "more" and the official state is updated. To get "more" state, only look at the state value.
		this.prevCommand = (props.noAutoPlay ? 'pause' : 'play');
		this.showMiniFeedback = false;
		this.speedIndex = 0;
		this.firstPlayReadFlag = true;
		this.id = this.generateId();
		this.selectPlaybackRates('fastForward');
		this.sliderKnobProportion = 0;

		this.initI18n();

		this.paused = new Pause('VideoPlayer');

		// Re-render-necessary State
		this.state = {
			announce: AnnounceState.READY,
			currentTime: 0,
			duration: 0,
			error: false,
			loading: false,
			paused: props.noAutoPlay,
			playbackRate: 1,
			titleOffsetHeight: 0,
			bottomOffsetHeight: 0,

			// Non-standard state computed from properties
			bottomControlsRendered: false,
			feedbackIconVisible: true,
			feedbackVisible: false,
			mediaControlsVisible: false,
			miniFeedbackVisible: false,
			mediaSliderVisible: false,
			more: false,
			proportionLoaded: 0,
			proportionPlayed: 0,
			titleVisible: true
		};

		if (props.setApiProvider) {
			props.setApiProvider(this);
		}
	}

	componentDidMount () {
		on('mousemove', this.activityDetected);
		on('keypress', this.activityDetected);
		on('keydown', this.handleGlobalKeyDown);
		on('keyup', this.handleKeyUp);
		this.startDelayedFeedbackHide();
		this.calculateMaxComponentCount(
			countReactChildren(this.props.leftComponents),
			countReactChildren(this.props.rightComponents),
			countReactChildren(this.props.children)
		);
	}

	componentWillReceiveProps (nextProps) {
		// Detect if the number of components has changed
		const leftCount = countReactChildren(nextProps.leftComponents),
			rightCount = countReactChildren(nextProps.rightComponents),
			childrenCount = countReactChildren(nextProps.children);

		if (
			countReactChildren(this.props.leftComponents) !== leftCount ||
			countReactChildren(this.props.rightComponents) !== rightCount ||
			countReactChildren(this.props.children) !== childrenCount
		) {
			this.calculateMaxComponentCount(leftCount, rightCount, childrenCount);
		}

		const {source} = this.props;
		const {source: nextSource} = nextProps;

		if (!compareSources(source, nextSource)) {
			this.firstPlayReadFlag = true;
			this.setState({currentTime: 0, proportionPlayed: 0, proportionLoaded: 0});
			this.reloadVideo();
		}
	}

	shouldComponentUpdate (nextProps, nextState) {
		const {source} = this.props;
		const {source: nextSource} = nextProps;

		if (!compareSources(source, nextSource)) {
			return true;
		}

		if (
			!this.state.miniFeedbackVisible && this.state.miniFeedbackVisible === nextState.miniFeedbackVisible &&
			!this.state.mediaSliderVisible && this.state.mediaSliderVisible === nextState.mediaSliderVisible &&
			this.state.loading === nextState.loading && this.props.loading === nextProps.loading &&
			(
				this.state.currentTime !== nextState.currentTime ||
				this.state.proportionPlayed !== nextState.proportionPlayed ||
				this.state.sliderTooltipTime !== nextState.sliderTooltipTime
			)
		) {
			return false;
		} else {
			return true;
		}
	}

	componentWillUpdate (nextProps) {
		const
			isInfoComponentsEqual = equals(this.props.infoComponents, nextProps.infoComponents),
			{titleOffsetHeight: titleHeight} = this.state,
			shouldCalculateTitleOffset = (
				((!titleHeight && isInfoComponentsEqual) || (titleHeight && !isInfoComponentsEqual)) &&
				this.state.mediaControlsVisible
			);

		this.initI18n();

		if (shouldCalculateTitleOffset) {
			const titleOffsetHeight = this.getHeightForElement('infoComponents');
			if (titleOffsetHeight) {
				this.setState({titleOffsetHeight});
			}
		}
	}

	componentDidUpdate (prevProps, prevState) {
		const {source} = this.props;
		const {source: prevSource} = prevProps;

		// Detect a change to the video source and reload if necessary.
		if (!compareSources(source, prevSource)) {
			this.reloadVideo();
		}

		this.setFloatingLayerShowing(this.state.mediaControlsVisible || this.state.mediaSliderVisible);

		if (!this.state.mediaControlsVisible && prevState.mediaControlsVisible) {
			forwardControlsAvailable({available: false}, this.props);
			this.stopAutoCloseTimeout();

			if (!this.props.spotlightDisabled ) {
				// Set focus to the hidden spottable control - maintaining focus on available spottable
				// controls, which prevents an addiitional 5-way attempt in order to re-show media controls
				Spotlight.focus(`.${css.controlsHandleAbove}`);
			}
		} else if (this.state.mediaControlsVisible && !prevState.mediaControlsVisible) {
			forwardControlsAvailable({available: true}, this.props);
			this.startAutoCloseTimeout();

			if (!this.props.spotlightDisabled ) {
				const current = Spotlight.getCurrent();
				if (!current || this.player.contains(current)) {
					// Set focus within media controls when they become visible.
					this.focusDefaultMediaControl();
				}
			}
		}
	}

	componentWillUnmount () {
		off('mousemove', this.activityDetected);
		off('keypress', this.activityDetected);
		off('keydown', this.handleGlobalKeyDown);
		off('keyup', this.handleKeyUp);
		this.stopRewindJob();
		this.stopAutoCloseTimeout();
		this.stopDelayedTitleHide();
		this.stopDelayedFeedbackHide();
		this.stopDelayedMiniFeedbackHide();
		this.announceJob.stop();
		this.renderBottomControl.stop();
		this.stopListeningForPulses();
		this.sliderTooltipTimeJob.stop();
		this.slider5WayPressJob.stop();
	}

	//
	// Internal Methods
	//
	announceJob = new Job(msg => (this.announceRef && this.announceRef.announce(msg)), 200)

	announce = (msg) => {
		this.announceJob.start(msg);
	}

	getHeightForElement = (elementName) => {
		const element = this.player.querySelector(`.${css[elementName]}`);
		if (element) {
			return element.offsetHeight;
		} else {
			return 0;
		}
	}

	calculateMaxComponentCount = (leftCount, rightCount, childrenCount) => {
		// If the "more" button is present, automatically add it to the right's count.
		if (childrenCount) {
			rightCount += 1;
		}

		const max = Math.max(leftCount, rightCount);

		this.player.style.setProperty('--moon-video-player-max-side-components', max);
	}

	initI18n = () => {
		const locale = ilib.getLocale();

		if (this.locale !== locale && typeof window === 'object') {
			this.locale = locale;

			this.durfmt = new DurationFmt({length: 'medium', style: 'clock', useNative: false});
		}
	}

	activityDetected = () => {
		// console.count('activityDetected');
		this.startAutoCloseTimeout();
	}

	startAutoCloseTimeout = () => {
		// If this.state.more is used as a reference for when this function should fire, timing for
		// detection of when "more" is pressed vs when the state is updated is mismatched. Using an
		// instance variable that's only set and used for this express purpose seems cleanest.
		if (this.props.autoCloseTimeout && this.state.mediaControlsVisible) {
			this.autoCloseJob.startAfter(this.props.autoCloseTimeout);
		}
	}

	stopAutoCloseTimeout = () => {
		this.autoCloseJob.stop();
	}

	generateId = () => {
		return Math.random().toString(36).substr(2, 8);
	}

	/**
	 * If the announce state is either ready to read the title or ready to read info, advance the
	 * state to "read".
	 *
	 * @returns {Boolean} Returns true to be used in event handlers
	 * @private
	 */
	markAnnounceRead = () => {
		if (this.state.announce === AnnounceState.TITLE) {
			this.setState({announce: AnnounceState.TITLE_READ});
		} else if (this.state.announce === AnnounceState.INFO) {
			this.setState({announce: AnnounceState.DONE});
		}

		return true;
	}

	setFloatingLayerShowing = (showing) => {
		const layer = this.context.getFloatingLayer && this.context.getFloatingLayer();
		if (layer) {
			layer.style.display = showing ? 'block' : 'none';
		}
	}

	/**
	 * Shows media controls.
	 *
	 * @function
	 * @memberof moonstone/VideoPlayer.VideoPlayerBase.prototype
	 * @public
	 */
	showControls = () => {
		if (this.props.disabled) {
			return;
		}
		this.startDelayedFeedbackHide();
		this.startDelayedTitleHide();

		let {announce} = this.state;
		if (announce === AnnounceState.READY) {
			// if we haven't read the title yet, do so this time
			announce = AnnounceState.TITLE;
		} else if (announce === AnnounceState.TITLE) {
			// if we have read the title, advance to INFO so title isn't read again
			announce = AnnounceState.TITLE_READ;
		}

		this.setState({
			announce,
			bottomControlsRendered: true,
			feedbackVisible: true,
			mediaControlsVisible: true,
			mediaSliderVisible: true,
			miniFeedbackVisible: false,
			titleVisible: true
		});
	}

	/**
	 * Hides media controls.
	 *
	 * @function
	 * @memberof moonstone/VideoPlayer.VideoPlayerBase.prototype
	 * @public
	 */
	hideControls = () => {
		this.stopDelayedFeedbackHide();
		this.stopDelayedMiniFeedbackHide();
		this.stopDelayedTitleHide();
		this.stopAutoCloseTimeout();
		this.setState({
			feedbackVisible: false,
			mediaControlsVisible: false,
			mediaSliderVisible: false,
			miniFeedbackVisible: false,
			more: false
		});
		this.markAnnounceRead();
	}

	/**
	 * Toggles the media controls.
	 *
	 * @function
	 * @memberof moonstone/VideoPlayer.VideoPlayerBase.prototype
	 * @public
	 */
	toggleControls = () => {
		if (this.state.mediaControlsVisible) {
			this.hideControls();
		} else {
			this.showControls();
		}
	}

	doAutoClose = () => {
		this.stopDelayedFeedbackHide();
		this.stopDelayedTitleHide();
		this.setState({
			feedbackVisible: false,
			mediaControlsVisible: false,
			mediaSliderVisible: this.state.mediaSliderVisible && this.state.miniFeedbackVisible,
			more: false
		});
		this.markAnnounceRead();
	}

	autoCloseJob = new Job(this.doAutoClose)

	refocusMoreButton = () => {
		// Readout 'more' or 'back' button explicitly.
		let selectedButton = Spotlight.getCurrent();
		selectedButton.blur();
		selectedButton.focus();
	}

	startDelayedTitleHide = () => {
		if (this.props.titleHideDelay) {
			this.hideTitleJob.startAfter(this.props.titleHideDelay);
		}
	}

	stopDelayedTitleHide = () => {
		this.hideTitleJob.stop();
	}

	hideTitle = () => {
		this.setState({titleVisible: false});
	}

	hideTitleJob = new Job(this.hideTitle)

	startDelayedFeedbackHide = () => {
		if (this.props.feedbackHideDelay) {
			this.hideFeedbackJob.startAfter(this.props.feedbackHideDelay);
		}
	}

	stopDelayedFeedbackHide = () => {
		this.hideFeedbackJob.stop();
	}

	showFeedback = () => {
		if (this.state.mediaControlsVisible && !this.state.feedbackVisible) {
			this.setState({feedbackVisible: true});
		} else if (!this.state.mediaControlsVisible) {
			const shouldShowSlider = this.pulsedPlaybackState !== null || calcNumberValueOfPlaybackRate(this.playbackRate) !== 1;

			if (this.showMiniFeedback && (!this.state.miniFeedbackVisible || this.state.mediaSliderVisible !== shouldShowSlider)) {
				this.setState({
					mediaSliderVisible: shouldShowSlider,
					miniFeedbackVisible: !(this.state.loading || !this.state.duration || this.state.error)
				});
			}
		}
	}

	hideFeedback = () => {
		if (this.state.feedbackVisible) {
			this.setState({feedbackVisible: false});
		}
	}

	hideFeedbackJob = new Job(this.hideFeedback)

	startDelayedMiniFeedbackHide = (delay = this.props.miniFeedbackHideDelay) => {
		if (delay) {
			this.hideMiniFeedbackJob.startAfter(delay);
		}
	}

	stopDelayedMiniFeedbackHide = () => {
		this.hideMiniFeedbackJob.stop();
	}

	hideMiniFeedback = () => {
		if (this.state.miniFeedbackVisible) {
			this.showMiniFeedback = false;
			this.setState({
				mediaSliderVisible: false,
				miniFeedbackVisible: false
			});
		}
	}

	hideMiniFeedbackJob = new Job(this.hideMiniFeedback)

	handle = handle.bind(this)

	startListeningForPulses = (keyCode) => {
		// Ignore new pulse calls if key code is same, otherwise start new series if we're pulsing
		if (this.pulsing && keyCode !== this.pulsingKeyCode) {
			this.stopListeningForPulses();
		}
		if (!this.pulsing) {
			this.pulsingKeyCode = keyCode;
			this.pulsing = true;
			this.keyLoop = setTimeout(this.handlePulse, this.props.initialJumpDelay);
			this.doPulseAction();
		}
	}

	doPulseAction () {
		if (this.props.seekDisabled) {
			forward('onSeekFailed', {}, this.props);
		} else if (is('left', this.pulsingKeyCode)) {
			this.showMiniFeedback = true;
			this.jump(-1 * this.props.jumpBy);
			this.announceJob.startAfter(500, secondsToTime(this.video.currentTime, this.durfmt, {includeHour: true}));
		} else if (is('right', this.pulsingKeyCode)) {
			this.showMiniFeedback = true;
			this.jump(this.props.jumpBy);
			this.announceJob.startAfter(500, secondsToTime(this.video.currentTime, this.durfmt, {includeHour: true}));
		}
	}

	handlePulse = () => {
		this.doPulseAction();
		this.keyLoop = setTimeout(this.handlePulse, this.props.jumpDelay);
	}

	stopListeningForPulses () {
		this.pulsing = false;
		if (this.keyLoop) {
			clearTimeout(this.keyLoop);
			this.keyLoop = null;
		}
	}

	handleKeyDown = (ev) => {
		if (!this.props.no5WayJump &&
				!this.state.mediaControlsVisible &&
				!this.props.disabled &&
				!this.state.mediaControlsDisabled &&
				(is('left', ev.keyCode) || is('right', ev.keyCode))) {
			this.paused.pause();
			this.startListeningForPulses(ev.keyCode);
		}
		return true;
	}

	showControlsFromPointer = () => {
		Spotlight.setPointerMode(false);
		this.showControls();
	}

	clearPulsedPlayback = () => {
		this.pulsedPlaybackRate = null;
		this.pulsedPlaybackState = null;
	}

	handleKeyUp = (ev) => {
<<<<<<< HEAD
		if (this.props.disabled || this.state.mediaControlsDisabled) {
=======
		const {disabled, moreButtonColor, moreButtonDisabled, noRateButtons, no5WayJump, rateButtonsDisabled} = this.props;

		if (disabled) {
>>>>>>> 989c4bb2
			return;
		}

		if (is('play', ev.keyCode)) {
			this.showMiniFeedback = true;
			this.play();
		} else if (is('pause', ev.keyCode)) {
			this.showMiniFeedback = true;
			this.pause();
		} else if (!noRateButtons && !rateButtonsDisabled) {
			if (is('rewind', ev.keyCode)) {
				this.showMiniFeedback = true;
				this.rewind();
			} else if (is('fastForward', ev.keyCode)) {
				this.showMiniFeedback = true;
				this.fastForward();
			}
		}

		if (this.state.bottomControlsRendered && this.state.mediaControlsVisible &&
			moreButtonColor && !moreButtonDisabled && is(moreButtonColor, ev.keyCode)) {
			Spotlight.focus(this.player.querySelector(`.${css.moreButton}`));
			this.toggleMore();
		}

		if (!no5WayJump && (is('left', ev.keyCode) || is('right', ev.keyCode))) {
			this.stopListeningForPulses();
			this.paused.resume();
		}
	}

	handleGlobalKeyDown = this.handle(
		this.activityDetected,
		forKey('down'),
		() => (
			!this.state.mediaControlsVisible &&
			!Spotlight.getCurrent() &&
			Spotlight.getPointerMode() &&
			!this.props.spotlightDisabled
		),
		stopImmediate,
		this.showControlsFromPointer
	)

	//
	// Media Interaction Methods
	//
	updateMainState = () => {
		const el = this.video;
		const updatedState = {
			// Standard media properties
			currentTime: el.currentTime,
			duration: el.duration,
			paused: el.playbackRate !== 1 || el.paused,
			playbackRate: el.playbackRate,

			// Non-standard state computed from properties
			proportionLoaded: el.proportionLoaded,
			proportionPlayed: el.proportionPlayed || 0,
			error: el.error,
			loading: el.loading,
			sliderTooltipTime: this.sliderScrubbing ? (this.sliderKnobProportion * el.duration) : el.currentTime
		};

		// If there's an error, we're obviously not loading, no matter what the readyState is.
		if (updatedState.error) updatedState.loading = false;

		updatedState.mediaControlsDisabled = (
			!updatedState.duration ||
			updatedState.error
		);

		const isRewind = this.prevCommand === 'rewind' || this.prevCommand === 'slowRewind';
		const isForward = this.prevCommand === 'fastForward' || this.prevCommand === 'slowForward';
		if (this.props.pauseAtEnd && (el.currentTime === 0 && isRewind || el.currentTime === el.duration && isForward)) {
			this.pause();
		}

		this.setState(updatedState);
	}

	/**
	 * Returns an object with the current state of the media including `currentTime`, `duration`,
	 * `paused`, `playbackRate`, `proportionLoaded`, and `proportionPlayed`.
	 *
	 * @function
	 * @memberof moonstone/VideoPlayer.VideoPlayerBase.prototype
	 * @returns {Object}
	 * @public
	 */
	getMediaState = () => {
		return {
			currentTime       : this.state.currentTime,
			duration          : this.state.duration,
			paused            : this.state.paused,
			playbackRate      : this.video.playbackRate,
			proportionLoaded  : this.state.proportionLoaded,
			proportionPlayed  : this.state.proportionPlayed
		};
	}

	reloadVideo = () => {
		// When changing a HTML5 video, you have to reload it.
		this.stopListeningForPulses();

		this.video.load();
		this.setState({
			announce: AnnounceState.READY
		});
	}

	/**
	 * The primary means of interacting with the `<video>` element.
	 *
	 * @param  {String} action The method to preform.
	 * @param  {Multiple} props  The arguments, in the format that the action method requires.
	 *
	 * @private
	 */
	send = (action, props) => {
		this.clearPulsedPlayback();
		this.showFeedback();
		this.startDelayedFeedbackHide();
		this.video[action](props);
	}

	/**
	 * Programmatically plays the current media.
	 *
	 * @function
	 * @memberof moonstone/VideoPlayer.VideoPlayerBase.prototype
	 * @public
	 */
	play = () => {
		this.speedIndex = 0;
		this.setPlaybackRate(1);
		this.send('play');
		this.prevCommand = 'play';
		if (this.firstPlayReadFlag) {
			this.firstPlayReadFlag = false;
		} else {
			this.announce($L('Play'));
		}
		this.startDelayedMiniFeedbackHide(5000);
	}

	/**
	 * Programmatically plays the current media.
	 *
	 * @function
	 * @memberof moonstone/VideoPlayer.VideoPlayerBase.prototype
	 * @public
	 */
	pause = () => {
		this.speedIndex = 0;
		this.setPlaybackRate(1);
		this.send('pause');
		this.prevCommand = 'pause';
		this.announce($L('Pause'));
		this.stopDelayedMiniFeedbackHide();
	}

	/**
	 * Set the media playback time index
	 *
	 * @function
	 * @memberof moonstone/VideoPlayer.VideoPlayerBase.prototype
	 * @param {Number} timeIndex - Time index to seek
	 * @public
	 */
	seek = (timeIndex) => {
		if (!this.props.seekDisabled) {
			this.video.currentTime = timeIndex;
		} else {
			forward('onSeekFailed', {}, this.props);
		}
	}

	/**
	 * Step a given amount of time away from the current playback position.
	 * Like [seek]{@link moonstone/VideoPlayer.VideoPlayer#seek} but relative.
	 *
	 * @function
	 * @memberof moonstone/VideoPlayer.VideoPlayerBase.prototype
	 * @param {Number} distance - Time value to jump
	 * @public
	 */
	jump = (distance) => {
		this.pulsedPlaybackRate = toUpperCase(new DurationFmt({length: 'long'}).format({second: this.props.jumpBy}));
		this.pulsedPlaybackState = distance > 0 ? 'jumpForward' : 'jumpBackward';
		this.showFeedback();
		this.startDelayedFeedbackHide();
		this.seek(this.state.currentTime + distance);
		this.startDelayedMiniFeedbackHide();
	}

	/**
	 * Changes the playback speed via [selectPlaybackRate()]{@link moonstone/VideoPlayer.VideoPlayer#selectPlaybackRate}.
	 *
	 * @function
	 * @memberof moonstone/VideoPlayer.VideoPlayerBase.prototype
	 * @public
	 */
	fastForward = () => {
		let shouldResumePlayback = false;

		switch (this.prevCommand) {
			case 'slowForward':
				if (this.speedIndex === this.playbackRates.length - 1) {
					// reached to the end of array => fastforward
					this.selectPlaybackRates('fastForward');
					this.speedIndex = 0;
					this.prevCommand = 'fastForward';
				} else {
					this.speedIndex = this.clampPlaybackRate(this.speedIndex + 1);
				}
				break;
			case 'pause':
				this.selectPlaybackRates('slowForward');
				if (this.state.paused) {
					shouldResumePlayback = true;
				}
				this.speedIndex = 0;
				this.prevCommand = 'slowForward';
				break;
			case 'fastForward':
				this.speedIndex = this.clampPlaybackRate(this.speedIndex + 1);
				this.prevCommand = 'fastForward';
				break;
			default:
				this.selectPlaybackRates('fastForward');
				this.speedIndex = 0;
				this.prevCommand = 'fastForward';
				if (this.state.paused) {
					shouldResumePlayback = true;
				}
				break;
		}

		this.setPlaybackRate(this.selectPlaybackRate(this.speedIndex));

		if (shouldResumePlayback) this.send('play');

		this.stopDelayedFeedbackHide();
		this.stopDelayedMiniFeedbackHide();
		this.clearPulsedPlayback();
		this.showFeedback();
	}

	/**
	 * Changes the playback speed via [selectPlaybackRate()]{@link moonstone/VideoPlayer.VideoPlayer#selectPlaybackRate}.
	 *
	 * @function
	 * @memberof moonstone/VideoPlayer.VideoPlayerBase.prototype
	 * @public
	 */
	rewind = () => {
		const rateForSlowRewind = this.props.playbackRateHash['slowRewind'];
		let shouldResumePlayback = false,
			command = 'rewind';

		if (this.video.currentTime === 0) {
			// Do not rewind if currentTime is 0. We're already at the beginning.
			return;
		}
		switch (this.prevCommand) {
			case 'slowRewind':
				if (this.speedIndex === this.playbackRates.length - 1) {
					// reached to the end of array => go to rewind
					this.selectPlaybackRates(command);
					this.speedIndex = 0;
					this.prevCommand = command;
				} else {
					this.speedIndex = this.clampPlaybackRate(this.speedIndex + 1);
				}
				break;
			case 'pause':
				// If it's possible to slowRewind, do it, otherwise just leave it as normal rewind : QEVENTSEVT-17386
				if (rateForSlowRewind && rateForSlowRewind.length >= 0) {
					command = 'slowRewind';
				}
				this.selectPlaybackRates(command);
				if (this.state.paused && this.state.duration > this.state.currentTime) {
					shouldResumePlayback = true;
				}
				this.speedIndex = 0;
				this.prevCommand = command;
				break;
			case 'rewind':
				this.speedIndex = this.clampPlaybackRate(this.speedIndex + 1);
				this.prevCommand = command;
				break;
			default:
				this.selectPlaybackRates(command);
				this.speedIndex = 0;
				this.prevCommand = command;
				break;
		}

		this.setPlaybackRate(this.selectPlaybackRate(this.speedIndex));

		if (shouldResumePlayback) this.send('play');

		this.stopDelayedFeedbackHide();
		this.stopDelayedMiniFeedbackHide();
		this.clearPulsedPlayback();
		this.showFeedback();
	}

	// Creates a proxy to the video node if Proxy is supported
	videoProxy = typeof Proxy !== 'function' ? null : new Proxy({}, {
		get: (target, name) => {
			let value = this.video[name];

			if (typeof value === 'function') {
				value = value.bind(this.video);
			}

			return value;
		},
		set: (target, name, value) => {
			return (this.video[name] = value);
		}
	})

	/**
	 * Returns a proxy to the underlying `<video>` node currently used by the VideoPlayer
	 *
	 * @function
	 * @memberof moonstone/VideoPlayer.VideoPlayerBase.prototype
	 * @public
	 */
	getVideoNode = () => {
		return this.videoProxy || this.video;
	}

	areControlsVisible = () => {
		return this.state.mediaControlsVisible;
	}

	/**
	 * Sets the playback rate type (from the [keys]{@glossary Object.keys} of
	 * [playbackRateHash]{@link moonstone/VideoPlayer.VideoPlayer#playbackRateHash}).
	 *
	 * @param {String} cmd - Key of the playback rate type.
	 * @private
	 */
	selectPlaybackRates = (cmd) => {
		this.playbackRates = this.props.playbackRateHash[cmd];
	}

	/**
	 * Changes [playbackRate]{@link moonstone/VideoPlayer.VideoPlayer#playbackRate} to a valid value
	 * when initiating fast forward or rewind.
	 *
	 * @param {Number} idx - The index of the desired playback rate.
	 * @private
	 */
	clampPlaybackRate = (idx) => {
		if (!this.playbackRates) {
			return;
		}

		return idx % this.playbackRates.length;
	}

	/**
	 * Retrieves the playback rate name.
	 *
	 * @param {Number} idx - The index of the desired playback rate.
	 * @returns {String} The playback rate name.
	 * @private
	 */
	selectPlaybackRate = (idx) => {
		return this.playbackRates[idx];
	}

	/**
	 * Sets [playbackRate]{@link moonstone/VideoPlayer.VideoPlayer#playbackRate}.
	 *
	 * @param {String} rate - The desired playback rate.
	 * @private
	 */
	setPlaybackRate = (rate) => {
		// Stop rewind (if happenning)
		this.stopRewindJob();

		// Make sure rate is a string
		this.playbackRate = rate = String(rate);
		const pbNumber = calcNumberValueOfPlaybackRate(rate);

		if (!platform.webos) {
			// ReactDOM throws error for setting negative value for playbackRate
			this.video.playbackRate = pbNumber < 0 ? 0 : pbNumber;

			// For supporting cross browser behavior
			if (pbNumber < 0) {
				this.beginRewind();
			}
		} else {
			// Set native playback rate
			this.video.playbackRate = pbNumber;
		}
	}

	/**
	 * Calculates the time that has elapsed since. This is necessary for browsers until negative
	 * playback rate is directly supported.
	 *
	 * @private
	 */
	rewindManually = () => {
		const now = perfNow(),
			distance = now - this.rewindBeginTime,
			pbRate = calcNumberValueOfPlaybackRate(this.playbackRate),
			adjustedDistance = (distance * pbRate) / 1000;

		this.jump(adjustedDistance);
		this.stopDelayedMiniFeedbackHide();
		this.clearPulsedPlayback();
		this.startRewindJob();	// Issue another rewind tick
	}

	rewindJob = new Job(this.rewindManually, 100)

	/**
	 * Starts rewind job.
	 *
	 * @private
	 */
	startRewindJob = () => {
		this.rewindBeginTime = perfNow();
		this.rewindJob.start();
	}

	/**
	 * Stops rewind job.
	 *
	 * @private
	 */
	stopRewindJob = () => {
		this.rewindJob.stop();
	}

	/**
	 * Implements custom rewind functionality (until browsers support negative playback rate).
	 *
	 * @private
	 */
	beginRewind = () => {
		this.send('pause');
		this.startRewindJob();
	}

	//
	// Handled Media events
	//
	addStateToEvent = (ev) => {
		return {
			// More props from `ev` may be added here as needed, but a full copy via `...ev`
			// overloads Storybook's Action Logger and likely has other perf fallout.
			type: ev.type,
			// Specific state variables are included in the outgoing calback payload, not all of them
			...this.getMediaState()
		};
	}

	handleEvent = (ev) => {
		this.updateMainState();

		if (ev.type === 'onLoadStart') {
			this.handleLoadStart();
		}

		if (ev.type === 'play') {
			this.mayRenderBottomControls();
		}
	}

	disablePointerMode = () => {
		Spotlight.setPointerMode(false);
		return true;
	}

	handleKeyDownFromControls = this.handle(
		// onKeyDown is used as a proxy for when the title has been read because it can only occur
		// after the controls have been shown.
		this.markAnnounceRead,
		forKey('down'),
		this.disablePointerMode,
		this.hideControls
	)

	handleSpotlightUpFromSlider = handle(
		stopImmediate,
		// FIXME: This is a workaround for a scenario in which Slider does not receive a blur event
		// on 5-way up from it.
		() => {
			this.handleSliderBlur();
			return true;
		},
		this.hideControls
	);

	handleSpotlightDownFromSlider = (ev) => {
		Spotlight.setPointerMode(false);

		if (this.focusDefaultMediaControl()) {
			ev.preventDefault();
			ev.stopPropagation();
		}
	}

	/**
	 * Check for elements with the spotlightDefaultClass, in the following location order:
	 * left components, right components, media controls or more controls (depending on which is
	 * available)
	 *
	 * @return {Node|false} The focused control or `false` if nothing is found.
	 * @private
	 */
	focusDefaultMediaControl = () => {
		const defaultSpottable = `.${spotlightDefaultClass}.${spottableClass}`;
		const defaultControl =
			this.player.querySelector(
				`.${css.leftComponents} ${defaultSpottable}, .${css.rightComponents} ${defaultSpottable}`
			) ||
			this.player.querySelector(
				`.${this.state.more ? css.moreControls : css.mediaControls} ${defaultSpottable}`
			);

		return defaultControl ? Spotlight.focus(defaultControl) : false;
	}

	//
	// Player Interaction events
	//
	onVideoClick = () => {
		this.toggleControls();
	}
	onSliderChange = ({value}) => {
		this.seek(value * this.state.duration);
		this.sliderScrubbing = false;
	}

	sliderTooltipTimeJob = new Job((time) => this.setState({sliderTooltipTime: time}), 20)

	handleKnobMove = (ev) => {
		this.sliderScrubbing = ev.detached;

		// prevent announcing repeatedly when the knob is detached from the progress.
		// TODO: fix Slider to not send onKnobMove when the knob hasn't, in fact, moved
		if (this.sliderKnobProportion !== ev.proportion) {
			this.sliderKnobProportion = ev.proportion;
			const seconds = Math.round(this.sliderKnobProportion * this.video.duration);

			if (this.sliderScrubbing && !isNaN(seconds)) {
				this.sliderTooltipTimeJob.throttle(seconds);
				const knobTime = secondsToTime(seconds, this.durfmt, {includeHour: true});

				forward('onScrub', {...ev, seconds}, this.props);

				this.announce(`${$L('jump to')} ${knobTime}`);
			}
		}
	}

	handleSliderFocus = () => {
		const seconds = Math.round(this.sliderKnobProportion * this.video.duration);
		this.sliderScrubbing = true;

		this.setState({
			feedbackIconVisible: false,
			feedbackVisible: true
		});
		this.stopDelayedFeedbackHide();

		if (!isNaN(seconds)) {
			this.sliderTooltipTimeJob.throttle(seconds);
			const knobTime = secondsToTime(seconds, this.durfmt, {includeHour: true});

			forward('onScrub', {
				detached: this.sliderScrubbing,
				proportion: this.sliderKnobProportion,
				seconds},
			this.props);

			this.announce(`${$L('jump to')} ${knobTime}`);
		}
	}

	handleSliderBlur = () => {
		this.sliderScrubbing = false;
		this.startDelayedFeedbackHide();
		this.setState({
			feedbackIconVisible: true,
			sliderTooltipTime: this.state.currentTime
		});
	}

	slider5WayPressJob = new Job(() => {
		this.setState({slider5WayPressed: false});
	}, 200);

	handleSliderKeyDown = (ev) => {
		if (is('enter', ev.keyCode)) {
			this.setState({
				slider5WayPressed: true
			}, this.slider5WayPressJob.start());
		}
	}

	onJumpBackward = this.handle(
		(ev, props) => forwardJumpBackwardButtonClick(this.addStateToEvent(ev), props),
		() => this.jump(-1 * this.props.jumpBy)
	)
	onBackward = this.handle(
		(ev, props) => forwardBackwardButtonClick(this.addStateToEvent(ev), props),
		this.rewind
	)
	onPlay = (ev) => {
		forwardPlayButtonClick(this.addStateToEvent(ev), this.props);
		if (this.state.paused) {
			this.play();
		} else {
			this.pause();
		}
	}
	onForward = this.handle(
		(ev, props) => forwardForwardButtonClick(this.addStateToEvent(ev), props),
		this.fastForward
	)
	onJumpForward = this.handle(
		(ev, props) => forwardJumpForwardButtonClick(this.addStateToEvent(ev), props),
		() => this.jump(this.props.jumpBy)
	)
	onMoreClick = () => {
		this.toggleMore();
	}

	toggleMore () {
		if (this.state.more) {
			this.moreInProgress = false;
			this.startAutoCloseTimeout();	// Restore the timer since we are leaving "more.
			// Restore the title-hide now that we're finished with "more".
			this.startDelayedTitleHide();
		} else {
			this.moreInProgress = true;
			// Interrupt the title-hide since we don't want it hiding autonomously in "more".
			this.stopDelayedTitleHide();
		}

		this.setState({
			more: !this.state.more,
			titleVisible: true,
			announce: this.state.announce < AnnounceState.INFO ? AnnounceState.INFO : AnnounceState.DONE
		}, () => {
			this.refocusMoreButton();
		});
	}

	setPlayerRef = (node) => {
		// TODO: We've moved SpotlightContainerDecorator up to allow VP to be spottable but also
		// need a ref to the root node to query for children and set CSS variables.
		// eslint-disable-next-line react/no-find-dom-node
		this.player = ReactDOM.findDOMNode(node);
	}

	setVideoRef = (video) => {
		this.video = video;
	}

	setAnnounceRef = (node) => {
		this.announceRef = node;
	}

	handleLoadStart = () => {
		if (!this.props.noAutoPlay) {
			this.video.play();
		}
	}

	mayRenderBottomControls = () => {
		if (!this.state.bottomControlsRendered) {
			this.renderBottomControl.idle();
		}
	}

	renderBottomControl = new Job(() => {
		this.setState({bottomControlsRendered: true});
	});

	getControlsAriaProps () {
		if (this.state.announce === AnnounceState.TITLE) {
			return {
				role: 'alert',
				'aria-live': 'off',
				'aria-labelledby': `${this.id}_title`
			};
		} else if (this.state.announce === AnnounceState.INFO) {
			return {
				role: 'alert',
				'aria-live': 'off',
				'aria-labelledby': `${this.id}_info`
			};
		}

		return null;
	}

	render () {
		const {
			backwardIcon,
			children,
			className,
			disabled,
			forwardIcon,
			infoComponents,
			jumpBackwardIcon,
			jumpButtonsDisabled,
			jumpForwardIcon,
			leftComponents,
			loading,
			moreButtonCloseLabel,
			moreButtonColor,
			moreButtonDisabled,
			moreButtonLabel,
			noAutoPlay,
			noJumpButtons,
			noMiniFeedback,
			noRateButtons,
			noSlider,
			noSpinner,
			pauseIcon,
			playIcon,
			rateButtonsDisabled,
			rightComponents,
			source,
			spotlightDisabled,
			spotlightId,
			style,
			thumbnailComponent,
			thumbnailSrc,
			title,
			videoComponent,
			...rest} = this.props;

		delete rest.announce;
		delete rest.autoCloseTimeout;
		delete rest.feedbackHideDelay;
		delete rest.initialJumpDelay;
		delete rest.jumpBy;
		delete rest.jumpDelay;
		delete rest.miniFeedbackHideDelay;
		delete rest.no5WayJump;
		delete rest.onBackwardButtonClick;
		delete rest.onControlsAvailable;
		delete rest.onForwardButtonClick;
		delete rest.onJumpBackwardButtonClick;
		delete rest.onJumpForwardButtonClick;
		delete rest.onPlayButtonClick;
		delete rest.onScrub;
		delete rest.onSeekFailed;
		delete rest.pauseAtEnd;
		delete rest.playbackRateHash;
		delete rest.seekDisabled;
		delete rest.setApiProvider;
		delete rest.thumbnailUnavailable;
		delete rest.titleHideDelay;
		delete rest.tooltipHideDelay;
		delete rest.videoPath;

		// Handle some cases when the "more" button is pressed
		const moreDisabled = !(this.state.more);
		const controlsAriaProps = this.getControlsAriaProps();

		return (
			<RootContainer
				className={css.videoPlayer + ' enact-fit' + (className ? ' ' + className : '')}
				onClick={this.activityDetected}
				onKeyDown={this.activityDetected}
				ref={this.setPlayerRef}
				spotlightDisabled={spotlightDisabled}
				spotlightId={spotlightId}
				style={style}
			>
				{/* Video Section */}
				<Media
					{...rest}
					autoPlay={!noAutoPlay}
					className={css.video}
					component={videoComponent}
					controls={false}
					onUpdate={this.handleEvent}
					ref={this.setVideoRef}
				>
					{source}
				</Media>

				<Overlay
					bottomControlsVisible={this.state.mediaControlsVisible}
					onClick={this.onVideoClick}
				>
					{!noSpinner && (this.state.loading || loading) ? <Spinner centered /> : null}
				</Overlay>

				{this.state.bottomControlsRendered ?
					<div className={css.fullscreen} {...controlsAriaProps}>
						<FeedbackContent
							className={css.miniFeedback}
							playbackRate={this.pulsedPlaybackRate || this.selectPlaybackRate(this.speedIndex)}
							playbackState={this.pulsedPlaybackState || this.prevCommand}
							visible={this.state.miniFeedbackVisible && !noMiniFeedback}
						>
							{secondsToTime(this.state.sliderTooltipTime, this.durfmt)}
						</FeedbackContent>
						<ControlsContainer
							className={css.bottom + (this.state.mediaControlsVisible ? '' : ' ' + css.hidden)}
							spotlightDisabled={spotlightDisabled || !this.state.mediaControlsVisible}
						>
							{/*
								Info Section: Title, Description, Times
								Only render when `this.state.mediaControlsVisible` is true in order for `Marquee`
								to make calculations correctly in `MediaTitle`.
							*/}
							{this.state.mediaSliderVisible ?
								<div className={css.infoFrame}>
									<MediaTitle
										id={this.id}
										infoVisible={this.state.more}
										style={{'--infoComponentsOffset': this.state.titleOffsetHeight + 'px'}}
										title={title}
										visible={this.state.titleVisible && this.state.mediaControlsVisible}
									>
										{infoComponents}
									</MediaTitle>
									<Times current={this.state.currentTime} total={this.state.duration} formatter={this.durfmt} />
								</div> :
								null
							}

							{noSlider ? null : <MediaSlider
								backgroundProgress={this.state.proportionLoaded}
								disabled={disabled}
								forcePressed={this.state.slider5WayPressed}
								onBlur={this.handleSliderBlur}
								onChange={this.onSliderChange}
								onFocus={this.handleSliderFocus}
								onKeyDown={this.handleSliderKeyDown}
								onKnobMove={this.handleKnobMove}
								onSpotlightDown={this.handleSpotlightDownFromSlider}
								onSpotlightUp={this.handleSpotlightUpFromSlider}
								spotlightDisabled={spotlightDisabled || !this.state.mediaControlsVisible}
								value={this.state.proportionPlayed}
								visible={this.state.mediaSliderVisible}
							>
								<FeedbackTooltip
									noFeedback={!this.state.feedbackIconVisible}
									playbackRate={this.selectPlaybackRate(this.speedIndex)}
									playbackState={this.prevCommand}
									thumbnailComponent={thumbnailComponent}
									thumbnailDeactivated={this.props.thumbnailUnavailable}
									thumbnailSrc={thumbnailSrc}
									visible={this.state.feedbackVisible}
								>
									{secondsToTime(this.state.sliderTooltipTime, this.durfmt)}
								</FeedbackTooltip>
							</MediaSlider>}

							<MediaControls
								backwardIcon={backwardIcon}
								forwardIcon={forwardIcon}
								jumpBackwardIcon={jumpBackwardIcon}
								jumpButtonsDisabled={jumpButtonsDisabled}
								jumpForwardIcon={jumpForwardIcon}
								leftComponents={leftComponents}
								mediaDisabled={disabled || this.state.mediaControlsDisabled}
								moreButtonCloseLabel={moreButtonCloseLabel}
								moreButtonColor={moreButtonColor}
								moreButtonDisabled={moreButtonDisabled}
								moreButtonLabel={moreButtonLabel}
								moreDisabled={moreDisabled}
								noJumpButtons={noJumpButtons}
								noRateButtons={noRateButtons}
								onBackwardButtonClick={this.onBackward}
								onClick={this.resetAutoTimeout}
								onForwardButtonClick={this.onForward}
								onJumpBackwardButtonClick={this.onJumpBackward}
								onJumpForwardButtonClick={this.onJumpForward}
								onKeyDown={this.handleKeyDownFromControls}
								onPlayButtonClick={this.onPlay}
								onToggleMore={this.onMoreClick}
								paused={this.state.paused}
								pauseIcon={pauseIcon}
								pauseLabel={$L('Pause')}
								playIcon={playIcon}
								playLabel={$L('Play')}
								rateButtonsDisabled={rateButtonsDisabled}
								rightComponents={rightComponents}
								showMoreComponents={this.state.more}
								spotlightDisabled={!this.state.mediaControlsVisible || spotlightDisabled}
								visible={this.state.mediaControlsVisible}
							>
								{children}
							</MediaControls>
						</ControlsContainer>
					</div> :
					null
				}
				<SpottableDiv
					// This captures spotlight focus for use with 5-way.
					// It's non-visible but lives at the top of the VideoPlayer.
					className={css.controlsHandleAbove}
					onKeyDown={this.handleKeyDown}
					onSpotlightDown={this.showControls}
					spotlightDisabled={this.state.mediaControlsVisible || spotlightDisabled}
				/>
				<Announce ref={this.setAnnounceRef} />
			</RootContainer>
		);
	}
};

/**
 * {@link moonstone/VideoPlayer.VideoPlayer} is a standard HTML5 video player for Moonstone. It
 * behaves, responds to, and operates like a standard `<video>` tag in its support for `<source>`s
 * and accepts several additional custom tags like `<infoComponents>`, `<leftComponents>`, and
 * `<rightComponents>`. Any additional children will be rendered into the "more" controls area.
 *
 * Example usage:
 * ```
 *	<VideoPlayer title="Hilarious Cat Video" poster="http://my.cat.videos/boots-poster.jpg">
 *		<source src="http://my.cat.videos/boots.mp4" type="video/mp4" />
 *		<infoComponents>A video about my cat Boots, wearing boots.</infoComponents>
 *		<leftComponents><IconButton backgroundOpacity="translucent">star</IconButton></leftComponents>
 *		<rightComponents><IconButton backgroundOpacity="translucent">flag</IconButton></rightComponents>
 *
 *		<Button backgroundOpacity="translucent">Add To Favorites</Button>
 *		<IconButton backgroundOpacity="translucent">search</IconButton>
 *	</VideoPlayer>
 * ```
 *
 * To invoke methods (`fastForward()`, `hideControls()`, `jump()`, `pause()`, `play()`, `rewind()`,
 * `seek()`, 'showControls()') or get the current state (`getMediaState()`), store a ref to the
 * `VideoPlayer` within your component:
 *
 * ```
 * 	...
 *
 * 	setVideoPlayer = (node) => {
 * 		this.videoPlayer = node;
 * 	}
 *
 * 	play () {
 * 		this.videoPlayer.play();
 * 	}
 *
 * 	render () {
 * 		return (
 * 			<VideoPlayer ref={this.setVideoPlayer} />
 * 		);
 * 	}
 * ```
 *
 * @class VideoPlayer
 * @memberof moonstone/VideoPlayer
 * @mixes ui/Slottable.Slottable
 * @ui
 * @public
 */
const VideoPlayer = ApiDecorator(
	{api: [
		'areControlsVisible',
		'fastForward',
		'getMediaState',
		'getVideoNode',
		'hideControls',
		'jump',
		'pause',
		'play',
		'rewind',
		'seek',
		'showControls',
		'showFeedback',
		'toggleControls'
	]},
	Slottable(
		{slots: ['infoComponents', 'leftComponents', 'rightComponents', 'source', 'thumbnailComponent']},
		FloatingLayerDecorator(
			{floatLayerId: 'videoPlayerFloatingLayer'},
			Skinnable(
				VideoPlayerBase
			)
		)
	)
);

export default VideoPlayer;
export {VideoPlayer, VideoPlayerBase};<|MERGE_RESOLUTION|>--- conflicted
+++ resolved
@@ -1183,13 +1183,9 @@
 	}
 
 	handleKeyUp = (ev) => {
-<<<<<<< HEAD
-		if (this.props.disabled || this.state.mediaControlsDisabled) {
-=======
 		const {disabled, moreButtonColor, moreButtonDisabled, noRateButtons, no5WayJump, rateButtonsDisabled} = this.props;
 
-		if (disabled) {
->>>>>>> 989c4bb2
+		if (disabled || this.state.mediaControlsDisabled) {
 			return;
 		}
 
