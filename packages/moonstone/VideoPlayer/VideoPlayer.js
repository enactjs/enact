/**
 * Exports the {@link moonstone/VideoPlayer.VideoPlayer} and
 * {@link moonstone/VideoPlayer.VideoPlayerBase} components. The default export is
 * {@link moonstone/VideoPlayer.VideoPlayer}.
 *
 * @module moonstone/VideoPlayer
 */
import Announce from '@enact/ui/AnnounceDecorator/Announce';
import ApiDecorator from '@enact/core/internal/ApiDecorator';
import equals from 'ramda/src/equals';
import React from 'react';
import PropTypes from 'prop-types';
import DurationFmt from '@enact/i18n/ilib/lib/DurationFmt';
import {forKey, forward, forwardWithPrevent, handle, stopImmediate} from '@enact/core/handle';
import ilib from '@enact/i18n';
import {Job} from '@enact/core/util';
import {on, off} from '@enact/core/dispatcher';
import {platform} from '@enact/core/platform';
import {is} from '@enact/core/keymap';
import Slottable from '@enact/ui/Slottable';
import Spotlight from '@enact/spotlight';
import {Spottable, spottableClass} from '@enact/spotlight/Spottable';
import {SpotlightContainerDecorator, spotlightDefaultClass} from '@enact/spotlight/SpotlightContainerDecorator';

import $L from '../internal/$L';
import Spinner from '../Spinner';
import Skinnable from '../Skinnable';
import Touchable from '../internal/Touchable';

import {calcNumberValueOfPlaybackRate, getNow, secondsToTime} from './util';
import Overlay from './Overlay';
import MediaControls from './MediaControls';
import MediaTitle from './MediaTitle';
import MediaSlider from './MediaSlider';
import FeedbackTooltip from './FeedbackTooltip';
import Times from './Times';

import css from './VideoPlayer.less';

const SpottableDiv = Touchable(Spottable('div'));
const Container = SpotlightContainerDecorator({enterTo: ''}, 'div');

// Keycode map for webOS TV
const keyMap = {
	'PLAY': 415,
	'STOP': 413,
	'PAUSE': 19,
	'REWIND': 412,
	'FASTFORWARD': 417
};

// Video ReadyStates
// - Commented are currently unused.
//
// const HAVE_NOTHING      = 0;  // no information whether or not the audio/video is ready
// const HAVE_METADATA     = 1;  // metadata for the audio/video is ready
// const HAVE_CURRENT_DATA = 2;  // data for the current playback position is available, but not enough data to play next frame/millisecond
// const HAVE_FUTURE_DATA  = 3;  // data for the current and at least the next frame is available
const HAVE_ENOUGH_DATA  = 4;  // enough data available to start playing


// Set-up event forwarding map. These are all of the supported media events
const handledMediaEventsMap = {
	abort           : 'onAbort',
	canplay         : 'onCanPlay',
	canplaythrough  : 'onCanPlayThrough',
	durationchange  : 'onDurationChange',
	emptied         : 'onEmptied',
	encrypted       : 'onEncrypted',
	ended           : 'onEnded',
	error           : 'onError',
	loadeddata      : 'onLoadedData',
	loadedmetadata  : 'onLoadedMetadata',
	loadstart       : 'onLoadStart',
	pause           : 'onPause',
	play            : 'onPlay',
	playing         : 'onPlaying',
	progress        : 'onProgress',
	ratechange      : 'onRateChange',
	seeked          : 'onSeeked',
	seeking         : 'onSeeking',
	stalled         : 'onStalled',
	suspend         : 'onSuspend',
	timeupdate      : 'onTimeUpdate',
	volumechange    : 'onVolumeChange',
	waiting         : 'onWaiting'
};

// List custom events that aren't standard to React. These will be directly added to the video
// element and props matching their name will be executed as callback functions when the event fires.
// "umsmediainfo" prop function will execute when the "umsmediainfo" event happens.
const handledCustomMediaEventsMap = {
	'umsmediainfo'  : 'onUMSMediaInfo'
};

// provide forwarding of events on media controls
const forwardControlsAvailable = forward('onControlsAvailable');
const forwardBackwardButtonClick = forward('onBackwardButtonClick');
const forwardForwardButtonClick = forward('onForwardButtonClick');
const forwardJumpBackwardButtonClick = forwardWithPrevent('onJumpBackwardButtonClick');
const forwardJumpForwardButtonClick = forwardWithPrevent('onJumpForwardButtonClick');
const forwardPlayButtonClick = forward('onPlayButtonClick');

const AnnounceState = {
	// Video is loaded but additional announcements have not been made
	READY: 0,

	// The title should be announced
	TITLE: 1,

	// The title has been announce
	TITLE_READ: 2,

	// The infoComponents should be announce
	INFO: 3,

	// All announcements have been made
	DONE: 4
};

/**
 * Every callback sent by [VideoPlayer]{@link moonstone/VideoPlayer} receives a status package,
 * which includes an object with the following key/value pairs as the first argument:
 *
 * @typedef {Object} videoStatus
 * @memberof moonstone/VideoPlayer
 * @property {String} type - Type of event that triggered this callback
 * @property {Number} currentTime - Playback index of the media in seconds
 * @property {Number} duration - Media's entire duration in seconds
 * @property {Boolean} paused - Playing vs paused state. `true` means the media is paused
 * @property {Number} playbackRate - Current playback rate, as a number
 * @property {Number} proportionLoaded - A value between `0` and `1` representing the proportion of the media that has loaded
 * @property {Number} proportionPlayed - A value between `0` and `1` representing the proportion of the media that has already been shown
 *
 * @public
 */

/**
 * A set of playback rates when media fast forwards, rewinds, slow-fowards, or slow-rewinds.
 *
 * The number used for each operation is proportional to the normal playing speed, 1. If the rate
 * is less than 1, it will play slower than normal speed, and, if it is larger than 1, it will play
 * faster. If it is negative, it will play backward.
 *
 * The order of numbers represents the incremental order of rates that will be used for each
 * operation. Note that all rates are expressed as strings and fractions are used rather than decimals
 * (e.g.: `'1/2'`, not `'0.5'`).
 *
 * @typedef {Object} playbackRateHash
 * @memberof moonstone/VideoPlayer
 * @property {String[]} fastForward - An array of playback rates when media fast forwards
 * @property {String[]} rewind - An array of playback rates when media rewinds
 * @property {String[]} slowForward - An array of playback rates when media slow-forwards
 * @property {String[]} slowRewind - An array of playback rates when media slow-rewinds
 *
 * @public
 */

/**
 * A player for video {@link moonstone/VideoPlayer.VideoPlayerBase}.
 *
 * @class VideoPlayerBase
 * @memberof moonstone/VideoPlayer
 * @ui
 * @public
 */
const VideoPlayerBase = class extends React.Component {
	static displayName = 'VideoPlayerBase'

	static propTypes = /** @lends moonstone/VideoPlayer.VideoPlayerBase.prototype */ {
		/**
		 * passed by AnnounceDecorator for accessibility
		 *
		 * @type {Function}
		 * @private
		 */
		announce: PropTypes.func,

		/**
		 * Amount of time (in milliseconds) after which control buttons are automatically hidden.
		 * Setting this to 0 or `null` disables autoClose, requiring user input to open and close.
		 *
		 * @type {Number}
		 * @default 5000
		 * @public
		 */
		autoCloseTimeout: PropTypes.number,

		/**
		 * A string which is sent to the `backward` icon of the player controls. This can be
		 * anything that is accepted by {@link moonstone/Icon}.
		 *
		 * @type {String}
		 * @default 'backward'
		 * @public
		 */
		backwardIcon: PropTypes.string,

		/**
		 * Amount of time (in milliseconds) after which the feedback text/icon part of the slider's
		 * tooltip will automatically hidden after the last action.
		 * Setting this to 0 or `null` disables feedbackHideDelay; feedback will always be present.
		 *
		 * @type {Number}
		 * @default 3000
		 * @public
		 */
		feedbackHideDelay: PropTypes.number,

		/**
		 * A string which is sent to the `forward` icon of the player controls. This can be anything
		 * that is accepted by {@link moonstone/Icon}.
		 *
		 * @type {String}
		 * @default 'forward'
		 * @public
		 */
		forwardIcon: PropTypes.string,

		/**
		 * These components are placed into the slot to the left of the media controls.
		 *
		 * @type {Node}
		 * @public
		 */
		infoComponents: PropTypes.node,

		/**
		 * The number of milliseconds that the player will pause before firing the
		 * first jump event on a right or left pulse.
		 *
		 * @type {Number}
		 * @default 400
		 * @public
		 */
		initialJumpDelay: PropTypes.number,

		/**
		 * A string which is sent to the `jumpBackward` icon of the player controls. This can be
		 * anything that is accepted by {@link moonstone/Icon}.
		 *
		 * @type {String}
		 * @default 'skipbackward'
		 * @public
		 */
		jumpBackwardIcon: PropTypes.string,

		/**
		 * Sets the `disabled` state on the media "jump" buttons; the outer pair.
		 *
		 * @type {Boolean}
		 * @public
		 */
		jumpButtonsDisabled: PropTypes.bool,

		/**
		 * The number of seconds the player should skip forward or backward when a "jump" button is
		 * pressed.
		 *
		 * @type {Number}
		 * @default 30
		 * @public
		 */
		jumpBy: PropTypes.number,

		/**
		 * The number of milliseconds that the player will throttle before firing a
		 * jump event on a right or left pulse.
		 *
		 * @type {Number}
		 * @default 200
		 * @public
		 */
		jumpDelay: PropTypes.number,

		/**
		 * A string which is sent to the `jumpForward` icon of the play controls. This can be
		 * anything that is accepted by {@link moonstone/Icon}.
		 *
		 * @type {String}
		 * @default 'skipforward'
		 * @public
		 */
		jumpForwardIcon: PropTypes.string,

		/**
		 * These components are placed below the title. Typically these will be media descriptor
		 * icons, like how many audio channels, what codec the video uses, but can also be a
		 * description for the video or anything else that seems appropriate to provide information
		 * about the video to the user.
		 *
		 * @type {Node}
		 * @public
		 */
		leftComponents: PropTypes.node,

		/**
		 * The label for the "More" button for when the "More" tray is open.
		 * This will show on the tooltip.
		 *
		 * @type {String}
		 * @default 'Back'
		 * @public
		 */
		moreButtonCloseLabel: PropTypes.string,

		/**
		 * This boolean sets the disabled state of the "More" button.
		 *
		 * @type {Boolean}
		 * @public
		 */
		moreButtonDisabled: PropTypes.bool,

		/**
		 * The label for the "More" button. This will show on the tooltip.
		 *
		 * @type {String}
		 * @default 'More'
		 * @public
		 */
		moreButtonLabel: PropTypes.string,

		/**
		 * Disable audio for this video. In a TV context, this is handled by the remote control,
		 * not programmatically in the VideoPlayer API.
		 *
		 * @type {Boolean}
		 * @default false
		 * @public
		 */
		muted: PropTypes.bool,

		/**
		 * Setting this to `true` will disable left and right keys for seeking.
		 *
		 * @type {Boolean}
		 * @default false
		 * @public
		 */
		no5WayJump: PropTypes.bool,

		/**
		 * By default, the video will start playing immediately after it's loaded, unless this is set.
		 *
		 * @type {Boolean}
		 * @default false
		 * @public
		 */
		noAutoPlay: PropTypes.bool,

		/**
		 * Removes the "jump" buttons. The buttons that skip forward or backward in the video.
		 *
		 * @type {Boolean}
		 * @default false
		 * @public
		 */
		noJumpButtons: PropTypes.bool,

		/**
		 * Removes the "rate" buttons. The buttons that change the playback rate of the video.
		 * Double speed, half speed, reverse 4x speed, etc.
		 *
		 * @type {Boolean}
		 * @default false
		 * @public
		 */
		noRateButtons: PropTypes.bool,

		/**
		 * Removes the media slider.
		 *
		 * @type {Boolean}
		 * @default false
		 * @public
		 */
		noSlider: PropTypes.bool,

		/**
		 * Function executed when the user clicks the Backward button. Is passed
		 * a {@link moonstone/VideoPlayer.videoStatus} as the first argument.
		 *
		 * @type {Function}
		 * @public
		 */
		onBackwardButtonClick: PropTypes.func,

		/**
		 * Function executed when the player's controls change availability, whether they are shown
		 * or hidden. The current status is sent as the first argument in an object with a key
		 * `available` which will be either true or false. `onControlsAvailable({available: true})`
		 *
		 * @type {Function}
		 * @public
		 */
		onControlsAvailable: PropTypes.func,

		/**
		 * Function executed when the user clicks the Forward button. Is passed
		 * a {@link moonstone/VideoPlayer.videoStatus} as the first argument.
		 *
		 * @type {Function}
		 * @public
		 */
		onForwardButtonClick: PropTypes.func,

		/**
		 * Function executed when the user clicks the JumpBackward button. Is passed
		 * a {@link moonstone/VideoPlayer.videoStatus} as the first argument.
		 *
		 * @type {Function}
		 * @public
		 */
		onJumpBackwardButtonClick: PropTypes.func,

		/**
		 * Function executed when the user clicks the JumpForward button. Is passed
		 * a {@link moonstone/VideoPlayer.videoStatus} as the first argument.
		 *
		 * @type {Function}
		 * @public
		 */
		onJumpForwardButtonClick: PropTypes.func,

		/**
		 * Function executed when the user clicks the Play button. Is passed
		 * a {@link moonstone/VideoPlayer.videoStatus} as the first argument.
		 *
		 * @type {Function}
		 * @public
		 */
		onPlayButtonClick: PropTypes.func,

		/**
		 * Function executed when the user is moving the VideoPlayer's Slider knob independently of
		 * the current playback position. It is passed an object with a `seconds` key (float value) to
		 * indicate the current time index. It can be used to update the `thumbnailSrc` to the reflect
		 * the current scrub position.
		 *
		 * @type {Function}
		 * @public
		 */
		onScrub: PropTypes.func,

		/**
		 * When `true`, the video will pause when it reaches either the start or the end of the
		 * video during rewind, slow rewind, fast forward, or slow forward.
		 *
		 * @type {Boolean}
		 * @default false
		 * @public
		 */
		pauseAtEnd: PropTypes.bool,

		/**
		 * A string which is sent to the `pause` icon of the player controls. This can be anything
		 * that is accepted by {@link moonstone/Icon}.
		 *
		 * @type {String}
		 * @default 'pause'
		 * @public
		 */
		pauseIcon: PropTypes.string,

		/**
		 * Mapping of playback rate names to playback rate values that may be set.
		 *
		 * @type {moonstone/VideoPlayer.playbackRateHash}
		 * @default {
		 *	fastForward: ['2', '4', '8', '16'],
		 *	rewind: ['-2', '-4', '-8', '-16'],
		 *	slowForward: ['1/4', '1/2'],
		 *	slowRewind: ['-1/2', '-1']
		 * }
		 * @public
		 */
		playbackRateHash: PropTypes.shape({
			fastForward: PropTypes.arrayOf(PropTypes.string),
			rewind: PropTypes.arrayOf(PropTypes.string),
			slowForward: PropTypes.arrayOf(PropTypes.string),
			slowRewind: PropTypes.arrayOf(PropTypes.string)
		}),

		/**
		 * A string which is sent to the `play` icon of the player controls. This can be anything
		 * that is accepted by {@link moonstone/Icon}.
		 *
		 * @type {String}
		 * @default 'play'
		 * @public
		 */
		playIcon: PropTypes.string,

		/**
		 * Sets the `disabled` state on the media playback-rate control buttons; the inner pair.
		 *
		 * @type {Boolean}
		 * @public
		 */
		rateButtonsDisabled: PropTypes.bool,

		/**
		 * These components are placed into the slot to the right of the media controls.
		 *
		 * @type {Node}
		 * @public
		 */
		rightComponents: PropTypes.node,

		/**
		 * Registers the VideoPlayer component with an
		 * {@link core/internal/ApiDecorator.ApiDecorator}.
		 *
		 * @type {Function}
		 * @private
		 */
		setApiProvider: PropTypes.func,

		/**
		 * Any children `<source>` tag elements of [VideoPlayer]{@link moonstone/VideoPlayer} will
		 * be sent directly to the `<video>` element as video sources.
		 * See: https://developer.mozilla.org/en-US/docs/Web/HTML/Element/source
		 *
		 * @type {Node}
		 * @public
		 */
		source: PropTypes.node,

		/**
		 * When `true`, the component cannot be navigated using spotlight.
		 *
		 * @type {Boolean}
		 * @public
		 */
		spotlightDisabled: PropTypes.bool,

		/**
		 * Set a thumbnail image source to show on VideoPlayer's Slider knob. This is a standard
		 * {@link moonstone/Image} component so it supports all of the same options for the `src`
		 * property. If no `thumbnailSrc` is set, no tooltip will display.
		 *
		 * @type {String|Object}
		 * @public
		 */
		thumbnailSrc: PropTypes.oneOfType([PropTypes.string, PropTypes.object]),

		/**
		* Enables the thumbnail transition from opaque to translucent.
		*
		* @type {Boolean}
		* @public
		*/
		thumbnailUnavailable: PropTypes.bool,

		/**
		 * Set a title for the video being played.
		 *
		 * @type {String}
		 * @public
		 */
		title: PropTypes.string,

		/**
		 * The amount of time in milliseconds that should pass before the title disappears from the
		 * controls. Setting this to `0` disables the hiding.
		 *
		 * @type {Number}
		 * @default 5000
		 * @public
		 */
		titleHideDelay: PropTypes.number,

		/**
		 * The amount of time in milliseconds that should pass before the tooltip disappears from the
		 * controls. Setting this to `0` disables the hiding.
		 *
		 * @type {Number}
		 * @default 3000
		 * @public
		 */
		tooltipHideDelay: PropTypes.number
	}

	static defaultProps = {
		autoCloseTimeout: 5000,
		feedbackHideDelay: 3000,
		initialJumpDelay: 400,
		jumpBy: 30,
		jumpDelay: 200,
		moreButtonDisabled: false,
		muted: false,
		no5WayJump: false,
		noAutoPlay: false,
		noJumpButtons: false,
		pauseAtEnd: false,
		noRateButtons: false,
		noSlider: false,
		playbackRateHash: {
			fastForward: ['2', '4', '8', '16'],
			rewind: ['-2', '-4', '-8', '-16'],
			slowForward: ['1/4', '1/2'],
			slowRewind: ['-1/2', '-1']
		},
		titleHideDelay: 5000,
		tooltipHideDelay: 3000
	}

	constructor (props) {
		super(props);

		// Internal State
		this.video = null;
		this.handledMediaForwards = {};
		this.handledMediaEvents = {};
		this.handledCustomMediaForwards = {};
		this.moreInProgress = false;	// This only has meaning for the time between clicking "more" and the official state is updated. To get "more" state, only look at the state value.
		this.prevCommand = (props.noAutoPlay ? 'pause' : 'play');
		this.speedIndex = 0;
		this.id = this.generateId();
		this.selectPlaybackRates('fastForward');
		this.sliderKnobProportion = 0;

		this.initI18n();

		// Generate event handling forwarders and a smooth block to pass to <Video>
		for (let key in handledMediaEventsMap) {
			const eventName = handledMediaEventsMap[key];
			this.handledMediaForwards[eventName] = forward(eventName);
			this.handledMediaEvents[eventName] = this.handleEvent;
		}
		// Generate event handling forwarders for the custom events too
		for (let eventName in handledCustomMediaEventsMap) {
			const propName = handledCustomMediaEventsMap[eventName];
			const forwardEvent = forward(propName);
			this.handledCustomMediaForwards[eventName] = ev => forwardEvent(ev, this.props);
		}

		// Re-render-necessary State
		this.state = {
			announce: AnnounceState.READY,
			buffered: 0,
			currentTime: 0,
			duration: 0,
			error: false,
			loading: false,
			muted: !!props.muted,
			paused: props.noAutoPlay,
			playbackRate: 1,
			readyState: 0,
			volume: 1,
			titleOffsetHeight: 0,
			bottomOffsetHeight: 0,

			// Non-standard state computed from properties
			bottomControlsRendered: false,
			bottomControlsVisible: false,
			feedbackIconVisible: true,
			feedbackVisible: false,
			more: false,
			proportionLoaded: 0,
			proportionPlayed: 0,
<<<<<<< HEAD
			sliderKnobProportion: 0,
=======
>>>>>>> ddebf5e5
			titleVisible: true
		};

		if (props.setApiProvider) {
			props.setApiProvider(this);
		}
	}

	componentDidMount () {
		on('mousemove', this.activityDetected);
		on('keypress', this.activityDetected);
		on('keydown', this.handleGlobalKeyDown);
		on('keyup', this.handleKeyUp);
		this.attachCustomMediaEvents();
		this.startDelayedFeedbackHide();
		this.renderBottomControl.idle();
		this.calculateMaxComponentCount();
	}

	componentWillReceiveProps (nextProps) {
		// Detect if the number of components has changed
		if (
			React.Children.count(this.props.leftComponents) !== React.Children.count(nextProps.leftComponents) ||
			React.Children.count(this.props.rightComponents) !== React.Children.count(nextProps.rightComponents) ||
			React.Children.count(this.props.children) !== React.Children.count(nextProps.children)
		) {
			this.calculateMaxComponentCount();
		}
	}

	componentWillUpdate (nextProps, nextState) {
		const
			isInfoComponentsEqual = equals(this.props.infoComponents, nextProps.infoComponents),
			{titleOffsetHeight: titleHeight} = this.state,
			shouldCalculateTitleOffset = (
				((!titleHeight && isInfoComponentsEqual) || (titleHeight && !isInfoComponentsEqual)) &&
				this.state.bottomControlsVisible
			);

		this.initI18n();

		if (
			this.state.bottomControlsVisible &&
			!nextState.bottomControlsVisible &&
			(!Spotlight.getCurrent() || this.player.contains(Spotlight.getCurrent())) &&
			!nextProps.spotlightDisabled
		) {
			// set focus to the hidden spottable control - maintaining focus on available spottable
			// controls, which prevents an addiitional 5-way attempt in order to re-show media controls
			Spotlight.focus(`.${css.controlsHandleAbove}`);
		}

		if (shouldCalculateTitleOffset) {
			const titleOffsetHeight = this.getHeightForElement('infoComponents');
			if (titleOffsetHeight) {
				this.setState({titleOffsetHeight});
			}
		}
	}

	componentDidUpdate (prevProps, prevState) {
		const {source} = this.props;
		const {source: prevSource} = prevProps;

		// Detect a change to the video source and reload if necessary.
		if (prevSource !== source && !equals(source, prevSource)) {
			this.reloadVideo();
		}

		// Added to set default focus on the media control (play) when controls become visible.
		if (
			this.state.bottomControlsVisible &&
			!prevState.bottomControlsVisible &&
			(!Spotlight.getCurrent() || this.player.contains(Spotlight.getCurrent()))
		) {
			this.focusDefaultMediaControl();
		}

		if (this.state.more !== prevState.more) {
			this.refocusMoreButton.start();
		}
	}

	componentWillUnmount () {
		off('mousemove', this.activityDetected);
		off('keypress', this.activityDetected);
		off('keydown', this.handleGlobalKeyDown);
		off('keyup', this.handleKeyUp);
		this.detachCustomMediaEvents();
		this.stopRewindJob();
		this.stopAutoCloseTimeout();
		this.stopDelayedTitleHide();
		this.stopDelayedFeedbackHide();
		this.announceJob.stop();
		this.renderBottomControl.stop();
		this.refocusMoreButton.stop();
		this.stopListeningForPulses();
		this.sliderTooltipTimeJob.stop();
	}

	//
	// Internal Methods
	//
	announceJob = new Job(msg => (this.announceRef && this.announceRef.announce(msg)), 200)

	announce = (msg) => {
		this.announceJob.start(msg);
	}

	getHeightForElement = (elementName) => {
		const element = this.player.querySelector(`.${css[elementName]}`);
		if (element) {
			return element.offsetHeight;
		} else {
			return 0;
		}
	}

	calculateMaxComponentCount = () => {
		let leftCount = React.Children.count(this.props.leftComponents),
			rightCount = React.Children.count(this.props.rightComponents),
			childrenCount = React.Children.count(this.props.children);

		// If the "more" button is present, automatically add it to the right's count.
		if (childrenCount) {
			rightCount += 1;
		}

		const max = Math.max(leftCount, rightCount);

		this.player.style.setProperty('--moon-video-player-max-side-components', max);
	}

	initI18n = () => {
		const locale = ilib.getLocale();

		if (this.locale !== locale && typeof window === 'object') {
			this.locale = locale;

			this.durfmt = new DurationFmt({length: 'medium', style: 'clock', useNative: false});
		}
	}

	attachCustomMediaEvents = () => {
		for (let eventName in this.handledCustomMediaForwards) {
			on(eventName, this.handledCustomMediaForwards[eventName], this.video);
		}
	}

	detachCustomMediaEvents = () => {
		for (let eventName in this.handledCustomMediaForwards) {
			off(eventName, this.handledCustomMediaForwards[eventName], this.video);
		}
	}

	activityDetected = () => {
		// console.count('activityDetected');
		this.startAutoCloseTimeout();
	}

	startAutoCloseTimeout = () => {
		// If this.state.more is used as a reference for when this function should fire, timing for
		// detection of when "more" is pressed vs when the state is updated is mismatched. Using an
		// instance variable that's only set and used for this express purpose seems cleanest.
		if (this.props.autoCloseTimeout && !this.moreInProgress) {
			this.autoCloseJob.startAfter(this.props.autoCloseTimeout);
		}
	}

	stopAutoCloseTimeout = () => {
		this.autoCloseJob.stop();
	}

	generateId = () => {
		return Math.random().toString(36).substr(2, 8);
	}

	/**
	 * If the announce state is either ready to read the title or ready to read info, advance the
	 * state to "read".
	 *
	 * @returns {Boolean} Returns true to be used in event handlers
	 * @private
	 */
	markAnnounceRead = () => {
		if (this.state.announce === AnnounceState.TITLE) {
			this.setState({announce: AnnounceState.TITLE_READ});
		} else if (this.state.announce === AnnounceState.INFO) {
			this.setState({announce: AnnounceState.DONE});
		}

		return true;
	}

	/**
	 * Shows media controls.
	 *
	 * @function
	 * @memberof moonstone/VideoPlayer.VideoPlayerBase.prototype
	 * @public
	 */
	showControls = () => {
		this.startDelayedFeedbackHide();
		this.startDelayedTitleHide();

		let {announce} = this.state;
		if (announce === AnnounceState.READY) {
			// if we haven't read the title yet, do so this time
			announce = AnnounceState.TITLE;
		} else if (announce === AnnounceState.TITLE) {
			// if we have read the title, advance to INFO so title isn't read again
			announce = AnnounceState.TITLE_READ;
		}

		this.setState({
			announce,
			bottomControlsRendered: true,
			bottomControlsVisible: true,
			feedbackVisible: true,
			titleVisible: true
		}, () => forwardControlsAvailable({available: true}, this.props));
	}

	/**
	 * Hides media controls.
	 *
	 * @function
	 * @memberof moonstone/VideoPlayer.VideoPlayerBase.prototype
	 * @public
	 */
	hideControls = () => {
		this.stopDelayedFeedbackHide();
		this.stopDelayedTitleHide();
		this.setState({
			bottomControlsVisible: false,
			feedbackVisible: false,
			more: false
		}, () => {
			if (!this.props.spotlightDisabled) {
				Spotlight.focus(`.${css.controlsHandleAbove}`);
			}
			return forwardControlsAvailable({available: false}, this.props);
		});
		this.markAnnounceRead();
	}

	autoCloseJob = new Job(this.hideControls)

	refocusMoreButton = new Job(() => {
		// Readout 'more' or 'back' button explicitly.
		let selectedButton = Spotlight.getCurrent();
		selectedButton.blur();
		selectedButton.focus();
	}, 100)

	startDelayedTitleHide = () => {
		if (this.props.titleHideDelay) {
			this.hideTitleJob.startAfter(this.props.titleHideDelay);
		}
	}

	stopDelayedTitleHide = () => {
		this.hideTitleJob.stop();
	}

	hideTitle = () => {
		this.setState({titleVisible: false});
	}

	hideTitleJob = new Job(this.hideTitle)

	startDelayedFeedbackHide = () => {
		if (this.props.feedbackHideDelay) {
			this.hideFeedbackJob.startAfter(this.props.feedbackHideDelay);
		}
	}

	stopDelayedFeedbackHide = () => {
		this.hideFeedbackJob.stop();
	}

	showFeedback = () => {
		if (this.state.bottomControlsVisible && !this.state.feedbackVisible) {
			this.setState({feedbackVisible: true});
		}
	}

	hideFeedback = () => {
		if (this.state.feedbackVisible) {
			this.setState({feedbackVisible: false});
		}
	}

	hideFeedbackJob = new Job(this.hideFeedback)

	handle = handle.bind(this)

	startListeningForPulses = (keyCode) => () => {
		// Ignore new pulse calls if key code is same, otherwise start new series if we're pulsing
		if (this.pulsing && keyCode !== this.pulsingKeyCode) {
			this.stopListeningForPulses();
		}
		if (!this.pulsing) {
			this.pulsingKeyCode = keyCode;
			this.pulsing = true;
			this.keyLoop = setTimeout(this.handlePulse, this.props.initialJumpDelay);
			this.doPulseAction();
		}
	}

	doPulseAction () {
		if (is('left', this.pulsingKeyCode)) {
			this.jump(-1 * this.props.jumpBy);
			this.announceJob.startAfter(500, secondsToTime(this.video.currentTime, this.durfmt, {includeHour: true}));
		} else if (is('right', this.pulsingKeyCode)) {
			this.jump(this.props.jumpBy);
			this.announceJob.startAfter(500, secondsToTime(this.video.currentTime, this.durfmt, {includeHour: true}));
		}
	}

	handlePulse = () => {
		this.doPulseAction();
		this.keyLoop = setTimeout(this.handlePulse, this.props.jumpDelay);
	}

	stopListeningForPulses () {
		this.pulsing = false;
		if (this.keyLoop) {
			clearTimeout(this.keyLoop);
			this.keyLoop = null;
		}
	}

	handleKeyDown = (ev) => {
		if (!this.props.no5WayJump &&
				!this.state.bottomControlsVisible &&
				(is('left', ev.keyCode) || is('right', ev.keyCode))) {
			Spotlight.pause();
			this.startListeningForPulses(ev.keyCode)();
		}
		return true;
	}

	showControlsFromPointer = () => {
		Spotlight.setPointerMode(false);
		this.showControls();
	}

	handleKeyUp = (ev) => {
		const {PLAY, PAUSE, STOP, REWIND, FASTFORWARD} = keyMap;

		switch (ev.keyCode) {
			case PLAY:
				this.play();
				break;
			case PAUSE:
				this.pause();
				break;
			case REWIND:
				if (!this.props.noRateButtons) {
					this.rewind();
				}
				break;
			case FASTFORWARD:
				if (!this.props.noRateButtons) {
					this.fastForward();
				}
				break;
			case STOP:
				this.pause();
				this.seek(0);
				break;
		}

		if (!this.props.no5WayJump && (is('left', ev.keyCode) || is('right', ev.keyCode))) {
			this.stopListeningForPulses();
			Spotlight.resume();
		}
	}

	handleGlobalKeyDown = this.handle(
		forKey('down'),
		() => (
			!this.state.bottomControlsVisible &&
			!Spotlight.getCurrent() &&
			Spotlight.getPointerMode() &&
			!this.props.spotlightDisabled
		),
		stopImmediate,
		this.showControlsFromPointer
	)

	//
	// Media Interaction Methods
	//
	updateMainState = () => {
		const el = this.video;
		const updatedState = {
			// Standard video properties
			currentTime: el.currentTime,
			duration: el.duration,
			buffered: el.buffered,
			paused: el.playbackRate !== 1 || el.paused,
			muted: el.muted,
			volume: el.volume,
			playbackRate: el.playbackRate,
			readyState: el.readyState,

			// Non-standard state computed from properties
			proportionLoaded: el.buffered.length && el.buffered.end(el.buffered.length - 1) / el.duration,
			proportionPlayed: el.currentTime / el.duration,
			error: el.networkState === el.NETWORK_NO_SOURCE,
			loading: el.readyState < el.HAVE_ENOUGH_DATA,
			sliderTooltipTime: this.sliderScrubbing ? (this.sliderKnobProportion * el.duration) : el.currentTime
		};

		// If there's an error, we're obviously not loading, no matter what the readyState is.
		if (updatedState.error) updatedState.loading = false;

		updatedState.mediaControlsDisabled = (
			updatedState.readyState < HAVE_ENOUGH_DATA ||
			!updatedState.duration ||
			updatedState.error
		);

		const isRewind = this.prevCommand === 'rewind' || this.prevCommand === 'slowRewind';
		const isForward = this.prevCommand === 'fastForward' || this.prevCommand === 'slowForward';
		if (this.props.pauseAtEnd && (el.currentTime === 0 && isRewind || el.currentTime === el.duration && isForward)) {
			this.pause();
		}

		this.setState(updatedState);
	}

	/**
	 * Returns an object with the current state of the media including `currentTime`, `duration`,
	 * `paused`, `playbackRate`, `proportionLoaded`, and `proportionPlayed`.
	 *
	 * @function
	 * @memberof moonstone/VideoPlayer.VideoPlayerBase.prototype
	 * @returns {Object}
	 * @public
	 */
	getMediaState = () => {
		return {
			currentTime       : this.state.currentTime,
			duration          : this.state.duration,
			paused            : this.state.paused,
			playbackRate      : this.video.playbackRate,
			proportionLoaded  : this.state.proportionLoaded,
			proportionPlayed  : this.state.proportionPlayed
		};
	}

	reloadVideo = () => {
		// When changing a HTML5 video, you have to reload it.
		this.video.load();
		this.setState({
			announce: AnnounceState.READY
		});
	}

	/**
	 * The primary means of interacting with the `<video>` element.
	 *
	 * @param  {String} action The method to preform.
	 * @param  {Multiple} props  The arguments, in the format that the action method requires.
	 *
	 * @private
	 */
	send = (action, props) => {
		this.showFeedback();
		this.startDelayedFeedbackHide();
		this.video[action](props);
	}

	/**
	 * Programmatically plays the current media.
	 *
	 * @function
	 * @memberof moonstone/VideoPlayer.VideoPlayerBase.prototype
	 * @public
	 */
	play = () => {
		this.speedIndex = 0;
		this.setPlaybackRate(1);
		this.send('play');
		this.prevCommand = 'play';
		this.announce($L('Play'));
	}

	/**
	 * Programmatically plays the current media.
	 *
	 * @function
	 * @memberof moonstone/VideoPlayer.VideoPlayerBase.prototype
	 * @public
	 */
	pause = () => {
		this.speedIndex = 0;
		this.setPlaybackRate(1);
		this.send('pause');
		this.prevCommand = 'pause';
		this.announce($L('Pause'));
	}

	/**
	 * Set the media playback time index
	 *
	 * @function
	 * @memberof moonstone/VideoPlayer.VideoPlayerBase.prototype
	 * @param {Number} timeIndex - Time index to seek
	 * @public
	 */
	seek = (timeIndex) => {
		this.video.currentTime = timeIndex;
	}

	/**
	 * Step a given amount of time away from the current playback position.
	 * Like [seek]{@link moonstone/VideoPlayer.VideoPlayer#seek} but relative.
	 *
	 * @function
	 * @memberof moonstone/VideoPlayer.VideoPlayerBase.prototype
	 * @param {Number} distance - Time value to jump
	 * @public
	 */
	jump = (distance) => {
		this.showFeedback();
		this.startDelayedFeedbackHide();
		this.seek(this.state.currentTime + distance);
	}

	/**
	 * Changes the playback speed via [selectPlaybackRate()]{@link moonstone/VideoPlayer.VideoPlayer#selectPlaybackRate}.
	 *
	 * @function
	 * @memberof moonstone/VideoPlayer.VideoPlayerBase.prototype
	 * @public
	 */
	fastForward = () => {
		let shouldResumePlayback = false;

		switch (this.prevCommand) {
			case 'slowForward':
				if (this.speedIndex === this.playbackRates.length - 1) {
					// reached to the end of array => fastforward
					this.selectPlaybackRates('fastForward');
					this.speedIndex = 0;
					this.prevCommand = 'fastForward';
				} else {
					this.speedIndex = this.clampPlaybackRate(this.speedIndex + 1);
				}
				break;
			case 'pause':
				this.selectPlaybackRates('slowForward');
				if (this.state.paused) {
					shouldResumePlayback = true;
				}
				this.speedIndex = 0;
				this.prevCommand = 'slowForward';
				break;
			case 'fastForward':
				this.speedIndex = this.clampPlaybackRate(this.speedIndex + 1);
				this.prevCommand = 'fastForward';
				break;
			default:
				this.selectPlaybackRates('fastForward');
				this.speedIndex = 0;
				this.prevCommand = 'fastForward';
				if (this.state.paused) {
					shouldResumePlayback = true;
				}
				break;
		}

		this.setPlaybackRate(this.selectPlaybackRate(this.speedIndex));

		if (shouldResumePlayback) this.send('play');

		this.stopDelayedFeedbackHide();

		this.showFeedback();
	}

	/**
	 * Changes the playback speed via [selectPlaybackRate()]{@link moonstone/VideoPlayer.VideoPlayer#selectPlaybackRate}.
	 *
	 * @function
	 * @memberof moonstone/VideoPlayer.VideoPlayerBase.prototype
	 * @public
	 */
	rewind = () => {
		let shouldResumePlayback = false;

		switch (this.prevCommand) {
			case 'slowRewind':
				if (this.speedIndex === this.playbackRates.length - 1) {
					// reached to the end of array => go to rewind
					this.selectPlaybackRates('rewind');
					this.speedIndex = 0;
					this.prevCommand = 'rewind';
				} else {
					this.speedIndex = this.clampPlaybackRate(this.speedIndex + 1);
				}
				break;
			case 'pause':
				this.selectPlaybackRates('slowRewind');
				if (this.state.paused && this.state.duration > this.state.currentTime) {
					shouldResumePlayback = true;
				}
				this.speedIndex = 0;
				this.prevCommand = 'slowRewind';
				break;
			case 'rewind':
				this.speedIndex = this.clampPlaybackRate(this.speedIndex + 1);
				this.prevCommand = 'rewind';
				break;
			default:
				this.selectPlaybackRates('rewind');
				this.speedIndex = 0;
				this.prevCommand = 'rewind';
				break;
		}

		this.setPlaybackRate(this.selectPlaybackRate(this.speedIndex));

		if (shouldResumePlayback) this.send('play');

		this.stopDelayedFeedbackHide();

		this.showFeedback();
	}

	/**
	 * Sets the playback rate type (from the [keys]{@glossary Object.keys} of
	 * [playbackRateHash]{@link moonstone/VideoPlayer.VideoPlayer#playbackRateHash}).
	 *
	 * @param {String} cmd - Key of the playback rate type.
	 * @private
	 */
	selectPlaybackRates = (cmd) => {
		this.playbackRates = this.props.playbackRateHash[cmd];
	}

	/**
	 * Changes [playbackRate]{@link moonstone/VideoPlayer.VideoPlayer#playbackRate} to a valid value
	 * when initiating fast forward or rewind.
	 *
	 * @param {Number} idx - The index of the desired playback rate.
	 * @private
	 */
	clampPlaybackRate = (idx) => {
		if (!this.playbackRates) {
			return;
		}

		return idx % this.playbackRates.length;
	}

	/**
	 * Retrieves the playback rate name.
	 *
	 * @param {Number} idx - The index of the desired playback rate.
	 * @returns {String} The playback rate name.
	 * @private
	 */
	selectPlaybackRate = (idx) => {
		return this.playbackRates[idx];
	}

	/**
	 * Sets [playbackRate]{@link moonstone/VideoPlayer.VideoPlayer#playbackRate}.
	 *
	 * @param {String} rate - The desired playback rate.
	 * @private
	 */
	setPlaybackRate = (rate) => {
		// Stop rewind (if happenning)
		this.stopRewindJob();

		// Make sure rate is a string
		this.playbackRate = rate = String(rate);
		const pbNumber = calcNumberValueOfPlaybackRate(rate);

		// Set native playback rate
		this.video.playbackRate = pbNumber;

		if (!platform.webos) {
			// For supporting cross browser behavior
			if (pbNumber < 0) {
				this.beginRewind();
			}
		}
	}

	/**
	 * Calculates the time that has elapsed since. This is necessary for browsers until negative
	 * playback rate is directly supported.
	 *
	 * @private
	 */
	rewindManually = () => {
		const now = getNow(),
			distance = now - this.rewindBeginTime,
			pbRate = calcNumberValueOfPlaybackRate(this.playbackRate),
			adjustedDistance = (distance * pbRate) / 1000;

		this.jump(adjustedDistance);
		this.startRewindJob();	// Issue another rewind tick
	}

	rewindJob = new Job(this.rewindManually, 100)

	/**
	 * Starts rewind job.
	 *
	 * @private
	 */
	startRewindJob = () => {
		this.rewindBeginTime = getNow();
		this.rewindJob.start();
	}

	/**
	 * Stops rewind job.
	 *
	 * @private
	 */
	stopRewindJob = () => {
		this.rewindJob.stop();
	}

	/**
	 * Implements custom rewind functionality (until browsers support negative playback rate).
	 *
	 * @private
	 */
	beginRewind = () => {
		this.send('pause');
		this.startRewindJob();
	}

	//
	// Handled Media events
	//
	addStateToEvent = (ev) => {
		return {
			// More props from `ev` may be added here as needed, but a full copy via `...ev`
			// overloads Storybook's Action Logger and likely has other perf fallout.
			type: ev.type,
			// Specific state variables are included in the outgoing calback payload, not all of them
			...this.getMediaState()
		};
	}

	handleEvent = (ev) => {
		this.updateMainState();
		if (ev.type === 'onLoadStart') {
			this.handleLoadStart(ev);
		}

		// fetch the forward() we generated earlier, using the event type as a key to find the real event name.
		const fwd = this.handledMediaForwards[handledMediaEventsMap[ev.type]];
		if (fwd) {
			ev = this.addStateToEvent(ev);
			fwd(ev, this.props);
		}
	}

	handleKeyDownFromControls = this.handle(
		// onKeyDown is used as a proxy for when the title has been read because it can only occur
		// after the controls have been shown.
		this.markAnnounceRead,
		forKey('down'),
		this.hideControls
	)

	handleSpotlightUpFromSlider = handle(
		stopImmediate,
		this.hideControls
	);

	handleSpotlightDownFromSlider = (ev) => {
		if (!this.state.mediaControlsDisabled && !this.state.more) {
			ev.preventDefault();
			ev.stopPropagation();
			Spotlight.setPointerMode(false);
			this.focusDefaultMediaControl();
		}
	}

	focusDefaultMediaControl = () => {
		return Spotlight.focus(this.player.querySelector(`.${css.bottom} .${spotlightDefaultClass}.${spottableClass}`));
	}

	//
	// Player Interaction events
	//
	onVideoClick = () => {
		if (this.state.bottomControlsVisible) {
			this.hideControls();
		} else {
			this.showControls();
		}
	}
	onSliderChange = ({value}) => {
		this.seek(value * this.state.duration);
		this.sliderScrubbing = false;
	}

	sliderTooltipTimeJob = new Job((time) => this.setState({sliderTooltipTime: time}), 20)

	handleKnobMove = (ev) => {
		this.sliderScrubbing = ev.detached;

		// prevent announcing repeatedly when the knob is detached from the progress.
		// TODO: fix Slider to not send onKnobMove when the knob hasn't, in fact, moved
		if (this.sliderKnobProportion !== ev.proportion) {
			this.sliderKnobProportion = ev.proportion;
			const seconds = Math.round(this.sliderKnobProportion * this.video.duration);

			if (this.sliderScrubbing && !isNaN(seconds)) {
				this.sliderTooltipTimeJob.throttle(seconds);
				const knobTime = secondsToTime(seconds, this.durfmt, {includeHour: true});

				forward('onScrub', {...ev, seconds}, this.props);

				this.announce(`${$L('jump to')} ${knobTime}`);
			}
		}
	}

	handleSliderFocus = () => {
		this.sliderScrubbing = true;
		this.setState({
			feedbackIconVisible: false,
			feedbackVisible: true
		});
		this.stopDelayedFeedbackHide();
	}

	handleSliderBlur = () => {
		this.sliderScrubbing = false;
		this.startDelayedFeedbackHide();
		this.setState({
			feedbackIconVisible: true,
			sliderTooltipTime: this.state.currentTime
		});
	}

	onJumpBackward = this.handle(
		(ev, props) => forwardJumpBackwardButtonClick(this.addStateToEvent(ev), props),
		() => this.jump(-1 * this.props.jumpBy)
	)
	onBackward = (ev) => {
		ev = this.addStateToEvent(ev);
		forwardBackwardButtonClick(ev, this.props);
		this.rewind();
	}
	onPlay = (ev) => {
		ev = this.addStateToEvent(ev);
		forwardPlayButtonClick(ev, this.props);
		if (this.state.paused) {
			this.play();
		} else {
			this.pause();
		}
	}
	onForward = (ev) => {
		ev = this.addStateToEvent(ev);
		forwardForwardButtonClick(ev, this.props);
		this.fastForward();
	}
	onJumpForward = this.handle(
		(ev, props) => forwardJumpForwardButtonClick(this.addStateToEvent(ev), props),
		() => this.jump(this.props.jumpBy)
	)
	onMoreClick = () => {
		if (this.state.more) {
			this.moreInProgress = false;
			this.startAutoCloseTimeout();	// Restore the timer since we are leaving "more.
			// Restore the title-hide now that we're finished with "more".
			this.startDelayedTitleHide();
		} else {
			this.moreInProgress = true;
			this.stopAutoCloseTimeout();	// Interupt the timer since controls should not hide while viewing "more".
			// Interrupt the title-hide since we don't want it hiding autonomously in "more".
			this.stopDelayedTitleHide();
		}

		this.setState({
			more: !this.state.more,
			titleVisible: true,
			announce: this.state.announce < AnnounceState.INFO ? AnnounceState.INFO : AnnounceState.DONE
		});
	}

	setPlayerRef = (node) => {
		this.player = node;
	}

	setVideoRef = (video) => {
		this.video = video;
	}

	setAnnounceRef = (node) => {
		this.announceRef = node;
	}

	handleLoadStart = () => {
		if (!this.props.noAutoPlay) {
			this.video.play();
		}
	}

	renderBottomControl = new Job(() => {
		this.setState({bottomControlsRendered: true});
	});

	getControlsAriaProps () {
		if (this.state.announce === AnnounceState.TITLE) {
			return {
				role: 'alert',
				'aria-live': 'off',
				'aria-labelledby': `${this.id}_title`
			};
		} else if (this.state.announce === AnnounceState.INFO) {
			return {
				role: 'alert',
				'aria-live': 'off',
				'aria-labelledby': `${this.id}_info`
			};
		}

		return null;
	}

	render () {
		const {
			backwardIcon,
			children,
			className,
			forwardIcon,
			infoComponents,
			jumpBackwardIcon,
			jumpButtonsDisabled,
			jumpForwardIcon,
			leftComponents,
			moreButtonCloseLabel,
			moreButtonDisabled,
			moreButtonLabel,
			noAutoPlay,
			noJumpButtons,
			noRateButtons,
			noSlider,
			pauseIcon,
			playIcon,
			rateButtonsDisabled,
			rightComponents,
			source,
			spotlightDisabled,
			style,
			thumbnailSrc,
			title,
			...rest} = this.props;

		delete rest.announce;
		delete rest.autoCloseTimeout;
		delete rest.feedbackHideDelay;
		delete rest.initialJumpDelay;
		delete rest.jumpBy;
		delete rest.jumpDelay;
		delete rest.no5WayJump;
		delete rest.onControlsAvailable;
		delete rest.onBackwardButtonClick;
		delete rest.onForwardButtonClick;
		delete rest.onJumpBackwardButtonClick;
		delete rest.onJumpForwardButtonClick;
		delete rest.onPlayButtonClick;
		delete rest.onScrub;
		delete rest.pauseAtEnd;
		delete rest.playbackRateHash;
		delete rest.setApiProvider;
		delete rest.thumbnailUnavailable;
		delete rest.titleHideDelay;
		delete rest.tooltipHideDelay;

		// Remove the events we manually added so they aren't added twice or fail.
		for (let eventName in handledCustomMediaEventsMap) {
			delete rest[handledCustomMediaEventsMap[eventName]];
		}

		// Handle some cases when the "more" button is pressed
		const moreDisabled = !(this.state.more);
		const controlsAriaProps = this.getControlsAriaProps();

		return (
			<div className={css.videoPlayer + (className ? ' ' + className : '')} style={style} onClick={this.activityDetected} onKeyDown={this.activityDetected} ref={this.setPlayerRef}>
				{/* Video Section */}
				<video
					{...rest}
					autoPlay={!noAutoPlay}
					className={css.video}
					controls={false}
					ref={this.setVideoRef}
					{...this.handledMediaEvents}
				>
					{source}
				</video>

				<Overlay
					bottomControlsVisible={this.state.bottomControlsVisible}
<<<<<<< HEAD
					onTap={this.onVideoClick}
=======
					onClick={this.onVideoClick}
>>>>>>> ddebf5e5
				>
					{this.state.loading ? <Spinner centered /> : null}
				</Overlay>

				{this.state.bottomControlsRendered ?
					<div className={css.fullscreen + ' enyo-fit scrim'} {...controlsAriaProps}>
						<Container
							className={css.bottom + (this.state.bottomControlsVisible ? '' : ' ' + css.hidden)}
							spotlightDisabled={!this.state.bottomControlsVisible || spotlightDisabled}
						>
							{/*
								Info Section: Title, Description, Times
								Only render when `this.state.bottomControlsVisible` is true in order for `Marquee`
								to make calculations correctly in `MediaTitle`.
							*/}
							{this.state.bottomControlsVisible ?
								<div className={css.infoFrame}>
									<MediaTitle
										id={this.id}
										infoVisible={this.state.more}
										style={{'--infoComponentsOffset': this.state.titleOffsetHeight + 'px'}}
										title={title}
										visible={this.state.titleVisible}
									>
										{infoComponents}
									</MediaTitle>
									<Times current={this.state.currentTime} total={this.state.duration} formatter={this.durfmt} />
								</div> :
								null
							}

							{noSlider ? null : <MediaSlider
								backgroundProgress={this.state.proportionLoaded}
								value={this.state.proportionPlayed}
								onBlur={this.handleSliderBlur}
								onChange={this.onSliderChange}
								onFocus={this.handleSliderFocus}
								onKnobMove={this.handleKnobMove}
								onSpotlightUp={this.handleSpotlightUpFromSlider}
								onSpotlightDown={this.handleSpotlightDownFromSlider}
								spotlightDisabled={spotlightDisabled}
							>
								<FeedbackTooltip
									noFeedback={!this.state.feedbackIconVisible}
									playbackState={this.prevCommand}
									playbackRate={this.selectPlaybackRate(this.speedIndex)}
									thumbnailDeactivated={this.props.thumbnailUnavailable}
									thumbnailSrc={thumbnailSrc}
									visible={this.state.feedbackVisible}
								>
									{secondsToTime(this.state.sliderTooltipTime, this.durfmt)}
								</FeedbackTooltip>
							</MediaSlider>}

							<MediaControls
								backwardIcon={backwardIcon}
								forwardIcon={forwardIcon}
								jumpBackwardIcon={jumpBackwardIcon}
								jumpButtonsDisabled={jumpButtonsDisabled}
								jumpForwardIcon={jumpForwardIcon}
								leftComponents={leftComponents}
								mediaDisabled={this.state.mediaControlsDisabled}
								moreButtonCloseLabel={moreButtonCloseLabel}
								moreButtonDisabled={moreButtonDisabled}
								moreButtonLabel={moreButtonLabel}
								moreDisabled={moreDisabled}
								noJumpButtons={noJumpButtons}
								noRateButtons={noRateButtons}
								onBackwardButtonClick={this.onBackward}
								onForwardButtonClick={this.onForward}
								onJumpBackwardButtonClick={this.onJumpBackward}
								onJumpForwardButtonClick={this.onJumpForward}
								onKeyDown={this.handleKeyDownFromControls}
								onPlayButtonClick={this.onPlay}
								onToggleMore={this.onMoreClick}
								paused={this.state.paused}
								pauseIcon={pauseIcon}
								pauseLabel={$L('Pause')}
								playIcon={playIcon}
								playLabel={$L('Play')}
								rateButtonsDisabled={rateButtonsDisabled}
								rightComponents={rightComponents}
								showMoreComponents={this.state.more}
								spotlightDisabled={spotlightDisabled}
							>
								{children}
							</MediaControls>
						</Container>
					</div> :
					null
				}
				<SpottableDiv
					// This captures spotlight focus for use with 5-way.
					// It's non-visible but lives at the top of the VideoPlayer.
					className={css.controlsHandleAbove}
					onSpotlightDown={this.showControls}
					onTap={this.showControls}
					onKeyDown={this.handleKeyDown}
					spotlightDisabled={spotlightDisabled}
				/>
				<Announce ref={this.setAnnounceRef} />
			</div>
		);
	}
};

/**
 * {@link moonstone/VideoPlayer.VideoPlayer} is a standard HTML5 video player for Moonstone. It
 * behaves, responds to, and operates like a standard `<video>` tag in its support for `<source>`s
 * and accepts several additional custom tags like `<infoComponents>`, `<leftComponents>`, and
 * `<rightComponents>`. Any additional children will be rendered into the "more" controls area.
 *
 * Example usage:
 * ```
 *	<VideoPlayer title="Hilarious Cat Video" poster="http://my.cat.videos/boots-poster.jpg">
 *		<source src="http://my.cat.videos/boots.mp4" type="video/mp4" />
 *		<infoComponents>A video about my cat Boots, wearing boots.</infoComponents>
 *		<leftComponents><IconButton backgroundOpacity="translucent">star</IconButton></leftComponents>
 *		<rightComponents><IconButton backgroundOpacity="translucent">flag</IconButton></rightComponents>
 *
 *		<Button backgroundOpacity="translucent">Add To Favorites</Button>
 *		<IconButton backgroundOpacity="translucent">search</IconButton>
 *	</VideoPlayer>
 * ```
 *
 * To invoke methods (`fastForward()`, `hideControls()`, `jump()`, `pause()`, `play()`, `rewind()`,
 * `seek()`, 'showControls()') or get the current state (`getMediaState()`), store a ref to the
 * `VideoPlayer` within your component:
 *
 * ```
 * 	...
 *
 * 	setVideoPlayer = (node) => {
 * 		this.videoPlayer = node;
 * 	}
 *
 * 	play () {
 * 		this.videoPlayer.play();
 * 	}
 *
 * 	render () {
 * 		return (
 * 			<VideoPlayer ref={this.setVideoPlayer} />
 * 		);
 * 	}
 * ```
 *
 * @class VideoPlayer
 * @memberof moonstone/VideoPlayer
 * @mixes ui/Slottable.Slottable
 * @ui
 * @public
 */
const VideoPlayer = ApiDecorator(
	{api: ['fastForward', 'getMediaState', 'hideControls', 'jump', 'pause', 'play', 'rewind', 'seek', 'showControls']},
	Slottable(
		{slots: ['infoComponents', 'leftComponents', 'rightComponents', 'source']},
		Skinnable(
			VideoPlayerBase
		)
	)
);

export default VideoPlayer;
export {VideoPlayer, VideoPlayerBase};<|MERGE_RESOLUTION|>--- conflicted
+++ resolved
@@ -660,10 +660,6 @@
 			more: false,
 			proportionLoaded: 0,
 			proportionPlayed: 0,
-<<<<<<< HEAD
-			sliderKnobProportion: 0,
-=======
->>>>>>> ddebf5e5
 			titleVisible: true
 		};
 
@@ -1677,11 +1673,7 @@
 
 				<Overlay
 					bottomControlsVisible={this.state.bottomControlsVisible}
-<<<<<<< HEAD
-					onTap={this.onVideoClick}
-=======
 					onClick={this.onVideoClick}
->>>>>>> ddebf5e5
 				>
 					{this.state.loading ? <Spinner centered /> : null}
 				</Overlay>
