/**
 * Exports the {@link moonstone/VideoPlayer.VideoPlayer} and
 * {@link moonstone/VideoPlayer.VideoPlayerBase} components. The default export is
 * {@link moonstone/VideoPlayer.VideoPlayer}.
 *
 * @module moonstone/VideoPlayer
 */
import Announce from '@enact/ui/AnnounceDecorator/Announce';
import ApiDecorator from '@enact/core/internal/ApiDecorator';
import equals from 'ramda/src/equals';
import React from 'react';
import PropTypes from 'prop-types';
import DurationFmt from '@enact/i18n/ilib/lib/DurationFmt';
import {forKey, forward, forwardWithPrevent, handle, stopImmediate} from '@enact/core/handle';
import ilib from '@enact/i18n';
import {Job} from '@enact/core/util';
import {on, off} from '@enact/core/dispatcher';
import {platform} from '@enact/core/platform';
import {is} from '@enact/core/keymap';
import Slottable from '@enact/ui/Slottable';
import Spotlight from '@enact/spotlight';
import {Spottable, spottableClass} from '@enact/spotlight/Spottable';
import {SpotlightContainerDecorator, spotlightDefaultClass} from '@enact/spotlight/SpotlightContainerDecorator';

import $L from '../internal/$L';
import Spinner from '../Spinner';
import Skinnable from '../Skinnable';

import {calcNumberValueOfPlaybackRate, getNow, secondsToTime} from './util';
import Overlay from './Overlay';
import MediaControls from './MediaControls';
import MediaTitle from './MediaTitle';
import MediaSlider from './MediaSlider';
import FeedbackTooltip from './FeedbackTooltip';
import Times from './Times';

import css from './VideoPlayer.less';

const SpottableDiv = Spottable('div');
const Container = SpotlightContainerDecorator({enterTo: ''}, 'div');

// Keycode map for webOS TV
const keyMap = {
	'PLAY': 415,
	'STOP': 413,
	'PAUSE': 19,
	'REWIND': 412,
	'FASTFORWARD': 417
};

// Video ReadyStates
// - Commented are currently unused.
//
// const HAVE_NOTHING      = 0;  // no information whether or not the audio/video is ready
// const HAVE_METADATA     = 1;  // metadata for the audio/video is ready
// const HAVE_CURRENT_DATA = 2;  // data for the current playback position is available, but not enough data to play next frame/millisecond
// const HAVE_FUTURE_DATA  = 3;  // data for the current and at least the next frame is available
const HAVE_ENOUGH_DATA  = 4;  // enough data available to start playing


// Set-up event forwarding map. These are all of the supported media events
const handledMediaEventsMap = {
	abort           : 'onAbort',
	canplay         : 'onCanPlay',
	canplaythrough  : 'onCanPlayThrough',
	durationchange  : 'onDurationChange',
	emptied         : 'onEmptied',
	encrypted       : 'onEncrypted',
	ended           : 'onEnded',
	error           : 'onError',
	loadeddata      : 'onLoadedData',
	loadedmetadata  : 'onLoadedMetadata',
	loadstart       : 'onLoadStart',
	pause           : 'onPause',
	play            : 'onPlay',
	playing         : 'onPlaying',
	progress        : 'onProgress',
	ratechange      : 'onRateChange',
	seeked          : 'onSeeked',
	seeking         : 'onSeeking',
	stalled         : 'onStalled',
	suspend         : 'onSuspend',
	timeupdate      : 'onTimeUpdate',
	volumechange    : 'onVolumeChange',
	waiting         : 'onWaiting'
};

// List custom events that aren't standard to React. These will be directly added to the video
// element and props matching their name will be executed as callback functions when the event fires.
// "umsmediainfo" prop function will execute when the "umsmediainfo" event happens.
const handledCustomMediaEventsMap = {
	'umsmediainfo'  : 'onUMSMediaInfo'
};

// provide forwarding of events on media controls
const forwardControlsAvailable = forward('onControlsAvailable');
const forwardBackwardButtonClick = forward('onBackwardButtonClick');
const forwardForwardButtonClick = forward('onForwardButtonClick');
const forwardJumpBackwardButtonClick = forwardWithPrevent('onJumpBackwardButtonClick');
const forwardJumpForwardButtonClick = forwardWithPrevent('onJumpForwardButtonClick');
const forwardPlayButtonClick = forward('onPlayButtonClick');

const AnnounceState = {
	// Video is loaded but additional announcements have not been made
	READY: 0,

	// The title should be announced
	TITLE: 1,

	// The title has been announce
	TITLE_READ: 2,

	// The infoComponents should be announce
	INFO: 3,

	// All announcements have been made
	DONE: 4
};

/**
 * Every callback sent by [VideoPlayer]{@link moonstone/VideoPlayer} receives a status package,
 * which includes an object with the following key/value pairs as the first argument:
 *
 * @typedef {Object} videoStatus
 * @memberof moonstone/VideoPlayer
 * @property {String} type - Type of event that triggered this callback
 * @property {Number} currentTime - Playback index of the media in seconds
 * @property {Number} duration - Media's entire duration in seconds
 * @property {Boolean} paused - Playing vs paused state. `true` means the media is paused
 * @property {Number} proportionLoaded - A value between `0` and `1` representing the proportion of the media that has loaded
 * @property {Number} proportionPlayed - A value between `0` and `1` representing the proportion of the media that has already been shown
 *
 * @public
 */

/**
 * A set of playback rates when media fast forwards, rewinds, slow-fowards, or slow-rewinds.
 *
 * The number used for each operation is proportional to the normal playing speed, 1. If the rate
 * is less than 1, it will play slower than normal speed, and, if it is larger than 1, it will play
 * faster. If it is negative, it will play backward.
 *
 * The order of numbers represents the incremental order of rates that will be used for each
 * operation. Note that all rates are expressed as strings and fractions are used rather than decimals
 * (e.g.: `'1/2'`, not `'0.5'`).
 *
 * @typedef {Object} playbackRateHash
 * @memberof moonstone/VideoPlayer
 * @property {String[]} fastForward - An array of playback rates when media fast forwards
 * @property {String[]} rewind - An array of playback rates when media rewinds
 * @property {String[]} slowForward - An array of playback rates when media slow-forwards
 * @property {String[]} slowRewind - An array of playback rates when media slow-rewinds
 *
 * @public
 */

/**
 * A player for video {@link moonstone/VideoPlayer.VideoPlayerBase}.
 *
 * @class VideoPlayerBase
 * @memberof moonstone/VideoPlayer
 * @ui
 * @public
 */
const VideoPlayerBase = class extends React.Component {
	static displayName = 'VideoPlayerBase'

	static propTypes = /** @lends moonstone/VideoPlayer.VideoPlayerBase.prototype */ {
		/**
		 * passed by AnnounceDecorator for accessibility
		 *
		 * @type {Function}
		 * @private
		 */
		announce: PropTypes.func,

		/**
		 * Amount of time (in milliseconds) after which control buttons are automatically hidden.
		 * Setting this to 0 or `null` disables autoClose, requiring user input to open and close.
		 *
		 * @type {Number}
		 * @default 5000
		 * @public
		 */
		autoCloseTimeout: PropTypes.number,

		/**
		 * A string which is sent to the `backward` icon of the player controls. This can be
		 * anything that is accepted by {@link moonstone/Icon}.
		 *
		 * @type {String}
		 * @default 'backward'
		 * @public
		 */
		backwardIcon: PropTypes.string,

		/**
		 * Amount of time (in milliseconds) after which the feedback text/icon part of the slider's
		 * tooltip will automatically hidden after the last action.
		 * Setting this to 0 or `null` disables feedbackHideDelay; feedback will always be present.
		 *
		 * @type {Number}
		 * @default 3000
		 * @public
		 */
		feedbackHideDelay: PropTypes.number,

		/**
		 * A string which is sent to the `forward` icon of the player controls. This can be anything
		 * that is accepted by {@link moonstone/Icon}.
		 *
		 * @type {String}
		 * @default 'forward'
		 * @public
		 */
		forwardIcon: PropTypes.string,

		/**
		 * These components are placed into the slot to the left of the media controls.
		 *
		 * @type {Node}
		 * @public
		 */
		infoComponents: PropTypes.node,

		/**
		 * The number of milliseconds that the player will pause before firing the
		 * first jump event on a right or left pulse.
		 *
		 * @type {Number}
		 * @default 400
		 * @public
		 */
		initialJumpDelay: PropTypes.number,

		/**
		 * A string which is sent to the `jumpBackward` icon of the player controls. This can be
		 * anything that is accepted by {@link moonstone/Icon}.
		 *
		 * @type {String}
		 * @default 'skipbackward'
		 * @public
		 */
		jumpBackwardIcon: PropTypes.string,

		/**
		 * Sets the `disabled` state on the media "jump" buttons; the outer pair.
		 *
		 * @type {Boolean}
		 * @public
		 */
		jumpButtonsDisabled: PropTypes.bool,

		/**
		 * The number of seconds the player should skip forward or backward when a "jump" button is
		 * pressed.
		 *
		 * @type {Number}
		 * @default 30
		 * @public
		 */
		jumpBy: PropTypes.number,

		/**
		 * The number of milliseconds that the player will throttle before firing a
		 * jump event on a right or left pulse.
		 *
		 * @type {Number}
		 * @default 200
		 * @public
		 */
		jumpDelay: PropTypes.number,

		/**
		 * A string which is sent to the `jumpForward` icon of the play controls. This can be
		 * anything that is accepted by {@link moonstone/Icon}.
		 *
		 * @type {String}
		 * @default 'skipforward'
		 * @public
		 */
		jumpForwardIcon: PropTypes.string,

		/**
		 * These components are placed below the title. Typically these will be media descriptor
		 * icons, like how many audio channels, what codec the video uses, but can also be a
		 * description for the video or anything else that seems appropriate to provide information
		 * about the video to the user.
		 *
		 * @type {Node}
		 * @public
		 */
		leftComponents: PropTypes.node,

		/**
		 * The label for the "More" button for when the "More" tray is open.
		 * This will show on the tooltip.
		 *
		 * @type {String}
		 * @default 'Back'
		 * @public
		 */
		moreButtonCloseLabel: PropTypes.string,

		/**
		 * This boolean sets the disabled state of the "More" button.
		 *
		 * @type {Boolean}
		 * @public
		 */
		moreButtonDisabled: PropTypes.bool,

		/**
		 * The label for the "More" button. This will show on the tooltip.
		 *
		 * @type {String}
		 * @default 'More'
		 * @public
		 */
		moreButtonLabel: PropTypes.string,

		/**
		 * Disable audio for this video. In a TV context, this is handled by the remote control,
		 * not programmatically in the VideoPlayer API.
		 *
		 * @type {Boolean}
		 * @default false
		 * @public
		 */
		muted: PropTypes.bool,

		/**
		 * Setting this to `true` will disable left and right keys for seeking.
		 *
		 * @type {Boolean}
		 * @default false
		 * @public
		 */
		no5WayJump: PropTypes.bool,

		/**
		 * By default, the video will start playing immediately after it's loaded, unless this is set.
		 *
		 * @type {Boolean}
		 * @default false
		 * @public
		 */
		noAutoPlay: PropTypes.bool,

		/**
		 * Removes the "jump" buttons. The buttons that skip forward or backward in the video.
		 *
		 * @type {Boolean}
		 * @default false
		 * @public
		 */
		noJumpButtons: PropTypes.bool,

		/**
		 * Removes the "rate" buttons. The buttons that change the playback rate of the video.
		 * Double speed, half speed, reverse 4x speed, etc.
		 *
		 * @type {Boolean}
		 * @default false
		 * @public
		 */
		noRateButtons: PropTypes.bool,

		/**
		 * Removes the media slider.
		 *
		 * @type {Boolean}
		 * @default false
		 * @public
		 */
		noSlider: PropTypes.bool,

		/**
		 * Function executed when the user clicks the Backward button. Is passed
		 * a {@link moonstone/VideoPlayer.videoStatus} as the first argument.
		 *
		 * @type {Function}
		 * @public
		 */
		onBackwardButtonClick: PropTypes.func,

		/**
		 * Function executed when the player's controls change availability, whether they are shown
		 * or hidden. The current status is sent as the first argument in an object with a key
		 * `available` which will be either true or false. `onControlsAvailable({available: true})`
		 *
		 * @type {Function}
		 * @public
		 */
		onControlsAvailable: PropTypes.func,

		/**
		 * Function executed when the user clicks the Forward button. Is passed
		 * a {@link moonstone/VideoPlayer.videoStatus} as the first argument.
		 *
		 * @type {Function}
		 * @public
		 */
		onForwardButtonClick: PropTypes.func,

		/**
		 * Function executed when the user clicks the JumpBackward button. Is passed
		 * a {@link moonstone/VideoPlayer.videoStatus} as the first argument.
		 *
		 * @type {Function}
		 * @public
		 */
		onJumpBackwardButtonClick: PropTypes.func,

		/**
		 * Function executed when the user clicks the JumpForward button. Is passed
		 * a {@link moonstone/VideoPlayer.videoStatus} as the first argument.
		 *
		 * @type {Function}
		 * @public
		 */
		onJumpForwardButtonClick: PropTypes.func,

		/**
		 * Function executed when the user clicks the Play button. Is passed
		 * a {@link moonstone/VideoPlayer.videoStatus} as the first argument.
		 *
		 * @type {Function}
		 * @public
		 */
		onPlayButtonClick: PropTypes.func,

		/**
		 * Function executed when the user is moving the VideoPlayer's Slider knob independently of
		 * the current playback position. It is passed an object with a `seconds` key (float value) to
		 * indicate the current time index. It can be used to update the `thumbnailSrc` to the reflect
		 * the current scrub position.
		 *
		 * @type {Function}
		 * @public
		 */
		onScrub: PropTypes.func,

		/**
		 * When `true`, the video will pause when it reaches either the start or the end of the
		 * video during rewind, slow rewind, fast forward, or slow forward.
		 *
		 * @type {Boolean}
		 * @default false
		 * @public
		 */
		pauseAtEnd: PropTypes.bool,

		/**
		 * A string which is sent to the `pause` icon of the player controls. This can be anything
		 * that is accepted by {@link moonstone/Icon}.
		 *
		 * @type {String}
		 * @default 'pause'
		 * @public
		 */
		pauseIcon: PropTypes.string,

		/**
		 * Mapping of playback rate names to playback rate values that may be set.
		 *
		 * @type {moonstone/VideoPlayer.playbackRateHash}
		 * @default {
		 *	fastForward: ['2', '4', '8', '16'],
		 *	rewind: ['-2', '-4', '-8', '-16'],
		 *	slowForward: ['1/4', '1/2'],
		 *	slowRewind: ['-1/2', '-1']
		 * }
		 * @public
		 */
		playbackRateHash: PropTypes.shape({
			fastForward: PropTypes.arrayOf(PropTypes.string),
			rewind: PropTypes.arrayOf(PropTypes.string),
			slowForward: PropTypes.arrayOf(PropTypes.string),
			slowRewind: PropTypes.arrayOf(PropTypes.string)
		}),

		/**
		 * A string which is sent to the `play` icon of the player controls. This can be anything
		 * that is accepted by {@link moonstone/Icon}.
		 *
		 * @type {String}
		 * @default 'play'
		 * @public
		 */
		playIcon: PropTypes.string,

		/**
		 * Sets the `disabled` state on the media playback-rate control buttons; the inner pair.
		 *
		 * @type {Boolean}
		 * @public
		 */
		rateButtonsDisabled: PropTypes.bool,

		/**
		 * These components are placed into the slot to the right of the media controls.
		 *
		 * @type {Node}
		 * @public
		 */
		rightComponents: PropTypes.node,

		/**
		 * Registers the VideoPlayer component with an
		 * {@link core/internal/ApiDecorator.ApiDecorator}.
		 *
		 * @type {Function}
		 * @private
		 */
		setApiProvider: PropTypes.func,

		/**
		 * Any children `<source>` tag elements of [VideoPlayer]{@link moonstone/VideoPlayer} will
		 * be sent directly to the `<video>` element as video sources.
		 * See: https://developer.mozilla.org/en-US/docs/Web/HTML/Element/source
		 *
		 * @type {Node}
		 * @public
		 */
		source: PropTypes.node,

		/**
		 * Set a thumbnail image source to show on VideoPlayer's Slider knob. This is a standard
		 * {@link moonstone/Image} component so it supports all of the same options for the `src`
		 * property. If no `thumbnailSrc` is set, no tooltip will display.
		 *
		 * @type {String|Object}
		 * @public
		 */
		thumbnailSrc: PropTypes.oneOfType([PropTypes.string, PropTypes.object]),

		/**
		* Enables the thumbnail transition from opaque to translucent.
		*
		* @type {Boolean}
		* @public
		*/
		thumbnailUnavailable: PropTypes.bool,

		/**
		 * Set a title for the video being played.
		 *
		 * @type {String}
		 * @public
		 */
		title: PropTypes.string,

		/**
		 * The amount of time in milliseconds that should pass before the title disappears from the
		 * controls. Setting this to `0` disables the hiding.
		 *
		 * @type {Number}
		 * @default 5000
		 * @public
		 */
		titleHideDelay: PropTypes.number,

		/**
		 * The amount of time in milliseconds that should pass before the tooltip disappears from the
		 * controls. Setting this to `0` disables the hiding.
		 *
		 * @type {Number}
		 * @default 3000
		 * @public
		 */
		tooltipHideDelay: PropTypes.number
	}

	static defaultProps = {
		autoCloseTimeout: 5000,
		backwardIcon: 'backward',
		feedbackHideDelay: 3000,
		forwardIcon: 'forward',
		initialJumpDelay: 400,
		jumpBackwardIcon: 'skipbackward',
		jumpBy: 30,
		jumpDelay: 200,
		jumpForwardIcon: 'skipforward',
		moreButtonDisabled: false,
		muted: false,
		no5WayJump: false,
		noAutoPlay: false,
		noJumpButtons: false,
		pauseAtEnd: false,
		noRateButtons: false,
		noSlider: false,
		pauseIcon: 'pause',
		playbackRateHash: {
			fastForward: ['2', '4', '8', '16'],
			rewind: ['-2', '-4', '-8', '-16'],
			slowForward: ['1/4', '1/2'],
			slowRewind: ['-1/2', '-1']
		},
		playIcon: 'play',
		titleHideDelay: 5000,
		tooltipHideDelay: 3000
	}

	constructor (props) {
		super(props);

		// Internal State
		this.video = null;
		this.handledMediaForwards = {};
		this.handledMediaEvents = {};
		this.handledCustomMediaForwards = {};
		this.moreInProgress = false;	// This only has meaning for the time between clicking "more" and the official state is updated. To get "more" state, only look at the state value.
		this.prevCommand = (props.noAutoPlay ? 'pause' : 'play');
		this.speedIndex = 0;
		this.id = this.generateId();
		this.selectPlaybackRates('fastForward');
		this.sliderKnobProportion = 0;

		this.initI18n();

		// Generate event handling forwarders and a smooth block to pass to <Video>
		for (let key in handledMediaEventsMap) {
			const eventName = handledMediaEventsMap[key];
			this.handledMediaForwards[eventName] = forward(eventName);
			this.handledMediaEvents[eventName] = this.handleEvent;
		}
		// Generate event handling forwarders for the custom events too
		for (let eventName in handledCustomMediaEventsMap) {
			const propName = handledCustomMediaEventsMap[eventName];
			const forwardEvent = forward(propName);
			this.handledCustomMediaForwards[eventName] = ev => forwardEvent(ev, this.props);
		}

		// Re-render-necessary State
		this.state = {
			announce: AnnounceState.READY,
			buffered: 0,
			currentTime: 0,
			duration: 0,
			error: false,
			loading: false,
			muted: !!props.muted,
			paused: props.noAutoPlay,
			playbackRate: 1,
			readyState: 0,
			volume: 1,
			titleOffsetHeight: 0,
			bottomOffsetHeight: 0,

			// Non-standard state computed from properties
			bottomControlsRendered: false,
			bottomControlsVisible: false,
			feedbackIconVisible: true,
			feedbackVisible: false,
			more: false,
			proportionLoaded: 0,
			proportionPlayed: 0,
<<<<<<< HEAD
=======
			sliderKnobProportion: 0,
>>>>>>> 41656303
			titleVisible: true
		};

		if (props.setApiProvider) {
			props.setApiProvider(this);
		}
	}

	componentDidMount () {
		on('mousemove', this.activityDetected);
		on('keypress', this.activityDetected);
		on('keydown', this.handleGlobalKeyDown);
		on('keyup', this.handleKeyUp);
		this.attachCustomMediaEvents();
		this.startDelayedFeedbackHide();
		this.renderBottomControl.idle();
		this.calculateMaxComponentCount();
	}

	componentWillReceiveProps (nextProps) {
		// Detect if the number of components has changed
		if (
			React.Children.count(this.props.leftComponents) !== React.Children.count(nextProps.leftComponents) ||
			React.Children.count(this.props.rightComponents) !== React.Children.count(nextProps.rightComponents) ||
			React.Children.count(this.props.children) !== React.Children.count(nextProps.children)
		) {
			this.calculateMaxComponentCount();
		}
	}

	componentWillUpdate (nextProps, nextState) {
		const
			isInfoComponentsEqual = equals(this.props.infoComponents, nextProps.infoComponents),
			{titleOffsetHeight: titleHeight} = this.state,
			shouldCalculateTitleOffset = (
				((!titleHeight && isInfoComponentsEqual) || (titleHeight && !isInfoComponentsEqual)) &&
				this.state.bottomControlsVisible
			);

		this.initI18n();

		if (
			this.state.bottomControlsVisible &&
			!nextState.bottomControlsVisible &&
			(!Spotlight.getCurrent() || this.player.contains(Spotlight.getCurrent()))
		) {
			// set focus to the hidden spottable control - maintaining focus on available spottable
			// controls, which prevents an addiitional 5-way attempt in order to re-show media controls
			Spotlight.focus(`.${css.controlsHandleAbove}`);
		}

		if (shouldCalculateTitleOffset) {
			const titleOffsetHeight = this.getHeightForElement('infoComponents');
			if (titleOffsetHeight) {
				this.setState({titleOffsetHeight});
			}
		}
	}

	componentDidUpdate (prevProps, prevState) {
		const {source} = this.props;
		const {source: prevSource} = prevProps;

		// Detect a change to the video source and reload if necessary.
		if (prevSource !== source && !equals(source, prevSource)) {
			this.reloadVideo();
		}

		// Added to set default focus on the media control (play) when controls become visible.
		if (
			this.state.bottomControlsVisible &&
			!prevState.bottomControlsVisible &&
			(!Spotlight.getCurrent() || this.player.contains(Spotlight.getCurrent()))
		) {
			this.focusDefaultMediaControl();
		}

		if (this.state.more !== prevState.more) {
			this.refocusMoreButton.start();
		}
	}

	componentWillUnmount () {
		off('mousemove', this.activityDetected);
		off('keypress', this.activityDetected);
		off('keydown', this.handleGlobalKeyDown);
		off('keyup', this.handleKeyUp);
		this.detachCustomMediaEvents();
		this.stopRewindJob();
		this.stopAutoCloseTimeout();
		this.stopDelayedTitleHide();
		this.stopDelayedFeedbackHide();
		this.announceJob.stop();
		this.renderBottomControl.stop();
		this.refocusMoreButton.stop();
		this.stopListeningForPulses();
		this.sliderTooltipTimeJob.stop();
	}

	//
	// Internal Methods
	//
	announceJob = new Job(msg => (this.announceRef && this.announceRef.announce(msg)), 200)

	announce = (msg) => {
		this.announceJob.start(msg);
	}

	getHeightForElement = (elementName) => {
		const element = this.player.querySelector(`.${css[elementName]}`);
		if (element) {
			return element.offsetHeight;
		} else {
			return 0;
		}
	}

	calculateMaxComponentCount = () => {
		let leftCount = React.Children.count(this.props.leftComponents),
			rightCount = React.Children.count(this.props.rightComponents),
			childrenCount = React.Children.count(this.props.children);

		// If the "more" button is present, automatically add it to the right's count.
		if (childrenCount) {
			rightCount += 1;
		}

		const max = Math.max(leftCount, rightCount);

		this.player.style.setProperty('--moon-video-player-max-side-components', max);
	}

	initI18n = () => {
		const locale = ilib.getLocale();

		if (this.locale !== locale && typeof window === 'object') {
			this.locale = locale;

			this.durfmt = new DurationFmt({length: 'medium', style: 'clock', useNative: false});
		}
	}

	attachCustomMediaEvents = () => {
		for (let eventName in this.handledCustomMediaForwards) {
			on(eventName, this.handledCustomMediaForwards[eventName], this.video);
		}
	}

	detachCustomMediaEvents = () => {
		for (let eventName in this.handledCustomMediaForwards) {
			off(eventName, this.handledCustomMediaForwards[eventName], this.video);
		}
	}

	activityDetected = () => {
		// console.count('activityDetected');
		this.startAutoCloseTimeout();
	}

	startAutoCloseTimeout = () => {
		// If this.state.more is used as a reference for when this function should fire, timing for
		// detection of when "more" is pressed vs when the state is updated is mismatched. Using an
		// instance variable that's only set and used for this express purpose seems cleanest.
		if (this.props.autoCloseTimeout && !this.moreInProgress) {
			this.autoCloseJob.startAfter(this.props.autoCloseTimeout);
		}
	}

	stopAutoCloseTimeout = () => {
		this.autoCloseJob.stop();
	}

	generateId = () => {
		return Math.random().toString(36).substr(2, 8);
	}

	/**
	 * If the announce state is either ready to read the title or ready to read info, advance the
	 * state to "read".
	 *
	 * @returns {Boolean} Returns true to be used in event handlers
	 * @private
	 */
	markAnnounceRead = () => {
		if (this.state.announce === AnnounceState.TITLE) {
			this.setState({announce: AnnounceState.TITLE_READ});
		} else if (this.state.announce === AnnounceState.INFO) {
			this.setState({announce: AnnounceState.DONE});
		}

		return true;
	}

	/**
	 * Shows media controls.
	 *
	 * @function
	 * @memberof moonstone/VideoPlayer.VideoPlayerBase.prototype
	 * @public
	 */
	showControls = () => {
		this.startDelayedFeedbackHide();
		this.startDelayedTitleHide();

		let {announce} = this.state;
		if (announce === AnnounceState.READY) {
			// if we haven't read the title yet, do so this time
			announce = AnnounceState.TITLE;
		} else if (announce === AnnounceState.TITLE) {
			// if we have read the title, advance to INFO so title isn't read again
			announce = AnnounceState.TITLE_READ;
		}

		this.setState({
			announce,
			bottomControlsRendered: true,
			bottomControlsVisible: true,
			feedbackVisible: true,
			titleVisible: true
		}, () => forwardControlsAvailable({available: true}, this.props));
	}

	/**
	 * Hides media controls.
	 *
	 * @function
	 * @memberof moonstone/VideoPlayer.VideoPlayerBase.prototype
	 * @public
	 */
	hideControls = () => {
		this.stopDelayedFeedbackHide();
		this.stopDelayedTitleHide();
		this.setState({
			bottomControlsVisible: false,
			feedbackVisible: false,
			more: false
		}, () => {
			Spotlight.focus(`.${css.controlsHandleAbove}`);
			return forwardControlsAvailable({available: false}, this.props);
		});
		this.markAnnounceRead();
	}

	autoCloseJob = new Job(this.hideControls)

	refocusMoreButton = new Job(() => {
		// Readout 'more' or 'back' button explicitly.
		let selectedButton = Spotlight.getCurrent();
		selectedButton.blur();
		selectedButton.focus();
	}, 100)

	startDelayedTitleHide = () => {
		if (this.props.titleHideDelay) {
			this.hideTitleJob.startAfter(this.props.titleHideDelay);
		}
	}

	stopDelayedTitleHide = () => {
		this.hideTitleJob.stop();
	}

	hideTitle = () => {
		this.setState({titleVisible: false});
	}

	hideTitleJob = new Job(this.hideTitle)

	startDelayedFeedbackHide = () => {
		if (this.props.feedbackHideDelay) {
			this.hideFeedbackJob.startAfter(this.props.feedbackHideDelay);
		}
	}

	stopDelayedFeedbackHide = () => {
		this.hideFeedbackJob.stop();
	}

	showFeedback = () => {
		if (this.state.bottomControlsVisible && this.state.feedbackVisible === false) {
			this.setState({feedbackVisible: true});
		}
	}

	hideFeedback = () => {
		if (this.state.feedbackVisible === true) {
			this.setState({feedbackVisible: false});
		}
	}

	hideFeedbackJob = new Job(this.hideFeedback)

	handle = handle.bind(this)

	startListeningForPulses = (keyCode) => () => {
		// Ignore new pulse calls if key code is same, otherwise start new series if we're pulsing
		if (this.pulsing && keyCode !== this.pulsingKeyCode) {
			this.stopListeningForPulses();
		}
		if (!this.pulsing) {
			this.pulsingKeyCode = keyCode;
			this.pulsing = true;
			this.keyLoop = setTimeout(this.handlePulse, this.props.initialJumpDelay);
			this.doPulseAction();
		}
	}

	doPulseAction () {
		if (is('left', this.pulsingKeyCode)) {
			this.jump(-1 * this.props.jumpBy);
			this.announceJob.startAfter(500, secondsToTime(this.video.currentTime, this.durfmt, {includeHour: true}));
		} else if (is('right', this.pulsingKeyCode)) {
			this.jump(this.props.jumpBy);
			this.announceJob.startAfter(500, secondsToTime(this.video.currentTime, this.durfmt, {includeHour: true}));
		}
	}

	handlePulse = () => {
		this.doPulseAction();
		this.keyLoop = setTimeout(this.handlePulse, this.props.jumpDelay);
	}

	stopListeningForPulses () {
		this.pulsing = false;
		if (this.keyLoop) {
			clearTimeout(this.keyLoop);
			this.keyLoop = null;
		}
	}

	handleKeyDown = (ev) => {
		if (!this.props.no5WayJump &&
				!this.state.bottomControlsVisible &&
				(is('left', ev.keyCode) || is('right', ev.keyCode))) {
			Spotlight.pause();
			this.startListeningForPulses(ev.keyCode)();
		}
		return true;
	}

	showControlsFromPointer = () => {
		Spotlight.setPointerMode(false);
		this.showControls();
	}

	handleKeyUp = (ev) => {
		const {PLAY, PAUSE, STOP, REWIND, FASTFORWARD} = keyMap;

		switch (ev.keyCode) {
			case PLAY:
				this.play();
				break;
			case PAUSE:
				this.pause();
				break;
			case REWIND:
				if (!this.props.noRateButtons) {
					this.rewind();
				}
				break;
			case FASTFORWARD:
				if (!this.props.noRateButtons) {
					this.fastForward();
				}
				break;
			case STOP:
				this.pause();
				this.seek(0);
				break;
		}

		if (!this.props.no5WayJump && (is('left', ev.keyCode) || is('right', ev.keyCode))) {
			this.stopListeningForPulses();
			Spotlight.resume();
		}
	}

	handleGlobalKeyDown = this.handle(
		forKey('down'),
		() => (
			!this.state.bottomControlsVisible &&
			!Spotlight.getCurrent() &&
			Spotlight.getPointerMode()
		),
		stopImmediate,
		this.showControlsFromPointer
	)

	//
	// Media Interaction Methods
	//
	updateMainState = () => {
		const el = this.video;
		const updatedState = {
			// Standard video properties
			currentTime: el.currentTime,
			duration: el.duration,
			buffered: el.buffered,
			paused: el.playbackRate !== 1 || el.paused,
			muted: el.muted,
			volume: el.volume,
			playbackRate: el.playbackRate,
			readyState: el.readyState,

			// Non-standard state computed from properties
			proportionLoaded: el.buffered.length && el.buffered.end(el.buffered.length - 1) / el.duration,
			proportionPlayed: el.currentTime / el.duration,
			error: el.networkState === el.NETWORK_NO_SOURCE,
			loading: el.readyState < el.HAVE_ENOUGH_DATA,
			sliderTooltipTime: this.sliderScrubbing ? (this.sliderKnobProportion * el.duration) : el.currentTime
		};

		// If there's an error, we're obviously not loading, no matter what the readyState is.
		if (updatedState.error) updatedState.loading = false;

		updatedState.mediaControlsDisabled = (
			updatedState.readyState < HAVE_ENOUGH_DATA ||
			!updatedState.duration ||
			updatedState.error
		);

		const isRewind = this.prevCommand === 'rewind' || this.prevCommand === 'slowRewind';
		const isForward = this.prevCommand === 'fastForward' || this.prevCommand === 'slowForward';
		if (this.props.pauseAtEnd && (el.currentTime === 0 && isRewind || el.currentTime === el.duration && isForward)) {
			this.pause();
		}

		this.setState(updatedState);
	}

	/**
	 * Returns an object with the current state of the media including `currentTime`, `duration`,
	 * `paused`, `proportionLoaded`, and `proportionPlayed`.
	 *
	 * @function
	 * @memberof moonstone/VideoPlayer.VideoPlayerBase.prototype
	 * @returns {Object}
	 * @public
	 */
	getMediaState = () => {
		return {
			currentTime       : this.state.currentTime,
			duration          : this.state.duration,
			paused            : this.state.paused,
			proportionLoaded  : this.state.proportionLoaded,
			proportionPlayed  : this.state.proportionPlayed
		};
	}

	reloadVideo = () => {
		// When changing a HTML5 video, you have to reload it.
		this.video.load();
		this.setState({
			announce: AnnounceState.READY
		});
	}

	/**
	 * The primary means of interacting with the `<video>` element.
	 *
	 * @param  {String} action The method to preform.
	 * @param  {Multiple} props  The arguments, in the format that the action method requires.
	 *
	 * @private
	 */
	send = (action, props) => {
		this.showFeedback();
		this.startDelayedFeedbackHide();
		this.video[action](props);
	}

	/**
	 * Programmatically plays the current media.
	 *
	 * @function
	 * @memberof moonstone/VideoPlayer.VideoPlayerBase.prototype
	 * @public
	 */
	play = () => {
		this.speedIndex = 0;
		this.setPlaybackRate(1);
		this.send('play');
		this.prevCommand = 'play';
		this.announce($L('Play'));
	}

	/**
	 * Programmatically plays the current media.
	 *
	 * @function
	 * @memberof moonstone/VideoPlayer.VideoPlayerBase.prototype
	 * @public
	 */
	pause = () => {
		this.speedIndex = 0;
		this.setPlaybackRate(1);
		this.send('pause');
		this.prevCommand = 'pause';
		this.announce($L('Pause'));
	}

	/**
	 * Set the media playback time index
	 *
	 * @function
	 * @memberof moonstone/VideoPlayer.VideoPlayerBase.prototype
	 * @param {Number} timeIndex - Time index to seek
	 * @public
	 */
	seek = (timeIndex) => {
		this.video.currentTime = timeIndex;
	}

	/**
	 * Step a given amount of time away from the current playback position.
	 * Like [seek]{@link moonstone/VideoPlayer.VideoPlayer#seek} but relative.
	 *
	 * @function
	 * @memberof moonstone/VideoPlayer.VideoPlayerBase.prototype
	 * @param {Number} distance - Time value to jump
	 * @public
	 */
	jump = (distance) => {
		this.showFeedback();
		this.startDelayedFeedbackHide();
		this.seek(this.state.currentTime + distance);
	}

	/**
	 * Changes the playback speed via [selectPlaybackRate()]{@link moonstone/VideoPlayer.VideoPlayer#selectPlaybackRate}.
	 *
	 * @function
	 * @memberof moonstone/VideoPlayer.VideoPlayerBase.prototype
	 * @public
	 */
	fastForward = () => {
		let shouldResumePlayback = false;

		switch (this.prevCommand) {
			case 'slowForward':
				if (this.speedIndex === this.playbackRates.length - 1) {
					// reached to the end of array => fastforward
					this.selectPlaybackRates('fastForward');
					this.speedIndex = 0;
					this.prevCommand = 'fastForward';
				} else {
					this.speedIndex = this.clampPlaybackRate(this.speedIndex + 1);
				}
				break;
			case 'pause':
				this.selectPlaybackRates('slowForward');
				if (this.state.paused) {
					shouldResumePlayback = true;
				}
				this.speedIndex = 0;
				this.prevCommand = 'slowForward';
				break;
			case 'fastForward':
				this.speedIndex = this.clampPlaybackRate(this.speedIndex + 1);
				this.prevCommand = 'fastForward';
				break;
			default:
				this.selectPlaybackRates('fastForward');
				this.speedIndex = 0;
				this.prevCommand = 'fastForward';
				if (this.state.paused) {
					shouldResumePlayback = true;
				}
				break;
		}

		this.setPlaybackRate(this.selectPlaybackRate(this.speedIndex));

		if (shouldResumePlayback) this.send('play');

		this.stopDelayedFeedbackHide();

		this.showFeedback();
	}

	/**
	 * Changes the playback speed via [selectPlaybackRate()]{@link moonstone/VideoPlayer.VideoPlayer#selectPlaybackRate}.
	 *
	 * @function
	 * @memberof moonstone/VideoPlayer.VideoPlayerBase.prototype
	 * @public
	 */
	rewind = () => {
		let shouldResumePlayback = false;

		switch (this.prevCommand) {
			case 'slowRewind':
				if (this.speedIndex === this.playbackRates.length - 1) {
					// reached to the end of array => go to rewind
					this.selectPlaybackRates('rewind');
					this.speedIndex = 0;
					this.prevCommand = 'rewind';
				} else {
					this.speedIndex = this.clampPlaybackRate(this.speedIndex + 1);
				}
				break;
			case 'pause':
				this.selectPlaybackRates('slowRewind');
				if (this.state.paused && this.state.duration > this.state.currentTime) {
					shouldResumePlayback = true;
				}
				this.speedIndex = 0;
				this.prevCommand = 'slowRewind';
				break;
			case 'rewind':
				this.speedIndex = this.clampPlaybackRate(this.speedIndex + 1);
				this.prevCommand = 'rewind';
				break;
			default:
				this.selectPlaybackRates('rewind');
				this.speedIndex = 0;
				this.prevCommand = 'rewind';
				break;
		}

		this.setPlaybackRate(this.selectPlaybackRate(this.speedIndex));

		if (shouldResumePlayback) this.send('play');

		this.stopDelayedFeedbackHide();

		this.showFeedback();
	}

	/**
	 * Sets the playback rate type (from the [keys]{@glossary Object.keys} of
	 * [playbackRateHash]{@link moonstone/VideoPlayer.VideoPlayer#playbackRateHash}).
	 *
	 * @param {String} cmd - Key of the playback rate type.
	 * @private
	 */
	selectPlaybackRates = (cmd) => {
		this.playbackRates = this.props.playbackRateHash[cmd];
	}

	/**
	 * Changes [playbackRate]{@link moonstone/VideoPlayer.VideoPlayer#playbackRate} to a valid value
	 * when initiating fast forward or rewind.
	 *
	 * @param {Number} idx - The index of the desired playback rate.
	 * @private
	 */
	clampPlaybackRate = (idx) => {
		if (!this.playbackRates) {
			return;
		}

		return idx % this.playbackRates.length;
	}

	/**
	 * Retrieves the playback rate name.
	 *
	 * @param {Number} idx - The index of the desired playback rate.
	 * @returns {String} The playback rate name.
	 * @private
	 */
	selectPlaybackRate = (idx) => {
		return this.playbackRates[idx];
	}

	/**
	 * Sets [playbackRate]{@link moonstone/VideoPlayer.VideoPlayer#playbackRate}.
	 *
	 * @param {String} rate - The desired playback rate.
	 * @private
	 */
	setPlaybackRate = (rate) => {
		// Stop rewind (if happenning)
		this.stopRewindJob();

		// Make sure rate is a string
		this.playbackRate = rate = String(rate);
		const pbNumber = calcNumberValueOfPlaybackRate(rate);

		// Set native playback rate
		this.video.playbackRate = pbNumber;

		if (!platform.webos) {
			// For supporting cross browser behavior
			if (pbNumber < 0) {
				this.beginRewind();
			}
		}
	}

	/**
	 * Calculates the time that has elapsed since. This is necessary for browsers until negative
	 * playback rate is directly supported.
	 *
	 * @private
	 */
	rewindManually = () => {
		const now = getNow(),
			distance = now - this.rewindBeginTime,
			pbRate = calcNumberValueOfPlaybackRate(this.playbackRate),
			adjustedDistance = (distance * pbRate) / 1000;

		this.jump(adjustedDistance);
		this.startRewindJob();	// Issue another rewind tick
	}

	rewindJob = new Job(this.rewindManually, 100)

	/**
	 * Starts rewind job.
	 *
	 * @private
	 */
	startRewindJob = () => {
		this.rewindBeginTime = getNow();
		this.rewindJob.start();
	}

	/**
	 * Stops rewind job.
	 *
	 * @private
	 */
	stopRewindJob = () => {
		this.rewindJob.stop();
	}

	/**
	 * Implements custom rewind functionality (until browsers support negative playback rate).
	 *
	 * @private
	 */
	beginRewind = () => {
		this.send('pause');
		this.startRewindJob();
	}

	//
	// Handled Media events
	//
	addStateToEvent = (ev) => {
		return {
			// More props from `ev` may be added here as needed, but a full copy via `...ev`
			// overloads Storybook's Action Logger and likely has other perf fallout.
			type: ev.type,
			// Specific state variables are included in the outgoing calback payload, not all of them
			...this.getMediaState()
		};
	}

	handleEvent = (ev) => {
		this.updateMainState();
		if (ev.type === 'onLoadStart') {
			this.handleLoadStart(ev);
		}

		// fetch the forward() we generated earlier, using the event type as a key to find the real event name.
		const fwd = this.handledMediaForwards[handledMediaEventsMap[ev.type]];
		if (fwd) {
			ev = this.addStateToEvent(ev);
			fwd(ev, this.props);
		}
	}

	handleKeyDownFromControls = this.handle(
		// onKeyDown is used as a proxy for when the title has been read because it can only occur
		// after the controls have been shown.
		this.markAnnounceRead,
		forKey('down'),
		this.hideControls
	)

	handleSpotlightUpFromSlider = handle(
		stopImmediate,
		this.hideControls
	);

	handleSpotlightDownFromSlider = (ev) => {
		if (!this.state.mediaControlsDisabled && !this.state.more) {
			ev.preventDefault();
			ev.stopPropagation();
			Spotlight.setPointerMode(false);
			this.focusDefaultMediaControl();
		}
	}

	focusDefaultMediaControl = () => {
		return Spotlight.focus(this.player.querySelector(`.${css.bottom} .${spotlightDefaultClass}.${spottableClass}`));
	}

	//
	// Player Interaction events
	//
	onVideoClick = () => {
		if (this.state.bottomControlsVisible) {
			this.hideControls();
		} else {
			this.showControls();
		}
	}
	onSliderChange = ({value}) => {
		this.seek(value * this.state.duration);
		this.sliderScrubbing = false;
	}

	sliderTooltipTimeJob = new Job((time) => this.setState({sliderTooltipTime: time}), 20)

	handleKnobMove = (ev) => {
		this.sliderScrubbing = ev.detached;

		// prevent announcing repeatedly when the knob is detached from the progress.
		// TODO: fix Slider to not send onKnobMove when the knob hasn't, in fact, moved
		if (this.sliderKnobProportion !== ev.proportion) {
			this.sliderKnobProportion = ev.proportion;
			const seconds = Math.round(this.sliderKnobProportion * this.video.duration);

			if (this.sliderScrubbing && !isNaN(seconds)) {
				this.sliderTooltipTimeJob.throttle(seconds);
				const knobTime = secondsToTime(seconds, this.durfmt, {includeHour: true});

				forward('onScrub', {...ev, seconds}, this.props);

				this.announce(`${$L('jump to')} ${knobTime}`);
			}
		}
	}

	handleSliderFocus = () => {
		this.setState({
			feedbackIconVisible: false,
			feedbackVisible: true
		});
		this.stopDelayedFeedbackHide();
	}

	handleSliderBlur = () => {
		this.startDelayedFeedbackHide();
		this.setState({
			feedbackIconVisible: true
		});
	}

	onJumpBackward = this.handle(
		(ev, props) => forwardJumpBackwardButtonClick(this.addStateToEvent(ev), props),
		() => this.jump(-1 * this.props.jumpBy)
	)
	onBackward = (ev) => {
		ev = this.addStateToEvent(ev);
		forwardBackwardButtonClick(ev, this.props);
		this.rewind();
	}
	onPlay = (ev) => {
		ev = this.addStateToEvent(ev);
		forwardPlayButtonClick(ev, this.props);
		if (this.state.paused) {
			this.play();
		} else {
			this.pause();
		}
	}
	onForward = (ev) => {
		ev = this.addStateToEvent(ev);
		forwardForwardButtonClick(ev, this.props);
		this.fastForward();
	}
	onJumpForward = this.handle(
		(ev, props) => forwardJumpForwardButtonClick(this.addStateToEvent(ev), props),
		() => this.jump(this.props.jumpBy)
	)
	onMoreClick = () => {
		if (this.state.more) {
			this.moreInProgress = false;
			this.startAutoCloseTimeout();	// Restore the timer since we are leaving "more.
			// Restore the title-hide now that we're finished with "more".
			this.startDelayedTitleHide();
		} else {
			this.moreInProgress = true;
			this.stopAutoCloseTimeout();	// Interupt the timer since controls should not hide while viewing "more".
			// Interrupt the title-hide since we don't want it hiding autonomously in "more".
			this.stopDelayedTitleHide();
		}

		this.setState({
			more: !this.state.more,
			titleVisible: true,
			announce: this.state.announce < AnnounceState.INFO ? AnnounceState.INFO : AnnounceState.DONE
		});
	}

	setPlayerRef = (node) => {
		this.player = node;
	}

	setVideoRef = (video) => {
		this.video = video;
	}

	setAnnounceRef = (node) => {
		this.announceRef = node;
	}

	handleLoadStart = () => {
		if (!this.props.noAutoPlay) {
			this.video.play();
		}
	}

	renderBottomControl = new Job(() => {
		this.setState({bottomControlsRendered: true});
	});

	getControlsAriaProps () {
		if (this.state.announce === AnnounceState.TITLE) {
			return {
				role: 'alert',
				'aria-live': 'off',
				'aria-labelledby': `${this.id}_title`
			};
		} else if (this.state.announce === AnnounceState.INFO) {
			return {
				role: 'alert',
				'aria-live': 'off',
				'aria-labelledby': `${this.id}_info`
			};
		}

		return null;
	}

	render () {
		const {
			backwardIcon,
			children,
			className,
			forwardIcon,
			infoComponents,
			jumpBackwardIcon,
			jumpButtonsDisabled,
			jumpForwardIcon,
			leftComponents,
			moreButtonCloseLabel,
			moreButtonDisabled,
			moreButtonLabel,
			noAutoPlay,
			noJumpButtons,
			noRateButtons,
			noSlider,
			pauseIcon,
			playIcon,
			rateButtonsDisabled,
			rightComponents,
			source,
			style,
			thumbnailSrc,
			title,
			...rest} = this.props;

		delete rest.announce;
		delete rest.autoCloseTimeout;
		delete rest.feedbackHideDelay;
		delete rest.initialJumpDelay;
		delete rest.jumpBy;
		delete rest.jumpDelay;
		delete rest.no5WayJump;
		delete rest.onControlsAvailable;
		delete rest.onBackwardButtonClick;
		delete rest.onForwardButtonClick;
		delete rest.onJumpBackwardButtonClick;
		delete rest.onJumpForwardButtonClick;
		delete rest.onPlayButtonClick;
		delete rest.onScrub;
		delete rest.pauseAtEnd;
		delete rest.playbackRateHash;
		delete rest.setApiProvider;
		delete rest.thumbnailUnavailable;
		delete rest.titleHideDelay;
		delete rest.tooltipHideDelay;

		// Remove the events we manually added so they aren't added twice or fail.
		for (let eventName in handledCustomMediaEventsMap) {
			delete rest[handledCustomMediaEventsMap[eventName]];
		}

		// Handle some cases when the "more" button is pressed
		const moreDisabled = !(this.state.more);
		const controlsAriaProps = this.getControlsAriaProps();

		return (
			<div className={css.videoPlayer + (className ? ' ' + className : '')} style={style} onClick={this.activityDetected} onKeyDown={this.activityDetected} ref={this.setPlayerRef}>
				{/* Video Section */}
				<video
					{...rest}
					autoPlay={!noAutoPlay}
					className={css.video}
					controls={false}
					ref={this.setVideoRef}
					{...this.handledMediaEvents}
				>
					{source}
				</video>

				<Overlay
					bottomControlsVisible={this.state.bottomControlsVisible}
					onClick={this.onVideoClick}
				>
					{this.state.loading ? <Spinner centered /> : null}
				</Overlay>

				{this.state.bottomControlsRendered ?
					<div className={css.fullscreen + ' enyo-fit scrim'} {...controlsAriaProps}>
						<Container
							className={css.bottom + (this.state.bottomControlsVisible ? '' : ' ' + css.hidden)}
							spotlightDisabled={!this.state.bottomControlsVisible}
						>
							{/*
								Info Section: Title, Description, Times
								Only render when `this.state.bottomControlsVisible` is true in order for `Marquee`
								to make calculations correctly in `MediaTitle`.
							*/}
							{this.state.bottomControlsVisible ?
								<div className={css.infoFrame}>
									<MediaTitle
										id={this.id}
										infoVisible={this.state.more}
										style={{'--infoComponentsOffset': this.state.titleOffsetHeight + 'px'}}
										title={title}
										visible={this.state.titleVisible}
									>
										{infoComponents}
									</MediaTitle>
									<Times current={this.state.currentTime} total={this.state.duration} formatter={this.durfmt} />
								</div> :
								null
							}

							{noSlider ? null : <MediaSlider
								backgroundProgress={this.state.proportionLoaded}
								value={this.state.proportionPlayed}
								onBlur={this.handleSliderBlur}
								onChange={this.onSliderChange}
								onFocus={this.handleSliderFocus}
								onKnobMove={this.handleKnobMove}
								onSpotlightUp={this.handleSpotlightUpFromSlider}
								onSpotlightDown={this.handleSpotlightDownFromSlider}
							>
								<FeedbackTooltip
									noFeedback={!this.state.feedbackIconVisible}
									playbackState={this.prevCommand}
									playbackRate={this.selectPlaybackRate(this.speedIndex)}
									thumbnailDeactivated={this.props.thumbnailUnavailable}
									thumbnailSrc={thumbnailSrc}
									visible={this.state.feedbackVisible}
								>
									{secondsToTime(this.state.sliderTooltipTime, this.durfmt)}
								</FeedbackTooltip>
							</MediaSlider>}

							<MediaControls
								backwardIcon={backwardIcon}
								forwardIcon={forwardIcon}
								jumpBackwardIcon={jumpBackwardIcon}
								jumpButtonsDisabled={jumpButtonsDisabled}
								jumpForwardIcon={jumpForwardIcon}
								leftComponents={leftComponents}
								mediaDisabled={this.state.mediaControlsDisabled}
								moreButtonCloseLabel={moreButtonCloseLabel}
								moreButtonDisabled={moreButtonDisabled}
								moreButtonLabel={moreButtonLabel}
								moreDisabled={moreDisabled}
								noJumpButtons={noJumpButtons}
								noRateButtons={noRateButtons}
								onBackwardButtonClick={this.onBackward}
								onForwardButtonClick={this.onForward}
								onJumpBackwardButtonClick={this.onJumpBackward}
								onJumpForwardButtonClick={this.onJumpForward}
								onKeyDown={this.handleKeyDownFromControls}
								onPlayButtonClick={this.onPlay}
								onToggleMore={this.onMoreClick}
								paused={this.state.paused}
								pauseIcon={pauseIcon}
								pauseLabel={$L('Pause')}
								playIcon={playIcon}
								playLabel={$L('Play')}
								rateButtonsDisabled={rateButtonsDisabled}
								rightComponents={rightComponents}
								showMoreComponents={this.state.more}
							>
								{children}
							</MediaControls>
						</Container>
					</div> :
					null
				}
				<SpottableDiv
					// This captures spotlight focus for use with 5-way.
					// It's non-visible but lives at the top of the VideoPlayer.
					className={css.controlsHandleAbove}
					onSpotlightDown={this.showControls}
					onClick={this.showControls}
					onKeyDown={this.handleKeyDown}
				/>
				<Announce ref={this.setAnnounceRef} />
			</div>
		);
	}
};

/**
 * {@link moonstone/VideoPlayer.VideoPlayer} is a standard HTML5 video player for Moonstone. It
 * behaves, responds to, and operates like a standard `<video>` tag in its support for `<source>`s
 * and accepts several additional custom tags like `<infoComponents>`, `<leftComponents>`, and
 * `<rightComponents>`. Any additional children will be rendered into the "more" controls area.
 *
 * Example usage:
 * ```
 *	<VideoPlayer title="Hilarious Cat Video" poster="http://my.cat.videos/boots-poster.jpg">
 *		<source src="http://my.cat.videos/boots.mp4" type="video/mp4" />
 *		<infoComponents>A video about my cat Boots, wearing boots.</infoComponents>
 *		<leftComponents><IconButton backgroundOpacity="translucent">star</IconButton></leftComponents>
 *		<rightComponents><IconButton backgroundOpacity="translucent">flag</IconButton></rightComponents>
 *
 *		<Button backgroundOpacity="translucent">Add To Favorites</Button>
 *		<IconButton backgroundOpacity="translucent">search</IconButton>
 *	</VideoPlayer>
 * ```
 *
 * To invoke methods (`fastForward()`, `hideControls()`, `jump()`, `pause()`, `play()`, `rewind()`,
 * `seek()`, 'showControls()') or get the current state (`getMediaState()`), store a ref to the
 * `VideoPlayer` within your component:
 *
 * ```
 * 	...
 *
 * 	setVideoPlayer = (node) => {
 * 		this.videoPlayer = node;
 * 	}
 *
 * 	play () {
 * 		this.videoPlayer.play();
 * 	}
 *
 * 	render () {
 * 		return (
 * 			<VideoPlayer ref={this.setVideoPlayer} />
 * 		);
 * 	}
 * ```
 *
 * @class VideoPlayer
 * @memberof moonstone/VideoPlayer
 * @mixes ui/Slottable.Slottable
 * @ui
 * @public
 */
const VideoPlayer = ApiDecorator(
	{api: ['fastForward', 'getMediaState', 'hideControls', 'jump', 'pause', 'play', 'rewind', 'seek', 'showControls']},
	Slottable(
		{slots: ['infoComponents', 'leftComponents', 'rightComponents', 'source']},
		Skinnable(
			VideoPlayerBase
		)
	)
);

export default VideoPlayer;
export {VideoPlayer, VideoPlayerBase};<|MERGE_RESOLUTION|>--- conflicted
+++ resolved
@@ -656,10 +656,6 @@
 			more: false,
 			proportionLoaded: 0,
 			proportionPlayed: 0,
-<<<<<<< HEAD
-=======
-			sliderKnobProportion: 0,
->>>>>>> 41656303
 			titleVisible: true
 		};
 
