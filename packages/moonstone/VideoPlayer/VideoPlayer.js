--- conflicted
+++ resolved
@@ -595,23 +595,6 @@
 		this.startDelayedFeedbackHide();
 	}
 
-<<<<<<< HEAD
-=======
-	componentWillReceiveProps (nextProps) {
-		const {source} = this.props;
-		const {source: nextSource} = nextProps;
-
-		if (!compareSources(source, nextSource)) {
-			this.setState({
-				announce: AnnounceState.READY,
-				currentTime: 0,
-				proportionPlayed: 0,
-				proportionLoaded: 0
-			});
-		}
-	}
-
->>>>>>> d6fd817e
 	shouldComponentUpdate (nextProps, nextState) {
 		if (
 			// Use shallow props compare instead of source comparison to support possible changes
