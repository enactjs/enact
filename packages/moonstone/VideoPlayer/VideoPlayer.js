/**
 * Provides Moonstone-themed video player components.
 *
 * @module moonstone/VideoPlayer
 * @exports Video
 * @exports VideoPlayer
 * @exports VideoPlayerBase
 * @exports MediaControls
 */

import ApiDecorator from '@enact/core/internal/ApiDecorator';
import {on, off} from '@enact/core/dispatcher';
import {adaptEvent, call, forKey, forward, forwardWithPrevent, handle, preventDefault, stopImmediate, returnsTrue} from '@enact/core/handle';
import {is} from '@enact/core/keymap';
import {platform} from '@enact/core/platform';
import {perfNow, Job} from '@enact/core/util';
import ilib from '@enact/i18n';
import DurationFmt from '@enact/i18n/ilib/lib/DurationFmt';
import {toUpperCase} from '@enact/i18n/util';
import Spotlight from '@enact/spotlight';
import {SpotlightContainerDecorator} from '@enact/spotlight/SpotlightContainerDecorator';
import {Spottable} from '@enact/spotlight/Spottable';
import Announce from '@enact/ui/AnnounceDecorator/Announce';
import ComponentOverride from '@enact/ui/ComponentOverride';
import {FloatingLayerDecorator} from '@enact/ui/FloatingLayer';
import {contextTypes} from '@enact/ui/FloatingLayer/FloatingLayerDecorator';
import Media from '@enact/ui/Media';
import Slottable from '@enact/ui/Slottable';
import Touchable from '@enact/ui/Touchable';
import equals from 'ramda/src/equals';
import PropTypes from 'prop-types';
import React from 'react';
import ReactDOM from 'react-dom';
import shallowEqual from 'recompose/shallowEqual';

import $L from '../internal/$L';
import Skinnable from '../Skinnable';
import Spinner from '../Spinner';

import {calcNumberValueOfPlaybackRate, secondsToTime} from './util';
import Overlay from './Overlay';
import MediaControls from './MediaControls';
import MediaTitle from './MediaTitle';
import MediaSlider from './MediaSlider';
import FeedbackContent from './FeedbackContent';
import FeedbackTooltip from './FeedbackTooltip';
import Times from './Times';
import Video from './Video';

import css from './VideoPlayer.less';

const SpottableDiv = Touchable(Spottable('div'));
const RootContainer = SpotlightContainerDecorator('div');
const ControlsContainer = SpotlightContainerDecorator(
	{
		enterTo: '',
		straightOnly: true
	},
	'div'
);

const forwardWithState = (type) => adaptEvent(call('addStateToEvent'), forwardWithPrevent(type));

// provide forwarding of events on media controls
const forwardControlsAvailable = forward('onControlsAvailable');
const forwardPlay = forwardWithState('onPlay');
const forwardPause = forwardWithState('onPause');
const forwardRewind = forwardWithState('onRewind');
const forwardFastForward = forwardWithState('onFastForward');
const forwardJumpBackward = forwardWithState('onJumpBackward');
const forwardJumpForward = forwardWithState('onJumpForward');

const AnnounceState = {
	// Video is loaded but additional announcements have not been made
	READY: 0,

	// The title should be announced
	TITLE: 1,

	// The title has been announce
	TITLE_READ: 2,

	// The infoComponents should be announce
	INFO: 3,

	// All announcements have been made
	DONE: 4
};

/**
 * Every callback sent by [VideoPlayer]{@link moonstone/VideoPlayer} receives a status package,
 * which includes an object with the following key/value pairs as the first argument:
 *
 * @typedef {Object} videoStatus
 * @memberof moonstone/VideoPlayer
 * @property {String} type - Type of event that triggered this callback
 * @property {Number} currentTime - Playback index of the media in seconds
 * @property {Number} duration - Media's entire duration in seconds
 * @property {Boolean} paused - Playing vs paused state. `true` means the media is paused
 * @property {Number} playbackRate - Current playback rate, as a number
 * @property {Number} proportionLoaded - A value between `0` and `1` representing the proportion of the media that has loaded
 * @property {Number} proportionPlayed - A value between `0` and `1` representing the proportion of the media that has already been shown
 *
 * @public
 */

/**
 * A set of playback rates when media fast forwards, rewinds, slow-fowards, or slow-rewinds.
 *
 * The number used for each operation is proportional to the normal playing speed, 1. If the rate
 * is less than 1, it will play slower than normal speed, and, if it is larger than 1, it will play
 * faster. If it is negative, it will play backward.
 *
 * The order of numbers represents the incremental order of rates that will be used for each
 * operation. Note that all rates are expressed as strings and fractions are used rather than decimals
 * (e.g.: `'1/2'`, not `'0.5'`).
 *
 * @typedef {Object} playbackRateHash
 * @memberof moonstone/VideoPlayer
 * @property {String[]} fastForward - An array of playback rates when media fast forwards
 * @property {String[]} rewind - An array of playback rates when media rewinds
 * @property {String[]} slowForward - An array of playback rates when media slow-forwards
 * @property {String[]} slowRewind - An array of playback rates when media slow-rewinds
 *
 * @public
 */

/**
 * A player for video {@link moonstone/VideoPlayer.VideoPlayerBase}.
 *
 * @class VideoPlayerBase
 * @memberof moonstone/VideoPlayer
 * @ui
 * @public
 */
const VideoPlayerBase = class extends React.Component {
	static displayName = 'VideoPlayerBase'

	static propTypes = /** @lends moonstone/VideoPlayer.VideoPlayerBase.prototype */ {
		/**
		 * passed by AnnounceDecorator for accessibility
		 *
		 * @type {Function}
		 * @private
		 */
		announce: PropTypes.func,

		/**
		 * The time (in milliseconds) before the control buttons will hide.
		 *
		 * Setting this to 0 or `null` disables closing, requiring user input to open and close.
		 *
		 * @type {Number}
		 * @default 5000
		 * @public
		 */
		autoCloseTimeout: PropTypes.number,

		/**
		 * Removes interactive capability from this component. This includes, but is not limited to,
		 * key-press events, most clickable buttons, and prevents the showing of the controls.
		 *
		 * @type {Boolean}
		 * @public
		 */
		disabled: PropTypes.bool,

		/**
		 * Amount of time (in milliseconds) after which the feedback text/icon part of the slider's
		 * tooltip will automatically hidden after the last action.
		 * Setting this to 0 or `null` disables feedbackHideDelay; feedback will always be present.
		 *
		 * @type {Number}
		 * @default 3000
		 * @public
		 */
		feedbackHideDelay: PropTypes.number,

		/**
		 * Components placed below the title.
		 *
		 * Typically these will be media descriptor icons, like how many audio channels, what codec
		 * the video uses, but can also be a description for the video or anything else that seems
		 * appropriate to provide information about the video to the user.
		 *
		 * @type {Node}
		 * @public
		 */
		infoComponents: PropTypes.node,

		/**
		 * The number of seconds the player should skip forward or backward when a "jump" button is
		 * pressed.
		 *
		 * @type {Number}
		 * @default 30
		 * @public
		 */
		jumpBy: PropTypes.number,

		/**
		 * Manually set the loading state of the media, in case you have information that
		 * `VideoPlayer` does not have.
		 *
		 * @type {Boolean}
		 * @public
		 */
		loading: PropTypes.bool,

		/**
		 * Overrides the default media control component to support customized behaviors.
		 *
		 * The provided component will receive the following props from `VideoPlayer`:
		 *
		 * * `mediaDisabled` - `true` when the media controls are not interactive
		 * * `onBackwardButtonClick` - Called when the rewind button is pressed
		 * * `onClose` - Called when cancel key is pressed when the media controls are visible
		 * * `onFastForward` - Called when the media is fast forwarded via a key event
		 * * `onForwardButtonClick` - Called when the fast forward button is pressed
		 * * `onJump` - Called when the media jumps either forward or backward
		 * * `onJumpBackwardButtonClick` - Called when the jump backward button is pressed
		 * * `onJumpForwardButtonClick` - Called when the jump forward button is pressed
		 * * `onKeyDown` - Called when a key is pressed
		 * * `onPause` - Called when the media is paused via a key event
		 * * `onPlay` - Called when the media is played via a key event
		 * * `onRewind` - Called when the media is rewound via a key event
		 * * `onToggleMore` - Called when the more components are hidden or shown
		 * * `paused` - `true` when the media is paused
		 * * `spotlightId` - The spotlight container Id for the media controls
		 * * `spotlightDisabled` - `true` when spotlight is disabled for the media controls
		 * * `visible` - `true` when the media controls should be displayed
		 *
		 * @type {Function|Element}
		 * @default `moonstone/VideoPlayer.MediaControls`
		 * @public
		 */
		mediaControlsComponent: PropTypes.oneOfType([PropTypes.func, PropTypes.object]),

		/**
		 * Amount of time (in milliseconds), after the last user action, that the `miniFeedback`
		 * will automatically hide.
		 * Setting this to 0 or `null` disables `miniFeedbackHideDelay`; `miniFeedback` will always
		 * be present.
		 *
		 * @type {Number}
		 * @default 2000
		 * @public
		 */
		miniFeedbackHideDelay: PropTypes.number,

		/**
		 * Disable audio for this video.
		 *
		 * In a TV context, this is handled by the remote control, not programmatically in the
		 * VideoPlayer API.
		 *
		 * @type {Boolean}
		 * @default false
		 * @public
		 */
		muted: PropTypes.bool,

		/**
		 * Prevents the default behavior of playing a video immediately after it's loaded.
		 *
		 * @type {Boolean}
		 * @default false
		 * @public
		 */
		noAutoPlay: PropTypes.bool,

		/**
		 * Prevents the default behavior of showing media controls immediately after it's loaded.
		 *
		 * @type {Boolean}
		 * @default false
		 * @public
		 */
		noAutoShowMediaControls: PropTypes.bool,

		/**
		 * Hides media slider feedback when fast forward or rewind while media controls are hidden.
		 *
		 * @type {Boolean}
		 * @default false
		 * @public
		 */
		noMediaSliderFeedback: PropTypes.bool,

		/**
		 * Removes the mini feedback.
		 *
		 * @type {Boolean}
		 * @default false
		 * @public
		 */
		noMiniFeedback: PropTypes.bool,

		/**
		 * Removes the media slider.
		 *
		 * @type {Boolean}
		 * @default false
		 * @public
		 */
		noSlider: PropTypes.bool,

		/**
		 * Removes spinner while loading.
		 *
		 * @type {Boolean}
		 * @public
		 */
		noSpinner: PropTypes.bool,

		/**
		 * Called when the player's controls change availability, whether they are shown
		 * or hidden.
		 *
		 * The current status is sent as the first argument in an object with a key `available`
		 * which will be either `true` or `false`. (e.g.: `onControlsAvailable({available: true})`)
		 *
		 * @type {Function}
		 * @public
		 */
		onControlsAvailable: PropTypes.func,

		/**
		 * Called when the video is fast forwarded.
		 *
		 * @type {Function}
		 * @public
		 */
		onFastForward: PropTypes.func,

		/**
		 * Called when the user clicks the JumpBackward button.
		 *
		 * Is passed a {@link moonstone/VideoPlayer.videoStatus} as the first argument.
		 *
		 * @type {Function}
		 * @public
		 */
		onJumpBackward: PropTypes.func,

		/**
		 * Called when the user clicks the JumpForward button.
		 *
		 * Is passed a {@link moonstone/VideoPlayer.videoStatus} as the first argument.
		 *
		 * @type {Function}
		 * @public
		 */
		onJumpForward: PropTypes.func,

		/**
		 * Called when video is paused
		 *
		 * @type {Function}
		 * @public
		 */
		onPause: PropTypes.func,

		/**
		 * Called when video is played
		 *
		 * @type {Function}
		 * @public
		 */
		onPlay: PropTypes.func,

		/**
		 * Called when video is rewound.
		 *
		 * @type {Function}
		 * @public
		 */
		onRewind: PropTypes.func,

		/**
		 * Called when the user is moving the VideoPlayer's Slider knob independently of
		 * the current playback position.
		 *
		 * It is passed an object with a `seconds` key (float value) to indicate the current time
		 * index. It can be used to update the `thumbnailSrc` to the reflect the current scrub
		 * position.
		 *
		 * @type {Function}
		 * @public
		 */
		onScrub: PropTypes.func,

		/**
		 * Called when seek is attempted while `seekDisabled` is true.
		 *
		 * @type {Function}
		 */
		onSeekFailed: PropTypes.func,

		/**
		 * Called when seeking outside of the current `selection` range.
		 *
		 * By default, the seek will still be performed. Calling `preventDefault()` on the event
		 * will prevent the seek operation.
		 *
		 * @type {Function}
		 * @public
		 */
		onSeekOutsideSelection: PropTypes.func,

		/**
		 * Pauses the video when it reaches either the start or the end of the video during rewind,
		 * slow rewind, fast forward, or slow forward.
		 *
		 * @type {Boolean}
		 * @default false
		 * @public
		 */
		pauseAtEnd: PropTypes.bool,

		/**
		 * Mapping of playback rate names to playback rate values that may be set.
		 *
		 * @type {moonstone/VideoPlayer.playbackRateHash}
		 * @default {
		 *	fastForward: ['2', '4', '8', '16'],
		 *	rewind: ['-2', '-4', '-8', '-16'],
		 *	slowForward: ['1/4', '1/2'],
		 *	slowRewind: ['-1/2', '-1']
		 * }
		 * @public
		 */
		playbackRateHash: PropTypes.shape({
			fastForward: PropTypes.arrayOf(PropTypes.string),
			rewind: PropTypes.arrayOf(PropTypes.string),
			slowForward: PropTypes.arrayOf(PropTypes.string),
			slowRewind: PropTypes.arrayOf(PropTypes.string)
		}),

		/**
		 * Disables seek function.
		 *
		 * Note that jump by arrow keys will also be disabled when `true`.
		 *
		 * @type {Boolean}
		 * @public
		 */
		seekDisabled: PropTypes.bool,

		/**
		 * A range of the video to display as selected.
		 *
		 * The value of `selection` may either be:
		 * * `null` or `undefined` for no selection,
		 * * a single-element array with the start time of the selection
		 * * a two-element array containing both the start and end time of the selection in seconds
		 *
		 * When the start time is specified, the media slider will show filled starting at that
		 * time to the current time.
		 *
		 * When the end time is specified, the slider's background will be filled between the two
		 * times.
		 *
		 * @type {Number[]}
		 * @public
		 */
		selection: PropTypes.arrayOf(PropTypes.number),

		/**
		 * Registers the VideoPlayer component with an
		 * {@link core/internal/ApiDecorator.ApiDecorator}.
		 *
		 * @type {Function}
		 * @private
		 */
		setApiProvider: PropTypes.func,

		/**
		 * The video source.
		 *
		 * Any children `<source>` tag elements of [VideoPlayer]{@link moonstone/VideoPlayer} will
		 * be sent directly to the `videoComponent` as video sources.
		 *
		 * @type {Node}
		 * @see https://developer.mozilla.org/en-US/docs/Web/HTML/Element/source
		 * @public
		 */
		source: PropTypes.node,

		/**
		 * Disables spotlight navigation into the component.
		 *
		 * @type {Boolean}
		 * @public
		 */
		spotlightDisabled: PropTypes.bool,

		/**
		 * The spotlight container ID for the player.
		 *
		 * @type {String}
		 * @public
		 * @default 'videoPlayer'
		 */
		spotlightId: PropTypes.string,

		/**
		 * The thumbnail component to be used instead of the built-in version.
		 *
		 * The internal thumbnail style will not be applied to this component. This component
		 * follows the same rules as the built-in version.
		 *
		 * @type {Node}
		 * @public
		 */
		thumbnailComponent: PropTypes.node,

		/**
		 * Thumbnail image source to show on the slider knob.
		 *
		 * This is a standard {@link moonstone/Image} component so it supports all of the same
		 * options for the `src` property. If no `thumbnailComponent` and no `thumbnailSrc` is set,
		 * no tooltip will display.
		 *
		 * @type {String|Object}
		 * @public
		 */
		thumbnailSrc: PropTypes.oneOfType([PropTypes.string, PropTypes.object]),

		/**
		* Enables the thumbnail transition from opaque to translucent.
		*
		* @type {Boolean}
		* @public
		*/
		thumbnailUnavailable: PropTypes.bool,

		/**
		 * Title for the video being played.
		 *
		 * @type {Node}
		 * @public
		 */
		title: PropTypes.oneOfType([PropTypes.string, PropTypes.node]),

		/**
		 * The time (in milliseconds) before the title disappears from the controls.
		 *
		 * Setting this to `0` disables hiding.
		 *
		 * @type {Number}
		 * @default 5000
		 * @public
		 */
		titleHideDelay: PropTypes.number,

		/**
		 * Video component to use.
		 *
		 * The default renders an `HTMLVideoElement`. Custom video components must have a similar
		 * API structure, exposing the following APIs:
		 *
		 * Properties:
		 * * `currentTime` {Number} - Playback index of the media in seconds
		 * * `duration` {Number} - Media's entire duration in seconds
		 * * `error` {Boolean} - `true` if video playback has errored.
		 * * `loading` {Boolean} - `true` if video playback is loading.
		 * * `paused` {Boolean} - Playing vs paused state. `true` means the media is paused
		 * * `playbackRate` {Number} - Current playback rate, as a number
		 * * `proportionLoaded` {Number} - A value between `0` and `1`
		 *	representing the proportion of the media that has loaded
		 * * `proportionPlayed` {Number} - A value between `0` and `1` representing the
		 *	proportion of the media that has already been shown
		 *
		 * Events:
		 * * `onLoadStart` - Called when the video starts to load
		 * * `onUpdate` - Sent when any of the properties were updated
		 *
		 * Methods:
		 * * `play()` - play video
		 * * `pause()` - pause video
		 * * `load()` - load video
		 *
		 * The [`source`]{@link moonstone/VideoPlayer.VideoBase.source} property is passed to
		 * the video component as a child node.
		 *
		 * @type {Component|Element}
		 * @default {@link ui/Media.Media}
		 * @public
		 */
		videoComponent: PropTypes.oneOfType([PropTypes.string, PropTypes.func, PropTypes.element])
	}

	static contextTypes = contextTypes

	static defaultProps = {
		autoCloseTimeout: 5000,
		feedbackHideDelay: 3000,
		jumpBy: 30,
		mediaControlsComponent: MediaControls,
		miniFeedbackHideDelay: 2000,
		playbackRateHash: {
			fastForward: ['2', '4', '8', '16'],
			rewind: ['-2', '-4', '-8', '-16'],
			slowForward: ['1/4', '1/2'],
			slowRewind: ['-1/2', '-1']
		},
		spotlightId: 'videoPlayer',
		titleHideDelay: 5000,
		videoComponent: Media
	}

	constructor (props) {
		super(props);

		// Internal State
		this.video = null;
		this.pulsedPlaybackRate = null;
		this.pulsedPlaybackState = null;
		this.prevCommand = (props.noAutoPlay ? 'pause' : 'play');
		this.showMiniFeedback = false;
		this.speedIndex = 0;
		this.id = this.generateId();
		this.selectPlaybackRates('fastForward');
		this.sliderKnobProportion = 0;
		this.mediaControlsSpotlightId = props.spotlightId + '_mediaControls';
		this.moreButtonSpotlightId = this.mediaControlsSpotlightId + '_moreButton';

		this.initI18n();

		// Re-render-necessary State
		this.state = {
			announce: AnnounceState.READY,
			currentTime: 0,
			duration: 0,
			error: false,
			loading: false,
			paused: props.noAutoPlay,
			playbackRate: 1,
			titleOffsetHeight: 0,
			bottomOffsetHeight: 0,

			// Non-standard state computed from properties
			bottomControlsRendered: false,
			feedbackAction: 'idle',
			feedbackVisible: false,
			infoVisible: false,
			mediaControlsVisible: false,
			mediaSliderVisible: false,
			miniFeedbackVisible: false,
			proportionLoaded: 0,
			proportionPlayed: 0,
			sourceUnavailable: true,
			titleVisible: true
		};

		if (props.setApiProvider) {
			props.setApiProvider(this);
		}
	}

	componentDidMount () {
		on('mousemove', this.activityDetected);
		on('keydown', this.handleGlobalKeyDown);
		this.startDelayedFeedbackHide();
	}

	shouldComponentUpdate (nextProps, nextState) {
		if (
			// Use shallow props compare instead of source comparison to support possible changes
			// from mediaComponent.
			shallowEqual(this.props, nextProps) &&
			!this.state.miniFeedbackVisible && this.state.miniFeedbackVisible === nextState.miniFeedbackVisible &&
			!this.state.mediaSliderVisible && this.state.mediaSliderVisible === nextState.mediaSliderVisible &&
			this.state.loading === nextState.loading && this.props.loading === nextProps.loading &&
			(
				this.state.currentTime !== nextState.currentTime ||
				this.state.proportionPlayed !== nextState.proportionPlayed ||
				this.state.sliderTooltipTime !== nextState.sliderTooltipTime
			)
		) {
			return false;
		}

		return true;
	}

	componentWillUpdate (nextProps) {
		const
			isInfoComponentsEqual = equals(this.props.infoComponents, nextProps.infoComponents),
			{titleOffsetHeight: titleHeight} = this.state,
			shouldCalculateTitleOffset = (
				((!titleHeight && isInfoComponentsEqual) || (titleHeight && !isInfoComponentsEqual)) &&
				this.state.mediaControlsVisible
			);

		this.initI18n();

		if (shouldCalculateTitleOffset) {
			const titleOffsetHeight = this.getHeightForElement('infoComponents');
			if (titleOffsetHeight) {
				this.setState({titleOffsetHeight});
			}
		}
	}

	componentDidUpdate (prevProps, prevState) {
		if (
			!this.state.mediaControlsVisible && prevState.mediaControlsVisible !== this.state.mediaControlsVisible ||
			!this.state.mediaSliderVisible && prevState.mediaSliderVisible !== this.state.mediaSliderVisible
		) {
			this.context.closeAllFloatingLayers();
		}

		if (this.props.spotlightId !== prevProps.spotlightId) {
			this.mediaControlsSpotlightId = this.props.spotlightId + '_mediaControls';
			this.moreButtonSpotlightId = this.mediaControlsSpotlightId + '_moreButton';
		}

		if (!this.state.mediaControlsVisible && prevState.mediaControlsVisible) {
			forwardControlsAvailable({available: false}, this.props);
			this.stopAutoCloseTimeout();

			if (!this.props.spotlightDisabled ) {
				// Set focus to the hidden spottable control - maintaining focus on available spottable
				// controls, which prevents an addiitional 5-way attempt in order to re-show media controls
				Spotlight.focus(`.${css.controlsHandleAbove}`);
			}
		} else if (this.state.mediaControlsVisible && !prevState.mediaControlsVisible) {
			forwardControlsAvailable({available: true}, this.props);
			this.startAutoCloseTimeout();

			if (!this.props.spotlightDisabled ) {
				const current = Spotlight.getCurrent();
				if (!current || this.player.contains(current)) {
					// Set focus within media controls when they become visible.
					Spotlight.focus(this.mediaControlsSpotlightId);
				}
			}
		}

		// Once video starts loading it queues bottom control render until idle
		if (this.state.bottomControlsRendered && !prevState.bottomControlsRendered && !this.state.mediaControlsVisible) {
			this.showControls();
		}

		if (this.state.mediaControlsVisible && prevState.infoVisible !== this.state.infoVisible) {
			const current = Spotlight.getCurrent();
			if (current && current.dataset.spotlightId === this.moreButtonSpotlightId) {
				// need to blur manually to read out `infoComponent`
				current.blur();
			}
			Spotlight.focus(this.moreButtonSpotlightId);
		}
	}

	componentWillUnmount () {
		off('mousemove', this.activityDetected);
		off('keydown', this.handleGlobalKeyDown);
		this.stopRewindJob();
		this.stopAutoCloseTimeout();
		this.stopDelayedTitleHide();
		this.stopDelayedFeedbackHide();
		this.stopDelayedMiniFeedbackHide();
		this.announceJob.stop();
		this.renderBottomControl.stop();
		this.sliderTooltipTimeJob.stop();
		this.slider5WayPressJob.stop();
	}

	//
	// Internal Methods
	//
	announceJob = new Job(msg => (this.announceRef && this.announceRef.announce(msg)), 200)

	announce = (msg) => {
		this.announceJob.start(msg);
	}

	getHeightForElement = (elementName) => {
		const element = this.player.querySelector(`.${css[elementName]}`);
		if (element) {
			return element.offsetHeight;
		} else {
			return 0;
		}
	}

	initI18n = () => {
		const locale = ilib.getLocale();

		if (this.locale !== locale && typeof window === 'object') {
			this.locale = locale;

			this.durfmt = new DurationFmt({length: 'medium', style: 'clock', useNative: false});
		}
	}

	activityDetected = () => {
		// console.count('activityDetected');
		this.startAutoCloseTimeout();
	}

	startAutoCloseTimeout = () => {
		// If this.state.more is used as a reference for when this function should fire, timing for
		// detection of when "more" is pressed vs when the state is updated is mismatched. Using an
		// instance variable that's only set and used for this express purpose seems cleanest.
		if (this.props.autoCloseTimeout && this.state.mediaControlsVisible) {
			this.autoCloseJob.startAfter(this.props.autoCloseTimeout);
		}
	}

	stopAutoCloseTimeout = () => {
		this.autoCloseJob.stop();
	}

	generateId = () => {
		return Math.random().toString(36).substr(2, 8);
	}

	isTimeBeyondSelection (time) {
		const {selection} = this.props;

		// if selection isn't set or only contains the starting value, there isn't a valid selection
		// with which to test the time
		if (selection != null && selection.length >= 2) {
			const [start, end] = selection;

			return time > end || time < start;
		}

		return false;
	}

	preventTimeChange (time) {
		return (
			this.isTimeBeyondSelection(time) &&
			!forwardWithPrevent('onSeekOutsideSelection', {type: 'onSeekOutsideSelection', time}, this.props)
		);
	}

	/**
	 * If the announce state is either ready to read the title or ready to read info, advance the
	 * state to "read".
	 *
	 * @returns {Boolean} Returns true to be used in event handlers
	 * @private
	 */
	markAnnounceRead = () => {
		if (this.state.announce === AnnounceState.TITLE) {
			this.setState({announce: AnnounceState.TITLE_READ});
		} else if (this.state.announce === AnnounceState.INFO) {
			this.setState({announce: AnnounceState.DONE});
		}

		return true;
	}

	/**
	 * Shows media controls.
	 *
	 * @function
	 * @memberof moonstone/VideoPlayer.VideoPlayerBase.prototype
	 * @public
	 */
	showControls = () => {
		if (this.props.disabled) {
			return;
		}
		this.startDelayedFeedbackHide();
		this.startDelayedTitleHide();

		this.setState(({announce}) => {
			if (announce === AnnounceState.READY) {
				// if we haven't read the title yet, do so this time
				announce = AnnounceState.TITLE;
			} else if (announce === AnnounceState.TITLE) {
				// if we have read the title, advance to INFO so title isn't read again
				announce = AnnounceState.TITLE_READ;
			}

			return {
				announce,
				bottomControlsRendered: true,
				feedbackAction: 'idle',
				feedbackVisible: true,
				mediaControlsVisible: true,
				mediaSliderVisible: true,
				miniFeedbackVisible: false,
				titleVisible: true
			};
		});
	}

	/**
	 * Hides media controls.
	 *
	 * @function
	 * @memberof moonstone/VideoPlayer.VideoPlayerBase.prototype
	 * @public
	 */
	hideControls = () => {
		this.stopDelayedFeedbackHide();
		this.stopDelayedMiniFeedbackHide();
		this.stopDelayedTitleHide();
		this.stopAutoCloseTimeout();
		this.setState({
			feedbackAction: 'idle',
			feedbackVisible: false,
			mediaControlsVisible: false,
			mediaSliderVisible: false,
			miniFeedbackVisible: false,
			infoVisible: false
		});
		this.markAnnounceRead();
	}

	/**
	 * Toggles the media controls.
	 *
	 * @function
	 * @memberof moonstone/VideoPlayer.VideoPlayerBase.prototype
	 * @public
	 */
	toggleControls = () => {
		if (this.state.mediaControlsVisible) {
			this.hideControls();
		} else {
			this.showControls();
		}
	}

	doAutoClose = () => {
		this.stopDelayedFeedbackHide();
		this.stopDelayedTitleHide();
		this.setState(({mediaSliderVisible, miniFeedbackVisible}) => ({
			feedbackVisible: false,
			mediaControlsVisible: false,
			mediaSliderVisible: mediaSliderVisible && miniFeedbackVisible,
			infoVisible: false
		}));
		this.markAnnounceRead();
	}

	autoCloseJob = new Job(this.doAutoClose)

	startDelayedTitleHide = () => {
		if (this.props.titleHideDelay) {
			this.hideTitleJob.startAfter(this.props.titleHideDelay);
		}
	}

	stopDelayedTitleHide = () => {
		this.hideTitleJob.stop();
	}

	hideTitle = () => {
		this.setState({titleVisible: false});
	}

	hideTitleJob = new Job(this.hideTitle)

	startDelayedFeedbackHide = () => {
		if (this.props.feedbackHideDelay) {
			this.hideFeedbackJob.startAfter(this.props.feedbackHideDelay);
		}
	}

	stopDelayedFeedbackHide = () => {
		this.hideFeedbackJob.stop();
	}

	showFeedback = () => {
		if (this.state.mediaControlsVisible) {
			this.setState({
				feedbackVisible: true,
				feedbackAction: 'idle'
			});
		} else {
			const shouldShowSlider = this.pulsedPlaybackState !== null || calcNumberValueOfPlaybackRate(this.playbackRate) !== 1;

			if (this.showMiniFeedback && (!this.state.miniFeedbackVisible || this.state.mediaSliderVisible !== shouldShowSlider)) {
				this.setState(({loading, duration, error}) => ({
					mediaSliderVisible: shouldShowSlider && !this.props.noMediaSliderFeedback,
					miniFeedbackVisible: !(loading || !duration || error)
				}));
			}
		}
	}

	hideFeedback = () => {
		if (this.state.feedbackVisible) {
			this.setState({
				feedbackVisible: false,
				feedbackAction: 'idle'
			});
		}
	}

	hideFeedbackJob = new Job(this.hideFeedback)

	startDelayedMiniFeedbackHide = (delay = this.props.miniFeedbackHideDelay) => {
		if (delay) {
			this.hideMiniFeedbackJob.startAfter(delay);
		}
	}

	stopDelayedMiniFeedbackHide = () => {
		this.hideMiniFeedbackJob.stop();
	}

	hideMiniFeedback = () => {
		if (this.state.miniFeedbackVisible) {
			this.showMiniFeedback = false;
			this.setState({
				mediaSliderVisible: false,
				miniFeedbackVisible: false
			});
		}
	}

	hideMiniFeedbackJob = new Job(this.hideMiniFeedback)

	handle = handle.bind(this)

	showControlsFromPointer = () => {
		Spotlight.setPointerMode(false);
		this.showControls();
	}

	clearPulsedPlayback = () => {
		this.pulsedPlaybackRate = null;
		this.pulsedPlaybackState = null;
	}

	// only show mini feedback if playback controls are invoked by a key event
	shouldShowMiniFeedback = (ev) => {
		if (ev.type === 'keyup') {
			this.showMiniFeedback = true;
		}
		return true;
	}

	handleLoadStart = () => {
		this.firstPlayReadFlag = true;
		this.prevCommand = this.props.noAutoPlay ? 'pause' : 'play';
		this.speedIndex = 0;
		this.setState({
			announce: AnnounceState.READY,
			currentTime: 0,
			sourceUnavailable: true,
			proportionPlayed: 0,
			proportionLoaded: 0
		});

		if (!this.props.noAutoShowMediaControls) {
			if (!this.state.bottomControlsRendered) {
				this.renderBottomControl.idle();
			} else {
				this.showControls();
			}
		}
	}

	handlePlay = this.handle(
		forwardPlay,
		this.shouldShowMiniFeedback,
		() => this.play()
	)

	handlePause = this.handle(
		forwardPause,
		this.shouldShowMiniFeedback,
		() => this.pause()
	)

	handleRewind = this.handle(
		forwardRewind,
		this.shouldShowMiniFeedback,
		() => this.rewind(),
	)

	handleFastForward = this.handle(
		forwardFastForward,
		this.shouldShowMiniFeedback,
		() => this.fastForward()
	)

	handleJump = ({keyCode}) => {
		if (this.props.seekDisabled) {
			forward('onSeekFailed', {}, this.props);
		} else {
			const jumpBy = (is('left', keyCode) ? -1 : 1) * this.props.jumpBy;
			const time = Math.min(this.state.duration, Math.max(0, this.state.currentTime + jumpBy));

			if (this.preventTimeChange(time)) return;

			this.showMiniFeedback = true;
			this.jump(jumpBy);
			this.announceJob.startAfter(500, secondsToTime(this.video.currentTime, this.durfmt, {includeHour: true}));
		}
	}

	handleGlobalKeyDown = this.handle(
		returnsTrue(this.activityDetected),
		forKey('down'),
		() => (
			!this.state.mediaControlsVisible &&
			!Spotlight.getCurrent() &&
			Spotlight.getPointerMode() &&
			!this.props.spotlightDisabled
		),
		preventDefault,
		stopImmediate,
		this.showControlsFromPointer
	)

	//
	// Media Interaction Methods
	//
	handleEvent = () => {
		const el = this.video;
		const updatedState = {
			// Standard media properties
			currentTime: el.currentTime,
			duration: el.duration,
			paused: el.playbackRate !== 1 || el.paused,
			playbackRate: el.playbackRate,

			// Non-standard state computed from properties
			error: el.error,
			loading: el.loading,
			proportionLoaded: el.proportionLoaded,
			proportionPlayed: el.proportionPlayed || 0,
			sliderTooltipTime: this.sliderScrubbing ? (this.sliderKnobProportion * el.duration) : el.currentTime,
			// note: `el.loading && this.state.sourceUnavailable == false` is equivalent to `oncanplaythrough`
			sourceUnavailable: el.loading && this.state.sourceUnavailable || el.error
		};

		// If there's an error, we're obviously not loading, no matter what the readyState is.
		if (updatedState.error) updatedState.loading = false;

		const isRewind = this.prevCommand === 'rewind' || this.prevCommand === 'slowRewind';
		const isForward = this.prevCommand === 'fastForward' || this.prevCommand === 'slowForward';
		if (this.props.pauseAtEnd && (el.currentTime === 0 && isRewind || el.currentTime === el.duration && isForward)) {
			this.pause();
		}

		this.setState(updatedState);
	}

	renderBottomControl = new Job(() => {
		if (!this.state.bottomControlsRendered) {
			this.setState({bottomControlsRendered: true});
		}
	});

	/**
	 * Returns an object with the current state of the media including `currentTime`, `duration`,
	 * `paused`, `playbackRate`, `proportionLoaded`, and `proportionPlayed`.
	 *
	 * @function
	 * @memberof moonstone/VideoPlayer.VideoPlayerBase.prototype
	 * @returns {Object}
	 * @public
	 */
	getMediaState = () => {
		return {
			currentTime       : this.state.currentTime,
			duration          : this.state.duration,
			paused            : this.state.paused,
			playbackRate      : this.video.playbackRate,
			proportionLoaded  : this.state.proportionLoaded,
			proportionPlayed  : this.state.proportionPlayed
		};
	}

	/**
	 * The primary means of interacting with the `<video>` element.
	 *
	 * @param  {String} action The method to preform.
	 * @param  {Multiple} props  The arguments, in the format that the action method requires.
	 *
	 * @private
	 */
	send = (action, props) => {
		this.clearPulsedPlayback();
		this.showFeedback();
		this.startDelayedFeedbackHide();
		this.video[action](props);
	}

	/**
	 * Programmatically plays the current media.
	 *
	 * @function
	 * @memberof moonstone/VideoPlayer.VideoPlayerBase.prototype
	 * @public
	 */
	play = () => {
		if (this.state.sourceUnavailable) {
			return;
		}

		this.speedIndex = 0;
		this.setPlaybackRate(1);
		this.send('play');
		this.prevCommand = 'play';
		this.announce($L('Play'));
		this.startDelayedMiniFeedbackHide(5000);
	}

	/**
	 * Programmatically plays the current media.
	 *
	 * @function
	 * @memberof moonstone/VideoPlayer.VideoPlayerBase.prototype
	 * @public
	 */
	pause = () => {
		if (this.state.sourceUnavailable) {
			return;
		}

		this.speedIndex = 0;
		this.setPlaybackRate(1);
		this.send('pause');
		this.prevCommand = 'pause';
		this.announce($L('Pause'));
		this.stopDelayedMiniFeedbackHide();
	}

	/**
	 * Set the media playback time index
	 *
	 * @function
	 * @memberof moonstone/VideoPlayer.VideoPlayerBase.prototype
	 * @param {Number} timeIndex - Time index to seek
	 * @public
	 */
	seek = (timeIndex) => {
		if (!this.props.seekDisabled && !isNaN(this.video.duration) && !this.state.sourceUnavailable) {
			this.video.currentTime = timeIndex;
		} else {
			forward('onSeekFailed', {}, this.props);
		}
	}

	/**
	 * Step a given amount of time away from the current playback position.
	 * Like [seek]{@link moonstone/VideoPlayer.VideoPlayer#seek} but relative.
	 *
	 * @function
	 * @memberof moonstone/VideoPlayer.VideoPlayerBase.prototype
	 * @param {Number} distance - Time value to jump
	 * @public
	 */
	jump = (distance) => {
		if (this.state.sourceUnavailable) {
			return;
		}

		this.pulsedPlaybackRate = toUpperCase(new DurationFmt({length: 'long'}).format({second: this.props.jumpBy}));
		this.pulsedPlaybackState = distance > 0 ? 'jumpForward' : 'jumpBackward';
		this.showFeedback();
		this.startDelayedFeedbackHide();
		this.seek(this.state.currentTime + distance);
		this.startDelayedMiniFeedbackHide();
	}

	/**
	 * Changes the playback speed via [selectPlaybackRate()]{@link moonstone/VideoPlayer.VideoPlayer#selectPlaybackRate}.
	 *
	 * @function
	 * @memberof moonstone/VideoPlayer.VideoPlayerBase.prototype
	 * @public
	 */
	fastForward = () => {
		if (this.state.sourceUnavailable) {
			return;
		}

		let shouldResumePlayback = false;

		switch (this.prevCommand) {
			case 'slowForward':
				if (this.speedIndex === this.playbackRates.length - 1) {
					// reached to the end of array => fastforward
					this.selectPlaybackRates('fastForward');
					this.speedIndex = 0;
					this.prevCommand = 'fastForward';
				} else {
					this.speedIndex = this.clampPlaybackRate(this.speedIndex + 1);
				}
				break;
			case 'pause':
				this.selectPlaybackRates('slowForward');
				if (this.state.paused) {
					shouldResumePlayback = true;
				}
				this.speedIndex = 0;
				this.prevCommand = 'slowForward';
				break;
			case 'fastForward':
				this.speedIndex = this.clampPlaybackRate(this.speedIndex + 1);
				this.prevCommand = 'fastForward';
				break;
			default:
				this.selectPlaybackRates('fastForward');
				this.speedIndex = 0;
				this.prevCommand = 'fastForward';
				if (this.state.paused) {
					shouldResumePlayback = true;
				}
				break;
		}

		this.setPlaybackRate(this.selectPlaybackRate(this.speedIndex));

		if (shouldResumePlayback) this.send('play');

		this.stopDelayedFeedbackHide();
		this.stopDelayedMiniFeedbackHide();
		this.clearPulsedPlayback();
		this.showFeedback();
	}

	/**
	 * Changes the playback speed via [selectPlaybackRate()]{@link moonstone/VideoPlayer.VideoPlayer#selectPlaybackRate}.
	 *
	 * @function
	 * @memberof moonstone/VideoPlayer.VideoPlayerBase.prototype
	 * @public
	 */
	rewind = () => {
		if (this.state.sourceUnavailable) {
			return;
		}

		const rateForSlowRewind = this.props.playbackRateHash['slowRewind'];
		let shouldResumePlayback = false,
			command = 'rewind';

		if (this.video.currentTime === 0) {
			// Do not rewind if currentTime is 0. We're already at the beginning.
			return;
		}
		switch (this.prevCommand) {
			case 'slowRewind':
				if (this.speedIndex === this.playbackRates.length - 1) {
					// reached to the end of array => go to rewind
					this.selectPlaybackRates(command);
					this.speedIndex = 0;
					this.prevCommand = command;
				} else {
					this.speedIndex = this.clampPlaybackRate(this.speedIndex + 1);
				}
				break;
			case 'pause':
				// If it's possible to slowRewind, do it, otherwise just leave it as normal rewind : QEVENTSEVT-17386
				if (rateForSlowRewind && rateForSlowRewind.length >= 0) {
					command = 'slowRewind';
				}
				this.selectPlaybackRates(command);
				if (this.state.paused && this.state.duration > this.state.currentTime) {
					shouldResumePlayback = true;
				}
				this.speedIndex = 0;
				this.prevCommand = command;
				break;
			case 'rewind':
				this.speedIndex = this.clampPlaybackRate(this.speedIndex + 1);
				this.prevCommand = command;
				break;
			default:
				this.selectPlaybackRates(command);
				this.speedIndex = 0;
				this.prevCommand = command;
				break;
		}

		this.setPlaybackRate(this.selectPlaybackRate(this.speedIndex));

		if (shouldResumePlayback) this.send('play');

		this.stopDelayedFeedbackHide();
		this.stopDelayedMiniFeedbackHide();
		this.clearPulsedPlayback();
		this.showFeedback();
	}

	// Creates a proxy to the video node if Proxy is supported
	videoProxy = typeof Proxy !== 'function' ? null : new Proxy({}, {
		get: (target, name) => {
			let value = this.video[name];

			if (typeof value === 'function') {
				value = value.bind(this.video);
			}

			return value;
		},
		set: (target, name, value) => {
			return (this.video[name] = value);
		}
	})

	/**
	 * Returns a proxy to the underlying `<video>` node currently used by the VideoPlayer
	 *
	 * @function
	 * @memberof moonstone/VideoPlayer.VideoPlayerBase.prototype
	 * @public
	 */
	getVideoNode = () => {
		return this.videoProxy || this.video;
	}

	areControlsVisible = () => {
		return this.state.mediaControlsVisible;
	}

	/**
	 * Sets the playback rate type (from the keys of [playbackRateHash]{@link moonstone/VideoPlayer.VideoPlayer#playbackRateHash}).
	 *
	 * @param {String} cmd - Key of the playback rate type.
	 * @private
	 */
	selectPlaybackRates = (cmd) => {
		this.playbackRates = this.props.playbackRateHash[cmd];
	}

	/**
	 * Changes [playbackRate]{@link moonstone/VideoPlayer.VideoPlayer#playbackRate} to a valid value
	 * when initiating fast forward or rewind.
	 *
	 * @param {Number} idx - The index of the desired playback rate.
	 * @private
	 */
	clampPlaybackRate = (idx) => {
		if (!this.playbackRates) {
			return;
		}

		return idx % this.playbackRates.length;
	}

	/**
	 * Retrieves the playback rate name.
	 *
	 * @param {Number} idx - The index of the desired playback rate.
	 * @returns {String} The playback rate name.
	 * @private
	 */
	selectPlaybackRate = (idx) => {
		return this.playbackRates[idx];
	}

	/**
	 * Sets [playbackRate]{@link moonstone/VideoPlayer.VideoPlayer#playbackRate}.
	 *
	 * @param {String} rate - The desired playback rate.
	 * @private
	 */
	setPlaybackRate = (rate) => {
		// Stop rewind (if happenning)
		this.stopRewindJob();

		// Make sure rate is a string
		this.playbackRate = rate = String(rate);
		const pbNumber = calcNumberValueOfPlaybackRate(rate);

		if (!platform.webos) {
			// ReactDOM throws error for setting negative value for playbackRate
			this.video.playbackRate = pbNumber < 0 ? 0 : pbNumber;

			// For supporting cross browser behavior
			if (pbNumber < 0) {
				this.beginRewind();
			}
		} else {
			// Set native playback rate
			this.video.playbackRate = pbNumber;
		}
	}

	/**
	 * Calculates the time that has elapsed since. This is necessary for browsers until negative
	 * playback rate is directly supported.
	 *
	 * @private
	 */
	rewindManually = () => {
		const now = perfNow(),
			distance = now - this.rewindBeginTime,
			pbRate = calcNumberValueOfPlaybackRate(this.playbackRate),
			adjustedDistance = (distance * pbRate) / 1000;

		this.jump(adjustedDistance);
		this.stopDelayedMiniFeedbackHide();
		this.clearPulsedPlayback();
		this.startRewindJob();	// Issue another rewind tick
	}

	rewindJob = new Job(this.rewindManually, 100)

	/**
	 * Starts rewind job.
	 *
	 * @private
	 */
	startRewindJob = () => {
		this.rewindBeginTime = perfNow();
		this.rewindJob.start();
	}

	/**
	 * Stops rewind job.
	 *
	 * @private
	 */
	stopRewindJob = () => {
		this.rewindJob.stop();
	}

	/**
	 * Implements custom rewind functionality (until browsers support negative playback rate).
	 *
	 * @private
	 */
	beginRewind = () => {
		this.send('pause');
		this.startRewindJob();
	}

	//
	// Handled Media events
	//
	addStateToEvent = (ev) => {
		return {
			// More props from `ev` may be added here as needed, but a full copy via `...ev`
			// overloads Storybook's Action Logger and likely has other perf fallout.
			type: ev.type,
			// Specific state variables are included in the outgoing calback payload, not all of them
			...this.getMediaState()
		};
	}

	disablePointerMode = () => {
		Spotlight.setPointerMode(false);
		return true;
	}

	handleKeyDownFromControls = this.handle(
		// onKeyDown is used as a proxy for when the title has been read because it can only occur
		// after the controls have been shown.
		this.markAnnounceRead,
		forKey('down'),
		this.disablePointerMode,
		this.hideControls
	)

	//
	// Player Interaction events
	//
	onVideoClick = () => {
		this.toggleControls();
	}

	onSliderChange = ({value}) => {
		const time = value * this.state.duration;

		if (this.preventTimeChange(time)) return;

		this.seek(time);
		this.sliderScrubbing = false;
	}

	sliderTooltipTimeJob = new Job((time) => this.setState({sliderTooltipTime: time}), 20)

	handleKnobMove = (ev) => {
		this.sliderScrubbing = true;

		// prevent announcing repeatedly when the knob is detached from the progress.
		// TODO: fix Slider to not send onKnobMove when the knob hasn't, in fact, moved
		if (this.sliderKnobProportion !== ev.proportion) {
			this.sliderKnobProportion = ev.proportion;
			const seconds = Math.floor(this.sliderKnobProportion * this.video.duration);

			if (!isNaN(seconds)) {
				this.sliderTooltipTimeJob.throttle(seconds);
				const knobTime = secondsToTime(seconds, this.durfmt, {includeHour: true});

				forward('onScrub', {...ev, seconds}, this.props);

				this.announce(`${$L('jump to')} ${knobTime}`);
			}
		}
	}

	handleSliderFocus = () => {
		const seconds = Math.floor(this.sliderKnobProportion * this.video.duration);
		this.sliderScrubbing = true;

		this.setState({
			feedbackAction: 'focus',
			feedbackVisible: true
		});
		this.stopDelayedFeedbackHide();

		if (!isNaN(seconds)) {
			this.sliderTooltipTimeJob.throttle(seconds);
			const knobTime = secondsToTime(seconds, this.durfmt, {includeHour: true});

			forward('onScrub', {
				detached: this.sliderScrubbing,
				proportion: this.sliderKnobProportion,
				seconds},
			this.props);

			this.announce(`${$L('jump to')} ${knobTime}`);
		}
	}

	handleSliderBlur = () => {
		this.sliderScrubbing = false;
		this.startDelayedFeedbackHide();
		this.setState(({currentTime}) => ({
			feedbackAction: 'blur',
			feedbackVisible: true,
			sliderTooltipTime: currentTime
		}));
	}

	slider5WayPressJob = new Job(() => {
		this.setState({slider5WayPressed: false});
	}, 200);

	handleSliderKeyDown = (ev) => {
		const {keyCode} = ev;

		if (is('enter', keyCode)) {
			this.setState({
				slider5WayPressed: true
			}, this.slider5WayPressJob.start());
		} else if (is('down', keyCode)) {
			Spotlight.setPointerMode(false);

			if (Spotlight.focus(this.mediaControlsSpotlightId)) {
				preventDefault(ev);
				stopImmediate(ev);
				this.activityDetected();
			}
<<<<<<< HEAD
		} else if (is('up', ev.keyCode)) {
			preventDefault(ev);
=======
		} else if (is('up', keyCode)) {
>>>>>>> f42c96c5
			stopImmediate(ev);

			this.handleSliderBlur();
			this.hideControls();
		} else {
			this.activityDetected();
		}
	}

	onJumpBackward = this.handle(
		forwardJumpBackward,
		() => this.jump(-1 * this.props.jumpBy)
	)
	onJumpForward = this.handle(
		forwardJumpForward,
		() => this.jump(this.props.jumpBy)
	)

	handleToggleMore = ({showMoreComponents}) => {
		if (!showMoreComponents) {
			this.startAutoCloseTimeout();	// Restore the timer since we are leaving "more.
			// Restore the title-hide now that we're finished with "more".
			this.startDelayedTitleHide();
		} else {
			// Interrupt the title-hide since we don't want it hiding autonomously in "more".
			this.stopDelayedTitleHide();
		}

		this.setState(({announce}) => ({
			infoVisible: showMoreComponents,
			titleVisible: true,
			announce: announce < AnnounceState.INFO ? AnnounceState.INFO : AnnounceState.DONE
		}));
	}

	handleMediaControlsClose = (ev) => {
		this.hideControls();
		ev.stopPropagation();
	}

	setPlayerRef = (node) => {
		// TODO: We've moved SpotlightContainerDecorator up to allow VP to be spottable but also
		// need a ref to the root node to query for children and set CSS variables.
		// eslint-disable-next-line react/no-find-dom-node
		this.player = ReactDOM.findDOMNode(node);
	}

	setVideoRef = (video) => {
		this.video = video;
	}

	setAnnounceRef = (node) => {
		this.announceRef = node;
	}

	getControlsAriaProps () {
		if (this.state.announce === AnnounceState.TITLE) {
			return {
				'aria-labelledby': `${this.id}_title`,
				'aria-live': 'off',
				role: 'alert'
			};
		} else if (this.state.announce === AnnounceState.INFO) {
			return {
				'aria-labelledby': `${this.id}_info`,
				role: 'region'
			};
		}

		return null;
	}

	render () {
		const {
			className,
			disabled,
			infoComponents,
			loading,
			mediaControlsComponent,
			noAutoPlay,
			noMiniFeedback,
			noSlider,
			noSpinner,
			selection,
			spotlightDisabled,
			spotlightId,
			style,
			thumbnailComponent,
			thumbnailSrc,
			title,
			videoComponent: VideoComponent,
			...mediaProps
		} = this.props;

		delete mediaProps.announce;
		delete mediaProps.autoCloseTimeout;
		delete mediaProps.children;
		delete mediaProps.feedbackHideDelay;
		delete mediaProps.jumpBy;
		delete mediaProps.miniFeedbackHideDelay;
		delete mediaProps.noAutoShowMediaControls;
		delete mediaProps.noMediaSliderFeedback;
		delete mediaProps.onControlsAvailable;
		delete mediaProps.onFastForward;
		delete mediaProps.onJumpBackward;
		delete mediaProps.onJumpForward;
		delete mediaProps.onPause;
		delete mediaProps.onPlay;
		delete mediaProps.onRewind;
		delete mediaProps.onScrub;
		delete mediaProps.onSeekFailed;
		delete mediaProps.onSeekOutsideSelection;
		delete mediaProps.pauseAtEnd;
		delete mediaProps.playbackRateHash;
		delete mediaProps.seekDisabled;
		delete mediaProps.setApiProvider;
		delete mediaProps.thumbnailUnavailable;
		delete mediaProps.titleHideDelay;
		delete mediaProps.videoPath;

		mediaProps.autoPlay = !noAutoPlay;
		mediaProps.className = css.video;
		mediaProps.controls = false;
		mediaProps.mediaComponent = 'video';
		mediaProps.onLoadStart = this.handleLoadStart;
		mediaProps.onUpdate = this.handleEvent;
		mediaProps.ref = this.setVideoRef;

		const controlsAriaProps = this.getControlsAriaProps();

		let proportionSelection = selection;
		if (proportionSelection != null && this.state.duration) {
			proportionSelection = selection.map(t => t / this.state.duration);
		}

		return (
			<RootContainer
				className={css.videoPlayer + ' enact-fit' + (className ? ' ' + className : '')}
				onClick={this.activityDetected}
				ref={this.setPlayerRef}
				spotlightDisabled={spotlightDisabled}
				spotlightId={spotlightId}
				style={style}
			>
				{/* Video Section */}
				{
					// Duplicating logic from <ComponentOverride /> until enzyme supports forwardRef
					VideoComponent && (
						(typeof VideoComponent === 'function' || typeof VideoComponent === 'string') && (
							<VideoComponent {...mediaProps} />
						) || React.isValidElement(VideoComponent) && (
							React.cloneElement(VideoComponent, mediaProps)
						)
					) || null
				}

				<Overlay
					bottomControlsVisible={this.state.mediaControlsVisible}
					onClick={this.onVideoClick}
				>
					{!noSpinner && (this.state.loading || loading) ? <Spinner centered /> : null}
				</Overlay>

				{this.state.bottomControlsRendered ?
					<div className={css.fullscreen} {...controlsAriaProps}>
						<FeedbackContent
							className={css.miniFeedback}
							playbackRate={this.pulsedPlaybackRate || this.selectPlaybackRate(this.speedIndex)}
							playbackState={this.pulsedPlaybackState || this.prevCommand}
							visible={this.state.miniFeedbackVisible && !noMiniFeedback}
						>
							{secondsToTime(this.state.sliderTooltipTime, this.durfmt)}
						</FeedbackContent>
						<ControlsContainer
							className={css.bottom + (this.state.mediaControlsVisible ? '' : ' ' + css.hidden)}
							spotlightDisabled={spotlightDisabled || !this.state.mediaControlsVisible}
						>
							{/*
								Info Section: Title, Description, Times
								Only render when `this.state.mediaControlsVisible` is true in order for `Marquee`
								to make calculations correctly in `MediaTitle`.
							*/}
							{this.state.mediaSliderVisible ?
								<div className={css.infoFrame}>
									<MediaTitle
										id={this.id}
										infoVisible={this.state.infoVisible}
										style={{'--infoComponentsOffset': this.state.titleOffsetHeight + 'px'}}
										title={title}
										visible={this.state.titleVisible && this.state.mediaControlsVisible}
									>
										{infoComponents}
									</MediaTitle>
									<Times current={this.state.currentTime} total={this.state.duration} formatter={this.durfmt} />
								</div> :
								null
							}

							{noSlider ? null : <MediaSlider
								backgroundProgress={this.state.proportionLoaded}
								disabled={disabled || this.state.sourceUnavailable}
								forcePressed={this.state.slider5WayPressed}
								onBlur={this.handleSliderBlur}
								onChange={this.onSliderChange}
								onFocus={this.handleSliderFocus}
								onKeyDown={this.handleSliderKeyDown}
								onKnobMove={this.handleKnobMove}
								onSpotlightUp={this.handleSpotlightUpFromSlider}
								selection={proportionSelection}
								spotlightDisabled={spotlightDisabled || !this.state.mediaControlsVisible}
								value={this.state.proportionPlayed}
								visible={this.state.mediaSliderVisible}
							>
								<FeedbackTooltip
									action={this.state.feedbackAction}
									duration={this.state.duration}
									formatter={this.durfmt}
									hidden={!this.state.feedbackVisible || this.state.sourceUnavailable}
									playbackRate={this.selectPlaybackRate(this.speedIndex)}
									playbackState={this.prevCommand}
									thumbnailComponent={thumbnailComponent}
									thumbnailDeactivated={this.props.thumbnailUnavailable}
									thumbnailSrc={thumbnailSrc}
								/>
							</MediaSlider>}

							<ComponentOverride
								component={mediaControlsComponent}
								mediaDisabled={disabled || this.state.sourceUnavailable}
								moreButtonSpotlightId={this.moreButtonSpotlightId}
								onBackwardButtonClick={this.handleRewind}
								onClose={this.handleMediaControlsClose}
								onFastForward={this.handleFastForward}
								onForwardButtonClick={this.handleFastForward}
								onJump={this.handleJump}
								onJumpBackwardButtonClick={this.onJumpBackward}
								onJumpForwardButtonClick={this.onJumpForward}
								onKeyDown={this.handleKeyDownFromControls}
								onPause={this.handlePause}
								onPlay={this.handlePlay}
								onRewind={this.handleRewind}
								onToggleMore={this.handleToggleMore}
								paused={this.state.paused}
								spotlightId={this.mediaControlsSpotlightId}
								spotlightDisabled={!this.state.mediaControlsVisible || spotlightDisabled}
								visible={this.state.mediaControlsVisible}
							/>
						</ControlsContainer>
					</div> :
					null
				}
				<SpottableDiv
					// This captures spotlight focus for use with 5-way.
					// It's non-visible but lives at the top of the VideoPlayer.
					className={css.controlsHandleAbove}
					onClick={this.showControls}
					onSpotlightDown={this.showControls}
					spotlightDisabled={this.state.mediaControlsVisible || spotlightDisabled}
				/>
				<Announce ref={this.setAnnounceRef} />
			</RootContainer>
		);
	}
};

/**
 * A standard HTML5 video player for Moonstone. It behaves, responds to, and operates like a
 * `<video>` tag in its support for `<source>`.  It also accepts custom tags such as
 * `<infoComponents>` for displaying additional information in the title area and `<MediaControls>`
 * for handling media playback controls and adding more controls.
 *
 * Example usage:
 * ```
 *	<VideoPlayer title="Hilarious Cat Video" poster="http://my.cat.videos/boots-poster.jpg">
 *		<source src="http://my.cat.videos/boots.mp4" type="video/mp4" />
 *		<infoComponents>A video about my cat Boots, wearing boots.</infoComponents>
 *		<MediaControls>
 *			<leftComponents><IconButton backgroundOpacity="translucent">star</IconButton></leftComponents>
 *			<rightComponents><IconButton backgroundOpacity="translucent">flag</IconButton></rightComponents>
 *
 *			<Button backgroundOpacity="translucent">Add To Favorites</Button>
 *			<IconButton backgroundOpacity="translucent">search</IconButton>
 *		</MediaControls>
 *	</VideoPlayer>
 * ```
 *
 * To invoke methods (e.g.: `fastForward()`) or get the current state (`getMediaState()`), store a
 * ref to the `VideoPlayer` within your component:
 *
 * ```
 * 	...
 *
 * 	setVideoPlayer = (node) => {
 * 		this.videoPlayer = node;
 * 	}
 *
 * 	play () {
 * 		this.videoPlayer.play();
 * 	}
 *
 * 	render () {
 * 		return (
 * 			<VideoPlayer ref={this.setVideoPlayer} />
 * 		);
 * 	}
 * ```
 *
 * @class VideoPlayer
 * @memberof moonstone/VideoPlayer
 * @mixes ui/Slottable.Slottable
 * @ui
 * @public
 */
const VideoPlayer = ApiDecorator(
	{api: [
		'areControlsVisible',
		'fastForward',
		'getMediaState',
		'getVideoNode',
		'hideControls',
		'jump',
		'pause',
		'play',
		'rewind',
		'seek',
		'showControls',
		'showFeedback',
		'toggleControls'
	]},
	Slottable(
		{slots: ['infoComponents', 'mediaControlsComponent', 'source', 'thumbnailComponent', 'videoComponent']},
		FloatingLayerDecorator(
			{floatLayerId: 'videoPlayerFloatingLayer'},
			Skinnable(
				VideoPlayerBase
			)
		)
	)
);

export default VideoPlayer;
export {
	MediaControls,
	Video,
	VideoPlayer,
	VideoPlayerBase
};<|MERGE_RESOLUTION|>--- conflicted
+++ resolved
@@ -1651,12 +1651,8 @@
 				stopImmediate(ev);
 				this.activityDetected();
 			}
-<<<<<<< HEAD
-		} else if (is('up', ev.keyCode)) {
-			preventDefault(ev);
-=======
 		} else if (is('up', keyCode)) {
->>>>>>> f42c96c5
+      preventDefault(ev);
 			stopImmediate(ev);
 
 			this.handleSliderBlur();
