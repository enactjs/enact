/**
 * Provides Moonstone-themed video player components.
 *
 * @module moonstone/VideoPlayer
 * @exports VideoPlayer
 * @exports VideoPlayerBase
 * @exports MediaControls
 */

import Announce from '@enact/ui/AnnounceDecorator/Announce';
import ApiDecorator from '@enact/core/internal/ApiDecorator';
import ComponentOverride from '@enact/ui/ComponentOverride';
import equals from 'ramda/src/equals';
import React from 'react';
import ReactDOM from 'react-dom';
import PropTypes from 'prop-types';
import DurationFmt from '@enact/i18n/ilib/lib/DurationFmt';
import {contextTypes, FloatingLayerDecorator} from '@enact/ui/FloatingLayer';
import {adaptEvent, call, forKey, forward, forwardWithPrevent, handle, stopImmediate} from '@enact/core/handle';
import ilib from '@enact/i18n';
import {perfNow, Job} from '@enact/core/util';
import {on, off} from '@enact/core/dispatcher';
import {platform} from '@enact/core/platform';
import {is} from '@enact/core/keymap';
import Media from '@enact/ui/Media';
import Slottable from '@enact/ui/Slottable';
import Touchable from '@enact/ui/Touchable';
import Spotlight from '@enact/spotlight';
import {Spottable, spottableClass} from '@enact/spotlight/Spottable';
import {SpotlightContainerDecorator, spotlightDefaultClass} from '@enact/spotlight/SpotlightContainerDecorator';
import {toUpperCase} from '@enact/i18n/util';

import $L from '../internal/$L';
import Spinner from '../Spinner';
import Skinnable from '../Skinnable';

import {calcNumberValueOfPlaybackRate, compareSources, secondsToTime} from './util';
import Overlay from './Overlay';
import MediaControls from './MediaControls';
import MediaTitle from './MediaTitle';
import MediaSlider from './MediaSlider';
import FeedbackContent from './FeedbackContent';
import FeedbackTooltip from './FeedbackTooltip';
import Times from './Times';
import VideoWithPreload from './VideoWithPreload';

import css from './VideoPlayer.less';

const SpottableDiv = Touchable(Spottable('div'));
const RootContainer = SpotlightContainerDecorator('div');
const ControlsContainer = SpotlightContainerDecorator(
	{
		leaveFor: {down:'', up:'', left:'', right:''},
		enterTo: ''
	},
	'div'
);

const forwardWithState = (type) => adaptEvent(call('addStateToEvent'), forwardWithPrevent(type));

// provide forwarding of events on media controls
const forwardControlsAvailable = forward('onControlsAvailable');
const forwardPlay = forwardWithState('onPlay');
const forwardPause = forwardWithState('onPause');
const forwardRewind = forwardWithState('onRewind');
const forwardFastForward = forwardWithState('onFastForward');
const forwardJumpBackward = forwardWithState('onJumpBackward');
const forwardJumpForward = forwardWithState('onJumpForward');

const AnnounceState = {
	// Video is loaded but additional announcements have not been made
	READY: 0,

	// The title should be announced
	TITLE: 1,

	// The title has been announce
	TITLE_READ: 2,

	// The infoComponents should be announce
	INFO: 3,

	// All announcements have been made
	DONE: 4
};

/**
 * Every callback sent by [VideoPlayer]{@link moonstone/VideoPlayer} receives a status package,
 * which includes an object with the following key/value pairs as the first argument:
 *
 * @typedef {Object} videoStatus
 * @memberof moonstone/VideoPlayer
 * @property {String} type - Type of event that triggered this callback
 * @property {Number} currentTime - Playback index of the media in seconds
 * @property {Number} duration - Media's entire duration in seconds
 * @property {Boolean} paused - Playing vs paused state. `true` means the media is paused
 * @property {Number} playbackRate - Current playback rate, as a number
 * @property {Number} proportionLoaded - A value between `0` and `1` representing the proportion of the media that has loaded
 * @property {Number} proportionPlayed - A value between `0` and `1` representing the proportion of the media that has already been shown
 *
 * @public
 */

/**
 * A set of playback rates when media fast forwards, rewinds, slow-fowards, or slow-rewinds.
 *
 * The number used for each operation is proportional to the normal playing speed, 1. If the rate
 * is less than 1, it will play slower than normal speed, and, if it is larger than 1, it will play
 * faster. If it is negative, it will play backward.
 *
 * The order of numbers represents the incremental order of rates that will be used for each
 * operation. Note that all rates are expressed as strings and fractions are used rather than decimals
 * (e.g.: `'1/2'`, not `'0.5'`).
 *
 * @typedef {Object} playbackRateHash
 * @memberof moonstone/VideoPlayer
 * @property {String[]} fastForward - An array of playback rates when media fast forwards
 * @property {String[]} rewind - An array of playback rates when media rewinds
 * @property {String[]} slowForward - An array of playback rates when media slow-forwards
 * @property {String[]} slowRewind - An array of playback rates when media slow-rewinds
 *
 * @public
 */

/**
 * A player for video {@link moonstone/VideoPlayer.VideoPlayerBase}.
 *
 * @class VideoPlayerBase
 * @memberof moonstone/VideoPlayer
 * @ui
 * @public
 */
const VideoPlayerBase = class extends React.Component {
	static displayName = 'VideoPlayerBase'

	static contextTypes = contextTypes

	static propTypes = /** @lends moonstone/VideoPlayer.VideoPlayerBase.prototype */ {
		/**
		 * passed by AnnounceDecorator for accessibility
		 *
		 * @type {Function}
		 * @private
		 */
		announce: PropTypes.func,

		/**
		 * Amount of time (in milliseconds) after which control buttons are automatically hidden.
		 * Setting this to 0 or `null` disables autoClose, requiring user input to open and close.
		 *
		 * @type {Number}
		 * @default 5000
		 * @public
		 */
		autoCloseTimeout: PropTypes.number,

		/**
		 * Removes interactive capability from this component. This includes, but is not limited to,
		 * key-press events, most clickable buttons, and prevents the showing of the controls.
		 *
		 * @type {Boolean}
		 * @public
		 */
		disabled: PropTypes.bool,

		/**
		 * Amount of time (in milliseconds) after which the feedback text/icon part of the slider's
		 * tooltip will automatically hidden after the last action.
		 * Setting this to 0 or `null` disables feedbackHideDelay; feedback will always be present.
		 *
		 * @type {Number}
		 * @default 3000
		 * @public
		 */
		feedbackHideDelay: PropTypes.number,

		/**
		 * Components placed below the title.
		 *
		 * Typically these will be media descriptor icons, like how many audio channels, what codec
		 * the video uses, but can also be a description for the video or anything else that seems
		 * appropriate to provide information about the video to the user.
		 *
		 * @type {Node}
		 * @public
		 */
		infoComponents: PropTypes.node,

		/**
		 * The number of seconds the player should skip forward or backward when a "jump" button is
		 * pressed.
		 *
		 * @type {Number}
		 * @default 30
		 * @public
		 */
		jumpBy: PropTypes.number,

		/**
		 * Manually set the loading state of the media, in case you have information that
		 * `VideoPlayer` does not have.
		 *
		 * @type {Boolean}
		 * @public
		 */
		loading: PropTypes.bool,

		/**
		 * Overrides the default media control component to support customized behaviors.
		 *
		 * The provided component will receive the following props from `VideoPlayer`:
		 *
		 * * `mediaDisabled` -
		 * * `onBackwardButtonClick` - Called when the rewind button is pressed
		 * * `onFastForward` - Called when the media is fast forwarded via a key event
		 * * `onForwardButtonClick` - Called when the fast forward button is pressed
		 * * `onJump` - Called when the media jumps either forward or backward
		 * * `onJumpBackwardButtonClick` - Called when the jump backward button is pressed
		 * * `onJumpForwardButtonClick` - Called when the jump forward button is pressed
		 * * `onKeyDown` - Called when a key is pressed
		 * * `onPause` - Called when the media is paused via a key event
		 * * `onPlay` - Called when the media is played via a key event
		 * * `onRewind` - Called when the media is rewound via a key event
		 * * `onToggleMore` - Called when the more components are hidden or shown
		 * * `paused` - `true` when the media is paused
		 * * `spotlightDisabled` - `true` when spotlight is disabled for the media controls
		 * * `visible` - `true` when the media controls should be displayed
		 *
		 * @type {Component|Element}
		 * @default `moonstone/VideoPlayer.MediaControls`
		 * @public
		 */
		mediaControlsComponent: PropTypes.oneOfType([PropTypes.func, PropTypes.object]),

		/**
		 * Amount of time (in milliseconds), after the last user action, that the `miniFeedback`
		 * will automatically hide.
		 * Setting this to 0 or `null` disables `miniFeedbackHideDelay`; `miniFeedback` will always
		 * be present.
		 *
		 * @type {Number}
		 * @default 2000
		 * @public
		 */
		miniFeedbackHideDelay: PropTypes.number,

		/**
		 * Disable audio for this video. In a TV context, this is handled by the remote control,
		 * not programmatically in the VideoPlayer API.
		 *
		 * @type {Boolean}
		 * @default false
		 * @public
		 */
		muted: PropTypes.bool,

		/**
		 * By default, the video will start playing immediately after it's loaded, unless this is set.
		 *
		 * @type {Boolean}
		 * @default false
		 * @public
		 */
		noAutoPlay: PropTypes.bool,

		/**
		 * Removes the mini feedback.
		 *
		 * @type {Boolean}
		 * @default false
		 * @public
		 */
		noMiniFeedback: PropTypes.bool,

		/**
		 * Removes the media slider.
		 *
		 * @type {Boolean}
		 * @default false
		 * @public
		 */
		noSlider: PropTypes.bool,

		/**
		 * Removes spinner while loading.
		 *
		 * @type {Boolean}
		 * @public
		 */
		noSpinner: PropTypes.bool,

		/**
		 * Function executed when the player's controls change availability, whether they are shown
		 * or hidden. The current status is sent as the first argument in an object with a key
		 * `available` which will be either true or false. `onControlsAvailable({available: true})`
		 *
		 * @type {Function}
		 * @public
		 */
		onControlsAvailable: PropTypes.func,

		/**
		 * Function executed when the video is fast forwarded
		 *
		 * @type {Function}
		 * @public
		 */
		onFastForward: PropTypes.func,

		/**
		 * Function executed when the user clicks the JumpBackward button. Is passed
		 * a {@link moonstone/VideoPlayer.videoStatus} as the first argument.
		 *
		 * @type {Function}
		 * @public
		 */
		onJumpBackward: PropTypes.func,

		/**
		 * Function executed when the user clicks the JumpForward button. Is passed
		 * a {@link moonstone/VideoPlayer.videoStatus} as the first argument.
		 *
		 * @type {Function}
		 * @public
		 */
		onJumpForward: PropTypes.func,

		/**
		 * Funtion executed when video is paused
		 *
		 * @type {Function}
		 * @public
		 */
		onPause: PropTypes.func,

		/**
		 * Funtion executed when video is played
		 *
		 * @type {Function}
		 * @public
		 */
		onPlay: PropTypes.func,

		/**
		 * Funtion executed when video is rewound
		 *
		 * @type {Function}
		 * @public
		 */
		onRewind: PropTypes.func,

		/**
		 * Function executed when the user is moving the VideoPlayer's Slider knob independently of
		 * the current playback position. It is passed an object with a `seconds` key (float value) to
		 * indicate the current time index. It can be used to update the `thumbnailSrc` to the reflect
		 * the current scrub position.
		 *
		 * @type {Function}
		 * @public
		 */
		onScrub: PropTypes.func,

		/**
		 * Function executed when seek is attemped while `seekDisabled` is true.
		 *
		 * @type {Function}
		 */
		onSeekFailed: PropTypes.func,

		/**
		 * When `true`, the video will pause when it reaches either the start or the end of the
		 * video during rewind, slow rewind, fast forward, or slow forward.
		 *
		 * @type {Boolean}
		 * @default false
		 * @public
		 */
		pauseAtEnd: PropTypes.bool,

		/**
		 * Mapping of playback rate names to playback rate values that may be set.
		 *
		 * @type {moonstone/VideoPlayer.playbackRateHash}
		 * @default {
		 *	fastForward: ['2', '4', '8', '16'],
		 *	rewind: ['-2', '-4', '-8', '-16'],
		 *	slowForward: ['1/4', '1/2'],
		 *	slowRewind: ['-1/2', '-1']
		 * }
		 * @public
		 */
		playbackRateHash: PropTypes.shape({
			fastForward: PropTypes.arrayOf(PropTypes.string),
			rewind: PropTypes.arrayOf(PropTypes.string),
			slowForward: PropTypes.arrayOf(PropTypes.string),
			slowRewind: PropTypes.arrayOf(PropTypes.string)
		}),

		/**
		 * The video source to be preloaded.
		 *
		 * Expects a `<source>` node.
		 *
		 * @type {String|Node}
		 * @public
		 */
		preloadSource:  PropTypes.node,

		/**
		 * When `true`, seek function is disabled.
		 *
		 * Note that jump by arrow keys will also be disabled when `true`.
		 *
		 * @type {Boolean}
		 * @public
		 */
		seekDisabled: PropTypes.bool,

		/**
		 * Registers the VideoPlayer component with an
		 * {@link core/internal/ApiDecorator.ApiDecorator}.
		 *
		 * @type {Function}
		 * @private
		 */
		setApiProvider: PropTypes.func,

		/**
		 * Any children `<source>` tag elements of [VideoPlayer]{@link moonstone/VideoPlayer} will
		 * be sent directly to the `videoComponent` as video sources.
		 * See: https://developer.mozilla.org/en-US/docs/Web/HTML/Element/source
		 *
		 * @type {Node}
		 * @public
		 */
		source: PropTypes.node,

		/**
		 * When `true`, the component cannot be navigated using spotlight.
		 *
		 * @type {Boolean}
		 * @public
		 */
		spotlightDisabled: PropTypes.bool,

		/**
		 * Specifies the spotlight container ID for the player
		 *
		 * @type {String}
		 * @public
		 */
		spotlightId: PropTypes.string,

		/**
		 * This component will be used instead of the built-in version. The internal thumbnail style
		 * will not be applied to this component. This component follows the same rules as the built-in
		 * version.
		 *
		 * @type {Node}
		 * @public
		 */
		thumbnailComponent: PropTypes.node,

		/**
		 * Set a thumbnail image source to show on VideoPlayer's Slider knob. This is a standard
		 * {@link moonstone/Image} component so it supports all of the same options for the `src`
		 * property. If no `thumbnailComponent` and no `thumbnailSrc` is set, no tooltip will
		 * display.
		 *
		 * @type {String|Object}
		 * @public
		 */
		thumbnailSrc: PropTypes.oneOfType([PropTypes.string, PropTypes.object]),

		/**
		* Enables the thumbnail transition from opaque to translucent.
		*
		* @type {Boolean}
		* @public
		*/
		thumbnailUnavailable: PropTypes.bool,

		/**
		 * Set a title for the video being played.
		 *
		 * @type {String|Node}
		 * @public
		 */
		title: PropTypes.oneOfType([PropTypes.string, PropTypes.node]),

		/**
		 * The amount of time in milliseconds that should pass before the title disappears from the
		 * controls. Setting this to `0` disables the hiding.
		 *
		 * @type {Number}
		 * @default 5000
		 * @public
		 */
		titleHideDelay: PropTypes.number,

		/**
		 * Video component to use. The default (`'video'`) renders an `HTMLVideoElement`. Custom
		 * video components must have a similar API structure, exposing the following APIs:
		 *
		 * Properties:
		 * * `currentTime` {Number} - Playback index of the media in seconds
		 * * `duration` {Number} - Media's entire duration in seconds
		 * * `error` {Boolean} - `true` if video playback has errored.
		 * * `loading` {Boolean} - `true` if video playback is loading.
		 * * `paused` {Boolean} - Playing vs paused state. `true` means the media is paused
		 * * `playbackRate` {Number} - Current playback rate, as a number
		 * * `proportionLoaded` {Number} - A value between `0` and `1`
		 *	representing the proportion of the media that has loaded
		 * * `proportionPlayed` {Number} - A value between `0` and `1` representing the
		 *	proportion of the media that has already been shown
		 *
		 * Events:
		 * * `onPlay` - Sent when playback of the media starts after having been paused
		 * * `onUpdate` - Sent when any of the properties were updated
		 *
		 * Methods:
		 * * `play()` - play video
		 * * `pause()` - pause video
		 * * `load()` - load video
		 *
		 * The [`source`]{@link moonstone/VideoPlayer.VideoPlayerBase.source} property is passed to the video
		 * component as a child node.
		 *
		 * @type {Component}
		 * @default 'video'
		 * @public
		 */
		videoComponent: PropTypes.oneOfType([PropTypes.string, PropTypes.func])
	}

	static defaultProps = {
		autoCloseTimeout: 5000,
		feedbackHideDelay: 3000,
		jumpBy: 30,
		mediaControlsComponent: MediaControls,
		miniFeedbackHideDelay: 2000,
		playbackRateHash: {
			fastForward: ['2', '4', '8', '16'],
			rewind: ['-2', '-4', '-8', '-16'],
			slowForward: ['1/4', '1/2'],
			slowRewind: ['-1/2', '-1']
		},
		titleHideDelay: 5000,
		videoComponent: 'video'
	}

	constructor (props) {
		super(props);

		// Internal State
		this.video = null;
		this.pulsedPlaybackRate = null;
		this.pulsedPlaybackState = null;
		this.prevCommand = (props.noAutoPlay ? 'pause' : 'play');
		this.showMiniFeedback = false;
		this.speedIndex = 0;
		this.id = this.generateId();
		this.selectPlaybackRates('fastForward');
		this.sliderKnobProportion = 0;

		this.initI18n();

		// Re-render-necessary State
		this.state = {
			announce: AnnounceState.READY,
			currentTime: 0,
			duration: 0,
			error: false,
			loading: false,
			paused: props.noAutoPlay,
			playbackRate: 1,
			titleOffsetHeight: 0,
			bottomOffsetHeight: 0,

			// Non-standard state computed from properties
			bottomControlsRendered: false,
			feedbackIconVisible: true,
			feedbackVisible: false,
			mediaControlsVisible: false,
			miniFeedbackVisible: false,
			mediaSliderVisible: false,
			infoVisible: false,
			proportionLoaded: 0,
			proportionPlayed: 0,
			titleVisible: true
		};

		if (props.setApiProvider) {
			props.setApiProvider(this);
		}
	}

	componentDidMount () {
		on('mousemove', this.activityDetected);
		on('keypress', this.activityDetected);
		on('keydown', this.handleGlobalKeyDown);
		this.startDelayedFeedbackHide();
	}

	componentWillReceiveProps (nextProps) {
		const {source} = this.props;
		const {source: nextSource} = nextProps;

		if (!compareSources(source, nextSource)) {
<<<<<<< HEAD
			this.setState({currentTime: 0, proportionPlayed: 0, proportionLoaded: 0});
=======
			this.firstPlayReadFlag = true;
			this.setState({
				announce: AnnounceState.READY,
				currentTime: 0,
				proportionPlayed: 0,
				proportionLoaded: 0
			});
>>>>>>> 0a92e008
		}
	}

	shouldComponentUpdate (nextProps, nextState) {
		const {source} = this.props;
		const {source: nextSource} = nextProps;

		if (!compareSources(source, nextSource)) {
			return true;
		}

		if (
			!this.state.miniFeedbackVisible && this.state.miniFeedbackVisible === nextState.miniFeedbackVisible &&
			!this.state.mediaSliderVisible && this.state.mediaSliderVisible === nextState.mediaSliderVisible &&
			this.state.loading === nextState.loading && this.props.loading === nextProps.loading &&
			(
				this.state.currentTime !== nextState.currentTime ||
				this.state.proportionPlayed !== nextState.proportionPlayed ||
				this.state.sliderTooltipTime !== nextState.sliderTooltipTime
			)
		) {
			return false;
		} else {
			return true;
		}
	}

	componentWillUpdate (nextProps) {
		const
			isInfoComponentsEqual = equals(this.props.infoComponents, nextProps.infoComponents),
			{titleOffsetHeight: titleHeight} = this.state,
			shouldCalculateTitleOffset = (
				((!titleHeight && isInfoComponentsEqual) || (titleHeight && !isInfoComponentsEqual)) &&
				this.state.mediaControlsVisible
			);

		this.initI18n();

		if (shouldCalculateTitleOffset) {
			const titleOffsetHeight = this.getHeightForElement('infoComponents');
			if (titleOffsetHeight) {
				this.setState({titleOffsetHeight});
			}
		}
	}

	componentDidUpdate (prevProps, prevState) {
		const {source} = this.props;
		const {source: prevSource, preloadSource: prevPreloadSource} = prevProps;

		if (!compareSources(source, prevSource)) {
			const isPreloadedVideo = source && prevPreloadSource && compareSources(source, prevPreloadSource);
			this.reloadVideo(isPreloadedVideo);
			this.showControls();
		}

		this.setFloatingLayerShowing(this.state.mediaControlsVisible || this.state.mediaSliderVisible);

		if (!this.state.mediaControlsVisible && prevState.mediaControlsVisible) {
			forwardControlsAvailable({available: false}, this.props);
			this.stopAutoCloseTimeout();

			if (!this.props.spotlightDisabled ) {
				// Set focus to the hidden spottable control - maintaining focus on available spottable
				// controls, which prevents an addiitional 5-way attempt in order to re-show media controls
				Spotlight.focus(`.${css.controlsHandleAbove}`);
			}
		} else if (this.state.mediaControlsVisible && !prevState.mediaControlsVisible) {
			forwardControlsAvailable({available: true}, this.props);
			this.startAutoCloseTimeout();

			if (!this.props.spotlightDisabled ) {
				const current = Spotlight.getCurrent();
				if (!current || this.player.contains(current)) {
					// Set focus within media controls when they become visible.
					this.focusDefaultMediaControl();
				}
			}
		}
	}

	componentWillUnmount () {
		off('mousemove', this.activityDetected);
		off('keypress', this.activityDetected);
		off('keydown', this.handleGlobalKeyDown);
		this.stopRewindJob();
		this.stopAutoCloseTimeout();
		this.stopDelayedTitleHide();
		this.stopDelayedFeedbackHide();
		this.stopDelayedMiniFeedbackHide();
		this.announceJob.stop();
		this.renderBottomControl.stop();
		this.sliderTooltipTimeJob.stop();
		this.slider5WayPressJob.stop();
	}

	//
	// Internal Methods
	//
	announceJob = new Job(msg => (this.announceRef && this.announceRef.announce(msg)), 200)

	announce = (msg) => {
		this.announceJob.start(msg);
	}

	getHeightForElement = (elementName) => {
		const element = this.player.querySelector(`.${css[elementName]}`);
		if (element) {
			return element.offsetHeight;
		} else {
			return 0;
		}
	}

	initI18n = () => {
		const locale = ilib.getLocale();

		if (this.locale !== locale && typeof window === 'object') {
			this.locale = locale;

			this.durfmt = new DurationFmt({length: 'medium', style: 'clock', useNative: false});
		}
	}

	activityDetected = () => {
		// console.count('activityDetected');
		this.startAutoCloseTimeout();
	}

	startAutoCloseTimeout = () => {
		// If this.state.more is used as a reference for when this function should fire, timing for
		// detection of when "more" is pressed vs when the state is updated is mismatched. Using an
		// instance variable that's only set and used for this express purpose seems cleanest.
		if (this.props.autoCloseTimeout && this.state.mediaControlsVisible) {
			this.autoCloseJob.startAfter(this.props.autoCloseTimeout);
		}
	}

	stopAutoCloseTimeout = () => {
		this.autoCloseJob.stop();
	}

	generateId = () => {
		return Math.random().toString(36).substr(2, 8);
	}

	/**
	 * If the announce state is either ready to read the title or ready to read info, advance the
	 * state to "read".
	 *
	 * @returns {Boolean} Returns true to be used in event handlers
	 * @private
	 */
	markAnnounceRead = () => {
		if (this.state.announce === AnnounceState.TITLE) {
			this.setState({announce: AnnounceState.TITLE_READ});
		} else if (this.state.announce === AnnounceState.INFO) {
			this.setState({announce: AnnounceState.DONE});
		}

		return true;
	}

	setFloatingLayerShowing = (showing) => {
		const layer = this.context.getFloatingLayer && this.context.getFloatingLayer();
		if (layer) {
			layer.style.display = showing ? 'block' : 'none';
		}
	}

	/**
	 * Shows media controls.
	 *
	 * @function
	 * @memberof moonstone/VideoPlayer.VideoPlayerBase.prototype
	 * @public
	 */
	showControls = () => {
		if (this.props.disabled) {
			return;
		}
		this.startDelayedFeedbackHide();
		this.startDelayedTitleHide();

		let {announce} = this.state;
		if (announce === AnnounceState.READY) {
			// if we haven't read the title yet, do so this time
			announce = AnnounceState.TITLE;
		} else if (announce === AnnounceState.TITLE) {
			// if we have read the title, advance to INFO so title isn't read again
			announce = AnnounceState.TITLE_READ;
		}

		this.setState({
			announce,
			bottomControlsRendered: true,
			feedbackVisible: true,
			mediaControlsVisible: true,
			mediaSliderVisible: true,
			miniFeedbackVisible: false,
			titleVisible: true
		});
	}

	/**
	 * Hides media controls.
	 *
	 * @function
	 * @memberof moonstone/VideoPlayer.VideoPlayerBase.prototype
	 * @public
	 */
	hideControls = () => {
		this.stopDelayedFeedbackHide();
		this.stopDelayedMiniFeedbackHide();
		this.stopDelayedTitleHide();
		this.stopAutoCloseTimeout();
		this.setState({
			feedbackVisible: false,
			mediaControlsVisible: false,
			mediaSliderVisible: false,
			miniFeedbackVisible: false,
			infoVisible: false
		});
		this.markAnnounceRead();
	}

	/**
	 * Toggles the media controls.
	 *
	 * @function
	 * @memberof moonstone/VideoPlayer.VideoPlayerBase.prototype
	 * @public
	 */
	toggleControls = () => {
		if (this.state.mediaControlsVisible) {
			this.hideControls();
		} else {
			this.showControls();
		}
	}

	doAutoClose = () => {
		this.stopDelayedFeedbackHide();
		this.stopDelayedTitleHide();
		this.setState({
			feedbackVisible: false,
			mediaControlsVisible: false,
			mediaSliderVisible: this.state.mediaSliderVisible && this.state.miniFeedbackVisible,
			infoVisible: false
		});
		this.markAnnounceRead();
	}

	autoCloseJob = new Job(this.doAutoClose)

	startDelayedTitleHide = () => {
		if (this.props.titleHideDelay) {
			this.hideTitleJob.startAfter(this.props.titleHideDelay);
		}
	}

	stopDelayedTitleHide = () => {
		this.hideTitleJob.stop();
	}

	hideTitle = () => {
		this.setState({titleVisible: false});
	}

	hideTitleJob = new Job(this.hideTitle)

	startDelayedFeedbackHide = () => {
		if (this.props.feedbackHideDelay) {
			this.hideFeedbackJob.startAfter(this.props.feedbackHideDelay);
		}
	}

	stopDelayedFeedbackHide = () => {
		this.hideFeedbackJob.stop();
	}

	showFeedback = () => {
		if (this.state.mediaControlsVisible) {
			this.setState({
				feedbackIconVisible: true,
				feedbackVisible: true
			});
		} else {
			const shouldShowSlider = this.pulsedPlaybackState !== null || calcNumberValueOfPlaybackRate(this.playbackRate) !== 1;

			if (this.showMiniFeedback && (!this.state.miniFeedbackVisible || this.state.mediaSliderVisible !== shouldShowSlider)) {
				this.setState({
					mediaSliderVisible: shouldShowSlider,
					miniFeedbackVisible: !(this.state.loading || !this.state.duration || this.state.error)
				});
			}
		}
	}

	hideFeedback = () => {
		if (this.state.feedbackVisible) {
			this.setState({feedbackVisible: false});
		}
	}

	hideFeedbackJob = new Job(this.hideFeedback)

	startDelayedMiniFeedbackHide = (delay = this.props.miniFeedbackHideDelay) => {
		if (delay) {
			this.hideMiniFeedbackJob.startAfter(delay);
		}
	}

	stopDelayedMiniFeedbackHide = () => {
		this.hideMiniFeedbackJob.stop();
	}

	hideMiniFeedback = () => {
		if (this.state.miniFeedbackVisible) {
			this.showMiniFeedback = false;
			this.setState({
				mediaSliderVisible: false,
				miniFeedbackVisible: false
			});
		}
	}

	hideMiniFeedbackJob = new Job(this.hideMiniFeedback)

	handle = handle.bind(this)

	showControlsFromPointer = () => {
		Spotlight.setPointerMode(false);
		this.showControls();
	}

	clearPulsedPlayback = () => {
		this.pulsedPlaybackRate = null;
		this.pulsedPlaybackState = null;
	}

	// only show mini feedback if playback controls are invoked by a key event
	shouldShowMiniFeedback = (ev) => {
		if (ev.type === 'keyup') {
			this.showMiniFeedback = true;
		}
		return true;
	}

	handlePlay = this.handle(
		forwardPlay,
		this.shouldShowMiniFeedback,
		() => this.play()
	)

	handlePause = this.handle(
		forwardPause,
		this.shouldShowMiniFeedback,
		() => this.pause()
	)

	handleRewind = this.handle(
		forwardRewind,
		this.shouldShowMiniFeedback,
		() => this.rewind(),
	)

	handleFastForward = this.handle(
		forwardFastForward,
		this.shouldShowMiniFeedback,
		() => this.fastForward()
	)

	handleJump = ({keyCode}) => {
		if (this.props.seekDisabled) {
			forward('onSeekFailed', {}, this.props);
		} else if (is('left', keyCode)) {
			this.showMiniFeedback = true;
			this.jump(-1 * this.props.jumpBy);
			this.announceJob.startAfter(500, secondsToTime(this.video.currentTime, this.durfmt, {includeHour: true}));
		} else if (is('right', keyCode)) {
			this.showMiniFeedback = true;
			this.jump(this.props.jumpBy);
			this.announceJob.startAfter(500, secondsToTime(this.video.currentTime, this.durfmt, {includeHour: true}));
		}
	}

	handleGlobalKeyDown = this.handle(
		this.activityDetected,
		forKey('down'),
		() => (
			!this.state.mediaControlsVisible &&
			!Spotlight.getCurrent() &&
			Spotlight.getPointerMode() &&
			!this.props.spotlightDisabled
		),
		stopImmediate,
		this.showControlsFromPointer
	)

	//
	// Media Interaction Methods
	//
	handleEvent = () => {
		const el = this.video;
		const updatedState = {
			// Standard media properties
			currentTime: el.currentTime,
			duration: el.duration,
			paused: el.playbackRate !== 1 || el.paused,
			playbackRate: el.playbackRate,

			// Non-standard state computed from properties
			proportionLoaded: el.proportionLoaded,
			proportionPlayed: el.proportionPlayed || 0,
			error: el.error,
			loading: el.loading,
			sliderTooltipTime: this.sliderScrubbing ? (this.sliderKnobProportion * el.duration) : el.currentTime
		};

		// If there's an error, we're obviously not loading, no matter what the readyState is.
		if (updatedState.error) updatedState.loading = false;

		updatedState.mediaControlsDisabled = (
			!updatedState.duration ||
			updatedState.error
		);

		const isRewind = this.prevCommand === 'rewind' || this.prevCommand === 'slowRewind';
		const isForward = this.prevCommand === 'fastForward' || this.prevCommand === 'slowForward';
		if (this.props.pauseAtEnd && (el.currentTime === 0 && isRewind || el.currentTime === el.duration && isForward)) {
			this.pause();
		}

		this.setState(updatedState);
	}

	handlePlayEvent = (ev) => {
		forward('onPlay', ev, this.props);
		if (!this.state.bottomControlsRendered) {
			this.renderBottomControl.idle();
		}
	}

	renderBottomControl = new Job(() => {
		this.showControls();
		this.setState({bottomControlsRendered: true});
	});

	/**
	 * Returns an object with the current state of the media including `currentTime`, `duration`,
	 * `paused`, `playbackRate`, `proportionLoaded`, and `proportionPlayed`.
	 *
	 * @function
	 * @memberof moonstone/VideoPlayer.VideoPlayerBase.prototype
	 * @returns {Object}
	 * @public
	 */
	getMediaState = () => {
		return {
			currentTime       : this.state.currentTime,
			duration          : this.state.duration,
			paused            : this.state.paused,
			playbackRate      : this.video.playbackRate,
			proportionLoaded  : this.state.proportionLoaded,
			proportionPlayed  : this.state.proportionPlayed
		};
	}

	reloadVideo = (isPreloaded) => {
		// When changing a HTML5 video, you have to reload it.
		if (!isPreloaded) {
			this.video.load();
		}

		this.setState({
			announce: AnnounceState.READY
		});
	}

	/**
	 * The primary means of interacting with the `<video>` element.
	 *
	 * @param  {String} action The method to preform.
	 * @param  {Multiple} props  The arguments, in the format that the action method requires.
	 *
	 * @private
	 */
	send = (action, props) => {
		this.clearPulsedPlayback();
		this.showFeedback();
		this.startDelayedFeedbackHide();
		this.video[action](props);
	}

	/**
	 * Programmatically plays the current media.
	 *
	 * @function
	 * @memberof moonstone/VideoPlayer.VideoPlayerBase.prototype
	 * @public
	 */
	play = () => {
		this.speedIndex = 0;
		this.setPlaybackRate(1);
		this.send('play');
		this.prevCommand = 'play';
		this.announce($L('Play'));
		this.startDelayedMiniFeedbackHide(5000);
	}

	/**
	 * Programmatically plays the current media.
	 *
	 * @function
	 * @memberof moonstone/VideoPlayer.VideoPlayerBase.prototype
	 * @public
	 */
	pause = () => {
		this.speedIndex = 0;
		this.setPlaybackRate(1);
		this.send('pause');
		this.prevCommand = 'pause';
		this.announce($L('Pause'));
		this.stopDelayedMiniFeedbackHide();
	}

	/**
	 * Set the media playback time index
	 *
	 * @function
	 * @memberof moonstone/VideoPlayer.VideoPlayerBase.prototype
	 * @param {Number} timeIndex - Time index to seek
	 * @public
	 */
	seek = (timeIndex) => {
		if (!this.props.seekDisabled) {
			this.video.currentTime = timeIndex;
		} else {
			forward('onSeekFailed', {}, this.props);
		}
	}

	/**
	 * Step a given amount of time away from the current playback position.
	 * Like [seek]{@link moonstone/VideoPlayer.VideoPlayer#seek} but relative.
	 *
	 * @function
	 * @memberof moonstone/VideoPlayer.VideoPlayerBase.prototype
	 * @param {Number} distance - Time value to jump
	 * @public
	 */
	jump = (distance) => {
		this.pulsedPlaybackRate = toUpperCase(new DurationFmt({length: 'long'}).format({second: this.props.jumpBy}));
		this.pulsedPlaybackState = distance > 0 ? 'jumpForward' : 'jumpBackward';
		this.showFeedback();
		this.startDelayedFeedbackHide();
		this.seek(this.state.currentTime + distance);
		this.startDelayedMiniFeedbackHide();
	}

	/**
	 * Changes the playback speed via [selectPlaybackRate()]{@link moonstone/VideoPlayer.VideoPlayer#selectPlaybackRate}.
	 *
	 * @function
	 * @memberof moonstone/VideoPlayer.VideoPlayerBase.prototype
	 * @public
	 */
	fastForward = () => {
		let shouldResumePlayback = false;

		switch (this.prevCommand) {
			case 'slowForward':
				if (this.speedIndex === this.playbackRates.length - 1) {
					// reached to the end of array => fastforward
					this.selectPlaybackRates('fastForward');
					this.speedIndex = 0;
					this.prevCommand = 'fastForward';
				} else {
					this.speedIndex = this.clampPlaybackRate(this.speedIndex + 1);
				}
				break;
			case 'pause':
				this.selectPlaybackRates('slowForward');
				if (this.state.paused) {
					shouldResumePlayback = true;
				}
				this.speedIndex = 0;
				this.prevCommand = 'slowForward';
				break;
			case 'fastForward':
				this.speedIndex = this.clampPlaybackRate(this.speedIndex + 1);
				this.prevCommand = 'fastForward';
				break;
			default:
				this.selectPlaybackRates('fastForward');
				this.speedIndex = 0;
				this.prevCommand = 'fastForward';
				if (this.state.paused) {
					shouldResumePlayback = true;
				}
				break;
		}

		this.setPlaybackRate(this.selectPlaybackRate(this.speedIndex));

		if (shouldResumePlayback) this.send('play');

		this.stopDelayedFeedbackHide();
		this.stopDelayedMiniFeedbackHide();
		this.clearPulsedPlayback();
		this.showFeedback();
	}

	/**
	 * Changes the playback speed via [selectPlaybackRate()]{@link moonstone/VideoPlayer.VideoPlayer#selectPlaybackRate}.
	 *
	 * @function
	 * @memberof moonstone/VideoPlayer.VideoPlayerBase.prototype
	 * @public
	 */
	rewind = () => {
		const rateForSlowRewind = this.props.playbackRateHash['slowRewind'];
		let shouldResumePlayback = false,
			command = 'rewind';

		if (this.video.currentTime === 0) {
			// Do not rewind if currentTime is 0. We're already at the beginning.
			return;
		}
		switch (this.prevCommand) {
			case 'slowRewind':
				if (this.speedIndex === this.playbackRates.length - 1) {
					// reached to the end of array => go to rewind
					this.selectPlaybackRates(command);
					this.speedIndex = 0;
					this.prevCommand = command;
				} else {
					this.speedIndex = this.clampPlaybackRate(this.speedIndex + 1);
				}
				break;
			case 'pause':
				// If it's possible to slowRewind, do it, otherwise just leave it as normal rewind : QEVENTSEVT-17386
				if (rateForSlowRewind && rateForSlowRewind.length >= 0) {
					command = 'slowRewind';
				}
				this.selectPlaybackRates(command);
				if (this.state.paused && this.state.duration > this.state.currentTime) {
					shouldResumePlayback = true;
				}
				this.speedIndex = 0;
				this.prevCommand = command;
				break;
			case 'rewind':
				this.speedIndex = this.clampPlaybackRate(this.speedIndex + 1);
				this.prevCommand = command;
				break;
			default:
				this.selectPlaybackRates(command);
				this.speedIndex = 0;
				this.prevCommand = command;
				break;
		}

		this.setPlaybackRate(this.selectPlaybackRate(this.speedIndex));

		if (shouldResumePlayback) this.send('play');

		this.stopDelayedFeedbackHide();
		this.stopDelayedMiniFeedbackHide();
		this.clearPulsedPlayback();
		this.showFeedback();
	}

	// Creates a proxy to the video node if Proxy is supported
	videoProxy = typeof Proxy !== 'function' ? null : new Proxy({}, {
		get: (target, name) => {
			let value = this.video[name];

			if (typeof value === 'function') {
				value = value.bind(this.video);
			}

			return value;
		},
		set: (target, name, value) => {
			return (this.video[name] = value);
		}
	})

	/**
	 * Returns a proxy to the underlying `<video>` node currently used by the VideoPlayer
	 *
	 * @function
	 * @memberof moonstone/VideoPlayer.VideoPlayerBase.prototype
	 * @public
	 */
	getVideoNode = () => {
		return this.videoProxy || this.video;
	}

	areControlsVisible = () => {
		return this.state.mediaControlsVisible;
	}

	/**
	 * Sets the playback rate type (from the [keys]{@glossary Object.keys} of
	 * [playbackRateHash]{@link moonstone/VideoPlayer.VideoPlayer#playbackRateHash}).
	 *
	 * @param {String} cmd - Key of the playback rate type.
	 * @private
	 */
	selectPlaybackRates = (cmd) => {
		this.playbackRates = this.props.playbackRateHash[cmd];
	}

	/**
	 * Changes [playbackRate]{@link moonstone/VideoPlayer.VideoPlayer#playbackRate} to a valid value
	 * when initiating fast forward or rewind.
	 *
	 * @param {Number} idx - The index of the desired playback rate.
	 * @private
	 */
	clampPlaybackRate = (idx) => {
		if (!this.playbackRates) {
			return;
		}

		return idx % this.playbackRates.length;
	}

	/**
	 * Retrieves the playback rate name.
	 *
	 * @param {Number} idx - The index of the desired playback rate.
	 * @returns {String} The playback rate name.
	 * @private
	 */
	selectPlaybackRate = (idx) => {
		return this.playbackRates[idx];
	}

	/**
	 * Sets [playbackRate]{@link moonstone/VideoPlayer.VideoPlayer#playbackRate}.
	 *
	 * @param {String} rate - The desired playback rate.
	 * @private
	 */
	setPlaybackRate = (rate) => {
		// Stop rewind (if happenning)
		this.stopRewindJob();

		// Make sure rate is a string
		this.playbackRate = rate = String(rate);
		const pbNumber = calcNumberValueOfPlaybackRate(rate);

		if (!platform.webos) {
			// ReactDOM throws error for setting negative value for playbackRate
			this.video.playbackRate = pbNumber < 0 ? 0 : pbNumber;

			// For supporting cross browser behavior
			if (pbNumber < 0) {
				this.beginRewind();
			}
		} else {
			// Set native playback rate
			this.video.playbackRate = pbNumber;
		}
	}

	/**
	 * Calculates the time that has elapsed since. This is necessary for browsers until negative
	 * playback rate is directly supported.
	 *
	 * @private
	 */
	rewindManually = () => {
		const now = perfNow(),
			distance = now - this.rewindBeginTime,
			pbRate = calcNumberValueOfPlaybackRate(this.playbackRate),
			adjustedDistance = (distance * pbRate) / 1000;

		this.jump(adjustedDistance);
		this.stopDelayedMiniFeedbackHide();
		this.clearPulsedPlayback();
		this.startRewindJob();	// Issue another rewind tick
	}

	rewindJob = new Job(this.rewindManually, 100)

	/**
	 * Starts rewind job.
	 *
	 * @private
	 */
	startRewindJob = () => {
		this.rewindBeginTime = perfNow();
		this.rewindJob.start();
	}

	/**
	 * Stops rewind job.
	 *
	 * @private
	 */
	stopRewindJob = () => {
		this.rewindJob.stop();
	}

	/**
	 * Implements custom rewind functionality (until browsers support negative playback rate).
	 *
	 * @private
	 */
	beginRewind = () => {
		this.send('pause');
		this.startRewindJob();
	}

	//
	// Handled Media events
	//
	addStateToEvent = (ev) => {
		return {
			// More props from `ev` may be added here as needed, but a full copy via `...ev`
			// overloads Storybook's Action Logger and likely has other perf fallout.
			type: ev.type,
			// Specific state variables are included in the outgoing calback payload, not all of them
			...this.getMediaState()
		};
	}

	disablePointerMode = () => {
		Spotlight.setPointerMode(false);
		return true;
	}

	handleKeyDownFromControls = this.handle(
		// onKeyDown is used as a proxy for when the title has been read because it can only occur
		// after the controls have been shown.
		this.markAnnounceRead,
		forKey('down'),
		this.disablePointerMode,
		this.hideControls
	)

	/**
	 * Check for elements with the spotlightDefaultClass, in the following location order:
	 * left components, right components, media controls or more controls (depending on which is
	 * available)
	 *
	 * @return {Node|false} The focused control or `false` if nothing is found.
	 * @private
	 */
	focusDefaultMediaControl = () => {
		const defaultSpottable = `.${spotlightDefaultClass}.${spottableClass}`;
		const defaultControl =
			this.player.querySelector(
				`.${css.leftComponents} ${defaultSpottable}, .${css.rightComponents} ${defaultSpottable}`
			) ||
			this.player.querySelector(`[data-media-controls] ${defaultSpottable}`);

		return defaultControl ? Spotlight.focus(defaultControl) : false;
	}

	//
	// Player Interaction events
	//
	onVideoClick = () => {
		this.toggleControls();
	}
	onSliderChange = ({value}) => {
		this.seek(value * this.state.duration);
		this.sliderScrubbing = false;
	}

	sliderTooltipTimeJob = new Job((time) => this.setState({sliderTooltipTime: time}), 20)

	handleKnobMove = (ev) => {
		this.sliderScrubbing = true;

		// prevent announcing repeatedly when the knob is detached from the progress.
		// TODO: fix Slider to not send onKnobMove when the knob hasn't, in fact, moved
		if (this.sliderKnobProportion !== ev.proportion) {
			this.sliderKnobProportion = ev.proportion;
			const seconds = Math.round(this.sliderKnobProportion * this.video.duration);

			if (!isNaN(seconds)) {
				this.sliderTooltipTimeJob.throttle(seconds);
				const knobTime = secondsToTime(seconds, this.durfmt, {includeHour: true});

				forward('onScrub', {...ev, seconds}, this.props);

				this.announce(`${$L('jump to')} ${knobTime}`);
			}
		}
	}

	handleSliderFocus = () => {
		const seconds = Math.round(this.sliderKnobProportion * this.video.duration);
		this.sliderScrubbing = true;

		this.setState({
			feedbackIconVisible: false,
			feedbackVisible: true
		});
		this.stopDelayedFeedbackHide();

		if (!isNaN(seconds)) {
			this.sliderTooltipTimeJob.throttle(seconds);
			const knobTime = secondsToTime(seconds, this.durfmt, {includeHour: true});

			forward('onScrub', {
				detached: this.sliderScrubbing,
				proportion: this.sliderKnobProportion,
				seconds},
			this.props);

			this.announce(`${$L('jump to')} ${knobTime}`);
		}
	}

	handleSliderBlur = () => {
		this.sliderScrubbing = false;
		this.startDelayedFeedbackHide();
		this.setState({
			// If paused is false that means it is playing. We only want to hide on playing.
			feedbackIconVisible: this.state.paused,
			sliderTooltipTime: this.state.currentTime
		});
	}

	slider5WayPressJob = new Job(() => {
		this.setState({slider5WayPressed: false});
	}, 200);

	handleSliderKeyDown = (ev) => {
		if (is('enter', ev.keyCode)) {
			this.setState({
				slider5WayPressed: true
			}, this.slider5WayPressJob.start());
		} else if (is('down', ev.keyCode)) {
			Spotlight.setPointerMode(false);

			if (this.focusDefaultMediaControl()) {
				stopImmediate(ev);
			}
		} else if (is('up', ev.keyCode)) {
			stopImmediate(ev);

			this.handleSliderBlur();
			this.hideControls();
		}
	}

	onJumpBackward = this.handle(
		forwardJumpBackward,
		() => this.jump(-1 * this.props.jumpBy)
	)
	onJumpForward = this.handle(
		forwardJumpForward,
		() => this.jump(this.props.jumpBy)
	)

	handleToggleMore = ({showMoreComponents}) => {
		if (showMoreComponents) {
			this.startAutoCloseTimeout();	// Restore the timer since we are leaving "more.
			// Restore the title-hide now that we're finished with "more".
			this.startDelayedTitleHide();
		} else {
			// Interrupt the title-hide since we don't want it hiding autonomously in "more".
			this.stopDelayedTitleHide();
		}

		this.setState({
			infoVisible: showMoreComponents,
			titleVisible: true,
			announce: this.state.announce < AnnounceState.INFO ? AnnounceState.INFO : AnnounceState.DONE
		});
	}

	setPlayerRef = (node) => {
		// TODO: We've moved SpotlightContainerDecorator up to allow VP to be spottable but also
		// need a ref to the root node to query for children and set CSS variables.
		// eslint-disable-next-line react/no-find-dom-node
		this.player = ReactDOM.findDOMNode(node);
	}

	setVideoRef = (video) => {
		this.video = video;
	}

	setAnnounceRef = (node) => {
		this.announceRef = node;
	}

	handleLoadStart = () => {
		if (!this.props.noAutoPlay) {
			this.video.play();
		}
	}

	getControlsAriaProps () {
		if (this.state.announce === AnnounceState.TITLE) {
			return {
				role: 'alert',
				'aria-live': 'off',
				'aria-labelledby': `${this.id}_title`
			};
		} else if (this.state.announce === AnnounceState.INFO) {
			return {
				role: 'alert',
				'aria-live': 'off',
				'aria-labelledby': `${this.id}_info`
			};
		}

		return null;
	}

	render () {
		const {
			className,
			disabled,
			infoComponents,
			loading,
			mediaControlsComponent,
			noAutoPlay,
			noMiniFeedback,
			noSlider,
			noSpinner,
			preloadSource,
			source,
			spotlightDisabled,
			spotlightId,
			style,
			thumbnailComponent,
			thumbnailSrc,
			title,
			videoComponent,
			...rest} = this.props;

		delete rest.announce;
		delete rest.autoCloseTimeout;
		delete rest.feedbackHideDelay;
		delete rest.jumpBy;
		delete rest.miniFeedbackHideDelay;
		delete rest.onControlsAvailable;
		delete rest.onFastForward;
		delete rest.onJumpBackward;
		delete rest.onJumpForward;
		delete rest.onPause;
		delete rest.onPlay;
		delete rest.onRewind;
		delete rest.onScrub;
		delete rest.onSeekFailed;
		delete rest.pauseAtEnd;
		delete rest.playbackRateHash;
		delete rest.seekDisabled;
		delete rest.setApiProvider;
		delete rest.thumbnailUnavailable;
		delete rest.titleHideDelay;
		delete rest.videoPath;

		const controlsAriaProps = this.getControlsAriaProps();

		return (
			<RootContainer
				className={css.videoPlayer + ' enact-fit' + (className ? ' ' + className : '')}
				onClick={this.activityDetected}
				onKeyDown={this.activityDetected}
				ref={this.setPlayerRef}
				spotlightDisabled={spotlightDisabled}
				spotlightId={spotlightId}
				style={style}
			>
				{/* Video Section */}
				{this.props.preloadSource ?
					<VideoWithPreload
						{...rest}
						handleEvent={this.handleEvent}
						handleLoadStart={this.handleLoadStart}
						noAutoPlay={noAutoPlay}
						onPlay={this.handlePlayEvent}
						preloadSource={preloadSource}
						source={source}
						videoComponent={videoComponent}
						videoRef={this.setVideoRef}
					/> :
					<Media
						{...rest}
						autoPlay={!noAutoPlay}
						className={css.video}
						component={videoComponent}
						controls={false}
						onPlay={this.handlePlayEvent}
						onUpdate={this.handleEvent}
						ref={this.setVideoRef}
					>
						{source}
					</Media>
				}

				<Overlay
					bottomControlsVisible={this.state.mediaControlsVisible}
					onClick={this.onVideoClick}
				>
					{!noSpinner && (this.state.loading || loading) ? <Spinner centered /> : null}
				</Overlay>

				{this.state.bottomControlsRendered ?
					<div className={css.fullscreen} {...controlsAriaProps}>
						<FeedbackContent
							className={css.miniFeedback}
							playbackRate={this.pulsedPlaybackRate || this.selectPlaybackRate(this.speedIndex)}
							playbackState={this.pulsedPlaybackState || this.prevCommand}
							visible={this.state.miniFeedbackVisible && !noMiniFeedback}
						>
							{secondsToTime(this.state.sliderTooltipTime, this.durfmt)}
						</FeedbackContent>
						<ControlsContainer
							className={css.bottom + (this.state.mediaControlsVisible ? '' : ' ' + css.hidden)}
							spotlightDisabled={spotlightDisabled || !this.state.mediaControlsVisible}
						>
							{/*
								Info Section: Title, Description, Times
								Only render when `this.state.mediaControlsVisible` is true in order for `Marquee`
								to make calculations correctly in `MediaTitle`.
							*/}
							{this.state.mediaSliderVisible ?
								<div className={css.infoFrame}>
									<MediaTitle
										id={this.id}
										infoVisible={this.state.infoVisible}
										style={{'--infoComponentsOffset': this.state.titleOffsetHeight + 'px'}}
										title={title}
										visible={this.state.titleVisible && this.state.mediaControlsVisible}
									>
										{infoComponents}
									</MediaTitle>
									<Times current={this.state.currentTime} total={this.state.duration} formatter={this.durfmt} />
								</div> :
								null
							}

							{noSlider ? null : <MediaSlider
								backgroundProgress={this.state.proportionLoaded}
								disabled={disabled}
								forcePressed={this.state.slider5WayPressed}
								onBlur={this.handleSliderBlur}
								onChange={this.onSliderChange}
								onFocus={this.handleSliderFocus}
								onKeyDown={this.handleSliderKeyDown}
								onKnobMove={this.handleKnobMove}
								onSpotlightUp={this.handleSpotlightUpFromSlider}
								spotlightDisabled={spotlightDisabled || !this.state.mediaControlsVisible}
								value={this.state.proportionPlayed}
								visible={this.state.mediaSliderVisible}
							>
								<FeedbackTooltip
									duration={this.state.duration}
									formatter={this.durfmt}
									noFeedback={!this.state.feedbackIconVisible}
									playbackRate={this.selectPlaybackRate(this.speedIndex)}
									playbackState={this.prevCommand}
									thumbnailComponent={thumbnailComponent}
									thumbnailDeactivated={this.props.thumbnailUnavailable}
									thumbnailSrc={thumbnailSrc}
									hidden={!this.state.feedbackVisible}
								/>
							</MediaSlider>}

							<ComponentOverride
								component={mediaControlsComponent}
								mediaDisabled={disabled || this.state.mediaControlsDisabled}
								onBackwardButtonClick={this.handleRewind}
								onFastForward={this.handleFastForward}
								onForwardButtonClick={this.handleFastForward}
								onJump={this.handleJump}
								onJumpBackwardButtonClick={this.onJumpBackward}
								onJumpForwardButtonClick={this.onJumpForward}
								onKeyDown={this.handleKeyDownFromControls}
								onPause={this.handlePause}
								onPlay={this.handlePlay}
								onRewind={this.handleRewind}
								onToggleMore={this.handleToggleMore}
								paused={this.state.paused}
								spotlightDisabled={!this.state.mediaControlsVisible || spotlightDisabled}
								visible={this.state.mediaControlsVisible}
							/>
						</ControlsContainer>
					</div> :
					null
				}
				<SpottableDiv
					// This captures spotlight focus for use with 5-way.
					// It's non-visible but lives at the top of the VideoPlayer.
					className={css.controlsHandleAbove}
					onClick={this.showControls}
					onSpotlightDown={this.showControls}
					spotlightDisabled={this.state.mediaControlsVisible || spotlightDisabled}
				/>
				<Announce ref={this.setAnnounceRef} />
			</RootContainer>
		);
	}
};

/**
 * {@link moonstone/VideoPlayer.VideoPlayer} is a standard HTML5 video player for Moonstone. It
 * behaves, responds to, and operates like a standard `<video>` tag in its support for `<source>`s
 * and accepts several additional custom tags like `<infoComponents>`, `<leftComponents>`, and
 * `<rightComponents>`. Any additional children will be rendered into the "more" controls area.
 *
 * Example usage:
 * ```
 *	<VideoPlayer title="Hilarious Cat Video" poster="http://my.cat.videos/boots-poster.jpg">
 *		<source src="http://my.cat.videos/boots.mp4" type="video/mp4" />
 *		<infoComponents>A video about my cat Boots, wearing boots.</infoComponents>
 *		<leftComponents><IconButton backgroundOpacity="translucent">star</IconButton></leftComponents>
 *		<rightComponents><IconButton backgroundOpacity="translucent">flag</IconButton></rightComponents>
 *
 *		<Button backgroundOpacity="translucent">Add To Favorites</Button>
 *		<IconButton backgroundOpacity="translucent">search</IconButton>
 *	</VideoPlayer>
 * ```
 *
 * To invoke methods (`fastForward()`, `hideControls()`, `jump()`, `pause()`, `play()`, `rewind()`,
 * `seek()`, 'showControls()') or get the current state (`getMediaState()`), store a ref to the
 * `VideoPlayer` within your component:
 *
 * ```
 * 	...
 *
 * 	setVideoPlayer = (node) => {
 * 		this.videoPlayer = node;
 * 	}
 *
 * 	play () {
 * 		this.videoPlayer.play();
 * 	}
 *
 * 	render () {
 * 		return (
 * 			<VideoPlayer ref={this.setVideoPlayer} />
 * 		);
 * 	}
 * ```
 *
 * @class VideoPlayer
 * @memberof moonstone/VideoPlayer
 * @mixes ui/Slottable.Slottable
 * @ui
 * @public
 */
const VideoPlayer = ApiDecorator(
	{api: [
		'areControlsVisible',
		'fastForward',
		'getMediaState',
		'getVideoNode',
		'hideControls',
		'jump',
		'pause',
		'play',
		'rewind',
		'seek',
		'showControls',
		'showFeedback',
		'toggleControls'
	]},
	Slottable(
		{slots: ['infoComponents', 'mediaControlsComponent', 'source', 'thumbnailComponent']},
		FloatingLayerDecorator(
			{floatLayerId: 'videoPlayerFloatingLayer'},
			Skinnable(
				VideoPlayerBase
			)
		)
	)
);

export default VideoPlayer;
export {VideoPlayer, MediaControls, VideoPlayerBase};<|MERGE_RESOLUTION|>--- conflicted
+++ resolved
@@ -607,17 +607,12 @@
 		const {source: nextSource} = nextProps;
 
 		if (!compareSources(source, nextSource)) {
-<<<<<<< HEAD
-			this.setState({currentTime: 0, proportionPlayed: 0, proportionLoaded: 0});
-=======
-			this.firstPlayReadFlag = true;
 			this.setState({
 				announce: AnnounceState.READY,
 				currentTime: 0,
 				proportionPlayed: 0,
 				proportionLoaded: 0
 			});
->>>>>>> 0a92e008
 		}
 	}
 
