/**
 * Exports the {@link moonstone/VideoPlayer.VideoPlayer} and
 * {@link moonstone/VideoPlayer.VideoPlayerBase} components. The default export is
 * {@link moonstone/VideoPlayer.VideoPlayer}.
 *
 * @module moonstone/VideoPlayer
 */
import React from 'react';
import DurationFmt from '@enact/i18n/ilib/lib/DurationFmt';
import {forward} from '@enact/core/handle';
import ilib from '@enact/i18n';
import {startJob, stopJob} from '@enact/core/jobs';
import {on, off} from '@enact/core/dispatcher';
import Slottable from '@enact/ui/Slottable';
import {Spotlight, Spottable, SpotlightContainerDecorator, getDirection, spotlightDefaultClass} from '@enact/spotlight';
import Video from 'react-html5video';

import Spinner from '../Spinner';

import {calcNumberValueOfPlaybackRate, getNow, secondsToTime} from './util';
import Overlay from './Overlay';
import MediaControls from './MediaControls';
import MediaTitle from './MediaTitle';
import MediaSlider from './MediaSlider';
import Feedback from './Feedback';
import Times from './Times';

import css from './VideoPlayer.less';

const spottableClass = 'spottable';
const SpottableDiv = Spottable('div');
const Container = SpotlightContainerDecorator({enterTo: ''}, 'div');

// Video ReadyStates
// - Commented are currently unused.
//
// const HAVE_NOTHING      = 0;  // no information whether or not the audio/video is ready
// const HAVE_METADATA     = 1;  // metadata for the audio/video is ready
// const HAVE_CURRENT_DATA = 2;  // data for the current playback position is available, but not enough data to play next frame/millisecond
// const HAVE_FUTURE_DATA  = 3;  // data for the current and at least the next frame is available
const HAVE_ENOUGH_DATA  = 4;  // enough data available to start playing


// Set-up event forwarding map. These are all of the supported media events
const handledMediaEventsMap = {
	abort           : 'onAbort',
	canplay         : 'onCanPlay',
	canplaythrough  : 'onCanPlayThrough',
	durationchange  : 'onDurationChange',
	emptied         : 'onEmptied',
	encrypted       : 'onEncrypted',
	ended           : 'onEnded',
	error           : 'onError',
	loadeddata      : 'onLoadedData',
	loadedmetadata  : 'onLoadedMetadata',
	loadstart       : 'onLoadStart',
	pause           : 'onPause',
	play            : 'onPlay',
	playing         : 'onPlaying',
	progress        : 'onProgress',
	ratechange      : 'onRateChange',
	seeked          : 'onSeeked',
	seeking         : 'onSeeking',
	stalled         : 'onStalled',
	suspend         : 'onSuspend',
	timeupdate      : 'onTimeUpdate',
	volumechange    : 'onVolumeChange',
	waiting         : 'onWaiting'
};


/**
 * Mapping of playback rate names to playback rate values that may be set.
 * ```
 * {
 *	fastForward: ['2', '4', '8', '16'],
 *	rewind: ['-2', '-4', '-8', '-16'],
 *	slowForward: ['1/4', '1/2', '1'],
 *	slowRewind: ['-1/2', '-1']
 * }
 * ```
 *
 * @type {Object}
 * @default {
 *	fastForward: ['2', '4', '8', '16'],
 *	rewind: ['-2', '-4', '-8', '-16'],
 *	slowForward: ['1/4', '1/2'],
 *	slowRewind: ['-1/2', '-1']
 * }
 * @private
 */
const playbackRateHash = {
	fastForward: ['2', '4', '8', '16'],
	rewind: ['-2', '-4', '-8', '-16'],
	slowForward: ['1/4', '1/2'],
	slowRewind: ['-1/2', '-1']
};


/**
 * A player for video {@link moonstone/VideoPlayer.VideoPlayerBase}.
 *
 * @class VideoPlayerBase
 * @memberof moonstone/VideoPlayer
 * @ui
 * @public
 */
const VideoPlayerBase = class extends React.Component {
	static displayName = 'VideoPlayerBase'

	static propTypes = /** @lends moonstone/VideoPlayer.VideoPlayerBase.prototype */ {
		/**
		 * Amount of time (in milliseconds) after which control buttons are automatically hidden.
		 * Setting this to 0 or `null` disables autoClose, requiring user input to open and close.
		 *
		 * @type {Number}
		 * @default 7000
		 * @public
		 */
		autoCloseTimeout: React.PropTypes.number,

		/**
		 * Amount of time (in milliseconds) after which the feedback text/icon part of the slider's
		 * tooltip will automatically hidden after the last action.
		 * Setting this to 0 or `null` disables feedbackHideDelay; feedback will always be present.
		 *
		 * @type {Number}
		 * @default 2000
		 * @public
		 */
		feedbackHideDelay: React.PropTypes.number,

		/**
		 * These components are placed into the slot to the left of the media controls.
		 *
		 * @type {Node}
		 * @public
		 */
		infoComponents: React.PropTypes.node,

		/**
		 * The amount of seconds the player should skip forward or backward when a "jump" button is
		 * pressed.
		 *
		 * @type {Number}
		 * @default 30
		 * @public
		 */
		jumpBy: React.PropTypes.number,

		/**
		 * These components are placed below the title. Typically these will be media descriptor
		 * icons, like how many audio channels, what codec the video uses, but can also be a
		 * description for the video or anything else that seems appropriate to provide information
		 * about the video to the user.
		 *
		 * @type {Node}
		 * @public
		 */
		leftComponents: React.PropTypes.node,

		/**
		 * Disable audio for this video. In a TV context, this is handled by the remote control,
		 * not programatically in the VideoPlayer API.
		 *
		 * @type {Boolean}
		 * @default false
		 * @public
		 */
		muted: React.PropTypes.bool,

		/**
		 * By default, the video will start playing immediately after it's loaded, unless this is set.
		 *
		 * @type {Boolean}
		 * @default false
		 * @public
		 */
		noAutoPlay: React.PropTypes.bool,

		/**
		 * Removes the "jump" buttons. The buttons that skip forward or backward in the video.
		 *
		 * @type {Boolean}
		 * @default false
		 * @public
		 */
		noJumpButtons: React.PropTypes.bool,

		/**
		 * Removes the "rate" buttons. The buttons that change the playback rate of the video.
		 * Double speed, half speed, reverse 4x speed, etc.
		 *
		 * @type {Boolean}
		 * @default false
		 * @public
		 */
		noRateButtons: React.PropTypes.bool,

		/**
		 * Removes the media slider.
		 *
		 * @type {Boolean}
		 * @default false
		 * @public
		 */
		noSlider: React.PropTypes.bool,

		/**
		 * An override function for when the user clicks the Backward button.
		 *
		 * @type {Function}
		 * @public
		 */
		onBackwardButtonClick: React.PropTypes.func,

		/**
		 * An override function for when the user clicks the Forward button.
		 *
		 * @type {Function}
		 * @public
		 */
		onForwardButtonClick: React.PropTypes.func,

		/**
		 * An override function for when the user clicks the JumpBackward button.
		 *
		 * @type {Function}
		 * @public
		 */
		onJumpBackwardButtonClick: React.PropTypes.func,

		/**
		 * An override function for when the user clicks the JumpForward button.
		 *
		 * @type {Function}
		 * @public
		 */
		onJumpForwardButtonClick: React.PropTypes.func,

		/**
		 * An override function for when the user clicks the Play button.
		 *
		 * @type {Function}
		 * @public
		 */
		onPlayButtonClick: React.PropTypes.func,

		/**
		 * These components are placed into the slot to the right of the media controls.
		 *
		 * @type {Node}
		 * @public
		 */
		rightComponents: React.PropTypes.node,

		/**
		 * Set a title for the video being played.
		 *
		 * @type {String}
		 * @public
		 */
		title: React.PropTypes.string,

		/**
		 * The amount of time in miliseconds that should pass before the title disappears from the
		 * controls. Setting this to `0` disables the hiding.
		 *
		 * @type {Number}
		 * @default 4000
		 * @public
		 */
		titleHideDelay: React.PropTypes.number
	}

	static defaultProps = {
		autoCloseTimeout: 7000,
		feedbackHideDelay: 2000,
		jumpBy: 30,
		muted: false,
		noAutoPlay: false,
		noJumpButtons: false,
		noRateButtons: false,
		noSlider: false,
		titleHideDelay: 4000
	}

	constructor (props) {
		super(props);

		// Internal State
		this.instanceId = Math.random();
		this.videoReady = false;
		this.video = null;
		this.handledMediaForwards = {};
		this.handledMediaEvents = {};
		this.prevCommand = (props.noAutoPlay ? 'pause' : 'play');
		this.speedIndex = 0;
		this.selectPlaybackRates('fastForward');
		this.startDelayedFeedbackHide();

		this.initI18n();

		// Generate event handling forwarders and a smooth block to pass to <Video>
		for (let key in handledMediaEventsMap) {
			const eventName = handledMediaEventsMap[key];
			this.handledMediaForwards[eventName] = forward(eventName);
			this.handledMediaEvents[eventName] = this.handleEvent;
		}

		// Re-render-necessary State
		this.state = {
			buffered: 0,
			currentTime: 0,
			duration: 0,
			error: false,
			loading: false,
			muted: !!props.muted,
			paused: props.noAutoPlay,
			playbackRate: 1,
			readyState: 0,
			volume: 1,

			// Non-standard state computed from properties
			bottomControlsVisible: false,
			feedbackVisible: true,
			more: false,
			percentageLoaded: 0,
			percentagePlayed: 0,
			playPauseIcon: 'play',
			sliderScrubbing: false,
			sliderKnobProportion: 0,
			titleVisible: true
		};
	}

	// Added to set default focus on the media control (play) when controls become visible.
	componentDidUpdate (prevProps, prevState) {
		if (
			this.state.bottomControlsVisible &&
			!prevState.bottomControlsVisible &&
			this.player.contains(Spotlight.getCurrent())
		) {
			this.focusDefaultMediaControl();
		}
	}

	componentWillUpdate (nextProps, nextState) {
		this.initI18n();

		if (
			this.state.bottomControlsVisible &&
			!nextState.bottomControlsVisible &&
			this.player.contains(Spotlight.getCurrent())
		) {
			// set focus to the hidden spottable control - maintaining focus on available spottable
			// controls, which prevents an addiitional 5-way attempt in order to re-show media controls
			Spotlight.focus(this.player.querySelector(`.${css.controlsHandleAbove}.${spottableClass}`));
		}
	}

	componentDidMount () {
		on('mousemove', this.activityDetected);
		on('keypress', this.activityDetected);
	}

	componentWillUnmount () {
		off('mousemove', this.activityDetected);
		off('keypress', this.activityDetected);
		this.stopRewindJob();
		this.stopAutoCloseTimeout();
		this.stopDelayedTitleHide();
		this.stopDelayedFeedbackHide();
	}

	componentWillReceiveProps (nextProps) {
		// Detect a change to the video source and reload if necessary.
		if (nextProps.children) {
			let prevSource, nextSource;

			React.Children.forEach(this.props.children, (child) => {
				if (child.type === 'source') {
					prevSource = child.props.src;
				}
			});
			React.Children.forEach(nextProps.children, (child) => {
				if (child.type === 'source') {
					nextSource = child.props.src;
				}
			});

			if (prevSource !== nextSource) {
				this.reloadVideo();
			}
		}
	}


	//
	// Media Interaction Methods
	//
	reloadVideo = () => {
		// When changing a HTML5 video, you have to reload it.
		this.video.load();
		this.video.play();
	}

	/**
	 * The primary means of interacting with the `<video>` element.
	 *
	 * @param  {String} action The method to preform.
	 * @param  {Multiple} props  The arguments, in the format that the action method requires.
	 *
	 * @private
	 */
	send = (action, props) => {
		this.showFeedback();
		this.startDelayedFeedbackHide();
		if (this.video && this.videoReady) {
			this.video[action](props);
		}
	}

	jump = (distance) => {
		this.showFeedback();
		this.startDelayedFeedbackHide();
		if (this.video && this.videoReady) {
			this.video.seek(this.state.currentTime + distance);
		}
	}


	//
	// Internal Methods
	//
	initI18n = () => {
		const locale = ilib.getLocale();

		if (this.locale !== locale && typeof window === 'object') {
			this.locale = locale;

			this.durfmt = new DurationFmt({length: 'medium', style: 'clock', useNative: false});
		}
	}

	updateMainState = () => {
		if (this.videoReady && this.video && this.video.videoEl && this.video.videoEl != null) {
			const el = this.video.videoEl;
			const updatedState = {
				// Standard video properties
				currentTime: el.currentTime,
				duration: el.duration,
				buffered: el.buffered,
				paused: el.paused,
				playPauseIcon: (el.paused ? 'play' : 'pause'),
				muted: el.muted,
				volume: el.volume,
				playbackRate: el.playbackRate,
				readyState: el.readyState,

				// Non-standard state computed from properties
				percentageLoaded: el.buffered.length && el.buffered.end(el.buffered.length - 1) / el.duration,
				percentagePlayed: el.currentTime / el.duration,
				error: el.networkState === el.NETWORK_NO_SOURCE,
				loading: el.readyState < el.HAVE_ENOUGH_DATA,
				sliderTooltipTime: this.sliderScrubbing ? (this.sliderKnobProportion * el.duration) : el.currentTime
			};

			// If there's an error, we're obviously not loading, no matter what the readyState is.
			if (updatedState.error) updatedState.loading = false;

			updatedState.mediaControlsDisabled = (
				updatedState.more ||
				updatedState.readyState < HAVE_ENOUGH_DATA ||
				!updatedState.duration ||
				updatedState.error
			);

			this.setState(updatedState);
		}
	}

	/**
	 * Changes the playback speed via [selectPlaybackRate()]{@link moonstone/VideoPlayer.VideoPlayer#selectPlaybackRate}.
	 *
	 * @private
	 */
	fastForward = () => {
		// if (this.video && this.videoReady) {
		let shouldResumePlayback = false;

		switch (this.prevCommand) {
			case 'slowForward':
				if (this.speedIndex === this.playbackRates.length - 1) {
						// reached to the end of array => go to play
					this.send('play');
					return;
				} else {
					this.speedIndex = this.clampPlaybackRate(this.speedIndex + 1);
				}
				break;
			case 'pause':
				this.selectPlaybackRates('slowForward');
				if (this.state.paused) {
					shouldResumePlayback = true;
				}
				this.speedIndex = 0;
				this.prevCommand = 'slowForward';
				break;
			case 'rewind':
				this.send('play');
				this.selectPlaybackRates('fastForward');
				this.speedIndex = 0;
				this.prevCommand = 'fastForward';
				break;
			case 'slowRewind':
				this.selectPlaybackRates('slowForward');
				this.speedIndex = 0;
				this.prevCommand = 'slowForward';
				break;
			case 'fastForward':
				this.speedIndex = this.clampPlaybackRate(this.speedIndex + 1);
				this.prevCommand = 'fastForward';
				break;
			default:
				this.selectPlaybackRates('fastForward');
				this.speedIndex = 0;
				this.prevCommand = 'fastForward';
				break;
		}

		this.setPlaybackRate(this.selectPlaybackRate(this.speedIndex));

		if (shouldResumePlayback) this.send('play');
		else this.stopDelayedFeedbackHide();

		this.showFeedback();
	}

	/**
	 * Changes the playback speed via [selectPlaybackRate()]{@link moonstone/VideoPlayer.VideoPlayer#selectPlaybackRate}.
	 *
	 * @private
	 */
	rewind = () => {
		// if (this.video && this.videoReady) {
		let shouldResumePlayback = false;

		switch (this.prevCommand) {
			case 'slowRewind':
				if (this.speedIndex === this.playbackRates.length - 1) {
						// reached to the end of array => go to rewind
					this.selectPlaybackRates('rewind');
					this.speedIndex = 0;
					this.prevCommand = 'rewind';
				} else {
					this.speedIndex = this.clampPlaybackRate(this.speedIndex + 1);
				}
				break;
			case 'fastForward':
				this.selectPlaybackRates('rewind');
				this.speedIndex = 0;
				this.prevCommand = 'rewind';
				break;
			case 'slowForward':
				this.selectPlaybackRates('slowRewind');
				this.speedIndex = 0;
				this.prevCommand = 'slowRewind';
				break;
			case 'pause':
				this.selectPlaybackRates('slowRewind');
				if (this.state.paused && this.state.duration > this.state.currentTime) {
					shouldResumePlayback = true;
				}
				this.speedIndex = 0;
				this.prevCommand = 'slowRewind';
				break;
			case 'rewind':
				this.speedIndex = this.clampPlaybackRate(this.speedIndex + 1);
				this.prevCommand = 'rewind';
				break;
			default:
				this.selectPlaybackRates('rewind');
				this.speedIndex = 0;
				this.prevCommand = 'rewind';
				break;
		}

		this.setPlaybackRate(this.selectPlaybackRate(this.speedIndex));

		if (shouldResumePlayback) this.send('play');
		else this.stopDelayedFeedbackHide();

		this.showFeedback();
	}

	/**
	 * Sets the playback rate type (from the [keys]{@glossary Object.keys} of
	 * [playbackRateHash]{@link moonstone/VideoPlayer.VideoPlayer#playbackRateHash}).
	 *
	 * @param {String} cmd - Key of the playback rate type.
	 * @private
	 */
	selectPlaybackRates = (cmd) => {
		this.playbackRates = playbackRateHash[cmd];
	}

	/**
	 * Changes [playbackRate]{@link moonstone/VideoPlayer.VideoPlayer#playbackRate} to a valid value when initiating
	 * fast forward or rewind.
	 *
	 * @param {Number} idx - The index of the desired playback rate.
	 * @private
	 */
	clampPlaybackRate = (idx) => {
		if (!this.playbackRates) {
			return;
		}

		return idx % this.playbackRates.length;
	}

	/**
	 * Retrieves the playback rate name.
	 *
	 * @param {Number} idx - The index of the desired playback rate.
	 * @returns {String} The playback rate name.
	 * @private
	 */
	selectPlaybackRate = (idx) => {
		return this.playbackRates[idx];
	}

	/**
	 * Sets [playbackRate]{@link moonstone/VideoPlayer.VideoPlayer#playbackRate}.
	 *
	 * @param {String} rate - The desired playback rate.
	 * @private
	 */
	setPlaybackRate = (rate) => {
		// Stop rewind (if happenning)
		this.stopRewindJob();

		// Make sure rate is a string
		this.playbackRate = rate = String(rate);
		const pbNumber = calcNumberValueOfPlaybackRate(rate);

		// Set native playback rate
		this.send('setPlaybackRate', pbNumber);

		// NYI - Supporting plat detection means we can leverage native negative playback rate on webOS instead of simulating it
		// if (!(platform.webos || global.PalmSystem)) {
		//	// For supporting cross browser behavior
		if (pbNumber < 0) {
			this.beginRewind();
		}
		// }
	}

	/**
	 * Calculates the time that has elapsed since. This is necessary for browsers until negative
	 * playback rate is directly supported.
	 *
	 * @private
	 */
	rewindManually = () => {
		const now = getNow(),
			distance = now - this.rewindBeginTime,
			pbRate = calcNumberValueOfPlaybackRate(this.playbackRate),
			adjustedDistance = (distance * pbRate) / 1000;

		this.jump(adjustedDistance);
		this.startRewindJob();	// Issue another rewind tick
	}

	/**
	 * Starts rewind job.
	 *
	 * @private
	 */
	startRewindJob = () => {
		this.rewindBeginTime = getNow();
		startJob('rewind' + this.instanceId, this.rewindManually, 100);
	}

	/**
	 * Stops rewind job.
	 *
	 * @private
	 */
	stopRewindJob = () => {
		stopJob('rewind' + this.instanceId);
	}

	/**
	 * Implements custom rewind functionality (until browsers support negative playback rate).
	 *
	 * @private
	 */
	beginRewind = () => {
		this.send('pause');
		this.startRewindJob();
	}

	activityDetected = () => {
		// console.count('ActivityDetected');
		this.startAutoCloseTimeout();
	}

	startAutoCloseTimeout = () => {
		if (this.props.autoCloseTimeout && !this.state.more) {
			startJob('autoClose' + this.instanceId, this.hideControls, this.props.autoCloseTimeout);
		}
	}

	stopAutoCloseTimeout = () => {
		stopJob('autoClose' + this.instanceId);
	}

	showControls = () => {
		this.startDelayedTitleHide();
		this.setState({
			bottomControlsVisible: true,
			titleVisible: true
		});
	}

	hideControls = () => {
		this.stopDelayedTitleHide();
		this.setState({bottomControlsVisible: false, more: false});
	}

	startDelayedTitleHide = () => {
		if (this.props.titleHideDelay) {
			startJob('titleHideDelay' + this.instanceId, this.hideTitle, this.props.titleHideDelay);
		}
	}

	stopDelayedTitleHide = () => {
		stopJob('titleHideDelay' + this.instanceId);
	}

	hideTitle = () => {
		this.setState({titleVisible: false});
	}

	startDelayedFeedbackHide = () => {
		if (this.props.feedbackHideDelay) {
			startJob('feedbackHideDelay' + this.instanceId, this.hideFeedback, this.props.feedbackHideDelay);
		}
	}

	stopDelayedFeedbackHide = () => {
		stopJob('feedbackHideDelay' + this.instanceId);
	}

	showFeedback = () => {
		this.setState({feedbackVisible: true});
	}

	hideFeedback = () => {
		this.setState({feedbackVisible: false});
	}

	//
	// Handled Media events
	//
	handleEvent = (ev) => {
		this.updateMainState();
		// fetch the forward() we generated earlier, using the event type as a key to find the real event name.
		const fwd = this.handledMediaForwards[handledMediaEventsMap[ev.type]];
		if (fwd) {
			fwd(ev, this.props);
		}
	}

<<<<<<< HEAD
	handleKeyDownFromControls = (ev) => {
		if (getDirection(ev.keyCode) === 'down') {
			this.hideControls();
		}
	}

	handleSpotlightDownFromSlider = (ev) => {
		if (!this.state.mediaControlsDisabled && !this.state.more) {
			ev.preventDefault();
			ev.stopPropagation();
			Spotlight.setPointerMode(false);
			this.focusDefaultMediaControl();
		}
	}

	focusDefaultMediaControl = () => {
		return Spotlight.focus(this.player.querySelector(`.${css.bottom} .${spotlightDefaultClass}.${spottableClass}`));
	};

=======
>>>>>>> 2169b11e
	//
	// Player Interaction events
	//
	onVideoClick = () => {
		if (this.state.bottomControlsVisible) {
			this.hideControls();
		} else {
			this.showControls();
		}
	}
	onSliderChange = ({value}) => {
		if (value && this.video && this.video.videoEl && this.videoReady) {
			const el = this.video.videoEl;
			this.send('seek', value * el.duration);
		}
	}
	handleKnobMove = (ev) => {
		this.sliderScrubbing = ev.detached;
		this.sliderKnobProportion = ev.proportion;
	}
	onJumpBackward  = () => this.jump(-1 * this.props.jumpBy)
	onBackward      = () => this.rewind()
	onPlay          = () => {
		this.speedIndex = 0;
		this.setPlaybackRate(1);
		if (this.state.paused) {
			this.send('play');
			this.prevCommand = 'play';
		} else {
			this.send('pause');
			this.prevCommand = 'pause';
		}
	}
	onForward       = () => this.fastForward()
	onJumpForward   = () => this.jump(this.props.jumpBy)
	onMoreClick     = () => {
		if (this.state.more) {
			this.startAutoCloseTimeout();	// Restore the timer since we are leaving "more.
			// Restore the title-hide now that we're finished with "more".
			this.startDelayedTitleHide();
		} else {
			this.stopAutoCloseTimeout();	// Interupt the timer since controls should not hide while viewing "more".
			// Interrupt the title-hide since we don't want it hiding autonomously in "more".
			this.stopDelayedTitleHide();
		}
		this.setState({
			more: !this.state.more,
			titleVisible: true
		});
	}

	setPlayerRef = (node) => {
		this.player = node;
	}

	setVideoRef = (video) => {
		this.videoReady = !!video;
		this.video = video;
	}

	render () {
		const {children, className, infoComponents, leftComponents, noAutoPlay, noJumpButtons, noRateButtons, noSlider, rightComponents, style, title,
			// Assign defaults during destructuring to internal methods (here, instead of defaultProps)
			onBackwardButtonClick = this.onBackward,
			onForwardButtonClick = this.onForward,
			onJumpBackwardButtonClick = this.onJumpBackward,
			onJumpForwardButtonClick = this.onJumpForward,
			onPlayButtonClick = this.onPlay,
			...rest} = this.props;
		delete rest.autoCloseTimeout;
		delete rest.feedbackHideDelay;
		delete rest.jumpBy;
		delete rest.titleHideDelay;

		// Handle some cases when the "more" button is pressed
		const moreDisabled = !(this.state.more);

		return (
			<div className={css.videoPlayer + (className ? ' ' + className : '')} style={style} onKeyDown={this.activityDetected} ref={this.setPlayerRef}>
				{/* Video Section */}
				<Video
					{...rest}
					autoPlay={!noAutoPlay}
					className={css.videoFrame}
					controls={false}
					ref={this.setVideoRef}	// Ref-ing this only once (smarter) turns out to be less safe because now we don't know when `video` is being "unset", so our `videoReady` is no longer genuine. react-html5video component is re-generating this method each render too. This seems to be part of the origin.
					{...this.handledMediaEvents}
				>
					{children}
				</Video>

				<Overlay onClick={this.onVideoClick}>
					{this.state.loading ? <Spinner centered /> : null}
				</Overlay>

				{this.state.bottomControlsVisible ? <div className={css.fullscreen + ' enyo-fit scrim'}>
					<Container className={css.bottom}>
						{/* Info Section: Title, Description, Times */}
						<div className={css.infoFrame}>
							<MediaTitle
								title={title}
								visible={this.state.titleVisible}
								infoVisible={this.state.more}
							>
								{infoComponents}
							</MediaTitle>
							<Times current={this.state.currentTime} total={this.state.duration} formatter={this.durfmt} />
						</div>

						{noSlider ? null : <MediaSlider
							backgroundProgress={this.state.percentageLoaded}
							value={this.state.percentagePlayed}
							onChange={this.onSliderChange}
<<<<<<< HEAD
							onSpotlightUp={this.hideControls}
							onSpotlightDown={this.handleSpotlightDownFromSlider}
						/>}
=======
							onKnobMove={this.handleKnobMove}
						>
							<div className={css.sliderTooltip}>
								<Feedback playbackState={this.prevCommand} visible={this.state.feedbackVisible} >
									{this.selectPlaybackRate(this.speedIndex)}
								</Feedback>
								{secondsToTime(this.state.sliderTooltipTime, this.durfmt)}
							</div>
						</MediaSlider>}
>>>>>>> 2169b11e

						<MediaControls
							leftComponents={leftComponents}
							mediaDisabled={this.state.mediaControlsDisabled}
							moreDisabled={moreDisabled}
							noJumpButtons={noJumpButtons}
							noRateButtons={noRateButtons}
							onBackwardButtonClick={onBackwardButtonClick}
							onClick={this.resetAutoTimeout}
							onForwardButtonClick={onForwardButtonClick}
							onJumpBackwardButtonClick={onJumpBackwardButtonClick}
							onJumpForwardButtonClick={onJumpForwardButtonClick}
							onPlayButtonClick={onPlayButtonClick}
							onToggleMore={this.onMoreClick}
							playPauseIcon={this.state.playPauseIcon}
							rightComponents={rightComponents}
							showMoreComponents={this.state.more}
							onKeyDown={this.handleKeyDownFromControls}
						>
							{children}
						</MediaControls>
					</Container>
				</div> : null}
				<SpottableDiv
					// This captures spotlight focus for use with 5-way.
					// It's non-visible but lives at the top of the VideoPlayer.
					className={css.controlsHandleAbove}
					onSpotlightDown={this.showControls}
					onClick={this.showControls}
				/>
			</div>
		);
	}
};

/**
 * {@link moonstone/VideoPlayer.VideoPlayer} is a standard HTML5 video player for Moonstone. It
 * behaves, responds to, and operates like a standard `<video>` tag in its support for `<source>`s
 * and accepts several additional custom tags like `<infoComponents>`, `<leftComponents>`, and
 * `<rightComponents>`. Any additional children will be rendered into the "more" controls area.
 *
 * Example usage:
 * ```
 *	<VideoPlayer title="Hilarious Cat Video" poster="http://my.cat.videos/boots-poster.jpg">
 *		<source src="http://my.cat.videos/boots.mp4" type="video/mp4" />
 *		<infoComponents>A video about my cat Boots, wearing boots.</infoComponents>
 *		<leftComponents><IconButton backgroundOpacity="translucent">star</IconButton></leftComponents>
 *		<rightComponents><IconButton backgroundOpacity="translucent">flag</IconButton></rightComponents>
 *
 *		<Button backgroundOpacity="translucent">Add To Favorites</Button>
 *		<IconButton backgroundOpacity="translucent">search</IconButton>
 *	</VideoPlayer>
 * ```
 *
 * @class VideoPlayer
 * @memberof moonstone/VideoPlayer
 * @mixes ui/Slottable.Slottable
 * @ui
 * @public
 */
const VideoPlayer = Slottable({slots: ['infoComponents', 'leftComponents', 'rightComponents']}, VideoPlayerBase);

export default VideoPlayer;
export {VideoPlayer, VideoPlayerBase};<|MERGE_RESOLUTION|>--- conflicted
+++ resolved
@@ -774,7 +774,6 @@
 		}
 	}
 
-<<<<<<< HEAD
 	handleKeyDownFromControls = (ev) => {
 		if (getDirection(ev.keyCode) === 'down') {
 			this.hideControls();
@@ -794,8 +793,6 @@
 		return Spotlight.focus(this.player.querySelector(`.${css.bottom} .${spotlightDefaultClass}.${spottableClass}`));
 	};
 
-=======
->>>>>>> 2169b11e
 	//
 	// Player Interaction events
 	//
@@ -909,12 +906,9 @@
 							backgroundProgress={this.state.percentageLoaded}
 							value={this.state.percentagePlayed}
 							onChange={this.onSliderChange}
-<<<<<<< HEAD
+							onKnobMove={this.handleKnobMove}
 							onSpotlightUp={this.hideControls}
 							onSpotlightDown={this.handleSpotlightDownFromSlider}
-						/>}
-=======
-							onKnobMove={this.handleKnobMove}
 						>
 							<div className={css.sliderTooltip}>
 								<Feedback playbackState={this.prevCommand} visible={this.state.feedbackVisible} >
@@ -923,7 +917,6 @@
 								{secondsToTime(this.state.sliderTooltipTime, this.durfmt)}
 							</div>
 						</MediaSlider>}
->>>>>>> 2169b11e
 
 						<MediaControls
 							leftComponents={leftComponents}
