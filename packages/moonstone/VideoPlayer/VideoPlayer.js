--- conflicted
+++ resolved
@@ -1681,16 +1681,11 @@
 				</Overlay>
 
 				{this.state.bottomControlsRendered ?
-<<<<<<< HEAD
-					<div className={css.fullscreen + ' enyo-fit scrim'} style={{display: this.state.bottomControlsVisible ? 'block' : 'none'}} {...controlsAriaProps}>
-						<Container className={css.bottom} data-container-disabled={!this.state.bottomControlsVisible || spotlightDisabled}>
-=======
 					<div className={css.fullscreen + ' enyo-fit scrim'} {...controlsAriaProps}>
 						<Container
 							className={css.bottom + (this.state.bottomControlsVisible ? '' : ' ' + css.hidden)}
-							spotlightDisabled={!this.state.bottomControlsVisible}
+							spotlightDisabled={!this.state.bottomControlsVisible || spotlightDisabled}
 						>
->>>>>>> fd5fe8f2
 							{/*
 								Info Section: Title, Description, Times
 								Only render when `this.state.bottomControlsVisible` is true in order for `Marquee`
