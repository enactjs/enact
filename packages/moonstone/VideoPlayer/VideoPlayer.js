/**
 * Exports the {@link moonstone/VideoPlayer.VideoPlayer} and
 * {@link moonstone/VideoPlayer.VideoPlayerBase} components. The default export is
 * {@link moonstone/VideoPlayer.VideoPlayer}.
 *
 * @module moonstone/VideoPlayer
 */
import Announce from '@enact/ui/AnnounceDecorator/Announce';
import ApiDecorator from '@enact/core/internal/ApiDecorator';
import equals from 'ramda/src/equals';
import React from 'react';
import ReactDOM from 'react-dom';
import PropTypes from 'prop-types';
import DurationFmt from '@enact/i18n/ilib/lib/DurationFmt';
import {contextTypes, FloatingLayerDecorator} from '@enact/ui/FloatingLayer';
import {forKey, forward, forwardWithPrevent, handle, stopImmediate} from '@enact/core/handle';
import ilib from '@enact/i18n';
import {perfNow, Job} from '@enact/core/util';
import {on, off} from '@enact/core/dispatcher';
import {platform} from '@enact/core/platform';
import {is} from '@enact/core/keymap';
import Media from '@enact/ui/Media';
import Slottable from '@enact/ui/Slottable';
import Touchable from '@enact/ui/Touchable';
import Spotlight from '@enact/spotlight';
import {Spottable, spottableClass} from '@enact/spotlight/Spottable';
import Pause from '@enact/spotlight/Pause';
import {SpotlightContainerDecorator, spotlightDefaultClass} from '@enact/spotlight/SpotlightContainerDecorator';
import {toUpperCase} from '@enact/i18n/util';

import $L from '../internal/$L';
import Spinner from '../Spinner';
import Skinnable from '../Skinnable';

import {calcNumberValueOfPlaybackRate, compareSources, countReactChildren, secondsToTime} from './util';
import Overlay from './Overlay';
import MediaControls from './MediaControls';
import MediaTitle from './MediaTitle';
import MediaSlider from './MediaSlider';
import FeedbackContent from './FeedbackContent';
import FeedbackTooltip from './FeedbackTooltip';
import Times from './Times';

import css from './VideoPlayer.less';

const SpottableDiv = Touchable(Spottable('div'));
const RootContainer = SpotlightContainerDecorator('div');
const ControlsContainer = SpotlightContainerDecorator(
	{
		leaveFor: {down:'', up:'', left:'', right:''},
		enterTo: ''
	},
	'div'
);

// Keycode map for webOS TV
const keyMap = {
	'PLAY': 415,
	'STOP': 413,
	'PAUSE': 19,
	'REWIND': 412,
	'FASTFORWARD': 417
};

// provide forwarding of events on media controls
const forwardControlsAvailable = forward('onControlsAvailable');
const forwardBackwardButtonClick = forwardWithPrevent('onBackwardButtonClick');
const forwardForwardButtonClick = forwardWithPrevent('onForwardButtonClick');
const forwardJumpBackwardButtonClick = forwardWithPrevent('onJumpBackwardButtonClick');
const forwardJumpForwardButtonClick = forwardWithPrevent('onJumpForwardButtonClick');
const forwardPlayButtonClick = forward('onPlayButtonClick');

const AnnounceState = {
	// Video is loaded but additional announcements have not been made
	READY: 0,

	// The title should be announced
	TITLE: 1,

	// The title has been announce
	TITLE_READ: 2,

	// The infoComponents should be announce
	INFO: 3,

	// All announcements have been made
	DONE: 4
};

/**
 * Every callback sent by [VideoPlayer]{@link moonstone/VideoPlayer} receives a status package,
 * which includes an object with the following key/value pairs as the first argument:
 *
 * @typedef {Object} videoStatus
 * @memberof moonstone/VideoPlayer
 * @property {String} type - Type of event that triggered this callback
 * @property {Number} currentTime - Playback index of the media in seconds
 * @property {Number} duration - Media's entire duration in seconds
 * @property {Boolean} paused - Playing vs paused state. `true` means the media is paused
 * @property {Number} playbackRate - Current playback rate, as a number
 * @property {Number} proportionLoaded - A value between `0` and `1` representing the proportion of the media that has loaded
 * @property {Number} proportionPlayed - A value between `0` and `1` representing the proportion of the media that has already been shown
 *
 * @public
 */

/**
 * A set of playback rates when media fast forwards, rewinds, slow-fowards, or slow-rewinds.
 *
 * The number used for each operation is proportional to the normal playing speed, 1. If the rate
 * is less than 1, it will play slower than normal speed, and, if it is larger than 1, it will play
 * faster. If it is negative, it will play backward.
 *
 * The order of numbers represents the incremental order of rates that will be used for each
 * operation. Note that all rates are expressed as strings and fractions are used rather than decimals
 * (e.g.: `'1/2'`, not `'0.5'`).
 *
 * @typedef {Object} playbackRateHash
 * @memberof moonstone/VideoPlayer
 * @property {String[]} fastForward - An array of playback rates when media fast forwards
 * @property {String[]} rewind - An array of playback rates when media rewinds
 * @property {String[]} slowForward - An array of playback rates when media slow-forwards
 * @property {String[]} slowRewind - An array of playback rates when media slow-rewinds
 *
 * @public
 */

/**
 * A player for video {@link moonstone/VideoPlayer.VideoPlayerBase}.
 *
 * @class VideoPlayerBase
 * @memberof moonstone/VideoPlayer
 * @ui
 * @public
 */
const VideoPlayerBase = class extends React.Component {
	static displayName = 'VideoPlayerBase'

	static contextTypes = contextTypes

	static propTypes = /** @lends moonstone/VideoPlayer.VideoPlayerBase.prototype */ {
		/**
		 * passed by AnnounceDecorator for accessibility
		 *
		 * @type {Function}
		 * @private
		 */
		announce: PropTypes.func,

		/**
		 * Amount of time (in milliseconds) after which control buttons are automatically hidden.
		 * Setting this to 0 or `null` disables autoClose, requiring user input to open and close.
		 *
		 * @type {Number}
		 * @default 5000
		 * @public
		 */
		autoCloseTimeout: PropTypes.number,

		/**
		 * A string which is sent to the `backward` icon of the player controls. This can be
		 * anything that is accepted by {@link moonstone/Icon}.
		 *
		 * @type {String}
		 * @default 'backward'
		 * @public
		 */
		backwardIcon: PropTypes.string,

		/**
		 * Removes interactive capability from this component. This includes, but is not limited to,
		 * key-press events, most clickable buttons, and prevents the showing of the controls.
		 *
		 * @type {Boolean}
		 * @public
		 */
		disabled: PropTypes.bool,

		/**
		 * Amount of time (in milliseconds) after which the feedback text/icon part of the slider's
		 * tooltip will automatically hidden after the last action.
		 * Setting this to 0 or `null` disables feedbackHideDelay; feedback will always be present.
		 *
		 * @type {Number}
		 * @default 3000
		 * @public
		 */
		feedbackHideDelay: PropTypes.number,

		/**
		 * A string which is sent to the `forward` icon of the player controls. This can be anything
		 * that is accepted by {@link moonstone/Icon}.
		 *
		 * @type {String}
		 * @default 'forward'
		 * @public
		 */
		forwardIcon: PropTypes.string,

		/**
		 * These components are placed into the slot to the left of the media controls.
		 *
		 * @type {Node}
		 * @public
		 */
		infoComponents: PropTypes.node,

		/**
		 * The number of milliseconds that the player will pause before firing the
		 * first jump event on a right or left pulse.
		 *
		 * @type {Number}
		 * @default 400
		 * @public
		 */
		initialJumpDelay: PropTypes.number,

		/**
		 * A string which is sent to the `jumpBackward` icon of the player controls. This can be
		 * anything that is accepted by {@link moonstone/Icon}.
		 *
		 * @type {String}
		 * @default 'skipbackward'
		 * @public
		 */
		jumpBackwardIcon: PropTypes.string,

		/**
		 * Sets the `disabled` state on the media "jump" buttons; the outer pair.
		 *
		 * @type {Boolean}
		 * @public
		 */
		jumpButtonsDisabled: PropTypes.bool,

		/**
		 * The number of seconds the player should skip forward or backward when a "jump" button is
		 * pressed.
		 *
		 * @type {Number}
		 * @default 30
		 * @public
		 */
		jumpBy: PropTypes.number,

		/**
		 * The number of milliseconds that the player will throttle before firing a
		 * jump event on a right or left pulse.
		 *
		 * @type {Number}
		 * @default 200
		 * @public
		 */
		jumpDelay: PropTypes.number,

		/**
		 * A string which is sent to the `jumpForward` icon of the play controls. This can be
		 * anything that is accepted by {@link moonstone/Icon}.
		 *
		 * @type {String}
		 * @default 'skipforward'
		 * @public
		 */
		jumpForwardIcon: PropTypes.string,

		/**
		 * These components are placed below the title. Typically these will be media descriptor
		 * icons, like how many audio channels, what codec the video uses, but can also be a
		 * description for the video or anything else that seems appropriate to provide information
		 * about the video to the user.
		 *
		 * @type {Node}
		 * @public
		 */
		leftComponents: PropTypes.node,

		/**
		 * Manually set the loading state of the media, in case you have information that
		 * `VideoPlayer` does not have.
		 *
		 * @type {Boolean}
		 * @public
		 */
		loading: PropTypes.bool,

		/**
		 * An object containing properties to be passed to media controls component.
		 *
		 * @type {Object}
		 * @public
		 */
		mediaControlsProps: PropTypes.Object,

		/**
		 * Amount of time (in milliseconds), after the last user action, that the `miniFeedback`
		 * will automatically hide.
		 * Setting this to 0 or `null` disables `miniFeedbackHideDelay`; `miniFeedback` will always
		 * be present.
		 *
		 * @type {Number}
		 * @default 2000
		 * @public
		 */
		miniFeedbackHideDelay: PropTypes.number,

		/**
		 * The label for the "More" button for when the "More" tray is open.
		 * This will show on the tooltip.
		 *
		 * @type {String}
		 * @default 'Back'
		 * @public
		 */
		moreButtonCloseLabel: PropTypes.string,

		/**
		 * This boolean sets the disabled state of the "More" button.
		 *
		 * @type {Boolean}
		 * @public
		 */
		moreButtonDisabled: PropTypes.bool,

		/**
		 * The label for the "More" button. This will show on the tooltip.
		 *
		 * @type {String}
		 * @default 'More'
		 * @public
		 */
		moreButtonLabel: PropTypes.string,

		/**
		 * Disable audio for this video. In a TV context, this is handled by the remote control,
		 * not programmatically in the VideoPlayer API.
		 *
		 * @type {Boolean}
		 * @default false
		 * @public
		 */
		muted: PropTypes.bool,

		/**
		 * Setting this to `true` will disable left and right keys for seeking.
		 *
		 * @type {Boolean}
		 * @default false
		 * @public
		 */
		no5WayJump: PropTypes.bool,

		/**
		 * By default, the video will start playing immediately after it's loaded, unless this is set.
		 *
		 * @type {Boolean}
		 * @default false
		 * @public
		 */
		noAutoPlay: PropTypes.bool,

		/**
		 * Removes the "jump" buttons. The buttons that skip forward or backward in the video.
		 *
		 * @type {Boolean}
		 * @default false
		 * @public
		 */
		noJumpButtons: PropTypes.bool,

		/**
		 * Removes the mini feedback.
		 *
		 * @type {Boolean}
		 * @default false
		 * @public
		 */
		noMiniFeedback: PropTypes.bool,

		/**
		 * Removes the "rate" buttons. The buttons that change the playback rate of the video.
		 * Double speed, half speed, reverse 4x speed, etc.
		 *
		 * @type {Boolean}
		 * @default false
		 * @public
		 */
		noRateButtons: PropTypes.bool,

		/**
		 * Removes the media slider.
		 *
		 * @type {Boolean}
		 * @default false
		 * @public
		 */
		noSlider: PropTypes.bool,

		/**
		 * Removes spinner while loading.
		 *
		 * @type {Boolean}
		 * @public
		 */
		noSpinner: PropTypes.bool,

		/**
		 * Function executed when the user clicks the Backward button. Is passed
		 * a {@link moonstone/VideoPlayer.videoStatus} as the first argument.
		 *
		 * @type {Function}
		 * @public
		 */
		onBackwardButtonClick: PropTypes.func,

		/**
		 * Function executed when the player's controls change availability, whether they are shown
		 * or hidden. The current status is sent as the first argument in an object with a key
		 * `available` which will be either true or false. `onControlsAvailable({available: true})`
		 *
		 * @type {Function}
		 * @public
		 */
		onControlsAvailable: PropTypes.func,

		/**
		 * Function executed when the user clicks the Forward button. Is passed
		 * a {@link moonstone/VideoPlayer.videoStatus} as the first argument.
		 *
		 * @type {Function}
		 * @public
		 */
		onForwardButtonClick: PropTypes.func,

		/**
		 * Function executed when the user clicks the JumpBackward button. Is passed
		 * a {@link moonstone/VideoPlayer.videoStatus} as the first argument.
		 *
		 * @type {Function}
		 * @public
		 */
		onJumpBackwardButtonClick: PropTypes.func,

		/**
		 * Function executed when the user clicks the JumpForward button. Is passed
		 * a {@link moonstone/VideoPlayer.videoStatus} as the first argument.
		 *
		 * @type {Function}
		 * @public
		 */
		onJumpForwardButtonClick: PropTypes.func,

		/**
		 * Function executed when the user clicks the Play button. Is passed
		 * a {@link moonstone/VideoPlayer.videoStatus} as the first argument.
		 *
		 * @type {Function}
		 * @public
		 */
		onPlayButtonClick: PropTypes.func,

		/**
		 * Function executed when the user is moving the VideoPlayer's Slider knob independently of
		 * the current playback position. It is passed an object with a `seconds` key (float value) to
		 * indicate the current time index. It can be used to update the `thumbnailSrc` to the reflect
		 * the current scrub position.
		 *
		 * @type {Function}
		 * @public
		 */
		onScrub: PropTypes.func,

		/**
		 * Function executed when seek is attemped while `seekDisabled` is true.
		 *
		 * @type {Function}
		 */
		onSeekFailed: PropTypes.func,

		/**
		 * When `true`, the video will pause when it reaches either the start or the end of the
		 * video during rewind, slow rewind, fast forward, or slow forward.
		 *
		 * @type {Boolean}
		 * @default false
		 * @public
		 */
		pauseAtEnd: PropTypes.bool,

		/**
		 * A string which is sent to the `pause` icon of the player controls. This can be anything
		 * that is accepted by {@link moonstone/Icon}.
		 *
		 * @type {String}
		 * @default 'pause'
		 * @public
		 */
		pauseIcon: PropTypes.string,

		/**
		 * Mapping of playback rate names to playback rate values that may be set.
		 *
		 * @type {moonstone/VideoPlayer.playbackRateHash}
		 * @default {
		 *	fastForward: ['2', '4', '8', '16'],
		 *	rewind: ['-2', '-4', '-8', '-16'],
		 *	slowForward: ['1/4', '1/2'],
		 *	slowRewind: ['-1/2', '-1']
		 * }
		 * @public
		 */
		playbackRateHash: PropTypes.shape({
			fastForward: PropTypes.arrayOf(PropTypes.string),
			rewind: PropTypes.arrayOf(PropTypes.string),
			slowForward: PropTypes.arrayOf(PropTypes.string),
			slowRewind: PropTypes.arrayOf(PropTypes.string)
		}),

		/**
		 * A string which is sent to the `play` icon of the player controls. This can be anything
		 * that is accepted by {@link moonstone/Icon}.
		 *
		 * @type {String}
		 * @default 'play'
		 * @public
		 */
		playIcon: PropTypes.string,

		/**
		 * Sets the `disabled` state on the media playback-rate control buttons; the inner pair.
		 *
		 * @type {Boolean}
		 * @public
		 */
		rateButtonsDisabled: PropTypes.bool,

		/**
		 * These components are placed into the slot to the right of the media controls.
		 *
		 * @type {Node}
		 * @public
		 */
		rightComponents: PropTypes.node,

		/**
		 * When `true`, seek function is disabled.
		 *
		 * Note that jump by arrow keys will also be disabled when `true`.
		 *
		 * @type {Boolean}
		 * @public
		 */
		seekDisabled: PropTypes.bool,

		/**
		 * Registers the VideoPlayer component with an
		 * {@link core/internal/ApiDecorator.ApiDecorator}.
		 *
		 * @type {Function}
		 * @private
		 */
		setApiProvider: PropTypes.func,

		/**
		 * Any children `<source>` tag elements of [VideoPlayer]{@link moonstone/VideoPlayer} will
		 * be sent directly to the `videoComponent` as video sources.
		 * See: https://developer.mozilla.org/en-US/docs/Web/HTML/Element/source
		 *
		 * @type {Node}
		 * @public
		 */
		source: PropTypes.node,

		/**
		 * When `true`, the component cannot be navigated using spotlight.
		 *
		 * @type {Boolean}
		 * @public
		 */
		spotlightDisabled: PropTypes.bool,

		/**
<<<<<<< HEAD
		 * This component will be used instead of the built-in version. The internal thumbnail style
		 * will not be applied to this component. This component follows the same rules as the built-in
=======
		 * Specifies the spotlight container ID for the player
		 *
		 * @type {String}
		 * @public
		 */
		spotlightId: PropTypes.string,

		/**
		 * This component will be used instead of the built-in version.
		 * The internal thumbnail class will be added to this component, however, it's the
		 * responsibility of the developer to include this class in their implementation, if
		 * appropriate for their application. This component follows the same rules as the built-in
>>>>>>> 0b6bb0d9
		 * version.
		 *
		 * @type {Node}
		 * @public
		 */
		thumbnailComponent: PropTypes.node,

		/**
		 * Set a thumbnail image source to show on VideoPlayer's Slider knob. This is a standard
		 * {@link moonstone/Image} component so it supports all of the same options for the `src`
		 * property. If no `thumbnailComponent` and no `thumbnailSrc` is set, no tooltip will
		 * display.
		 *
		 * @type {String|Object}
		 * @public
		 */
		thumbnailSrc: PropTypes.oneOfType([PropTypes.string, PropTypes.object]),

		/**
		* Enables the thumbnail transition from opaque to translucent.
		*
		* @type {Boolean}
		* @public
		*/
		thumbnailUnavailable: PropTypes.bool,

		/**
		 * Set a title for the video being played.
		 *
		 * @type {String}
		 * @public
		 */
		title: PropTypes.string,

		/**
		 * The amount of time in milliseconds that should pass before the title disappears from the
		 * controls. Setting this to `0` disables the hiding.
		 *
		 * @type {Number}
		 * @default 5000
		 * @public
		 */
		titleHideDelay: PropTypes.number,

		/**
		 * The amount of time in milliseconds that should pass before the tooltip disappears from the
		 * controls. Setting this to `0` disables the hiding.
		 *
		 * @type {Number}
		 * @default 3000
		 * @public
		 */
		tooltipHideDelay: PropTypes.number,

		/**
		 * Video component to use. The default (`'video'`) renders an `HTMLVideoElement`. Custom
		 * video components must have a similar API structure, exposing the following APIs:
		 *
		 * Properties:
		 * * `currentTime` {Number} - Playback index of the media in seconds
		 * * `duration` {Number} - Media's entire duration in seconds
		 * * `error` {Boolean} - `true` if video playback has errored.
		 * * `loading` {Boolean} - `true` if video playback is loading.
		 * * `paused` {Boolean} - Playing vs paused state. `true` means the media is paused
		 * * `playbackRate` {Number} - Current playback rate, as a number
		 * * `proportionLoaded` {Number} - A value between `0` and `1`
		 *	representing the proportion of the media that has loaded
		 * * `proportionPlayed` {Number} - A value between `0` and `1` representing the
		 *	proportion of the media that has already been shown
		 *
		 * Methods:
		 * * `play()` - play video
		 * * `pause()` - pause video
		 * * `load()` - load video
		 *
		 * The [`source`]{@link moonstone/VideoPlayer.VideoPlayerBase.source} property is passed to the video
		 * component as a child node.
		 *
		 * @type {Component}
		 * @default 'video'
		 * @public
		 */
		videoComponent: PropTypes.oneOfType([PropTypes.string, PropTypes.func])
	}

	static defaultProps = {
		autoCloseTimeout: 5000,
		feedbackHideDelay: 3000,
		initialJumpDelay: 400,
		jumpBy: 30,
		jumpDelay: 200,
		miniFeedbackHideDelay: 2000,
		playbackRateHash: {
			fastForward: ['2', '4', '8', '16'],
			rewind: ['-2', '-4', '-8', '-16'],
			slowForward: ['1/4', '1/2'],
			slowRewind: ['-1/2', '-1']
		},
		titleHideDelay: 5000,
		tooltipHideDelay: 3000,
		videoComponent: 'video'
	}

	constructor (props) {
		super(props);

		// Internal State
		this.video = null;
		this.pulsedPlaybackRate = null;
		this.pulsedPlaybackState = null;
		this.moreInProgress = false;	// This only has meaning for the time between clicking "more" and the official state is updated. To get "more" state, only look at the state value.
		this.prevCommand = (props.noAutoPlay ? 'pause' : 'play');
		this.showMiniFeedback = false;
		this.speedIndex = 0;
		this.firstPlayReadFlag = true;
		this.id = this.generateId();
		this.selectPlaybackRates('fastForward');
		this.sliderKnobProportion = 0;

		this.initI18n();

		this.paused = new Pause('VideoPlayer');

		// Re-render-necessary State
		this.state = {
			announce: AnnounceState.READY,
			currentTime: 0,
			duration: 0,
			error: false,
			loading: false,
			paused: props.noAutoPlay,
			playbackRate: 1,
			titleOffsetHeight: 0,
			bottomOffsetHeight: 0,

			// Non-standard state computed from properties
			bottomControlsRendered: false,
			feedbackIconVisible: true,
			feedbackVisible: false,
			mediaControlsVisible: false,
			miniFeedbackVisible: false,
			mediaSliderVisible: false,
			more: false,
			proportionLoaded: 0,
			proportionPlayed: 0,
			titleVisible: true
		};

		if (props.setApiProvider) {
			props.setApiProvider(this);
		}
	}

	componentDidMount () {
		on('mousemove', this.activityDetected);
		on('keypress', this.activityDetected);
		on('keydown', this.handleGlobalKeyDown);
		on('keyup', this.handleKeyUp);
		this.startDelayedFeedbackHide();
		this.calculateMaxComponentCount(
			countReactChildren(this.props.leftComponents),
			countReactChildren(this.props.rightComponents),
			countReactChildren(this.props.children)
		);
	}

	componentWillReceiveProps (nextProps) {
		// Detect if the number of components has changed
		const leftCount = countReactChildren(nextProps.leftComponents),
			rightCount = countReactChildren(nextProps.rightComponents),
			childrenCount = countReactChildren(nextProps.children);

		if (
			countReactChildren(this.props.leftComponents) !== leftCount ||
			countReactChildren(this.props.rightComponents) !== rightCount ||
			countReactChildren(this.props.children) !== childrenCount
		) {
			this.calculateMaxComponentCount(leftCount, rightCount, childrenCount);
		}

		const {source} = this.props;
		const {source: nextSource} = nextProps;

		if (!compareSources(source, nextSource)) {
<<<<<<< HEAD
			this.firstPlayReadFlag = true;
			this.setState({currentTime: 0, buffered: 0, proportionPlayed: 0, proportionLoaded: 0});
=======
			this.setState({currentTime: 0, proportionPlayed: 0, proportionLoaded: 0});
>>>>>>> 0b6bb0d9
			this.reloadVideo();
		}
	}

	shouldComponentUpdate (nextProps, nextState) {
		const {source} = this.props;
		const {source: nextSource} = nextProps;

		if (!compareSources(source, nextSource)) {
			return true;
		}

		if (
			!this.state.miniFeedbackVisible && this.state.miniFeedbackVisible === nextState.miniFeedbackVisible &&
			!this.state.mediaSliderVisible && this.state.mediaSliderVisible === nextState.mediaSliderVisible &&
			this.state.loading === nextState.loading && this.props.loading === nextProps.loading &&
			(
				this.state.currentTime !== nextState.currentTime ||
				this.state.proportionPlayed !== nextState.proportionPlayed ||
				this.state.sliderTooltipTime !== nextState.sliderTooltipTime
			)
		) {
			return false;
		} else {
			return true;
		}
	}

	componentWillUpdate (nextProps) {
		const
			isInfoComponentsEqual = equals(this.props.infoComponents, nextProps.infoComponents),
			{titleOffsetHeight: titleHeight} = this.state,
			shouldCalculateTitleOffset = (
				((!titleHeight && isInfoComponentsEqual) || (titleHeight && !isInfoComponentsEqual)) &&
				this.state.mediaControlsVisible
			);

		this.initI18n();

		if (shouldCalculateTitleOffset) {
			const titleOffsetHeight = this.getHeightForElement('infoComponents');
			if (titleOffsetHeight) {
				this.setState({titleOffsetHeight});
			}
		}
	}

	componentDidUpdate (prevProps, prevState) {
		const {source} = this.props;
		const {source: prevSource} = prevProps;

		// Detect a change to the video source and reload if necessary.
		if (!compareSources(source, prevSource)) {
			this.reloadVideo();
		}

		this.setFloatingLayerShowing(this.state.mediaControlsVisible || this.state.mediaSliderVisible);

		if (!this.state.mediaControlsVisible && prevState.mediaControlsVisible) {
			forwardControlsAvailable({available: false}, this.props);
			this.stopAutoCloseTimeout();

			if (!this.props.spotlightDisabled ) {
				// Set focus to the hidden spottable control - maintaining focus on available spottable
				// controls, which prevents an addiitional 5-way attempt in order to re-show media controls
				Spotlight.focus(`.${css.controlsHandleAbove}`);
			}
		} else if (this.state.mediaControlsVisible && !prevState.mediaControlsVisible) {
			forwardControlsAvailable({available: true}, this.props);
			this.startAutoCloseTimeout();

			if (!this.props.spotlightDisabled ) {
				const current = Spotlight.getCurrent();
				if (!current || this.player.contains(current)) {
					// Set focus within media controls when they become visible.
					this.focusDefaultMediaControl();
				}
			}
		}
	}

	componentWillUnmount () {
		off('mousemove', this.activityDetected);
		off('keypress', this.activityDetected);
		off('keydown', this.handleGlobalKeyDown);
		off('keyup', this.handleKeyUp);
		this.stopRewindJob();
		this.stopAutoCloseTimeout();
		this.stopDelayedTitleHide();
		this.stopDelayedFeedbackHide();
		this.stopDelayedMiniFeedbackHide();
		this.announceJob.stop();
		this.renderBottomControl.stop();
		this.stopListeningForPulses();
		this.sliderTooltipTimeJob.stop();
		this.slider5WayPressJob.stop();
	}

	//
	// Internal Methods
	//
	announceJob = new Job(msg => (this.announceRef && this.announceRef.announce(msg)), 200)

	announce = (msg) => {
		this.announceJob.start(msg);
	}

	getHeightForElement = (elementName) => {
		const element = this.player.querySelector(`.${css[elementName]}`);
		if (element) {
			return element.offsetHeight;
		} else {
			return 0;
		}
	}

	calculateMaxComponentCount = (leftCount, rightCount, childrenCount) => {
		// If the "more" button is present, automatically add it to the right's count.
		if (childrenCount) {
			rightCount += 1;
		}

		const max = Math.max(leftCount, rightCount);

		this.player.style.setProperty('--moon-video-player-max-side-components', max);
	}

	initI18n = () => {
		const locale = ilib.getLocale();

		if (this.locale !== locale && typeof window === 'object') {
			this.locale = locale;

			this.durfmt = new DurationFmt({length: 'medium', style: 'clock', useNative: false});
		}
	}

	activityDetected = () => {
		// console.count('activityDetected');
		this.startAutoCloseTimeout();
	}

	startAutoCloseTimeout = () => {
		// If this.state.more is used as a reference for when this function should fire, timing for
		// detection of when "more" is pressed vs when the state is updated is mismatched. Using an
		// instance variable that's only set and used for this express purpose seems cleanest.
		if (this.props.autoCloseTimeout && this.state.mediaControlsVisible) {
			this.autoCloseJob.startAfter(this.props.autoCloseTimeout);
		}
	}

	stopAutoCloseTimeout = () => {
		this.autoCloseJob.stop();
	}

	generateId = () => {
		return Math.random().toString(36).substr(2, 8);
	}

	/**
	 * If the announce state is either ready to read the title or ready to read info, advance the
	 * state to "read".
	 *
	 * @returns {Boolean} Returns true to be used in event handlers
	 * @private
	 */
	markAnnounceRead = () => {
		if (this.state.announce === AnnounceState.TITLE) {
			this.setState({announce: AnnounceState.TITLE_READ});
		} else if (this.state.announce === AnnounceState.INFO) {
			this.setState({announce: AnnounceState.DONE});
		}

		return true;
	}

	setFloatingLayerShowing = (showing) => {
		const layer = this.context.getFloatingLayer && this.context.getFloatingLayer();
		if (layer) {
			layer.style.display = showing ? 'block' : 'none';
		}
	}

	/**
	 * Shows media controls.
	 *
	 * @function
	 * @memberof moonstone/VideoPlayer.VideoPlayerBase.prototype
	 * @public
	 */
	showControls = () => {
		if (this.props.disabled) {
			return;
		}
		this.startDelayedFeedbackHide();
		this.startDelayedTitleHide();

		let {announce} = this.state;
		if (announce === AnnounceState.READY) {
			// if we haven't read the title yet, do so this time
			announce = AnnounceState.TITLE;
		} else if (announce === AnnounceState.TITLE) {
			// if we have read the title, advance to INFO so title isn't read again
			announce = AnnounceState.TITLE_READ;
		}

		this.setState({
			announce,
			bottomControlsRendered: true,
			feedbackVisible: true,
			mediaControlsVisible: true,
			mediaSliderVisible: true,
			miniFeedbackVisible: false,
			titleVisible: true
		});
	}

	/**
	 * Hides media controls.
	 *
	 * @function
	 * @memberof moonstone/VideoPlayer.VideoPlayerBase.prototype
	 * @public
	 */
	hideControls = () => {
		this.stopDelayedFeedbackHide();
		this.stopDelayedMiniFeedbackHide();
		this.stopDelayedTitleHide();
		this.stopAutoCloseTimeout();
		this.setState({
			feedbackVisible: false,
			mediaControlsVisible: false,
			mediaSliderVisible: false,
			miniFeedbackVisible: false,
			more: false
		});
		this.markAnnounceRead();
	}

	/**
	 * Toggles the media controls.
	 *
	 * @function
	 * @memberof moonstone/VideoPlayer.VideoPlayerBase.prototype
	 * @public
	 */
	toggleControls = () => {
		if (this.state.mediaControlsVisible) {
			this.hideControls();
		} else {
			this.showControls();
		}
	}

	doAutoClose = () => {
		this.stopDelayedFeedbackHide();
		this.stopDelayedTitleHide();
		this.setState({
			feedbackVisible: false,
			mediaControlsVisible: false,
			mediaSliderVisible: this.state.mediaSliderVisible && this.state.miniFeedbackVisible,
			more: false
		});
		this.markAnnounceRead();
	}

	autoCloseJob = new Job(this.doAutoClose)

	refocusMoreButton = () => {
		// Readout 'more' or 'back' button explicitly.
		let selectedButton = Spotlight.getCurrent();
		selectedButton.blur();
		selectedButton.focus();
	}

	startDelayedTitleHide = () => {
		if (this.props.titleHideDelay) {
			this.hideTitleJob.startAfter(this.props.titleHideDelay);
		}
	}

	stopDelayedTitleHide = () => {
		this.hideTitleJob.stop();
	}

	hideTitle = () => {
		this.setState({titleVisible: false});
	}

	hideTitleJob = new Job(this.hideTitle)

	startDelayedFeedbackHide = () => {
		if (this.props.feedbackHideDelay) {
			this.hideFeedbackJob.startAfter(this.props.feedbackHideDelay);
		}
	}

	stopDelayedFeedbackHide = () => {
		this.hideFeedbackJob.stop();
	}

	showFeedback = () => {
		if (this.state.mediaControlsVisible && !this.state.feedbackVisible) {
			this.setState({feedbackVisible: true});
		} else if (!this.state.mediaControlsVisible) {
			const shouldShowSlider = this.pulsedPlaybackState !== null || calcNumberValueOfPlaybackRate(this.playbackRate) !== 1;

			if (this.showMiniFeedback && (!this.state.miniFeedbackVisible || this.state.mediaSliderVisible !== shouldShowSlider)) {
				this.setState({
					mediaSliderVisible: shouldShowSlider,
					miniFeedbackVisible: !(this.state.loading || !this.state.duration || this.state.error)
				});
			}
		}
	}

	hideFeedback = () => {
		if (this.state.feedbackVisible) {
			this.setState({feedbackVisible: false});
		}
	}

	hideFeedbackJob = new Job(this.hideFeedback)

	startDelayedMiniFeedbackHide = (delay = this.props.miniFeedbackHideDelay) => {
		if (delay) {
			this.hideMiniFeedbackJob.startAfter(delay);
		}
	}

	stopDelayedMiniFeedbackHide = () => {
		this.hideMiniFeedbackJob.stop();
	}

	hideMiniFeedback = () => {
		if (this.state.miniFeedbackVisible) {
			this.showMiniFeedback = false;
			this.setState({
				mediaSliderVisible: false,
				miniFeedbackVisible: false
			});
		}
	}

	hideMiniFeedbackJob = new Job(this.hideMiniFeedback)

	handle = handle.bind(this)

	startListeningForPulses = (keyCode) => {
		// Ignore new pulse calls if key code is same, otherwise start new series if we're pulsing
		if (this.pulsing && keyCode !== this.pulsingKeyCode) {
			this.stopListeningForPulses();
		}
		if (!this.pulsing) {
			this.pulsingKeyCode = keyCode;
			this.pulsing = true;
			this.keyLoop = setTimeout(this.handlePulse, this.props.initialJumpDelay);
			this.doPulseAction();
		}
	}

	doPulseAction () {
		if (this.props.seekDisabled) {
			forward('onSeekFailed', {}, this.props);
		} else if (is('left', this.pulsingKeyCode)) {
			this.showMiniFeedback = true;
			this.jump(-1 * this.props.jumpBy);
			this.announceJob.startAfter(500, secondsToTime(this.video.currentTime, this.durfmt, {includeHour: true}));
		} else if (is('right', this.pulsingKeyCode)) {
			this.showMiniFeedback = true;
			this.jump(this.props.jumpBy);
			this.announceJob.startAfter(500, secondsToTime(this.video.currentTime, this.durfmt, {includeHour: true}));
		}
	}

	handlePulse = () => {
		this.doPulseAction();
		this.keyLoop = setTimeout(this.handlePulse, this.props.jumpDelay);
	}

	stopListeningForPulses () {
		this.pulsing = false;
		if (this.keyLoop) {
			clearTimeout(this.keyLoop);
			this.keyLoop = null;
		}
	}

	handleKeyDown = (ev) => {
		if (!this.props.no5WayJump &&
				!this.state.mediaControlsVisible &&
				!this.props.disabled &&
				!this.state.mediaControlsDisabled &&
				(is('left', ev.keyCode) || is('right', ev.keyCode))) {
			this.paused.pause();
			this.startListeningForPulses(ev.keyCode);
		}
		return true;
	}

	showControlsFromPointer = () => {
		Spotlight.setPointerMode(false);
		this.showControls();
	}

	clearPulsedPlayback = () => {
		this.pulsedPlaybackRate = null;
		this.pulsedPlaybackState = null;
	}

	handleKeyUp = (ev) => {
		if (this.props.disabled || this.state.mediaControlsDisabled) {
			return;
		}
		const {PLAY, PAUSE, REWIND, FASTFORWARD} = keyMap;

		switch (ev.keyCode) {
			case PLAY:
				this.showMiniFeedback = true;
				this.play();
				break;
			case PAUSE:
				this.showMiniFeedback = true;
				this.pause();
				break;
			case REWIND:
				if (!this.props.noRateButtons && !this.props.rateButtonsDisabled) {
					this.showMiniFeedback = true;
					this.rewind();
				}
				break;
			case FASTFORWARD:
				if (!this.props.noRateButtons && !this.props.rateButtonsDisabled) {
					this.showMiniFeedback = true;
					this.fastForward();
				}
				break;
		}

		if (!this.props.no5WayJump && (is('left', ev.keyCode) || is('right', ev.keyCode))) {
			this.stopListeningForPulses();
			this.paused.resume();
		}
	}

	handleGlobalKeyDown = this.handle(
		this.activityDetected,
		forKey('down'),
		() => (
			!this.state.mediaControlsVisible &&
			!Spotlight.getCurrent() &&
			Spotlight.getPointerMode() &&
			!this.props.spotlightDisabled
		),
		stopImmediate,
		this.showControlsFromPointer
	)

	//
	// Media Interaction Methods
	//
	updateMainState = () => {
		const el = this.video;
		const updatedState = {
			// Standard media properties
			currentTime: el.currentTime,
			duration: el.duration,
			paused: el.playbackRate !== 1 || el.paused,
			playbackRate: el.playbackRate,

			// Non-standard state computed from properties
			proportionLoaded: el.proportionLoaded,
			proportionPlayed: el.proportionPlayed || 0,
			error: el.error,
			loading: el.loading,
			sliderTooltipTime: this.sliderScrubbing ? (this.sliderKnobProportion * el.duration) : el.currentTime
		};

		// If there's an error, we're obviously not loading, no matter what the readyState is.
		if (updatedState.error) updatedState.loading = false;

		updatedState.mediaControlsDisabled = (
			!updatedState.duration ||
			updatedState.error
		);

		const isRewind = this.prevCommand === 'rewind' || this.prevCommand === 'slowRewind';
		const isForward = this.prevCommand === 'fastForward' || this.prevCommand === 'slowForward';
		if (this.props.pauseAtEnd && (el.currentTime === 0 && isRewind || el.currentTime === el.duration && isForward)) {
			this.pause();
		}

		this.setState(updatedState);
	}

	/**
	 * Returns an object with the current state of the media including `currentTime`, `duration`,
	 * `paused`, `playbackRate`, `proportionLoaded`, and `proportionPlayed`.
	 *
	 * @function
	 * @memberof moonstone/VideoPlayer.VideoPlayerBase.prototype
	 * @returns {Object}
	 * @public
	 */
	getMediaState = () => {
		return {
			currentTime       : this.state.currentTime,
			duration          : this.state.duration,
			paused            : this.state.paused,
			playbackRate      : this.video.playbackRate,
			proportionLoaded  : this.state.proportionLoaded,
			proportionPlayed  : this.state.proportionPlayed
		};
	}

	reloadVideo = () => {
		// When changing a HTML5 video, you have to reload it.
		this.stopListeningForPulses();

		this.video.load();
		this.setState({
			announce: AnnounceState.READY
		});
	}

	/**
	 * The primary means of interacting with the `<video>` element.
	 *
	 * @param  {String} action The method to preform.
	 * @param  {Multiple} props  The arguments, in the format that the action method requires.
	 *
	 * @private
	 */
	send = (action, props) => {
		this.clearPulsedPlayback();
		this.showFeedback();
		this.startDelayedFeedbackHide();
		this.video[action](props);
	}

	/**
	 * Programmatically plays the current media.
	 *
	 * @function
	 * @memberof moonstone/VideoPlayer.VideoPlayerBase.prototype
	 * @public
	 */
	play = () => {
		this.speedIndex = 0;
		this.setPlaybackRate(1);
		this.send('play');
		this.prevCommand = 'play';
		if (this.firstPlayReadFlag) {
			this.firstPlayReadFlag = false;
		} else {
			this.announce($L('Play'));
		}
		this.startDelayedMiniFeedbackHide(5000);
	}

	/**
	 * Programmatically plays the current media.
	 *
	 * @function
	 * @memberof moonstone/VideoPlayer.VideoPlayerBase.prototype
	 * @public
	 */
	pause = () => {
		this.speedIndex = 0;
		this.setPlaybackRate(1);
		this.send('pause');
		this.prevCommand = 'pause';
		this.announce($L('Pause'));
		this.stopDelayedMiniFeedbackHide();
	}

	/**
	 * Set the media playback time index
	 *
	 * @function
	 * @memberof moonstone/VideoPlayer.VideoPlayerBase.prototype
	 * @param {Number} timeIndex - Time index to seek
	 * @public
	 */
	seek = (timeIndex) => {
		if (!this.props.seekDisabled) {
			this.video.currentTime = timeIndex;
		} else {
			forward('onSeekFailed', {}, this.props);
		}
	}

	/**
	 * Step a given amount of time away from the current playback position.
	 * Like [seek]{@link moonstone/VideoPlayer.VideoPlayer#seek} but relative.
	 *
	 * @function
	 * @memberof moonstone/VideoPlayer.VideoPlayerBase.prototype
	 * @param {Number} distance - Time value to jump
	 * @public
	 */
	jump = (distance) => {
		this.pulsedPlaybackRate = toUpperCase(new DurationFmt({length: 'long'}).format({second: this.props.jumpBy}));
		this.pulsedPlaybackState = distance > 0 ? 'jumpForward' : 'jumpBackward';
		this.showFeedback();
		this.startDelayedFeedbackHide();
		this.seek(this.state.currentTime + distance);
		this.startDelayedMiniFeedbackHide();
	}

	/**
	 * Changes the playback speed via [selectPlaybackRate()]{@link moonstone/VideoPlayer.VideoPlayer#selectPlaybackRate}.
	 *
	 * @function
	 * @memberof moonstone/VideoPlayer.VideoPlayerBase.prototype
	 * @public
	 */
	fastForward = () => {
		let shouldResumePlayback = false;

		switch (this.prevCommand) {
			case 'slowForward':
				if (this.speedIndex === this.playbackRates.length - 1) {
					// reached to the end of array => fastforward
					this.selectPlaybackRates('fastForward');
					this.speedIndex = 0;
					this.prevCommand = 'fastForward';
				} else {
					this.speedIndex = this.clampPlaybackRate(this.speedIndex + 1);
				}
				break;
			case 'pause':
				this.selectPlaybackRates('slowForward');
				if (this.state.paused) {
					shouldResumePlayback = true;
				}
				this.speedIndex = 0;
				this.prevCommand = 'slowForward';
				break;
			case 'fastForward':
				this.speedIndex = this.clampPlaybackRate(this.speedIndex + 1);
				this.prevCommand = 'fastForward';
				break;
			default:
				this.selectPlaybackRates('fastForward');
				this.speedIndex = 0;
				this.prevCommand = 'fastForward';
				if (this.state.paused) {
					shouldResumePlayback = true;
				}
				break;
		}

		this.setPlaybackRate(this.selectPlaybackRate(this.speedIndex));

		if (shouldResumePlayback) this.send('play');

		this.stopDelayedFeedbackHide();
		this.stopDelayedMiniFeedbackHide();
		this.clearPulsedPlayback();
		this.showFeedback();
	}

	/**
	 * Changes the playback speed via [selectPlaybackRate()]{@link moonstone/VideoPlayer.VideoPlayer#selectPlaybackRate}.
	 *
	 * @function
	 * @memberof moonstone/VideoPlayer.VideoPlayerBase.prototype
	 * @public
	 */
	rewind = () => {
		const rateForSlowRewind = this.props.playbackRateHash['slowRewind'];
		let shouldResumePlayback = false,
			command = 'rewind';

		if (this.video.currentTime === 0) {
			// Do not rewind if currentTime is 0. We're already at the beginning.
			return;
		}
		switch (this.prevCommand) {
			case 'slowRewind':
				if (this.speedIndex === this.playbackRates.length - 1) {
					// reached to the end of array => go to rewind
					this.selectPlaybackRates(command);
					this.speedIndex = 0;
					this.prevCommand = command;
				} else {
					this.speedIndex = this.clampPlaybackRate(this.speedIndex + 1);
				}
				break;
			case 'pause':
				// If it's possible to slowRewind, do it, otherwise just leave it as normal rewind : QEVENTSEVT-17386
				if (rateForSlowRewind && rateForSlowRewind.length >= 0) {
					command = 'slowRewind';
				}
				this.selectPlaybackRates(command);
				if (this.state.paused && this.state.duration > this.state.currentTime) {
					shouldResumePlayback = true;
				}
				this.speedIndex = 0;
				this.prevCommand = command;
				break;
			case 'rewind':
				this.speedIndex = this.clampPlaybackRate(this.speedIndex + 1);
				this.prevCommand = command;
				break;
			default:
				this.selectPlaybackRates(command);
				this.speedIndex = 0;
				this.prevCommand = command;
				break;
		}

		this.setPlaybackRate(this.selectPlaybackRate(this.speedIndex));

		if (shouldResumePlayback) this.send('play');

		this.stopDelayedFeedbackHide();
		this.stopDelayedMiniFeedbackHide();
		this.clearPulsedPlayback();
		this.showFeedback();
	}

	// Creates a proxy to the video node if Proxy is supported
	videoProxy = typeof Proxy !== 'function' ? null : new Proxy({}, {
		get: (target, name) => {
			let value = this.video[name];

			if (typeof value === 'function') {
				value = value.bind(this.video);
			}

			return value;
		},
		set: (target, name, value) => {
			return (this.video[name] = value);
		}
	})

	/**
	 * Returns a proxy to the underlying `<video>` node currently used by the VideoPlayer
	 *
	 * @function
	 * @memberof moonstone/VideoPlayer.VideoPlayerBase.prototype
	 * @public
	 */
	getVideoNode = () => {
		return this.videoProxy || this.video;
	}

	areControlsVisible = () => {
		return this.state.mediaControlsVisible;
	}

	/**
	 * Sets the playback rate type (from the [keys]{@glossary Object.keys} of
	 * [playbackRateHash]{@link moonstone/VideoPlayer.VideoPlayer#playbackRateHash}).
	 *
	 * @param {String} cmd - Key of the playback rate type.
	 * @private
	 */
	selectPlaybackRates = (cmd) => {
		this.playbackRates = this.props.playbackRateHash[cmd];
	}

	/**
	 * Changes [playbackRate]{@link moonstone/VideoPlayer.VideoPlayer#playbackRate} to a valid value
	 * when initiating fast forward or rewind.
	 *
	 * @param {Number} idx - The index of the desired playback rate.
	 * @private
	 */
	clampPlaybackRate = (idx) => {
		if (!this.playbackRates) {
			return;
		}

		return idx % this.playbackRates.length;
	}

	/**
	 * Retrieves the playback rate name.
	 *
	 * @param {Number} idx - The index of the desired playback rate.
	 * @returns {String} The playback rate name.
	 * @private
	 */
	selectPlaybackRate = (idx) => {
		return this.playbackRates[idx];
	}

	/**
	 * Sets [playbackRate]{@link moonstone/VideoPlayer.VideoPlayer#playbackRate}.
	 *
	 * @param {String} rate - The desired playback rate.
	 * @private
	 */
	setPlaybackRate = (rate) => {
		// Stop rewind (if happenning)
		this.stopRewindJob();

		// Make sure rate is a string
		this.playbackRate = rate = String(rate);
		const pbNumber = calcNumberValueOfPlaybackRate(rate);

		if (!platform.webos) {
			// ReactDOM throws error for setting negative value for playbackRate
			this.video.playbackRate = pbNumber < 0 ? 0 : pbNumber;

			// For supporting cross browser behavior
			if (pbNumber < 0) {
				this.beginRewind();
			}
		} else {
			// Set native playback rate
			this.video.playbackRate = pbNumber;
		}
	}

	/**
	 * Calculates the time that has elapsed since. This is necessary for browsers until negative
	 * playback rate is directly supported.
	 *
	 * @private
	 */
	rewindManually = () => {
		const now = perfNow(),
			distance = now - this.rewindBeginTime,
			pbRate = calcNumberValueOfPlaybackRate(this.playbackRate),
			adjustedDistance = (distance * pbRate) / 1000;

		this.jump(adjustedDistance);
		this.stopDelayedMiniFeedbackHide();
		this.clearPulsedPlayback();
		this.startRewindJob();	// Issue another rewind tick
	}

	rewindJob = new Job(this.rewindManually, 100)

	/**
	 * Starts rewind job.
	 *
	 * @private
	 */
	startRewindJob = () => {
		this.rewindBeginTime = perfNow();
		this.rewindJob.start();
	}

	/**
	 * Stops rewind job.
	 *
	 * @private
	 */
	stopRewindJob = () => {
		this.rewindJob.stop();
	}

	/**
	 * Implements custom rewind functionality (until browsers support negative playback rate).
	 *
	 * @private
	 */
	beginRewind = () => {
		this.send('pause');
		this.startRewindJob();
	}

	//
	// Handled Media events
	//
	addStateToEvent = (ev) => {
		return {
			// More props from `ev` may be added here as needed, but a full copy via `...ev`
			// overloads Storybook's Action Logger and likely has other perf fallout.
			type: ev.type,
			// Specific state variables are included in the outgoing calback payload, not all of them
			...this.getMediaState()
		};
	}

	handleEvent = (ev) => {
		this.updateMainState();

		if (ev.type === 'onLoadStart') {
			this.handleLoadStart();
		}

		if (ev.type === 'play') {
			this.mayRenderBottomControls();
		}
	}

	disablePointerMode = () => {
		Spotlight.setPointerMode(false);
		return true;
	}

	handleKeyDownFromControls = this.handle(
		// onKeyDown is used as a proxy for when the title has been read because it can only occur
		// after the controls have been shown.
		this.markAnnounceRead,
		forKey('down'),
		this.disablePointerMode,
		this.hideControls
	)

	handleSpotlightUpFromSlider = handle(
		stopImmediate,
		// FIXME: This is a workaround for a scenario in which Slider does not receive a blur event
		// on 5-way up from it.
		() => {
			this.handleSliderBlur();
			return true;
		},
		this.hideControls
	);

	handleSpotlightDownFromSlider = (ev) => {
		Spotlight.setPointerMode(false);

		if (this.focusDefaultMediaControl()) {
			ev.preventDefault();
			ev.stopPropagation();
		}
	}

	/**
	 * Check for elements with the spotlightDefaultClass, in the following location order:
	 * left components, right components, media controls or more controls (depending on which is
	 * available)
	 *
	 * @return {Node|false} The focused control or `false` if nothing is found.
	 * @private
	 */
	focusDefaultMediaControl = () => {
		const defaultSpottable = `.${spotlightDefaultClass}.${spottableClass}`;
		const defaultControl =
			this.player.querySelector(
				`.${css.leftComponents} ${defaultSpottable}, .${css.rightComponents} ${defaultSpottable}`
			) ||
			this.player.querySelector(
				`.${this.state.more ? css.moreControls : css.mediaControls} ${defaultSpottable}`
			);

		return defaultControl ? Spotlight.focus(defaultControl) : false;
	}

	//
	// Player Interaction events
	//
	onVideoClick = () => {
		this.toggleControls();
	}
	onSliderChange = ({value}) => {
		this.seek(value * this.state.duration);
		this.sliderScrubbing = false;
	}

	sliderTooltipTimeJob = new Job((time) => this.setState({sliderTooltipTime: time}), 20)

	handleKnobMove = (ev) => {
		this.sliderScrubbing = ev.detached;

		// prevent announcing repeatedly when the knob is detached from the progress.
		// TODO: fix Slider to not send onKnobMove when the knob hasn't, in fact, moved
		if (this.sliderKnobProportion !== ev.proportion) {
			this.sliderKnobProportion = ev.proportion;
			const seconds = Math.round(this.sliderKnobProportion * this.video.duration);

			if (this.sliderScrubbing && !isNaN(seconds)) {
				this.sliderTooltipTimeJob.throttle(seconds);
				const knobTime = secondsToTime(seconds, this.durfmt, {includeHour: true});

				forward('onScrub', {...ev, seconds}, this.props);

				this.announce(`${$L('jump to')} ${knobTime}`);
			}
		}
	}

	handleSliderFocus = () => {
		const seconds = Math.round(this.sliderKnobProportion * this.video.duration);
		this.sliderScrubbing = true;

		this.setState({
			feedbackIconVisible: false,
			feedbackVisible: true
		});
		this.stopDelayedFeedbackHide();

		if (!isNaN(seconds)) {
			this.sliderTooltipTimeJob.throttle(seconds);
			const knobTime = secondsToTime(seconds, this.durfmt, {includeHour: true});

			forward('onScrub', {
				detached: this.sliderScrubbing,
				proportion: this.sliderKnobProportion,
				seconds},
			this.props);

			this.announce(`${$L('jump to')} ${knobTime}`);
		}
	}

	handleSliderBlur = () => {
		this.sliderScrubbing = false;
		this.startDelayedFeedbackHide();
		this.setState({
			feedbackIconVisible: true,
			sliderTooltipTime: this.state.currentTime
		});
	}

	slider5WayPressJob = new Job(() => {
		this.setState({slider5WayPressed: false});
	}, 200);

	handleSliderKeyDown = (ev) => {
		if (is('enter', ev.keyCode)) {
			this.setState({
				slider5WayPressed: true
			}, this.slider5WayPressJob.start());
		}
	}

	onJumpBackward = this.handle(
		(ev, props) => forwardJumpBackwardButtonClick(this.addStateToEvent(ev), props),
		() => this.jump(-1 * this.props.jumpBy)
	)
	onBackward = this.handle(
		(ev, props) => forwardBackwardButtonClick(this.addStateToEvent(ev), props),
		this.rewind
	)
	onPlay = (ev) => {
		forwardPlayButtonClick(this.addStateToEvent(ev), this.props);
		if (this.state.paused) {
			this.play();
		} else {
			this.pause();
		}
	}
	onForward = this.handle(
		(ev, props) => forwardForwardButtonClick(this.addStateToEvent(ev), props),
		this.fastForward
	)
	onJumpForward = this.handle(
		(ev, props) => forwardJumpForwardButtonClick(this.addStateToEvent(ev), props),
		() => this.jump(this.props.jumpBy)
	)
	onMoreClick = () => {
		if (this.state.more) {
			this.moreInProgress = false;
			this.startAutoCloseTimeout();	// Restore the timer since we are leaving "more.
			// Restore the title-hide now that we're finished with "more".
			this.startDelayedTitleHide();
		} else {
			this.moreInProgress = true;
			// Interrupt the title-hide since we don't want it hiding autonomously in "more".
			this.stopDelayedTitleHide();
		}

		this.setState({
			more: !this.state.more,
			titleVisible: true,
			announce: this.state.announce < AnnounceState.INFO ? AnnounceState.INFO : AnnounceState.DONE
		}, () => {
			this.refocusMoreButton();
		});
	}

	setPlayerRef = (node) => {
		// TODO: We've moved SpotlightContainerDecorator up to allow VP to be spottable but also
		// need a ref to the root node to query for children and set CSS variables.
		// eslint-disable-next-line react/no-find-dom-node
		this.player = ReactDOM.findDOMNode(node);
	}

	setVideoRef = (video) => {
		this.video = video;
	}

	setAnnounceRef = (node) => {
		this.announceRef = node;
	}

	handleLoadStart = () => {
		if (!this.props.noAutoPlay) {
			this.video.play();
		}
	}

	mayRenderBottomControls = () => {
		if (!this.state.bottomControlsRendered) {
			this.renderBottomControl.idle();
		}
	}

	renderBottomControl = new Job(() => {
		this.setState({bottomControlsRendered: true});
	});

	getControlsAriaProps () {
		if (this.state.announce === AnnounceState.TITLE) {
			return {
				role: 'alert',
				'aria-live': 'off',
				'aria-labelledby': `${this.id}_title`
			};
		} else if (this.state.announce === AnnounceState.INFO) {
			return {
				role: 'alert',
				'aria-live': 'off',
				'aria-labelledby': `${this.id}_info`
			};
		}

		return null;
	}

	render () {
		const {
			backwardIcon,
			children,
			className,
			disabled,
			forwardIcon,
			infoComponents,
			jumpBackwardIcon,
			jumpButtonsDisabled,
			jumpForwardIcon,
			leftComponents,
			loading,
			mediaControlsProps,
			moreButtonCloseLabel,
			moreButtonDisabled,
			moreButtonLabel,
			noAutoPlay,
			noJumpButtons,
			noMiniFeedback,
			noRateButtons,
			noSlider,
			noSpinner,
			pauseIcon,
			playIcon,
			rateButtonsDisabled,
			rightComponents,
			source,
			spotlightDisabled,
			spotlightId,
			style,
			thumbnailComponent,
			thumbnailSrc,
			title,
			videoComponent,
			...rest} = this.props;

		delete rest.announce;
		delete rest.autoCloseTimeout;
		delete rest.feedbackHideDelay;
		delete rest.initialJumpDelay;
		delete rest.jumpBy;
		delete rest.jumpDelay;
		delete rest.miniFeedbackHideDelay;
		delete rest.no5WayJump;
		delete rest.onBackwardButtonClick;
		delete rest.onControlsAvailable;
		delete rest.onForwardButtonClick;
		delete rest.onJumpBackwardButtonClick;
		delete rest.onJumpForwardButtonClick;
		delete rest.onPlayButtonClick;
		delete rest.onScrub;
		delete rest.onSeekFailed;
		delete rest.pauseAtEnd;
		delete rest.playbackRateHash;
		delete rest.seekDisabled;
		delete rest.setApiProvider;
		delete rest.thumbnailUnavailable;
		delete rest.titleHideDelay;
		delete rest.tooltipHideDelay;
		delete rest.videoPath;

		// Handle some cases when the "more" button is pressed
		const moreDisabled = !(this.state.more);
		const controlsAriaProps = this.getControlsAriaProps();

		return (
			<RootContainer
				className={css.videoPlayer + ' enact-fit' + (className ? ' ' + className : '')}
				onClick={this.activityDetected}
				onKeyDown={this.activityDetected}
				ref={this.setPlayerRef}
				spotlightDisabled={spotlightDisabled}
				spotlightId={spotlightId}
				style={style}
			>
				{/* Video Section */}
				<Media
					{...rest}
					autoPlay={!noAutoPlay}
					className={css.video}
					component={videoComponent}
					controls={false}
					onUpdate={this.handleEvent}
					ref={this.setVideoRef}
				>
					{source}
				</Media>

				<Overlay
					bottomControlsVisible={this.state.mediaControlsVisible}
					onClick={this.onVideoClick}
				>
					{!noSpinner && (this.state.loading || loading) ? <Spinner centered /> : null}
				</Overlay>

				{this.state.bottomControlsRendered ?
					<div className={css.fullscreen} {...controlsAriaProps}>
						<FeedbackContent
							className={css.miniFeedback}
							playbackRate={this.pulsedPlaybackRate || this.selectPlaybackRate(this.speedIndex)}
							playbackState={this.pulsedPlaybackState || this.prevCommand}
							visible={this.state.miniFeedbackVisible && !noMiniFeedback}
						>
							{secondsToTime(this.state.sliderTooltipTime, this.durfmt)}
						</FeedbackContent>
						<ControlsContainer
							className={css.bottom + (this.state.mediaControlsVisible ? '' : ' ' + css.hidden)}
							spotlightDisabled={spotlightDisabled || !this.state.mediaControlsVisible}
						>
							{/*
								Info Section: Title, Description, Times
								Only render when `this.state.mediaControlsVisible` is true in order for `Marquee`
								to make calculations correctly in `MediaTitle`.
							*/}
							{this.state.mediaSliderVisible ?
								<div className={css.infoFrame}>
									<MediaTitle
										id={this.id}
										infoVisible={this.state.more}
										style={{'--infoComponentsOffset': this.state.titleOffsetHeight + 'px'}}
										title={title}
										visible={this.state.titleVisible && this.state.mediaControlsVisible}
									>
										{infoComponents}
									</MediaTitle>
									<Times current={this.state.currentTime} total={this.state.duration} formatter={this.durfmt} />
								</div> :
								null
							}

							{noSlider ? null : <MediaSlider
								backgroundProgress={this.state.proportionLoaded}
								disabled={disabled}
								forcePressed={this.state.slider5WayPressed}
								onBlur={this.handleSliderBlur}
								onChange={this.onSliderChange}
								onFocus={this.handleSliderFocus}
								onKeyDown={this.handleSliderKeyDown}
								onKnobMove={this.handleKnobMove}
								onSpotlightDown={this.handleSpotlightDownFromSlider}
								onSpotlightUp={this.handleSpotlightUpFromSlider}
								spotlightDisabled={spotlightDisabled || !this.state.mediaControlsVisible}
								value={this.state.proportionPlayed}
								visible={this.state.mediaSliderVisible}
							>
								<FeedbackTooltip
									noFeedback={!this.state.feedbackIconVisible}
									playbackRate={this.selectPlaybackRate(this.speedIndex)}
									playbackState={this.prevCommand}
									thumbnailComponent={thumbnailComponent}
									thumbnailDeactivated={this.props.thumbnailUnavailable}
									thumbnailSrc={thumbnailSrc}
									visible={this.state.feedbackVisible}
								>
									{secondsToTime(this.state.sliderTooltipTime, this.durfmt)}
								</FeedbackTooltip>
							</MediaSlider>}

							<MediaControls
								{...mediaControlsProps}
								backwardIcon={backwardIcon}
								forwardIcon={forwardIcon}
								jumpBackwardIcon={jumpBackwardIcon}
								jumpButtonsDisabled={jumpButtonsDisabled}
								jumpForwardIcon={jumpForwardIcon}
								leftComponents={leftComponents}
								mediaDisabled={disabled || this.state.mediaControlsDisabled}
								moreButtonCloseLabel={moreButtonCloseLabel}
								moreButtonDisabled={moreButtonDisabled}
								moreButtonLabel={moreButtonLabel}
								moreDisabled={moreDisabled}
								noJumpButtons={noJumpButtons}
								noRateButtons={noRateButtons}
								onBackwardButtonClick={this.onBackward}
								onClick={this.resetAutoTimeout}
								onForwardButtonClick={this.onForward}
								onJumpBackwardButtonClick={this.onJumpBackward}
								onJumpForwardButtonClick={this.onJumpForward}
								onKeyDown={this.handleKeyDownFromControls}
								onPlayButtonClick={this.onPlay}
								onToggleMore={this.onMoreClick}
								paused={this.state.paused}
								pauseIcon={pauseIcon}
								pauseLabel={$L('Pause')}
								playIcon={playIcon}
								playLabel={$L('Play')}
								rateButtonsDisabled={rateButtonsDisabled}
								rightComponents={rightComponents}
								showMoreComponents={this.state.more}
								spotlightDisabled={!this.state.mediaControlsVisible || spotlightDisabled}
								visible={this.state.mediaControlsVisible}
							>
								{children}
							</MediaControls>
						</ControlsContainer>
					</div> :
					null
				}
				<SpottableDiv
					// This captures spotlight focus for use with 5-way.
					// It's non-visible but lives at the top of the VideoPlayer.
					className={css.controlsHandleAbove}
					onKeyDown={this.handleKeyDown}
					onSpotlightDown={this.showControls}
					spotlightDisabled={this.state.mediaControlsVisible || spotlightDisabled}
				/>
				<Announce ref={this.setAnnounceRef} />
			</RootContainer>
		);
	}
};

/**
 * {@link moonstone/VideoPlayer.VideoPlayer} is a standard HTML5 video player for Moonstone. It
 * behaves, responds to, and operates like a standard `<video>` tag in its support for `<source>`s
 * and accepts several additional custom tags like `<infoComponents>`, `<leftComponents>`, and
 * `<rightComponents>`. Any additional children will be rendered into the "more" controls area.
 *
 * Example usage:
 * ```
 *	<VideoPlayer title="Hilarious Cat Video" poster="http://my.cat.videos/boots-poster.jpg">
 *		<source src="http://my.cat.videos/boots.mp4" type="video/mp4" />
 *		<infoComponents>A video about my cat Boots, wearing boots.</infoComponents>
 *		<leftComponents><IconButton backgroundOpacity="translucent">star</IconButton></leftComponents>
 *		<rightComponents><IconButton backgroundOpacity="translucent">flag</IconButton></rightComponents>
 *
 *		<Button backgroundOpacity="translucent">Add To Favorites</Button>
 *		<IconButton backgroundOpacity="translucent">search</IconButton>
 *	</VideoPlayer>
 * ```
 *
 * To invoke methods (`fastForward()`, `hideControls()`, `jump()`, `pause()`, `play()`, `rewind()`,
 * `seek()`, 'showControls()') or get the current state (`getMediaState()`), store a ref to the
 * `VideoPlayer` within your component:
 *
 * ```
 * 	...
 *
 * 	setVideoPlayer = (node) => {
 * 		this.videoPlayer = node;
 * 	}
 *
 * 	play () {
 * 		this.videoPlayer.play();
 * 	}
 *
 * 	render () {
 * 		return (
 * 			<VideoPlayer ref={this.setVideoPlayer} />
 * 		);
 * 	}
 * ```
 *
 * @class VideoPlayer
 * @memberof moonstone/VideoPlayer
 * @mixes ui/Slottable.Slottable
 * @ui
 * @public
 */
const VideoPlayer = ApiDecorator(
	{api: [
		'areControlsVisible',
		'fastForward',
		'getMediaState',
		'getVideoNode',
		'hideControls',
		'jump',
		'pause',
		'play',
		'rewind',
		'seek',
		'showControls',
		'showFeedback',
		'toggleControls'
	]},
	Slottable(
		{slots: ['infoComponents', 'leftComponents', 'rightComponents', 'source', 'thumbnailComponent']},
		FloatingLayerDecorator(
			{floatLayerId: 'videoPlayerFloatingLayer'},
			Skinnable(
				VideoPlayerBase
			)
		)
	)
);

export default VideoPlayer;
export {VideoPlayer, VideoPlayerBase};<|MERGE_RESOLUTION|>--- conflicted
+++ resolved
@@ -579,23 +579,16 @@
 		spotlightDisabled: PropTypes.bool,
 
 		/**
-<<<<<<< HEAD
+		 * Specifies the spotlight container ID for the player
+		 *
+		 * @type {String}
+		 * @public
+		 */
+		spotlightId: PropTypes.string,
+
+		/**
 		 * This component will be used instead of the built-in version. The internal thumbnail style
 		 * will not be applied to this component. This component follows the same rules as the built-in
-=======
-		 * Specifies the spotlight container ID for the player
-		 *
-		 * @type {String}
-		 * @public
-		 */
-		spotlightId: PropTypes.string,
-
-		/**
-		 * This component will be used instead of the built-in version.
-		 * The internal thumbnail class will be added to this component, however, it's the
-		 * responsibility of the developer to include this class in their implementation, if
-		 * appropriate for their application. This component follows the same rules as the built-in
->>>>>>> 0b6bb0d9
 		 * version.
 		 *
 		 * @type {Node}
@@ -780,12 +773,8 @@
 		const {source: nextSource} = nextProps;
 
 		if (!compareSources(source, nextSource)) {
-<<<<<<< HEAD
 			this.firstPlayReadFlag = true;
-			this.setState({currentTime: 0, buffered: 0, proportionPlayed: 0, proportionLoaded: 0});
-=======
 			this.setState({currentTime: 0, proportionPlayed: 0, proportionLoaded: 0});
->>>>>>> 0b6bb0d9
 			this.reloadVideo();
 		}
 	}
