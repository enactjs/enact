/**
 * Exports the {@link moonstone/VideoPlayer.VideoPlayer} and
 * {@link moonstone/VideoPlayer.VideoPlayerBase} components. The default export is
 * {@link moonstone/VideoPlayer.VideoPlayer}.
 *
 * @module moonstone/VideoPlayer
 */
import Announce from '@enact/ui/AnnounceDecorator/Announce';
import ApiDecorator from '@enact/core/internal/ApiDecorator';
import equals from 'ramda/src/equals';
import React from 'react';
import PropTypes from 'prop-types';
import DurationFmt from '@enact/i18n/ilib/lib/DurationFmt';
import {contextTypes, FloatingLayerDecorator} from '@enact/ui/FloatingLayer';
import {forKey, forProp, forward, forwardWithPrevent, handle, stopImmediate} from '@enact/core/handle';
import ilib from '@enact/i18n';
import {perfNow, Job} from '@enact/core/util';
import {on, off} from '@enact/core/dispatcher';
import {platform} from '@enact/core/platform';
import {is} from '@enact/core/keymap';
import Slottable from '@enact/ui/Slottable';
import Spotlight from '@enact/spotlight';
import {Spottable, spottableClass} from '@enact/spotlight/Spottable';
import {SpotlightContainerDecorator, spotlightDefaultClass} from '@enact/spotlight/SpotlightContainerDecorator';
import {toUpperCase} from '@enact/i18n/util';

import $L from '../internal/$L';
import Spinner from '../Spinner';
import Skinnable from '../Skinnable';

import {calcNumberValueOfPlaybackRate, secondsToTime} from './util';
import Overlay from './Overlay';
import MediaControls from './MediaControls';
import MediaTitle from './MediaTitle';
import MediaSlider from './MediaSlider';
import FeedbackContent from './FeedbackContent';
import FeedbackTooltip from './FeedbackTooltip';
import Times from './Times';

import css from './VideoPlayer.less';

const SpottableDiv = Spottable('div');
const Container = SpotlightContainerDecorator(
	{
		leaveFor: {down:'', up:'', left:'', right:''},
		enterTo: ''
	},
	'div'
);

// Keycode map for webOS TV
const keyMap = {
	'PLAY': 415,
	'STOP': 413,
	'PAUSE': 19,
	'REWIND': 412,
	'FASTFORWARD': 417
};

// Video ReadyStates
// - Commented are currently unused.
//
// const HAVE_NOTHING      = 0;  // no information whether or not the audio/video is ready
// const HAVE_METADATA     = 1;  // metadata for the audio/video is ready
// const HAVE_CURRENT_DATA = 2;  // data for the current playback position is available, but not enough data to play next frame/millisecond
// const HAVE_FUTURE_DATA  = 3;  // data for the current and at least the next frame is available
const HAVE_ENOUGH_DATA  = 4;  // enough data available to start playing


// Set-up event forwarding map. These are all of the supported media events
const handledMediaEventsMap = {
	abort           : 'onAbort',
	canplay         : 'onCanPlay',
	canplaythrough  : 'onCanPlayThrough',
	durationchange  : 'onDurationChange',
	emptied         : 'onEmptied',
	encrypted       : 'onEncrypted',
	ended           : 'onEnded',
	error           : 'onError',
	loadeddata      : 'onLoadedData',
	loadedmetadata  : 'onLoadedMetadata',
	loadstart       : 'onLoadStart',
	pause           : 'onPause',
	play            : 'onPlay',
	playing         : 'onPlaying',
	progress        : 'onProgress',
	ratechange      : 'onRateChange',
	seeked          : 'onSeeked',
	seeking         : 'onSeeking',
	stalled         : 'onStalled',
	suspend         : 'onSuspend',
	timeupdate      : 'onTimeUpdate',
	volumechange    : 'onVolumeChange',
	waiting         : 'onWaiting'
};

// List custom events that aren't standard to React. These will be directly added to the video
// element and props matching their name will be executed as callback functions when the event fires.
// "umsmediainfo" prop function will execute when the "umsmediainfo" event happens.
const handledCustomMediaEventsMap = {
	'umsmediainfo'  : 'onUMSMediaInfo'
};

// provide forwarding of events on media controls
const forwardControlsAvailable = forward('onControlsAvailable');
const forwardBackwardButtonClick = forwardWithPrevent('onBackwardButtonClick');
const forwardForwardButtonClick = forwardWithPrevent('onForwardButtonClick');
const forwardJumpBackwardButtonClick = forwardWithPrevent('onJumpBackwardButtonClick');
const forwardJumpForwardButtonClick = forwardWithPrevent('onJumpForwardButtonClick');
const forwardPlayButtonClick = forward('onPlayButtonClick');

const AnnounceState = {
	// Video is loaded but additional announcements have not been made
	READY: 0,

	// The title should be announced
	TITLE: 1,

	// The title has been announce
	TITLE_READ: 2,

	// The infoComponents should be announce
	INFO: 3,

	// All announcements have been made
	DONE: 4
};

// Given an array, prune out any null or undefined values
const withoutNull = array => array && array.filter && array.filter(n => n != null);

/**
 * Every callback sent by [VideoPlayer]{@link moonstone/VideoPlayer} receives a status package,
 * which includes an object with the following key/value pairs as the first argument:
 *
 * @typedef {Object} videoStatus
 * @memberof moonstone/VideoPlayer
 * @property {String} type - Type of event that triggered this callback
 * @property {Number} currentTime - Playback index of the media in seconds
 * @property {Number} duration - Media's entire duration in seconds
 * @property {Boolean} paused - Playing vs paused state. `true` means the media is paused
 * @property {Number} playbackRate - Current playback rate, as a number
 * @property {Number} proportionLoaded - A value between `0` and `1` representing the proportion of the media that has loaded
 * @property {Number} proportionPlayed - A value between `0` and `1` representing the proportion of the media that has already been shown
 *
 * @public
 */

/**
 * A set of playback rates when media fast forwards, rewinds, slow-fowards, or slow-rewinds.
 *
 * The number used for each operation is proportional to the normal playing speed, 1. If the rate
 * is less than 1, it will play slower than normal speed, and, if it is larger than 1, it will play
 * faster. If it is negative, it will play backward.
 *
 * The order of numbers represents the incremental order of rates that will be used for each
 * operation. Note that all rates are expressed as strings and fractions are used rather than decimals
 * (e.g.: `'1/2'`, not `'0.5'`).
 *
 * @typedef {Object} playbackRateHash
 * @memberof moonstone/VideoPlayer
 * @property {String[]} fastForward - An array of playback rates when media fast forwards
 * @property {String[]} rewind - An array of playback rates when media rewinds
 * @property {String[]} slowForward - An array of playback rates when media slow-forwards
 * @property {String[]} slowRewind - An array of playback rates when media slow-rewinds
 *
 * @public
 */

/**
 * A player for video {@link moonstone/VideoPlayer.VideoPlayerBase}.
 *
 * @class VideoPlayerBase
 * @memberof moonstone/VideoPlayer
 * @ui
 * @public
 */
const VideoPlayerBase = class extends React.Component {
	static displayName = 'VideoPlayerBase'

	static contextTypes = contextTypes

	static propTypes = /** @lends moonstone/VideoPlayer.VideoPlayerBase.prototype */ {
		/**
		 * Provides a way to set the data-component-id onto the Spottable div that captures
		 * navigational events for advanced Spotlight handling.
		 *
		 * @type {String}
		 * @public
		 */
		'data-component-id': PropTypes.string,

		/**
		 * passed by AnnounceDecorator for accessibility
		 *
		 * @type {Function}
		 * @private
		 */
		announce: PropTypes.func,

		/**
		 * Amount of time (in milliseconds) after which control buttons are automatically hidden.
		 * Setting this to 0 or `null` disables autoClose, requiring user input to open and close.
		 *
		 * @type {Number}
		 * @default 5000
		 * @public
		 */
		autoCloseTimeout: PropTypes.number,

		/**
		 * A string which is sent to the `backward` icon of the player controls. This can be
		 * anything that is accepted by {@link moonstone/Icon}.
		 *
		 * @type {String}
		 * @default 'backward'
		 * @public
		 */
		backwardIcon: PropTypes.string,

		/**
		 * Removes interactive capability from this component. This includes, but is not limited to,
		 * key-press events, most clickable buttons, and prevents the showing of the controls.
		 *
		 * @type {Boolean}
		 * @public
		 */
		disabled: PropTypes.bool,

		/**
		 * Amount of time (in milliseconds) after which the feedback text/icon part of the slider's
		 * tooltip will automatically hidden after the last action.
		 * Setting this to 0 or `null` disables feedbackHideDelay; feedback will always be present.
		 *
		 * @type {Number}
		 * @default 3000
		 * @public
		 */
		feedbackHideDelay: PropTypes.number,

		/**
		 * A string which is sent to the `forward` icon of the player controls. This can be anything
		 * that is accepted by {@link moonstone/Icon}.
		 *
		 * @type {String}
		 * @default 'forward'
		 * @public
		 */
		forwardIcon: PropTypes.string,

		/**
		 * These components are placed into the slot to the left of the media controls.
		 *
		 * @type {Node}
		 * @public
		 */
		infoComponents: PropTypes.node,

		/**
		 * The number of milliseconds that the player will pause before firing the
		 * first jump event on a right or left pulse.
		 *
		 * @type {Number}
		 * @default 400
		 * @public
		 */
		initialJumpDelay: PropTypes.number,

		/**
		 * A string which is sent to the `jumpBackward` icon of the player controls. This can be
		 * anything that is accepted by {@link moonstone/Icon}.
		 *
		 * @type {String}
		 * @default 'skipbackward'
		 * @public
		 */
		jumpBackwardIcon: PropTypes.string,

		/**
		 * Sets the `disabled` state on the media "jump" buttons; the outer pair.
		 *
		 * @type {Boolean}
		 * @public
		 */
		jumpButtonsDisabled: PropTypes.bool,

		/**
		 * The number of seconds the player should skip forward or backward when a "jump" button is
		 * pressed.
		 *
		 * @type {Number}
		 * @default 30
		 * @public
		 */
		jumpBy: PropTypes.number,

		/**
		 * The number of milliseconds that the player will throttle before firing a
		 * jump event on a right or left pulse.
		 *
		 * @type {Number}
		 * @default 200
		 * @public
		 */
		jumpDelay: PropTypes.number,

		/**
		 * A string which is sent to the `jumpForward` icon of the play controls. This can be
		 * anything that is accepted by {@link moonstone/Icon}.
		 *
		 * @type {String}
		 * @default 'skipforward'
		 * @public
		 */
		jumpForwardIcon: PropTypes.string,

		/**
		 * These components are placed below the title. Typically these will be media descriptor
		 * icons, like how many audio channels, what codec the video uses, but can also be a
		 * description for the video or anything else that seems appropriate to provide information
		 * about the video to the user.
		 *
		 * @type {Node}
		 * @public
		 */
		leftComponents: PropTypes.node,

		/**
		 * Manually set the loading state of the media, in case you have information that
		 * `VideoPlayer` does not have.
		 *
		 * @type {Boolean}
		 * @public
		 */
		loading: PropTypes.bool,

		/**
		 * Amount of time (in milliseconds), after the last user action, that the "mini feedback"
		 * will automatically hide.
		 * Setting this to 0 or `null` disables feedbackHideDelay; feedback will always be present.
		 *
		 * @type {Number}
		 * @default 2000
		 * @public
		 */
		miniFeedbackHideDelay: PropTypes.number,

		/**
		 * The label for the "More" button for when the "More" tray is open.
		 * This will show on the tooltip.
		 *
		 * @type {String}
		 * @default 'Back'
		 * @public
		 */
		moreButtonCloseLabel: PropTypes.string,

		/**
		 * This boolean sets the disabled state of the "More" button.
		 *
		 * @type {Boolean}
		 * @public
		 */
		moreButtonDisabled: PropTypes.bool,

		/**
		 * The label for the "More" button. This will show on the tooltip.
		 *
		 * @type {String}
		 * @default 'More'
		 * @public
		 */
		moreButtonLabel: PropTypes.string,

		/**
		 * Disable audio for this video. In a TV context, this is handled by the remote control,
		 * not programmatically in the VideoPlayer API.
		 *
		 * @type {Boolean}
		 * @default false
		 * @public
		 */
		muted: PropTypes.bool,

		/**
		 * Setting this to `true` will disable left and right keys for seeking.
		 *
		 * @type {Boolean}
		 * @default false
		 * @public
		 */
		no5WayJump: PropTypes.bool,

		/**
		 * By default, the video will start playing immediately after it's loaded, unless this is set.
		 *
		 * @type {Boolean}
		 * @default false
		 * @public
		 */
		noAutoPlay: PropTypes.bool,

		/**
		 * Removes the "jump" buttons. The buttons that skip forward or backward in the video.
		 *
		 * @type {Boolean}
		 * @default false
		 * @public
		 */
		noJumpButtons: PropTypes.bool,

		/**
		 * Removes the mini feedback.
		 *
		 * @type {Boolean}
		 * @default false
		 * @public
		 */
		noMiniFeedback: PropTypes.bool,

		/**
		 * Removes the "rate" buttons. The buttons that change the playback rate of the video.
		 * Double speed, half speed, reverse 4x speed, etc.
		 *
		 * @type {Boolean}
		 * @default false
		 * @public
		 */
		noRateButtons: PropTypes.bool,

		/**
		 * Removes the media slider.
		 *
		 * @type {Boolean}
		 * @default false
		 * @public
		 */
		noSlider: PropTypes.bool,

		/**
		 * Function executed when the user clicks the Backward button. Is passed
		 * a {@link moonstone/VideoPlayer.videoStatus} as the first argument.
		 *
		 * @type {Function}
		 * @public
		 */
		onBackwardButtonClick: PropTypes.func,

		/**
		 * Function executed when the player's controls change availability, whether they are shown
		 * or hidden. The current status is sent as the first argument in an object with a key
		 * `available` which will be either true or false. `onControlsAvailable({available: true})`
		 *
		 * @type {Function}
		 * @public
		 */
		onControlsAvailable: PropTypes.func,

		/**
		 * Function executed when the user clicks the Forward button. Is passed
		 * a {@link moonstone/VideoPlayer.videoStatus} as the first argument.
		 *
		 * @type {Function}
		 * @public
		 */
		onForwardButtonClick: PropTypes.func,

		/**
		 * Function executed when the user clicks the JumpBackward button. Is passed
		 * a {@link moonstone/VideoPlayer.videoStatus} as the first argument.
		 *
		 * @type {Function}
		 * @public
		 */
		onJumpBackwardButtonClick: PropTypes.func,

		/**
		 * Function executed when the user clicks the JumpForward button. Is passed
		 * a {@link moonstone/VideoPlayer.videoStatus} as the first argument.
		 *
		 * @type {Function}
		 * @public
		 */
		onJumpForwardButtonClick: PropTypes.func,

		/**
		 * Function executed when the user clicks the Play button. Is passed
		 * a {@link moonstone/VideoPlayer.videoStatus} as the first argument.
		 *
		 * @type {Function}
		 * @public
		 */
		onPlayButtonClick: PropTypes.func,

		/**
		 * Function executed when the user is moving the VideoPlayer's Slider knob independently of
		 * the current playback position. It is passed an object with a `seconds` key (float value) to
		 * indicate the current time index. It can be used to update the `thumbnailSrc` to the reflect
		 * the current scrub position.
		 *
		 * @type {Function}
		 * @public
		 */
		onScrub: PropTypes.func,

		/**
		 * Function executed when seek is attemped while `seekDisabled` is true.
		 *
		 * @type {Function}
		 */
		onSeekFailed: PropTypes.func,

		/**
		 * When `true`, the video will pause when it reaches either the start or the end of the
		 * video during rewind, slow rewind, fast forward, or slow forward.
		 *
		 * @type {Boolean}
		 * @default false
		 * @public
		 */
		pauseAtEnd: PropTypes.bool,

		/**
		 * A string which is sent to the `pause` icon of the player controls. This can be anything
		 * that is accepted by {@link moonstone/Icon}.
		 *
		 * @type {String}
		 * @default 'pause'
		 * @public
		 */
		pauseIcon: PropTypes.string,

		/**
		 * Mapping of playback rate names to playback rate values that may be set.
		 *
		 * @type {moonstone/VideoPlayer.playbackRateHash}
		 * @default {
		 *	fastForward: ['2', '4', '8', '16'],
		 *	rewind: ['-2', '-4', '-8', '-16'],
		 *	slowForward: ['1/4', '1/2'],
		 *	slowRewind: ['-1/2', '-1']
		 * }
		 * @public
		 */
		playbackRateHash: PropTypes.shape({
			fastForward: PropTypes.arrayOf(PropTypes.string),
			rewind: PropTypes.arrayOf(PropTypes.string),
			slowForward: PropTypes.arrayOf(PropTypes.string),
			slowRewind: PropTypes.arrayOf(PropTypes.string)
		}),

		/**
		 * A string which is sent to the `play` icon of the player controls. This can be anything
		 * that is accepted by {@link moonstone/Icon}.
		 *
		 * @type {String}
		 * @default 'play'
		 * @public
		 */
		playIcon: PropTypes.string,

		/**
		 * Sets the `disabled` state on the media playback-rate control buttons; the inner pair.
		 *
		 * @type {Boolean}
		 * @public
		 */
		rateButtonsDisabled: PropTypes.bool,

		/**
		 * These components are placed into the slot to the right of the media controls.
		 *
		 * @type {Node}
		 * @public
		 */
		rightComponents: PropTypes.node,

		/**
		 * When `true`, seek function is disabled.
		 *
		 * Note that jump by arrow keys will also be disabled when `true`.
		 *
		 * @type {Boolean}
		 * @public
		 */
		seekDisabled: PropTypes.bool,

		/**
		 * Registers the VideoPlayer component with an
		 * {@link core/internal/ApiDecorator.ApiDecorator}.
		 *
		 * @type {Function}
		 * @private
		 */
		setApiProvider: PropTypes.func,

		/**
		 * Any children `<source>` tag elements of [VideoPlayer]{@link moonstone/VideoPlayer} will
		 * be sent directly to the `<video>` element as video sources.
		 * See: https://developer.mozilla.org/en-US/docs/Web/HTML/Element/source
		 *
		 * @type {Node}
		 * @public
		 */
		source: PropTypes.node,

		/**
		 * When `true`, the component cannot be navigated using spotlight.
		 *
		 * @type {Boolean}
		 * @public
		 */
		spotlightDisabled: PropTypes.bool,

		/**
		 * This component will be used instead of the built-in version.
		 * The internal thumbnail class will be added to this component, however, it's the
		 * responsibility of the developer to include this class in their implementation, if
		 * appropriate for their application. This component follows the same rules as the built-in
		 * version; hiding and showing according to the state of `noFeedback`.
		 *
		 * @type {Node}
		 * @public
		 */
		thumbnailComponent: PropTypes.node,

		/**
		 * Set a thumbnail image source to show on VideoPlayer's Slider knob. This is a standard
		 * {@link moonstone/Image} component so it supports all of the same options for the `src`
		 * property. If no `thumbnailSrc` is set, no tooltip will display.
		 *
		 * @type {String|Object}
		 * @public
		 */
		thumbnailSrc: PropTypes.oneOfType([PropTypes.string, PropTypes.object]),

		/**
		* Enables the thumbnail transition from opaque to translucent.
		*
		* @type {Boolean}
		* @public
		*/
		thumbnailUnavailable: PropTypes.bool,

		/**
		 * Set a title for the video being played.
		 *
		 * @type {String}
		 * @public
		 */
		title: PropTypes.string,

		/**
		 * The amount of time in milliseconds that should pass before the title disappears from the
		 * controls. Setting this to `0` disables the hiding.
		 *
		 * @type {Number}
		 * @default 5000
		 * @public
		 */
		titleHideDelay: PropTypes.number,

		/**
		 * The amount of time in milliseconds that should pass before the tooltip disappears from the
		 * controls. Setting this to `0` disables the hiding.
		 *
		 * @type {Number}
		 * @default 3000
		 * @public
		 */
		tooltipHideDelay: PropTypes.number
	}

	static defaultProps = {
		autoCloseTimeout: 5000,
		feedbackHideDelay: 3000,
		initialJumpDelay: 400,
		jumpBy: 30,
		jumpDelay: 200,
		miniFeedbackHideDelay: 2000,
		playbackRateHash: {
			fastForward: ['2', '4', '8', '16'],
			rewind: ['-2', '-4', '-8', '-16'],
			slowForward: ['1/4', '1/2'],
			slowRewind: ['-1/2', '-1']
		},
		titleHideDelay: 5000,
		tooltipHideDelay: 3000
	}

	constructor (props) {
		super(props);

		// Internal State
		this.video = null;
		this.handledMediaForwards = {};
		this.handledMediaEvents = {};
		this.handledCustomMediaForwards = {};
		this.pulsedPlaybackRate = null;
		this.pulsedPlaybackState = null;
		this.moreInProgress = false;	// This only has meaning for the time between clicking "more" and the official state is updated. To get "more" state, only look at the state value.
		this.prevCommand = (props.noAutoPlay ? 'pause' : 'play');
		this.showMiniFeedback = false;
		this.speedIndex = 0;
		this.firstPlayReadFlag = true;
		this.id = this.generateId();
		this.selectPlaybackRates('fastForward');
		this.sliderKnobProportion = 0;

		this.initI18n();

		// Generate event handling forwarders and a smooth block to pass to <Video>
		for (let key in handledMediaEventsMap) {
			const eventName = handledMediaEventsMap[key];
			this.handledMediaForwards[eventName] = forward(eventName);
			this.handledMediaEvents[eventName] = this.handleEvent;
		}
		// Generate event handling forwarders for the custom events too
		for (let eventName in handledCustomMediaEventsMap) {
			const propName = handledCustomMediaEventsMap[eventName];
			const forwardEvent = forward(propName);
			this.handledCustomMediaForwards[eventName] = ev => forwardEvent(ev, this.props);
		}

		// Re-render-necessary State
		this.state = {
			announce: AnnounceState.READY,
			buffered: 0,
			currentTime: 0,
			duration: 0,
			error: false,
			loading: false,
			muted: !!props.muted,
			paused: props.noAutoPlay,
			playbackRate: 1,
			readyState: 0,
			volume: 1,
			titleOffsetHeight: 0,
			bottomOffsetHeight: 0,

			// Non-standard state computed from properties
			bottomControlsRendered: false,
			feedbackIconVisible: true,
			feedbackVisible: false,
			mediaControlsVisible: false,
			miniFeedbackVisible: false,
			mediaSliderVisible: false,
			more: false,
			proportionLoaded: 0,
			proportionPlayed: 0,
			titleVisible: true
		};

		if (props.setApiProvider) {
			props.setApiProvider(this);
		}
	}

	componentDidMount () {
		on('mousemove', this.activityDetected);
		on('keypress', this.activityDetected);
		on('keydown', this.handleGlobalKeyDown);
		on('keyup', this.handleKeyUp);
		this.attachCustomMediaEvents();
		this.startDelayedFeedbackHide();
		this.renderBottomControl.idle();
		this.calculateMaxComponentCount();
	}

	componentWillReceiveProps (nextProps) {
		// Detect if the number of components has changed
		if (
			React.Children.count(this.props.leftComponents) !== React.Children.count(nextProps.leftComponents) ||
			React.Children.count(this.props.rightComponents) !== React.Children.count(nextProps.rightComponents) ||
			React.Children.count(this.props.children) !== React.Children.count(nextProps.children)
		) {
			this.calculateMaxComponentCount();
		}

		const {source} = this.props;
		const {source: nextSource} = nextProps;
		if (nextSource !== source && !equals(source, nextSource)) {
			this.setState({currentTime: 0, buffered: 0, proportionPlayed: 0, proportionLoaded: 0});
			this.reloadVideo();
		}
	}

	shouldComponentUpdate (nextProps, nextState) {
		const {source} = this.props;
		const {source: nextSource} = nextProps;
		if (nextSource !== source && !equals(source, nextSource)) {
			return true;
		}
		if (
			!this.state.miniFeedbackVisible && this.state.miniFeedbackVisible === nextState.miniFeedbackVisible &&
			!this.state.mediaSliderVisible && this.state.mediaSliderVisible === nextState.mediaSliderVisible &&
			this.state.loading === nextState.loading && this.props.loading === nextProps.loading &&
			(
				this.state.buffered !== nextState.buffered ||
				this.state.currentTime !== nextState.currentTime ||
				this.state.proportionPlayed !== nextState.proportionPlayed ||
				this.state.sliderTooltipTime !== nextState.sliderTooltipTime
			)
		) {
			return false;
		} else {
			return true;
		}
	}

	componentWillUpdate (nextProps) {
		const
			isInfoComponentsEqual = equals(this.props.infoComponents, nextProps.infoComponents),
			{titleOffsetHeight: titleHeight} = this.state,
			shouldCalculateTitleOffset = (
				((!titleHeight && isInfoComponentsEqual) || (titleHeight && !isInfoComponentsEqual)) &&
				this.state.mediaControlsVisible
			);

		this.initI18n();

<<<<<<< HEAD
		if (
			this.state.mediaControlsVisible &&
			!nextState.mediaControlsVisible &&
			(!Spotlight.getCurrent() || this.player.contains(Spotlight.getCurrent())) &&
			!nextProps.spotlightDisabled
		) {
			// set focus to the hidden spottable control - maintaining focus on available spottable
			// controls, which prevents an addiitional 5-way attempt in order to re-show media controls
			this.stopAutoCloseTimeout();
			Spotlight.focus(`.${css.controlsHandleAbove}`);
		}

=======
>>>>>>> 7fc85f7c
		if (shouldCalculateTitleOffset) {
			const titleOffsetHeight = this.getHeightForElement('infoComponents');
			if (titleOffsetHeight) {
				this.setState({titleOffsetHeight});
			}
		}
	}

	componentDidUpdate (prevProps, prevState) {
		const {source} = this.props;
		const {source: prevSource} = prevProps;

		// Detect a change to the video source and reload if necessary.
		if (prevSource !== source && !equals(source, prevSource)) {
			this.reloadVideo();
		}

		this.setFloatingLayerShowing(this.state.mediaControlsVisible || this.state.mediaSliderVisible);

<<<<<<< HEAD
		// Added to set default focus on the media control (play) when controls become visible.
		if (
			this.state.mediaControlsVisible &&
			!prevState.mediaControlsVisible &&
			(!Spotlight.getCurrent() || this.player.contains(Spotlight.getCurrent()))
		) {
			this.startAutoCloseTimeout();
			this.focusDefaultMediaControl();
=======
		if (!this.state.mediaControlsVisible && prevState.mediaControlsVisible) {
			forwardControlsAvailable({available: false}, this.props);

			if (!this.props.spotlightDisabled ) {
				// Set focus to the hidden spottable control - maintaining focus on available spottable
				// controls, which prevents an addiitional 5-way attempt in order to re-show media controls
				Spotlight.focus(`.${css.controlsHandleAbove}`);
			}
		} else if (this.state.mediaControlsVisible && !prevState.mediaControlsVisible) {
			forwardControlsAvailable({available: true}, this.props);

			if (!this.props.spotlightDisabled ) {
				const current = Spotlight.getCurrent();
				if (!current || this.player.contains(current)) {
					// Set focus within media controls when they become visible.
					this.focusDefaultMediaControl();
				}
			}
>>>>>>> 7fc85f7c
		}
	}

	componentWillUnmount () {
		off('mousemove', this.activityDetected);
		off('keypress', this.activityDetected);
		off('keydown', this.handleGlobalKeyDown);
		off('keyup', this.handleKeyUp);
		this.detachCustomMediaEvents();
		this.stopRewindJob();
		this.stopAutoCloseTimeout();
		this.stopDelayedTitleHide();
		this.stopDelayedFeedbackHide();
		this.stopDelayedMiniFeedbackHide();
		this.announceJob.stop();
		this.renderBottomControl.stop();
		this.stopListeningForPulses();
		this.sliderTooltipTimeJob.stop();
		this.slider5WayPressJob.stop();
	}

	//
	// Internal Methods
	//
	announceJob = new Job(msg => (this.announceRef && this.announceRef.announce(msg)), 200)

	announce = (msg) => {
		this.announceJob.start(msg);
	}

	getHeightForElement = (elementName) => {
		const element = this.player.querySelector(`.${css[elementName]}`);
		if (element) {
			return element.offsetHeight;
		} else {
			return 0;
		}
	}

	calculateMaxComponentCount = () => {
		let leftCount = React.Children.count(this.props.leftComponents),
			rightCount = React.Children.count(withoutNull(this.props.rightComponents)),
			childrenCount = React.Children.count(this.props.children);

		// If the "more" button is present, automatically add it to the right's count.
		if (childrenCount) {
			rightCount += 1;
		}

		const max = Math.max(leftCount, rightCount);

		this.player.style.setProperty('--moon-video-player-max-side-components', max);
	}

	initI18n = () => {
		const locale = ilib.getLocale();

		if (this.locale !== locale && typeof window === 'object') {
			this.locale = locale;

			this.durfmt = new DurationFmt({length: 'medium', style: 'clock', useNative: false});
		}
	}

	attachCustomMediaEvents = () => {
		for (let eventName in this.handledCustomMediaForwards) {
			on(eventName, this.handledCustomMediaForwards[eventName], this.video);
		}
	}

	detachCustomMediaEvents = () => {
		for (let eventName in this.handledCustomMediaForwards) {
			off(eventName, this.handledCustomMediaForwards[eventName], this.video);
		}
	}

	activityDetected = () => {
		// console.count('activityDetected');
		this.startAutoCloseTimeout();
	}

	startAutoCloseTimeout = () => {
		// If this.state.more is used as a reference for when this function should fire, timing for
		// detection of when "more" is pressed vs when the state is updated is mismatched. Using an
		// instance variable that's only set and used for this express purpose seems cleanest.
		if (this.props.autoCloseTimeout && this.state.mediaControlsVisible) {
			this.autoCloseJob.startAfter(this.props.autoCloseTimeout);
		}
	}

	stopAutoCloseTimeout = () => {
		this.autoCloseJob.stop();
	}

	generateId = () => {
		return Math.random().toString(36).substr(2, 8);
	}

	/**
	 * If the announce state is either ready to read the title or ready to read info, advance the
	 * state to "read".
	 *
	 * @returns {Boolean} Returns true to be used in event handlers
	 * @private
	 */
	markAnnounceRead = () => {
		if (this.state.announce === AnnounceState.TITLE) {
			this.setState({announce: AnnounceState.TITLE_READ});
		} else if (this.state.announce === AnnounceState.INFO) {
			this.setState({announce: AnnounceState.DONE});
		}

		return true;
	}

	setFloatingLayerShowing = (showing) => {
		const layer = this.context.getFloatingLayer && this.context.getFloatingLayer();
		if (layer) {
			layer.style.display = showing ? 'block' : 'none';
		}
	}

	/**
	 * Shows media controls.
	 *
	 * @function
	 * @memberof moonstone/VideoPlayer.VideoPlayerBase.prototype
	 * @public
	 */
	showControls = () => {
		if (this.props.disabled) {
			return;
		}
		this.startDelayedFeedbackHide();
		this.startDelayedTitleHide();

		let {announce} = this.state;
		if (announce === AnnounceState.READY) {
			// if we haven't read the title yet, do so this time
			announce = AnnounceState.TITLE;
		} else if (announce === AnnounceState.TITLE) {
			// if we have read the title, advance to INFO so title isn't read again
			announce = AnnounceState.TITLE_READ;
		}

		this.setState({
			announce,
			bottomControlsRendered: true,
			feedbackVisible: true,
			mediaControlsVisible: true,
			mediaSliderVisible: true,
			miniFeedbackVisible: false,
			titleVisible: true
		});
	}

	/**
	 * Hides media controls.
	 *
	 * @function
	 * @memberof moonstone/VideoPlayer.VideoPlayerBase.prototype
	 * @public
	 */
	hideControls = () => {
		this.stopDelayedFeedbackHide();
		this.stopDelayedMiniFeedbackHide();
		this.stopDelayedTitleHide();
<<<<<<< HEAD
		this.stopAutoCloseTimeout();
		this.setControlVisibilityStates({
=======
		this.setState({
>>>>>>> 7fc85f7c
			feedbackVisible: false,
			mediaControlsVisible: false,
			mediaSliderVisible: false,
			miniFeedbackVisible: false,
			more: false
		});
		this.markAnnounceRead();
	}

<<<<<<< HEAD
	/**
	 * Toggles the media controls.
	 *
	 * @function
	 * @memberof moonstone/VideoPlayer.VideoPlayerBase.prototype
	 * @public
	 */
	toggleControls = () => {
		if (this.state.mediaControlsVisible) {
			this.hideControls();
		} else {
			this.showControls();
		}
	}

	setControlVisibilityStates = (state) => {
		this.setState(state, () => {
			if (!this.props.spotlightDisabled) {
				// blur any currently spotted component within the video player to ensure that any
				// focus-dependent behaviors (e.g. tooltips) are cleared and that focus is moved to
				// the placeholder
				const current = Spotlight.getCurrent();
				if (current && this.player.contains(current)) {
					current.blur();
				}

				Spotlight.focus(`.${css.controlsHandleAbove}`);
			}
			return forwardControlsAvailable({available: false}, this.props);
		});
	}

=======
>>>>>>> 7fc85f7c
	doAutoClose = () => {
		this.stopDelayedFeedbackHide();
		this.stopDelayedTitleHide();
		this.setState({
			feedbackVisible: false,
			mediaControlsVisible: false,
			mediaSliderVisible: this.state.mediaSliderVisible && this.state.miniFeedbackVisible,
			more: false
		});
		this.markAnnounceRead();
	}

	autoCloseJob = new Job(this.doAutoClose)

	refocusMoreButton = () => {
		// Readout 'more' or 'back' button explicitly.
		let selectedButton = Spotlight.getCurrent();
		selectedButton.blur();
		selectedButton.focus();
	}

	startDelayedTitleHide = () => {
		if (this.props.titleHideDelay) {
			this.hideTitleJob.startAfter(this.props.titleHideDelay);
		}
	}

	stopDelayedTitleHide = () => {
		this.hideTitleJob.stop();
	}

	hideTitle = () => {
		this.setState({titleVisible: false});
	}

	hideTitleJob = new Job(this.hideTitle)

	startDelayedFeedbackHide = () => {
		if (this.props.feedbackHideDelay) {
			this.hideFeedbackJob.startAfter(this.props.feedbackHideDelay);
		}
	}

	stopDelayedFeedbackHide = () => {
		this.hideFeedbackJob.stop();
	}

	showFeedback = () => {
		if (this.state.mediaControlsVisible && !this.state.feedbackVisible) {
			this.setState({feedbackVisible: true});
		} else if (!this.state.mediaControlsVisible) {
			const shouldShowSlider = this.pulsedPlaybackState !== null || calcNumberValueOfPlaybackRate(this.playbackRate) !== 1;

			if (this.showMiniFeedback && (!this.state.miniFeedbackVisible || this.state.mediaSliderVisible !== shouldShowSlider)) {
				this.setState({
					mediaSliderVisible: shouldShowSlider,
					miniFeedbackVisible: !(this.state.readyState < HAVE_ENOUGH_DATA || !this.state.duration || this.state.error)
				});
			}
		}
	}

	hideFeedback = () => {
		if (this.state.feedbackVisible) {
			this.setState({feedbackVisible: false});
		}
	}

	hideFeedbackJob = new Job(this.hideFeedback)

	startDelayedMiniFeedbackHide = (delay) => {
		delay = (delay != null) ? delay : this.props.miniFeedbackHideDelay;
		if (delay) {
			this.hideMiniFeedbackJob.startAfter(delay);
		}
	}

	stopDelayedMiniFeedbackHide = () => {
		this.hideMiniFeedbackJob.stop();
	}

	hideMiniFeedback = () => {
		if (this.state.miniFeedbackVisible) {
			this.showMiniFeedback = false;
			this.setState({
				mediaSliderVisible: false,
				miniFeedbackVisible: false
			});
		}
	}

	hideMiniFeedbackJob = new Job(this.hideMiniFeedback)

	handle = handle.bind(this)

	startListeningForPulses = (keyCode) => {
		// Ignore new pulse calls if key code is same, otherwise start new series if we're pulsing
		if (this.pulsing && keyCode !== this.pulsingKeyCode) {
			this.stopListeningForPulses();
		}
		if (!this.pulsing) {
			this.pulsingKeyCode = keyCode;
			this.pulsing = true;
			this.keyLoop = setTimeout(this.handlePulse, this.props.initialJumpDelay);
			this.doPulseAction();
		}
	}

	doPulseAction () {
		if (this.props.seekDisabled) {
			forward('onSeekFailed', {}, this.props);
		} else if (is('left', this.pulsingKeyCode)) {
			this.showMiniFeedback = true;
			this.jump(-1 * this.props.jumpBy);
			this.announceJob.startAfter(500, secondsToTime(this.video.currentTime, this.durfmt, {includeHour: true}));
		} else if (is('right', this.pulsingKeyCode)) {
			this.showMiniFeedback = true;
			this.jump(this.props.jumpBy);
			this.announceJob.startAfter(500, secondsToTime(this.video.currentTime, this.durfmt, {includeHour: true}));
		}
	}

	handlePulse = () => {
		this.doPulseAction();
		this.keyLoop = setTimeout(this.handlePulse, this.props.jumpDelay);
	}

	stopListeningForPulses () {
		this.pulsing = false;
		if (this.keyLoop) {
			clearTimeout(this.keyLoop);
			this.keyLoop = null;
		}
	}

	handleKeyDown = (ev) => {
		if (!this.props.no5WayJump &&
				!this.state.mediaControlsVisible &&
				!this.props.disabled &&
				(is('left', ev.keyCode) || is('right', ev.keyCode))) {
			Spotlight.pause();
			this.startListeningForPulses(ev.keyCode);
		}
		return true;
	}

	showControlsFromPointer = () => {
		Spotlight.setPointerMode(false);
		this.showControls();
	}

	clearPulsedPlayback = () => {
		this.pulsedPlaybackRate = null;
		this.pulsedPlaybackState = null;
	}

	handleKeyUp = (ev) => {
		if (this.props.disabled) {
			return;
		}
		const {PLAY, PAUSE, REWIND, FASTFORWARD} = keyMap;

		switch (ev.keyCode) {
			case PLAY:
				this.showMiniFeedback = true;
				this.play();
				break;
			case PAUSE:
				this.showMiniFeedback = true;
				this.pause();
				break;
			case REWIND:
				if (!this.props.noRateButtons && !this.props.rateButtonsDisabled) {
					this.showMiniFeedback = true;
					this.rewind();
				}
				break;
			case FASTFORWARD:
				if (!this.props.noRateButtons && !this.props.rateButtonsDisabled) {
					this.showMiniFeedback = true;
					this.fastForward();
				}
				break;
		}

		if (!this.props.no5WayJump && (is('left', ev.keyCode) || is('right', ev.keyCode))) {
			this.stopListeningForPulses();
			Spotlight.resume();
		}
	}

	handleGlobalKeyDown = this.handle(
		this.activityDetected,
		forKey('down'),
		() => (
			!this.state.mediaControlsVisible &&
			!Spotlight.getCurrent() &&
			Spotlight.getPointerMode() &&
			!this.props.spotlightDisabled
		),
		stopImmediate,
		this.showControlsFromPointer
	)

	//
	// Media Interaction Methods
	//
	updateMainState = () => {
		const el = this.video;
		const updatedState = {
			// Standard video properties
			currentTime: el.currentTime,
			duration: el.duration,
			buffered: el.buffered,
			paused: el.playbackRate !== 1 || el.paused,
			muted: el.muted,
			volume: el.volume,
			playbackRate: el.playbackRate,
			readyState: el.readyState,

			// Non-standard state computed from properties
			proportionLoaded: el.buffered.length && el.buffered.end(el.buffered.length - 1) / el.duration,
			proportionPlayed: el.currentTime / el.duration,
			error: el.networkState === el.NETWORK_NO_SOURCE,
			loading: el.readyState < el.HAVE_ENOUGH_DATA,
			sliderTooltipTime: this.sliderScrubbing ? (this.sliderKnobProportion * el.duration) : el.currentTime
		};

		// If there's an error, we're obviously not loading, no matter what the readyState is.
		if (updatedState.error) updatedState.loading = false;

		updatedState.mediaControlsDisabled = (
			!updatedState.duration ||
			updatedState.error
		);

		const isRewind = this.prevCommand === 'rewind' || this.prevCommand === 'slowRewind';
		const isForward = this.prevCommand === 'fastForward' || this.prevCommand === 'slowForward';
		if (this.props.pauseAtEnd && (el.currentTime === 0 && isRewind || el.currentTime === el.duration && isForward)) {
			this.pause();
		}

		this.setState(updatedState);
	}

	/**
	 * Returns an object with the current state of the media including `currentTime`, `duration`,
	 * `paused`, `playbackRate`, `proportionLoaded`, and `proportionPlayed`.
	 *
	 * @function
	 * @memberof moonstone/VideoPlayer.VideoPlayerBase.prototype
	 * @returns {Object}
	 * @public
	 */
	getMediaState = () => {
		return {
			currentTime       : this.state.currentTime,
			duration          : this.state.duration,
			paused            : this.state.paused,
			playbackRate      : this.video.playbackRate,
			proportionLoaded  : this.state.proportionLoaded,
			proportionPlayed  : this.state.proportionPlayed
		};
	}

	reloadVideo = () => {
		// When changing a HTML5 video, you have to reload it.
		this.stopListeningForPulses();

		this.video.load();
		this.setState({
			announce: AnnounceState.READY
		});
	}

	/**
	 * The primary means of interacting with the `<video>` element.
	 *
	 * @param  {String} action The method to preform.
	 * @param  {Multiple} props  The arguments, in the format that the action method requires.
	 *
	 * @private
	 */
	send = (action, props) => {
		this.clearPulsedPlayback();
		this.showFeedback();
		this.startDelayedFeedbackHide();
		this.video[action](props);
	}

	/**
	 * Programmatically plays the current media.
	 *
	 * @function
	 * @memberof moonstone/VideoPlayer.VideoPlayerBase.prototype
	 * @public
	 */
	play = () => {
		this.speedIndex = 0;
		this.setPlaybackRate(1);
		this.send('play');
		this.prevCommand = 'play';
		if (this.firstPlayReadFlag) {
			this.firstPlayReadFlag = false;
		} else {
			this.announce($L('Play'));
		}
		this.startDelayedMiniFeedbackHide(5000);
	}

	/**
	 * Programmatically plays the current media.
	 *
	 * @function
	 * @memberof moonstone/VideoPlayer.VideoPlayerBase.prototype
	 * @public
	 */
	pause = () => {
		this.speedIndex = 0;
		this.setPlaybackRate(1);
		this.send('pause');
		this.prevCommand = 'pause';
		this.announce($L('Pause'));
		this.stopDelayedMiniFeedbackHide();
	}

	/**
	 * Set the media playback time index
	 *
	 * @function
	 * @memberof moonstone/VideoPlayer.VideoPlayerBase.prototype
	 * @param {Number} timeIndex - Time index to seek
	 * @public
	 */
	seek = (timeIndex) => {
		if (!this.props.seekDisabled) {
			this.video.currentTime = timeIndex;
		} else {
			forward('onSeekFailed', {}, this.props);
		}
	}

	/**
	 * Step a given amount of time away from the current playback position.
	 * Like [seek]{@link moonstone/VideoPlayer.VideoPlayer#seek} but relative.
	 *
	 * @function
	 * @memberof moonstone/VideoPlayer.VideoPlayerBase.prototype
	 * @param {Number} distance - Time value to jump
	 * @public
	 */
	jump = (distance) => {
		this.pulsedPlaybackRate = toUpperCase(new DurationFmt({length: 'long'}).format({second: this.props.jumpBy}));
		this.pulsedPlaybackState = distance > 0 ? 'jumpForward' : 'jumpBackward';
		this.showFeedback();
		this.startDelayedFeedbackHide();
		this.seek(this.state.currentTime + distance);
		this.startDelayedMiniFeedbackHide();
	}

	/**
	 * Changes the playback speed via [selectPlaybackRate()]{@link moonstone/VideoPlayer.VideoPlayer#selectPlaybackRate}.
	 *
	 * @function
	 * @memberof moonstone/VideoPlayer.VideoPlayerBase.prototype
	 * @public
	 */
	fastForward = () => {
		let shouldResumePlayback = false;

		switch (this.prevCommand) {
			case 'slowForward':
				if (this.speedIndex === this.playbackRates.length - 1) {
					// reached to the end of array => fastforward
					this.selectPlaybackRates('fastForward');
					this.speedIndex = 0;
					this.prevCommand = 'fastForward';
				} else {
					this.speedIndex = this.clampPlaybackRate(this.speedIndex + 1);
				}
				break;
			case 'pause':
				this.selectPlaybackRates('slowForward');
				if (this.state.paused) {
					shouldResumePlayback = true;
				}
				this.speedIndex = 0;
				this.prevCommand = 'slowForward';
				break;
			case 'fastForward':
				this.speedIndex = this.clampPlaybackRate(this.speedIndex + 1);
				this.prevCommand = 'fastForward';
				break;
			default:
				this.selectPlaybackRates('fastForward');
				this.speedIndex = 0;
				this.prevCommand = 'fastForward';
				if (this.state.paused) {
					shouldResumePlayback = true;
				}
				break;
		}

		this.setPlaybackRate(this.selectPlaybackRate(this.speedIndex));

		if (shouldResumePlayback) this.send('play');

		this.stopDelayedFeedbackHide();
		this.stopDelayedMiniFeedbackHide();
		this.clearPulsedPlayback();
		this.showFeedback();
	}

	/**
	 * Changes the playback speed via [selectPlaybackRate()]{@link moonstone/VideoPlayer.VideoPlayer#selectPlaybackRate}.
	 *
	 * @function
	 * @memberof moonstone/VideoPlayer.VideoPlayerBase.prototype
	 * @public
	 */
	rewind = () => {
		let shouldResumePlayback = false;

		if (this.video.currentTime === 0) {
			// Do not rewind if currentTime is 0. We're already at the beginning.
			return;
		}
		switch (this.prevCommand) {
			case 'slowRewind':
				if (this.speedIndex === this.playbackRates.length - 1) {
					// reached to the end of array => go to rewind
					this.selectPlaybackRates('rewind');
					this.speedIndex = 0;
					this.prevCommand = 'rewind';
				} else {
					this.speedIndex = this.clampPlaybackRate(this.speedIndex + 1);
				}
				break;
			case 'pause': {
				// not use slowrewind set if slowrewind is not supported : QEVENTSEVT-17386
				let cmd = 'slowRewind';
				const rateForSlowRewind = this.props.playbackRateHash['slowRewind'];
				if (!rateForSlowRewind || (rateForSlowRewind && rateForSlowRewind.length === 0)) {
					cmd = 'rewind';
				}
				this.selectPlaybackRates(cmd);
				if (this.state.paused && this.state.duration > this.state.currentTime) {
					shouldResumePlayback = true;
				}
				this.speedIndex = 0;
				this.prevCommand = cmd;
			} break;
			case 'rewind':
				this.speedIndex = this.clampPlaybackRate(this.speedIndex + 1);
				this.prevCommand = 'rewind';
				break;
			default:
				this.selectPlaybackRates('rewind');
				this.speedIndex = 0;
				this.prevCommand = 'rewind';
				break;
		}

		this.setPlaybackRate(this.selectPlaybackRate(this.speedIndex));

		if (shouldResumePlayback) this.send('play');

		this.stopDelayedFeedbackHide();
		this.stopDelayedMiniFeedbackHide();
		this.clearPulsedPlayback();
		this.showFeedback();
	}

	// Creates a proxy to the video node if Proxy is supported
	videoProxy = typeof Proxy !== 'function' ? null : new Proxy({}, {
		get: (target, name) => {
			let value = this.video[name];

			if (typeof value === 'function') {
				value = value.bind(this.video);
			}

			return value;
		},
		set: (target, name, value) => {
			return (this.video[name] = value);
		}
	})

	/**
	 * Returns a proxy to the underlying <video> node currently used by the VideoPlayer
	 *
	 * @function
	 * @memberof moonstone/VideoPlayer.VideoPlayerBase.prototype
	 * @public
	 */
	getVideoNode = () => {
		return this.videoProxy || this.video;
	}

	areControlsVisible = () => {
		return this.state.mediaControlsVisible;
	}

	/**
	 * Sets the playback rate type (from the [keys]{@glossary Object.keys} of
	 * [playbackRateHash]{@link moonstone/VideoPlayer.VideoPlayer#playbackRateHash}).
	 *
	 * @param {String} cmd - Key of the playback rate type.
	 * @private
	 */
	selectPlaybackRates = (cmd) => {
		this.playbackRates = this.props.playbackRateHash[cmd];
	}

	/**
	 * Changes [playbackRate]{@link moonstone/VideoPlayer.VideoPlayer#playbackRate} to a valid value
	 * when initiating fast forward or rewind.
	 *
	 * @param {Number} idx - The index of the desired playback rate.
	 * @private
	 */
	clampPlaybackRate = (idx) => {
		if (!this.playbackRates) {
			return;
		}

		return idx % this.playbackRates.length;
	}

	/**
	 * Retrieves the playback rate name.
	 *
	 * @param {Number} idx - The index of the desired playback rate.
	 * @returns {String} The playback rate name.
	 * @private
	 */
	selectPlaybackRate = (idx) => {
		return this.playbackRates[idx];
	}

	/**
	 * Sets [playbackRate]{@link moonstone/VideoPlayer.VideoPlayer#playbackRate}.
	 *
	 * @param {String} rate - The desired playback rate.
	 * @private
	 */
	setPlaybackRate = (rate) => {
		// Stop rewind (if happenning)
		this.stopRewindJob();

		// Make sure rate is a string
		this.playbackRate = rate = String(rate);
		const pbNumber = calcNumberValueOfPlaybackRate(rate);

		// Set native playback rate
		this.video.playbackRate = pbNumber;

		if (!platform.webos) {
			// For supporting cross browser behavior
			if (pbNumber < 0) {
				this.beginRewind();
			}
		}
	}

	/**
	 * Calculates the time that has elapsed since. This is necessary for browsers until negative
	 * playback rate is directly supported.
	 *
	 * @private
	 */
	rewindManually = () => {
		const now = perfNow(),
			distance = now - this.rewindBeginTime,
			pbRate = calcNumberValueOfPlaybackRate(this.playbackRate),
			adjustedDistance = (distance * pbRate) / 1000;

		this.jump(adjustedDistance);
		this.stopDelayedMiniFeedbackHide();
		this.clearPulsedPlayback();
		this.startRewindJob();	// Issue another rewind tick
	}

	rewindJob = new Job(this.rewindManually, 100)

	/**
	 * Starts rewind job.
	 *
	 * @private
	 */
	startRewindJob = () => {
		this.rewindBeginTime = perfNow();
		this.rewindJob.start();
	}

	/**
	 * Stops rewind job.
	 *
	 * @private
	 */
	stopRewindJob = () => {
		this.rewindJob.stop();
	}

	/**
	 * Implements custom rewind functionality (until browsers support negative playback rate).
	 *
	 * @private
	 */
	beginRewind = () => {
		this.send('pause');
		this.startRewindJob();
	}

	//
	// Handled Media events
	//
	addStateToEvent = (ev) => {
		return {
			// More props from `ev` may be added here as needed, but a full copy via `...ev`
			// overloads Storybook's Action Logger and likely has other perf fallout.
			type: ev.type,
			// Specific state variables are included in the outgoing calback payload, not all of them
			...this.getMediaState()
		};
	}

	handleEvent = (ev) => {
		this.updateMainState();
		if (ev.type === 'onLoadStart') {
			this.handleLoadStart(ev);
		}

		// fetch the forward() we generated earlier, using the event type as a key to find the real event name.
		const fwd = this.handledMediaForwards[handledMediaEventsMap[ev.type]];
		if (fwd) {
			ev = this.addStateToEvent(ev);
			fwd(ev, this.props);
		}
	}

	disablePointerMode = () => {
		Spotlight.setPointerMode(false);
		return true;
	}

	handleKeyDownFromControls = this.handle(
		// onKeyDown is used as a proxy for when the title has been read because it can only occur
		// after the controls have been shown.
		this.markAnnounceRead,
		forKey('down'),
		this.disablePointerMode,
		this.hideControls
	)

	handleSpotlightUpFromSlider = handle(
		stopImmediate,
		this.hideControls
	);

	handleSpotlightDownFromSlider = (ev) => {
		Spotlight.setPointerMode(false);

		if (this.focusDefaultMediaControl()) {
			ev.preventDefault();
			ev.stopPropagation();
		}
	}

	/**
	 * Check for elements with the spotlightDefaultClass, in the following location order:
	 * left components, right components, media controls or more controls (depending on which is
	 * available)
	 *
	 * @return {Node|false} The focused control or `false` if nothing is found.
	 * @private
	 */
	focusDefaultMediaControl = () => {
		const defaultSpottable = `.${spotlightDefaultClass}.${spottableClass}`;
		const defaultControl =
			this.player.querySelector(
				`.${css.leftComponents} ${defaultSpottable}, .${css.rightComponents} ${defaultSpottable}`
			) ||
			this.player.querySelector(
				`.${this.state.more ? css.moreControls : css.mediaControls} ${defaultSpottable}`
			);

		return defaultControl ? Spotlight.focus(defaultControl) : false;
	}

	//
	// Player Interaction events
	//
	onVideoClick = () => {
		this.toggleControls();
	}
	onSliderChange = ({value}) => {
		this.seek(value * this.state.duration);
		this.sliderScrubbing = false;
	}

	sliderTooltipTimeJob = new Job((time) => this.setState({sliderTooltipTime: time}), 20)

	handleKnobMove = (ev) => {
		this.sliderScrubbing = ev.detached;

		// prevent announcing repeatedly when the knob is detached from the progress.
		// TODO: fix Slider to not send onKnobMove when the knob hasn't, in fact, moved
		if (this.sliderKnobProportion !== ev.proportion) {
			this.sliderKnobProportion = ev.proportion;
			const seconds = Math.round(this.sliderKnobProportion * this.video.duration);

			if (this.sliderScrubbing && !isNaN(seconds)) {
				this.sliderTooltipTimeJob.throttle(seconds);
				const knobTime = secondsToTime(seconds, this.durfmt, {includeHour: true});

				forward('onScrub', {...ev, seconds}, this.props);

				this.announce(`${$L('jump to')} ${knobTime}`);
			}
		}
	}

	handleSliderFocus = () => {
		const seconds = Math.round(this.sliderKnobProportion * this.video.duration);
		this.sliderScrubbing = true;

		this.setState({
			feedbackIconVisible: false,
			feedbackVisible: true
		});
		this.stopDelayedFeedbackHide();

		if (!isNaN(seconds)) {
			this.sliderTooltipTimeJob.throttle(seconds);
			const knobTime = secondsToTime(seconds, this.durfmt, {includeHour: true});

			forward('onScrub', {
				detached: this.sliderScrubbing,
				proportion: this.sliderKnobProportion,
				seconds},
			this.props);

			this.announce(`${$L('jump to')} ${knobTime}`);
		}
	}

	handleSliderBlur = () => {
		this.sliderScrubbing = false;
		this.startDelayedFeedbackHide();
		this.setState({
			feedbackIconVisible: true,
			sliderTooltipTime: this.state.currentTime
		});
	}

	slider5WayPressJob = new Job(() => {
		this.setState({slider5WayPressed: false});
	}, 200);

	handleSliderKeyDown = (ev) => {
		if (is('enter', ev.keyCode)) {
			this.setState({
				slider5WayPressed: true
			}, this.slider5WayPressJob.start());
		}
	}

	onJumpBackward = this.handle(
		(ev, props) => forwardJumpBackwardButtonClick(this.addStateToEvent(ev), props),
		() => this.jump(-1 * this.props.jumpBy)
	)
	onBackward = this.handle(
		(ev, props) => forwardBackwardButtonClick(this.addStateToEvent(ev), props),
		this.rewind
	)
	onPlay = (ev) => {
		forwardPlayButtonClick(this.addStateToEvent(ev), this.props);
		if (this.state.paused) {
			this.play();
		} else {
			this.pause();
		}
	}
	onForward = this.handle(
		(ev, props) => forwardForwardButtonClick(this.addStateToEvent(ev), props),
		this.fastForward
	)
	onJumpForward = this.handle(
		(ev, props) => forwardJumpForwardButtonClick(this.addStateToEvent(ev), props),
		() => this.jump(this.props.jumpBy)
	)
	onMoreClick = () => {
		if (this.state.more) {
			this.moreInProgress = false;
			this.startAutoCloseTimeout();	// Restore the timer since we are leaving "more.
			// Restore the title-hide now that we're finished with "more".
			this.startDelayedTitleHide();
		} else {
			this.moreInProgress = true;
			// Interrupt the title-hide since we don't want it hiding autonomously in "more".
			this.stopDelayedTitleHide();
		}

		this.setState({
			more: !this.state.more,
			titleVisible: true,
			announce: this.state.announce < AnnounceState.INFO ? AnnounceState.INFO : AnnounceState.DONE
		}, () => {
			this.refocusMoreButton();
		});
	}

	setPlayerRef = (node) => {
		this.player = node;
	}

	setVideoRef = (video) => {
		this.video = video;
	}

	setAnnounceRef = (node) => {
		this.announceRef = node;
	}

	handleLoadStart = () => {
		if (!this.props.noAutoPlay) {
			this.video.play();
		}
	}

	renderBottomControl = new Job(() => {
		this.setState({bottomControlsRendered: true});
	});

	getControlsAriaProps () {
		if (this.state.announce === AnnounceState.TITLE) {
			return {
				role: 'alert',
				'aria-live': 'off',
				'aria-labelledby': `${this.id}_title`
			};
		} else if (this.state.announce === AnnounceState.INFO) {
			return {
				role: 'alert',
				'aria-live': 'off',
				'aria-labelledby': `${this.id}_info`
			};
		}

		return null;
	}

	render () {
		const {
			backwardIcon,
			children,
			className,
			'data-component-id': dataComponentId,
			forwardIcon,
			infoComponents,
			jumpBackwardIcon,
			jumpButtonsDisabled,
			jumpForwardIcon,
			leftComponents,
			moreButtonCloseLabel,
			moreButtonDisabled,
			moreButtonLabel,
			noAutoPlay,
			noJumpButtons,
			noMiniFeedback,
			noRateButtons,
			noSlider,
			pauseIcon,
			playIcon,
			rateButtonsDisabled,
			rightComponents,
			source,
			spotlightDisabled,
			style,
			thumbnailSrc,
			thumbnailComponent,
			title,
			disabled,
			...rest} = this.props;

		delete rest.announce;
		delete rest.autoCloseTimeout;
		delete rest.feedbackHideDelay;
		delete rest.initialJumpDelay;
		delete rest.jumpBy;
		delete rest.jumpDelay;
		delete rest.miniFeedbackHideDelay;
		delete rest.no5WayJump;
		delete rest.onBackwardButtonClick;
		delete rest.onControlsAvailable;
		delete rest.onForwardButtonClick;
		delete rest.onJumpBackwardButtonClick;
		delete rest.onJumpForwardButtonClick;
		delete rest.onPlayButtonClick;
		delete rest.onScrub;
		delete rest.onSeekFailed;
		delete rest.pauseAtEnd;
		delete rest.playbackRateHash;
		delete rest.seekDisabled;
		delete rest.setApiProvider;
		delete rest.thumbnailUnavailable;
		delete rest.titleHideDelay;
		delete rest.tooltipHideDelay;
		delete rest.videoPath;
		delete rest.loading;

		// Remove the events we manually added so they aren't added twice or fail.
		for (let eventName in handledCustomMediaEventsMap) {
			delete rest[handledCustomMediaEventsMap[eventName]];
		}

		// Handle some cases when the "more" button is pressed
		const moreDisabled = !(this.state.more);
		const controlsAriaProps = this.getControlsAriaProps();

		return (
			<div className={css.videoPlayer + ' enact-fit' + (className ? ' ' + className : '')} style={style} onClick={this.activityDetected} onKeyDown={this.activityDetected} ref={this.setPlayerRef}>
				{/* Video Section */}
				<video
					{...rest}
					autoPlay={!noAutoPlay}
					className={css.video}
					controls={false}
					ref={this.setVideoRef}
					{...this.handledMediaEvents}
				>
					{source}
				</video>

				<Overlay
					bottomControlsVisible={this.state.mediaControlsVisible}
					onClick={this.onVideoClick}
				>
					{this.state.loading || this.props.loading ? <Spinner centered /> : null}
				</Overlay>

				{this.state.bottomControlsRendered ?
					<div className={css.fullscreen} {...controlsAriaProps}>
						<FeedbackContent
							className={css.miniFeedback}
							playbackRate={this.pulsedPlaybackRate || this.selectPlaybackRate(this.speedIndex)}
							playbackState={this.pulsedPlaybackState || this.prevCommand}
							visible={this.state.miniFeedbackVisible && !noMiniFeedback}
						>
							{secondsToTime(this.state.sliderTooltipTime, this.durfmt)}
						</FeedbackContent>
						<Container
							className={css.bottom + (this.state.mediaControlsVisible ? '' : ' ' + css.hidden)}
							data-container-disabled={!this.state.mediaControlsVisible}
							spotlightDisabled={!this.state.mediaControlsVisible || spotlightDisabled}
						>
							{/*
								Info Section: Title, Description, Times
								Only render when `this.state.mediaControlsVisible` is true in order for `Marquee`
								to make calculations correctly in `MediaTitle`.
							*/}
							{this.state.mediaSliderVisible ?
								<div className={css.infoFrame}>
									<MediaTitle
										id={this.id}
										infoVisible={this.state.more}
										style={{'--infoComponentsOffset': this.state.titleOffsetHeight + 'px'}}
										title={title}
										visible={this.state.titleVisible && this.state.mediaControlsVisible}
									>
										{infoComponents}
									</MediaTitle>
									<Times current={this.state.currentTime} total={this.state.duration} formatter={this.durfmt} />
								</div> :
								null
							}

							{noSlider ? null : <MediaSlider
								backgroundProgress={this.state.proportionLoaded}
								disabled={disabled}
								onBlur={this.handleSliderBlur}
								onChange={this.onSliderChange}
								onFocus={this.handleSliderFocus}
								onKeyDown={this.handleSliderKeyDown}
								onKnobMove={this.handleKnobMove}
								onSpotlightDown={this.handleSpotlightDownFromSlider}
								onSpotlightUp={this.handleSpotlightUpFromSlider}
								forcePressed={this.state.slider5WayPressed}
								spotlightDisabled={spotlightDisabled || this.state.mediaSliderVisible && !this.state.mediaControlsVisible}
								value={this.state.proportionPlayed}
								visible={this.state.mediaSliderVisible}
							>
								<FeedbackTooltip
									noFeedback={!this.state.feedbackIconVisible}
									playbackState={this.prevCommand}
									playbackRate={this.selectPlaybackRate(this.speedIndex)}
									thumbnailDeactivated={this.props.thumbnailUnavailable}
									thumbnailSrc={thumbnailSrc}
									thumbnailComponent={thumbnailComponent}
									visible={this.state.feedbackVisible}
								>
									{secondsToTime(this.state.sliderTooltipTime, this.durfmt)}
								</FeedbackTooltip>
							</MediaSlider>}

							<MediaControls
								backwardIcon={backwardIcon}
								forwardIcon={forwardIcon}
								jumpBackwardIcon={jumpBackwardIcon}
								jumpButtonsDisabled={jumpButtonsDisabled}
								jumpForwardIcon={jumpForwardIcon}
								leftComponents={leftComponents}
								mediaDisabled={disabled || this.state.mediaControlsDisabled}
								moreButtonCloseLabel={moreButtonCloseLabel}
								moreButtonDisabled={moreButtonDisabled}
								moreButtonLabel={moreButtonLabel}
								moreDisabled={moreDisabled}
								noJumpButtons={noJumpButtons}
								noRateButtons={noRateButtons}
								onBackwardButtonClick={this.onBackward}
								onClick={this.resetAutoTimeout}
								onForwardButtonClick={this.onForward}
								onJumpBackwardButtonClick={this.onJumpBackward}
								onJumpForwardButtonClick={this.onJumpForward}
								onKeyDown={this.handleKeyDownFromControls}
								onPlayButtonClick={this.onPlay}
								onToggleMore={this.onMoreClick}
								paused={this.state.paused}
								pauseIcon={pauseIcon}
								pauseLabel={$L('Pause')}
								playIcon={playIcon}
								playLabel={$L('Play')}
								rateButtonsDisabled={rateButtonsDisabled}
								rightComponents={rightComponents}
								showMoreComponents={this.state.more}
								spotlightDisabled={!this.state.mediaControlsVisible || spotlightDisabled}
								visible={this.state.mediaControlsVisible}
							>
								{children}
							</MediaControls>
						</Container>
					</div> :
					null
				}
				<SpottableDiv
					// This captures spotlight focus for use with 5-way.
					// It's non-visible but lives at the top of the VideoPlayer.
					className={css.controlsHandleAbove}
					data-component-id={dataComponentId}
					onSpotlightDown={this.showControls}
					onClick={this.showControls}
					onKeyDown={this.handleKeyDown}
					spotlightDisabled={this.state.mediaControlsVisible || spotlightDisabled}
				/>
				<Announce ref={this.setAnnounceRef} />
			</div>
		);
	}
};

/**
 * {@link moonstone/VideoPlayer.VideoPlayer} is a standard HTML5 video player for Moonstone. It
 * behaves, responds to, and operates like a standard `<video>` tag in its support for `<source>`s
 * and accepts several additional custom tags like `<infoComponents>`, `<leftComponents>`, and
 * `<rightComponents>`. Any additional children will be rendered into the "more" controls area.
 *
 * Example usage:
 * ```
 *	<VideoPlayer title="Hilarious Cat Video" poster="http://my.cat.videos/boots-poster.jpg">
 *		<source src="http://my.cat.videos/boots.mp4" type="video/mp4" />
 *		<infoComponents>A video about my cat Boots, wearing boots.</infoComponents>
 *		<leftComponents><IconButton backgroundOpacity="translucent">star</IconButton></leftComponents>
 *		<rightComponents><IconButton backgroundOpacity="translucent">flag</IconButton></rightComponents>
 *
 *		<Button backgroundOpacity="translucent">Add To Favorites</Button>
 *		<IconButton backgroundOpacity="translucent">search</IconButton>
 *	</VideoPlayer>
 * ```
 *
 * To invoke methods (`fastForward()`, `hideControls()`, `jump()`, `pause()`, `play()`, `rewind()`,
 * `seek()`, 'showControls()') or get the current state (`getMediaState()`), store a ref to the
 * `VideoPlayer` within your component:
 *
 * ```
 * 	...
 *
 * 	setVideoPlayer = (node) => {
 * 		this.videoPlayer = node;
 * 	}
 *
 * 	play () {
 * 		this.videoPlayer.play();
 * 	}
 *
 * 	render () {
 * 		return (
 * 			<VideoPlayer ref={this.setVideoPlayer} />
 * 		);
 * 	}
 * ```
 *
 * @class VideoPlayer
 * @memberof moonstone/VideoPlayer
 * @mixes ui/Slottable.Slottable
 * @ui
 * @public
 */
const VideoPlayer = ApiDecorator(
	{api: [
		'areControlsVisible',
		'fastForward',
		'getMediaState',
		'getVideoNode',
		'hideControls',
		'jump',
		'pause',
		'play',
		'rewind',
		'seek',
		'showControls',
		'showFeedback',
		'toggleControls'
	]},
	Slottable(
		{slots: ['infoComponents', 'leftComponents', 'rightComponents', 'source', 'thumbnailComponent']},
		FloatingLayerDecorator(
			{floatLayerId: 'videoPlayerFloatingLayer'},
			Skinnable(
				VideoPlayerBase
			)
		)
	)
);

export default VideoPlayer;
export {VideoPlayer, VideoPlayerBase};<|MERGE_RESOLUTION|>--- conflicted
+++ resolved
@@ -819,21 +819,6 @@
 
 		this.initI18n();
 
-<<<<<<< HEAD
-		if (
-			this.state.mediaControlsVisible &&
-			!nextState.mediaControlsVisible &&
-			(!Spotlight.getCurrent() || this.player.contains(Spotlight.getCurrent())) &&
-			!nextProps.spotlightDisabled
-		) {
-			// set focus to the hidden spottable control - maintaining focus on available spottable
-			// controls, which prevents an addiitional 5-way attempt in order to re-show media controls
-			this.stopAutoCloseTimeout();
-			Spotlight.focus(`.${css.controlsHandleAbove}`);
-		}
-
-=======
->>>>>>> 7fc85f7c
 		if (shouldCalculateTitleOffset) {
 			const titleOffsetHeight = this.getHeightForElement('infoComponents');
 			if (titleOffsetHeight) {
@@ -853,18 +838,9 @@
 
 		this.setFloatingLayerShowing(this.state.mediaControlsVisible || this.state.mediaSliderVisible);
 
-<<<<<<< HEAD
-		// Added to set default focus on the media control (play) when controls become visible.
-		if (
-			this.state.mediaControlsVisible &&
-			!prevState.mediaControlsVisible &&
-			(!Spotlight.getCurrent() || this.player.contains(Spotlight.getCurrent()))
-		) {
-			this.startAutoCloseTimeout();
-			this.focusDefaultMediaControl();
-=======
 		if (!this.state.mediaControlsVisible && prevState.mediaControlsVisible) {
 			forwardControlsAvailable({available: false}, this.props);
+			this.stopAutoCloseTimeout();
 
 			if (!this.props.spotlightDisabled ) {
 				// Set focus to the hidden spottable control - maintaining focus on available spottable
@@ -873,6 +849,7 @@
 			}
 		} else if (this.state.mediaControlsVisible && !prevState.mediaControlsVisible) {
 			forwardControlsAvailable({available: true}, this.props);
+			this.startAutoCloseTimeout();
 
 			if (!this.props.spotlightDisabled ) {
 				const current = Spotlight.getCurrent();
@@ -881,7 +858,6 @@
 					this.focusDefaultMediaControl();
 				}
 			}
->>>>>>> 7fc85f7c
 		}
 	}
 
@@ -1049,12 +1025,8 @@
 		this.stopDelayedFeedbackHide();
 		this.stopDelayedMiniFeedbackHide();
 		this.stopDelayedTitleHide();
-<<<<<<< HEAD
 		this.stopAutoCloseTimeout();
-		this.setControlVisibilityStates({
-=======
 		this.setState({
->>>>>>> 7fc85f7c
 			feedbackVisible: false,
 			mediaControlsVisible: false,
 			mediaSliderVisible: false,
@@ -1064,7 +1036,6 @@
 		this.markAnnounceRead();
 	}
 
-<<<<<<< HEAD
 	/**
 	 * Toggles the media controls.
 	 *
@@ -1080,25 +1051,6 @@
 		}
 	}
 
-	setControlVisibilityStates = (state) => {
-		this.setState(state, () => {
-			if (!this.props.spotlightDisabled) {
-				// blur any currently spotted component within the video player to ensure that any
-				// focus-dependent behaviors (e.g. tooltips) are cleared and that focus is moved to
-				// the placeholder
-				const current = Spotlight.getCurrent();
-				if (current && this.player.contains(current)) {
-					current.blur();
-				}
-
-				Spotlight.focus(`.${css.controlsHandleAbove}`);
-			}
-			return forwardControlsAvailable({available: false}, this.props);
-		});
-	}
-
-=======
->>>>>>> 7fc85f7c
 	doAutoClose = () => {
 		this.stopDelayedFeedbackHide();
 		this.stopDelayedTitleHide();
