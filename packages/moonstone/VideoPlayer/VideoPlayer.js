--- conflicted
+++ resolved
@@ -40,16 +40,11 @@
 
 import css from './VideoPlayer.less';
 
-<<<<<<< HEAD
 const SpottableDiv = Touchable(Spottable('div'));
-const Container = SpotlightContainerDecorator({enterTo: ''}, 'div');
-=======
-const SpottableDiv = Spottable('div');
 const Container = SpotlightContainerDecorator(
 	{enterTo: ''},
 	'div'
 );
->>>>>>> b1faf864
 
 // Keycode map for webOS TV
 const keyMap = {
