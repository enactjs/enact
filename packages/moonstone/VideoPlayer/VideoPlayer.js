--- conflicted
+++ resolved
@@ -396,18 +396,9 @@
 		}),
 
 		/**
-<<<<<<< HEAD
-		 * A string which is sent to the `play` icon of the player controls. This can be anything
-		 * that is accepted by {@link moonstone/Icon}.
-		 *
-		 * @type {String}
-		 * @default 'play'
-		 * @public
-		 */
-		playIcon: PropTypes.string,
-
-		/**
-		 * The video source to be preloaded. Expects a `<source>` node.
+		 * The video source to be preloaded.
+		 *
+		 * Expects a `<source>` node.
 		 *
 		 * @type {String|Node}
 		 * @public
@@ -415,24 +406,6 @@
 		preloadSource:  PropTypes.node,
 
 		/**
-		 * Sets the `disabled` state on the media playback-rate control buttons; the inner pair.
-		 *
-		 * @type {Boolean}
-		 * @public
-		 */
-		rateButtonsDisabled: PropTypes.bool,
-
-		/**
-		 * These components are placed into the slot to the right of the media controls.
-		 *
-		 * @type {Node}
-		 * @public
-		 */
-		rightComponents: PropTypes.node,
-
-		/**
-=======
->>>>>>> 936762d7
 		 * When `true`, seek function is disabled.
 		 *
 		 * Note that jump by arrow keys will also be disabled when `true`.
@@ -1102,16 +1075,10 @@
 
 	reloadVideo = (isPreloaded) => {
 		// When changing a HTML5 video, you have to reload it.
-<<<<<<< HEAD
-		this.stopListeningForPulses();
-
 		if (!isPreloaded) {
 			this.video.load();
 		}
 
-=======
-		this.video.load();
->>>>>>> 936762d7
 		this.setState({
 			announce: AnnounceState.READY
 		});
@@ -1665,14 +1632,7 @@
 			noMiniFeedback,
 			noSlider,
 			noSpinner,
-<<<<<<< HEAD
-			pauseIcon,
-			playIcon,
 			preloadSource,
-			rateButtonsDisabled,
-			rightComponents,
-=======
->>>>>>> 936762d7
 			source,
 			spotlightDisabled,
 			spotlightId,
@@ -1718,13 +1678,13 @@
 				style={style}
 			>
 				{/* Video Section */}
-<<<<<<< HEAD
 				{this.props.preloadSource ?
 					<VideoWithPreload
 						{...rest}
 						handleEvent={this.handleEvent}
 						handleLoadStart={this.handleLoadStart}
 						noAutoPlay={noAutoPlay}
+						onPlay={this.handlePlayEvent}
 						preloadSource={preloadSource}
 						source={source}
 						videoComponent={videoComponent}
@@ -1736,26 +1696,13 @@
 						className={css.video}
 						component={videoComponent}
 						controls={false}
+						onPlay={this.handlePlayEvent}
 						onUpdate={this.handleEvent}
 						ref={this.setVideoRef}
 					>
 						{source}
 					</Media>
 				}
-=======
-				<Media
-					{...rest}
-					autoPlay={!noAutoPlay}
-					className={css.video}
-					component={videoComponent}
-					controls={false}
-					onUpdate={this.handleEvent}
-					onPlay={this.handlePlayEvent}
-					ref={this.setVideoRef}
-				>
-					{source}
-				</Media>
->>>>>>> 936762d7
 
 				<Overlay
 					bottomControlsVisible={this.state.mediaControlsVisible}
