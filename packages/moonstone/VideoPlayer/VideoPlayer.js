/**
 * Provides Moonstone-themed video player components.
 *
 * @module moonstone/VideoPlayer
 * @exports Video
 * @exports VideoPlayer
 * @exports VideoPlayerBase
 * @exports MediaControls
 */

import ApiDecorator from '@enact/core/internal/ApiDecorator';
import {on, off} from '@enact/core/dispatcher';
import {adaptEvent, call, forKey, forward, forwardWithPrevent, handle, stopImmediate} from '@enact/core/handle';
import {is} from '@enact/core/keymap';
import {platform} from '@enact/core/platform';
import {perfNow, Job} from '@enact/core/util';
import ilib from '@enact/i18n';
import DurationFmt from '@enact/i18n/ilib/lib/DurationFmt';
import {toUpperCase} from '@enact/i18n/util';
import Spotlight from '@enact/spotlight';
import {SpotlightContainerDecorator, spotlightDefaultClass} from '@enact/spotlight/SpotlightContainerDecorator';
import {Spottable, spottableClass} from '@enact/spotlight/Spottable';
import Announce from '@enact/ui/AnnounceDecorator/Announce';
import ComponentOverride from '@enact/ui/ComponentOverride';
import {contextTypes, FloatingLayerDecorator} from '@enact/ui/FloatingLayer';
import Media from '@enact/ui/Media';
import Slottable from '@enact/ui/Slottable';
import Touchable from '@enact/ui/Touchable';
import equals from 'ramda/src/equals';
import PropTypes from 'prop-types';
import React from 'react';
import ReactDOM from 'react-dom';
import shallowEqual from 'recompose/shallowEqual';

import $L from '../internal/$L';
import Skinnable from '../Skinnable';
import Spinner from '../Spinner';

import {calcNumberValueOfPlaybackRate, secondsToTime} from './util';
import Overlay from './Overlay';
import MediaControls from './MediaControls';
import MediaTitle from './MediaTitle';
import MediaSlider from './MediaSlider';
import FeedbackContent from './FeedbackContent';
import FeedbackTooltip from './FeedbackTooltip';
import Times from './Times';
import Video from './Video';

import css from './VideoPlayer.less';

const SpottableDiv = Touchable(Spottable('div'));
const RootContainer = SpotlightContainerDecorator('div');
const ControlsContainer = SpotlightContainerDecorator(
	{
		leaveFor: {down:'', up:'', left:'', right:''},
		enterTo: ''
	},
	'div'
);

const forwardWithState = (type) => adaptEvent(call('addStateToEvent'), forwardWithPrevent(type));

// provide forwarding of events on media controls
const forwardControlsAvailable = forward('onControlsAvailable');
const forwardPlay = forwardWithState('onPlay');
const forwardPause = forwardWithState('onPause');
const forwardRewind = forwardWithState('onRewind');
const forwardFastForward = forwardWithState('onFastForward');
const forwardJumpBackward = forwardWithState('onJumpBackward');
const forwardJumpForward = forwardWithState('onJumpForward');

const AnnounceState = {
	// Video is loaded but additional announcements have not been made
	READY: 0,

	// The title should be announced
	TITLE: 1,

	// The title has been announce
	TITLE_READ: 2,

	// The infoComponents should be announce
	INFO: 3,

	// All announcements have been made
	DONE: 4
};

/**
 * Every callback sent by [VideoPlayer]{@link moonstone/VideoPlayer} receives a status package,
 * which includes an object with the following key/value pairs as the first argument:
 *
 * @typedef {Object} videoStatus
 * @memberof moonstone/VideoPlayer
 * @property {String} type - Type of event that triggered this callback
 * @property {Number} currentTime - Playback index of the media in seconds
 * @property {Number} duration - Media's entire duration in seconds
 * @property {Boolean} paused - Playing vs paused state. `true` means the media is paused
 * @property {Number} playbackRate - Current playback rate, as a number
 * @property {Number} proportionLoaded - A value between `0` and `1` representing the proportion of the media that has loaded
 * @property {Number} proportionPlayed - A value between `0` and `1` representing the proportion of the media that has already been shown
 *
 * @public
 */

/**
 * A set of playback rates when media fast forwards, rewinds, slow-fowards, or slow-rewinds.
 *
 * The number used for each operation is proportional to the normal playing speed, 1. If the rate
 * is less than 1, it will play slower than normal speed, and, if it is larger than 1, it will play
 * faster. If it is negative, it will play backward.
 *
 * The order of numbers represents the incremental order of rates that will be used for each
 * operation. Note that all rates are expressed as strings and fractions are used rather than decimals
 * (e.g.: `'1/2'`, not `'0.5'`).
 *
 * @typedef {Object} playbackRateHash
 * @memberof moonstone/VideoPlayer
 * @property {String[]} fastForward - An array of playback rates when media fast forwards
 * @property {String[]} rewind - An array of playback rates when media rewinds
 * @property {String[]} slowForward - An array of playback rates when media slow-forwards
 * @property {String[]} slowRewind - An array of playback rates when media slow-rewinds
 *
 * @public
 */

/**
 * A player for video {@link moonstone/VideoPlayer.VideoPlayerBase}.
 *
 * @class VideoPlayerBase
 * @memberof moonstone/VideoPlayer
 * @ui
 * @public
 */
const VideoPlayerBase = class extends React.Component {
	static displayName = 'VideoPlayerBase'

	static contextTypes = contextTypes

	static propTypes = /** @lends moonstone/VideoPlayer.VideoPlayerBase.prototype */ {
		/**
		 * passed by AnnounceDecorator for accessibility
		 *
		 * @type {Function}
		 * @private
		 */
		announce: PropTypes.func,

		/**
		 * Amount of time (in milliseconds) after which control buttons are automatically hidden.
		 * Setting this to 0 or `null` disables autoClose, requiring user input to open and close.
		 *
		 * @type {Number}
		 * @default 5000
		 * @public
		 */
		autoCloseTimeout: PropTypes.number,

		/**
		 * Removes interactive capability from this component. This includes, but is not limited to,
		 * key-press events, most clickable buttons, and prevents the showing of the controls.
		 *
		 * @type {Boolean}
		 * @public
		 */
		disabled: PropTypes.bool,

		/**
		 * Amount of time (in milliseconds) after which the feedback text/icon part of the slider's
		 * tooltip will automatically hidden after the last action.
		 * Setting this to 0 or `null` disables feedbackHideDelay; feedback will always be present.
		 *
		 * @type {Number}
		 * @default 3000
		 * @public
		 */
		feedbackHideDelay: PropTypes.number,

		/**
		 * Components placed below the title.
		 *
		 * Typically these will be media descriptor icons, like how many audio channels, what codec
		 * the video uses, but can also be a description for the video or anything else that seems
		 * appropriate to provide information about the video to the user.
		 *
		 * @type {Node}
		 * @public
		 */
		infoComponents: PropTypes.node,

		/**
		 * The number of seconds the player should skip forward or backward when a "jump" button is
		 * pressed.
		 *
		 * @type {Number}
		 * @default 30
		 * @public
		 */
		jumpBy: PropTypes.number,

		/**
		 * Manually set the loading state of the media, in case you have information that
		 * `VideoPlayer` does not have.
		 *
		 * @type {Boolean}
		 * @public
		 */
		loading: PropTypes.bool,

		/**
		 * Overrides the default media control component to support customized behaviors.
		 *
		 * The provided component will receive the following props from `VideoPlayer`:
		 *
		 * * `mediaDisabled` - `true` when the media controls are not interactive
		 * * `onBackwardButtonClick` - Called when the rewind button is pressed
		 * * `onClose` - Called when cancel key is pressed when the media controls are visible
		 * * `onFastForward` - Called when the media is fast forwarded via a key event
		 * * `onForwardButtonClick` - Called when the fast forward button is pressed
		 * * `onJump` - Called when the media jumps either forward or backward
		 * * `onJumpBackwardButtonClick` - Called when the jump backward button is pressed
		 * * `onJumpForwardButtonClick` - Called when the jump forward button is pressed
		 * * `onKeyDown` - Called when a key is pressed
		 * * `onPause` - Called when the media is paused via a key event
		 * * `onPlay` - Called when the media is played via a key event
		 * * `onRewind` - Called when the media is rewound via a key event
		 * * `onToggleMore` - Called when the more components are hidden or shown
		 * * `paused` - `true` when the media is paused
		 * * `spotlightDisabled` - `true` when spotlight is disabled for the media controls
		 * * `visible` - `true` when the media controls should be displayed
		 *
		 * @type {Component|Element}
		 * @default `moonstone/VideoPlayer.MediaControls`
		 * @public
		 */
		mediaControlsComponent: PropTypes.oneOfType([PropTypes.func, PropTypes.object]),

		/**
		 * Amount of time (in milliseconds), after the last user action, that the `miniFeedback`
		 * will automatically hide.
		 * Setting this to 0 or `null` disables `miniFeedbackHideDelay`; `miniFeedback` will always
		 * be present.
		 *
		 * @type {Number}
		 * @default 2000
		 * @public
		 */
		miniFeedbackHideDelay: PropTypes.number,

		/**
		 * Disable audio for this video. In a TV context, this is handled by the remote control,
		 * not programmatically in the VideoPlayer API.
		 *
		 * @type {Boolean}
		 * @default false
		 * @public
		 */
		muted: PropTypes.bool,

		/**
		 * By default, the video will start playing immediately after it's loaded, unless this is set.
		 *
		 * @type {Boolean}
		 * @default false
		 * @public
		 */
		noAutoPlay: PropTypes.bool,

		/**
		 * Removes the mini feedback.
		 *
		 * @type {Boolean}
		 * @default false
		 * @public
		 */
		noMiniFeedback: PropTypes.bool,

		/**
		 * Removes the media slider.
		 *
		 * @type {Boolean}
		 * @default false
		 * @public
		 */
		noSlider: PropTypes.bool,

		/**
		 * Removes spinner while loading.
		 *
		 * @type {Boolean}
		 * @public
		 */
		noSpinner: PropTypes.bool,

		/**
		 * Function executed when the player's controls change availability, whether they are shown
		 * or hidden. The current status is sent as the first argument in an object with a key
		 * `available` which will be either true or false. `onControlsAvailable({available: true})`
		 *
		 * @type {Function}
		 * @public
		 */
		onControlsAvailable: PropTypes.func,

		/**
		 * Function executed when the video is fast forwarded
		 *
		 * @type {Function}
		 * @public
		 */
		onFastForward: PropTypes.func,

		/**
		 * Function executed when the user clicks the JumpBackward button. Is passed
		 * a {@link moonstone/VideoPlayer.videoStatus} as the first argument.
		 *
		 * @type {Function}
		 * @public
		 */
		onJumpBackward: PropTypes.func,

		/**
		 * Function executed when the user clicks the JumpForward button. Is passed
		 * a {@link moonstone/VideoPlayer.videoStatus} as the first argument.
		 *
		 * @type {Function}
		 * @public
		 */
		onJumpForward: PropTypes.func,

		/**
		 * Funtion executed when video is paused
		 *
		 * @type {Function}
		 * @public
		 */
		onPause: PropTypes.func,

		/**
		 * Funtion executed when video is played
		 *
		 * @type {Function}
		 * @public
		 */
		onPlay: PropTypes.func,

		/**
		 * Funtion executed when video is rewound
		 *
		 * @type {Function}
		 * @public
		 */
		onRewind: PropTypes.func,

		/**
		 * Function executed when the user is moving the VideoPlayer's Slider knob independently of
		 * the current playback position. It is passed an object with a `seconds` key (float value) to
		 * indicate the current time index. It can be used to update the `thumbnailSrc` to the reflect
		 * the current scrub position.
		 *
		 * @type {Function}
		 * @public
		 */
		onScrub: PropTypes.func,

		/**
		 * Function executed when seek is attemped while `seekDisabled` is true.
		 *
		 * @type {Function}
		 */
		onSeekFailed: PropTypes.func,

		/**
		 * Function executed when seeking outside of the current `selection` range.
		 *
		 * By default, the seek will still be performed. Calling `preventDefault()` on the event
		 * will prevent the seek operation.
		 *
		 * @type {Function}
		 * @public
		 */
		onSeekOutsideSelection: PropTypes.func,

		/**
		 * When `true`, the video will pause when it reaches either the start or the end of the
		 * video during rewind, slow rewind, fast forward, or slow forward.
		 *
		 * @type {Boolean}
		 * @default false
		 * @public
		 */
		pauseAtEnd: PropTypes.bool,

		/**
		 * Mapping of playback rate names to playback rate values that may be set.
		 *
		 * @type {moonstone/VideoPlayer.playbackRateHash}
		 * @default {
		 *	fastForward: ['2', '4', '8', '16'],
		 *	rewind: ['-2', '-4', '-8', '-16'],
		 *	slowForward: ['1/4', '1/2'],
		 *	slowRewind: ['-1/2', '-1']
		 * }
		 * @public
		 */
		playbackRateHash: PropTypes.shape({
			fastForward: PropTypes.arrayOf(PropTypes.string),
			rewind: PropTypes.arrayOf(PropTypes.string),
			slowForward: PropTypes.arrayOf(PropTypes.string),
			slowRewind: PropTypes.arrayOf(PropTypes.string)
		}),

		/**
		 * When `true`, seek function is disabled.
		 *
		 * Note that jump by arrow keys will also be disabled when `true`.
		 *
		 * @type {Boolean}
		 * @public
		 */
		seekDisabled: PropTypes.bool,

		/**
		 * A range of the video to display as selected.
		 *
		 * The value of `selection` may either be:
		 * * `null` or `undefined` for no selection,
		 * * a single-element array with the start time of the selection
		 * * a two-element array containing both the start and end time of the selection in seconds
		 *
		 * When the start time is specified, the media slider will show filled starting at that
		 * time to the current time.
		 *
		 * When the end time is specified, the slider's background will be filled between the two
		 * times.
		 *
		 * @type {Number[]}
		 * @public
		 */
		selection: PropTypes.arrayOf(PropTypes.number),

		/**
		 * Registers the VideoPlayer component with an
		 * {@link core/internal/ApiDecorator.ApiDecorator}.
		 *
		 * @type {Function}
		 * @private
		 */
		setApiProvider: PropTypes.func,

		/**
		 * Any children `<source>` tag elements of [VideoPlayer]{@link moonstone/VideoPlayer} will
		 * be sent directly to the `videoComponent` as video sources.
		 * See: https://developer.mozilla.org/en-US/docs/Web/HTML/Element/source
		 *
		 * @type {Node}
		 * @public
		 */
		source: PropTypes.node,

		/**
		 * When `true`, the component cannot be navigated using spotlight.
		 *
		 * @type {Boolean}
		 * @public
		 */
		spotlightDisabled: PropTypes.bool,

		/**
		 * Specifies the spotlight container ID for the player
		 *
		 * @type {String}
		 * @public
		 */
		spotlightId: PropTypes.string,

		/**
		 * This component will be used instead of the built-in version. The internal thumbnail style
		 * will not be applied to this component. This component follows the same rules as the built-in
		 * version.
		 *
		 * @type {Node}
		 * @public
		 */
		thumbnailComponent: PropTypes.node,

		/**
		 * Set a thumbnail image source to show on VideoPlayer's Slider knob. This is a standard
		 * {@link moonstone/Image} component so it supports all of the same options for the `src`
		 * property. If no `thumbnailComponent` and no `thumbnailSrc` is set, no tooltip will
		 * display.
		 *
		 * @type {String|Object}
		 * @public
		 */
		thumbnailSrc: PropTypes.oneOfType([PropTypes.string, PropTypes.object]),

		/**
		* Enables the thumbnail transition from opaque to translucent.
		*
		* @type {Boolean}
		* @public
		*/
		thumbnailUnavailable: PropTypes.bool,

		/**
		 * Set a title for the video being played.
		 *
		 * @type {String|Node}
		 * @public
		 */
		title: PropTypes.oneOfType([PropTypes.string, PropTypes.node]),

		/**
		 * The amount of time in milliseconds that should pass before the title disappears from the
		 * controls. Setting this to `0` disables the hiding.
		 *
		 * @type {Number}
		 * @default 5000
		 * @public
		 */
		titleHideDelay: PropTypes.number,

		/**
		 * Video component to use. The default (`'video'`) renders an `HTMLVideoElement`. Custom
		 * video components must have a similar API structure, exposing the following APIs:
		 *
		 * Properties:
		 * * `currentTime` {Number} - Playback index of the media in seconds
		 * * `duration` {Number} - Media's entire duration in seconds
		 * * `error` {Boolean} - `true` if video playback has errored.
		 * * `loading` {Boolean} - `true` if video playback is loading.
		 * * `paused` {Boolean} - Playing vs paused state. `true` means the media is paused
		 * * `playbackRate` {Number} - Current playback rate, as a number
		 * * `proportionLoaded` {Number} - A value between `0` and `1`
		 *	representing the proportion of the media that has loaded
		 * * `proportionPlayed` {Number} - A value between `0` and `1` representing the
		 *	proportion of the media that has already been shown
		 *
		 * Events:
		 * * `onLoadStart` - Called when the video starts to load
		 * * `onPlay` - Sent when playback of the media starts after having been paused
		 * * `onUpdate` - Sent when any of the properties were updated
		 *
		 * Methods:
		 * * `play()` - play video
		 * * `pause()` - pause video
		 * * `load()` - load video
		 *
		 * The [`source`]{@link moonstone/VideoPlayer.VideoPlayerBase.source} property is passed to the video
		 * component as a child node.
		 *
		 * @type {Component}
		 * @default {@link ui/Media.Media}
		 * @public
		 */
		videoComponent: PropTypes.oneOfType([PropTypes.string, PropTypes.func, PropTypes.element])
	}

	static defaultProps = {
		autoCloseTimeout: 5000,
		feedbackHideDelay: 3000,
		jumpBy: 30,
		mediaControlsComponent: MediaControls,
		miniFeedbackHideDelay: 2000,
		playbackRateHash: {
			fastForward: ['2', '4', '8', '16'],
			rewind: ['-2', '-4', '-8', '-16'],
			slowForward: ['1/4', '1/2'],
			slowRewind: ['-1/2', '-1']
		},
		titleHideDelay: 5000,
		videoComponent: Media
	}

	constructor (props) {
		super(props);

		// Internal State
		this.video = null;
		this.pulsedPlaybackRate = null;
		this.pulsedPlaybackState = null;
		this.prevCommand = (props.noAutoPlay ? 'pause' : 'play');
		this.showMiniFeedback = false;
		this.speedIndex = 0;
		this.id = this.generateId();
		this.selectPlaybackRates('fastForward');
		this.sliderKnobProportion = 0;

		this.initI18n();

		// Re-render-necessary State
		this.state = {
			announce: AnnounceState.READY,
			currentTime: 0,
			duration: 0,
			error: false,
			loading: false,
			paused: props.noAutoPlay,
			playbackRate: 1,
			titleOffsetHeight: 0,
			bottomOffsetHeight: 0,

			// Non-standard state computed from properties
			bottomControlsRendered: false,
			feedbackIconVisible: true,
			feedbackVisible: false,
			mediaControlsVisible: false,
			miniFeedbackVisible: false,
			mediaSliderVisible: false,
			infoVisible: false,
			proportionLoaded: 0,
			proportionPlayed: 0,
			titleVisible: true
		};

		if (props.setApiProvider) {
			props.setApiProvider(this);
		}
	}

	componentDidMount () {
		on('mousemove', this.activityDetected);
		on('keypress', this.activityDetected);
		on('keydown', this.handleGlobalKeyDown);
		this.startDelayedFeedbackHide();
	}

	shouldComponentUpdate (nextProps, nextState) {
		if (
			// Use shallow props compare instead of source comparison to support possible changes
			// from mediaComponent.
			shallowEqual(this.props, nextProps) &&
			!this.state.miniFeedbackVisible && this.state.miniFeedbackVisible === nextState.miniFeedbackVisible &&
			!this.state.mediaSliderVisible && this.state.mediaSliderVisible === nextState.mediaSliderVisible &&
			this.state.loading === nextState.loading && this.props.loading === nextProps.loading &&
			(
				this.state.currentTime !== nextState.currentTime ||
				this.state.proportionPlayed !== nextState.proportionPlayed ||
				this.state.sliderTooltipTime !== nextState.sliderTooltipTime
			)
		) {
			return false;
		}

		return true;
	}

	componentWillUpdate (nextProps) {
		const
			isInfoComponentsEqual = equals(this.props.infoComponents, nextProps.infoComponents),
			{titleOffsetHeight: titleHeight} = this.state,
			shouldCalculateTitleOffset = (
				((!titleHeight && isInfoComponentsEqual) || (titleHeight && !isInfoComponentsEqual)) &&
				this.state.mediaControlsVisible
			);

		this.initI18n();

		if (shouldCalculateTitleOffset) {
			const titleOffsetHeight = this.getHeightForElement('infoComponents');
			if (titleOffsetHeight) {
				this.setState({titleOffsetHeight});
			}
		}
	}

	componentDidUpdate (prevProps, prevState) {
<<<<<<< HEAD
		const {source} = this.props;
		const {source: prevSource, preloadSource: prevPreloadSource} = prevProps;

		if (!compareSources(source, prevSource)) {
			const isPreloadedVideo = source && prevPreloadSource && compareSources(source, prevPreloadSource);
			this.reloadVideo(isPreloadedVideo);
			this.showControls();
		}

		if (
			prevState.mediaControlsVisible === !this.state.mediaControlsVisible ||
			prevState.mediaSliderVisible === !this.state.mediaSliderVisible
		) {
			this.context.closeAllFloatingLayers();
		}
=======
		this.setFloatingLayerShowing(this.state.mediaControlsVisible || this.state.mediaSliderVisible);
>>>>>>> dea8675c

		if (!this.state.mediaControlsVisible && prevState.mediaControlsVisible) {
			forwardControlsAvailable({available: false}, this.props);
			this.stopAutoCloseTimeout();

			if (!this.props.spotlightDisabled ) {
				// Set focus to the hidden spottable control - maintaining focus on available spottable
				// controls, which prevents an addiitional 5-way attempt in order to re-show media controls
				Spotlight.focus(`.${css.controlsHandleAbove}`);
			}
		} else if (this.state.mediaControlsVisible && !prevState.mediaControlsVisible) {
			forwardControlsAvailable({available: true}, this.props);
			this.startAutoCloseTimeout();

			if (!this.props.spotlightDisabled ) {
				const current = Spotlight.getCurrent();
				if (!current || this.player.contains(current)) {
					// Set focus within media controls when they become visible.
					this.focusDefaultMediaControl();
				}
			}
		}
	}

	componentWillUnmount () {
		off('mousemove', this.activityDetected);
		off('keypress', this.activityDetected);
		off('keydown', this.handleGlobalKeyDown);
		this.stopRewindJob();
		this.stopAutoCloseTimeout();
		this.stopDelayedTitleHide();
		this.stopDelayedFeedbackHide();
		this.stopDelayedMiniFeedbackHide();
		this.announceJob.stop();
		this.renderBottomControl.stop();
		this.sliderTooltipTimeJob.stop();
		this.slider5WayPressJob.stop();
	}

	//
	// Internal Methods
	//
	announceJob = new Job(msg => (this.announceRef && this.announceRef.announce(msg)), 200)

	announce = (msg) => {
		this.announceJob.start(msg);
	}

	getHeightForElement = (elementName) => {
		const element = this.player.querySelector(`.${css[elementName]}`);
		if (element) {
			return element.offsetHeight;
		} else {
			return 0;
		}
	}

	initI18n = () => {
		const locale = ilib.getLocale();

		if (this.locale !== locale && typeof window === 'object') {
			this.locale = locale;

			this.durfmt = new DurationFmt({length: 'medium', style: 'clock', useNative: false});
		}
	}

	activityDetected = () => {
		// console.count('activityDetected');
		this.startAutoCloseTimeout();
	}

	startAutoCloseTimeout = () => {
		// If this.state.more is used as a reference for when this function should fire, timing for
		// detection of when "more" is pressed vs when the state is updated is mismatched. Using an
		// instance variable that's only set and used for this express purpose seems cleanest.
		if (this.props.autoCloseTimeout && this.state.mediaControlsVisible) {
			this.autoCloseJob.startAfter(this.props.autoCloseTimeout);
		}
	}

	stopAutoCloseTimeout = () => {
		this.autoCloseJob.stop();
	}

	generateId = () => {
		return Math.random().toString(36).substr(2, 8);
	}

	isTimeBeyondSelection (time) {
		const {selection} = this.props;

		// if selection isn't set or only contains the starting value, there isn't a valid selection
		// with which to test the time
		if (selection != null && selection.length >= 2) {
			const [start, end] = selection;

			return time > end || time < start;
		}

		return false;
	}

	preventTimeChange (time) {
		return (
			this.isTimeBeyondSelection(time) &&
			!forwardWithPrevent('onSeekOutsideSelection', {type: 'onSeekOutsideSelection', time}, this.props)
		);
	}

	/**
	 * If the announce state is either ready to read the title or ready to read info, advance the
	 * state to "read".
	 *
	 * @returns {Boolean} Returns true to be used in event handlers
	 * @private
	 */
	markAnnounceRead = () => {
		if (this.state.announce === AnnounceState.TITLE) {
			this.setState({announce: AnnounceState.TITLE_READ});
		} else if (this.state.announce === AnnounceState.INFO) {
			this.setState({announce: AnnounceState.DONE});
		}

		return true;
	}

	/**
	 * Shows media controls.
	 *
	 * @function
	 * @memberof moonstone/VideoPlayer.VideoPlayerBase.prototype
	 * @public
	 */
	showControls = () => {
		if (this.props.disabled) {
			return;
		}
		this.startDelayedFeedbackHide();
		this.startDelayedTitleHide();

		this.setState(({announce}) => {
			if (announce === AnnounceState.READY) {
				// if we haven't read the title yet, do so this time
				announce = AnnounceState.TITLE;
			} else if (announce === AnnounceState.TITLE) {
				// if we have read the title, advance to INFO so title isn't read again
				announce = AnnounceState.TITLE_READ;
			}

			return {
				announce,
				bottomControlsRendered: true,
				feedbackVisible: true,
				mediaControlsVisible: true,
				mediaSliderVisible: true,
				miniFeedbackVisible: false,
				titleVisible: true
			};
		});
	}

	/**
	 * Hides media controls.
	 *
	 * @function
	 * @memberof moonstone/VideoPlayer.VideoPlayerBase.prototype
	 * @public
	 */
	hideControls = () => {
		this.stopDelayedFeedbackHide();
		this.stopDelayedMiniFeedbackHide();
		this.stopDelayedTitleHide();
		this.stopAutoCloseTimeout();
		this.setState({
			feedbackVisible: false,
			mediaControlsVisible: false,
			mediaSliderVisible: false,
			miniFeedbackVisible: false,
			infoVisible: false
		});
		this.markAnnounceRead();
	}

	/**
	 * Toggles the media controls.
	 *
	 * @function
	 * @memberof moonstone/VideoPlayer.VideoPlayerBase.prototype
	 * @public
	 */
	toggleControls = () => {
		if (this.state.mediaControlsVisible) {
			this.hideControls();
		} else {
			this.showControls();
		}
	}

	doAutoClose = () => {
		this.stopDelayedFeedbackHide();
		this.stopDelayedTitleHide();
		this.setState({
			feedbackVisible: false,
			mediaControlsVisible: false,
			mediaSliderVisible: this.state.mediaSliderVisible && this.state.miniFeedbackVisible,
			infoVisible: false
		});
		this.markAnnounceRead();
	}

	autoCloseJob = new Job(this.doAutoClose)

	startDelayedTitleHide = () => {
		if (this.props.titleHideDelay) {
			this.hideTitleJob.startAfter(this.props.titleHideDelay);
		}
	}

	stopDelayedTitleHide = () => {
		this.hideTitleJob.stop();
	}

	hideTitle = () => {
		this.setState({titleVisible: false});
	}

	hideTitleJob = new Job(this.hideTitle)

	startDelayedFeedbackHide = () => {
		if (this.props.feedbackHideDelay) {
			this.hideFeedbackJob.startAfter(this.props.feedbackHideDelay);
		}
	}

	stopDelayedFeedbackHide = () => {
		this.hideFeedbackJob.stop();
	}

	showFeedback = () => {
		if (this.state.mediaControlsVisible) {
			this.setState({
				feedbackIconVisible: true,
				feedbackVisible: true
			});
		} else {
			const shouldShowSlider = this.pulsedPlaybackState !== null || calcNumberValueOfPlaybackRate(this.playbackRate) !== 1;

			if (this.showMiniFeedback && (!this.state.miniFeedbackVisible || this.state.mediaSliderVisible !== shouldShowSlider)) {
				this.setState({
					mediaSliderVisible: shouldShowSlider,
					miniFeedbackVisible: !(this.state.loading || !this.state.duration || this.state.error)
				});
			}
		}
	}

	hideFeedback = () => {
		if (this.state.feedbackVisible) {
			this.setState({feedbackVisible: false});
		}
	}

	hideFeedbackJob = new Job(this.hideFeedback)

	startDelayedMiniFeedbackHide = (delay = this.props.miniFeedbackHideDelay) => {
		if (delay) {
			this.hideMiniFeedbackJob.startAfter(delay);
		}
	}

	stopDelayedMiniFeedbackHide = () => {
		this.hideMiniFeedbackJob.stop();
	}

	hideMiniFeedback = () => {
		if (this.state.miniFeedbackVisible) {
			this.showMiniFeedback = false;
			this.setState({
				mediaSliderVisible: false,
				miniFeedbackVisible: false
			});
		}
	}

	hideMiniFeedbackJob = new Job(this.hideMiniFeedback)

	handle = handle.bind(this)

	showControlsFromPointer = () => {
		Spotlight.setPointerMode(false);
		this.showControls();
	}

	clearPulsedPlayback = () => {
		this.pulsedPlaybackRate = null;
		this.pulsedPlaybackState = null;
	}

	// only show mini feedback if playback controls are invoked by a key event
	shouldShowMiniFeedback = (ev) => {
		if (ev.type === 'keyup') {
			this.showMiniFeedback = true;
		}
		return true;
	}

	handleLoadStart = () => {
		this.firstPlayReadFlag = true;
		this.prevCommand = this.props.noAutoPlay ? 'pause' : 'play';
		this.speedIndex = 0;
		this.setState({
			announce: AnnounceState.READY,
			currentTime: 0,
			proportionPlayed: 0,
			proportionLoaded: 0
		});

		this.showControls();
	}

	handlePlay = this.handle(
		forwardPlay,
		this.shouldShowMiniFeedback,
		() => this.play()
	)

	handlePause = this.handle(
		forwardPause,
		this.shouldShowMiniFeedback,
		() => this.pause()
	)

	handleRewind = this.handle(
		forwardRewind,
		this.shouldShowMiniFeedback,
		() => this.rewind(),
	)

	handleFastForward = this.handle(
		forwardFastForward,
		this.shouldShowMiniFeedback,
		() => this.fastForward()
	)

	handleJump = ({keyCode}) => {
		if (this.props.seekDisabled) {
			forward('onSeekFailed', {}, this.props);
		} else {
			const jumpBy = (is('left', keyCode) ? -1 : 1) * this.props.jumpBy;
			const time = Math.min(this.state.duration, Math.max(0, this.state.currentTime + jumpBy));

			if (this.preventTimeChange(time)) return;

			this.showMiniFeedback = true;
			this.jump(jumpBy);
			this.announceJob.startAfter(500, secondsToTime(this.video.currentTime, this.durfmt, {includeHour: true}));
		}
	}

	handleGlobalKeyDown = this.handle(
		this.activityDetected,
		forKey('down'),
		() => (
			!this.state.mediaControlsVisible &&
			!Spotlight.getCurrent() &&
			Spotlight.getPointerMode() &&
			!this.props.spotlightDisabled
		),
		stopImmediate,
		this.showControlsFromPointer
	)

	//
	// Media Interaction Methods
	//
	handleEvent = () => {
		const el = this.video;
		const updatedState = {
			// Standard media properties
			currentTime: el.currentTime,
			duration: el.duration,
			paused: el.playbackRate !== 1 || el.paused,
			playbackRate: el.playbackRate,

			// Non-standard state computed from properties
			proportionLoaded: el.proportionLoaded,
			proportionPlayed: el.proportionPlayed || 0,
			error: el.error,
			loading: el.loading,
			sliderTooltipTime: this.sliderScrubbing ? (this.sliderKnobProportion * el.duration) : el.currentTime
		};

		// If there's an error, we're obviously not loading, no matter what the readyState is.
		if (updatedState.error) updatedState.loading = false;

		updatedState.mediaControlsDisabled = (
			!updatedState.duration ||
			updatedState.error
		);

		const isRewind = this.prevCommand === 'rewind' || this.prevCommand === 'slowRewind';
		const isForward = this.prevCommand === 'fastForward' || this.prevCommand === 'slowForward';
		if (this.props.pauseAtEnd && (el.currentTime === 0 && isRewind || el.currentTime === el.duration && isForward)) {
			this.pause();
		}

		this.setState(updatedState);
	}

	handlePlayEvent = (ev) => {
		forward('onPlay', ev, this.props);
		if (!this.state.bottomControlsRendered) {
			this.renderBottomControl.idle();
		}
	}

	renderBottomControl = new Job(() => {
		this.showControls();
		this.setState({bottomControlsRendered: true});
	});

	/**
	 * Returns an object with the current state of the media including `currentTime`, `duration`,
	 * `paused`, `playbackRate`, `proportionLoaded`, and `proportionPlayed`.
	 *
	 * @function
	 * @memberof moonstone/VideoPlayer.VideoPlayerBase.prototype
	 * @returns {Object}
	 * @public
	 */
	getMediaState = () => {
		return {
			currentTime       : this.state.currentTime,
			duration          : this.state.duration,
			paused            : this.state.paused,
			playbackRate      : this.video.playbackRate,
			proportionLoaded  : this.state.proportionLoaded,
			proportionPlayed  : this.state.proportionPlayed
		};
	}

	/**
	 * The primary means of interacting with the `<video>` element.
	 *
	 * @param  {String} action The method to preform.
	 * @param  {Multiple} props  The arguments, in the format that the action method requires.
	 *
	 * @private
	 */
	send = (action, props) => {
		this.clearPulsedPlayback();
		this.showFeedback();
		this.startDelayedFeedbackHide();
		this.video[action](props);
	}

	/**
	 * Programmatically plays the current media.
	 *
	 * @function
	 * @memberof moonstone/VideoPlayer.VideoPlayerBase.prototype
	 * @public
	 */
	play = () => {
		this.speedIndex = 0;
		this.setPlaybackRate(1);
		this.send('play');
		this.prevCommand = 'play';
		this.announce($L('Play'));
		this.startDelayedMiniFeedbackHide(5000);
	}

	/**
	 * Programmatically plays the current media.
	 *
	 * @function
	 * @memberof moonstone/VideoPlayer.VideoPlayerBase.prototype
	 * @public
	 */
	pause = () => {
		this.speedIndex = 0;
		this.setPlaybackRate(1);
		this.send('pause');
		this.prevCommand = 'pause';
		this.announce($L('Pause'));
		this.stopDelayedMiniFeedbackHide();
	}

	/**
	 * Set the media playback time index
	 *
	 * @function
	 * @memberof moonstone/VideoPlayer.VideoPlayerBase.prototype
	 * @param {Number} timeIndex - Time index to seek
	 * @public
	 */
	seek = (timeIndex) => {
		if (!this.props.seekDisabled) {
			this.video.currentTime = timeIndex;
		} else {
			forward('onSeekFailed', {}, this.props);
		}
	}

	/**
	 * Step a given amount of time away from the current playback position.
	 * Like [seek]{@link moonstone/VideoPlayer.VideoPlayer#seek} but relative.
	 *
	 * @function
	 * @memberof moonstone/VideoPlayer.VideoPlayerBase.prototype
	 * @param {Number} distance - Time value to jump
	 * @public
	 */
	jump = (distance) => {
		this.pulsedPlaybackRate = toUpperCase(new DurationFmt({length: 'long'}).format({second: this.props.jumpBy}));
		this.pulsedPlaybackState = distance > 0 ? 'jumpForward' : 'jumpBackward';
		this.showFeedback();
		this.startDelayedFeedbackHide();
		this.seek(this.state.currentTime + distance);
		this.startDelayedMiniFeedbackHide();
	}

	/**
	 * Changes the playback speed via [selectPlaybackRate()]{@link moonstone/VideoPlayer.VideoPlayer#selectPlaybackRate}.
	 *
	 * @function
	 * @memberof moonstone/VideoPlayer.VideoPlayerBase.prototype
	 * @public
	 */
	fastForward = () => {
		let shouldResumePlayback = false;

		switch (this.prevCommand) {
			case 'slowForward':
				if (this.speedIndex === this.playbackRates.length - 1) {
					// reached to the end of array => fastforward
					this.selectPlaybackRates('fastForward');
					this.speedIndex = 0;
					this.prevCommand = 'fastForward';
				} else {
					this.speedIndex = this.clampPlaybackRate(this.speedIndex + 1);
				}
				break;
			case 'pause':
				this.selectPlaybackRates('slowForward');
				if (this.state.paused) {
					shouldResumePlayback = true;
				}
				this.speedIndex = 0;
				this.prevCommand = 'slowForward';
				break;
			case 'fastForward':
				this.speedIndex = this.clampPlaybackRate(this.speedIndex + 1);
				this.prevCommand = 'fastForward';
				break;
			default:
				this.selectPlaybackRates('fastForward');
				this.speedIndex = 0;
				this.prevCommand = 'fastForward';
				if (this.state.paused) {
					shouldResumePlayback = true;
				}
				break;
		}

		this.setPlaybackRate(this.selectPlaybackRate(this.speedIndex));

		if (shouldResumePlayback) this.send('play');

		this.stopDelayedFeedbackHide();
		this.stopDelayedMiniFeedbackHide();
		this.clearPulsedPlayback();
		this.showFeedback();
	}

	/**
	 * Changes the playback speed via [selectPlaybackRate()]{@link moonstone/VideoPlayer.VideoPlayer#selectPlaybackRate}.
	 *
	 * @function
	 * @memberof moonstone/VideoPlayer.VideoPlayerBase.prototype
	 * @public
	 */
	rewind = () => {
		const rateForSlowRewind = this.props.playbackRateHash['slowRewind'];
		let shouldResumePlayback = false,
			command = 'rewind';

		if (this.video.currentTime === 0) {
			// Do not rewind if currentTime is 0. We're already at the beginning.
			return;
		}
		switch (this.prevCommand) {
			case 'slowRewind':
				if (this.speedIndex === this.playbackRates.length - 1) {
					// reached to the end of array => go to rewind
					this.selectPlaybackRates(command);
					this.speedIndex = 0;
					this.prevCommand = command;
				} else {
					this.speedIndex = this.clampPlaybackRate(this.speedIndex + 1);
				}
				break;
			case 'pause':
				// If it's possible to slowRewind, do it, otherwise just leave it as normal rewind : QEVENTSEVT-17386
				if (rateForSlowRewind && rateForSlowRewind.length >= 0) {
					command = 'slowRewind';
				}
				this.selectPlaybackRates(command);
				if (this.state.paused && this.state.duration > this.state.currentTime) {
					shouldResumePlayback = true;
				}
				this.speedIndex = 0;
				this.prevCommand = command;
				break;
			case 'rewind':
				this.speedIndex = this.clampPlaybackRate(this.speedIndex + 1);
				this.prevCommand = command;
				break;
			default:
				this.selectPlaybackRates(command);
				this.speedIndex = 0;
				this.prevCommand = command;
				break;
		}

		this.setPlaybackRate(this.selectPlaybackRate(this.speedIndex));

		if (shouldResumePlayback) this.send('play');

		this.stopDelayedFeedbackHide();
		this.stopDelayedMiniFeedbackHide();
		this.clearPulsedPlayback();
		this.showFeedback();
	}

	// Creates a proxy to the video node if Proxy is supported
	videoProxy = typeof Proxy !== 'function' ? null : new Proxy({}, {
		get: (target, name) => {
			let value = this.video[name];

			if (typeof value === 'function') {
				value = value.bind(this.video);
			}

			return value;
		},
		set: (target, name, value) => {
			return (this.video[name] = value);
		}
	})

	/**
	 * Returns a proxy to the underlying `<video>` node currently used by the VideoPlayer
	 *
	 * @function
	 * @memberof moonstone/VideoPlayer.VideoPlayerBase.prototype
	 * @public
	 */
	getVideoNode = () => {
		return this.videoProxy || this.video;
	}

	areControlsVisible = () => {
		return this.state.mediaControlsVisible;
	}

	/**
	 * Sets the playback rate type (from the [keys]{@glossary Object.keys} of
	 * [playbackRateHash]{@link moonstone/VideoPlayer.VideoPlayer#playbackRateHash}).
	 *
	 * @param {String} cmd - Key of the playback rate type.
	 * @private
	 */
	selectPlaybackRates = (cmd) => {
		this.playbackRates = this.props.playbackRateHash[cmd];
	}

	/**
	 * Changes [playbackRate]{@link moonstone/VideoPlayer.VideoPlayer#playbackRate} to a valid value
	 * when initiating fast forward or rewind.
	 *
	 * @param {Number} idx - The index of the desired playback rate.
	 * @private
	 */
	clampPlaybackRate = (idx) => {
		if (!this.playbackRates) {
			return;
		}

		return idx % this.playbackRates.length;
	}

	/**
	 * Retrieves the playback rate name.
	 *
	 * @param {Number} idx - The index of the desired playback rate.
	 * @returns {String} The playback rate name.
	 * @private
	 */
	selectPlaybackRate = (idx) => {
		return this.playbackRates[idx];
	}

	/**
	 * Sets [playbackRate]{@link moonstone/VideoPlayer.VideoPlayer#playbackRate}.
	 *
	 * @param {String} rate - The desired playback rate.
	 * @private
	 */
	setPlaybackRate = (rate) => {
		// Stop rewind (if happenning)
		this.stopRewindJob();

		// Make sure rate is a string
		this.playbackRate = rate = String(rate);
		const pbNumber = calcNumberValueOfPlaybackRate(rate);

		if (!platform.webos) {
			// ReactDOM throws error for setting negative value for playbackRate
			this.video.playbackRate = pbNumber < 0 ? 0 : pbNumber;

			// For supporting cross browser behavior
			if (pbNumber < 0) {
				this.beginRewind();
			}
		} else {
			// Set native playback rate
			this.video.playbackRate = pbNumber;
		}
	}

	/**
	 * Calculates the time that has elapsed since. This is necessary for browsers until negative
	 * playback rate is directly supported.
	 *
	 * @private
	 */
	rewindManually = () => {
		const now = perfNow(),
			distance = now - this.rewindBeginTime,
			pbRate = calcNumberValueOfPlaybackRate(this.playbackRate),
			adjustedDistance = (distance * pbRate) / 1000;

		this.jump(adjustedDistance);
		this.stopDelayedMiniFeedbackHide();
		this.clearPulsedPlayback();
		this.startRewindJob();	// Issue another rewind tick
	}

	rewindJob = new Job(this.rewindManually, 100)

	/**
	 * Starts rewind job.
	 *
	 * @private
	 */
	startRewindJob = () => {
		this.rewindBeginTime = perfNow();
		this.rewindJob.start();
	}

	/**
	 * Stops rewind job.
	 *
	 * @private
	 */
	stopRewindJob = () => {
		this.rewindJob.stop();
	}

	/**
	 * Implements custom rewind functionality (until browsers support negative playback rate).
	 *
	 * @private
	 */
	beginRewind = () => {
		this.send('pause');
		this.startRewindJob();
	}

	//
	// Handled Media events
	//
	addStateToEvent = (ev) => {
		return {
			// More props from `ev` may be added here as needed, but a full copy via `...ev`
			// overloads Storybook's Action Logger and likely has other perf fallout.
			type: ev.type,
			// Specific state variables are included in the outgoing calback payload, not all of them
			...this.getMediaState()
		};
	}

	disablePointerMode = () => {
		Spotlight.setPointerMode(false);
		return true;
	}

	handleKeyDownFromControls = this.handle(
		// onKeyDown is used as a proxy for when the title has been read because it can only occur
		// after the controls have been shown.
		this.markAnnounceRead,
		forKey('down'),
		this.disablePointerMode,
		this.hideControls
	)

	/**
	 * Check for elements with the spotlightDefaultClass, in the following location order:
	 * left components, right components, media controls or more controls (depending on which is
	 * available)
	 *
	 * @return {Node|false} The focused control or `false` if nothing is found.
	 * @private
	 */
	focusDefaultMediaControl = () => {
		const defaultSpottable = `.${spotlightDefaultClass}.${spottableClass}`;
		const defaultControl =
			this.player.querySelector(
				`.${css.leftComponents} ${defaultSpottable}, .${css.rightComponents} ${defaultSpottable}`
			) ||
			this.player.querySelector(`[data-media-controls] ${defaultSpottable}`);

		return defaultControl ? Spotlight.focus(defaultControl) : false;
	}

	//
	// Player Interaction events
	//
	onVideoClick = () => {
		this.toggleControls();
	}

	onSliderChange = ({value}) => {
		const time = value * this.state.duration;

		if (this.preventTimeChange(time)) return;

		this.seek(time);
		this.sliderScrubbing = false;
	}

	sliderTooltipTimeJob = new Job((time) => this.setState({sliderTooltipTime: time}), 20)

	handleKnobMove = (ev) => {
		this.sliderScrubbing = true;

		// prevent announcing repeatedly when the knob is detached from the progress.
		// TODO: fix Slider to not send onKnobMove when the knob hasn't, in fact, moved
		if (this.sliderKnobProportion !== ev.proportion) {
			this.sliderKnobProportion = ev.proportion;
			const seconds = Math.round(this.sliderKnobProportion * this.video.duration);

			if (!isNaN(seconds)) {
				this.sliderTooltipTimeJob.throttle(seconds);
				const knobTime = secondsToTime(seconds, this.durfmt, {includeHour: true});

				forward('onScrub', {...ev, seconds}, this.props);

				this.announce(`${$L('jump to')} ${knobTime}`);
			}
		}
	}

	handleSliderFocus = () => {
		const seconds = Math.round(this.sliderKnobProportion * this.video.duration);
		this.sliderScrubbing = true;

		this.setState({
			feedbackIconVisible: false,
			feedbackVisible: true
		});
		this.stopDelayedFeedbackHide();

		if (!isNaN(seconds)) {
			this.sliderTooltipTimeJob.throttle(seconds);
			const knobTime = secondsToTime(seconds, this.durfmt, {includeHour: true});

			forward('onScrub', {
				detached: this.sliderScrubbing,
				proportion: this.sliderKnobProportion,
				seconds},
			this.props);

			this.announce(`${$L('jump to')} ${knobTime}`);
		}
	}

	handleSliderBlur = () => {
		this.sliderScrubbing = false;
		this.startDelayedFeedbackHide();
		this.setState({
			// If paused is false that means it is playing. We only want to hide on playing.
			feedbackIconVisible: this.state.paused,
			sliderTooltipTime: this.state.currentTime
		});
	}

	slider5WayPressJob = new Job(() => {
		this.setState({slider5WayPressed: false});
	}, 200);

	handleSliderKeyDown = (ev) => {
		if (is('enter', ev.keyCode)) {
			this.setState({
				slider5WayPressed: true
			}, this.slider5WayPressJob.start());
		} else if (is('down', ev.keyCode)) {
			Spotlight.setPointerMode(false);

			if (this.focusDefaultMediaControl()) {
				stopImmediate(ev);
			}
		} else if (is('up', ev.keyCode)) {
			stopImmediate(ev);

			this.handleSliderBlur();
			this.hideControls();
		}
	}

	onJumpBackward = this.handle(
		forwardJumpBackward,
		() => this.jump(-1 * this.props.jumpBy)
	)
	onJumpForward = this.handle(
		forwardJumpForward,
		() => this.jump(this.props.jumpBy)
	)

	handleToggleMore = ({showMoreComponents}) => {
		if (showMoreComponents) {
			this.startAutoCloseTimeout();	// Restore the timer since we are leaving "more.
			// Restore the title-hide now that we're finished with "more".
			this.startDelayedTitleHide();
		} else {
			// Interrupt the title-hide since we don't want it hiding autonomously in "more".
			this.stopDelayedTitleHide();
		}

		this.setState({
			infoVisible: showMoreComponents,
			titleVisible: true,
			announce: this.state.announce < AnnounceState.INFO ? AnnounceState.INFO : AnnounceState.DONE
		});
	}

	handleMediaControlsClose = (ev) => {
		this.hideControls();
		ev.stopPropagation();
	}

	setPlayerRef = (node) => {
		// TODO: We've moved SpotlightContainerDecorator up to allow VP to be spottable but also
		// need a ref to the root node to query for children and set CSS variables.
		// eslint-disable-next-line react/no-find-dom-node
		this.player = ReactDOM.findDOMNode(node);
	}

	setVideoRef = (video) => {
		this.video = video;
	}

	setAnnounceRef = (node) => {
		this.announceRef = node;
	}

	getControlsAriaProps () {
		if (this.state.announce === AnnounceState.TITLE) {
			return {
				role: 'alert',
				'aria-live': 'off',
				'aria-labelledby': `${this.id}_title`
			};
		} else if (this.state.announce === AnnounceState.INFO) {
			return {
				role: 'alert',
				'aria-live': 'off',
				'aria-labelledby': `${this.id}_info`
			};
		}

		return null;
	}

	render () {
		const {
			className,
			disabled,
			infoComponents,
			loading,
			mediaControlsComponent,
			noAutoPlay,
			noMiniFeedback,
			noSlider,
			noSpinner,
			selection,
			spotlightDisabled,
			spotlightId,
			style,
			thumbnailComponent,
			thumbnailSrc,
			title,
			videoComponent: VideoComponent,
			...mediaProps
		} = this.props;

		delete mediaProps.announce;
		delete mediaProps.autoCloseTimeout;
		delete mediaProps.children;
		delete mediaProps.feedbackHideDelay;
		delete mediaProps.jumpBy;
		delete mediaProps.miniFeedbackHideDelay;
		delete mediaProps.onControlsAvailable;
		delete mediaProps.onFastForward;
		delete mediaProps.onJumpBackward;
		delete mediaProps.onJumpForward;
		delete mediaProps.onPause;
		delete mediaProps.onPlay;
		delete mediaProps.onRewind;
		delete mediaProps.onScrub;
		delete mediaProps.onSeekFailed;
		delete mediaProps.onSeekOutsideSelection;
		delete mediaProps.pauseAtEnd;
		delete mediaProps.playbackRateHash;
		delete mediaProps.seekDisabled;
		delete mediaProps.setApiProvider;
		delete mediaProps.thumbnailUnavailable;
		delete mediaProps.titleHideDelay;
		delete mediaProps.videoPath;

		mediaProps.autoPlay = !noAutoPlay;
		mediaProps.className = css.video;
		mediaProps.controls = false;
		mediaProps.mediaComponent = 'video';
		mediaProps.onPlay = this.handlePlayEvent;
		mediaProps.onLoadStart = this.handleLoadStart;
		mediaProps.onUpdate = this.handleEvent;
		mediaProps.ref = this.setVideoRef;

		const controlsAriaProps = this.getControlsAriaProps();

		let proportionSelection = selection;
		if (proportionSelection != null && this.state.duration) {
			proportionSelection = selection.map(t => t / this.state.duration);
		}

		return (
			<RootContainer
				className={css.videoPlayer + ' enact-fit' + (className ? ' ' + className : '')}
				onClick={this.activityDetected}
				onKeyDown={this.activityDetected}
				ref={this.setPlayerRef}
				spotlightDisabled={spotlightDisabled}
				spotlightId={spotlightId}
				style={style}
			>
				{/* Video Section */}
				{
					// Duplicating logic from <ComponentOverride /> until enzyme supports forwardRef
					VideoComponent && (
						(typeof VideoComponent === 'function' || typeof VideoComponent === 'string') && (
							<VideoComponent {...mediaProps} />
						) || React.isValidElement(VideoComponent) && (
							React.cloneElement(VideoComponent, mediaProps)
						)
					) || null
				}

				<Overlay
					bottomControlsVisible={this.state.mediaControlsVisible}
					onClick={this.onVideoClick}
				>
					{!noSpinner && (this.state.loading || loading) ? <Spinner centered /> : null}
				</Overlay>

				{this.state.bottomControlsRendered ?
					<div className={css.fullscreen} {...controlsAriaProps}>
						<FeedbackContent
							className={css.miniFeedback}
							playbackRate={this.pulsedPlaybackRate || this.selectPlaybackRate(this.speedIndex)}
							playbackState={this.pulsedPlaybackState || this.prevCommand}
							visible={this.state.miniFeedbackVisible && !noMiniFeedback}
						>
							{secondsToTime(this.state.sliderTooltipTime, this.durfmt)}
						</FeedbackContent>
						<ControlsContainer
							className={css.bottom + (this.state.mediaControlsVisible ? '' : ' ' + css.hidden)}
							spotlightDisabled={spotlightDisabled || !this.state.mediaControlsVisible}
						>
							{/*
								Info Section: Title, Description, Times
								Only render when `this.state.mediaControlsVisible` is true in order for `Marquee`
								to make calculations correctly in `MediaTitle`.
							*/}
							{this.state.mediaSliderVisible ?
								<div className={css.infoFrame}>
									<MediaTitle
										id={this.id}
										infoVisible={this.state.infoVisible}
										style={{'--infoComponentsOffset': this.state.titleOffsetHeight + 'px'}}
										title={title}
										visible={this.state.titleVisible && this.state.mediaControlsVisible}
									>
										{infoComponents}
									</MediaTitle>
									<Times current={this.state.currentTime} total={this.state.duration} formatter={this.durfmt} />
								</div> :
								null
							}

							{noSlider ? null : <MediaSlider
								backgroundProgress={this.state.proportionLoaded}
								disabled={disabled}
								forcePressed={this.state.slider5WayPressed}
								onBlur={this.handleSliderBlur}
								onChange={this.onSliderChange}
								onFocus={this.handleSliderFocus}
								onKeyDown={this.handleSliderKeyDown}
								onKnobMove={this.handleKnobMove}
								onSpotlightUp={this.handleSpotlightUpFromSlider}
								selection={proportionSelection}
								spotlightDisabled={spotlightDisabled || !this.state.mediaControlsVisible}
								value={this.state.proportionPlayed}
								visible={this.state.mediaSliderVisible}
							>
								<FeedbackTooltip
									duration={this.state.duration}
									formatter={this.durfmt}
									noFeedback={!this.state.feedbackIconVisible}
									playbackRate={this.selectPlaybackRate(this.speedIndex)}
									playbackState={this.prevCommand}
									thumbnailComponent={thumbnailComponent}
									thumbnailDeactivated={this.props.thumbnailUnavailable}
									thumbnailSrc={thumbnailSrc}
									hidden={!this.state.feedbackVisible}
								/>
							</MediaSlider>}

							<ComponentOverride
								component={mediaControlsComponent}
								mediaDisabled={disabled || this.state.mediaControlsDisabled}
								onBackwardButtonClick={this.handleRewind}
								onClose={this.handleMediaControlsClose}
								onFastForward={this.handleFastForward}
								onForwardButtonClick={this.handleFastForward}
								onJump={this.handleJump}
								onJumpBackwardButtonClick={this.onJumpBackward}
								onJumpForwardButtonClick={this.onJumpForward}
								onKeyDown={this.handleKeyDownFromControls}
								onPause={this.handlePause}
								onPlay={this.handlePlay}
								onRewind={this.handleRewind}
								onToggleMore={this.handleToggleMore}
								paused={this.state.paused}
								spotlightDisabled={!this.state.mediaControlsVisible || spotlightDisabled}
								visible={this.state.mediaControlsVisible}
							/>
						</ControlsContainer>
					</div> :
					null
				}
				<SpottableDiv
					// This captures spotlight focus for use with 5-way.
					// It's non-visible but lives at the top of the VideoPlayer.
					className={css.controlsHandleAbove}
					onClick={this.showControls}
					onSpotlightDown={this.showControls}
					spotlightDisabled={this.state.mediaControlsVisible || spotlightDisabled}
				/>
				<Announce ref={this.setAnnounceRef} />
			</RootContainer>
		);
	}
};

/**
 * {@link moonstone/VideoPlayer.VideoPlayer} is a standard HTML5 video player for Moonstone. It
 * behaves, responds to, and operates like a standard `<video>` tag in its support for `<source>`s
 * It also accepts custom tags such as `<infoComponents>` for displaying additional information
 * in the title area and `<MediaControls>` for handling media playback controls and adding more
 * controls.
 *
 * Example usage:
 * ```
 *	<VideoPlayer title="Hilarious Cat Video" poster="http://my.cat.videos/boots-poster.jpg">
 *		<source src="http://my.cat.videos/boots.mp4" type="video/mp4" />
 *		<infoComponents>A video about my cat Boots, wearing boots.</infoComponents>
 *		<MediaControls>
 *			<leftComponents><IconButton backgroundOpacity="translucent">star</IconButton></leftComponents>
 *			<rightComponents><IconButton backgroundOpacity="translucent">flag</IconButton></rightComponents>
 *
 *			<Button backgroundOpacity="translucent">Add To Favorites</Button>
 *			<IconButton backgroundOpacity="translucent">search</IconButton>
 *		</MediaControls>
 *	</VideoPlayer>
 * ```
 *
 * To invoke methods (`fastForward()`, `hideControls()`, `jump()`, `pause()`, `play()`, `rewind()`,
 * `seek()`, 'showControls()') or get the current state (`getMediaState()`), store a ref to the
 * `VideoPlayer` within your component:
 *
 * ```
 * 	...
 *
 * 	setVideoPlayer = (node) => {
 * 		this.videoPlayer = node;
 * 	}
 *
 * 	play () {
 * 		this.videoPlayer.play();
 * 	}
 *
 * 	render () {
 * 		return (
 * 			<VideoPlayer ref={this.setVideoPlayer} />
 * 		);
 * 	}
 * ```
 *
 * @class VideoPlayer
 * @memberof moonstone/VideoPlayer
 * @mixes ui/Slottable.Slottable
 * @ui
 * @public
 */
const VideoPlayer = ApiDecorator(
	{api: [
		'areControlsVisible',
		'fastForward',
		'getMediaState',
		'getVideoNode',
		'hideControls',
		'jump',
		'pause',
		'play',
		'rewind',
		'seek',
		'showControls',
		'showFeedback',
		'toggleControls'
	]},
	Slottable(
		{slots: ['infoComponents', 'mediaControlsComponent', 'source', 'thumbnailComponent', 'videoComponent']},
		FloatingLayerDecorator(
			{floatLayerId: 'videoPlayerFloatingLayer'},
			Skinnable(
				VideoPlayerBase
			)
		)
	)
);

export default VideoPlayer;
export {
	MediaControls,
	Video,
	VideoPlayer,
	VideoPlayerBase
};<|MERGE_RESOLUTION|>--- conflicted
+++ resolved
@@ -666,25 +666,13 @@
 	}
 
 	componentDidUpdate (prevProps, prevState) {
-<<<<<<< HEAD
-		const {source} = this.props;
-		const {source: prevSource, preloadSource: prevPreloadSource} = prevProps;
-
-		if (!compareSources(source, prevSource)) {
-			const isPreloadedVideo = source && prevPreloadSource && compareSources(source, prevPreloadSource);
-			this.reloadVideo(isPreloadedVideo);
-			this.showControls();
-		}
 
 		if (
-			prevState.mediaControlsVisible === !this.state.mediaControlsVisible ||
-			prevState.mediaSliderVisible === !this.state.mediaSliderVisible
+			!this.state.mediaControlsVisible && prevState.mediaControlsVisible !== this.state.mediaControlsVisible ||
+			!this.state.mediaSliderVisible && prevState.mediaSliderVisible !== this.state.mediaSliderVisible
 		) {
 			this.context.closeAllFloatingLayers();
 		}
-=======
-		this.setFloatingLayerShowing(this.state.mediaControlsVisible || this.state.mediaSliderVisible);
->>>>>>> dea8675c
 
 		if (!this.state.mediaControlsVisible && prevState.mediaControlsVisible) {
 			forwardControlsAvailable({available: false}, this.props);
