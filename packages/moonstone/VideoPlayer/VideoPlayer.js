--- conflicted
+++ resolved
@@ -12,14 +12,10 @@
 import {Job} from '@enact/core/util';
 import {on, off} from '@enact/core/dispatcher';
 import Slottable from '@enact/ui/Slottable';
-<<<<<<< HEAD
 import {getDirection, Spotlight} from '@enact/spotlight';
 import {Spottable, spottableClass} from '@enact/spotlight/Spottable';
 import {SpotlightContainerDecorator, spotlightDefaultClass} from '@enact/spotlight/SpotlightContainerDecorator';
 import Video from 'react-html5video';
-=======
-import {Spotlight, Spottable, SpotlightContainerDecorator, getDirection, spottableClass, spotlightDefaultClass} from '@enact/spotlight';
->>>>>>> b5471bf5
 
 import Spinner from '../Spinner';
 
@@ -307,11 +303,7 @@
 		super(props);
 
 		// Internal State
-<<<<<<< HEAD
 		this.videoReady = false;
-=======
-		this.instanceId = Math.random();
->>>>>>> b5471bf5
 		this.video = null;
 		this.handledMediaForwards = {};
 		this.handledMediaEvents = {};
@@ -452,7 +444,7 @@
 	}
 
 	activityDetected = () => {
-		// console.count('activityDetected');
+		// console.count('ActivityDetected');
 		this.startAutoCloseTimeout();
 	}
 
@@ -461,12 +453,12 @@
 		// detection of when "more" is pressed vs when the state is updated is mismatched. Using an
 		// instance variable that's only set and used for this express purpose seems cleanest.
 		if (this.props.autoCloseTimeout && !this.moreInProgress) {
-			startJob('autoClose' + this.instanceId, this.hideControls, this.props.autoCloseTimeout);
+			this.autoCloseJob.startAfter(this.props.autoCloseTimeout);
 		}
 	}
 
 	stopAutoCloseTimeout = () => {
-		stopJob('autoClose' + this.instanceId);
+		this.autoCloseJob.stop();
 	}
 
 	showControls = () => {
@@ -482,29 +474,43 @@
 		this.setState({bottomControlsVisible: false, more: false});
 	}
 
+	autoCloseJob = new Job(this.hideControls)
+
 	startDelayedTitleHide = () => {
 		if (this.props.titleHideDelay) {
-			startJob('titleHideDelay' + this.instanceId, this.hideTitle, this.props.titleHideDelay);
+			this.hideTitleJob.startAfter(this.props.titleHideDelay);
 		}
 	}
 
 	stopDelayedTitleHide = () => {
-		stopJob('titleHideDelay' + this.instanceId);
+		this.hideTitleJob.stop();
 	}
 
 	hideTitle = () => {
 		this.setState({titleVisible: false});
 	}
 
+	hideTitleJob = new Job(this.hideTitle)
+
 	startDelayedFeedbackHide = () => {
 		if (this.props.feedbackHideDelay) {
-			startJob('feedbackHideDelay' + this.instanceId, this.hideFeedback, this.props.feedbackHideDelay);
+			this.hideFeedbackJob.startAfter(this.props.feedbackHideDelay);
 		}
 	}
 
 	stopDelayedFeedbackHide = () => {
-		stopJob('feedbackHideDelay' + this.instanceId);
-	}
+		this.hideFeedbackJob.stop();
+	}
+
+	showFeedback = () => {
+		this.setState({feedbackVisible: true});
+	}
+
+	hideFeedback = () => {
+		this.setState({feedbackVisible: false});
+	}
+
+	hideFeedbackJob = new Job(this.hideFeedback)
 
 	showFeedback = () => {
 		this.setState({feedbackVisible: true});
@@ -843,75 +849,6 @@
 		this.startRewindJob();
 	}
 
-<<<<<<< HEAD
-	activityDetected = () => {
-		// console.count('ActivityDetected');
-		this.startAutoCloseTimeout();
-	}
-
-	startAutoCloseTimeout = () => {
-		if (this.props.autoCloseTimeout && !this.state.more) {
-			this.autoCloseJob.startAfter(this.props.autoCloseTimeout);
-		}
-	}
-
-	stopAutoCloseTimeout = () => {
-		this.autoCloseJob.stop();
-	}
-
-	showControls = () => {
-		this.startDelayedTitleHide();
-		this.setState({
-			bottomControlsVisible: true,
-			titleVisible: true
-		});
-	}
-
-	hideControls = () => {
-		this.stopDelayedTitleHide();
-		this.setState({bottomControlsVisible: false, more: false});
-	}
-
-	autoCloseJob = new Job(this.hideControls)
-
-	startDelayedTitleHide = () => {
-		if (this.props.titleHideDelay) {
-			this.hideTitleJob.startAfter(this.props.titleHideDelay);
-		}
-	}
-
-	stopDelayedTitleHide = () => {
-		this.hideTitleJob.stop();
-	}
-
-	hideTitle = () => {
-		this.setState({titleVisible: false});
-	}
-
-	hideTitleJob = new Job(this.hideTitle)
-
-	startDelayedFeedbackHide = () => {
-		if (this.props.feedbackHideDelay) {
-			this.hideFeedbackJob.startAfter(this.props.feedbackHideDelay);
-		}
-	}
-
-	stopDelayedFeedbackHide = () => {
-		this.hideFeedbackJob.stop();
-	}
-
-	showFeedback = () => {
-		this.setState({feedbackVisible: true});
-	}
-
-	hideFeedback = () => {
-		this.setState({feedbackVisible: false});
-	}
-
-	hideFeedbackJob = new Job(this.hideFeedback)
-
-=======
->>>>>>> b5471bf5
 	//
 	// Handled Media events
 	//
