--- conflicted
+++ resolved
@@ -743,11 +743,8 @@
 		this.announceJob.stop();
 		this.renderBottomControl.stop();
 		this.refocusMoreButton.stop();
-<<<<<<< HEAD
 		this.stopListeningForPulses();
-=======
 		this.sliderTooltipTimeJob.stop();
->>>>>>> f7433cab
 	}
 
 	//
