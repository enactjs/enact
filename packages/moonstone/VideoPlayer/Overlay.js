--- conflicted
+++ resolved
@@ -40,15 +40,11 @@
 	}
 });
 
-<<<<<<< HEAD
-const Overlay = onlyUpdateForKeys(['children'])(
+const Overlay = onlyUpdateForKeys(['bottomControlsVisible', 'children'])(
 	Touchable(
 		OverlayBase
 	)
 );
-=======
-const Overlay = onlyUpdateForKeys(['bottomControlsVisible', 'children'])(OverlayBase);
->>>>>>> 95654953
 
 export default Overlay;
 export {
