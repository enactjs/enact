--- conflicted
+++ resolved
@@ -147,7 +147,6 @@
 						&.pressed .knob::before {
 							transform: @moon-translate-center scale(0.75);
 						}
-<<<<<<< HEAD
 					}
 					.sliderTooltip {
 						.moon-text-base(@moon-video-slider-tooltip-font-size);
@@ -169,8 +168,6 @@
 						.sliderTooltip {
 							transform: translateX(-100%) translateX(-30px);
 						}
-=======
->>>>>>> 36c71230
 					}
 				}
 
