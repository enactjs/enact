// VideoPlayer.less
//
@import '~@enact/ui/styles/mixins.less';
@import '../styles/colors.less';
@import '../styles/variables.less';
@import '../styles/text.less';
@import '../styles/mixins.less';

.videoPlayer {
	position: relative;
	overflow: hidden;

	.video {
		width: 100%;
		vertical-align: top;
	}

	.overlay {
		position: absolute;
		.position(0);
	}

	.fullscreen {
		.bottom {
			position: absolute;
			bottom: @moon-video-player-padding-bottom;
			left: @moon-video-player-padding-side;
			right: @moon-video-player-padding-side;
			background-color: @moon-video-player-bottom-bg-color;

			.infoFrame {
				display: flex;
				text-shadow: @moon-video-player-title-text-shadow;
				margin-bottom: @moon-spotlight-outset;

				// Title Container
				.titleFrame {
					@badges-present-transition: transform 500ms ease-in-out;

					flex-grow: 1;
					color: @moon-video-player-title-color;
					opacity: 1;
					overflow: hidden;
					.margin-start-end(0, @moon-spotlight-outset);

					&.hidden {
						transition: opacity 1000ms ease-in-out;
						opacity: 0;
					}

					// Title
					.title {
						.moon-text-base(@moon-video-player-title-size);
						line-height: @moon-header-line-height;
						transition: @badges-present-transition;
						transform: translateY(36px) translateZ(0);
						.font-kerning;

						&.infoVisible {
							transform: translateY(0) translateZ(0);
						}

						.enyo-locale-non-latin & {
							line-height: @moon-non-latin-header-text-line-height;
						}
					}

					// Badges and title components
					.infoComponents {
						vertical-align: super;

						&.hidden {
							opacity: 0;
						}
						&.visible {
							transition: opacity 500ms ease-in-out;
						}

						> * {
							display: inline-block;
							margin: 0 6px;
						}

						.badgeTextIcon {
							font-family: @moon-font-family-bold;
							font-size: @moon-video-player-badge-text-size;
							text-align: center;
							white-space: nowrap;
							display: inline-block;
						}

						.redIcon {
							background-color: @moon-video-player-redicon-bg-color;
							color: @moon-video-player-redicon-text-color;
						}

						.fontLgIcons {
							font-family: "LG Icons";
						}

						:global(.enyo-locale-right-to-left) & {
							text-align: right;
						}
					}
				}

				.times {
					.moon-text-base(@moon-video-player-indicator-text-size);
					align-self: flex-end;
					white-space: nowrap;
					color: @moon-video-player-subdued-text-color;

					> * {
						display: inline-block;
					}

					.separator {
						padding: 0 1ex;
					}

					.currentTime {
						color: @moon-video-player-indicator-text-color;
					}

					// .enyo-locale-right-to-left & {
					// 	direction: rtl;
					// }
				}
			}

			.sliderFrame {
				@slider-padding-v: ((@moon-video-player-slider-tap-area - @moon-video-player-slider-height) / 2);

				.mediaSlider {
					padding: @slider-padding-v 0;
					height: @moon-video-player-slider-height;
					margin: 0;

					// Grow the knob when the Slider gets spotted
					&:global(.spottable):focus {
						.knob::before {
							transform: @moon-translate-center scale(0.5);
							opacity: 1;
						}
						&.pressed .knob::before {
							transform: @moon-translate-center scale(0.75);
						}
					}
					.sliderTooltip {
						.moon-text-base(@moon-video-slider-tooltip-font-size);
						color: @moon-white;
						text-shadow: @moon-video-player-title-text-shadow;
						line-height: @moon-video-slider-tooltip-line-height;
						white-space: nowrap;
						position: absolute;
						top: 6px;
						transition: transform 100ms ease-in-out;
						will-change: transform;
					}
					.knob[data-climax="rising"] {
						.sliderTooltip {
							transform: translateX(30px);
						}
					}
					.knob[data-climax="falling"] {
						.sliderTooltip {
							transform: translateX(-100%) translateX(-30px);
						}
					}
				}

				.input {
					padding: 0;

					// Add a tap area that extends to the edges of the screen, to make the slider more accessible
					&::before {
						content: '';
						position: absolute;
						.position(0, -(@moon-video-player-padding-side));
					}
				}

				.sliderBar {
					background-color: @moon-video-player-slider-bg-color;
				}

				.fill,
				.load {
					border-top-right-radius: (@moon-video-player-slider-height / 2);
					border-bottom-right-radius: (@moon-video-player-slider-height / 2);
				}

				.load {
					background-color: @moon-video-player-slider-load-color;
				}

				.fill {
					background-color: @moon-video-player-slider-fill-color;
				}

				// Knob
				.knob {
					@activate-transition-function: cubic-bezier(0.15, 0.85, 0.6, 1.65);
					@slide-transition-function:    cubic-bezier(0.15, 0.85, 0.53, 1.09);

					-webkit-transition: -webkit-transform @slide-transition-function 0.2s;
					transition:                 transform @slide-transition-function 0.2s;

					&::before {
						width: (@moon-video-player-slider-knob-size * 2);
						height: (@moon-video-player-slider-knob-size * 2);
						border-width: 0;
						background-color: @moon-video-player-slider-knob-color;
						border-radius: @moon-video-player-slider-knob-size;
						-webkit-transform: @moon-translate-center scale(0.5);
						transform:         @moon-translate-center scale(0.5);
						opacity: 0;
						will-change: transform opacity;
						-webkit-transition: -webkit-transform @activate-transition-function 0.2s, opacity ease 0.2s;
						transition:                 transform @activate-transition-function 0.2s, opacity ease 0.2s;
					}
				}

				&.scrubbing {
					.knob {
						display: block;
					}
				}

				// Status Indicator
				.status-indicator {
					.moon-slider-popup-center {
						font-family: @moon-font-family;
						font-size: @moon-video-player-indicator-text-size;
						color: @moon-video-player-indicator-text-color;
						text-shadow: @moon-video-player-title-text-shadow;
						line-height: 36px;
						position: absolute;	// Allows flip-h to work
						margin: 0 30px;

						.moon-icon {
							color: inherit;
						}
					}
				}
			}

			.controlsFrame {
				@expanding-button-clearance: 3px;

				position: relative;
				display: flex;

				.leftComponents,
				.rightComponents {
					// Pre-allocate enough space for 2 buttons, statically.
					width: (@moon-icon-button-size * 2 + @moon-spotlight-outset * 3);
					white-space: nowrap;
					padding: @expanding-button-clearance 0;
				}
				.leftComponents {
					> :first-child {
						.margin-start-end(0, @moon-button-h-margin);
					}
				}
				.rightComponents {
					> :last-child {
						.margin-start-end(@moon-button-h-margin, 0);
					}
				}
				.centerComponentsContainer {
					flex-grow: 1;
					// Must get clever with the masking. This container must support horizontal
					// clipping without inhibiting the ability for components to overflow out of
					// their natural containers. overflow-x:hidden;overflow-y:visible; adds a clip
					// region and a scrollbar which conflicts with buttons' ability to grow large
					// when clicked. Basic overflow:hidden cannot be used either, as it clips too.
					-webkit-mask-image: -webkit-gradient(linear, left top, right top, color-stop(0.9,  rgba(0,0,0,1)), color-stop(1,  rgba(0,0,0,0)));
					padding: @expanding-button-clearance 0;

					.centerComponents {
						transition: 500ms transform ease;
						will-change: transform;
						white-space: nowrap;

						&.more {
							transform: translateX(-100%);
<<<<<<< HEAD
							pointer-events: none;

							.moreControls {
								pointer-events: all;
							}
=======
							text-align: center;
>>>>>>> 30051ea3
						}
						.mediaControls,
						.moreControls {
							width: 100%;
							display: inline-block;

							> * {
								vertical-align: top;
							}
						}
						.mediaControls {
							text-align: center;
							direction: ltr;
						}
					}

					:global(.enact-locale-right-to-left) & {
						-webkit-mask-image: -webkit-gradient(linear, right top, left top, color-stop(0.9,  rgba(0,0,0,1)), color-stop(1,  rgba(0,0,0,0)));

						.centerComponents.more {
							transform: translateX(100%);
						}
					}
				}

				:global(.enact-locale-right-to-left) & {
					.moreButton {
						transform: scaleX(-1);
					}
				}
			}
		}
	}

	.controlsHandleAbove {
		pointer-events: none;
		position: absolute;
		.position(0, 0, auto, 0);
	}
}<|MERGE_RESOLUTION|>--- conflicted
+++ resolved
@@ -285,15 +285,12 @@
 
 						&.more {
 							transform: translateX(-100%);
-<<<<<<< HEAD
+							text-align: center;
 							pointer-events: none;
 
 							.moreControls {
 								pointer-events: all;
 							}
-=======
-							text-align: center;
->>>>>>> 30051ea3
 						}
 						.mediaControls,
 						.moreControls {
