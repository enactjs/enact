--- conflicted
+++ resolved
@@ -277,11 +277,7 @@
 		playIcon: PropTypes.string,
 
 		/**
-<<<<<<< HEAD
-		 * Disables state on the media "play"/"pause" button
-=======
 		 * Disables the media "play"/"pause" button.
->>>>>>> 53bfb871
 		 *
 		 * @type {Boolean}
 		 * @public
@@ -321,11 +317,7 @@
 		spotlightDisabled: PropTypes.bool,
 
 		/**
-<<<<<<< HEAD
-		 * A custom media controls container ID to use with Spotlight.
-=======
 		 * The spotlight ID for the media controls container.
->>>>>>> 53bfb871
 		 *
 		 * @type {String}
 		 * @public
