# Change Log

The following is a curated list of changes in the Enact moonstone module, newest changes on the top.

## [unreleased]

### Added

<<<<<<< HEAD
- `moonstone/Popup` public class names `body` and `closeContainer`

### Changed

- `moonstone/Dialog` appearance to match the latest designs
=======
- `moonstone/LabeledIconButton` prop `flip` to flip the icon horizontally, vertically, or both
>>>>>>> 21b23fe8

### Fixed

- Fonts to properly display all localized fonts when representing glyphs from any locale. Everything is consolidated under the single "Moonstone" font-family name.
- `moonstone/Input` disabled focus text color
- `moonstone/Panels` to treat all components within `controls` as part of the active panel for the purposes of accessibility
- `moonstone/Panels` to allow 5-way navigation to components within `controls` when used with a `Header` with `headerInput`
- `moonstone/VideoPlayer` feedback tooltip to overlap in non-latin locale
- `moonstone/VideoPlayer` more button to not clip and flip in rtl
- `moonstone/Scroller` to not scroll horizontally via 5-way down in horizontal scroller
- `moonstone/Scroller` to not jump to the top when right key is pressed in the right most item of a vertical scroller
- `moonstone/Tooltip` arrow gap

## [3.0.0-beta.2] - 2019-07-23

### Added

- `moonstone/Panels.Header` prop `hideLine` to hide the bottom separator line
- `moonstone/Panels.Header` type "dense" for "AlwaysViewing" Panels types

### Changed

- `moonstone/Scroller` and other scrolling components to scroll via remote page up/down buttons when the scrollbar is hidden

### Fixed

- `moonstone/Dropdown` button to not animate
- `moonstone/FormCheckboxItem` so it doesn't change size between normal and large text mode
- `moonstone/Heading` to have a bit more space between the text and the line, when the line is present
- `moonstone/LabeledItem` to pass `marqueeOn` prop to its contents
- `moonstone/Panels.Header` to use the latest designs with better spacing between the titles below
- `moonstone/Picker` accessibility read out when a button becomes disabled
- `moonstone/ProgressBar`, `moonstone/Slider`, and `moonstone/IncrementSlider` to use the latest set of design colors
- `moonstone/RadioItem` to have a much prettier dot in dark and light skins
- `moonstone/Spinner` to use the latest designs
- `moonstone/Tooltip` layer order so it doesn't interfere with other positioned elements, like `ContextualPopup`
- `moonstone/VirtualList.VirtualGridList` and `moonstone/VirtualList.VirtualList` to properly respond to 5way directional key presses
- `moonstone/VirtualList.VirtualGridList` and `moonstone/VirtualList.VirtualList` to navigate items properly in RTL languages
- `moonstone/VirtualList.VirtualGridList` and `moonstone/VirtualList.VirtualList` to properly navigate from paging controls to controls out of the list

## [3.0.0-beta.1] - 2019-07-15

### Removed

- `small` prop in `moonstone/Input`, `moonstone/ToggleButton`, `moonstone/Button`, `moonstone/Icon`, `moonstone/IconButton`, and `moonstone/LabeledIcon`, replaced by `size` prop, which accepts `"small"` or `"large"`
- `moonstone/Divider`, replaced by `moonstone/Heading`

### Added

- `ilib@^14.2.0` as a package peer dependency, which apps will need to include
- `moonstone/Dropdown` widths `tiny`, and `huge`

### Fixed

- Fonts to use the updated names of global fonts available in the system
- `moonstone/Popup` to properly handle closing in mid-transition
- `moonstone/Scroller` to properly move focus out of the container
- `moonstone/VirtualList` to allow keydown events to bubble up when not handled by the component
- `moonstone/IncrementSlider` to support aria-label when disabled
- `moonstone/LabeledItem` to not clip the bottom of descender glyphs in large text mode
- `moonstone/Scroller`, `moonstone/VirtualList.VirtualGridList`, and `moonstone/VirtualList.VirtualList` not to scroll too far by page up/down keys
- `moonstone/VirtualList.VirtualGridList` scrolling when navigating to an adjacent item
- `moonstone/VirtualList.VirtualGridList` and `moonstone/VirtualList.VirtualList` to focus an item properly after an update

## [3.0.0-alpha.7] - 2019-06-24

### Fixed

- `moonstone/Dropdown` to scroll to and focus the selected item when opened
- `moonstone/ExpandableItem.ExpandableItemBase` to not error if `onClose` or `onOpen` was not supplied
- `moonstone/GridListImageItem` to support overriding the `image` CSS class name
- `moonstone/Scroller` to scroll and to move focus to the paging control properly if the current item sticking to the top is only spottable
- `moonstone/VirtualList` to scroll to the focused item when navigating out of the viewport via 5-way

## [3.0.0-alpha.6] - 2019-06-17

### Removed

- `moonstone/Divider`, `moonstone/Dialog`, and `moonstone/Heading` prop `casing`

### Fixed

- `moonstone/Dropdown` to support voice readout
- `moonstone/Dropdown` remaining open after it becomes `disabled`

## [3.0.0-alpha.5] - 2019-06-10

### Added

- `moonstone/Dropdown` property `width` to support `'small'`, `'medium'`, and `'large'` sizes

### Fixed

- `moonstone/Panels.Header` to center text when `centered` is used and additional controls are included by `moonstone/Panels`
- Fonts for non-Latin to not intermix font weights for bold when using a combination of Latin and non-Latin glyphs
- `moonstone/VirtualList` to restore focus to an item when scrollbars are visible

## [3.0.0-alpha.4] - 2019-06-03

### Changed

- `moonstone/Dropdown` to prevent spotlight moving out of the popup
- `moonstone/Dropdown` to use radio selection which allows only changing the selection but not deselection

### Fixed

- Non-Latin locale font assignments to match the new font family support in `LG Smart UI`
- `moonstone/Checkbox`, `moonstone/FormCheckbox`, `moonstone/Panels.Header`, `moonstone/RadioItem`, `moonstone/Slider`, and `moonstone/Switch` to render correctly in high contrast
- `moonstone/VideoPlayer` to hide scrim for high contrast if bottom controls are hidden

## [3.0.0-alpha.3] - 2019-05-29

### Added

- `moonstone/Panels` support for managing share state of contained components
- `moonstone/Scroller` and `moonstone/VirtualList` support for restoring scroll position when within a `moonstone/Panels.Panel`

### Changed

- `moonstone/Scroller` to scroll when no spottable child exists in the pressed 5-way key direction and, when `focusableScrollbar` is set, focus the scrollbar button

### Fixed

- Fonts to correctly use the new font files and updated the international font name from "Moonstone LG Display" to "Moonstone Global"
- `moonstone/Dropdown` `children` propType so it supports the same format as `ui/Group` (an array of strings or an array of objects with props)
- `moonstone/FormCheckbox`, `moonstone/Input`, `moonstone/ProgressBar`, `moonstone/RadioItem`, `moonstone/SwitchItem`, and `moonstone/Tooltip` light skin colors.
- `moonstone/VideoPlayer` to have correct sized control buttons

## [3.0.0-alpha.2] - 2019-05-20

### Added

- `moonstone/Heading` prop `spacing` with default value `'small'`

### Fixed

- `moonstone/Button` background colors for translucent and lightTranslucent
- `moonstone/Checkbox` by updating colors for both dark and light skins
- `moonstone/DaySelector` item text size in large-text mode
- `moonstone/Dropdown` popup scroller arrows showing in non-latin locales and added large-text mode support
- `moonstone/FormCheckboxItem` to match the designs
- `moonstone/Panels.Header` with `Input` to not have a distracting white background color
- `moonstone/Input` caret color to match the designs (black bar on white background, white bar on black background, standard inversion)
- `moonstone/Item` height in non-latin locales
- `moonstone/RadioItem` and `moonstone/SelectableItem` icon size in large-text mode

## [3.0.0-alpha.1] - 2019-05-15

### Removed

- `moonstone/Button` and `moonstone/Panels.Header` prop `casing` which is no longer supported
- `moonstone/Input.InputBase` prop `focused` which was used to indicate when the internal input field had focused but was replaced by the `:focus-within` pseudo-selector
- `moonstone/VirtualList` and `moonstone/VirtualList.VirtualGridList` property `isItemDisabled`

### Added

- `moonstone/BodyText` prop `size` to offer a new "small" size
- `moonstone/Button` prop `iconPosition`
- `moonstone/ContextualPopup` config `noArrow`
- `moonstone/Dropdown` component
- `moonstone/Panels.Header` prop `centered` to support immersive apps with a completely centered design
- `moonstone/Heading` component, an improved version of `moonstone/Divider` with additional features
- `moonstone/Panels` slot `<controls>` to easily add custom controls next to the Panels' "close" button
- `moonstone/Spinner` prop `size` to support a new "small" size for use inside `SlotItem` components
- `moonstone/TooltipDecorator` prop `tooltipRelative` and `moonstone/TooltipDecorator.Tooltip` prop `relative` to support relative positioning. This is an advanced feature and requires a container with specific rules. See documentation for details.

### Changed

- `moonstone/Button.ButtonDecorator` to remove `i18n/Uppercase` HOC
- `moonstone/Button`, `moonstone/Checkbox`, `moonstone/CheckboxItem`, `moonstone/ContextualPopupDecorator`, `moonstone/FormCheckbox`, `moonstone/FormCheckboxItem`, `moonstone/Panels.Header`, `moonstone/Notification`, `moonstone/RadioItem`, and `moonstone/Tooltip` appearance to match the latest designs
- `moonstone/Button`, `moonstone/Dropdown`, `moonstone/Icon`, `moonstone/IconButton`, `moonstone/Input`, and `moonstone/ToggleButton` default size to "small", which unifies their initial heights
- `moonstone/DaySelector` to have squared check boxes to match the rest of the checkmark components
- `moonstone/LabeledIcon` and `moonstone/LabeledIconButton` text size to be smaller
- `moonstone/Panel` and `moonstone/Panels` now allocate slightly more screen edge space for a cleaner look
- `moonstone/Scroller.Scroller`, `moonstone/VirtualList.VirtualGridList`, and `moonstone/VirtualList.VirtualList` scrollbar button to gain focus when pressing a page up or down key if `focusableScrollbar` is true
- global styling rules affecting standard font-weight, disabled opacity, and LESS color variable definitions

### Fixed

- `moonstone/Scroller`, `moonstone/VirtualList.VirtualGridList`, and `moonstone/VirtualList.VirtualList` to scroll by page up/down keys without focus in pointer mode

## [2.6.0] - ???

### Deprecated

- `moonstone/Divider` which will be replaced by `moonstone/Heading`
- `moonstone/Input.InputBase` prop `focused` which will be handled by CSS in 3.0
- `small` prop in `moonstone/Input` and `moonstone/ToggleButton`, which will be replaced by `size="small"` in 3.0

### Added

- `moonstone/Input` and `moonstone/ToggleButton` prop `size`
- `moonstone/Button`, `moonstone/IconButton`, and `moonstone/LabeledIconButton` public class name `large` to support customizing the style for the new `size` prop on `ui/Button`

### Fixed

- `moonstone/EditableIntegerPicker`, `moonstone/Picker`, and `moonstone/RangePicker` to not error when the `min` prop exceeds the `max` prop

## [2.5.3] - 2019-06-06

### Fixed

- `moonstone/ContextualPopupDecorator` imperative methods to be correctly bound to the instance
- `moonstone/ExpandableInput` to retain focus when touching within the input field on touch platforms
- `moonstone/ExpandableList` to not error if `selected` is passed as an array to a non-multi-select list
- `moonstone/Scroller` to allow changing spotlight focus to opposite scroll button when switching to 5way mode
- `moonstone/ExpandableInput` to retain focus when touching within the input field on touch platforms
- `moonstone/Input` refocusing on touch on iOS
- `moonstone/Scroller`, `moonstone/VirtualList.VirtualGridList`, and `moonstone/VirtualList.VirtualList` to change spotlight focus due to touch events
- `moonstone/Slider` to not scroll the viewport when dragging on touch platforms
- `moonstone/VideoPlayer` to correctly handle touch events while moving slider knobs
- `moonstone/VirtualList` and `moonstone/Scroller` to animate with 5-way navigation by default

## [2.5.2] - 2019-04-23

### Fixed

- `moonstone/EditableIntegerPicker` text alignment when not editing the value
- `moonstone/Scroller` to scroll via dragging when the platform has touch support
- `moonstone/VideoPlayer` to continue to display the thumbnail image while the slider is focused

## [2.5.1] - 2019-04-09

### Fixed

- `moonstone/ExpandableInput` to close on touch platforms when tapping another component

## [2.5.0] - 2019-04-01

### Fixed

- `moonstone/ContextualPopupDecorator` method `positionContextualPopup()` to correctly reposition the popup when invoked from app code
- `moonstone/Tooltip` to better support long tooltips
- `moonstone/Popup` to resume spotlight pauses when closing with animation
- `moonstone/Panels` to correctly ignore `null` children

## [2.4.1] - 2019-03-11

### Changed

- `moonstone/Picker` to display more of the selected value in wide instances

### Fixed

- `moonstone/Checkbox`, `moonstone/FormCheckbox`, `moonstone/RadioItem`, `moonstone/SelectableIcon`, and `moonstone/Slider` spotlight muted colors
- `moonstone/Spinner` animation synchronization after a rerender
- `moonstone/TooltipDecorator` to position `Tooltip` correctly when the wrapped component moves or resizes
- `moonstone/VideoPlayer` to continue to show thumbnail when playback control keys are pressed
- `moonstone/VideoPlayer` to stop seeking by remote key when it loses focus
- `moonstone/VirtualList` to only resume spotlight pauses it initiated
- `moonstone/ExpandableItem` to be better optimized on mount

## [2.4.0] - 2019-03-04

### Added

- `line-height` rule to base text CSS for both latin and non-latin locales
- Support for high contrast colors in dark and light `moonstone`
- `moonstone/BodyText` prop `noWrap` which automatically adds `moonstone/Marquee` support as well as limits the content to only display one line of text

### Changed

- `moonstone/Spinner` visuals from 3 spinning balls to an energetic flexing line

### Fixed

- `moonstone/Panels` to set child's `autoFocus` prop to `default-element` when `index` increases
- `moonstone/Slider` to prevent gaining focus when clicked when disabled
- `moonstone/Slider` to prevent default browser scroll behavior when 5-way directional key is pressed on an active knob
- `moonstone/DatePicker` and `moonstone/TimePicker` to close with back/ESC
- `moonstone/DatePicker` and `moonstone/TimePicker` value handling when open on mount
- `moonstone/ContextualPopupDecorator` to correctly focus on popup content when opened

## [2.3.0] - 2019-02-11

### Added

- `moonstone/VirtualList.VirtualGridList` and `moonstone/VirtualList.VirtualList` property `childProps` to support additional props included in the object passed to the `itemsRenderer` callback
- `moonstone/Skinnable` support for `skinVariants`, to enable features like high contrast mode and large text mode
- Support for 8k (UHD2) displays

### Changed

- All content-containing LESS stylesheets (not within a `styles` directory) extensions to be `*.module.less` to retain modular context with CLI 2.x.

### Fixed

- `moonstone/VirtualList` to focus an item properly by `scrollTo` API immediately after a prior call to the same position
- `moonstone/Popup` to close floating layer when the popup closes without animation

## [2.2.9] - 2019-01-11

### Fixed

- `moonstone/Scroller` scrolling to boundary behavior for short scrollers

## [2.2.8] - 2018-12-06

### Fixed

- `moonstone/ExpandableInput` to focus labeled item on close
- `moonstone/ExpandableItem` to disable its spotlight container when the component is disabled
- `moonstone/Scroller` to correctly handle scrolling focused elements and containers into view

## [2.2.7] - 2018-11-21

### Fixed

- `moonstone/Picker`, `moonstone/ExpandablePicker`, `moonstone/ExpandableList`, `moonstone/IncrementSlider` to support disabling voice control

## [2.2.6] - 2018-11-15

### Fixed

- `moonstone/VideoPlayer` to blur slider when hiding media controls
- `moonstone/VideoPlayer` to disable pointer mode when hiding media controls via 5-way
- `moonstone/VirtualList` and `moonstone/Scroller` to not to animate with 5-way navigation by default

## [2.2.5] - 2018-11-05

### Fixed

- `moonstone/ExpandableItem` to not steal focus after closing

## [2.2.4] - 2018-10-29

### Fixed

- `moonstone/MoonstoneDecorator` to apply both Latin and non-Latin rules to the root element so all children inherit the correct default font rules.
- `moonstone/Marquee`, `moonstone/MediaOverlay` to display locale-based font
- `moonstone/DayPicker` separator character used between selected days in the label in fa-IR locale
- `moonstone/Scroller`, `moonstone/VirtualList.VirtualGridList`, and `moonstone/VirtualList.VirtualList` scrolling by voice commands in RTL locales

## [2.2.3] - 2018-10-22

### Fixed

- `moonstone/Scroller` to respect the disabled spotlight container status when handling pointer events
- `moonstone/Scroller` to scroll to the boundary when focusing the first or last element with a minimal margin in 5-way mode
- `moonstone/VideoPlayer` to position the slider knob correctly when beyond the left or right edge of the slider

## [2.2.2] - 2018-10-15

### Fixed

- `moonstone/Scroller` stuttering when page up/down key is pressed

## [2.2.1] - 2018-10-09

### Fixed

- `moonstone/Scroller`, `moonstone/VirtualList.VirtualGridList`, and `moonstone/VirtualList.VirtualList` to notify user when scrolling is not possible via voice command
- `moonstone/TimePicker` to not read out meridiem label when changing the value

## [2.2.0] - 2018-10-02

### Added

- `moonstone/GridListImageItem` voice control feature support

### Fixed

- `moonstone/DayPicker` to prevent closing when selecting days via voice control
- `moonstone/VideoPlayer` to unfocus media controls when hidden
- `moonstone/Scroller` to set correct scroll position when an expandable child is closed
- `moonstone/Scroller` to prevent focusing children while scrolling

## [2.1.4] - 2018-09-17

### Fixed

- `moonstone/Button` and `moonstone/IconButton` to style image-based icons correctly when focused and disabled
- `moonstone/FormCheckboxItem` styling when focused and disabled
- `moonstone/Panels` to always blur breadcrumbs when transitioning to a new panel
- `moonstone/Scroller` to correctly set scroll position when nested item is focused
- `moonstone/Scroller` to not adjust `scrollTop` when nested item is focused
- `moonstone/VideoPlayer` to show correct playback rate feedback on play or pause
- `moonstone/VirtualList.VirtualGridList` and `moonstone/VirtualList.VirtualList` to handle 5way navigation properly when `focusableScrollbar` is true

## [2.1.3] - 2018-09-10

### Fixed

- `moonstone/Scroller`, `moonstone/VirtualList.VirtualGridList`, and `moonstone/VirtualList.VirtualList` to show overscroll effects properly on repeating wheel input
- `moonstone/TooltipDecorator` to handle runtime error when setting `tooltipText` to an empty string
- `moonstone/VideoPlayer` timing to read out `infoComponents` accessibility value when `moreButton` or `moreButtonColor` is pressed

## [2.1.2] - 2018-09-04

### Fixed

- `moonstone/ExpandableItem` to prevent default browser scroll behavior when 5-way key is pressed on the first item or the last item
- `moonstone/Scroller` scrolling behavior for focused items in 5-way mode
- `moonstone/Scroller` to scroll container elements into view
- `moonstone/TooltipDecorator` to update position when `tooltipText` is changed
- `moonstone/VideoPlayer` to prevent default browser scroll behavior when navigating via 5-way
- `moonstone/VirtuaList` to allow `onKeyDown` events to bubble
- `moonstone/VirtualList.VirtualGridList` and `moonstone/VirtualList.VirtualList` scrolling via page up or down keys

## [2.1.1] - 2018-08-27

### Changed

- `moonstone/Scroller`, `moonstone/VirtualList.VirtualGridList`, and `moonstone/VirtualList.VirtualList` to show overscroll effects only by wheel input

### Fixed

- `moonstone/VideoPlayer` so that activity is detected and the `autoCloseTimeout` timer is reset when using 5-way to navigate from the media slider

### Fixed

- `moonstone/Picker` to fire onChange events, due to a hold, consistently across pointer and 5-way navigation

## [2.1.0] - 2018-08-20

### Added

- `moonstone/VideoPlayer` property `noMediaSliderFeedback`
- `moonstone/VideoPlayer.MediaControls` property `playPauseButtonDisabled`

### Changed

- `moonstone/Picker` key down hold threshold to 800ms before firing the `onChange` event

### Fixed

- `moonstone/GridListImageItem` to properly vertically align when the content varies in size
- `moonstone/Scroller`, `moonstone/VirtualList.VirtualGridList`, and `moonstone/VirtualList.VirtualList` to not scroll by dragging
- `moonstone/Slider` to not emit `onChange` event when `value` has not changed
- `moonstone/VideoPlayer` to focus on available media buttons if the default spotlight component is disabled
- `moonstone/VideoPlayer` to keep media controls visible when interacting with popups
- `moonstone/VideoPlayer` to read out `infoComponents` accessibility value when `moreButtonColor` is pressed
- `moonstone/VideoPlayer` to round the time displayed down to the nearest second
- `moonstone/VirtualList` to restore last focused item correctly

## [2.0.2] - 2018-08-13

### Fixed

- `moonstone/DatePicker` to correctly change year when `minYear` and `maxYear` aren't provided
- `moonstone/EditableIntegerPicker` management of spotlight pointer mode
- `moonstone/LabeledIcon` and `moonstone/LabeledIconButton` to have proper spacing and label-alignment with all label positions
- `moonstone/Popup` to prevent duplicate 5-way navigation when `spotlightRestrict="self-first"`
- `moonstone/Scroller` not to scroll to wrong position via 5way navigation in RTL languages
- `moonstone/Scroller` not to scroll when focusing in pointer mode
- `moonstone/Slider` to forward `onActivate` event
- `moonstone/VideoPlayer` to reset key down hold when media becomes unavailable

## [2.0.1] - 2018-08-01

### Fixed

- `moonstone/Dialog` read order of dialog contents
- `moonstone/Scroller` to go to next page properly via page up/down keys

## [2.0.0] - 2018-07-30

### Added

- `moonstone/LabeledIcon` and `moonstone/LabeledIconButton` components for a lightweight `Icon` or `IconButton` with a label
- `moonstone/VideoPlayer` property `noAutoShowMediaControls`

### Fixed

- `moonstone/Scroller` to prevent scrolling via page up/down keys if there is no spottable component in that direction
- `moonstone/Dialog` to hide `titleBelow` when `title` is not set
- `moonstone/Image` to suppress drag and drop support by default
- `moonstone/VideoPlayer` audio guidance behavior of More button
- `moonstone/VirtualList.VirtualGridList` and `moonstone/VirtualList.VirtualList` to handle focus properly via page up/down keys when switching to 5-way mode
- `moonstone/Popup` to spot the content after it's mounted
- `moonstone/Scroller`, `moonstone/VirtualList.VirtualGridList`, and `moonstone/VirtualList.VirtualList` to scroll properly via voice control in RTL locales

## [2.0.0-rc.3] - 2018-07-23

### Changed

- `moonstone/Scroller.Scroller`, `moonstone/VirtualList.VirtualGridList`, and `moonstone/VirtualList.VirtualList` overscroll effect color more recognizable on the focused element

### Fixed

- `moonstone/ContextualPopup` to refocus its activator on close when the popup lacks spottable children
- `moonstone/Scroller`, `moonstone/VirtualList.VirtualGridList`, and `moonstone/VirtualList.VirtualList` to scroll properly when holding down paging control buttons
- `moonstone/ExpandableItem` spotlight behavior when leaving the component via 5-way
- `moonstone/RadioItem` circle thickness to be 2px, matching the design
- `moonstone/Slider` to correctly prevent 5-way actions when activated
- `moonstone/ExpandableItem` and other expandable components to spotlight correctly when switching from pointer mode to 5-way with `closeOnSelect`

## [2.0.0-rc.2] - 2018-07-16

### Fixed

- `moonstone/Input` to not focus by *tab* key
- `moonstone/Picker` to properly set focus when navigating between buttons
- `moonstone/Popup` to set correct open state while transitioning
- `moonstone/ProgressBar.ProgressBarTooltip` unknown props warning
- `moonstone/Scrollable` to disable spotlight container during flick events only when contents can scroll
- `moonstone/Scroller`, `moonstone/VirtualList.VirtualGridList`, and `moonstone/VirtualList.VirtualList` to scroll properly when `animate` is false via `scrollTo`
- `moonstone/Scroller`, `moonstone/VirtualList.VirtualGridList`, and `moonstone/VirtualList.VirtualList` page controls to stop propagating an event when the event is handled
- `moonstone/Scroller`, `moonstone/VirtualList.VirtualGridList`, and `moonstone/VirtualList.VirtualList` to hide overscroll effect when focus is moved from a disabled paging control button to the opposite button
- `moonstone/Scroller`, `moonstone/VirtualList.VirtualGridList`, and `moonstone/VirtualList.VirtualList` to show overscroll effect when reaching the edge for the first time by wheel
- `moonstone/VideoPlayer` to display feedback tooltip when pointer leaves slider while playing
- `moonstone/VirtualList` and `moonstone/VirtualGridList` to restore focus on items focused by pointer

## [2.0.0-rc.1] - 2018-07-09

### Added

- `moonstone/VirtualList.VirtualList` and `moonstone/VirtualList.VirtualGridList` support `data-webos-voice-focused` and `data-webos-voice-group-label`

### Removed

- `moonstone/Button` built-in support for tooltips

### Changed

- `moonstone/Spinner` to blur Spotlight when the spinner is active

### Fixed

- `moonstone/Scroller.Scroller`, `moonstone/VirtualList.VirtualGridList`, and `moonstone/VirtualList.VirtualList` to handle direction, page up, and page down keys properly on page controls them when `focusableScrollbar` is false
- `moonstone/Scroller.Scroller`, `moonstone/VirtualList.VirtualGridList`, and `moonstone/VirtualList.VirtualList` to handle a page up or down key in pointer mode
- `moonstone/VideoPlayer.MediaControls` to correctly handle more button color when the prop is not specified
- `VirtualList.VirtualList` to handle focus properly when switching to 5-way mode

## [2.0.0-beta.9] - 2018-07-02

### Added

- `moonstone/ContextualPopupDecorator` instance method `positionContextualPopup()`
- `moonstone/MoonstoneDecorator` config property `disableFullscreen` to prevent the decorator from filling the entire screen
- `moonstone/Scroller` prop `onUpdate`

### Fixed

- `moonstone/Scrollable` to update scroll properly on pointer click
- `moonstone/TooltipDecorator` to prevent unnecessary re-renders when losing focus
- `moonstone/TooltipDecorator` to not dismiss the tooltip on pointer click

## [2.0.0-beta.8] - 2018-06-25

### Added

- `moonstone/Scroller.Scroller`, `moonstone/VirtualList.VirtualGridList`, and `moonstone/VirtualList.VirtualList` support for scrolling via voice control on webOS
- `moonstone/Scroller.Scroller`, `moonstone/VirtualList.VirtualGridList`, and `moonstone/VirtualList.VirtualList` overscroll effect when the edges are reached

### Changed

- `moonstone/Divider` property `marqueeOn` default value to `render`
- `moonstone/Scroller.Scroller`, `moonstone/VirtualList.VirtualGridList`, and `moonstone/VirtualList.VirtualList` scrollbar button to move a previous or next page when pressing a page up or down key instead of releasing it

### Fixed

- `moonstone/VideoPlayer` to prevent updating state when the source is changed to the preload source, but the current preload source is the same
- `moonstone/MediaOverlay` to marquee correctly
- `moonstone/MediaOverlay` to match UX guidelines

## [2.0.0-beta.7] - 2018-06-11

### Removed

- `moonstone/Dialog` properties `preserveCase` and `showDivider`, replaced by `casing` and `noDivider` respectively
- `moonstone/Divider` property `preserveCase`, replaced by `casing`
- `moonstone/ExpandableInput` property `onInputChange`, replaced by `onChange`
- `moonstone/MoonstoneDecorator.TextSizeDecorator`, replaced by `moonstone/MoonstoneDecorator.AccessibilityDecorator`
- `moonstone/Panels.Header` property `preserveCase`, replaced by `casing`
- `moonstone/Panels.Panel` property `noAutoFocus`, replaced by `autoFocus`
- `moonstone/TooltipDecorator` property `tooltipPreserveCase`, replaced by `tooltipCasing`

### Changed

- `moonstone/VideoPlayer` to allow spotlight focus to move left and right from `MediaControls`
- `moonstone/VideoPlayer` to disable bottom controls when loading until it's playable

### Fixed

- `moonstone/EditableIntegerPicker` to disable itself when on a range consisting of a single static value
- `moonstone/Picker` to disable itself when containing fewer than two items
- `moonstone/Popup` to spot its content correctly when `open` by default
- `moonstone/RangePicker` to disable itself when on a range consisting of a single static value
- `moonstone/TooltipDecorator` to hide when `onDismiss` has been invoked
- `moonstone/VideoPlayer` to show media controls when pressing down in pointer mode
- `moonstone/VideoPlayer` to provide a more natural 5-way focus behavior
- `moonstone/VideoPlayer.MediaControls` to handle left and right key to jump when `moonstone/VideoPlayer` is focused

## [2.0.0-beta.6] - 2018-06-04

### Removed

- `moonstone/IncrementSlider` prop `children` which was no longer supported for setting the tooltip (since 2.0.0-beta.1)

### Fixed

- `moonstone/ContextualPopupDecorator` to allow focusing components under a popup without any focusable components
- `moonstone/Scroller` ordering of logic for Scroller focus to check focus possibilities first then go to fallback at the top of the container
- `moonstone/Scroller` to check focus possibilities first then go to fallback at the top of the container of focused item
- `moonstone/Scroller` to scroll by page when focus was at the edge of the viewport
- `moonstone/ToggleButton` padding and orientation for RTL
- `moonstone/VideoPlayer` to not hide title and info section when showing more components
- `moonstone/VideoPlayer` to select a position in slider to seek in 5-way mode
- `moonstone/VideoPlayer` to show thumbnail only when focused on slider

## [2.0.0-beta.5] - 2018-05-29

### Removed

- `moonstone/Popup`, `moonstone/Dialog` and `moonstone/Notification` property `spotlightRestrict` option `'none'`
- `moonstone/VideoPlayer` prop `preloadSource`, to be replaced by `moonstone/VideoPlayer.Video` prop `preloadSource`
- `moonstone/Button` and `moonstone/IconButton` allowed value `'opaque'` from prop `backgroundOpacity` which was the default and therefore has the same effect as omitting the prop

### Added

- `moonstone/VideoPlayer` props `selection` and `onSeekOutsideRange` to support selecting a range and notification of interactions outside of that range
- `moonstone/VideoPlayer.Video` component to support preloading video sources

### Changed

- `moonstone/VideoPlayer.videoComponent` prop to default to `ui/Media.Media` instead of `'video'`. As a result, to use a custom video element, one must pass an instance of `ui/Media` with its `mediaComponent` prop set to the desired element.

### Fixed

- `moonstone/ContextualPopupDecorator` to properly stop propagating keydown event if fired from the popup container
- `moonstone/Slider` to read when knob gains focus or for a change in value
- `moonstone/Scroller` to not cut off Expandables when scrollbar appears
- `moonstone/VideoPlayer` to correctly read out when play button is pressed
- `moonstone/Divider` to always use a fixed height, regardless of locale

## [2.0.0-beta.4] - 2018-05-21

### Added

- `moonstone/Button` and `moonstone/IconButton` class name `small` to the list of allowed `css` overrides
- `moonstone/VideoPlayer.MediaControls` property `onClose` to handle back key
- `moonstone/ProgressBar` prop `highlighted` for when the UX needs to call special attention to a progress bar

### Changed

- `moonstone/VideoPlayer` to disable media slider when source is unavailable

### Fixed

- `moonstone/ContextualPopupDecorator` to not set focus to activator when closing if focus was set elsewhere
- `moonstone/IconButton` to allow external customization of vertical alignment of its `Icon` by setting `line-height`
- `moonstone/Marquee.MarqueeController` to not cancel valid animations
- `moonstone/VideoPlayer` feedback and feedback icon to hide properly on play/pause/fast forward/rewind
- `moonstone/VideoPlayer` to correctly focus to default media controls component
- `moonstone/VideoPlayer` to close opened popup components when media controls hide
- `moonstone/VideoPlayer` to show controls on mount and when playing next preload video

## [2.0.0-beta.3] - 2018-05-14

### Added

- `moonstone/SelectableItem.SelectableItemDecorator`

### Changed

- `moonstone/ToggleItem` to forward native events on `onFocus` and `onBlur`
- `moonstone/Input` and `moonstone/ExpandableInput` to support forwarding valid `<input>` props to the contained `<input>` node
- `moonstone/ToggleButton` to fire `onToggle` when toggled

### Fixed

- `moonstone/VirtualList.VirtualList` and `moonstone/VirtualList.VirtualGridList` to scroll properly with all enabled items via a page up or down key
- `moonstone/VirtualList.VirtualList`, `moonstone/VirtualList.VirtualGridList`, and `moonstone/Scroller.Scroller` to ignore any user key events in pointer mode
- `moonstone/VirtualList.VirtualList`, `moonstone/VirtualList.VirtualGridList`, and `moonstone/Scroller.Scroller` to pass `data-spotlight-container-disabled` prop to their outer DOM element
- `moonstone/Image` so it automatically swaps the `src` to the appropriate resolution dynamically as the screen resizes
- `moonstone/Popup` to support all `spotlightRestrict` options
- `moonstone` component `disabled` colors to match the most recent design guidelines (from 30% to 60% opacity)
- `moonstone/ExpandableInput` spotlight behavior when leaving the component via 5-way

## [2.0.0-beta.2] - 2018-05-07

### Fixed

- `moonstone/IconButton` to allow theme-style customization, like it claimed was possible
- `moonstone/ExpandableItem` and related expandables to deal with disabled items and the `autoClose`, `lockBottom` and `noLockBottom` props
- `moonstone/Slider` not to fire `onChange` event when 5-ways out of boundary
- `moonstone/ToggleButton` layout for RTL locales
- `moonstone/Item`, `moonstone/SlotItem`, `moonstone/ToggleItem` to not apply duplicate `className` values
- `moonstone/VirtualList.VirtualList`, `moonstone/VirtualList.VirtualGridList`, and `moonstone/Scroller.Scroller` scrollbar button's aria-label in RTL
- `moonstone/VirtualList.VirtualList` and `moonstone/VirtualList.VirtualGridList` to scroll properly with all disabled items
- `moonstone/VirtualList.VirtualList` and `moonstone/VirtualList.VirtualGridList` to not scroll on focus when jumping

## [2.0.0-beta.1] - 2018-04-29

### Removed

- `moonstone/IncrementSlider` and `moonstone/Slider` props `tooltipAsPercent`, `tooltipSide`, and `tooltipForceSide`, to be replaced by `moonstone/IncrementSlider.IncrementSliderTooltip` and `moonstone/Slider.SliderTooltip` props `percent`, and `side`
- `moonstone/IncrementSlider` props `detachedKnob`, `onDecrement`, `onIncrement`, and `scrubbing`
- `moonstone/ProgressBar` props `tooltipSide` and `tooltipForceSide`, to be replaced by `moonstone/ProgressBar.ProgressBarTooltip` prop `side`
- `moonstone/Slider` props `detachedKnob`, `onDecrement`, `onIncrement`, `scrubbing`, and `onKnobMove`
- `moonstone/VideoPlayer` property `tooltipHideDelay`
- `moonstone/VideoPlayer` props `backwardIcon`, `forwardIcon`, `initialJumpDelay`, `jumpBackwardIcon`, `jumpButtonsDisabled`, `jumpDelay`, `jumpForwadIcon`, `leftComponents`, `moreButtonCloseLabel`, `moreButtonColor`, `moreButtonDisabled`, `moreButtonLabel`, `no5WayJump`, `noJumpButtons`, `noRateButtons`, `pauseIcon`, `playIcon`, `rateButtonsDisabled`, and `rightComponents`, replaced by corresponding props on `moonstone/VideoPlayer.MediaControls`
- `moonstone/VideoPlayer` props `onBackwardButtonClick`, `onForwardButtonClick`, `onJumpBackwardButtonClick`, `onJumpForwardButtonClick`, and `onPlayButtonClick`, replaced by `onRewind`, `onFastForward`, `onJumpBackward`, `onJumpForward`, `onPause`, and `onPlay`, respectively

### Added

- `moonstone/DatePicker` props `dayAriaLabel`, `dayLabel`, `monthAriaLabel`, `monthLabel`, `yearAriaLabel` and `yearLabel` to configure the label set on date pickers
- `moonstone/DayPicker` and `moonstone/DaySelector` props `dayNameLength`, `everyDayText`, `everyWeekdayText`, and `everyWeekendText`
- `moonstone/ExpandablePicker` props `checkButtonAriaLabel`, `decrementAriaLabel`, `incrementAriaLabel`, and `pickerAriaLabel` to configure the label set on each button and picker
- `moonstone/MediaOverlay` component
- `moonstone/Picker` props `aria-label`, `decrementAriaLabel`, and `incrementAriaLabel` to configure the label set on each button
- `moonstone/Popup` property `closeButtonAriaLabel` to configure the label set on popup close button
- `moonstone/ProgressBar.ProgressBarTooltip` props `percent` to format the value as a percent and `visible` to control display of the tooltip
- `moonstone/TimePicker` props `hourAriaLabel`, `hourLabel`, `meridiemAriaLabel`, `meridiemLabel`, `minuteAriaLabel`, and `minuteLabel` to configure the label set on time pickers
- `moonstone/VideoPlayer.MediaControls` component to support additional customization of the playback controls
- `moonstone/VideoPlayer` props `mediaControlsComponent`, `onRewind`, `onFastForward`, `onJumpBackward`, `onJumpForward`, `onPause`, `onPlay`, and `preloadSource`
- `moonstone/VirtualList.VirtualList` and `moonstone/VirtualList.VirtualGridList` `role="list"`
- `moonstone/VirtualList.VirtualList` and `moonstone/VirtualList.VirtualGridList` prop `wrap` to support wrap-around spotlight navigation
- `moonstone/VirtualList`, `moonstone/VirtualGridList` and `moonstone/Scroller` props `scrollRightAriaLabel`, `scrollLeftAriaLabel`, `scrollDownAriaLabel`, and `scrollUpAriaLabel` to configure the aria-label set on scroll buttons in the scrollbars

### Changed

- `moonstone/IncrementSlider` and `moonstone/Slider` prop `tooltip` to support either a boolean for the default tooltip or an element or component for a custom tooltip
- `moonstone/Input` to prevent pointer actions on other component when the input has focus
- `moonstone/ProgressBar.ProgressBarTooltip` prop `side` to support either locale-aware or locale-independent positioning
- `moonstone/ProgressBar.ProgressBarTooltip` prop `tooltip` to support custom tooltip components
- `moonstone/Scroller`, `moonstone/Picker`, and `moonstone/IncrementSlider` to retain focus on `moonstone/IconButton` when it becomes disabled

### Fixed

- `moonstone/ExpandableItem` and related expandable components to expand smoothly when used in a scroller
- `moonstone/GridListImageItem` to show proper `placeholder` and `selectionOverlay`
- `moonstone/MoonstoneDecorator` to optimize localized font loading performance
- `moonstone/Scroller` and `moonstone/VirtualList` navigation via 5-way from paging controls
- `moonstone/VideoPlayer` to render bottom controls at idle after mounting
- `moonstone/VirtualList.VirtualList` and `moonstone/VirtualList.VirtualGridList` to give initial focus
- `moonstone/VirtualList.VirtualList` and `moonstone/VirtualList.VirtualGridList` to have the default value for `dataSize`, `pageScroll`, and `spacing` props

## [2.0.0-alpha.8] - 2018-04-17

### Added

- `moonstone/Panels` property `closeButtonAriaLabel` to configure the label set on application close button

### Changed

- `moonstone/VirtualList.VirtualList` and `moonstone/VirtualList.VirtualGridList` to set its ARIA `role` to `"list"`
- `moonstone/VideoPlayer` property `title` to accept node type

### Fixed

- `moonstone/TimePicker` to show `meridiem` correctly in all locales
- `moonstone/Scrollable` scroll buttons to read out out audio guidance when button pressed down
- `moonstone/ExpandableItem` to show label properly when open and disabled
- `moonstone/Notification` to position properly in RTL locales
- `moonstone/VideoPlayer` to show controls when pressing 5-way select

## [2.0.0-alpha.7] - 2018-04-03

### Removed

- `moonstone/VirtualList.VirtualList` and `moonstone/VirtualList.VirtualGridList` prop `data` to eliminate the misunderstanding caused by the ambiguity of `data`

### Added

- `moonstone/VideoPlayer` property `noSpinner` to allow apps to show/hide spinner while loading video

### Changed

- `moonstone/VideoPlayer` to disable play/pause button when media controls are disabled
- `moonstone/VideoPlayer` property `moreButtonColor` to allow setting underline colors for more button
- `moonstone/VirtualList.VirtualList` and `moonstone/VirtualList.VirtualGridList` prop `isItemDisabled`, which accepts a function that checks if the item at the supplied index is disabled
- `moonstone/Panels.Header` support for `headerInput` so the Header can be used as an Input. See documentation for usage examples.
- `moonstone/ProgressBar` property `tooltipSide` to configure tooltip position relative to the progress bar
- `moonstone/ProgressBar` colors (affecting `moonstone/Slider` as well) for light and dark theme to match the latest designs and make them more visible when drawn over arbitrary background colors

### Fixed

- `moonstone/VideoPlayer` to correctly adjust spaces when the number of components changes in `leftComponents` and `rightComponents`
- `moonstone/VideoPlayer` to read out audio guidance every time `source` changes
- `moonstone/VideoPlayer` to display custom thumbnail node
- `moonstone/VideoPlayer` to hide more icon when right components are removed
- `moonstone/Picker` to correctly update pressed state when dragging off buttons
- `moonstone/Notification` to display when it's opened
- `moonstone/VirtualList` and `moonstone/VirtualGridList` to show Spotlight properly while navigating with page up and down keys
- `moonstone/Input` to allow navigating via left or right to other components when the input is active and the selection is at start or end of the text, respectively
- `moonstone/Panels.ActivityPanels` to correctly lay out the existing panel after adding additional panels

## [2.0.0-alpha.6] - 2018-03-22

### Removed

- `moonstone/Slider` exports `SliderFactory` and `SliderBaseFactory`
- `moonstone/IncrementSlider` exports `IncrementSliderFactory` and `IncrementSliderBaseFactory`
- `moonstone/ProgressBar`, `moonstone/Slider`, `moonstone/Slider.SliderTooltip`, `moonstone/IncrementSlider` components' `vertical` property and replaced it with `orientation`

### Added

- `moonstone/VideoPlayer` property `component` to handle custom video element
- `moonstone/IncrementSlider` properties `incrementAriaLabel` and `decrementAriaLabel` to configure the label set on each button
- `moonstone/Input` support for `small` prop
- `moonstone/ProgressBar` support for `tooltip` and `tooltipForceSide`
- `moonstone/ProgressBar`, `moonstone/Slider`, `moonstone/Slider.SliderTooltip`, `moonstone/IncrementSlider` property `orientation` to accept orientation strings like "vertical" and "horizontal" (replaced old `vertical` prop)

### Changed

- `moonstone/Input` input `height`, `vertical-align`, and `margins`. Please verify your layouts to ensure everything lines up correctly; this change may require removal of old sizing and positioning CSS which is no longer necessary.
- `moonstone/FormCheckbox` to have a small border around the circle, according to new GUI designs
- `moonstone/RadioItem` dot size and added an inner-dot to selected-focused state, according to new GUI designs
- `moonstone/ContextualPopup` prop `popupContainerId` to `popupSpotlightId`
- `moonstone/Popup` prop `containerId` to `spotlightId`
- `moonstone/VideoPlayer` prop `containerId` to `spotlightId`
- `moonstone/VirtualList.VirtualList` and `moonstone/VirtualList.VirtualGridList` prop `component` to be replaced by `itemRenderer`

### Fixed

- `moonstone/ExpandableItem` to be more performant when animating
- `moonstone/GridListImageItem` to hide overlay checkmark icon on focus when unselected
- `moonstone/GridListImageItem` to use `ui/GridListImageItem`
- `moonstone/VirtualList`, `moonstone/VirtualGridList` and `moonstone/Scroller` components to use their base UI components
- `moonstone/VirtualList` to show the selected state on hovered paging controls properly
- `moonstone/Slider` to highlight knob when selected
- `moonstone/Slider` to handle updates to its `value` prop correctly
- `moonstone/ToggleItem` to accept HTML DOM node tag names as strings for its `component` property
- `moonstone/Popup` to properly pause and resume spotlight when animating

## [2.0.0-alpha.5] - 2018-03-07

### Removed

- `moonstone/Marquee.MarqueeText`, replaced by `moonstone/Marquee.Marquee`
- `moonstone/VirtualGridList.GridListImageItem`, replaced by `moonstone/GridListImageItem`

### Changed

- `moonstone/Marquee.Marquee` to be `moonstone/Marquee.MarqueeBase`
- `moonstone/ContextualPopupDecorator` to not restore last-focused child
- `moonstone/ExpandableList` to restore focus to the first selected item after opening

### Fixed

- `moonstone/Slider` to correctly show localized percentage value in tooltip when `tooltipAsPercent` is true
- `moonstone/VirtualGridList` to show or hide its scrollbars properly
- `moonstone/Button` text to be properly centered
- `moonstone/Input` to not clip some glyphs at the start of the value

## [2.0.0-alpha.4] - 2018-02-13

### Added

- `moonstone/SlotItem` replacing `moonstone/Item.ItemOverlay`

### Removed

- `moonstone/VirtualFlexList` to be replaced by `ui/VirtualFlexList`
- `moonstone/Button` and `moonstone/IconButton` prop `noAnimation`
- `moonstone/Item.OverlayDecorator`, `moonstone/Item.Overlay`, and `moonstone/Item.ItemOverlay` to be replaced by `moonstone/SlotItem`

### Changed

- `moonstone/Marquee` to do less-costly calculations during measurement and optimized the applied styles
- `moonstone/ExpandableList` to require a unique key for each object type data

### Fixed

- `moonstone/VirtualList` to render properly with fiber reconciler
- `moonstone/VirtualList` focus option in scrollTo api
- `moonstone/ExpandableSpotlightDecorator` to not spot the title upon collapse when in `pointerMode`
- `moonstone/Spinner` to not unpause Spotlight unless it was the one to pause it
- `moonstone/Marquee` to stop when becoming disabled
- `moonstone/Input`, `moonstone/MarqueeDecorator`, and `moonstone/Slider` to prevent unnecessary focus-based updates

## [2.0.0-alpha.3] - 2018-01-18

### Removed

- `moonstone/Scroller` and `moonstone/VirtualList` option `indexToFocus` in `scrollTo` method which is deprecated from 1.2.0
- `moonstone/Scroller` props `horizontal` and `vertical` which are deprecated from 1.3.0 and replaced with `direction` prop
- `moonstone/Button` exports `ButtonFactory` and `ButtonBaseFactory`
- `moonstone/IconButton` exports `IconButtonFactory` and `IconButtonBaseFactory`

### Fixed

- `moonstone/MoonstoneDecorator` root node to fill the entire space available, which simplifies positioning and sizing for child elements (previously always measured 0 in height)
- `moonstone/VirtualList` to prevent infinite function call when a size of contents is slightly longer than a client size without a scrollbar
- `moonstone/VirtualList` to sync scroll position when clientSize changed

## [2.0.0-alpha.2] - 2017-08-29

No significant changes.

## [2.0.0-alpha.1] - 2017-08-27

### Changed

- `moonstone/Button`, `moonstone/Checkbox`, `moonstone/FormCheckbox`, `moonstone/IconButton`, `moonstone/IncrementSlider`, `moonstone/Item`, `moonstone/Picker`, and `moonstone/RangePicker`, `moonstone/Switch` and `moonstone/VideoPlayer` to use `ui/Touchable`

## [1.15.0] - 2018-02-28

### Deprecated

- `moonstone/Marquee.Marquee`, to be moved to `moonstone/Marquee.MarqueeBase` in 2.0.0
- `moonstone/Marquee.MarqueeText`, to be moved to `moonstone/Marquee.Marquee` in 2.0.0

### Fixed

- `moonstone/GridListImageItem` to display correctly

## [1.14.0] - 2018-02-23

### Deprecated

- `moonstone/VirtualFlexList`, to be replaced by `ui/VirtualFlexList` in 2.0.0
- `moonstone/VirtualGridList.GridListImageItem`, to be replaced by `moonstone/GridListImageItem` in 2.0.0
- `moonstone/Button` and `moonstone/IconButton` prop `noAnimation`, to be removed in 2.0.0
- `moonstone/Button.ButtonFactory`, `moonstone/Button.ButtonBaseFactory`, `moonstone/IconButton.IconButtonFactory`, `moonstone/IconButton.IconButtonBaseFactory`, `moonstone/IncrementSlider.IncrementSliderFactory`, `moonstone/IncrementSlider.IncrementSliderBaseFactory`, `moonstone/Slider.SliderFactory`, and `moonstone/Slider.SliderBaseFactory`, to be removed in 2.0.0
- `moonstone/Item.ItemOverlay`, to be replaced by `ui/SlotItem` in 2.0.0
- `moonstone/Item.Overlay` and `moonstone/Item.OverlayDecorator`, to be removed in 2.0.0

### Added

- `moonstone/DaySelector` component
- `moonstone/EditableIntegerPicker` component
- `moonstone/GridListImageItem` component

## [1.13.4] - 2018-07-30

### Fixed

- `moonstone/DatePicker` to calculate min and max year in the current calender

## [1.13.3] - 2018-01-16

### Fixed

- `moonstone/TimePicker` to not read out meridiem label when meridiem picker gets a focus
- `moonstone/Scroller` to correctly update scrollbars when the scroller's contents change

## [1.13.2] - 2017-12-14

### Fixed

- `moonstone/Panels` to maintain spotlight focus when `noAnimation` is set
- `moonstone/Panels` to not accept back key presses during transition
- `moonstone/Panels` to revert 1.13.0 fix that blurred Spotlight when transitioning panels
- `moonstone/Scroller` and other scrolling components to not show scroll thumb when only child item is updated
- `moonstone/Scroller` and other scrolling components to not hide scroll thumb immediately after scroll position reaches the top or the bottom
- `moonstone/Scroller` and other scrolling components to show scroll thumb properly when scroll position reaches the top or the bottom by paging controls

## [1.13.1] - 2017-12-06

### Fixed

- `moonstone/Slider` to not unnecessarily fire `onChange` if the initial value has not changed

## [1.13.0] - 2017-11-28

### Added

- `moonstone/VideoPlayer` props `disabled`, `loading`, `miniFeedbackHideDelay`, and `thumbnailComponent` as well as new APIs: `areControlsVisible`, `getVideoNode`, `showFeedback`, and `toggleControls`

### Fixed

- `moonstone/VirtualList` to render items from a correct index on edge cases at the top of a list
- `moonstone/VirtualList` to handle focus properly via page up at the first page and via page down at the last page
- `moonstone/Expandable` and derivatives to use the new `ease-out-quart` animation timing function to better match the aesthetic of Enyo's Expandables
- `moonstone/TooltipDecorator` to correctly display tooltip direction when locale changes
- `moonstone/Marquee` to restart animation on every resize update
- `moonstone/LabeledItem` to start marquee when hovering while disabled
- `moonstone/Marquee` to correctly start when hovering on disabled spottable components
- `moonstone/Marquee.MarqueeController` to not abort marquee when moving among components
- `moonstone/Picker` marquee issues with disabled buttons or Picker
- `moonstone/Panels` to prevent loss of spotlight issue when moving between panels
- `moonstone/VideoPlayer` to bring it in line with real-world use-cases
- `moonstone/Slider` by removing unnecessary repaints to the screen
- `moonstone/Slider` to fire `onChange` events when the knob is pressed near the boundaries
- `moonstone/VideoPlayer` to correctly position knob when interacting with media slider
- `moonstone/VideoPlayer` to not read out the focused button when the media controls hide
- `moonstone/MarqueeDecorator` to stop when unhovering a disabled component using `marqueeOn` `'focus'`
- `moonstone/Slider` to not forward `onChange` when `disabled` on `mouseUp/click`
- `moonstone/VideoPlayer` to defer rendering playback controls until needed

## [1.12.2] - 2017-11-15

### Fixed

- `moonstone/VirtualList` to scroll and focus properly by pageUp and pageDown when disabled items are in it
- `moonstone/Button` to correctly specify minimum width when in large text mode
- `moonstone/Scroller` and other scrolling components to restore last focused index when panel is changed
- `moonstone/VideoPlayer` to display time correctly in RTL locale
- `moonstone/VirtualList` to scroll correctly using page down key with disabled items
- `moonstone/Scroller` and other scrolling components to not cause a script error when scrollbar is not rendered
- `moonstone/Picker` incrementer and decrementer to not change size when focused
- `moonstone/Panels.Header` to use a slightly smaller font size for `title` in non-latin locales and a line-height for `titleBelow` and `subTitleBelow` that better meets the needs of tall-glyph languages like Tamil and Thai, as well as latin locales
- `moonstone/Scroller` and `moonstone/VirtualList` to keep spotlight when pressing a 5-way control while scrolling
- `moonstone/Panels` to prevent user interaction with panel contents during transition
- `moonstone/Slider` and related components to correctly position knob for `detachedKnob` on mouse down and fire value where mouse was positioned on mouse up
- `moonstone/DayPicker` to update day names when changing locale
- `moonstone/ExpandableItem` and all other `Expandable` components to revert 1.12.1 change to pull down from the top

## [1.12.1] - 2017-11-07

### Fixed

- `moonstone/ExpandableItem` and all other `Expandable` components to now pull down from the top instead of being revealed from the bottom, matching Enyo's design
- `moonstone/VirtualListNative` to scroll properly with page up/down keys if there is a disabled item
- `moonstone/RangePicker` to display negative values correctly in RTL
- `moonstone/Scroller` and other scrolling components to not blur scroll buttons when wheeling
- `moonstone/Scrollbar` to hide scroll thumb immediately without delay after scroll position reaches min or max
- `moonstone/Divider` to pass `marqueeOn` prop
- `moonstone/Slider` to fire `onChange` on mouse up and key up
- `moonstone/VideoPlayer` to show knob when pressed
- `moonstone/Panels.Header` to layout `titleBelow` and `subTitleBelow` correctly
- `moonstone/Panels.Header` to use correct font-weight for `subTitleBelow`
- `moonstone/VirtualList` to restore focus correctly for lists only slightly larger than the viewport

## [1.12.0] - 2017-10-27

### Fixed

- `moonstone/Scroller` and other scrolling components to prevent focusing outside the viewport when pressing a 5-way key during wheeling
- `moonstone/Scroller` to called scrollToBoundary once when focus is moved using holding child item
- `moonstone/VideoPlayer` to apply skin correctly
- `moonstone/Popup` from `last-focused` to `default-element` in `SpotlightContainerDecorator` config
- `moonstone/Panels` to retain focus when back key is pressed on breadcrumb
- `moonstone/Input` to correctly hide VKB when dismissing

## [1.11.0] - 2017-10-24

### Added

- `moonstone/VideoPlayer` properties `seekDisabled` and `onSeekFailed` to disable seek function

### Changed

- `moonstone/ExpandableList` to become `disabled` if there are no children

### Fixed

- `moonstone/Picker` to read out customized accessibility value when picker prop has `joined` and `aria-valuetext`
- `moonstone/Scroller` to apply scroll position on vertical or horizontal Scroller when child gets a focus
- `moonstone/Scroller` and other scrolling components to scroll without animation when panel is changed
- `moonstone/ContextualPopup` padding to not overlap close button
- `moonstone/Scroller` and other scrolling components to change focus via page up/down only when the scrollbar is visible
- `moonstone/Picker` to only increment one value on hold
- `moonstone/ItemOverlay` to remeasure when focused

## [1.10.1] - 2017-10-16

### Fixed

- `moonstone/Scroller` and other scrolling components to scroll via page up/down when focus is inside a Spotlight container
- `moonstone/VirtualList` and `moonstone/VirtualGridList` to scroll by 5-way keys right after wheeling
- `moonstone/VirtualList` not to move focus when a current item and the last item are located at the same line and pressing a page down key
- `moonstone/Slider` knob to follow while dragging for detached knob
- `moonstone/Panels.Header` to layout header row correctly in `standard` type
- `moonstone/Input` to not dismiss on-screen keyboard when dragging cursor out of input box
- `moonstone/Panels.Header` RTL `line-height` issue
- `moonstone/Panels` to render children on idle
- `moonstone/Scroller` and other scrolling components to limit muted spotlight container scrims to their bounds
- `moonstone/Input` to always forward `onKeyUp` event

## [1.10.0] - 2017-10-09

### Added

- `moonstone/VideoPlayer` support for designating components with `.spottable-default` as the default focus target when pressing 5-way down from the slider
- `moonstone/Slider` property `activateOnFocus` which when enabled, allows 5-way directional key interaction with the `Slider` value without pressing [Enter] first
- `moonstone/VideoPlayer` property `noMiniFeedback` to support controlling the visibility of mini feedback
- `ui/Layout`, which provides a technique for laying-out components on the screen using `Cells`, in rows or columns

### Changed

- `moonstone/Popup` to focus on mount if it’s initially opened and non-animating and to always pass an object to `onHide` and `onShow`
- `moonstone/VideoPlayer` to emit `onScrub` event and provide audio guidance when setting focus to slider

### Fixed

- `moonstone/ExpandableItem` and derivatives to restore focus to the Item if the contents were last focused when closed
- `moonstone/Slider` toggling activated state when holding enter/select key
- `moonstone/TimePicker` picker icons shifting slightly when focusing an adjacent picker
- `moonstone/Icon` so it handles color the same way generic text does, by inheriting from the parent's color. This applies to all instances of `Icon`, `IconButton`, and `Icon` inside `Button`.
- `moonstone/fonts` Museo Sans font to correct "Ti" kerning
- `moonstone/VideoPlayer` to correctly position knob on mouse click
- `moonstone/Panels.Header` to show an ellipsis for long titles with RTL text
- `moonstone/Marquee` to restart when invalidated by a prop change and managed by a `moonstone/Marquee.MarqueeController`
- `spotlight.Spotlight` method `focus()` to verify that the target element matches its container's selector rules prior to setting focus
- `moonstone/Picker` to only change picker values `onWheel` when spotted
- `moonstone/VideoPlayer` to hide descendant floating components (tooltips, contextual popups) when the media controls hide

## [1.9.3] - 2017-10-03

### Added

- `moonstone/Button` property value to `backgroundOpacity` called "lightTranslucent" to better serve colorful image backgrounds behind Buttons. This also affects `moonstone/IconButton` and `moonstone/Panels/ApplicationCloseButton`.
- `moonstone/Panels` property `closeButtonBackgroundOpacity` to support `moonstone/Panels/ApplicationCloseButton`'s `backgroundOpacity` prop

### Changed

- `Moonstone Icons` font file to include the latest designs for several icons
- `moonstone/Panels/ApplicationCloseButton` to expose its `backgroundOpacity` prop

### Fixed

- `moonstone/VirtualList` to apply "position: absolute" inline style to items
- `moonstone/Picker` to increment and decrement normally at the edges of joined picker
- `moonstone/Icon` not to read out image characters
- `moonstone/Scroller` and other scrolling components to not accumulate paging scroll by pressing page up/down in scrollbar
- `moonstone/Icon` to correctly display focused state when using external image
- `moonstone/Button` and `moonstone/IconButton` to be properly visually muted when in a muted container

## [1.9.2] - 2017-09-26

### Fixed

- `moonstone/ExpandableList` preventing updates when its children had changed

## [1.9.1] - 2017-09-25

### Fixed

- `moonstone/ExpandableList` run-time error when using an array of objects as children
- `moonstone/VideoPlayer` blocking pointer events when the controls were hidden

## [1.9.0] - 2017-09-22

### Added

- `moonstone/styles/mixins.less` mixins: `.moon-spotlight-margin()` and `.moon-spotlight-padding()`
- `moonstone/Button` property `noAnimation` to support non-animating pressed visual

### Changed

- `moonstone/TimePicker` to use "AM/PM" instead of "meridiem" for label under meridiem picker
- `moonstone/IconButton` default style to not animate on press. NOTE: This behavior will change back to its previous setting in release 2.0.0.
- `moonstone/Popup` to warn when using `scrimType` `'none'` and `spotlightRestrict` `'self-only'`
- `moonstone/Scroller` to block spotlight during scroll
- `moonstone/ExpandableItem` and derivatives to always pause spotlight before animation

### Fixed

- `moonstone/VirtualGridList` to not move focus to wrong column when scrolled from the bottom by holding the "up" key
- `moonstone/VirtualList` to focus an item properly when moving to a next or previous page
- `moonstone/Scroller` and other scrolling components to move focus toward first or last child when page up or down key is pressed if the number of children is small
- `moonstone/VirtualList` to scroll to preserved index when it exists within dataSize for preserving focus
- `moonstone/Picker` buttons to not change size
- `moonstone/Panel` to move key navigation to application close button on holding the "up" key.
- `moonstone/Picker` to show numbers when changing values rapidly
- `moonstone/Popup` layout in large text mode to show close button correctly
- `moonstone/Picker` from moving scroller when pressing 5-way keys in `joined` Picker
- `moonstone/Input` so it displays all locales the same way, without cutting off the edges of characters
- `moonstone/TooltipDecorator` to hide tooltip when 5-way keys are pressed for disabled components
- `moonstone/Picker` to not tremble in width when changing values while using a numeric width prop value
- `moonstone/Picker` to not overlap values when changing values in `vertical`
- `moonstone/ContextualPopup` pointer mode focus behavior for `spotlightRestrict='self-only'`
- `moonstone/VideoPlayer` to prevent interacting with more components in pointer mode when hidden
- `moonstone/Scroller` to not repaint its entire contents whenever partial content is updated
- `moonstone/Slider` knob positioning after its container is resized
- `moonstone/VideoPlayer` to maintain focus when media controls are hidden
- `moonstone/Scroller` to scroll expandable components into view when opening when pointer has moved elsewhere

## [1.8.0] - 2017-09-07

### Deprecated

- `moonstone/Dialog` property `showDivider`, will be replaced by `noDivider` property in 2.0.0

### Added

- `moonstone/Popup` callback property `onShow` which fires after popup appears for both animating and non-animating popups

### Changed

- `moonstone/Popup` callback property `onHide` to run on both animating and non-animating popups
- `moonstone/VideoPlayer` state `playbackRate` to media events
- `moonstone/VideoPlayer` support for `spotlightDisabled`
- `moonstone/VideoPlayer` thumbnail positioning and style
- `moonstone/VirtualList` to render when dataSize increased or decreased
- `moonstone/Dialog` style
- `moonstone/Popup`, `moonstone/Dialog`, and `moonstone/Notification` to support `node` type for children
- `moonstone/Scroller` to forward `onKeyDown` events

### Fixed

- `moonstone/Scroller` and other scrolling components to enable focus when wheel scroll is stopped
- `moonstone/VirtualList` to show scroll thumb when a preserved item is focused in a Panel
- `moonstone/Scroller` to navigate properly with 5-way when expandable child is opened
- `moonstone/VirtualList` to stop scrolling when focus is moved on an item from paging controls or outside
- `moonstone/VirtualList` to move out with 5-way navigation when the first or the last item is disabled
- `moonstone/IconButton` Tooltip position when disabled
- `moonstone/VideoPlayer` Tooltip time after unhovering
- `moonstone/VirtualList` to not show invisible items
- `moonstone/IconButton` Tooltip position when disabled
- `moonstone/VideoPlayer` to display feedback tooltip correctly when navigating in 5-way
- `moonstone/MarqueeDecorator` to work with synchronized `marqueeOn` `'render'` and hovering as well as `marqueOn` `'hover'` when moving rapidly among synchronized marquees
- `moonstone/Input` aria-label for translation
- `moonstone/Marquee` to recalculate inside `moonstone/Scroller` and `moonstone/SelectableItem` by bypassing `shouldComponentUpdate`
- `moonstone/Picker` to marquee when incrementing and decrementing values with the prop `noAnimation`

## [1.7.0] - 2017-08-23

### Deprecated

- `moonstone/TextSizeDecorator` and it will be replaced by `moonstone/AccessibilityDecorator`
- `moonstone/MarqueeDecorator` property `marqueeCentered` and `moonstone/Marquee` property `centered` will be replaced by `alignment` property in 2.0.0

### Added

- `moonstone/TooltipDecorator` config property to direct tooltip into a property instead of adding to `children`
- `moonstone/VideoPlayer` prop `thumbnailUnavailable` to fade thumbnail
- `moonstone/AccessibilityDecorator` with `highContrast` and `textSize`
- `moonstone/VideoPlayer` high contrast scrim
- `moonstone/MarqueeDecorator`and `moonstone/Marquee` property `alignment` to allow setting  alignment of marquee content

### Changed

- `moonstone/Scrollbar` to disable paging control down button properly at the bottom when a scroller size is a non-integer value
- `moonstone/VirtualList`, `moonstone/VirtualGridList`, and `moonstone/Scroller` to scroll on `keydown` event instead of `keyup` event of page up and page down keys
- `moonstone/VirtualGridList` to scroll by item via 5 way key
- `moonstone/VideoPlayer` to read target time when jump by left/right key
- `moonstone/IconButton` to not use `MarqueeDecorator` and `Uppercase`

### Fixed

- `moonstone/VirtualList` and `moonstone/VirtualGridList` to focus the correct item when page up and page down keys are pressed
- `moonstone/VirtualList` to not lose focus when moving out from the first item via 5way when it has disabled items
- `moonstone/Slider` to align tooltip with detached knob
- `moonstone/FormCheckbox` to display correct colors in light skin
- `moonstone/Picker` and `moonstone/RangePicker` to forward `onKeyDown` events when not `joined`
- `moonstone/SelectableItem` to display correct icon width and alignment
- `moonstone/LabeledItem` to always match alignment with the locale
- `moonstone/Scroller` to properly 5-way navigate from scroll buttons
- `moonstone/ExpandableList` to display correct font weight and size for list items
- `moonstone/Divider` to not italicize in non-italic locales
- `moonstone/VideoPlayer` slider knob to follow progress after being selected when seeking
- `moonstone/LabeledItem` to correctly position its icon. This affects all of the `Expandables`, `moonstone/DatePicker` and `moonstone/TimePicker`.
- `moonstone/Panels.Header` and `moonstone/Item` to prevent them from allowing their contents to overflow unexpectedly
- `moonstone/Marquee` to recalculate when vertical scrollbar appears
- `moonstone/SelectableItem` to recalculate marquee when toggled

### Removed

- `moonstone/Input` large-text mode

## [1.6.1] - 2017-08-07

### Changed

- `moonstone/Icon` and `moonstone/IconButton` to no longer fit image source to the icon's boundary

## [1.6.0] - 2017-08-04

### Added

- `moonstone/VideoPlayer` ability to seek when holding down the right and left keys. Sensitivity can be adjusted using throttling options `jumpDelay` and `initialJumpDelay`.
- `moonstone/VideoPlayer` property `no5WayJump` to disable jumping done by 5-way
- `moonstone/VideoPlayer` support for the "More" button to use tooltips
- `moonstone/VideoPlayer` properties `moreButtonLabel` and `moreButtonCloseLabel` to allow customization of the "More" button's tooltip and Aria labels
- `moonstone/VideoPlayer` property `moreButtonDisabled` to disable the "More" button
- `moonstone/Picker` and `moonstone/RangePicker` prop `aria-valuetext` to support reading custom text instead of value
- `moonstone/VideoPlayer` methods `showControls` and `hideControls` to allow external interaction with the player
- `moonstone/Scroller` support for Page Up/Page Down keys in pointer mode when no item has focus

### Changed

- `moonstone/VideoPlayer` to handle play, pause, stop, fast forward and rewind on remote controller
- `moonstone/Marquee` to also start when hovered if `marqueeOnRender` is set

### Fixed

- `moonstone/IconButton` to fit image source within `IconButton`
- `moonstone` icon font sizes for wide icons
- `moonstone/ContextualPopupDecorator` to prefer setting focus to the appropriate popup instead of other underlying controls when using 5-way from the activating control
- `moonstone/Scroller` not scrolled via 5 way when `moonstone/ExpandableList` is opened
- `moonstone/VirtualList` to not let the focus move outside of container even if there are children left when navigating with 5way
- `moonstone/Scroller` and other scrolling components to update disability of paging controls when the scrollbar is set to `visible` and the content becomes shorter
- `moonstone/VideoPlayer` to focus on hover over play/pause button when video is loading
- `moonstone/VideoPlayer` to update and display proper time while moving knob when video is paused
- `moonstone/VideoPlayer` long title overlap issues
- `moonstone/Panels.Header` to apply `marqueeOn` prop to `subTitleBelow` and `titleBelow`
- `moonstone/Picker` wheeling in `moonstone/Scroller`
- `moonstone/IncrementSlider` and `moonstone/Picker` to read value changes when selecting buttons

## [1.5.0] - 2017-07-19

### Added

- `moonstone/Slider` and `moonstone/IncrementSlider` prop `aria-valuetext` to support reading custom text instead of value
- `moonstone/TooltipDecorator` property `tooltipProps` to attach props to tooltip component
- `moonstone/Scroller` and `moonstone/VirtualList` ability to scroll via page up and page down keys
- `moonstone/VideoPlayer` tooltip-thumbnail support with the `thumbnailSrc` prop and the `onScrub` callback to fire when the knob moves and a new thumbnail is needed
- `moonstone/VirtualList` ability to navigate via 5way when there are disabled items
- `moonstone/ContextualPopupDecorator` property `popupContainerId` to support configuration of the popup's spotlight container
- `moonstone/ContextualPopupDecorator` property `onOpen` to notify containers when the popup has been opened
- `moonstone/ContextualPopupDecorator` config option `openProp` to support mapping the value of `open` property to the chosen property of wrapped component

### Changed

- `moonstone/ExpandableList` to use 'radio' as the default, and adapt 'single' mode to render as a `moonstone/RadioItem` instead of a `moonstone/CheckboxItem`
- `moonstone/VideoPlayer` to not hide pause icon when it appears
- `moonstone/ContextualPopupDecorator` to set accessibility-related props onto the container node rather than the popup node
- `moonstone/ExpandableItem`, `moonstone/ExpandableList`, `moonstone/ExpandablePicker`, `moonstone/DatePicker`, and `moonstone/TimePicker` to pause spotlight when animating in 5-way mode
- `moonstone/Spinner` to position the text content under the spinner, rather than to the right side
- `moonstone/VideoPlayer` to include hour when announcing the time while scrubbing
- `moonstone/GridListImageItem` to require a `source` prop and not have a default value

### Fixed

- `moonstone/Input` ellipsis to show if placeholder is changed dynamically and is too long
- `moonstone/Marquee` to re-evaluate RTL orientation when its content changes
- `moonstone/VirtualList` to restore focus on short lists
- `moonstone/ExpandableInput` to expand the width of its contained `moonstone/Input`
- `moonstone/Input` support for `dismissOnEnter`
- `moonstone/Input` focus management to prevent stealing focus when programmatically moved elsewhere
- `moonstone/Input` 5-way spot behavior
- `moonstone` international fonts to always be used, even when unsupported font-weights or font-styles are requested
- `moonstone/Panels.Panel` support for selecting components with `.spottable-default` as the default focus target
- `moonstone/Panels` layout in RTL locales
- `moonstone` spottable components to support `onSpotlightDown`, `onSpotlightLeft`, `onSpotlightRight`, and `onSpotlightUp` event property
- `moonstone/VirtualList` losing spotlight when the list is empty
- `moonstone/FormCheckbox` in focused state to have the correct "check" color
- `moonstone/Scroller` and other scrolling components' bug in `navigableFilter` when passed a container id

## [1.4.1] - 2017-07-05

### Changed

- `moonstone/Popup` to only call `onKeyDown` when there is a focused item in the `Popup`
- `moonstone/Scroller`, `moonstone/Picker`, and `moonstone/IncrementSlider` to automatically move focus when the currently focused `moonstone/IconButton` becomes disabled

### Fixed

- `moonstone/ContextualPopupDecorator` close button to account for large text size
- `moonstone/ContextualPopupDecorator` to not spot controls other than its activator when navigating out via 5-way
- `moonstone/Panels.Header` to set the value of `marqueeOn` for all types of headers

## [1.4.0] - 2017-06-29

### Deprecated

- `moonstone/Input` prop `noDecorator` is being replaced by `autoFocus` in 2.0.0

### Added

- `moonstone/Scrollbar` property `corner` to add the corner between vertical and horizontal scrollbars
- `moonstone/ScrollThumb` for a thumb of `moonstone/Scrollbar`
- `moonstone/styles/text.less` mixin `.locale-japanese-line-break()` to apply the correct  Japanese language line-break rules for the following multi-line components: `moonstone/BodyText`, `moonstone/Dialog`, `moonstone/Notification`, `moonstone/Popup`, and `moonstone/Tooltip`
- `moonstone/ContextualPopupDecorator` property `popupProps` to attach props to popup component
- `moonstone/VideoPlayer` property `pauseAtEnd` to control forward/backward seeking
- `moonstone/Panels/Header` prop `marqueeOn` to control marquee of header

### Changed

- `moonstone/Panels/Header` to expose its `marqueeOn` prop
- `moonstone/VideoPlayer` to automatically adjust the width of the allocated space for the side components so the media controls have more space to appear on smaller screens
- `moonstone/VideoPlayer` properties `autoCloseTimeout` and `titleHideDelay` default value to `5000`
- `moonstone/VirtualList` to support restoring focus to the last focused item
- `moonstone/Scroller` and other scrolling components to call `onScrollStop` before unmounting if a scroll is in progress
- `moonstone/Scroller` to reveal non-spottable content when navigating out of a scroller

### Fixed

- `moonstone/Dialog` to properly focus via pointer on child components
- `moonstone/VirtualList`, `moonstone/VirtualGridList`, and `moonstone/Scroller` not to be slower when scrolled to the first or the last position by wheeling
- `moonstone` component hold delay time
- `moonstone/VideoPlayer` to show its controls when pressing down the first time
- `moonstone/Panel` autoFocus logic to only focus on initial render
- `moonstone/Input` text colors
- `moonstone/ExpandableInput` to focus its decorator when leaving by 5-way left/right

## [1.3.1] - 2017-06-14

### Fixed

- `moonstone/Picker` support for large text
- `moonstone/Scroller` support for focusing paging controls with the pointer
- `moonstone` CSS rules for unskinned spottable components

## [1.3.0] - 2017-06-12

### Deprecated

- `moonstone/Scroller` props `horizontal` and `vertical`. Deprecated props are replaced with `direction` prop. `horizontal` and `vertical` will be removed in 2.0.0.
- `moonstone/Panel` prop `noAutoFocus` in favor of `autoFocus="none"`

### Added

- `moonstone/Image` support for `children` prop inside images
- `moonstone/Scroller` prop `direction` which replaces `horizontal` and `vertical` props
- `moonstone/VideoPlayer` property `tooltipHideDelay` to hide tooltip with a given amount of time
- `moonstone/VideoPlayer` property `pauseAtEnd` to pause when it reaches either the start or the end of the video
- `moonstone/VideoPlayer` methods `fastForward`, `getMediaState`, `jump`, `pause`, `play`, `rewind`, and `seek` to allow external interaction with the player. See docs for example usage.

### Changed

- `moonstone/Skinnable` to support context and allow it to be added to any component to be individually skinned. This includes a further optimization in skinning which consolidates all color assignments into a single block, so non-color rules aren't unnecessarily duplicated.
- `moonstone/Skinnable` light and dark skin names ("moonstone-light" and "moonstone") to "light" and "dark", respectively
- `moonstone/VideoPlayer` to set play/pause icon to display "play" when rewinding or fast forwarding
- `moonstone/VideoPlayer` to rewind or fast forward when previous command is slow-forward or slow-rewind respectively
- `moonstone/VideoPlayer` to fast forward when previous command is slow-forward and it reaches the last of its play rate
- `moonstone/VideoPlayer` to not play video on reload when `noAutoPlay` is `true`
- `moonstone/VideoPlayer` property `feedbackHideDelay`'s default value to `3000`
- `moonstone/Notification` to break line in characters in ja and zh locale
- `moonstone/Notification` to align texts left in LTR locale and right in RTL locale
- `moonstone/VideoPlayer` to simulate rewind functionality on non-webOS platforms only

### Fixed

- `moonstone/ExpandableItem` to correct the `titleIcon` when using `open` and `disabled`
- `moonstone/GridListImageItem` to center its selection icon on the image instead of the item
- `moonstone/Input` to have correct `Tooltip` position in `RTL`
- `moonstone/SwitchItem` to not unintentionally overflow `Scroller` containers, causing them to jump to the side when focusing
- `moonstone/VideoPlayer` to fast forward properly when video is at paused state
- `moonstone/VideoPlayer` to correctly change sources
- `moonstone/VideoPlayer` to show or hide feedback tooltip properly
- `moonstone/DateTimeDecorator` to work properly with `RadioControllerDecorator`
- `moonstone/Picker` in joined, large text mode so the arrows are properly aligned and sized
- `moonstone/Icon` to reflect the same proportion in relation to its size in large-text mode

## [1.2.0] - 2017-05-17

### Deprecated

- `moonstone/Scroller` and other scrolling components option `indexToFocus` in `scrollTo` method to be removed in 2.0.0

### Added

- `moonstone/Slider` and `moonstone/IncrementSlider` prop `noFill` to support a style without the fill
- `moonstone/Marquee` property `rtl` to set directionality to right-to-left
- `moonstone/VirtualList.GridListImageItem` property `selectionOverlay` to add custom component for selection overlay
- `moonstone/MoonstoneDecorator` property `skin` to let an app choose its skin: "moonstone" and "moonstone-light" are now available
- `moonstone/FormCheckboxItem`
- `moonstone/FormCheckbox`, a standalone checkbox, to support `moonstone/FormCheckboxItem`
- `moonstone/Input` props `invalid` and `invalidMessage` to display a tooltip when input value is invalid
- `moonstone/Scroller` and other scrolling components option `focus` in `scrollTo()` method
- `moonstone/Scroller` and other scrolling components property `spottableScrollbar`
- `moonstone/Icon.IconList` icons: `arrowshrinkleft` and `arrowshrinkright`

### Changed

- `moonstone/Picker` arrow icon for `joined` picker: small when not spotted, hidden when it reaches the end of the picker
- `moonstone/Checkbox` and `moonstone/CheckboxItem` to reflect the latest design
- `moonstone/MoonstoneDecorator/fontGenerator` was refactored to use the browser's FontFace API to dynamically load locale fonts
- `moonstone/VideoPlayer` space allotment on both sides of the playback controls to support 4 buttons; consequently the "more" controls area has shrunk by the same amount
- `moonstone/VideoPlayer` to not disable media button (play/pause)
- `moonstone/Scroller` and other scrolling components so that paging controls are not spottable by default with 5-way
- `moonstone/VideoPlayer`'s more/less button to use updated arrow icon

### Fixed

- `moonstone/MarqueeDecorator` to properly stop marquee on items with `'marqueeOnHover'`
- `moonstone/ExpandableList` to work properly with object-based children
- `moonstone/styles/fonts.less` to restore the Moonstone Icon font to request the local system font by default. Remember to update your webOS build to get the latest version of the font so you don't see empty boxes for your icons.
- `moonstone/Picker` and `moonstone/RangePicker` to now use the correct size from Enyo (60px v.s. 84px) for icon buttons
- `moonstone/Scroller` and other scrolling components to apply ri.scale properly
- `moonstone/Panel` to not cover a `Panels`'s `ApplicationCloseButton` when not using a `Header`
- `moonstone/IncrementSlider` to show tooltip when buttons focused

## [1.1.0] - 2017-04-21

### Deprecated

- `moonstone/ExpandableInput` property `onInputChange`

### Added

- `moonstone/Panels.Panel` prop and `moonstone/MoonstoneDecorator` config option: `noAutoFocus` to support prevention of setting automatic focus after render
- `moonstone/VideoPlayer` props: `backwardIcon`, `forwardIcon`, `jumpBackwardIcon`, `jumpForwardIcon`, `pauseIcon`, and `playIcon` to support icon customization of the player
- `moonstone/VideoPlayer` props `jumpButtonsDisabled` and `rateButtonsDisabled` for disabling the pairs of buttons when it's inappropriate for the playing media
- `moonstone/VideoPlayer` property `playbackRateHash` to support custom playback rates
- `moonstone/VideoPlayer` callback prop `onControlsAvailable` which fires when the players controls show or hide
- `moonstone/Image` support for `onLoad` and `onError` events
- `moonstone/VirtualList.GridListImageItem` prop `placeholder`
- `moonstone/Divider` property `preserveCase` to display text without capitalizing it

### Changed

- `moonstone/Slider` colors and sizing to match the latest designs
- `moonstone/ProgressBar` to position correctly with other components nearby
- `moonstone/Panels` breadcrumb to no longer have a horizontal line above it
- `moonstone/Transition` to measure itself when the CPU is idle
- style for disabled opacity from 0.4 to 0.3
- `moonstone/Button` colors for transparent and translucent background opacity when disabled
- `moonstone/ExpandableInput` property `onInputChange` to fire along with `onChange`. `onInputChange` is deprecated and will be removed in a future update.
- `Moonstone.ttf` font to include new icons
- `moonstone/Icon` to reference additional icons

### Fixed

- `moonstone/Popup` and `moonstone/ContextualPopupDecorator` 5-way navigation behavior
- `moonstone/Input` to not spot its own input decorator on 5-way out
- `moonstone/VideoPlayer` to no longer render its `children` in multiple places
- `moonstone/Button` text color when used on a neutral (light) background in some cases
- `moonstone/Popup` background opacity
- `moonstone/Marquee` to recalculate properly when its contents change
- `moonstone/TimePicker` to display time in correct order
- `moonstone/Scroller` to prefer spotlight navigation to its internal components

## [1.0.0] - 2017-03-31

> NOTE: We have also modified most form components to be usable in a controlled (app manages component
> state) or uncontrolled (Enact manages component state) manner. To put a component into a
> controlled state, pass in `value` (or other appropriate state property such as `selected` or
> `open`) at component creation and then respond to events and update the value as needed. To put a
> component into an uncontrolled state, do not set `value` (or equivalent), at creation. From this
> point on, Enact will manage the state and events will be sent when the state is updated. To
> specify an initial value, use the `defaultValue` (or, `defaultSelected, `defaultOpen, etc.)
> property.  See the documentation for individual components for more information.

### Added

- `moonstone/Button` property `icon` to support a built-in icon next to the text content. The Icon supports everything that `moonstone/Icon` supports, as well as a custom icon.
- `moonstone/MoonstoneDecorator` property `textSize` to resize several components to requested CMR sizes. Simply add `textSize="large"` to your `App` and the new sizes will automatically take effect.

### Changed

- `moonstone/Slider` to use the property `tooltip` instead of `noTooltip`, so the built-in tooltip is not enabled by default
- `moonstone/IncrementSlider` to include tooltip documentation
- `moonstone/ExpandableList` to accept an array of objects as children which are spread onto the generated components
- `moonstone/CheckboxItem` style to match the latest designs, with support for the `moonstone/Checkbox` to be on either the left or the right side by using the `iconPosition` property
- `moonstone/VideoPlayer` to supply every event callback-method with an object representing the VideoPlayer's current state, including: `currentTime`, `duration`, `paused`, `proportionLoaded`, and `proportionPlayed`

### Fixed

- `moonstone/Panels.Panel` behavior for remembering focus on unmount and setting focus after render
- `moonstone/VirtualList.VirtualGridList` showing empty items when items are continuously added dynamically
- `moonstone/Picker` to marquee on focus once again

## [1.0.0-beta.4] - 2017-03-10

### Added

- `moonstone/VirtualList` `indexToFocus` option to `scrollTo` method to focus on item with specified index
- `moonstone/IconButton` and `moonstone/Button` `color` property to add a remote control key color to the button
- `moonstone/Scrollbar` property `disabled` to disable both paging controls when it is true
- `moonstone/VirtualList` parameter `moreInfo` to pass `firstVisibleIndex` and `lastVisibleIndex` when scroll events are firing
- Accessibility support to UI components
- `moonstone/VideoPlayer` property `onUMSMediaInfo` to support the custom webOS “umsmediainfo” event
- `moonstone/Region` component which encourages wrapping components for improved accessibility rather than only preceding the components with a `moonstone/Divider`
- `moonstone/Slider` tooltip. It's enabled by default and comes with options like `noTooltip`, `tooltipAsPercent`, and `tooltipSide`. See the component docs for more details.
- `moonstone/Panels.Panel` property `hideChildren` to defer rendering children
- `moonstone/Spinner` properties `blockClickOn` and `scrim` to block click events behind spinner
- `moonstone/VirtualList` property `clientSize` to specify item dimensions instead of measuring them

### Changed

- `moonstone/VirtualGridImageItem` styles to reduce redundant style code app side
- `moonstone/VirtualList` and `moonstone/VirtualGridList` to add essential CSS for list items automatically
- `moonstone/VirtualList` and `moonstone/VirtualGridList` to not add `data-index` to their item DOM elements directly, but to pass `data-index` as the parameter of their `component` prop like the `key` parameter of their `component` prop
- `moonstone/ExpandableItem` and derivatives to defer focusing the contents until animation completes
- `moonstone/LabeledItem`, `moonstone/ExpandableItem`, `moonstone/ExpandableList` to each support the `node` type in their `label` property. Best used with `ui/Slottable`.

### Fixed

- `moonstone/VirtualList.GridListImageItem` to have proper padding size according to the existence of caption/subcaption
- `moonstone/Scroller` and other scrolling components to display scrollbars with proper size
- `moonstone/VirtualGridList` to not be truncated

### Removed

- `moonstone/Scroller` and other scrolling components property `hideScrollbars` and replaced it with `horizontalScrollbar` and `verticalScrollbar`

## [1.0.0-beta.3] - 2017-02-21

### Added

- `moonstone/VideoPlayer` support for 5-way show/hide of media playback controls
- `moonstone/VideoPlayer` property `feedbackHideDelay`
- `moonstone/Slider` property `onKnobMove` to fire when the knob position changes, independently from the `moonstone/Slider` value
- `moonstone/Slider` properties `active`, `disabled`, `knobStep`, `onActivate`, `onDecrement`, and `onIncrement` as part of enabling 5-way support to `moonstone/Slider`, `moonstone/IncrementSlider` and the media slider for `moonstone/VideoPlayer`
- `moonstone/Slider` now supports `children` which are added to the `Slider`'s knob, and follow it as it moves
- `moonstone/ExpandableInput` properties `iconAfter` and `iconBefore` to display icons after and before the input, respectively
- `moonstone/Dialog` property `preserveCase`, which affects `title` text

### Changed

- `moonstone/IncrementSlider` to change when the buttons are held down
- `moonstone/Marquee` to allow disabled marquees to animate
- `moonstone/Dialog` to marquee `title` and `titleBelow`
- `moonstone/Marquee.MarqueeController` config option `startOnFocus` to `marqueeOnFocus`. `startOnFocus` is deprecated and will be removed in a future update.
- `moonstone/Button`, `moonstone/IconButton`, `moonstone/Item` to not forward `onClick` when `disabled`

### Fixed

- `moonstone/Marquee.MarqueeController` to start marquee on newly registered components when controller has focus and to restart synced marquees after completion
- `moonstone/Scroller` to recalculate when an expandable child opens
- `spotlightDisabled` property support for spottable moonstone components
- `moonstone/Popup` and `moonstone/ContextualPopupDecorator` so that when the popup is closed, spotlight focus returns to the control that had focus prior to the popup opening
- `moonstone/Input` to not get focus when disabled

## [1.0.0-beta.2] - 2017-01-30

### Added

- `moonstone/Panels.Panel` property `showChildren` to support deferring rendering the panel body until animation completes
- `moonstone/MarqueeDecorator` property `invalidateProps` that specifies which props cause the marquee distance to be invalidated
- developer-mode warnings to several components to warn when values are out-of-range
- `moonstone/Divider` property `spacing` which adjusts the amount of empty space above and below the `Divider`. `'normal'`, `'small'`, `'medium'`, `'large'`, and `'none'` are available.
- `moonstone/Picker` when `joined` the ability to be incremented and decremented by arrow keys
- `onSpotlightDisappear` event property support for spottable moonstone components
- `moonstone/VideoPlayer` property `titleHideDelay`

### Changed

- `moonstone/Panels.Panels` and variations to defer rendering the children of contained `Panel` instances until animation completes
- `moonstone/ProgressBar` properties `progress` and `backgroundProgress` to accept a number between 0 and 1
- `moonstone/Slider` and `moonstone/IncrementSlider` property `backgroundPercent` to `backgroundProgress` which now accepts a number between 0 and 1
- `moonstone/Slider` to not ignore `value` prop when it is the same as the previous value
- `moonstone/Picker` component's buttons to reverse their operation such that 'up' selects the previous item and 'down' the next
- `moonstone/Picker` and derivatives may now use numeric width, which represents the amount of characters to use for sizing. `width={4}` represents four characters, `2` for two characters, etc. `width` still accepts the size-name strings.
- `moonstone/Divider` to now behave as a simple horizontal line when no text content is provided
- `moonstone/Scroller` and other scrolling components to not display scrollbar controls by default
- `moonstone/DatePicker` and `moonstone/TimePicker` to emit `onChange` event whenever the value is changed, not just when the component is closed

### Removed

- `moonstone/ProgressBar` properties `min` and `max`

### Fixed

- `moonstone/IncrementSlider` so that the knob is spottable via pointer, and 5-way navigation between the knob and the increment/decrement buttons is functional
- `moonstone/Slider` and `moonstone/IncrementSlider` to not fire `onChange` for value changes from props

## [1.0.0-beta.1] - 2016-12-30

### Added

- `moonstone/VideoPlayer` and `moonstone/TooltipDecorator` components and samples
- `moonstone/Panels.Panels` property `onBack` to support `ui/Cancelable`
- `moonstone/VirtualFlexList` Work-In-Progress component to support variably sized rows or columns
- `moonstone/ExpandableItem` properties `autoClose` and `lockBottom`
- `moonstone/ExpandableList` properties `noAutoClose` and `noLockBottom`
- `moonstone/Picker` property `reverse`
- `moonstone/ContextualPopup` property `noAutoDismiss`
- `moonstone/Dialog` property `scrimType`
- `moonstone/Popup` property `spotlightRestrict`

### Changed

- `moonstone/Panels.Routable` to require a `navigate` configuration property indicating the event callback for back or cancel actions
- `moonstone/MarqueeController` focus/blur handling to start and stop synchronized `moonstone/Marquee` components
- `moonstone/ExpandableList` property `autoClose` to `closeOnSelect` to disambiguate it from the added `autoClose` on 5-way up
- `moonstone/ContextualPopupDecorator.ContextualPopupDecorator` component's `onCloseButtonClick` property to `onClose`
- `moonstone/Dialog` component's `onCloseButtonClicked` property to `onClose`
- `moonstone/Spinner` component's `center` and `middle` properties to a single `centered` property
	that applies both horizontal and vertical centering
- `moonstone/Popup.PopupBase` component's `onCloseButtonClicked` property to `onCloseButtonClick`
- `moonstone/Item.ItemOverlay` component's `autoHide` property to remove the `'no'` option. The same
	effect can be achieved by omitting the property or passing `null`.
- `moonstone/VirtualGridList` to be scrolled by page when navigating with a 5-way direction key
- `moonstone/Scroller`, `moonstone/VirtualList`, `moonstone/VirtualGridList` to no longer respond to mouse down/move/up events
- all Expandables to include a state arrow UI element
- `moonstone/LabeledItem` to support a `titleIcon` property which positions just after the title text
- `moonstone/Button` to include `moonstone/TooltipDecorator`
- `moonstone/Expandable` to support being managed, radio group-style, by a component wrapped with `RadioControllerDecorator` from `ui/RadioDecorator`
- `moonstone/Picker` to animate `moonstone/Marquee` children when any part of the `moonstone/Picker` is focused
- `moonstone/VirtualList` to mute its container instead of disabling it during scroll events
- `moonstone/VirtualList`, `moonstone/VirtualGridList`, and `moonstone/Scroller` to continue scrolling when holding down the paging controls
- `moonstone/VirtualList` to require a `component` prop and not have a default value
- `moonstone/Picker` to continuously change when a button is held down by adding `ui/Holdable`.

### Fixed

- `moonstone/Popup` and `moonstone/ContextualPopup` 5-way navigation behavior using spotlight.
- Bug where a synchronized marquee whose content fit the available space would prevent restarting of the marquees
- `moonstone/Input` to show an ellipsis on the correct side based on the text directionality of the `value` or `placeholder` content.
- `moonstone/VirtualList` and `moonstone/VirtualGridList` to prevent unwanted scrolling when focused with the pointer
- `moonstone/Picker` to remove fingernail when a the pointer is held down, but the pointer is moved off the `joined` picker.
- `moonstone/LabeledItem` to include marquee on both `title` and `label`, and be synchronized

## [1.0.0-alpha.5] - 2016-12-16

No changes.

## [1.0.0-alpha.4] - 2016-12-2

### Added

- `moonstone/Popup`, `moonstone/ContextualPopupDecorator`, `moonstone/Notification`, `moonstone/Dialog` and `moonstone/ExpandableInput` components
- `ItemOverlay` component to `moonstone/Item` module
- `marqueeCentered` prop to `moonstone/MarqueeDecorator` and `moonstone/MarqueeText`
- `placeholder` prop to `moonstone/Image`
- `moonstone/MarqueeController` component to synchronize multiple `moonstone/Marquee` components
- Non-latin locale support to all existing Moonstone components
- Language-specific font support
- `moonstone/IncrementSlider` now accepts customizable increment and decrement icons, as well as `moonstone/Slider` being more responsive to external styling

### Changed

- `moonstone/Input` component's `iconStart` and `iconEnd` properties to be `iconBefore` and `iconAfter`, respectively, for consistency with `moonstone/Item.ItemOverlay` naming
- `moonstone/Icon` and `moonstone/IconButton` so the `children` property supports both font-based icons and images
- the `checked` property to `selected` for consistency across the whole framework. This allows better interoperability when switching between various components.  Affects the following: `CheckboxItem`, `RadioItem`, `SelectableItem`, `Switch`, `SwitchItem`, and `ToggleItem`. Additionally, these now use `moonstone/Item.ItemOverlay` to position and handle their Icons.
- `moonstone/Slider` and `moonstone/IncrementSlider` to be more performant. No changes were made to
	the public API.
- `moonstone/GridListImageItem` so that a placeholder image displays while loading the image, and the caption and subcaption support marqueeing
- `moonstone/MoonstoneDecorator` to add `FloatingLayerDecorator`
- `moonstone/IncrementSlider` in vertical mode looks and works as expected.

### Removed

- LESS mixins that belong in `@enact/ui`, so that only moonstone-specific mixins are contained in
this module. When authoring components and importing mixins, only the local mixins need to be
imported, as they already import the general mixins.
- the `src` property from `moonstone/Icon` and `moonston/IconButton`. Use the support for URLs in
	the `children` property as noted above.
- the `height` property from `moonstone/IncrementSlider` and `moonstone/Slider`

### Fixed

- Joined picker so that it now has correct animation when using the mouse wheel
- Bug in DatePicker/TimePicker that prevented setting of value earlier than 1969

## [1.0.0-alpha.3] - 2016-11-8

### Added

- `moonstone/BodyText`, `moonstone/DatePicker`, `moonstone/DayPicker`, `moonstone/ExpandableItem`, `moonstone/Image`, and `moonstone/TimePicker` components
- `fullBleed` prop to `moonstone/Panels/Header`. When `true`, the header content is indented and the header lines are removed.
- Application close button to `moonstone/Panels`. Fires `onApplicationClose` when clicked. Can be omitted with the `noCloseButton` prop.
- `marqueeDisabled` prop to `moonstone/Picker`
- `padded` prop to `moonstone/RangePicker`
- `forceDirection` prop to `moonstone/Marquee`. Forces the direction of `moonstone/Marquee`. Useful for when `RTL` content cannot be auto detected.

### Changed

- `data` parameter passed to `component` prop of `VirtualList`.
- `moonstone/Expandable` into a submodule of `moonstone/ExpandableItem`
- `ExpandableList` to properly support selection
- `moonstone/Divider`'s `children` property to be optional
- `moonstone/ToggleItem`'s `inline` version to have a `max-width` of `240px`
- `moonstone/Input` to use `<div>` instead of `<label>` for wrapping components. No change to
	functionality, only markup.

### Removed

- `moonstone/ExpandableCheckboxItemGroup` in favor of `ExpandableList`

## [1.0.0-alpha.2] - 2016-10-21

This version includes a lot of refactoring from the previous release. Developers need to switch to the new enact-dev command-line tool.

### Added

- New components and HOCs: `moonstone/Scroller`, `moonstone/VirtualList`, `moonstone/VirtualGridList`, `moonstone/MarqueeText`, `moonstone/Spinner`, `moonstone/ExpandableCheckboxItemGroup`, `moonstone/MarqueeDecorator`
- New options for `ui/Toggleable` HOC
- Marquee support to many components
- Image support to `moonstone/Icon` and `moonstone/IconButton`
- `dismissOnEnter` prop for `moonstone/Input`
- Many more unit tests

### Changed

- Some props for UI state were renamed to have `default` prefix where state was managed by the component. (e.g. `defaultOpen`)

### Fixed

- Many components were fixed, polished, updated and documented
- Inline docs updated to be more consistent and comprehensive<|MERGE_RESOLUTION|>--- conflicted
+++ resolved
@@ -6,15 +6,12 @@
 
 ### Added
 
-<<<<<<< HEAD
+- `moonstone/LabeledIconButton` prop `flip` to flip the icon horizontally, vertically, or both
 - `moonstone/Popup` public class names `body` and `closeContainer`
 
 ### Changed
 
 - `moonstone/Dialog` appearance to match the latest designs
-=======
-- `moonstone/LabeledIconButton` prop `flip` to flip the icon horizontally, vertically, or both
->>>>>>> 21b23fe8
 
 ### Fixed
 
