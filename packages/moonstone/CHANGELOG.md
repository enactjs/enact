# Change Log

The following is a curated list of changes in the Enact moonstone module, newest changes on the top.

## [unreleased]

### Added

<<<<<<< HEAD

### Changed


### Removed


### Fixed
- Input direction will now show ellipses on the correct side based on the `value` or `placeholder`'s content.
=======
### Changed

- `moonstone/VirtualGridList` to be scrolled by page when navigating with a 5-way direction key
- `moonstone/Scroller`, `moonstone/VirtualList`, `moonstone/VirtualGridList`, and `moonstone/Scrollable` to no longer respond to mouse down/move/up events

### Removed

### Fixed

- `moonstone/VirtualList` and `moonstone/VirtualGridList` to prevent unwanted scrolling when focused with the pointer
>>>>>>> 244e8e35

## [1.0.0-alpha.4] - 2016-12-2

### Added

- `moonstone/Popup`, `moonstone/ContextualPopupDecorator`, `moonstone/Notification`, `moonstone/Dialog` and `moonstone/ExpandableInput` components
- `ItemOverlay` component to `moonstone/Item` module
- `marqueeCentered` prop to `moonstone/MarqueeDecorator` and `moonstone/MarqueeText`
- `placeholder` prop to `moonstone/Image`
- `moonstone/MarqueeController` component to synchronize multiple `moonstone/Marquee` components
- Non-latin locale support to all existing Moonstone components
- Language-specific font support
- `moonstone/IncrementSlider` now accepts customizable increment and decrement icons, as well as `moonstone/Slider` being more responsive to external styling

### Changed

- `moonstone/Input` component's `iconStart` and `iconEnd` properties to be `iconBefore` and `iconAfter`, respectively, for consistency with `moonstone/Item.ItemOverlay` naming
- `moonstone/Icon` and `moonstone/IconButton` so the `children` property supports both font-based icons and images
- the `checked` property to `selected` for consistency across the whole framework. This allows better interoperability when switching between various components.  Affects the following: `CheckboxItem`, `RadioItem`, `SelectableItem`, `Switch`, `SwitchItem`, and `ToggleItem`. Additionally, these now use `moonstone/Item.ItemOverlay` to position and handle their Icons.
- `moonstone/Slider` and `moonstone/IncrementSlider` to be more performant. No changes were made to
	the public API.
- `moonstone/GridListImageItem` so that a placeholder image displays while loading the image, and the caption and subcaption support marqueeing
- `moonstone/MoonstoneDecorator` to add `FloatingLayerDecorator`
- `moonstone/IncrementSlider` in vertical mode looks and works as expected.

### Removed

- LESS mixins that belong in `@enact/ui`, so that only moonstone-specific mixins are contained in
this module. When authoring components and importing mixins, only the local mixins need to be
imported, as they already import the general mixins.
- the `src` property from `moonstone/Icon` and `moonston/IconButton`. Use the support for URLs in
	the `children` property as noted above.
- the `height` property from `moonstone/IncrementSlider` and `moonstone/Slider`

### Fixed

- Joined picker so that it now has correct animation when using the mouse wheel
- Bug in DatePicker/TimePicker that prevented setting of value earlier than 1969

## [1.0.0-alpha.3] - 2016-11-8

### Added

- `moonstone/BodyText`, `moonstone/DatePicker`, `moonstone/DayPicker`, `moonstone/ExpandableItem`, `moonstone/Image`, and `moonstone/TimePicker` components
- `fullBleed` prop to `moonstone/Panels/Header`. When `true`, the header content is indented and the header lines are removed.
- Application close button to `moonstone/Panels`. Fires `onApplicationClose` when clicked. Can be omitted with the `noCloseButton` prop.
- `marqueeDisabled` prop to `moonstone/Picker`
- `padded` prop to `moonstone/RangePicker`
- `forceDirection` prop to `moonstone/Marquee`. Forces the direction of `moonstone/Marquee`. Useful for when `RTL` content cannot be auto detected.

### Changed

- `data` parameter passed to `component` prop of `VirtualList`.
- `moonstone/Expandable` into a submodule of `moonstone/ExpandableItem`
- `ExpandableList` to properly support selection
- `moonstone/Divider`'s `children` property to be optional
- `moonstone/ToggleItem`'s `inline` version to have a `max-width` of `240px`
- `moonstone/Input` to use `<div>` instead of `<label>` for wrapping components. No change to
	functionality, only markup.

### Removed

- `moonstone/ExpandableCheckboxItemGroup` in favor of `ExpandableList`

## [1.0.0-alpha.2] - 2016-10-21

This version includes a lot of refactoring from the previous release. Developers need to switch to the new enact-dev command-line tool.

### Added

- New components and HOCs: `moonstone/Scroller`, `moonstone/VirtualList`, `moonstone/VirtualGridList`, `moonstone/Scrollable`, `moonstone/MarqueeText`, `moonstone/Spinner`, `moonstone/ExpandableCheckboxItemGroup`, `moonstone/MarqueeDecorator`
- New options for `ui/Toggleable` HOC
- Marquee support to many components
- Image support to `moonstone/Icon` and `moonstone/IconButton`
- `dismissOnEnter` prop for `moonstone/Input`
- Many more unit tests

### Changed

- Some props for UI state were renamed to have `default` prefix where state was managed by the component. (e.g. `defaultOpen`)

### Fixed

- Many components were fixed, polished, updated and documented
- Inline docs updated to be more consistent and comprehensive<|MERGE_RESOLUTION|>--- conflicted
+++ resolved
@@ -6,17 +6,6 @@
 
 ### Added
 
-<<<<<<< HEAD
-
-### Changed
-
-
-### Removed
-
-
-### Fixed
-- Input direction will now show ellipses on the correct side based on the `value` or `placeholder`'s content.
-=======
 ### Changed
 
 - `moonstone/VirtualGridList` to be scrolled by page when navigating with a 5-way direction key
@@ -26,8 +15,8 @@
 
 ### Fixed
 
+- Input will now show an ellipsis on the correct side based on the `value` or `placeholder`'s content.
 - `moonstone/VirtualList` and `moonstone/VirtualGridList` to prevent unwanted scrolling when focused with the pointer
->>>>>>> 244e8e35
 
 ## [1.0.0-alpha.4] - 2016-12-2
 
