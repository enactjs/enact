--- conflicted
+++ resolved
@@ -2,19 +2,17 @@
 
 The following is a curated list of changes in the Enact moonstone module, newest changes on the top.
 
-<<<<<<< HEAD
-## unreleased
-
-### Changed
-
-- `moonstone/Scrollable` and `moonstone/ScrollableNative` to enable touch/drag scrolling when the platform has touch support
-=======
+## [unreleased]
+
+### Fixed
+
+- `moonstone/Scroller` to scroll via dragging when the platform has touch support
+
 ## [2.5.1] - 2019-04-09
 
 ### Fixed
 
 - `moonstone/ExpandableInput` to close on touch platforms when tapping another component
->>>>>>> d2749032
 
 ## [2.5.0] - 2019-04-01
 
