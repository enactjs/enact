# Change Log

The following is a curated list of changes in the Enact moonstone module, newest changes on the top.

## [unreleased]

### Removed

- `moonstone/Slider` exports `SliderFactory` and `SliderBaseFactory`
- `moonstone/IncrementSlider` exports `IncrementSliderFactory` and `IncrementSliderBaseFactory`

<<<<<<< HEAD
### Changed

- `moonstone/RadioItem` dot size and added an inner-dot to selected-focused state, matching latest GUI designs
=======
### Added

- `moonstone/IncrementSlider` properties `incrementAriaLabel` and `decrementAriaLabel` to configure the label set on each button

### Changed

- `moonstone/FormCheckbox` to have a small border around the circle, according to new GUI designs
>>>>>>> 86a7d885

### Fixed

- `moonstone/ExpandableItem` to be more performant when animating
- `moonstone/GridListImageItem` to hide overlay checkmark icon on focus when unselected
- `moonstone/GridListImageItem` to use `ui/GridListImageItem`
- `moonstone/VirtualList`, `moonstone/VirtualGridList` and `moonstone/Scroller` components to use their base UI components
- `moonstone/Slider` to highlight knob when selected

## [2.0.0-alpha.5] - 2018-03-07

### Removed

- `moonstone/Marquee.MarqueeText`, replaced by `moonstone/Marquee.Marquee`
- `moonstone/VirtualGridList.GridListImageItem`, replaced by `moonstone/GridListImageItem`

### Changed

- `moonstone/Marquee.Marquee` to be `moonstone/Marquee.MarqueeBase`
- `moonstone/ContextualPopupDecorator` to not restore last-focused child
- `moonstone/ExpandableList` to restore focus to the first selected item after opening

### Fixed

- `moonstone/Slider` to correctly show localized percentage value in tooltip when `tooltipAsPercent` is true
- `moonstone/VirtualGridList` to show or hide its scrollbars properly
- `moonstone/Button` text to be properly centered
- `moonstone/Input` to not clip some glyphs at the start of the value

## [2.0.0-alpha.4] - 2018-02-13

### Added

- `moonstone/SlotItem` replacing `moonstone/Item.ItemOverlay`

### Removed

- `moonstone/VirtualFlexList` to be replaced by `ui/VirtualFlexList`
- `moonstone/Button` and `moonstone/IconButton` prop `noAnimation`
- `moonstone/Item.OverlayDecorator`, `moonstone/Item.Overlay`, and `moonstone/Item.ItemOverlay` to be replaced by `moonstone/SlotItem`

### Changed

- `moonstone/Marquee` to do less-costly calculations during measurement and optimized the applied styles
- `moonstone/ExpandableList` to require a unique key for each object type data

### Fixed

- `moonstone/VirtualList` to render properly with fiber reconciler
- `moonstone/VirtualList` focus option in scrollTo api
- `moonstone/ExpandableSpotlightDecorator` to not spot the title upon collapse when in `pointerMode`
- `moonstone/Spinner` to not unpause Spotlight unless it was the one to pause it
- `moonstone/Marquee` to stop when becoming disabled
- `moonstone/Input`, `moonstone/MarqueeDecorator`, and `moonstone/Slider` to prevent unnecessary focus-based updates

## [2.0.0-alpha.3] - 2018-01-18

### Removed

- `moonstone/Scroller` and `moonstone/VirtualList` option `indexToFocus` in `scrollTo` method which is deprecated from 1.2.0
- `moonstone/Scroller` props `horizontal` and `vertical` which are deprecated from 1.3.0 and replaced with `direction` prop
- `moonstone/Button` exports `ButtonFactory` and `ButtonBaseFactory`
- `moonstone/IconButton` exports `IconButtonFactory` and `IconButtonBaseFactory`

### Fixed

- `moonstone/MoonstoneDecorator` root node to fill the entire space available, which simplifies positioning and sizing for child elements (previously always measured 0 in height)
- `moonstone/VirtualList` to prevent infinite function call when a size of contents is slightly longer than a client size without a scrollbar
- `moonstone/VirtualList` to sync scroll position when clientSize changed

## [2.0.0-alpha.2] - 2017-08-29

No significant changes.

## [2.0.0-alpha.1] - 2017-08-27

### Changed

- `moonstone/Button`, `moonstone/Checkbox`, `moonstone/FormCheckbox`, `moonstone/IconButton`, `moonstone/IncrementSlider`, `moonstone/Item`, `moonstone/Picker`, and `moonstone/RangePicker`, `moonstone/Switch` and `moonstone/VideoPlayer` to use `ui/Touchable`

## [1.15.0] - 2018-02-28

### Deprecated

- `moonstone/Marquee.Marquee`, to be moved to `moonstone/Marquee.MarqueeBase` in 2.0.0
- `moonstone/Marquee.MarqueeText`, to be moved to `moonstone/Marquee.Marquee` in 2.0.0

### Fixed

- `moonstone/GridListImageItem` to display correctly

## [1.14.0] - 2018-02-23

### Deprecated

- `moonstone/VirtualFlexList`, to be replaced by `ui/VirtualFlexList` in 2.0.0
- `moonstone/VirtualGridList.GridListImageItem`, to be replaced by `moonstone/GridListImageItem` in 2.0.0
- `moonstone/Button` and `moonstone/IconButton` prop `noAnimation`, to be removed in 2.0.0
- `moonstone/Button.ButtonFactory`, `moonstone/Button.ButtonBaseFactory`, `moonstone/IconButton.IconButtonFactory`, `moonstone/IconButton.IconButtonBaseFactory`, `moonstone/IncrementSlider.IncrementSliderFactory`, `moonstone/IncrementSlider.IncrementSliderBaseFactory`, `moonstone/Slider.SliderFactory`, and `moonstone/Slider.SliderBaseFactory`, to be removed in 2.0.0
- `moonstone/Item.ItemOverlay`, to be replaced by `ui/SlotItem` in 2.0.0
- `moonstone/Item.Overlay` and `moonstone/Item.OverlayDecorator`, to be removed in 2.0.0

### Added

- `moonstone/DaySelector` component
- `moonstone/EditableIntegerPicker` component
- `moonstone/GridListImageItem` component

## [1.13.3] - 2018-01-16

### Fixed

- `moonstone/TimePicker` to not read out meridiem label when meridiem picker gets a focus
- `moonstone/Scroller` to correctly update scrollbars when the scroller's contents change

## [1.13.2] - 2017-12-14

### Fixed

- `moonstone/Panels` to maintain spotlight focus when `noAnimation` is set
- `moonstone/Panels` to not accept back key presses during transition
- `moonstone/Panels` to revert 1.13.0 fix that blurred Spotlight when transitioning panels
- `moonstone/Scroller` and other scrolling components to not show scroll thumb when only child item is updated
- `moonstone/Scroller` and other scrolling components to not hide scroll thumb immediately after scroll position reaches the top or the bottom
- `moonstone/Scroller` and other scrolling components to show scroll thumb properly when scroll position reaches the top or the bottom by paging controls

## [1.13.1] - 2017-12-06

### Fixed

- `moonstone/Slider` to not unnecessarily fire `onChange` if the initial value has not changed

## [1.13.0] - 2017-11-28

### Added

- `moonstone/VideoPlayer` props `disabled`, `loading`, `miniFeedbackHideDelay`, and `thumbnailComponent` as well as new APIs: `areControlsVisible`, `getVideoNode`, `showFeedback`, and `toggleControls`

### Fixed

- `moonstone/VirtualList` to render items from a correct index on edge cases at the top of a list
- `moonstone/VirtualList` to handle focus properly via page up at the first page and via page down at the last page
- `moonstone/Expandable` and derivatives to use the new `ease-out-quart` animation timing function to better match the aesthetic of Enyo's Expandables
- `moonstone/TooltipDecorator` to correctly display tooltip direction when locale changes
- `moonstone/Marquee` to restart animation on every resize update
- `moonstone/LabeledItem` to start marquee when hovering while disabled
- `moonstone/Marquee` to correctly start when hovering on disabled spottable components
- `moonstone/Marquee.MarqueeController` to not abort marquee when moving among components
- `moonstone/Picker` marquee issues with disabled buttons or Picker
- `moonstone/Panels` to prevent loss of spotlight issue when moving between panels
- `moonstone/VideoPlayer` to bring it in line with real-world use-cases
- `moonstone/Slider` by removing unnecessary repaints to the screen
- `moonstone/Slider` to fire `onChange` events when the knob is pressed near the boundaries
- `moonstone/VideoPlayer` to correctly position knob when interacting with media slider
- `moonstone/VideoPlayer` to not read out the focused button when the media controls hide
- `moonstone/MarqueeDecorator` to stop when unhovering a disabled component using `marqueeOn` `'focus'`
- `moonstone/Slider` to not forward `onChange` when `disabled` on `mouseUp/click`
- `moonstone/VideoPlayer` to defer rendering playback controls until needed

## [1.12.2] - 2017-11-15

### Fixed

- `moonstone/VirtualList` to scroll and focus properly by pageUp and pageDown when disabled items are in it
- `moonstone/Button` to correctly specify minimum width when in large text mode
- `moonstone/Scroller` and other scrolling components to restore last focused index when panel is changed
- `moonstone/VideoPlayer` to display time correctly in RTL locale
- `moonstone/VirtualList` to scroll correctly using page down key with disabled items
- `moonstone/Scroller` and other scrolling components to not cause a script error when scrollbar is not rendered
- `moonstone/Picker` incrementer and decrementer to not change size when focused
- `moonstone/Header` to use a slightly smaller font size for `title` in non-latin locales and a line-height for `titleBelow` and `subTitleBelow` that better meets the needs of tall-glyph languages like Tamil and Thai, as well as latin locales
- `moonstone/Scroller` and `moonstone/VirtualList` to keep spotlight when pressing a 5-way control while scrolling
- `moonstone/Panels` to prevent user interaction with panel contents during transition
- `moonstone/Slider` and related components to correctly position knob for `detachedKnob` on mouse down and fire value where mouse was positioned on mouse up
- `moonstone/DayPicker` to update day names when changing locale
- `moonstone/ExpandableItem` and all other `Expandable` components to revert 1.12.1 change to pull down from the top

## [1.12.1] - 2017-11-07

### Fixed

- `moonstone/ExpandableItem` and all other `Expandable` components to now pull down from the top instead of being revealed from the bottom, matching Enyo's design
- `moonstone/VirtualListNative` to scroll properly with page up/down keys if there is a disabled item
- `moonstone/RangePicker` to display negative values correctly in RTL
- `moonstone/Scroller` and other scrolling components to not blur scroll buttons when wheeling
- `moonstone/Scrollbar` to hide scroll thumb immediately without delay after scroll position reaches min or max
- `moonstone/Divider` to pass `marqueeOn` prop
- `moonstone/Slider` to fire `onChange` on mouse up and key up
- `moonstone/VideoPlayer` to show knob when pressed
- `moonstone/Header` to layout `titleBelow` and `subTitleBelow` correctly
- `moonstone/Header` to use correct font-weight for `subTitleBelow`
- `moonstone/VirtualList` to restore focus correctly for lists only slightly larger than the viewport

## [1.12.0] - 2017-10-27

### Fixed

- `moonstone/Scroller` and other scrolling components to prevent focusing outside the viewport when pressing a 5-way key during wheeling
- `moonstone/Scroller` to called scrollToBoundary once when focus is moved using holding child item
- `moonstone/VideoPlayer` to apply skin correctly
- `moonstone/Popup` from `last-focused` to `default-element` in `SpotlightContainerDecorator` config
- `moonstone/Panels` to retain focus when back key is pressed on breadcrumb
- `moonstone/Input` to correctly hide VKB when dismissing

## [1.11.0] - 2017-10-24

### Added

- `moonstone/VideoPlayer` properties `seekDisabled` and `onSeekFailed` to disable seek function

### Changed

- `moonstone/ExpandableList` to become `disabled` if there are no children

### Fixed

- `moonstone/Picker` to read out customized accessibility value when picker prop has `joined` and `aria-valuetext`
- `moonstone/Scroller` to apply scroll position on vertical or horizontal Scroller when child gets a focus
- `moonstone/Scroller` and other scrolling components to scroll without animation when panel is changed
- `moonstone/ContextualPopup` padding to not overlap close button
- `moonstone/Scroller` and other scrolling components to change focus via page up/down only when the scrollbar is visible
- `moonstone/Picker` to only increment one value on hold
- `moonstone/ItemOverlay` to remeasure when focused

## [1.10.1] - 2017-10-16

### Fixed

- `moonstone/Scroller` and other scrolling components to scroll via page up/down when focus is inside a Spotlight container
- `moonstone/VirtualList` and `moonstone/VirtualGridList` to scroll by 5-way keys right after wheeling
- `moonstone/VirtualList` not to move focus when a current item and the last item are located at the same line and pressing a page down key
- `moonstone/Slider` knob to follow while dragging for detached knob
- `moonstone/Header` to layout header row correctly in `standard` type
- `moonstone/Input` to not dismiss on-screen keyboard when dragging cursor out of input box
- `moonstone/Header` RTL `line-height` issue
- `moonstone/Panels` to render children on idle
- `moonstone/Scroller` and other scrolling components to limit muted spotlight container scrims to their bounds
- `moonstone/Input` to always forward `onKeyUp` event

## [1.10.0] - 2017-10-09

### Added

- `moonstone/VideoPlayer` support for designating components with `.spottable-default` as the default focus target when pressing 5-way down from the slider
- `moonstone/Slider` property `activateOnFocus` which when enabled, allows 5-way directional key interaction with the `Slider` value without pressing [Enter] first
- `moonstone/VideoPlayer` property `noMiniFeedback` to support controlling the visibility of mini feedback
- `ui/Layout`, which provides a technique for laying-out components on the screen using `Cells`, in rows or columns

### Changed

- `moonstone/Popup` to focus on mount if it’s initially opened and non-animating and to always pass an object to `onHide` and `onShow`
- `moonstone/VideoPlayer` to emit `onScrub` event and provide audio guidance when setting focus to slider

### Fixed

- `moonstone/ExpandableItem` and derivatives to restore focus to the Item if the contents were last focused when closed
- `moonstone/Slider` toggling activated state when holding enter/select key
- `moonstone/TimePicker` picker icons shifting slightly when focusing an adjacent picker
- `moonstone/Icon` so it handles color the same way generic text does, by inheriting from the parent's color. This applies to all instances of `Icon`, `IconButton`, and `Icon` inside `Button`.
- `moonstone/fonts` Museo Sans font to correct "Ti" kerning
- `moonstone/VideoPlayer` to correctly position knob on mouse click
- `moonstone/Panels.Header` to show an ellipsis for long titles with RTL text
- `moonstone/Marquee` to restart when invalidated by a prop change and managed by a `moonstone/Marquee.MarqueeController`
- `spotlight.Spotlight` method `focus()` to verify that the target element matches its container's selector rules prior to setting focus
- `moonstone/Picker` to only change picker values `onWheel` when spotted
- `moonstone/VideoPlayer` to hide descendant floating components (tooltips, contextual popups) when the media controls hide

## [1.9.3] - 2017-10-03

### Added

- `moonstone/Button` property value to `backgroundOpacity` called "lightTranslucent" to better serve colorful image backgrounds behind Buttons. This also affects `moonstone/IconButton` and `moonstone/Panels/ApplicationCloseButton`.
- `moonstone/Panels` property `closeButtonBackgroundOpacity` to support `moonstone/Panels/ApplicationCloseButton`'s `backgroundOpacity` prop

### Changed

- `Moonstone Icons` font file to include the latest designs for several icons
- `moonstone/Panels/ApplicationCloseButton` to expose its `backgroundOpacity` prop

### Fixed

- `moonstone/VirtualList` to apply "position: absolute" inline style to items
- `moonstone/Picker` to increment and decrement normally at the edges of joined picker
- `moonstone/Icon` not to read out image characters
- `moonstone/Scroller` and other scrolling components to not accumulate paging scroll by pressing page up/down in scrollbar
- `moonstone/Icon` to correctly display focused state when using external image
- `moonstone/Button` and `moonstone/IconButton` to be properly visually muted when in a muted container

## [1.9.2] - 2017-09-26

### Fixed

- `moonstone/ExpandableList` preventing updates when its children had changed

## [1.9.1] - 2017-09-25

### Fixed

- `moonstone/ExpandableList` run-time error when using an array of objects as children
- `moonstone/VideoPlayer` blocking pointer events when the controls were hidden

## [1.9.0] - 2017-09-22

### Added

- `moonstone/styles/mixins.less` mixins: `.moon-spotlight-margin()` and `.moon-spotlight-padding()`
- `moonstone/Button` property `noAnimation` to support non-animating pressed visual

### Changed

- `moonstone/TimePicker` to use "AM/PM" instead of "meridiem" for label under meridiem picker
- `moonstone/IconButton` default style to not animate on press. NOTE: This behavior will change back to its previous setting in release 2.0.0.
- `moonstone/Popup` to warn when using `scrimType` `'none'` and `spotlightRestrict` `'self-only'`
- `moonstone/Scroller` to block spotlight during scroll
- `moonstone/ExpandableItem` and derivatives to always pause spotlight before animation

### Fixed

- `moonstone/VirtualGridList` to not move focus to wrong column when scrolled from the bottom by holding the "up" key
- `moonstone/VirtualList` to focus an item properly when moving to a next or previous page
- `moonstone/Scroller` and other scrolling components to move focus toward first or last child when page up or down key is pressed if the number of children is small
- `moonstone/VirtualList` to scroll to preserved index when it exists within dataSize for preserving focus
- `moonstone/Picker` buttons to not change size
- `moonstone/Panel` to move key navigation to application close button on holding the "up" key.
- `moonstone/Picker` to show numbers when changing values rapidly
- `moonstone/Popup` layout in large text mode to show close button correctly
- `moonstone/Picker` from moving scroller when pressing 5-way keys in `joined` Picker
- `moonstone/Input` so it displays all locales the same way, without cutting off the edges of characters
- `moonstone/TooltipDecorator` to hide tooltip when 5-way keys are pressed for disabled components
- `moonstone/Picker` to not tremble in width when changing values while using a numeric width prop value
- `moonstone/Picker` to not overlap values when changing values in `vertical`
- `moonstone/ContextualPopup` pointer mode focus behavior for `spotlightRestrict='self-only'`
- `moonstone/VideoPlayer` to prevent interacting with more components in pointer mode when hidden
- `moonstone/Scroller` to not repaint its entire contents whenever partial content is updated
- `moonstone/Slider` knob positioning after its container is resized
- `moonstone/VideoPlayer` to maintain focus when media controls are hidden
- `moonstone/Scroller` to scroll expandable components into view when opening when pointer has moved elsewhere

## [1.8.0] - 2017-09-07

### Deprecated

- `moonstone/Dialog` property `showDivider`, will be replaced by `noDivider` property in 2.0.0

### Added

- `moonstone/Popup` callback property `onShow` which fires after popup appears for both animating and non-animating popups

### Changed

- `moonstone/Popup` callback property `onHide` to run on both animating and non-animating popups
- `moonstone/VideoPlayer` state `playbackRate` to media events
- `moonstone/VideoPlayer` support for `spotlightDisabled`
- `moonstone/VideoPlayer` thumbnail positioning and style
- `moonstone/VirtualList` to render when dataSize increased or decreased
- `moonstone/Dialog` style
- `moonstone/Popup`, `moonstone/Dialog`, and `moonstone/Notification` to support `node` type for children
- `moonstone/Scroller` to forward `onKeyDown` events

### Fixed

- `moonstone/Scroller` and other scrolling components to enable focus when wheel scroll is stopped
- `moonstone/VirtualList` to show scroll thumb when a preserved item is focused in a Panel
- `moonstone/Scroller` to navigate properly with 5-way when expandable child is opened
- `moonstone/VirtualList` to stop scrolling when focus is moved on an item from paging controls or outside
- `moonstone/VirtualList` to move out with 5-way navigation when the first or the last item is disabled
- `moonstone/IconButton` Tooltip position when disabled
- `moonstone/VideoPlayer` Tooltip time after unhovering
- `moonstone/VirtualList` to not show invisible items
- `moonstone/IconButton` Tooltip position when disabled
- `moonstone/VideoPlayer` to display feedback tooltip correctly when navigating in 5-way
- `moonstone/MarqueeDecorator` to work with synchronized `marqueeOn` `'render'` and hovering as well as `marqueOn` `'hover'` when moving rapidly among synchronized marquees
- `moonstone/Input` aria-label for translation
- `moonstone/Marquee` to recalculate inside `moonstone/Scroller` and `moonstone/SelectableItem` by bypassing `shouldComponentUpdate`
- `moonstone/Picker` to marquee when incrementing and decrementing values with the prop `noAnimation`

## [1.7.0] - 2017-08-23

### Deprecated

- `moonstone/TextSizeDecorator` and it will be replaced by `moonstone/AccessibilityDecorator`
- `moonstone/MarqueeDecorator` property `marqueeCentered` and `moonstone/Marquee` property `centered` will be replaced by `alignment` property in 2.0.0

### Added

- `moonstone/TooltipDecorator` config property to direct tooltip into a property instead of adding to `children`
- `moonstone/VideoPlayer` prop `thumbnailUnavailable` to fade thumbnail
- `moonstone/AccessibilityDecorator` with `highContrast` and `textSize`
- `moonstone/VideoPlayer` high contrast scrim
- `moonstone/MarqueeDecorator`and `moonstone/Marquee` property `alignment` to allow setting  alignment of marquee content

### Changed

- `moonstone/Scrollbar` to disable paging control down button properly at the bottom when a scroller size is a non-integer value
- `moonstone/VirtualList`, `moonstone/VirtualGridList`, and `moonstone/Scroller` to scroll on `keydown` event instead of `keyup` event of page up and page down keys
- `moonstone/VirtualGridList` to scroll by item via 5 way key
- `moonstone/VideoPlayer` to read target time when jump by left/right key
- `moonstone/IconButton` to not use `MarqueeDecorator` and `Uppercase`

### Fixed

- `moonstone/VirtualList` and `moonstone/VirtualGridList` to focus the correct item when page up and page down keys are pressed
- `moonstone/VirtualList` to not lose focus when moving out from the first item via 5way when it has disabled items
- `moonstone/Slider` to align tooltip with detached knob
- `moonstone/FormCheckbox` to display correct colors in light skin
- `moonstone/Picker` and `moonstone/RangePicker` to forward `onKeyDown` events when not `joined`
- `moonstone/SelectableItem` to display correct icon width and alignment
- `moonstone/LabeledItem` to always match alignment with the locale
- `moonstone/Scroller` to properly 5-way navigate from scroll buttons
- `moonstone/ExpandableList` to display correct font weight and size for list items
- `moonstone/Divider` to not italicize in non-italic locales
- `moonstone/VideoPlayer` slider knob to follow progress after being selected when seeking
- `moonstone/LabeledItem` to correctly position its icon. This affects all of the `Expandables`, `moonstone/DatePicker` and `moonstone/TimePicker`.
- `moonstone/Panels.Header` and `moonstone/Item` to prevent them from allowing their contents to overflow unexpectedly
- `moonstone/Marquee` to recalculate when vertical scrollbar appears
- `moonstone/SelectableItem` to recalculate marquee when toggled

### Removed

- `moonstone/Input` large-text mode

## [1.6.1] - 2017-08-07

### Changed

- `moonstone/Icon` and `moonstone/IconButton` to no longer fit image source to the icon's boundary

## [1.6.0] - 2017-08-04

### Added

- `moonstone/VideoPlayer` ability to seek when holding down the right and left keys. Sensitivity can be adjusted using throttling options `jumpDelay` and `initialJumpDelay`.
- `moonstone/VideoPlayer` property `no5WayJump` to disable jumping done by 5-way
- `moonstone/VideoPlayer` support for the "More" button to use tooltips
- `moonstone/VideoPlayer` properties `moreButtonLabel` and `moreButtonCloseLabel` to allow customization of the "More" button's tooltip and Aria labels
- `moonstone/VideoPlayer` property `moreButtonDisabled` to disable the "More" button
- `moonstone/Picker` and `moonstone/RangePicker` prop `aria-valuetext` to support reading custom text instead of value
- `moonstone/VideoPlayer` methods `showControls` and `hideControls` to allow external interaction with the player
- `moonstone/Scroller` support for Page Up/Page Down keys in pointer mode when no item has focus

### Changed

- `moonstone/VideoPlayer` to handle play, pause, stop, fast forward and rewind on remote controller
- `moonstone/Marquee` to also start when hovered if `marqueeOnRender` is set

### Fixed

- `moonstone/IconButton` to fit image source within `IconButton`
- `moonstone` icon font sizes for wide icons
- `moonstone/ContextualPopupDecorator` to prefer setting focus to the appropriate popup instead of other underlying controls when using 5-way from the activating control
- `moonstone/Scroller` not scrolled via 5 way when `moonstone/ExpandableList` is opened
- `moonstone/VirtualList` to not let the focus move outside of container even if there are children left when navigating with 5way
- `moonstone/Scroller` and other scrolling components to update disability of paging controls when the scrollbar is set to `visible` and the content becomes shorter
- `moonstone/VideoPlayer` to focus on hover over play/pause button when video is loading
- `moonstone/VideoPlayer` to update and display proper time while moving knob when video is paused
- `moonstone/VideoPlayer` long title overlap issues
- `moonstone/Header` to apply `marqueeOn` prop to `subTitleBelow` and `titleBelow`
- `moonstone/Picker` wheeling in `moonstone/Scroller`
- `moonstone/IncrementSlider` and `moonstone/Picker` to read value changes when selecting buttons

## [1.5.0] - 2017-07-19

### Added

- `moonstone/Slider` and `moonstone/IncrementSlider` prop `aria-valuetext` to support reading custom text instead of value
- `moonstone/TooltipDecorator` property `tooltipProps` to attach props to tooltip component
- `moonstone/Scroller` and `moonstone/VirtualList` ability to scroll via page up and page down keys
- `moonstone/VideoPlayer` tooltip-thumbnail support with the `thumbnailSrc` prop and the `onScrub` callback to fire when the knob moves and a new thumbnail is needed
- `moonstone/VirtualList` ability to navigate via 5way when there are disabled items
- `moonstone/ContextualPopupDecorator` property `popupContainerId` to support configuration of the popup's spotlight container
- `moonstone/ContextualPopupDecorator` property `onOpen` to notify containers when the popup has been opened
- `moonstone/ContextualPopupDecorator` config option `openProp` to support mapping the value of `open` property to the chosen property of wrapped component

### Changed

- `moonstone/ExpandableList` to use 'radio' as the default, and adapt 'single' mode to render as a `moonstone/RadioItem` instead of a `moonstone/CheckboxItem`
- `moonstone/VideoPlayer` to not hide pause icon when it appears
- `moonstone/ContextualPopupDecorator` to set accessibility-related props onto the container node rather than the popup node
- `moonstone/ExpandableItem`, `moonstone/ExpandableList`, `moonstone/ExpandablePicker`, `moonstone/DatePicker`, and `moonstone/TimePicker` to pause spotlight when animating in 5-way mode
- `moonstone/Spinner` to position the text content under the spinner, rather than to the right side
- `moonstone/VideoPlayer` to include hour when announcing the time while scrubbing
- `moonstone/GridListImageItem` to require a `source` prop and not have a default value

### Fixed

- `moonstone/Input` ellipsis to show if placeholder is changed dynamically and is too long
- `moonstone/Marquee` to re-evaluate RTL orientation when its content changes
- `moonstone/VirtualList` to restore focus on short lists
- `moonstone/ExpandableInput` to expand the width of its contained `moonstone/Input`
- `moonstone/Input` support for `dismissOnEnter`
- `moonstone/Input` focus management to prevent stealing focus when programmatically moved elsewhere
- `moonstone/Input` 5-way spot behavior
- `moonstone` international fonts to always be used, even when unsupported font-weights or font-styles are requested
- `moonstone/Panels.Panel` support for selecting components with `.spottable-default` as the default focus target
- `moonstone/Panels` layout in RTL locales
- `moonstone` spottable components to support `onSpotlightDown`, `onSpotlightLeft`, `onSpotlightRight`, and `onSpotlightUp` event property
- `moonstone/VirtualList` losing spotlight when the list is empty
- `moonstone/FormCheckbox` in focused state to have the correct "check" color
- `moonstone/Scroller` and other scrolling components' bug in `navigableFilter` when passed a container id

## [1.4.1] - 2017-07-05

### Changed

- `moonstone/Popup` to only call `onKeyDown` when there is a focused item in the `Popup`
- `moonstone/Scroller`, `moonstone/Picker`, and `moonstone/IncrementSlider` to automatically move focus when the currently focused `moonstone/IconButton` becomes disabled

### Fixed

- `moonstone/ContextualPopupDecorator` close button to account for large text size
- `moonstone/ContextualPopupDecorator` to not spot controls other than its activator when navigating out via 5-way
- `moonstone/Header` to set the value of `marqueeOn` for all types of headers

## [1.4.0] - 2017-06-29

### Deprecated

- `moonstone/Input` prop `noDecorator` is being replaced by `autoFocus` in 2.0.0

### Added

- `moonstone/Scrollbar` property `corner` to add the corner between vertical and horizontal scrollbars
- `moonstone/ScrollThumb` for a thumb of `moonstone/Scrollbar`
- `moonstone/styles/text.less` mixin `.locale-japanese-line-break()` to apply the correct  Japanese language line-break rules for the following multi-line components: `moonstone/BodyText`, `moonstone/Dialog`, `moonstone/Notification`, `moonstone/Popup`, and `moonstone/Tooltip`
- `moonstone/ContextualPopupDecorator` property `popupProps` to attach props to popup component
- `moonstone/VideoPlayer` property `pauseAtEnd` to control forward/backward seeking
- `moonstone/Panels/Header` prop `marqueeOn` to control marquee of header

### Changed

- `moonstone/Panels/Header` to expose its `marqueeOn` prop
- `moonstone/VideoPlayer` to automatically adjust the width of the allocated space for the side components so the media controls have more space to appear on smaller screens
- `moonstone/VideoPlayer` properties `autoCloseTimeout` and `titleHideDelay` default value to `5000`
- `moonstone/VirtualList` to support restoring focus to the last focused item
- `moonstone/Scroller` and other scrolling components to call `onScrollStop` before unmounting if a scroll is in progress
- `moonstone/Scroller` to reveal non-spottable content when navigating out of a scroller

### Fixed

- `moonstone/Dialog` to properly focus via pointer on child components
- `moonstone/VirtualList`, `moonstone/VirtualGridList`, and `moonstone/Scroller` not to be slower when scrolled to the first or the last position by wheeling
- `moonstone` component hold delay time
- `moonstone/VideoPlayer` to show its controls when pressing down the first time
- `moonstone/Panel` autoFocus logic to only focus on initial render
- `moonstone/Input` text colors
- `moonstone/ExpandableInput` to focus its decorator when leaving by 5-way left/right

## [1.3.1] - 2017-06-14

### Fixed

- `moonstone/Picker` support for large text
- `moonstone/Scroller` support for focusing paging controls with the pointer
- `moonstone` CSS rules for unskinned spottable components

## [1.3.0] - 2017-06-12

### Deprecated

- `moonstone/Scroller` props `horizontal` and `vertical`. Deprecated props are replaced with `direction` prop. `horizontal` and `vertical` will be removed in 2.0.0.
- `moonstone/Panel` prop `noAutoFocus` in favor of `autoFocus="none"`

### Added

- `moonstone/Image` support for `children` prop inside images
- `moonstone/Scroller` prop `direction` which replaces `horizontal` and `vertical` props
- `moonstone/VideoPlayer` property `tooltipHideDelay` to hide tooltip with a given amount of time
- `moonstone/VideoPlayer` property `pauseAtEnd` to pause when it reaches either the start or the end of the video
- `moonstone/VideoPlayer` methods `fastForward`, `getMediaState`, `jump`, `pause`, `play`, `rewind`, and `seek` to allow external interaction with the player. See docs for example usage.

### Changed

- `moonstone/Skinnable` to support context and allow it to be added to any component to be individually skinned. This includes a further optimization in skinning which consolidates all color assignments into a single block, so non-color rules aren't unnecessarily duplicated.
- `moonstone/Skinnable` light and dark skin names ("moonstone-light" and "moonstone") to "light" and "dark", respectively
- `moonstone/VideoPlayer` to set play/pause icon to display "play" when rewinding or fast forwarding
- `moonstone/VideoPlayer` to rewind or fast forward when previous command is slow-forward or slow-rewind respectively
- `moonstone/VideoPlayer` to fast forward when previous command is slow-forward and it reaches the last of its play rate
- `moonstone/VideoPlayer` to not play video on reload when `noAutoPlay` is `true`
- `moonstone/VideoPlayer` property `feedbackHideDelay`'s default value to `3000`
- `moonstone/Notification` to break line in characters in ja and zh locale
- `moonstone/Notification` to align texts left in LTR locale and right in RTL locale
- `moonstone/VideoPlayer` to simulate rewind functionality on non-webOS platforms only

### Fixed

- `moonstone/ExpandableItem` to correct the `titleIcon` when using `open` and `disabled`
- `moonstone/GridListImageItem` to center its selection icon on the image instead of the item
- `moonstone/Input` to have correct `Tooltip` position in `RTL`
- `moonstone/SwitchItem` to not unintentionally overflow `Scroller` containers, causing them to jump to the side when focusing
- `moonstone/VideoPlayer` to fast forward properly when video is at paused state
- `moonstone/VideoPlayer` to correctly change sources
- `moonstone/VideoPlayer` to show or hide feedback tooltip properly
- `moonstone/DateTimeDecorator` to work properly with `RadioControllerDecorator`
- `moonstone/Picker` in joined, large text mode so the arrows are properly aligned and sized
- `moonstone/Icon` to reflect the same proportion in relation to its size in large-text mode

## [1.2.0] - 2017-05-17

### Deprecated

- `moonstone/Scroller` and other scrolling components option `indexToFocus` in `scrollTo` method to be removed in 2.0.0

### Added

- `moonstone/Slider` and `moonstone/IncrementSlider` prop `noFill` to support a style without the fill
- `moonstone/Marquee` property `rtl` to set directionality to right-to-left
- `moonstone/VirtualList.GridListImageItem` property `selectionOverlay` to add custom component for selection overlay
- `moonstone/MoonstoneDecorator` property `skin` to let an app choose its skin: "moonstone" and "moonstone-light" are now available
- `moonstone/FormCheckboxItem`
- `moonstone/FormCheckbox`, a standalone checkbox, to support `moonstone/FormCheckboxItem`
- `moonstone/Input` props `invalid` and `invalidMessage` to display a tooltip when input value is invalid
- `moonstone/Scroller` and other scrolling components option `focus` in `scrollTo()` method
- `moonstone/Scroller` and other scrolling components property `spottableScrollbar`
- `moonstone/Icon.IconList` icons: `arrowshrinkleft` and `arrowshrinkright`

### Changed

- `moonstone/Picker` arrow icon for `joined` picker: small when not spotted, hidden when it reaches the end of the picker
- `moonstone/Checkbox` and `moonstone/CheckboxItem` to reflect the latest design
- `moonstone/MoonstoneDecorator/fontGenerator` was refactored to use the browser's FontFace API to dynamically load locale fonts
- `moonstone/VideoPlayer` space allotment on both sides of the playback controls to support 4 buttons; consequently the "more" controls area has shrunk by the same amount
- `moonstone/VideoPlayer` to not disable media button (play/pause)
- `moonstone/Scroller` and other scrolling components so that paging controls are not spottable by default with 5-way
- `moonstone/VideoPlayer`'s more/less button to use updated arrow icon

### Fixed

- `moonstone/MarqueeDecorator` to properly stop marquee on items with `'marqueeOnHover'`
- `moonstone/ExpandableList` to work properly with object-based children
- `moonstone/styles/fonts.less` to restore the Moonstone Icon font to request the local system font by default. Remember to update your webOS build to get the latest version of the font so you don't see empty boxes for your icons.
- `moonstone/Picker` and `moonstone/RangePicker` to now use the correct size from Enyo (60px v.s. 84px) for icon buttons
- `moonstone/Scroller` and other scrolling components to apply ri.scale properly
- `moonstone/Panel` to not cover a `Panels`'s `ApplicationCloseButton` when not using a `Header`
- `moonstone/IncrementSlider` to show tooltip when buttons focused

## [1.1.0] - 2017-04-21

### Deprecated

- `moonstone/ExpandableInput` property `onInputChange`

### Added

- `moonstone/Panels.Panel` prop and `moonstone/MoonstoneDecorator` config option: `noAutoFocus` to support prevention of setting automatic focus after render
- `moonstone/VideoPlayer` props: `backwardIcon`, `forwardIcon`, `jumpBackwardIcon`, `jumpForwardIcon`, `pauseIcon`, and `playIcon` to support icon customization of the player
- `moonstone/VideoPlayer` props `jumpButtonsDisabled` and `rateButtonsDisabled` for disabling the pairs of buttons when it's inappropriate for the playing media
- `moonstone/VideoPlayer` property `playbackRateHash` to support custom playback rates
- `moonstone/VideoPlayer` callback prop `onControlsAvailable` which fires when the players controls show or hide
- `moonstone/Image` support for `onLoad` and `onError` events
- `moonstone/VirtualList.GridListImageItem` prop `placeholder`
- `moonstone/Divider` property `preserveCase` to display text without capitalizing it

### Changed

- `moonstone/Slider` colors and sizing to match the latest designs
- `moonstone/ProgressBar` to position correctly with other components nearby
- `moonstone/Panels` breadcrumb to no longer have a horizontal line above it
- `moonstone/Transition` to measure itself when the CPU is idle
- style for disabled opacity from 0.4 to 0.3
- `moonstone/Button` colors for transparent and translucent background opacity when disabled
- `moonstone/ExpandableInput` property `onInputChange` to fire along with `onChange`. `onInputChange` is deprecated and will be removed in a future update.
- `Moonstone.ttf` font to include new icons
- `moonstone/Icon` to reference additional icons

### Fixed

- `moonstone/Popup` and `moonstone/ContextualPopupDecorator` 5-way navigation behavior
- `moonstone/Input` to not spot its own input decorator on 5-way out
- `moonstone/VideoPlayer` to no longer render its `children` in multiple places
- `moonstone/Button` text color when used on a neutral (light) background in some cases
- `moonstone/Popup` background opacity
- `moonstone/Marquee` to recalculate properly when its contents change
- `moonstone/TimePicker` to display time in correct order
- `moonstone/Scroller` to prefer spotlight navigation to its internal components

## [1.0.0] - 2017-03-31

> NOTE: We have also modified most form components to be usable in a controlled (app manages component
> state) or uncontrolled (Enact manages component state) manner. To put a component into a
> controlled state, pass in `value` (or other appropriate state property such as `selected` or
> `open`) at component creation and then respond to events and update the value as needed. To put a
> component into an uncontrolled state, do not set `value` (or equivalent), at creation. From this
> point on, Enact will manage the state and events will be sent when the state is updated. To
> specify an initial value, use the `defaultValue` (or, `defaultSelected, `defaultOpen, etc.)
> property.  See the documentation for individual components for more information.

### Added

- `moonstone/Button` property `icon` to support a built-in icon next to the text content. The Icon supports everything that `moonstone/Icon` supports, as well as a custom icon.
- `moonstone/MoonstoneDecorator` property `textSize` to resize several components to requested CMR sizes. Simply add `textSize="large"` to your `App` and the new sizes will automatically take effect.

### Changed

- `moonstone/Slider` to use the property `tooltip` instead of `noTooltip`, so the built-in tooltip is not enabled by default
- `moonstone/IncrementSlider` to include tooltip documentation
- `moonstone/ExpandableList` to accept an array of objects as children which are spread onto the generated components
- `moonstone/CheckboxItem` style to match the latest designs, with support for the `moonstone/Checkbox` to be on either the left or the right side by using the `iconPosition` property
- `moonstone/VideoPlayer` to supply every event callback-method with an object representing the VideoPlayer's current state, including: `currentTime`, `duration`, `paused`, `proportionLoaded`, and `proportionPlayed`

### Fixed

- `moonstone/Panels.Panel` behavior for remembering focus on unmount and setting focus after render
- `moonstone/VirtualList.VirtualGridList` showing empty items when items are continuously added dynamically
- `moonstone/Picker` to marquee on focus once again

## [1.0.0-beta.4] - 2017-03-10

### Added

- `moonstone/VirtualList` `indexToFocus` option to `scrollTo` method to focus on item with specified index
- `moonstone/IconButton` and `moonstone/Button` `color` property to add a remote control key color to the button
- `moonstone/Scrollbar` property `disabled` to disable both paging controls when it is true
- `moonstone/VirtualList` parameter `moreInfo` to pass `firstVisibleIndex` and `lastVisibleIndex` when scroll events are firing
- Accessibility support to UI components
- `moonstone/VideoPlayer` property `onUMSMediaInfo` to support the custom webOS “umsmediainfo” event
- `moonstone/Region` component which encourages wrapping components for improved accessibility rather than only preceding the components with a `moonstone/Divider`
- `moonstone/Slider` tooltip. It's enabled by default and comes with options like `noTooltip`, `tooltipAsPercent`, and `tooltipSide`. See the component docs for more details.
- `moonstone/Panels.Panel` property `hideChildren` to defer rendering children
- `moonstone/Spinner` properties `blockClickOn` and `scrim` to block click events behind spinner
- `moonstone/VirtualList` property `clientSize` to specify item dimensions instead of measuring them

### Changed

- `moonstone/VirtualGridImageItem` styles to reduce redundant style code app side
- `moonstone/VirtualList` and `moonstone/VirtualGridList` to add essential CSS for list items automatically
- `moonstone/VirtualList` and `moonstone/VirtualGridList` to not add `data-index` to their item DOM elements directly, but to pass `data-index` as the parameter of their `component` prop like the `key` parameter of their `component` prop
- `moonstone/ExpandableItem` and derivatives to defer focusing the contents until animation completes
- `moonstone/LabeledItem`, `moonstone/ExpandableItem`, `moonstone/ExpandableList` to each support the `node` type in their `label` property. Best used with `ui/Slottable`.

### Fixed

- `moonstone/VirtualList.GridListImageItem` to have proper padding size according to the existence of caption/subcaption
- `moonstone/Scroller` and other scrolling components to display scrollbars with proper size
- `moonstone/VirtualGridList` to not be truncated

### Removed

- `moonstone/Scroller` and other scrolling components property `hideScrollbars` and replaced it with `horizontalScrollbar` and `verticalScrollbar`

## [1.0.0-beta.3] - 2017-02-21

### Added

- `moonstone/VideoPlayer` support for 5-way show/hide of media playback controls
- `moonstone/VideoPlayer` property `feedbackHideDelay`
- `moonstone/Slider` property `onKnobMove` to fire when the knob position changes, independently from the `moonstone/Slider` value
- `moonstone/Slider` properties `active`, `disabled`, `knobStep`, `onActivate`, `onDecrement`, and `onIncrement` as part of enabling 5-way support to `moonstone/Slider`, `moonstone/IncrementSlider` and the media slider for `moonstone/VideoPlayer`
- `moonstone/Slider` now supports `children` which are added to the `Slider`'s knob, and follow it as it moves
- `moonstone/ExpandableInput` properties `iconAfter` and `iconBefore` to display icons after and before the input, respectively
- `moonstone/Dialog` property `preserveCase`, which affects `title` text

### Changed

- `moonstone/IncrementSlider` to change when the buttons are held down
- `moonstone/Marquee` to allow disabled marquees to animate
- `moonstone/Dialog` to marquee `title` and `titleBelow`
- `moonstone/Marquee.MarqueeController` config option `startOnFocus` to `marqueeOnFocus`. `startOnFocus` is deprecated and will be removed in a future update.
- `moonstone/Button`, `moonstone/IconButton`, `moonstone/Item` to not forward `onClick` when `disabled`

### Fixed

- `moonstone/Marquee.MarqueeController` to start marquee on newly registered components when controller has focus and to restart synced marquees after completion
- `moonstone/Scroller` to recalculate when an expandable child opens
- `spotlightDisabled` property support for spottable moonstone components
- `moonstone/Popup` and `moonstone/ContextualPopupDecorator` so that when the popup is closed, spotlight focus returns to the control that had focus prior to the popup opening
- `moonstone/Input` to not get focus when disabled

## [1.0.0-beta.2] - 2017-01-30

### Added

- `moonstone/Panels.Panel` property `showChildren` to support deferring rendering the panel body until animation completes
- `moonstone/MarqueeDecorator` property `invalidateProps` that specifies which props cause the marquee distance to be invalidated
- developer-mode warnings to several components to warn when values are out-of-range
- `moonstone/Divider` property `spacing` which adjusts the amount of empty space above and below the `Divider`. `'normal'`, `'small'`, `'medium'`, `'large'`, and `'none'` are available.
- `moonstone/Picker` when `joined` the ability to be incremented and decremented by arrow keys
- `onSpotlightDisappear` event property support for spottable moonstone components
- `moonstone/VideoPlayer` property `titleHideDelay`

### Changed

- `moonstone/Panels.Panels` and variations to defer rendering the children of contained `Panel` instances until animation completes
- `moonstone/ProgressBar` properties `progress` and `backgroundProgress` to accept a number between 0 and 1
- `moonstone/Slider` and `moonstone/IncrementSlider` property `backgroundPercent` to `backgroundProgress` which now accepts a number between 0 and 1
- `moonstone/Slider` to not ignore `value` prop when it is the same as the previous value
- `moonstone/Picker` component's buttons to reverse their operation such that 'up' selects the previous item and 'down' the next
- `moonstone/Picker` and derivatives may now use numeric width, which represents the amount of characters to use for sizing. `width={4}` represents four characters, `2` for two characters, etc. `width` still accepts the size-name strings.
- `moonstone/Divider` to now behave as a simple horizontal line when no text content is provided
- `moonstone/Scroller` and other scrolling components to not display scrollbar controls by default
- `moonstone/DatePicker` and `moonstone/TimePicker` to emit `onChange` event whenever the value is changed, not just when the component is closed

### Removed

- `moonstone/ProgressBar` properties `min` and `max`

### Fixed

- `moonstone/IncrementSlider` so that the knob is spottable via pointer, and 5-way navigation between the knob and the increment/decrement buttons is functional
- `moonstone/Slider` and `moonstone/IncrementSlider` to not fire `onChange` for value changes from props

## [1.0.0-beta.1] - 2016-12-30

### Added

- `moonstone/VideoPlayer` and `moonstone/TooltipDecorator` components and samples
- `moonstone/Panels.Panels` property `onBack` to support `ui/Cancelable`
- `moonstone/VirtualFlexList` Work-In-Progress component to support variably sized rows or columns
- `moonstone/ExpandableItem` properties `autoClose` and `lockBottom`
- `moonstone/ExpandableList` properties `noAutoClose` and `noLockBottom`
- `moonstone/Picker` property `reverse`
- `moonstone/ContextualPopup` property `noAutoDismiss`
- `moonstone/Dialog` property `scrimType`
- `moonstone/Popup` property `spotlightRestrict`

### Changed

- `moonstone/Panels.Routable` to require a `navigate` configuration property indicating the event callback for back or cancel actions
- `moonstone/MarqueeController` focus/blur handling to start and stop synchronized `moonstone/Marquee` components
- `moonstone/ExpandableList` property `autoClose` to `closeOnSelect` to disambiguate it from the added `autoClose` on 5-way up
- `moonstone/ContextualPopupDecorator.ContextualPopupDecorator` component's `onCloseButtonClick` property to `onClose`
- `moonstone/Dialog` component's `onCloseButtonClicked` property to `onClose`
- `moonstone/Spinner` component's `center` and `middle` properties to a single `centered` property
	that applies both horizontal and vertical centering
- `moonstone/Popup.PopupBase` component's `onCloseButtonClicked` property to `onCloseButtonClick`
- `moonstone/Item.ItemOverlay` component's `autoHide` property to remove the `'no'` option. The same
	effect can be achieved by omitting the property or passing `null`.
- `moonstone/VirtualGridList` to be scrolled by page when navigating with a 5-way direction key
- `moonstone/Scroller`, `moonstone/VirtualList`, `moonstone/VirtualGridList` to no longer respond to mouse down/move/up events
- all Expandables to include a state arrow UI element
- `moonstone/LabeledItem` to support a `titleIcon` property which positions just after the title text
- `moonstone/Button` to include `moonstone/TooltipDecorator`
- `moonstone/Expandable` to support being managed, radio group-style, by a component wrapped with `RadioControllerDecorator` from `ui/RadioDecorator`
- `moonstone/Picker` to animate `moonstone/Marquee` children when any part of the `moonstone/Picker` is focused
- `moonstone/VirtualList` to mute its container instead of disabling it during scroll events
- `moonstone/VirtualList`, `moonstone/VirtualGridList`, and `moonstone/Scroller` to continue scrolling when holding down the paging controls
- `moonstone/VirtualList` to require a `component` prop and not have a default value
- `moonstone/Picker` to continuously change when a button is held down by adding `ui/Holdable`.

### Fixed

- `moonstone/Popup` and `moonstone/ContextualPopup` 5-way navigation behavior using spotlight.
- Bug where a synchronized marquee whose content fit the available space would prevent restarting of the marquees
- `moonstone/Input` to show an ellipsis on the correct side based on the text directionality of the `value` or `placeholder` content.
- `moonstone/VirtualList` and `moonstone/VirtualGridList` to prevent unwanted scrolling when focused with the pointer
- `moonstone/Picker` to remove fingernail when a the pointer is held down, but the pointer is moved off the `joined` picker.
- `moonstone/LabeledItem` to include marquee on both `title` and `label`, and be synchronized

## [1.0.0-alpha.5] - 2016-12-16

No changes.

## [1.0.0-alpha.4] - 2016-12-2

### Added

- `moonstone/Popup`, `moonstone/ContextualPopupDecorator`, `moonstone/Notification`, `moonstone/Dialog` and `moonstone/ExpandableInput` components
- `ItemOverlay` component to `moonstone/Item` module
- `marqueeCentered` prop to `moonstone/MarqueeDecorator` and `moonstone/MarqueeText`
- `placeholder` prop to `moonstone/Image`
- `moonstone/MarqueeController` component to synchronize multiple `moonstone/Marquee` components
- Non-latin locale support to all existing Moonstone components
- Language-specific font support
- `moonstone/IncrementSlider` now accepts customizable increment and decrement icons, as well as `moonstone/Slider` being more responsive to external styling

### Changed

- `moonstone/Input` component's `iconStart` and `iconEnd` properties to be `iconBefore` and `iconAfter`, respectively, for consistency with `moonstone/Item.ItemOverlay` naming
- `moonstone/Icon` and `moonstone/IconButton` so the `children` property supports both font-based icons and images
- the `checked` property to `selected` for consistency across the whole framework. This allows better interoperability when switching between various components.  Affects the following: `CheckboxItem`, `RadioItem`, `SelectableItem`, `Switch`, `SwitchItem`, and `ToggleItem`. Additionally, these now use `moonstone/Item.ItemOverlay` to position and handle their Icons.
- `moonstone/Slider` and `moonstone/IncrementSlider` to be more performant. No changes were made to
	the public API.
- `moonstone/GridListImageItem` so that a placeholder image displays while loading the image, and the caption and subcaption support marqueeing
- `moonstone/MoonstoneDecorator` to add `FloatingLayerDecorator`
- `moonstone/IncrementSlider` in vertical mode looks and works as expected.

### Removed

- LESS mixins that belong in `@enact/ui`, so that only moonstone-specific mixins are contained in
this module. When authoring components and importing mixins, only the local mixins need to be
imported, as they already import the general mixins.
- the `src` property from `moonstone/Icon` and `moonston/IconButton`. Use the support for URLs in
	the `children` property as noted above.
- the `height` property from `moonstone/IncrementSlider` and `moonstone/Slider`

### Fixed

- Joined picker so that it now has correct animation when using the mouse wheel
- Bug in DatePicker/TimePicker that prevented setting of value earlier than 1969

## [1.0.0-alpha.3] - 2016-11-8

### Added

- `moonstone/BodyText`, `moonstone/DatePicker`, `moonstone/DayPicker`, `moonstone/ExpandableItem`, `moonstone/Image`, and `moonstone/TimePicker` components
- `fullBleed` prop to `moonstone/Panels/Header`. When `true`, the header content is indented and the header lines are removed.
- Application close button to `moonstone/Panels`. Fires `onApplicationClose` when clicked. Can be omitted with the `noCloseButton` prop.
- `marqueeDisabled` prop to `moonstone/Picker`
- `padded` prop to `moonstone/RangePicker`
- `forceDirection` prop to `moonstone/Marquee`. Forces the direction of `moonstone/Marquee`. Useful for when `RTL` content cannot be auto detected.

### Changed

- `data` parameter passed to `component` prop of `VirtualList`.
- `moonstone/Expandable` into a submodule of `moonstone/ExpandableItem`
- `ExpandableList` to properly support selection
- `moonstone/Divider`'s `children` property to be optional
- `moonstone/ToggleItem`'s `inline` version to have a `max-width` of `240px`
- `moonstone/Input` to use `<div>` instead of `<label>` for wrapping components. No change to
	functionality, only markup.

### Removed

- `moonstone/ExpandableCheckboxItemGroup` in favor of `ExpandableList`

## [1.0.0-alpha.2] - 2016-10-21

This version includes a lot of refactoring from the previous release. Developers need to switch to the new enact-dev command-line tool.

### Added

- New components and HOCs: `moonstone/Scroller`, `moonstone/VirtualList`, `moonstone/VirtualGridList`, `moonstone/MarqueeText`, `moonstone/Spinner`, `moonstone/ExpandableCheckboxItemGroup`, `moonstone/MarqueeDecorator`
- New options for `ui/Toggleable` HOC
- Marquee support to many components
- Image support to `moonstone/Icon` and `moonstone/IconButton`
- `dismissOnEnter` prop for `moonstone/Input`
- Many more unit tests

### Changed

- Some props for UI state were renamed to have `default` prefix where state was managed by the component. (e.g. `defaultOpen`)

### Fixed

- Many components were fixed, polished, updated and documented
- Inline docs updated to be more consistent and comprehensive<|MERGE_RESOLUTION|>--- conflicted
+++ resolved
@@ -9,11 +9,6 @@
 - `moonstone/Slider` exports `SliderFactory` and `SliderBaseFactory`
 - `moonstone/IncrementSlider` exports `IncrementSliderFactory` and `IncrementSliderBaseFactory`
 
-<<<<<<< HEAD
-### Changed
-
-- `moonstone/RadioItem` dot size and added an inner-dot to selected-focused state, matching latest GUI designs
-=======
 ### Added
 
 - `moonstone/IncrementSlider` properties `incrementAriaLabel` and `decrementAriaLabel` to configure the label set on each button
@@ -21,7 +16,7 @@
 ### Changed
 
 - `moonstone/FormCheckbox` to have a small border around the circle, according to new GUI designs
->>>>>>> 86a7d885
+- `moonstone/RadioItem` dot size and added an inner-dot to selected-focused state, according to new GUI designs
 
 ### Fixed
 
