# Change Log

The following is a curated list of changes in the Enact moonstone module, newest changes on the top.

## [Unreleased]

### Deprecated

### Added

- `moonstone/TooltipDecorator` config property to direct tooltip into a property instead of adding to `children`

### Changed

- `moonstone/VirtualGridList` to scroll by item via 5 way key
<<<<<<< HEAD
- `moonstone/VideoPlayer` to read target time when jump by left/right key
=======
- `moonstone/IconButton` to not use `MarqueeDecorator` and `Uppercase`
>>>>>>> f07a5f62

### Fixed

- `moonstone/VirtualList` not to lose focus when moving out from the first item via 5way when it has disabled items
- `moonstone/Header` to not have its contents extend beyond its bounds
- `moonstone/Slider` to align tooltip with detached knob
- `moonstone/FormCheckbox` to display correct colors in light skin
- `moonstone/Picker` and `moonstone/RangePicker` to forward `onKeyDown` events when not `joined`
- `moonstone/SelectableItem` to display correct icon width and alignment

## [1.6.1] - 2017-08-07

### Changed

- `moonstone/Icon` and `moonstone/IconButton` to no longer fit image source to the icon's boundary

## [1.6.0] - 2017-08-04

### Added

- `moonstone/VideoPlayer` ability to seek when holding down the right and left keys. Sensitivity can be adjusted using throttling options `jumpDelay` and `initialJumpDelay`.
- `moonstone/VideoPlayer` property `no5WayJump` to disable jumping done by 5-way
- `moonstone/VideoPlayer` support for the "More" button to use tooltips
- `moonstone/VideoPlayer` properties `moreButtonLabel` and `moreButtonCloseLabel` to allow customization of the "More" button's tooltip and Aria labels
- `moonstone/VideoPlayer` property `moreButtonDisabled` to disable the "More" button
- `moonstone/Picker` and `moonstone/RangePicker` prop `aria-valuetext` to support reading custom text instead of value
- `moonstone/VideoPlayer` methods `showControls` and `hideControls` to allow external interaction with the player
- `moonstone/Scroller` support for Page Up/Page Down keys in pointer mode when no item has focus

### Changed

- `moonstone/VideoPlayer` to handle play, pause, stop, fast forward and rewind on remote controller
- `moonstone/Marquee` to also start when hovered if `marqueeOnRender` is set

### Fixed

- `moonstone/IconButton` to fit image source within `IconButton`
- `moonstone` icon font sizes for wide icons
- `moonstone/ContextualPopupDecorator` to prefer setting focus to the appropriate popup instead of other underlying controls when using 5-way from the activating control
- `moonstone/Scroller` not scrolled via 5 way when `moonstone/ExpandableList` is opened
- `moonstone/VirtualList` not to let the focus move outside of container even if there are children left when navigating with 5way
- `moonstone/Scrollable` to update disability of paging controls when the scrollbar is set to `visible` and the content becomes shorter
- `moonstone/VideoPlayer` to focus on hover over play/pause button when video is loading
- `moonstone/VideoPlayer` to update and display proper time while moving knob when video is paused
- `moonstone/VideoPlayer` long title overlap issues
- `moonstone/Header` to apply `marqueeOn` prop to `subTitleBelow` and `titleBelow`
- `moonstone/Picker` wheeling in `moonstone/Scroller`
- `moonstone/IncrementSlider` and `moonstone/Picker` to read value changes when selecting buttons

## [1.5.0] - 2017-07-19

### Added

- `moonstone/Slider` and `moonstone/IncrementSlider` prop `aria-valuetext` to support reading custom text instead of value
- `moonstone/TooltipDecorator` property `tooltipProps` to attach props to tooltip component
- `moonstone/Scroller` and `moonstone/VirtualList` ability to scroll via page up and page down keys
- `moonstone/VideoPlayer` tooltip-thumbnail support with the `thumbnailSrc` prop and the `onScrub` callback to fire when the knob moves and a new thumbnail is needed
- `moonstone/VirtualList` ability to navigate via 5way when there are disabled items
- `moonstone/ContextualPopupDecorator` property `popupContainerId` to support configuration of the popup's spotlight container
- `moonstone/ContextualPopupDecorator` property `onOpen` to notify containers when the popup has been opened
- `moonstone/ContextualPopupDecorator` config option `openProp` to support mapping the value of `open` property to the chosen property of wrapped component

### Changed

- `moonstone/ExpandableList` to use 'radio' as the default, and adapt 'single' mode to render as a `moonstone/RadioItem` instead of a `moonstone/CheckboxItem`
- `moonstone/VideoPlayer` not to hide pause icon when it appears
- `moonstone/ContextualPopupDecorator` to set accessibility-related props onto the container node rather than the popup node
- `moonstone/ExpandableItem`, `moonstone/ExpandableList`, `moonstone/ExpandablePicker`, `moonstone/DatePicker`, and `moonstone/TimePicker` to pause spotlight when animating in 5-way mode
- `moonstone/Spinner` to position the text content under the spinner, rather than to the right side
- `moonstone/VideoPlayer` to include hour when announcing the time while scrubbing
- `moonstone/GridListImageItem` to require a `source` prop and not have a default value

### Fixed

- `moonstone/Input` ellipsis to show if placeholder is changed dynamically and is too long
- `moonstone/Marquee` to re-evaluate RTL orientation when its content changes
- `moonstone/VirtualList` to restore focus on short lists
- `moonstone/ExpandableInput` to expand the width of its contained `moonstone/Input`
- `moonstone/Input` support for `dismissOnEnter`
- `moonstone/Input` focus management to prevent stealing focus when programmatically moved elsewhere
- `moonstone/Input` 5-way spot behavior
- `moonstone` international fonts to always be used, even when unsupported font-weights or font-styles are requested
- `moonstone/Panels.Panel` support for selecting components with `.spottable-default` as the default focus target
- `moonstone/Panels` layout in RTL locales
- `moonstone` spottable components to support `onSpotlightDown`, `onSpotlightLeft`, `onSpotlightRight`, and `onSpotlightUp` event property
- `moonstone/VirtualList` losing spotlight when the list is empty
- `moonstone/FormCheckbox` in focused state to have the correct "check" color
- `moonstone/Scrollable` bug in `navigableFilter` when passed a container id

## [1.4.1] - 2017-07-05

### Changed

- `moonstone/Popup` to only call `onKeyDown` when there is a focused item in the `Popup`
- `moonstone/Scroller`, `moonstone/Picker`, and `moonstone/IncrementSlider` to automatically move focus when the currently focused `moonstone/IconButton` becomes disabled

### Fixed

- `moonstone/ContextualPopupDecorator` close button to account for large text size
- `moonstone/ContextualPopupDecorator` to not spot controls other than its activator when navigating out via 5-way
- `moonstone/Header` to set the value of `marqueeOn` for all types of headers

## [1.4.0] - 2017-06-29

### Deprecated

- `moonstone/Input` prop `noDecorator` is being replaced by `autoFocus` in 2.0.0

### Added

- `moonstone/Scrollbar` property `corner` to add the corner between vertical and horizontal scrollbars
- `moonstone/ScrollThumb` for a thumb of `moonstone/Scrollbar`
- `moonstone/styles/text.less` mixin `.locale-japanese-line-break()` to apply the correct  Japanese language line-break rules for the following multi-line components: `moonstone/BodyText`, `moonstone/Dialog`, `moonstone/Notification`, `moonstone/Popup`, and `moonstone/Tooltip`
- `moonstone/ContextualPopupDecorator` property `popupProps` to attach props to popup component
- `moonstone/VideoPlayer` property `pauseAtEnd` to control forward/backward seeking
- `moonstone/Panels/Header` prop `marqueeOn` to control marquee of header

### Changed

- `moonstone/Panels/Header` to expose its `marqueeOn` prop
- `moonstone/VideoPlayer` to automatically adjust the width of the allocated space for the side components so the media controls have more space to appear on smaller screens
- `moonstone/VideoPlayer` properties `autoCloseTimeout` and `titleHideDelay` default value to `5000`
- `moonstone/VirtualList` to support restoring focus to the last focused item
- `moonstone/Scrollable` to call `onScrollStop` before unmounting if a scroll is in progress
- `moonstone/Scroller` to reveal non-spottable content when navigating out of a scroller

### Fixed

- `moonstone/Dialog` to properly focus via pointer on child components
- `moonstone/VirtualList`, `moonstone/VirtualGridList`, and `moonstone/Scroller` not to be slower when scrolled to the first or the last position by wheeling
- `moonstone` component hold delay time
- `moonstone/VideoPlayer` to show its controls when pressing down the first time
- `moonstone/Panel` autoFocus logic to only focus on initial render
- `moonstone/Input` text colors
- `moonstone/ExpandableInput` to focus its decorator when leaving by 5-way left/right

## [1.3.1] - 2017-06-14

### Fixed

- `moonstone/Picker` support for large text
- `moonstone/Scroller` support for focusing paging controls with the pointer
- `moonstone` CSS rules for unskinned spottable components

## [1.3.0] - 2017-06-12

### Deprecated

- `moonstone/Scroller` props `horizontal` and `vertical`. Deprecated props are replaced with `direction` prop. `horizontal` and `vertical` will be removed in 2.0.0.
- `moonstone/Panel` prop `noAutoFocus` in favor of `autoFocus="none"`

### Added

- `moonstone/Image` support for `children` prop inside images
- `moonstone/Scroller` prop `direction` which replaces `horizontal` and `vertical` props
- `moonstone/VideoPlayer` property `tooltipHideDelay` to hide tooltip with a given amount of time
- `moonstone/VideoPlayer` property `pauseAtEnd` to pause when it reaches either the start or the end of the video
- `moonstone/VideoPlayer` methods `fastForward`, `getMediaState`, `jump`, `pause`, `play`, `rewind`, and `seek` to allow external interaction with the player. See docs for example usage.

### Changed

- `moonstone/Skinnable` to support context and allow it to be added to any component to be individually skinned. This includes a further optimization in skinning which consolidates all color assignments into a single block, so non-color rules aren't unnecessarily duplicated.
- `moonstone/Skinnable` light and dark skin names ("moonstone-light" and "moonstone") to "light" and "dark", respectively
- `moonstone/VideoPlayer` to set play/pause icon to display "play" when rewinding or fast forwarding
- `moonstone/VideoPlayer` to rewind or fast forward when previous command is slow-forward or slow-rewind respectively
- `moonstone/VideoPlayer` to fast forward when previous command is slow-forward and it reaches the last of its play rate
- `moonstone/VideoPlayer` to not play video on reload when `noAutoPlay` is `true`
- `moonstone/VideoPlayer` property `feedbackHideDelay`'s default value to `3000`
- `moonstone/Notification` to break line in characters in ja and zh locale
- `moonstone/Notification` to align texts left in LTR locale and right in RTL locale
- `moonstone/VideoPlayer` to simulate rewind functionality on non-webOS platforms only

### Fixed

- `moonstone/ExpandableItem` to correct the `titleIcon` when using `open` and `disabled`
- `moonstone/GridListImageItem` to center its selection icon on the image instead of the item
- `moonstone/Input` to have correct `Tooltip` position in `RTL`
- `moonstone/SwitchItem` to not unintentionally overflow `Scroller` containers, causing them to jump to the side when focusing
- `moonstone/VideoPlayer` to fast forward properly when video is at paused state
- `moonstone/VideoPlayer` to correctly change sources
- `moonstone/VideoPlayer` to show or hide feedback tooltip properly
- `moonstone/DateTimeDecorator` to work properly with `RadioControllerDecorator`
- `moonstone/Picker` in joined, large text mode so the arrows are properly aligned and sized
- `moonstone/Icon` to reflect the same proportion in relation to its size in large-text mode

## [1.2.0] - 2017-05-17

### Deprecated

- `moonstone/Scroller.Scrollable` option `indexToFocus` in `scrollTo` method to be removed in 2.0.0

### Added

- `moonstone/Slider` and `moonstone/IncrementSlider` prop `noFill` to support a style without the fill
- `moonstone/Marquee` property `rtl` to set directionality to right-to-left
- `moonstone/VirtualList.GridListImageItem` property `selectionOverlay` to add custom component for selection overlay
- `moonstone/MoonstoneDecorator` property `skin` to let an app choose its skin: "moonstone" and "moonstone-light" are now available
- `moonstone/FormCheckboxItem`
- `moonstone/FormCheckbox`, a standalone checkbox, to support `moonstone/FormCheckboxItem`
- `moonstone/Input` props `invalid` and `invalidMessage` to display a tooltip when input value is invalid
- `moonstone/Scroller.Scrollable` option `focus` in `scrollTo()` method
- `moonstone/Scroller.Scrollable` property `spottableScrollbar`
- `moonstone/Icon.IconList` icons: `arrowshrinkleft` and `arrowshrinkright`

### Changed

- `moonstone/Picker` arrow icon for `joined` picker: small when not spotted, hidden when it reaches the end of the picker
- `moonstone/Checkbox` and `moonstone/CheckboxItem` to reflect the latest design
- `moonstone/MoonstoneDecorator/fontGenerator` was refactored to use the browser's FontFace API to dynamically load locale fonts
- `moonstone/VideoPlayer` space allotment on both sides of the playback controls to support 4 buttons; consequently the "more" controls area has shrunk by the same amount
- `moonstone/VideoPlayer` to not disable media button (play/pause)
- `moonstone/Scroller.Scrollable` so that paging controls are not spottable by default with 5-way
- `moonstone/VideoPlayer`'s more/less button to use updated arrow icon

### Fixed

- `moonstone/MarqueeDecorator` to properly stop marquee on items with `'marqueeOnHover'`
- `moonstone/ExpandableList` to work properly with object-based children
- `moonstone/styles/fonts.less` to restore the Moonstone Icon font to request the local system font by default. Remember to update your webOS build to get the latest version of the font so you don't see empty boxes for your icons.
- `moonstone/Picker` and `moonstone/RangePicker` to now use the correct size from Enyo (60px v.s. 84px) for icon buttons
- `moonstone/Scrollable` to apply ri.scale properly
- `moonstone/Panel` to not cover a `Panels`'s `ApplicationCloseButton` when not using a `Header`
- `moonstone/IncrementSlider` to show tooltip when buttons focused

## [1.1.0] - 2017-04-21

### Deprecated

- `moonstone/ExpandableInput` property `onInputChange`

### Added

- `moonstone/Panels.Panel` prop and `moonstone/MoonstoneDecorator` config option: `noAutoFocus` to support prevention of setting automatic focus after render
- `moonstone/VideoPlayer` props: `backwardIcon`, `forwardIcon`, `jumpBackwardIcon`, `jumpForwardIcon`, `pauseIcon`, and `playIcon` to support icon customization of the player
- `moonstone/VideoPlayer` props `jumpButtonsDisabled` and `rateButtonsDisabled` for disabling the pairs of buttons when it's inappropriate for the playing media
- `moonstone/VideoPlayer` property `playbackRateHash` to support custom playback rates
- `moonstone/VideoPlayer` callback prop `onControlsAvailable` which fires when the players controls show or hide
- `moonstone/Image` support for `onLoad` and `onError` events
- `moonstone/VirtualList.GridListImageItem` prop `placeholder`
- `moonstone/Divider` property `preserveCase` to display text without capitalizing it

### Changed

- `moonstone/Slider` colors and sizing to match the latest designs
- `moonstone/ProgressBar` to position correctly with other components nearby
- `moonstone/Panels` breadcrumb to no longer have a horizontal line above it
- `moonstone/Transition` to measure itself when the CPU is idle
- style for disabled opacity from 0.4 to 0.3
- `moonstone/Button` colors for transparent and translucent background opacity when disabled
- `moonstone/ExpandableInput` property `onInputChange` to fire along with `onChange`. `onInputChange` is deprecated and will be removed in a future update.
- `Moonstone.ttf` font to include new icons
- `moonstone/Icon` to reference additional icons

### Fixed

- `moonstone/Popup` and `moonstone/ContextualPopupDecorator` 5-way navigation behavior
- `moonstone/Input` to not spot its own input decorator on 5-way out
- `moonstone/VideoPlayer` to no longer render its `children` in multiple places
- `moonstone/Button` text color when used on a neutral (light) background in some cases
- `moonstone/Popup` background opacity
- `moonstone/Marquee` to recalculate properly when its contents change
- `moonstone/TimePicker` to display time in correct order
- `moonstone/Scroller` to prefer spotlight navigation to its internal components

## [1.0.0] - 2017-03-31

> NOTE: We have also modified most form components to be usable in a controlled (app manages component
> state) or uncontrolled (Enact manages component state) manner. To put a component into a
> controlled state, pass in `value` (or other appropriate state property such as `selected` or
> `open`) at component creation and then respond to events and update the value as needed. To put a
> component into an uncontrolled state, do not set `value` (or equivalent), at creation. From this
> point on, Enact will manage the state and events will be sent when the state is updated. To
> specify an initial value, use the `defaultValue` (or, `defaultSelected, `defaultOpen, etc.)
> property.  See the documentation for individual components for more information.

### Added

- `moonstone/Button` property `icon` to support a built-in icon next to the text content. The Icon supports everything that `moonstone/Icon` supports, as well as a custom icon.
- `moonstone/MoonstoneDecorator` property `textSize` to resize several components to requested CMR sizes. Simply add `textSize="large"` to your `App` and the new sizes will automatically take effect.

### Changed

- `moonstone/Slider` to use the property `tooltip` instead of `noTooltip`, so the built-in tooltip is not enabled by default
- `moonstone/IncrementSlider` to include tooltip documentation
- `moonstone/ExpandableList` to accept an array of objects as children which are spread onto the generated components
- `moonstone/CheckboxItem` style to match the latest designs, with support for the `moonstone/Checkbox` to be on either the left or the right side by using the `iconPosition` property
- `moonstone/VideoPlayer` to supply every event callback-method with an object representing the VideoPlayer's current state, including: `currentTime`, `duration`, `paused`, `proportionLoaded`, and `proportionPlayed`

### Fixed

- `moonstone/Panels.Panel` behavior for remembering focus on unmount and setting focus after render
- `moonstone/VirtualList.VirtualGridList` showing empty items when items are continuously added dynamically
- `moonstone/Picker` to marquee on focus once again

## [1.0.0-beta.4] - 2017-03-10

### Added

- `moonstone/VirtualList` `indexToFocus` option to `scrollTo` method to focus on item with specified index
- `moonstone/IconButton` and `moonstone/Button` `color` property to add a remote control key color to the button
- `moonstone/Scrollbar` property `disabled` to disable both paging controls when it is true
- `moonstone/VirtualList` parameter `moreInfo` to pass `firstVisibleIndex` and `lastVisibleIndex` when scroll events are firing
- Accessibility support to UI components
- `moonstone/VideoPlayer` property `onUMSMediaInfo` to support the custom webOS “umsmediainfo” event
- `moonstone/Region` component which encourages wrapping components for improved accessibility rather than only preceding the components with a `moonstone/Divider`
- `moonstone/Slider` tooltip. It's enabled by default and comes with options like `noTooltip`, `tooltipAsPercent`, and `tooltipSide`. See the component docs for more details.
- `moonstone/Panels.Panel` property `hideChildren` to defer rendering children
- `moonstone/Spinner` properties `blockClickOn` and `scrim` to block click events behind spinner
- `moonstone/VirtualList` property `clientSize` to specify item dimensions instead of measuring them

### Changed

- `moonstone/VirtualGridImageItem` styles to reduce redundant style code app side
- `moonstone/VirtualList` and `moonstone/VirtualGridList` to add essential CSS for list items automatically
- `moonstone/VirtualList` and `moonstone/VirtualGridList` to not add `data-index` to their item DOM elements directly, but to pass `data-index` as the parameter of their `component` prop like the `key` parameter of their `component` prop
- `moonstone/ExpandableItem` and derivatives to defer focusing the contents until animation completes
- `moonstone/LabeledItem`, `moonstone/ExpandableItem`, `moonstone/ExpandableList` to each support the `node` type in their `label` property. Best used with `ui/Slottable`.

### Fixed

- `moonstone/VirtualList.GridListImageItem` to have proper padding size according to the existence of caption/subcaption
- `moonstone/Scrollable` to display scrollbars with proper size
- `moonstone/VirtualGridList` to not be truncated

### Removed

- `moonstone/Scrollable` property `hideScrollbars` and replaced it with `horizontalScrollbar` and `verticalScrollbar`

## [1.0.0-beta.3] - 2017-02-21

### Added

- `moonstone/VideoPlayer` support for 5-way show/hide of media playback controls
- `moonstone/VideoPlayer` property `feedbackHideDelay`
- `moonstone/Slider` property `onKnobMove` to fire when the knob position changes, independently from the `moonstone/Slider` value
- `moonstone/Slider` properties `active`, `disabled`, `knobStep`, `onActivate`, `onDecrement`, and `onIncrement` as part of enabling 5-way support to `moonstone/Slider`, `moonstone/IncrementSlider` and the media slider for `moonstone/VideoPlayer`
- `moonstone/Slider` now supports `children` which are added to the `Slider`'s knob, and follow it as it moves
- `moonstone/ExpandableInput` properties `iconAfter` and `iconBefore` to display icons after and before the input, respectively
- `moonstone/Dialog` property `preserveCase`, which affects `title` text

### Changed

- `moonstone/IncrementSlider` to change when the buttons are held down
- `moonstone/Marquee` to allow disabled marquees to animate
- `moonstone/Dialog` to marquee `title` and `titleBelow`
- `moonstone/Marquee.MarqueeController` config option `startOnFocus` to `marqueeOnFocus`. `startOnFocus` is deprecated and will be removed in a future update.
- `moonstone/Button`, `moonstone/IconButton`, `moonstone/Item` to not forward `onClick` when `disabled`

### Fixed

- `moonstone/Marquee.MarqueeController` to start marquee on newly registered components when controller has focus and to restart synced marquees after completion
- `moonstone/Scroller` to recalculate when an expandable child opens
- `spotlightDisabled` property support for spottable moonstone components
- `moonstone/Popup` and `moonstone/ContextualPopupDecorator` so that when the popup is closed, spotlight focus returns to the control that had focus prior to the popup opening
- `moonstone/Input` to not get focus when disabled

## [1.0.0-beta.2] - 2017-01-30

### Added

- `moonstone/Panels.Panel` property `showChildren` to support deferring rendering the panel body until animation completes
- `moonstone/MarqueeDecorator` property `invalidateProps` that specifies which props cause the marquee distance to be invalidated
- developer-mode warnings to several components to warn when values are out-of-range
- `moonstone/Divider` property `spacing` which adjusts the amount of empty space above and below the `Divider`. `'normal'`, `'small'`, `'medium'`, `'large'`, and `'none'` are available.
- `moonstone/Picker` when `joined` the ability to be incremented and decremented by arrow keys
- `onSpotlightDisappear` event property support for spottable moonstone components
- `moonstone/VideoPlayer` property `titleHideDelay`

### Changed

- `moonstone/Panels.Panels` and variations to defer rendering the children of contained `Panel` instances until animation completes
- `moonstone/ProgressBar` properties `progress` and `backgroundProgress` to accept a number between 0 and 1
- `moonstone/Slider` and `moonstone/IncrementSlider` property `backgroundPercent` to `backgroundProgress` which now accepts a number between 0 and 1
- `moonstone/Slider` to not ignore `value` prop when it is the same as the previous value
- `moonstone/Picker` component's buttons to reverse their operation such that 'up' selects the previous item and 'down' the next
- `moonstone/Picker` and derivatives may now use numeric width, which represents the amount of characters to use for sizing. `width={4}` represents four characters, `2` for two characters, etc. `width` still accepts the size-name strings.
- `moonstone/Divider` to now behave as a simple horizontal line when no text content is provided
- `moonstone/Scrollable` to not display scrollbar controls by default
- `moonstone/DatePicker` and `moonstone/TimePicker` to emit `onChange` event whenever the value is changed, not just when the component is closed

### Removed

- `moonstone/ProgressBar` properties `min` and `max`

### Fixed

- `moonstone/IncrementSlider` so that the knob is spottable via pointer, and 5-way navigation between the knob and the increment/decrement buttons is functional
- `moonstone/Slider` and `moonstone/IncrementSlider` to not fire `onChange` for value changes from props

## [1.0.0-beta.1] - 2016-12-30

### Added

- `moonstone/VideoPlayer` and `moonstone/TooltipDecorator` components and samples
- `moonstone/Panels.Panels` property `onBack` to support `ui/Cancelable`
- `moonstone/VirtualFlexList` Work-In-Progress component to support variably sized rows or columns
- `moonstone/ExpandableItem` properties `autoClose` and `lockBottom`
- `moonstone/ExpandableList` properties `noAutoClose` and `noLockBottom`
- `moonstone/Picker` property `reverse`
- `moonstone/ContextualPopup` property `noAutoDismiss`
- `moonstone/Dialog` property `scrimType`
- `moonstone/Popup` property `spotlightRestrict`

### Changed

- `moonstone/Panels.Routable` to require a `navigate` configuration property indicating the event callback for back or cancel actions
- `moonstone/MarqueeController` focus/blur handling to start and stop synchronized `moonstone/Marquee` components
- `moonstone/ExpandableList` property `autoClose` to `closeOnSelect` to disambiguate it from the added `autoClose` on 5-way up
- `moonstone/ContextualPopupDecorator.ContextualPopupDecorator` component's `onCloseButtonClick` property to `onClose`
- `moonstone/Dialog` component's `onCloseButtonClicked` property to `onClose`
- `moonstone/Spinner` component's `center` and `middle` properties to a single `centered` property
	that applies both horizontal and vertical centering
- `moonstone/Popup.PopupBase` component's `onCloseButtonClicked` property to `onCloseButtonClick`
- `moonstone/Item.ItemOverlay` component's `autoHide` property to remove the `'no'` option. The same
	effect can be achieved by omitting the property or passing `null`.
- `moonstone/VirtualGridList` to be scrolled by page when navigating with a 5-way direction key
- `moonstone/Scroller`, `moonstone/VirtualList`, `moonstone/VirtualGridList`, and `moonstone/Scrollable` to no longer respond to mouse down/move/up events
- all Expandables to include a state arrow UI element
- `moonstone/LabeledItem` to support a `titleIcon` property which positions just after the title text
- `moonstone/Button` to include `moonstone/TooltipDecorator`
- `moonstone/Expandable` to support being managed, radio group-style, by a component wrapped with `RadioControllerDecorator` from `ui/RadioDecorator`
- `moonstone/Picker` to animate `moonstone/Marquee` children when any part of the `moonstone/Picker` is focused
- `moonstone/VirtualList` to mute its container instead of disabling it during scroll events
- `moonstone/VirtualList`, `moonstone/VirtualGridList`, and `moonstone/Scroller` to continue scrolling when holding down the paging controls
- `moonstone/VirtualList` to require a `component` prop and not have a default value
- `moonstone/Picker` to continuously change when a button is held down by adding `ui/Holdable`.

### Fixed

- `moonstone/Popup` and `moonstone/ContextualPopup` 5-way navigation behavior using spotlight.
- Bug where a synchronized marquee whose content fit the available space would prevent restarting of the marquees
- `moonstone/Input` to show an ellipsis on the correct side based on the text directionality of the `value` or `placeholder` content.
- `moonstone/VirtualList` and `moonstone/VirtualGridList` to prevent unwanted scrolling when focused with the pointer
- `moonstone/Picker` to remove fingernail when a the pointer is held down, but the pointer is moved off the `joined` picker.
- `moonstone/LabeledItem` to include marquee on both `title` and `label`, and be synchronized

## [1.0.0-alpha.5] - 2016-12-16

No changes.

## [1.0.0-alpha.4] - 2016-12-2

### Added

- `moonstone/Popup`, `moonstone/ContextualPopupDecorator`, `moonstone/Notification`, `moonstone/Dialog` and `moonstone/ExpandableInput` components
- `ItemOverlay` component to `moonstone/Item` module
- `marqueeCentered` prop to `moonstone/MarqueeDecorator` and `moonstone/MarqueeText`
- `placeholder` prop to `moonstone/Image`
- `moonstone/MarqueeController` component to synchronize multiple `moonstone/Marquee` components
- Non-latin locale support to all existing Moonstone components
- Language-specific font support
- `moonstone/IncrementSlider` now accepts customizable increment and decrement icons, as well as `moonstone/Slider` being more responsive to external styling

### Changed

- `moonstone/Input` component's `iconStart` and `iconEnd` properties to be `iconBefore` and `iconAfter`, respectively, for consistency with `moonstone/Item.ItemOverlay` naming
- `moonstone/Icon` and `moonstone/IconButton` so the `children` property supports both font-based icons and images
- the `checked` property to `selected` for consistency across the whole framework. This allows better interoperability when switching between various components.  Affects the following: `CheckboxItem`, `RadioItem`, `SelectableItem`, `Switch`, `SwitchItem`, and `ToggleItem`. Additionally, these now use `moonstone/Item.ItemOverlay` to position and handle their Icons.
- `moonstone/Slider` and `moonstone/IncrementSlider` to be more performant. No changes were made to
	the public API.
- `moonstone/GridListImageItem` so that a placeholder image displays while loading the image, and the caption and subcaption support marqueeing
- `moonstone/MoonstoneDecorator` to add `FloatingLayerDecorator`
- `moonstone/IncrementSlider` in vertical mode looks and works as expected.

### Removed

- LESS mixins that belong in `@enact/ui`, so that only moonstone-specific mixins are contained in
this module. When authoring components and importing mixins, only the local mixins need to be
imported, as they already import the general mixins.
- the `src` property from `moonstone/Icon` and `moonston/IconButton`. Use the support for URLs in
	the `children` property as noted above.
- the `height` property from `moonstone/IncrementSlider` and `moonstone/Slider`

### Fixed

- Joined picker so that it now has correct animation when using the mouse wheel
- Bug in DatePicker/TimePicker that prevented setting of value earlier than 1969

## [1.0.0-alpha.3] - 2016-11-8

### Added

- `moonstone/BodyText`, `moonstone/DatePicker`, `moonstone/DayPicker`, `moonstone/ExpandableItem`, `moonstone/Image`, and `moonstone/TimePicker` components
- `fullBleed` prop to `moonstone/Panels/Header`. When `true`, the header content is indented and the header lines are removed.
- Application close button to `moonstone/Panels`. Fires `onApplicationClose` when clicked. Can be omitted with the `noCloseButton` prop.
- `marqueeDisabled` prop to `moonstone/Picker`
- `padded` prop to `moonstone/RangePicker`
- `forceDirection` prop to `moonstone/Marquee`. Forces the direction of `moonstone/Marquee`. Useful for when `RTL` content cannot be auto detected.

### Changed

- `data` parameter passed to `component` prop of `VirtualList`.
- `moonstone/Expandable` into a submodule of `moonstone/ExpandableItem`
- `ExpandableList` to properly support selection
- `moonstone/Divider`'s `children` property to be optional
- `moonstone/ToggleItem`'s `inline` version to have a `max-width` of `240px`
- `moonstone/Input` to use `<div>` instead of `<label>` for wrapping components. No change to
	functionality, only markup.

### Removed

- `moonstone/ExpandableCheckboxItemGroup` in favor of `ExpandableList`

## [1.0.0-alpha.2] - 2016-10-21

This version includes a lot of refactoring from the previous release. Developers need to switch to the new enact-dev command-line tool.

### Added

- New components and HOCs: `moonstone/Scroller`, `moonstone/VirtualList`, `moonstone/VirtualGridList`, `moonstone/Scrollable`, `moonstone/MarqueeText`, `moonstone/Spinner`, `moonstone/ExpandableCheckboxItemGroup`, `moonstone/MarqueeDecorator`
- New options for `ui/Toggleable` HOC
- Marquee support to many components
- Image support to `moonstone/Icon` and `moonstone/IconButton`
- `dismissOnEnter` prop for `moonstone/Input`
- Many more unit tests

### Changed

- Some props for UI state were renamed to have `default` prefix where state was managed by the component. (e.g. `defaultOpen`)

### Fixed

- Many components were fixed, polished, updated and documented
- Inline docs updated to be more consistent and comprehensive<|MERGE_RESOLUTION|>--- conflicted
+++ resolved
@@ -13,11 +13,8 @@
 ### Changed
 
 - `moonstone/VirtualGridList` to scroll by item via 5 way key
-<<<<<<< HEAD
 - `moonstone/VideoPlayer` to read target time when jump by left/right key
-=======
 - `moonstone/IconButton` to not use `MarqueeDecorator` and `Uppercase`
->>>>>>> f07a5f62
 
 ### Fixed
 
