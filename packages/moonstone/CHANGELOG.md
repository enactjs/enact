# Change Log

The following is a curated list of changes in the Enact moonstone module, newest changes on the top.

## [unreleased]

<<<<<<< HEAD
### Fixed

- `moonstone/Button` text to be properly centered
=======
### Removed

- `moonstone/VirtualGridList.GridListImageItem` in favor of `moonstone/GridListImageItem`

### Fixed

- `moonstone/VirtualGridList` to show or hide the scrollbars in it properly
>>>>>>> 5f7c336f

## [2.0.0-alpha.4] - 2018-02-13

### Added

- `moonstone/SlotItem` replacing `moonstone/Item.ItemOverlay`

### Removed

- `moonstone/VirtualFlexList` to be replaced by `ui/VirtualFlexList`
- `moonstone/Button` and `moonstone/IconButton` prop `noAnimation`
- `moonstone/Item.OverlayDecorator`, `moonstone/Item.Overlay`, and `moonstone/Item.ItemOverlay` to be replaced by `moonstone/SlotItem`

### Changed

- `moonstone/Marquee` to do less-costly calculations during measurement and optimized the applied styles
- `moonstone/ExpandableList` to require a unique key for each object type data

### Fixed

- `moonstone/VirtualList` to render properly with fiber reconciler
- `moonstone/VirtualList` focus option in scrollTo api
- `moonstone/ExpandableSpotlightDecorator` to not spot the title upon collapse when in `pointerMode`
- `moonstone/Spinner` to not unpause Spotlight unless it was the one to pause it
- `moonstone/Marquee` to stop when becoming disabled

## [2.0.0-alpha.3] - 2018-01-18

### Fixed

- `moonstone/MoonstoneDecorator` root node to fill the entire space available, which simplifies positioning and sizing for child elements (previously always measured 0 in height)
- `moonstone/VirtualList` to prevent infinite function call when a size of contents is slightly longer than a client size without a scrollbar
- `moonstone/VirtualList` to sync scroll position when clientSize changed

### Removed

- `moonstone/Scroller` and `moonstone/VirtualList` option `indexToFocus` in `scrollTo` method which is deprecated from 1.2.0
- `moonstone/Scroller` props `horizontal` and `vertical` which are deprecated from 1.3.0 and replaced with `direction` prop

## [2.0.0-alpha.2] - 2017-08-29

No significant changes.

## [2.0.0-alpha.1] - 2017-08-27

### Changed

- `moonstone/Button`, `moonstone/Checkbox`, `moonstone/FormCheckbox`, `moonstone/IconButton`, `moonstone/IncrementSlider`, `moonstone/Item`, `moonstone/Picker`, and `moonstone/RangePicker`, `moonstone/Switch` and `moonstone/VideoPlayer` to use `ui/Touchable`

## [1.15.0] - 2018-02-28

### Deprecated

- `moonstone/Marquee.Marquee`, to be moved to `moonstone/Marquee.MarqueeBase` in 2.0.0
- `moonstone/Marquee.MarqueeText`, to be moved to `moonstone/Marquee.Marquee` in 2.0.0

### Fixed

- `moonstone/GridListImageItem` to display correctly

## [1.14.0] - 2018-02-23

### Deprecated

- `moonstone/VirtualFlexList`, to be replaced by `ui/VirtualFlexList` in 2.0.0
- `moonstone/VirtualGridList.GridListImageItem`, to be replaced by `moonstone/GridListImageItem` in 2.0.0
- `moonstone/Button` and `moonstone/IconButton` prop `noAnimation`, to be removed in 2.0.0
- `moonstone/Button.ButtonFactory`, `moonstone/Button.ButtonBaseFactory`, `moonstone/IconButton.IconButtonFactory`, `moonstone/IconButton.IconButtonBaseFactory`, `moonstone/IncrementSlider.IncrementSliderFactory`, `moonstone/IncrementSlider.IncrementSliderBaseFactory`, `moonstone/Slider.SliderFactory`, and `moonstone/Slider.SliderBaseFactory`, to be removed in 2.0.0
- `moonstone/Item.ItemOverlay`, to be replaced by `ui/SlotItem` in 2.0.0
- `moonstone/Item.Overlay` and `moonstone/Item.OverlayDecorator`, to be removed in 2.0.0

### Added

- `moonstone/DaySelector` component
- `moonstone/EditableIntegerPicker` component
- `moonstone/GridListImageItem` component

## [1.13.3] - 2018-01-16

### Fixed

- `moonstone/TimePicker` to not read out meridiem label when meridiem picker gets a focus
- `moonstone/Scroller` to correctly update scrollbars when the scroller's contents change

## [1.13.2] - 2017-12-14

### Fixed

- `moonstone/Panels` to maintain spotlight focus when `noAnimation` is set
- `moonstone/Panels` to not accept back key presses during transition
- `moonstone/Panels` to revert 1.13.0 fix that blurred Spotlight when transitioning panels
- `moonstone/Scroller` and other scrolling components to not show scroll thumb when only child item is updated
- `moonstone/Scroller` and other scrolling components to not hide scroll thumb immediately after scroll position reaches the top or the bottom
- `moonstone/Scroller` and other scrolling components to show scroll thumb properly when scroll position reaches the top or the bottom by paging controls

## [1.13.1] - 2017-12-06

### Fixed

- `moonstone/Slider` to not unnecessarily fire `onChange` if the initial value has not changed

## [1.13.0] - 2017-11-28

### Added

- `moonstone/VideoPlayer` props `disabled`, `loading`, `miniFeedbackHideDelay`, and `thumbnailComponent` as well as new APIs: `areControlsVisible`, `getVideoNode`, `showFeedback`, and `toggleControls`

### Fixed

- `moonstone/VirtualList` to render items from a correct index on edge cases at the top of a list
- `moonstone/VirtualList` to handle focus properly via page up at the first page and via page down at the last page
- `moonstone/Expandable` and derivatives to use the new `ease-out-quart` animation timing function to better match the aesthetic of Enyo's Expandables
- `moonstone/TooltipDecorator` to correctly display tooltip direction when locale changes
- `moonstone/Marquee` to restart animation on every resize update
- `moonstone/LabeledItem` to start marquee when hovering while disabled
- `moonstone/Marquee` to correctly start when hovering on disabled spottable components
- `moonstone/Marquee.MarqueeController` to not abort marquee when moving among components
- `moonstone/Picker` marquee issues with disabled buttons or Picker
- `moonstone/Panels` to prevent loss of spotlight issue when moving between panels
- `moonstone/VideoPlayer` to bring it in line with real-world use-cases
- `moonstone/Slider` by removing unnecessary repaints to the screen
- `moonstone/Slider` to fire `onChange` events when the knob is pressed near the boundaries
- `moonstone/VideoPlayer` to correctly position knob when interacting with media slider
- `moonstone/VideoPlayer` to not read out the focused button when the media controls hide
- `moonstone/MarqueeDecorator` to stop when unhovering a disabled component using `marqueeOn` `'focus'`
- `moonstone/Slider` to not forward `onChange` when `disabled` on `mouseUp/click`
- `moonstone/VideoPlayer` to defer rendering playback controls until needed

## [1.12.2] - 2017-11-15

### Fixed

- `moonstone/VirtualList` to scroll and focus properly by pageUp and pageDown when disabled items are in it
- `moonstone/Button` to correctly specify minimum width when in large text mode
- `moonstone/Scroller` and other scrolling components to restore last focused index when panel is changed
- `moonstone/VideoPlayer` to display time correctly in RTL locale
- `moonstone/VirtualList` to scroll correctly using page down key with disabled items
- `moonstone/Scroller` and other scrolling components to not cause a script error when scrollbar is not rendered
- `moonstone/Picker` incrementer and decrementer to not change size when focused
- `moonstone/Header` to use a slightly smaller font size for `title` in non-latin locales and a line-height for `titleBelow` and `subTitleBelow` that better meets the needs of tall-glyph languages like Tamil and Thai, as well as latin locales
- `moonstone/Scroller` and `moonstone/VirtualList` to keep spotlight when pressing a 5-way control while scrolling
- `moonstone/Panels` to prevent user interaction with panel contents during transition
- `moonstone/Slider` and related components to correctly position knob for `detachedKnob` on mouse down and fire value where mouse was positioned on mouse up
- `moonstone/DayPicker` to update day names when changing locale
- `moonstone/ExpandableItem` and all other `Expandable` components to revert 1.12.1 change to pull down from the top

## [1.12.1] - 2017-11-07

### Fixed

- `moonstone/ExpandableItem` and all other `Expandable` components to now pull down from the top instead of being revealed from the bottom, matching Enyo's design
- `moonstone/VirtualListNative` to scroll properly with page up/down keys if there is a disabled item
- `moonstone/RangePicker` to display negative values correctly in RTL
- `moonstone/Scroller` and other scrolling components to not blur scroll buttons when wheeling
- `moonstone/Scrollbar` to hide scroll thumb immediately without delay after scroll position reaches min or max
- `moonstone/Divider` to pass `marqueeOn` prop
- `moonstone/Slider` to fire `onChange` on mouse up and key up
- `moonstone/VideoPlayer` to show knob when pressed
- `moonstone/Header` to layout `titleBelow` and `subTitleBelow` correctly
- `moonstone/Header` to use correct font-weight for `subTitleBelow`
- `moonstone/VirtualList` to restore focus correctly for lists only slightly larger than the viewport

## [1.12.0] - 2017-10-27

### Fixed

- `moonstone/Scroller` and other scrolling components to prevent focusing outside the viewport when pressing a 5-way key during wheeling
- `moonstone/Scroller` to called scrollToBoundary once when focus is moved using holding child item
- `moonstone/VideoPlayer` to apply skin correctly
- `moonstone/Popup` from `last-focused` to `default-element` in `SpotlightContainerDecorator` config
- `moonstone/Panels` to retain focus when back key is pressed on breadcrumb
- `moonstone/Input` to correctly hide VKB when dismissing

## [1.11.0] - 2017-10-24

### Added

- `moonstone/VideoPlayer` properties `seekDisabled` and `onSeekFailed` to disable seek function

### Changed

- `moonstone/ExpandableList` to become `disabled` if there are no children

### Fixed

- `moonstone/Picker` to read out customized accessibility value when picker prop has `joined` and `aria-valuetext`
- `moonstone/Scroller` to apply scroll position on vertical or horizontal Scroller when child gets a focus
- `moonstone/Scroller` and other scrolling components to scroll without animation when panel is changed
- `moonstone/ContextualPopup` padding to not overlap close button
- `moonstone/Scroller` and other scrolling components to change focus via page up/down only when the scrollbar is visible
- `moonstone/Picker` to only increment one value on hold
- `moonstone/ItemOverlay` to remeasure when focused

## [1.10.1] - 2017-10-16

### Fixed

- `moonstone/Scroller` and other scrolling components to scroll via page up/down when focus is inside a Spotlight container
- `moonstone/VirtualList` and `moonstone/VirtualGridList` to scroll by 5-way keys right after wheeling
- `moonstone/VirtualList` not to move focus when a current item and the last item are located at the same line and pressing a page down key
- `moonstone/Slider` knob to follow while dragging for detached knob
- `moonstone/Header` to layout header row correctly in `standard` type
- `moonstone/Input` to not dismiss on-screen keyboard when dragging cursor out of input box
- `moonstone/Header` RTL `line-height` issue
- `moonstone/Panels` to render children on idle
- `moonstone/Scroller` and other scrolling components to limit muted spotlight container scrims to their bounds
- `moonstone/Input` to always forward `onKeyUp` event

## [1.10.0] - 2017-10-09

### Added

- `moonstone/VideoPlayer` support for designating components with `.spottable-default` as the default focus target when pressing 5-way down from the slider
- `moonstone/Slider` property `activateOnFocus` which when enabled, allows 5-way directional key interaction with the `Slider` value without pressing [Enter] first
- `moonstone/VideoPlayer` property `noMiniFeedback` to support controlling the visibility of mini feedback
- `ui/Layout`, which provides a technique for laying-out components on the screen using `Cells`, in rows or columns

### Changed

- `moonstone/Popup` to focus on mount if it’s initially opened and non-animating and to always pass an object to `onHide` and `onShow`
- `moonstone/VideoPlayer` to emit `onScrub` event and provide audio guidance when setting focus to slider

### Fixed

- `moonstone/ExpandableItem` and derivatives to restore focus to the Item if the contents were last focused when closed
- `moonstone/Slider` toggling activated state when holding enter/select key
- `moonstone/TimePicker` picker icons shifting slightly when focusing an adjacent picker
- `moonstone/Icon` so it handles color the same way generic text does, by inheriting from the parent's color. This applies to all instances of `Icon`, `IconButton`, and `Icon` inside `Button`.
- `moonstone/fonts` Museo Sans font to correct "Ti" kerning
- `moonstone/VideoPlayer` to correctly position knob on mouse click
- `moonstone/Panels.Header` to show an ellipsis for long titles with RTL text
- `moonstone/Marquee` to restart when invalidated by a prop change and managed by a `moonstone/Marquee.MarqueeController`
- `spotlight.Spotlight` method `focus()` to verify that the target element matches its container's selector rules prior to setting focus
- `moonstone/Picker` to only change picker values `onWheel` when spotted
- `moonstone/VideoPlayer` to hide descendant floating components (tooltips, contextual popups) when the media controls hide

## [1.9.3] - 2017-10-03

### Added

- `moonstone/Button` property value to `backgroundOpacity` called "lightTranslucent" to better serve colorful image backgrounds behind Buttons. This also affects `moonstone/IconButton` and `moonstone/Panels/ApplicationCloseButton`.
- `moonstone/Panels` property `closeButtonBackgroundOpacity` to support `moonstone/Panels/ApplicationCloseButton`'s `backgroundOpacity` prop

### Changed

- `Moonstone Icons` font file to include the latest designs for several icons
- `moonstone/Panels/ApplicationCloseButton` to expose its `backgroundOpacity` prop

### Fixed

- `moonstone/VirtualList` to apply "position: absolute" inline style to items
- `moonstone/Picker` to increment and decrement normally at the edges of joined picker
- `moonstone/Icon` not to read out image characters
- `moonstone/Scroller` and other scrolling components to not accumulate paging scroll by pressing page up/down in scrollbar
- `moonstone/Icon` to correctly display focused state when using external image
- `moonstone/Button` and `moonstone/IconButton` to be properly visually muted when in a muted container

## [1.9.2] - 2017-09-26

### Fixed

- `moonstone/ExpandableList` preventing updates when its children had changed

## [1.9.1] - 2017-09-25

### Fixed

- `moonstone/ExpandableList` run-time error when using an array of objects as children
- `moonstone/VideoPlayer` blocking pointer events when the controls were hidden

## [1.9.0] - 2017-09-22

### Added

- `moonstone/styles/mixins.less` mixins: `.moon-spotlight-margin()` and `.moon-spotlight-padding()`
- `moonstone/Button` property `noAnimation` to support non-animating pressed visual

### Changed

- `moonstone/TimePicker` to use "AM/PM" instead of "meridiem" for label under meridiem picker
- `moonstone/IconButton` default style to not animate on press. NOTE: This behavior will change back to its previous setting in release 2.0.0.
- `moonstone/Popup` to warn when using `scrimType` `'none'` and `spotlightRestrict` `'self-only'`
- `moonstone/Scroller` to block spotlight during scroll
- `moonstone/ExpandableItem` and derivatives to always pause spotlight before animation

### Fixed

- `moonstone/VirtualGridList` to not move focus to wrong column when scrolled from the bottom by holding the "up" key
- `moonstone/VirtualList` to focus an item properly when moving to a next or previous page
- `moonstone/Scroller` and other scrolling components to move focus toward first or last child when page up or down key is pressed if the number of children is small
- `moonstone/VirtualList` to scroll to preserved index when it exists within dataSize for preserving focus
- `moonstone/Picker` buttons to not change size
- `moonstone/Panel` to move key navigation to application close button on holding the "up" key.
- `moonstone/Picker` to show numbers when changing values rapidly
- `moonstone/Popup` layout in large text mode to show close button correctly
- `moonstone/Picker` from moving scroller when pressing 5-way keys in `joined` Picker
- `moonstone/Input` so it displays all locales the same way, without cutting off the edges of characters
- `moonstone/TooltipDecorator` to hide tooltip when 5-way keys are pressed for disabled components
- `moonstone/Picker` to not tremble in width when changing values while using a numeric width prop value
- `moonstone/Picker` to not overlap values when changing values in `vertical`
- `moonstone/ContextualPopup` pointer mode focus behavior for `spotlightRestrict='self-only'`
- `moonstone/VideoPlayer` to prevent interacting with more components in pointer mode when hidden
- `moonstone/Scroller` to not repaint its entire contents whenever partial content is updated
- `moonstone/Slider` knob positioning after its container is resized
- `moonstone/VideoPlayer` to maintain focus when media controls are hidden
- `moonstone/Scroller` to scroll expandable components into view when opening when pointer has moved elsewhere

## [1.8.0] - 2017-09-07

### Deprecated

- `moonstone/Dialog` property `showDivider`, will be replaced by `noDivider` property in 2.0.0

### Added

- `moonstone/Popup` callback property `onShow` which fires after popup appears for both animating and non-animating popups

### Changed

- `moonstone/Popup` callback property `onHide` to run on both animating and non-animating popups
- `moonstone/VideoPlayer` state `playbackRate` to media events
- `moonstone/VideoPlayer` support for `spotlightDisabled`
- `moonstone/VideoPlayer` thumbnail positioning and style
- `moonstone/VirtualList` to render when dataSize increased or decreased
- `moonstone/Dialog` style
- `moonstone/Popup`, `moonstone/Dialog`, and `moonstone/Notification` to support `node` type for children
- `moonstone/Scroller` to forward `onKeyDown` events

### Fixed

- `moonstone/Scroller` and other scrolling components to enable focus when wheel scroll is stopped
- `moonstone/VirtualList` to show scroll thumb when a preserved item is focused in a Panel
- `moonstone/Scroller` to navigate properly with 5-way when expandable child is opened
- `moonstone/VirtualList` to stop scrolling when focus is moved on an item from paging controls or outside
- `moonstone/VirtualList` to move out with 5-way navigation when the first or the last item is disabled
- `moonstone/IconButton` Tooltip position when disabled
- `moonstone/VideoPlayer` Tooltip time after unhovering
- `moonstone/VirtualList` to not show invisible items
- `moonstone/IconButton` Tooltip position when disabled
- `moonstone/VideoPlayer` to display feedback tooltip correctly when navigating in 5-way
- `moonstone/MarqueeDecorator` to work with synchronized `marqueeOn` `'render'` and hovering as well as `marqueOn` `'hover'` when moving rapidly among synchronized marquees
- `moonstone/Input` aria-label for translation
- `moonstone/Marquee` to recalculate inside `moonstone/Scroller` and `moonstone/SelectableItem` by bypassing `shouldComponentUpdate`
- `moonstone/Picker` to marquee when incrementing and decrementing values with the prop `noAnimation`

## [1.7.0] - 2017-08-23

### Deprecated

- `moonstone/TextSizeDecorator` and it will be replaced by `moonstone/AccessibilityDecorator`
- `moonstone/MarqueeDecorator` property `marqueeCentered` and `moonstone/Marquee` property `centered` will be replaced by `alignment` property in 2.0.0

### Added

- `moonstone/TooltipDecorator` config property to direct tooltip into a property instead of adding to `children`
- `moonstone/VideoPlayer` prop `thumbnailUnavailable` to fade thumbnail
- `moonstone/AccessibilityDecorator` with `highContrast` and `textSize`
- `moonstone/VideoPlayer` high contrast scrim
- `moonstone/MarqueeDecorator`and `moonstone/Marquee` property `alignment` to allow setting  alignment of marquee content

### Changed

- `moonstone/Scrollbar` to disable paging control down button properly at the bottom when a scroller size is a non-integer value
- `moonstone/VirtualList`, `moonstone/VirtualGridList`, and `moonstone/Scroller` to scroll on `keydown` event instead of `keyup` event of page up and page down keys
- `moonstone/VirtualGridList` to scroll by item via 5 way key
- `moonstone/VideoPlayer` to read target time when jump by left/right key
- `moonstone/IconButton` to not use `MarqueeDecorator` and `Uppercase`

### Fixed

- `moonstone/VirtualList` and `moonstone/VirtualGridList` to focus the correct item when page up and page down keys are pressed
- `moonstone/VirtualList` to not lose focus when moving out from the first item via 5way when it has disabled items
- `moonstone/Slider` to align tooltip with detached knob
- `moonstone/FormCheckbox` to display correct colors in light skin
- `moonstone/Picker` and `moonstone/RangePicker` to forward `onKeyDown` events when not `joined`
- `moonstone/SelectableItem` to display correct icon width and alignment
- `moonstone/LabeledItem` to always match alignment with the locale
- `moonstone/Scroller` to properly 5-way navigate from scroll buttons
- `moonstone/ExpandableList` to display correct font weight and size for list items
- `moonstone/Divider` to not italicize in non-italic locales
- `moonstone/VideoPlayer` slider knob to follow progress after being selected when seeking
- `moonstone/LabeledItem` to correctly position its icon. This affects all of the `Expandables`, `moonstone/DatePicker` and `moonstone/TimePicker`.
- `moonstone/Panels.Header` and `moonstone/Item` to prevent them from allowing their contents to overflow unexpectedly
- `moonstone/Marquee` to recalculate when vertical scrollbar appears
- `moonstone/SelectableItem` to recalculate marquee when toggled

### Removed

- `moonstone/Input` large-text mode

## [1.6.1] - 2017-08-07

### Changed

- `moonstone/Icon` and `moonstone/IconButton` to no longer fit image source to the icon's boundary

## [1.6.0] - 2017-08-04

### Added

- `moonstone/VideoPlayer` ability to seek when holding down the right and left keys. Sensitivity can be adjusted using throttling options `jumpDelay` and `initialJumpDelay`.
- `moonstone/VideoPlayer` property `no5WayJump` to disable jumping done by 5-way
- `moonstone/VideoPlayer` support for the "More" button to use tooltips
- `moonstone/VideoPlayer` properties `moreButtonLabel` and `moreButtonCloseLabel` to allow customization of the "More" button's tooltip and Aria labels
- `moonstone/VideoPlayer` property `moreButtonDisabled` to disable the "More" button
- `moonstone/Picker` and `moonstone/RangePicker` prop `aria-valuetext` to support reading custom text instead of value
- `moonstone/VideoPlayer` methods `showControls` and `hideControls` to allow external interaction with the player
- `moonstone/Scroller` support for Page Up/Page Down keys in pointer mode when no item has focus

### Changed

- `moonstone/VideoPlayer` to handle play, pause, stop, fast forward and rewind on remote controller
- `moonstone/Marquee` to also start when hovered if `marqueeOnRender` is set

### Fixed

- `moonstone/IconButton` to fit image source within `IconButton`
- `moonstone` icon font sizes for wide icons
- `moonstone/ContextualPopupDecorator` to prefer setting focus to the appropriate popup instead of other underlying controls when using 5-way from the activating control
- `moonstone/Scroller` not scrolled via 5 way when `moonstone/ExpandableList` is opened
- `moonstone/VirtualList` to not let the focus move outside of container even if there are children left when navigating with 5way
- `moonstone/Scroller` and other scrolling components to update disability of paging controls when the scrollbar is set to `visible` and the content becomes shorter
- `moonstone/VideoPlayer` to focus on hover over play/pause button when video is loading
- `moonstone/VideoPlayer` to update and display proper time while moving knob when video is paused
- `moonstone/VideoPlayer` long title overlap issues
- `moonstone/Header` to apply `marqueeOn` prop to `subTitleBelow` and `titleBelow`
- `moonstone/Picker` wheeling in `moonstone/Scroller`
- `moonstone/IncrementSlider` and `moonstone/Picker` to read value changes when selecting buttons

## [1.5.0] - 2017-07-19

### Added

- `moonstone/Slider` and `moonstone/IncrementSlider` prop `aria-valuetext` to support reading custom text instead of value
- `moonstone/TooltipDecorator` property `tooltipProps` to attach props to tooltip component
- `moonstone/Scroller` and `moonstone/VirtualList` ability to scroll via page up and page down keys
- `moonstone/VideoPlayer` tooltip-thumbnail support with the `thumbnailSrc` prop and the `onScrub` callback to fire when the knob moves and a new thumbnail is needed
- `moonstone/VirtualList` ability to navigate via 5way when there are disabled items
- `moonstone/ContextualPopupDecorator` property `popupContainerId` to support configuration of the popup's spotlight container
- `moonstone/ContextualPopupDecorator` property `onOpen` to notify containers when the popup has been opened
- `moonstone/ContextualPopupDecorator` config option `openProp` to support mapping the value of `open` property to the chosen property of wrapped component

### Changed

- `moonstone/ExpandableList` to use 'radio' as the default, and adapt 'single' mode to render as a `moonstone/RadioItem` instead of a `moonstone/CheckboxItem`
- `moonstone/VideoPlayer` to not hide pause icon when it appears
- `moonstone/ContextualPopupDecorator` to set accessibility-related props onto the container node rather than the popup node
- `moonstone/ExpandableItem`, `moonstone/ExpandableList`, `moonstone/ExpandablePicker`, `moonstone/DatePicker`, and `moonstone/TimePicker` to pause spotlight when animating in 5-way mode
- `moonstone/Spinner` to position the text content under the spinner, rather than to the right side
- `moonstone/VideoPlayer` to include hour when announcing the time while scrubbing
- `moonstone/GridListImageItem` to require a `source` prop and not have a default value

### Fixed

- `moonstone/Input` ellipsis to show if placeholder is changed dynamically and is too long
- `moonstone/Marquee` to re-evaluate RTL orientation when its content changes
- `moonstone/VirtualList` to restore focus on short lists
- `moonstone/ExpandableInput` to expand the width of its contained `moonstone/Input`
- `moonstone/Input` support for `dismissOnEnter`
- `moonstone/Input` focus management to prevent stealing focus when programmatically moved elsewhere
- `moonstone/Input` 5-way spot behavior
- `moonstone` international fonts to always be used, even when unsupported font-weights or font-styles are requested
- `moonstone/Panels.Panel` support for selecting components with `.spottable-default` as the default focus target
- `moonstone/Panels` layout in RTL locales
- `moonstone` spottable components to support `onSpotlightDown`, `onSpotlightLeft`, `onSpotlightRight`, and `onSpotlightUp` event property
- `moonstone/VirtualList` losing spotlight when the list is empty
- `moonstone/FormCheckbox` in focused state to have the correct "check" color
- `moonstone/Scroller` and other scrolling components' bug in `navigableFilter` when passed a container id

## [1.4.1] - 2017-07-05

### Changed

- `moonstone/Popup` to only call `onKeyDown` when there is a focused item in the `Popup`
- `moonstone/Scroller`, `moonstone/Picker`, and `moonstone/IncrementSlider` to automatically move focus when the currently focused `moonstone/IconButton` becomes disabled

### Fixed

- `moonstone/ContextualPopupDecorator` close button to account for large text size
- `moonstone/ContextualPopupDecorator` to not spot controls other than its activator when navigating out via 5-way
- `moonstone/Header` to set the value of `marqueeOn` for all types of headers

## [1.4.0] - 2017-06-29

### Deprecated

- `moonstone/Input` prop `noDecorator` is being replaced by `autoFocus` in 2.0.0

### Added

- `moonstone/Scrollbar` property `corner` to add the corner between vertical and horizontal scrollbars
- `moonstone/ScrollThumb` for a thumb of `moonstone/Scrollbar`
- `moonstone/styles/text.less` mixin `.locale-japanese-line-break()` to apply the correct  Japanese language line-break rules for the following multi-line components: `moonstone/BodyText`, `moonstone/Dialog`, `moonstone/Notification`, `moonstone/Popup`, and `moonstone/Tooltip`
- `moonstone/ContextualPopupDecorator` property `popupProps` to attach props to popup component
- `moonstone/VideoPlayer` property `pauseAtEnd` to control forward/backward seeking
- `moonstone/Panels/Header` prop `marqueeOn` to control marquee of header

### Changed

- `moonstone/Panels/Header` to expose its `marqueeOn` prop
- `moonstone/VideoPlayer` to automatically adjust the width of the allocated space for the side components so the media controls have more space to appear on smaller screens
- `moonstone/VideoPlayer` properties `autoCloseTimeout` and `titleHideDelay` default value to `5000`
- `moonstone/VirtualList` to support restoring focus to the last focused item
- `moonstone/Scroller` and other scrolling components to call `onScrollStop` before unmounting if a scroll is in progress
- `moonstone/Scroller` to reveal non-spottable content when navigating out of a scroller

### Fixed

- `moonstone/Dialog` to properly focus via pointer on child components
- `moonstone/VirtualList`, `moonstone/VirtualGridList`, and `moonstone/Scroller` not to be slower when scrolled to the first or the last position by wheeling
- `moonstone` component hold delay time
- `moonstone/VideoPlayer` to show its controls when pressing down the first time
- `moonstone/Panel` autoFocus logic to only focus on initial render
- `moonstone/Input` text colors
- `moonstone/ExpandableInput` to focus its decorator when leaving by 5-way left/right

## [1.3.1] - 2017-06-14

### Fixed

- `moonstone/Picker` support for large text
- `moonstone/Scroller` support for focusing paging controls with the pointer
- `moonstone` CSS rules for unskinned spottable components

## [1.3.0] - 2017-06-12

### Deprecated

- `moonstone/Scroller` props `horizontal` and `vertical`. Deprecated props are replaced with `direction` prop. `horizontal` and `vertical` will be removed in 2.0.0.
- `moonstone/Panel` prop `noAutoFocus` in favor of `autoFocus="none"`

### Added

- `moonstone/Image` support for `children` prop inside images
- `moonstone/Scroller` prop `direction` which replaces `horizontal` and `vertical` props
- `moonstone/VideoPlayer` property `tooltipHideDelay` to hide tooltip with a given amount of time
- `moonstone/VideoPlayer` property `pauseAtEnd` to pause when it reaches either the start or the end of the video
- `moonstone/VideoPlayer` methods `fastForward`, `getMediaState`, `jump`, `pause`, `play`, `rewind`, and `seek` to allow external interaction with the player. See docs for example usage.

### Changed

- `moonstone/Skinnable` to support context and allow it to be added to any component to be individually skinned. This includes a further optimization in skinning which consolidates all color assignments into a single block, so non-color rules aren't unnecessarily duplicated.
- `moonstone/Skinnable` light and dark skin names ("moonstone-light" and "moonstone") to "light" and "dark", respectively
- `moonstone/VideoPlayer` to set play/pause icon to display "play" when rewinding or fast forwarding
- `moonstone/VideoPlayer` to rewind or fast forward when previous command is slow-forward or slow-rewind respectively
- `moonstone/VideoPlayer` to fast forward when previous command is slow-forward and it reaches the last of its play rate
- `moonstone/VideoPlayer` to not play video on reload when `noAutoPlay` is `true`
- `moonstone/VideoPlayer` property `feedbackHideDelay`'s default value to `3000`
- `moonstone/Notification` to break line in characters in ja and zh locale
- `moonstone/Notification` to align texts left in LTR locale and right in RTL locale
- `moonstone/VideoPlayer` to simulate rewind functionality on non-webOS platforms only

### Fixed

- `moonstone/ExpandableItem` to correct the `titleIcon` when using `open` and `disabled`
- `moonstone/GridListImageItem` to center its selection icon on the image instead of the item
- `moonstone/Input` to have correct `Tooltip` position in `RTL`
- `moonstone/SwitchItem` to not unintentionally overflow `Scroller` containers, causing them to jump to the side when focusing
- `moonstone/VideoPlayer` to fast forward properly when video is at paused state
- `moonstone/VideoPlayer` to correctly change sources
- `moonstone/VideoPlayer` to show or hide feedback tooltip properly
- `moonstone/DateTimeDecorator` to work properly with `RadioControllerDecorator`
- `moonstone/Picker` in joined, large text mode so the arrows are properly aligned and sized
- `moonstone/Icon` to reflect the same proportion in relation to its size in large-text mode

## [1.2.0] - 2017-05-17

### Deprecated

- `moonstone/Scroller` and other scrolling components option `indexToFocus` in `scrollTo` method to be removed in 2.0.0

### Added

- `moonstone/Slider` and `moonstone/IncrementSlider` prop `noFill` to support a style without the fill
- `moonstone/Marquee` property `rtl` to set directionality to right-to-left
- `moonstone/VirtualList.GridListImageItem` property `selectionOverlay` to add custom component for selection overlay
- `moonstone/MoonstoneDecorator` property `skin` to let an app choose its skin: "moonstone" and "moonstone-light" are now available
- `moonstone/FormCheckboxItem`
- `moonstone/FormCheckbox`, a standalone checkbox, to support `moonstone/FormCheckboxItem`
- `moonstone/Input` props `invalid` and `invalidMessage` to display a tooltip when input value is invalid
- `moonstone/Scroller` and other scrolling components option `focus` in `scrollTo()` method
- `moonstone/Scroller` and other scrolling components property `spottableScrollbar`
- `moonstone/Icon.IconList` icons: `arrowshrinkleft` and `arrowshrinkright`

### Changed

- `moonstone/Picker` arrow icon for `joined` picker: small when not spotted, hidden when it reaches the end of the picker
- `moonstone/Checkbox` and `moonstone/CheckboxItem` to reflect the latest design
- `moonstone/MoonstoneDecorator/fontGenerator` was refactored to use the browser's FontFace API to dynamically load locale fonts
- `moonstone/VideoPlayer` space allotment on both sides of the playback controls to support 4 buttons; consequently the "more" controls area has shrunk by the same amount
- `moonstone/VideoPlayer` to not disable media button (play/pause)
- `moonstone/Scroller` and other scrolling components so that paging controls are not spottable by default with 5-way
- `moonstone/VideoPlayer`'s more/less button to use updated arrow icon

### Fixed

- `moonstone/MarqueeDecorator` to properly stop marquee on items with `'marqueeOnHover'`
- `moonstone/ExpandableList` to work properly with object-based children
- `moonstone/styles/fonts.less` to restore the Moonstone Icon font to request the local system font by default. Remember to update your webOS build to get the latest version of the font so you don't see empty boxes for your icons.
- `moonstone/Picker` and `moonstone/RangePicker` to now use the correct size from Enyo (60px v.s. 84px) for icon buttons
- `moonstone/Scroller` and other scrolling components to apply ri.scale properly
- `moonstone/Panel` to not cover a `Panels`'s `ApplicationCloseButton` when not using a `Header`
- `moonstone/IncrementSlider` to show tooltip when buttons focused

## [1.1.0] - 2017-04-21

### Deprecated

- `moonstone/ExpandableInput` property `onInputChange`

### Added

- `moonstone/Panels.Panel` prop and `moonstone/MoonstoneDecorator` config option: `noAutoFocus` to support prevention of setting automatic focus after render
- `moonstone/VideoPlayer` props: `backwardIcon`, `forwardIcon`, `jumpBackwardIcon`, `jumpForwardIcon`, `pauseIcon`, and `playIcon` to support icon customization of the player
- `moonstone/VideoPlayer` props `jumpButtonsDisabled` and `rateButtonsDisabled` for disabling the pairs of buttons when it's inappropriate for the playing media
- `moonstone/VideoPlayer` property `playbackRateHash` to support custom playback rates
- `moonstone/VideoPlayer` callback prop `onControlsAvailable` which fires when the players controls show or hide
- `moonstone/Image` support for `onLoad` and `onError` events
- `moonstone/VirtualList.GridListImageItem` prop `placeholder`
- `moonstone/Divider` property `preserveCase` to display text without capitalizing it

### Changed

- `moonstone/Slider` colors and sizing to match the latest designs
- `moonstone/ProgressBar` to position correctly with other components nearby
- `moonstone/Panels` breadcrumb to no longer have a horizontal line above it
- `moonstone/Transition` to measure itself when the CPU is idle
- style for disabled opacity from 0.4 to 0.3
- `moonstone/Button` colors for transparent and translucent background opacity when disabled
- `moonstone/ExpandableInput` property `onInputChange` to fire along with `onChange`. `onInputChange` is deprecated and will be removed in a future update.
- `Moonstone.ttf` font to include new icons
- `moonstone/Icon` to reference additional icons

### Fixed

- `moonstone/Popup` and `moonstone/ContextualPopupDecorator` 5-way navigation behavior
- `moonstone/Input` to not spot its own input decorator on 5-way out
- `moonstone/VideoPlayer` to no longer render its `children` in multiple places
- `moonstone/Button` text color when used on a neutral (light) background in some cases
- `moonstone/Popup` background opacity
- `moonstone/Marquee` to recalculate properly when its contents change
- `moonstone/TimePicker` to display time in correct order
- `moonstone/Scroller` to prefer spotlight navigation to its internal components

## [1.0.0] - 2017-03-31

> NOTE: We have also modified most form components to be usable in a controlled (app manages component
> state) or uncontrolled (Enact manages component state) manner. To put a component into a
> controlled state, pass in `value` (or other appropriate state property such as `selected` or
> `open`) at component creation and then respond to events and update the value as needed. To put a
> component into an uncontrolled state, do not set `value` (or equivalent), at creation. From this
> point on, Enact will manage the state and events will be sent when the state is updated. To
> specify an initial value, use the `defaultValue` (or, `defaultSelected, `defaultOpen, etc.)
> property.  See the documentation for individual components for more information.

### Added

- `moonstone/Button` property `icon` to support a built-in icon next to the text content. The Icon supports everything that `moonstone/Icon` supports, as well as a custom icon.
- `moonstone/MoonstoneDecorator` property `textSize` to resize several components to requested CMR sizes. Simply add `textSize="large"` to your `App` and the new sizes will automatically take effect.

### Changed

- `moonstone/Slider` to use the property `tooltip` instead of `noTooltip`, so the built-in tooltip is not enabled by default
- `moonstone/IncrementSlider` to include tooltip documentation
- `moonstone/ExpandableList` to accept an array of objects as children which are spread onto the generated components
- `moonstone/CheckboxItem` style to match the latest designs, with support for the `moonstone/Checkbox` to be on either the left or the right side by using the `iconPosition` property
- `moonstone/VideoPlayer` to supply every event callback-method with an object representing the VideoPlayer's current state, including: `currentTime`, `duration`, `paused`, `proportionLoaded`, and `proportionPlayed`

### Fixed

- `moonstone/Panels.Panel` behavior for remembering focus on unmount and setting focus after render
- `moonstone/VirtualList.VirtualGridList` showing empty items when items are continuously added dynamically
- `moonstone/Picker` to marquee on focus once again

## [1.0.0-beta.4] - 2017-03-10

### Added

- `moonstone/VirtualList` `indexToFocus` option to `scrollTo` method to focus on item with specified index
- `moonstone/IconButton` and `moonstone/Button` `color` property to add a remote control key color to the button
- `moonstone/Scrollbar` property `disabled` to disable both paging controls when it is true
- `moonstone/VirtualList` parameter `moreInfo` to pass `firstVisibleIndex` and `lastVisibleIndex` when scroll events are firing
- Accessibility support to UI components
- `moonstone/VideoPlayer` property `onUMSMediaInfo` to support the custom webOS “umsmediainfo” event
- `moonstone/Region` component which encourages wrapping components for improved accessibility rather than only preceding the components with a `moonstone/Divider`
- `moonstone/Slider` tooltip. It's enabled by default and comes with options like `noTooltip`, `tooltipAsPercent`, and `tooltipSide`. See the component docs for more details.
- `moonstone/Panels.Panel` property `hideChildren` to defer rendering children
- `moonstone/Spinner` properties `blockClickOn` and `scrim` to block click events behind spinner
- `moonstone/VirtualList` property `clientSize` to specify item dimensions instead of measuring them

### Changed

- `moonstone/VirtualGridImageItem` styles to reduce redundant style code app side
- `moonstone/VirtualList` and `moonstone/VirtualGridList` to add essential CSS for list items automatically
- `moonstone/VirtualList` and `moonstone/VirtualGridList` to not add `data-index` to their item DOM elements directly, but to pass `data-index` as the parameter of their `component` prop like the `key` parameter of their `component` prop
- `moonstone/ExpandableItem` and derivatives to defer focusing the contents until animation completes
- `moonstone/LabeledItem`, `moonstone/ExpandableItem`, `moonstone/ExpandableList` to each support the `node` type in their `label` property. Best used with `ui/Slottable`.

### Fixed

- `moonstone/VirtualList.GridListImageItem` to have proper padding size according to the existence of caption/subcaption
- `moonstone/Scroller` and other scrolling components to display scrollbars with proper size
- `moonstone/VirtualGridList` to not be truncated

### Removed

- `moonstone/Scroller` and other scrolling components property `hideScrollbars` and replaced it with `horizontalScrollbar` and `verticalScrollbar`

## [1.0.0-beta.3] - 2017-02-21

### Added

- `moonstone/VideoPlayer` support for 5-way show/hide of media playback controls
- `moonstone/VideoPlayer` property `feedbackHideDelay`
- `moonstone/Slider` property `onKnobMove` to fire when the knob position changes, independently from the `moonstone/Slider` value
- `moonstone/Slider` properties `active`, `disabled`, `knobStep`, `onActivate`, `onDecrement`, and `onIncrement` as part of enabling 5-way support to `moonstone/Slider`, `moonstone/IncrementSlider` and the media slider for `moonstone/VideoPlayer`
- `moonstone/Slider` now supports `children` which are added to the `Slider`'s knob, and follow it as it moves
- `moonstone/ExpandableInput` properties `iconAfter` and `iconBefore` to display icons after and before the input, respectively
- `moonstone/Dialog` property `preserveCase`, which affects `title` text

### Changed

- `moonstone/IncrementSlider` to change when the buttons are held down
- `moonstone/Marquee` to allow disabled marquees to animate
- `moonstone/Dialog` to marquee `title` and `titleBelow`
- `moonstone/Marquee.MarqueeController` config option `startOnFocus` to `marqueeOnFocus`. `startOnFocus` is deprecated and will be removed in a future update.
- `moonstone/Button`, `moonstone/IconButton`, `moonstone/Item` to not forward `onClick` when `disabled`

### Fixed

- `moonstone/Marquee.MarqueeController` to start marquee on newly registered components when controller has focus and to restart synced marquees after completion
- `moonstone/Scroller` to recalculate when an expandable child opens
- `spotlightDisabled` property support for spottable moonstone components
- `moonstone/Popup` and `moonstone/ContextualPopupDecorator` so that when the popup is closed, spotlight focus returns to the control that had focus prior to the popup opening
- `moonstone/Input` to not get focus when disabled

## [1.0.0-beta.2] - 2017-01-30

### Added

- `moonstone/Panels.Panel` property `showChildren` to support deferring rendering the panel body until animation completes
- `moonstone/MarqueeDecorator` property `invalidateProps` that specifies which props cause the marquee distance to be invalidated
- developer-mode warnings to several components to warn when values are out-of-range
- `moonstone/Divider` property `spacing` which adjusts the amount of empty space above and below the `Divider`. `'normal'`, `'small'`, `'medium'`, `'large'`, and `'none'` are available.
- `moonstone/Picker` when `joined` the ability to be incremented and decremented by arrow keys
- `onSpotlightDisappear` event property support for spottable moonstone components
- `moonstone/VideoPlayer` property `titleHideDelay`

### Changed

- `moonstone/Panels.Panels` and variations to defer rendering the children of contained `Panel` instances until animation completes
- `moonstone/ProgressBar` properties `progress` and `backgroundProgress` to accept a number between 0 and 1
- `moonstone/Slider` and `moonstone/IncrementSlider` property `backgroundPercent` to `backgroundProgress` which now accepts a number between 0 and 1
- `moonstone/Slider` to not ignore `value` prop when it is the same as the previous value
- `moonstone/Picker` component's buttons to reverse their operation such that 'up' selects the previous item and 'down' the next
- `moonstone/Picker` and derivatives may now use numeric width, which represents the amount of characters to use for sizing. `width={4}` represents four characters, `2` for two characters, etc. `width` still accepts the size-name strings.
- `moonstone/Divider` to now behave as a simple horizontal line when no text content is provided
- `moonstone/Scroller` and other scrolling components to not display scrollbar controls by default
- `moonstone/DatePicker` and `moonstone/TimePicker` to emit `onChange` event whenever the value is changed, not just when the component is closed

### Removed

- `moonstone/ProgressBar` properties `min` and `max`

### Fixed

- `moonstone/IncrementSlider` so that the knob is spottable via pointer, and 5-way navigation between the knob and the increment/decrement buttons is functional
- `moonstone/Slider` and `moonstone/IncrementSlider` to not fire `onChange` for value changes from props

## [1.0.0-beta.1] - 2016-12-30

### Added

- `moonstone/VideoPlayer` and `moonstone/TooltipDecorator` components and samples
- `moonstone/Panels.Panels` property `onBack` to support `ui/Cancelable`
- `moonstone/VirtualFlexList` Work-In-Progress component to support variably sized rows or columns
- `moonstone/ExpandableItem` properties `autoClose` and `lockBottom`
- `moonstone/ExpandableList` properties `noAutoClose` and `noLockBottom`
- `moonstone/Picker` property `reverse`
- `moonstone/ContextualPopup` property `noAutoDismiss`
- `moonstone/Dialog` property `scrimType`
- `moonstone/Popup` property `spotlightRestrict`

### Changed

- `moonstone/Panels.Routable` to require a `navigate` configuration property indicating the event callback for back or cancel actions
- `moonstone/MarqueeController` focus/blur handling to start and stop synchronized `moonstone/Marquee` components
- `moonstone/ExpandableList` property `autoClose` to `closeOnSelect` to disambiguate it from the added `autoClose` on 5-way up
- `moonstone/ContextualPopupDecorator.ContextualPopupDecorator` component's `onCloseButtonClick` property to `onClose`
- `moonstone/Dialog` component's `onCloseButtonClicked` property to `onClose`
- `moonstone/Spinner` component's `center` and `middle` properties to a single `centered` property
	that applies both horizontal and vertical centering
- `moonstone/Popup.PopupBase` component's `onCloseButtonClicked` property to `onCloseButtonClick`
- `moonstone/Item.ItemOverlay` component's `autoHide` property to remove the `'no'` option. The same
	effect can be achieved by omitting the property or passing `null`.
- `moonstone/VirtualGridList` to be scrolled by page when navigating with a 5-way direction key
- `moonstone/Scroller`, `moonstone/VirtualList`, `moonstone/VirtualGridList` to no longer respond to mouse down/move/up events
- all Expandables to include a state arrow UI element
- `moonstone/LabeledItem` to support a `titleIcon` property which positions just after the title text
- `moonstone/Button` to include `moonstone/TooltipDecorator`
- `moonstone/Expandable` to support being managed, radio group-style, by a component wrapped with `RadioControllerDecorator` from `ui/RadioDecorator`
- `moonstone/Picker` to animate `moonstone/Marquee` children when any part of the `moonstone/Picker` is focused
- `moonstone/VirtualList` to mute its container instead of disabling it during scroll events
- `moonstone/VirtualList`, `moonstone/VirtualGridList`, and `moonstone/Scroller` to continue scrolling when holding down the paging controls
- `moonstone/VirtualList` to require a `component` prop and not have a default value
- `moonstone/Picker` to continuously change when a button is held down by adding `ui/Holdable`.

### Fixed

- `moonstone/Popup` and `moonstone/ContextualPopup` 5-way navigation behavior using spotlight.
- Bug where a synchronized marquee whose content fit the available space would prevent restarting of the marquees
- `moonstone/Input` to show an ellipsis on the correct side based on the text directionality of the `value` or `placeholder` content.
- `moonstone/VirtualList` and `moonstone/VirtualGridList` to prevent unwanted scrolling when focused with the pointer
- `moonstone/Picker` to remove fingernail when a the pointer is held down, but the pointer is moved off the `joined` picker.
- `moonstone/LabeledItem` to include marquee on both `title` and `label`, and be synchronized

## [1.0.0-alpha.5] - 2016-12-16

No changes.

## [1.0.0-alpha.4] - 2016-12-2

### Added

- `moonstone/Popup`, `moonstone/ContextualPopupDecorator`, `moonstone/Notification`, `moonstone/Dialog` and `moonstone/ExpandableInput` components
- `ItemOverlay` component to `moonstone/Item` module
- `marqueeCentered` prop to `moonstone/MarqueeDecorator` and `moonstone/MarqueeText`
- `placeholder` prop to `moonstone/Image`
- `moonstone/MarqueeController` component to synchronize multiple `moonstone/Marquee` components
- Non-latin locale support to all existing Moonstone components
- Language-specific font support
- `moonstone/IncrementSlider` now accepts customizable increment and decrement icons, as well as `moonstone/Slider` being more responsive to external styling

### Changed

- `moonstone/Input` component's `iconStart` and `iconEnd` properties to be `iconBefore` and `iconAfter`, respectively, for consistency with `moonstone/Item.ItemOverlay` naming
- `moonstone/Icon` and `moonstone/IconButton` so the `children` property supports both font-based icons and images
- the `checked` property to `selected` for consistency across the whole framework. This allows better interoperability when switching between various components.  Affects the following: `CheckboxItem`, `RadioItem`, `SelectableItem`, `Switch`, `SwitchItem`, and `ToggleItem`. Additionally, these now use `moonstone/Item.ItemOverlay` to position and handle their Icons.
- `moonstone/Slider` and `moonstone/IncrementSlider` to be more performant. No changes were made to
	the public API.
- `moonstone/GridListImageItem` so that a placeholder image displays while loading the image, and the caption and subcaption support marqueeing
- `moonstone/MoonstoneDecorator` to add `FloatingLayerDecorator`
- `moonstone/IncrementSlider` in vertical mode looks and works as expected.

### Removed

- LESS mixins that belong in `@enact/ui`, so that only moonstone-specific mixins are contained in
this module. When authoring components and importing mixins, only the local mixins need to be
imported, as they already import the general mixins.
- the `src` property from `moonstone/Icon` and `moonston/IconButton`. Use the support for URLs in
	the `children` property as noted above.
- the `height` property from `moonstone/IncrementSlider` and `moonstone/Slider`

### Fixed

- Joined picker so that it now has correct animation when using the mouse wheel
- Bug in DatePicker/TimePicker that prevented setting of value earlier than 1969

## [1.0.0-alpha.3] - 2016-11-8

### Added

- `moonstone/BodyText`, `moonstone/DatePicker`, `moonstone/DayPicker`, `moonstone/ExpandableItem`, `moonstone/Image`, and `moonstone/TimePicker` components
- `fullBleed` prop to `moonstone/Panels/Header`. When `true`, the header content is indented and the header lines are removed.
- Application close button to `moonstone/Panels`. Fires `onApplicationClose` when clicked. Can be omitted with the `noCloseButton` prop.
- `marqueeDisabled` prop to `moonstone/Picker`
- `padded` prop to `moonstone/RangePicker`
- `forceDirection` prop to `moonstone/Marquee`. Forces the direction of `moonstone/Marquee`. Useful for when `RTL` content cannot be auto detected.

### Changed

- `data` parameter passed to `component` prop of `VirtualList`.
- `moonstone/Expandable` into a submodule of `moonstone/ExpandableItem`
- `ExpandableList` to properly support selection
- `moonstone/Divider`'s `children` property to be optional
- `moonstone/ToggleItem`'s `inline` version to have a `max-width` of `240px`
- `moonstone/Input` to use `<div>` instead of `<label>` for wrapping components. No change to
	functionality, only markup.

### Removed

- `moonstone/ExpandableCheckboxItemGroup` in favor of `ExpandableList`

## [1.0.0-alpha.2] - 2016-10-21

This version includes a lot of refactoring from the previous release. Developers need to switch to the new enact-dev command-line tool.

### Added

- New components and HOCs: `moonstone/Scroller`, `moonstone/VirtualList`, `moonstone/VirtualGridList`, `moonstone/MarqueeText`, `moonstone/Spinner`, `moonstone/ExpandableCheckboxItemGroup`, `moonstone/MarqueeDecorator`
- New options for `ui/Toggleable` HOC
- Marquee support to many components
- Image support to `moonstone/Icon` and `moonstone/IconButton`
- `dismissOnEnter` prop for `moonstone/Input`
- Many more unit tests

### Changed

- Some props for UI state were renamed to have `default` prefix where state was managed by the component. (e.g. `defaultOpen`)

### Fixed

- Many components were fixed, polished, updated and documented
- Inline docs updated to be more consistent and comprehensive<|MERGE_RESOLUTION|>--- conflicted
+++ resolved
@@ -4,11 +4,9 @@
 
 ## [unreleased]
 
-<<<<<<< HEAD
 ### Fixed
 
 - `moonstone/Button` text to be properly centered
-=======
 ### Removed
 
 - `moonstone/VirtualGridList.GridListImageItem` in favor of `moonstone/GridListImageItem`
@@ -16,7 +14,6 @@
 ### Fixed
 
 - `moonstone/VirtualGridList` to show or hide the scrollbars in it properly
->>>>>>> 5f7c336f
 
 ## [2.0.0-alpha.4] - 2018-02-13
 
