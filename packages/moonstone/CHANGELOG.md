# Change Log

The following is a curated list of changes in the Enact moonstone module, newest changes on the top.

<<<<<<< HEAD
## [unreleased]

### Fixed
- `moonstone/VideoPlayer` timing to read out `infoComponents` accessibility value when `moreButton` or `moreButtonColor` is pressed
=======
## [Unreleased]

### Fixed

- `moonstone/Scroller`, `moonstone/VirtualList.VirtualGridList`, and `moonstone/VirtualList.VirtualList` to show overscroll effects properly on repeating wheel input
>>>>>>> 299e63ad

## [2.1.2] - 2018-09-04

### Fixed

- `moonstone/ExpandableItem` to prevent default browser scroll behavior when 5-way key is pressed on the first item or the last item
- `moonstone/Scroller` scrolling behavior for focused items in 5-way mode
- `moonstone/Scroller` to scroll container elements into view
- `moonstone/TooltipDecorator` to update position when `tooltipText` is changed
- `moonstone/VideoPlayer` to prevent default browser scroll behavior when navigating via 5-way
- `moonstone/VirtuaList` to allow `onKeyDown` events to bubble
- `moonstone/VirtualList.VirtualGridList` and `moonstone/VirtualList.VirtualList` scrolling via page up or down keys

## [2.1.1] - 2018-08-27

### Changed

- `moonstone/Scroller`, `moonstone/VirtualList.VirtualGridList`, and `moonstone/VirtualList.VirtualList` to show overscroll effects only by wheel input

### Fixed

- `moonstone/VideoPlayer` so that activity is detected and the `autoCloseTimeout` timer is reset when using 5-way to navigate from the media slider

## [2.1.0] - 2018-08-20

### Added

- `moonstone/VideoPlayer` property `noMediaSliderFeedback`
- `moonstone/VideoPlayer.MediaControls` property `playPauseButtonDisabled`

### Changed

- `moonstone/Picker` key down hold threshold to 800ms before firing the `onChange` event

### Fixed

- `moonstone/GridListImageItem` to properly vertically align when the content varies in size
- `moonstone/Scroller`, `moonstone/VirtualList.VirtualGridList`, and `moonstone/VirtualList.VirtualList` to not scroll by dragging
- `moonstone/Slider` to not emit `onChange` event when `value` has not changed
- `moonstone/VideoPlayer` to focus on available media buttons if the default spotlight component is disabled
- `moonstone/VideoPlayer` to keep media controls visible when interacting with popups
- `moonstone/VideoPlayer` to read out `infoComponents` accessibility value when `moreButtonColor` is pressed
- `moonstone/VideoPlayer` to round the time displayed down to the nearest second
- `moonstone/VirtualList` to restore last focused item correctly

## [2.0.2] - 2018-08-13

### Fixed

- `moonstone/DatePicker` to correctly change year when `minYear` and `maxYear` aren't provided
- `moonstone/EditableIntegerPicker` management of spotlight pointer mode
- `moonstone/LabeledIcon` and `moonstone/LabeledIconButton` to have proper spacing and label-alignment with all label positions
- `moonstone/Popup` to prevent duplicate 5-way navigation when `spotlightRestrict="self-first"`
- `moonstone/Scroller` not to scroll to wrong position via 5way navigation in RTL languages
- `moonstone/Scroller` not to scroll when focusing in pointer mode
- `moonstone/Slider` to forward `onActivate` event
- `moonstone/VideoPlayer` to reset key down hold when media becomes unavailable

## [2.0.1] - 2018-08-01

### Fixed

- `moonstone/Dialog` read order of dialog contents
- `moonstone/Scroller` to go to next page properly via page up/down keys

## [2.0.0] - 2018-07-30

### Added

- `moonstone/LabeledIcon` and `moonstone/LabeledIconButton` components for a lightweight `Icon` or `IconButton` with a label
- `moonstone/VideoPlayer` property `noAutoShowMediaControls`

### Fixed

- `moonstone/Scroller` to prevent scrolling via page up/down keys if there is no spottable component in that direction
- `moonstone/Dialog` to hide `titleBelow` when `title` is not set
- `moonstone/Image` to suppress drag and drop support by default
- `moonstone/VideoPlayer` audio guidance behavior of More button
- `moonstone/VirtualList.VirtualGridList` and `moonstone/VirtualList.VirtualList` to handle focus properly via page up/down keys when switching to 5-way mode
- `moonstone/Popup` to spot the content after it's mounted
- `moonstone/Scroller`, `moonstone/VirtualList.VirtualGridList`, and `moonstone/VirtualList.VirtualList` to scroll properly via voice control in RTL locales

## [2.0.0-rc.3] - 2018-07-23

### Changed

- `moonstone/Scroller.Scroller`, `moonstone/VirtualList.VirtualGridList`, and `moonstone/VirtualList.VirtualList` overscroll effect color more recognizable on the focused element

### Fixed

- `moonstone/ContextualPopup` to refocus its activator on close when the popup lacks spottable children
- `moonstone/Scroller`, `moonstone/VirtualList.VirtualGridList`, and `moonstone/VirtualList.VirtualList` to scroll properly when holding down paging control buttons
- `moonstone/ExpandableItem` spotlight behavior when leaving the component via 5-way
- `moonstone/RadioItem` circle thickness to be 2px, matching the design
- `moonstone/Slider` to correctly prevent 5-way actions when activated
- `moonstone/ExpandableItem` and other expandable components to spotlight correctly when switching from pointer mode to 5-way with `closeOnSelect`

## [2.0.0-rc.2] - 2018-07-16

### Fixed

- `moonstone/Input` to not focus by *tab* key
- `moonstone/Picker` to properly set focus when navigating between buttons
- `moonstone/Popup` to set correct open state while transitioning
- `moonstone/ProgressBar.ProgressBarTooltip` unknown props warning
- `moonstone/Scrollable` to disable spotlight container during flick events only when contents can scroll
- `moonstone/Scroller`, `moonstone/VirtualList.VirtualGridList`, and `moonstone/VirtualList.VirtualList` to scroll properly when `animate` is false via `scrollTo`
- `moonstone/Scroller`, `moonstone/VirtualList.VirtualGridList`, and `moonstone/VirtualList.VirtualList` page controls to stop propagating an event when the event is handled
- `moonstone/Scroller`, `moonstone/VirtualList.VirtualGridList`, and `moonstone/VirtualList.VirtualList` to hide overscroll effect when focus is moved from a disabled paging control button to the opposite button
- `moonstone/Scroller`, `moonstone/VirtualList.VirtualGridList`, and `moonstone/VirtualList.VirtualList` to show overscroll effect when reaching the edge for the first time by wheel
- `moonstone/VideoPlayer` to display feedback tooltip when pointer leaves slider while playing
- `moonstone/VirtualList` and `moonstone/VirtualGridList` to restore focus on items focused by pointer

## [2.0.0-rc.1] - 2018-07-09

### Added

- `moonstone/VirtualList.VirtualList` and `moonstone/VirtualList.VirtualGridList` support `data-webos-voice-focused` and `data-webos-voice-group-label`

### Removed

- `moonstone/Button` built-in support for tooltips

### Changed

- `moonstone/Spinner` to blur Spotlight when the spinner is active

### Fixed

- `moonstone/Scroller.Scroller`, `moonstone/VirtualList.VirtualGridList`, and `moonstone/VirtualList.VirtualList` to handle direction, page up, and page down keys properly on page controls them when `focusableScrollbar` is false
- `moonstone/Scroller.Scroller`, `moonstone/VirtualList.VirtualGridList`, and `moonstone/VirtualList.VirtualList` to handle a page up or down key in pointer mode
- `moonstone/VideoPlayer.MediaControls` to correctly handle more button color when the prop is not specified
- `VirtualList.VirtualList` to handle focus properly when switching to 5-way mode

## [2.0.0-beta.9] - 2018-07-02

### Added

- `moonstone/ContextualPopupDecorator` instance method `positionContextualPopup()`
- `moonstone/MoonstoneDecorator` config property `disableFullscreen` to prevent the decorator from filling the entire screen
- `moonstone/Scroller` prop `onUpdate`

### Fixed

- `moonstone/Scrollable` to update scroll properly on pointer click
- `moonstone/TooltipDecorator` to prevent unnecessary re-renders when losing focus
- `moonstone/TooltipDecorator` to not dismiss the tooltip on pointer click

## [2.0.0-beta.8] - 2018-06-25

### Added

- `moonstone/Scroller.Scroller`, `moonstone/VirtualList.VirtualGridList`, and `moonstone/VirtualList.VirtualList` support for scrolling via voice control on webOS
- `moonstone/Scroller.Scroller`, `moonstone/VirtualList.VirtualGridList`, and `moonstone/VirtualList.VirtualList` overscroll effect when the edges are reached

### Changed

- `moonstone/Divider` property `marqueeOn` default value to `render`
- `moonstone/Scroller.Scroller`, `moonstone/VirtualList.VirtualGridList`, and `moonstone/VirtualList.VirtualList` scrollbar button to move a previous or next page when pressing a page up or down key instead of releasing it

### Fixed

- `moonstone/VideoPlayer` to prevent updating state when the source is changed to the preload source, but the current preload source is the same
- `moonstone/MediaOverlay` to marquee correctly
- `moonstone/MediaOverlay` to match UX guidelines

## [2.0.0-beta.7] - 2018-06-11

### Removed

- `moonstone/Dialog` properties `preserveCase` and `showDivider`, replaced by `casing` and `noDivider` respectively
- `moonstone/Divider` property `preserveCase`, replaced by `casing`
- `moonstone/ExpandableInput` property `onInputChange`, replaced by `onChange`
- `moonstone/MoonstoneDecorator.TextSizeDecorator`, replaced by `moonstone/MoonstoneDecorator.AccessibilityDecorator`
- `moonstone/Panels.Header` property `preserveCase`, replaced by `casing`
- `moonstone/Panels.Panel` property `noAutoFocus`, replaced by `autoFocus`
- `moonstone/TooltipDecorator` property `tooltipPreserveCase`, replaced by `tooltipCasing`

### Changed

- `moonstone/VideoPlayer` to allow spotlight focus to move left and right from `MediaControls`
- `moonstone/VideoPlayer` to disable bottom controls when loading until it's playable

### Fixed

- `moonstone/EditableIntegerPicker` to disable itself when on a range consisting of a single static value
- `moonstone/Picker` to disable itself when containing fewer than two items
- `moonstone/Popup` to spot its content correctly when `open` by default
- `moonstone/RangePicker` to disable itself when on a range consisting of a single static value
- `moonstone/TooltipDecorator` to hide when `onDismiss` has been invoked
- `moonstone/VideoPlayer` to show media controls when pressing down in pointer mode
- `moonstone/VideoPlayer` to provide a more natural 5-way focus behavior
- `moonstone/VideoPlayer.MediaControls` to handle left and right key to jump when `moonstone/VideoPlayer` is focused

## [2.0.0-beta.6] - 2018-06-04

### Removed

- `moonstone/IncrementSlider` prop `children` which was no longer supported for setting the tooltip (since 2.0.0-beta.1)

### Fixed

- `moonstone/ContextualPopupDecorator` to allow focusing components under a popup without any focusable components
- `moonstone/Scroller` ordering of logic for Scroller focus to check focus possibilities first then go to fallback at the top of the container
- `moonstone/Scroller` to check focus possibilities first then go to fallback at the top of the container of focused item
- `moonstone/Scroller` to scroll by page when focus was at the edge of the viewport
- `moonstone/ToggleButton` padding and orientation for RTL
- `moonstone/VideoPlayer` to not hide title and info section when showing more components
- `moonstone/VideoPlayer` to select a position in slider to seek in 5-way mode
- `moonstone/VideoPlayer` to show thumbnail only when focused on slider

## [2.0.0-beta.5] - 2018-05-29

### Removed

- `moonstone/Popup`, `moonstone/Dialog` and `moonstone/Notification` property `spotlightRestrict` option `'none'`
- `moonstone/VideoPlayer` prop `preloadSource`, to be replaced by `moonstone/VideoPlayer.Video` prop `preloadSource`
- `moonstone/Button` and `moonstone/IconButton` allowed value `'opaque'` from prop `backgroundOpacity` which was the default and therefore has the same effect as omitting the prop

### Added

- `moonstone/VideoPlayer` props `selection` and `onSeekOutsideRange` to support selecting a range and notification of interactions outside of that range
- `moonstone/VideoPlayer.Video` component to support preloading video sources

### Changed

- `moonstone/VideoPlayer.videoComponent` prop to default to `ui/Media.Media` instead of `'video'`. As a result, to use a custom video element, one must pass an instance of `ui/Media` with its `mediaComponent` prop set to the desired element.

### Fixed

- `moonstone/ContextualPopupDecorator` to properly stop propagating keydown event if fired from the popup container
- `moonstone/Slider` to read when knob gains focus or for a change in value
- `moonstone/Scroller` to not cut off Expandables when scrollbar appears
- `moonstone/VideoPlayer` to correctly read out when play button is pressed
- `moonstone/Divider` to always use a fixed height, regardless of locale

## [2.0.0-beta.4] - 2018-05-21

### Added

- `moonstone/Button` and `moonstone/IconButton` class name `small` to the list of allowed `css` overrides
- `moonstone/VideoPlayer.MediaControls` property `onClose` to handle back key
- `moonstone/ProgressBar` prop `highlighted` for when the UX needs to call special attention to a progress bar

### Changed

- `moonstone/VideoPlayer` to disable media slider when source is unavailable

### Fixed

- `moonstone/ContextualPopupDecorator` to not set focus to activator when closing if focus was set elsewhere
- `moonstone/IconButton` to allow external customization of vertical alignment of its `Icon` by setting `line-height`
- `moonstone/Marquee.MarqueeController` to not cancel valid animations
- `moonstone/VideoPlayer` feedback and feedback icon to hide properly on play/pause/fast forward/rewind
- `moonstone/VideoPlayer` to correctly focus to default media controls component
- `moonstone/VideoPlayer` to close opened popup components when media controls hide
- `moonstone/VideoPlayer` to show controls on mount and when playing next preload video

## [2.0.0-beta.3] - 2018-05-14

### Added

- `moonstone/SelectableItem.SelectableItemDecorator`

### Changed

- `moonstone/ToggleItem` to forward native events on `onFocus` and `onBlur`
- `moonstone/Input` and `moonstone/ExpandableInput` to support forwarding valid `<input>` props to the contained `<input>` node
- `moonstone/ToggleButton` to fire `onToggle` when toggled

### Fixed

- `moonstone/VirtualList.VirtualList` and `moonstone/VirtualList.VirtualGridList` to scroll properly with all enabled items via a page up or down key
- `moonstone/VirtualList.VirtualList`, `moonstone/VirtualList.VirtualGridList`, and `moonstone/Scroller.Scroller` to ignore any user key events in pointer mode
- `moonstone/VirtualList.VirtualList`, `moonstone/VirtualList.VirtualGridList`, and `moonstone/Scroller.Scroller` to pass `data-spotlight-container-disabled` prop to their outer DOM element
- `moonstone/Image` so it automatically swaps the `src` to the appropriate resolution dynamically as the screen resizes
- `moonstone/Popup` to support all `spotlightRestrict` options
- `moonstone` component `disabled` colors to match the most recent design guidelines (from 30% to 60% opacity)
- `moonstone/ExpandableInput` spotlight behavior when leaving the component via 5-way

## [2.0.0-beta.2] - 2018-05-07

### Fixed

- `moonstone/IconButton` to allow theme-style customization, like it claimed was possible
- `moonstone/ExpandableItem` and related expandables to deal with disabled items and the `autoClose`, `lockBottom` and `noLockBottom` props
- `moonstone/Slider` not to fire `onChange` event when 5-ways out of boundary
- `moonstone/ToggleButton` layout for RTL locales
- `moonstone/Item`, `moonstone/SlotItem`, `moonstone/ToggleItem` to not apply duplicate `className` values
- `moonstone/VirtualList.VirtualList`, `moonstone/VirtualList.VirtualGridList`, and `moonstone/Scroller.Scroller` scrollbar button's aria-label in RTL
- `moonstone/VirtualList.VirtualList` and `moonstone/VirtualList.VirtualGridList` to scroll properly with all disabled items
- `moonstone/VirtualList.VirtualList` and `moonstone/VirtualList.VirtualGridList` to not scroll on focus when jumping

## [2.0.0-beta.1] - 2018-04-29

### Removed

- `moonstone/IncrementSlider` and `moonstone/Slider` props `tooltipAsPercent`, `tooltipSide`, and `tooltipForceSide`, to be replaced by `moonstone/IncrementSlider.IncrementSliderTooltip` and `moonstone/Slider.SliderTooltip` props `percent`, and `side`
- `moonstone/IncrementSlider` props `detachedKnob`, `onDecrement`, `onIncrement`, and `scrubbing`
- `moonstone/ProgressBar` props `tooltipSide` and `tooltipForceSide`, to be replaced by `moonstone/ProgressBar.ProgressBarTooltip` prop `side`
- `moonstone/Slider` props `detachedKnob`, `onDecrement`, `onIncrement`, `scrubbing`, and `onKnobMove`
- `moonstone/VideoPlayer` property `tooltipHideDelay`
- `moonstone/VideoPlayer` props `backwardIcon`, `forwardIcon`, `initialJumpDelay`, `jumpBackwardIcon`, `jumpButtonsDisabled`, `jumpDelay`, `jumpForwadIcon`, `leftComponents`, `moreButtonCloseLabel`, `moreButtonColor`, `moreButtonDisabled`, `moreButtonLabel`, `no5WayJump`, `noJumpButtons`, `noRateButtons`, `pauseIcon`, `playIcon`, `rateButtonsDisabled`, and `rightComponents`, replaced by corresponding props on `moonstone/VideoPlayer.MediaControls`
- `moonstone/VideoPlayer` props `onBackwardButtonClick`, `onForwardButtonClick`, `onJumpBackwardButtonClick`, `onJumpForwardButtonClick`, and `onPlayButtonClick`, replaced by `onRewind`, `onFastForward`, `onJumpBackward`, `onJumpForward`, `onPause`, and `onPlay`, respectively

### Added

- `moonstone/DatePicker` props `dayAriaLabel`, `dayLabel`, `monthAriaLabel`, `monthLabel`, `yearAriaLabel` and `yearLabel` to configure the label set on date pickers
- `moonstone/DayPicker` and `moonstone/DaySelector` props `dayNameLength`, `everyDayText`, `everyWeekdayText`, and `everyWeekendText`
- `moonstone/ExpandablePicker` props `checkButtonAriaLabel`, `decrementAriaLabel`, `incrementAriaLabel`, and `pickerAriaLabel` to configure the label set on each button and picker
- `moonstone/MediaOverlay` component
- `moonstone/Picker` props `aria-label`, `decrementAriaLabel`, and `incrementAriaLabel` to configure the label set on each button
- `moonstone/Popup` property `closeButtonAriaLabel` to configure the label set on popup close button
- `moonstone/ProgressBar.ProgressBarTooltip` props `percent` to format the value as a percent and `visible` to control display of the tooltip
- `moonstone/TimePicker` props `hourAriaLabel`, `hourLabel`, `meridiemAriaLabel`, `meridiemLabel`, `minuteAriaLabel`, and `minuteLabel` to configure the label set on time pickers
- `moonstone/VideoPlayer.MediaControls` component to support additional customization of the playback controls
- `moonstone/VideoPlayer` props `mediaControlsComponent`, `onRewind`, `onFastForward`, `onJumpBackward`, `onJumpForward`, `onPause`, `onPlay`, and `preloadSource`
- `moonstone/VirtualList.VirtualList` and `moonstone/VirtualList.VirtualGridList` `role="list"`
- `moonstone/VirtualList.VirtualList` and `moonstone/VirtualList.VirtualGridList` prop `wrap` to support wrap-around spotlight navigation
- `moonstone/VirtualList`, `moonstone/VirtualGridList` and `moonstone/Scroller` props `scrollRightAriaLabel`, `scrollLeftAriaLabel`, `scrollDownAriaLabel`, and `scrollUpAriaLabel` to configure the aria-label set on scroll buttons in the scrollbars

### Changed

- `moonstone/IncrementSlider` and `moonstone/Slider` prop `tooltip` to support either a boolean for the default tooltip or an element or component for a custom tooltip
- `moonstone/Input` to prevent pointer actions on other component when the input has focus
- `moonstone/ProgressBar.ProgressBarTooltip` prop `side` to support either locale-aware or locale-independent positioning
- `moonstone/ProgressBar.ProgressBarTooltip` prop `tooltip` to support custom tooltip components
- `moonstone/Scroller`, `moonstone/Picker`, and `moonstone/IncrementSlider` to retain focus on `moonstone/IconButton` when it becomes disabled

### Fixed

- `moonstone/ExpandableItem` and related expandable components to expand smoothly when used in a scroller
- `moonstone/GridListImageItem` to show proper `placeholder` and `selectionOverlay`
- `moonstone/MoonstoneDecorator` to optimize localized font loading performance
- `moonstone/Scroller` and `moonstone/VirtualList` navigation via 5-way from paging controls
- `moonstone/VideoPlayer` to render bottom controls at idle after mounting
- `moonstone/VirtualList.VirtualList` and `moonstone/VirtualList.VirtualGridList` to give initial focus
- `moonstone/VirtualList.VirtualList` and `moonstone/VirtualList.VirtualGridList` to have the default value for `dataSize`, `pageScroll`, and `spacing` props

## [2.0.0-alpha.8] - 2018-04-17

### Added

- `moonstone/Panels` property `closeButtonAriaLabel` to configure the label set on application close button

### Changed

- `moonstone/VirtualList.VirtualList` and `moonstone/VirtualList.VirtualGridList` to set its ARIA `role` to `"list"`
- `moonstone/VideoPlayer` property `title` to accept node type

### Fixed

- `moonstone/TimePicker` to show `meridiem` correctly in all locales
- `moonstone/Scrollable` scroll buttons to read out out audio guidance when button pressed down
- `moonstone/ExpandableItem` to show label properly when open and disabled
- `moonstone/Notification` to position properly in RTL locales
- `moonstone/VideoPlayer` to show controls when pressing 5-way select

## [2.0.0-alpha.7] - 2018-04-03

### Removed

- `moonstone/VirtualList.VirtualList` and `moonstone/VirtualList.VirtualGridList` prop `data` to eliminate the misunderstanding caused by the ambiguity of `data`

### Added

- `moonstone/VideoPlayer` property `noSpinner` to allow apps to show/hide spinner while loading video

### Changed

- `moonstone/VideoPlayer` to disable play/pause button when media controls are disabled
- `moonstone/VideoPlayer` property `moreButtonColor` to allow setting underline colors for more button
- `moonstone/VirtualList.VirtualList` and `moonstone/VirtualList.VirtualGridList` prop `isItemDisabled`, which accepts a function that checks if the item at the supplied index is disabled
- `moonstone/Panels.Header` support for `headerInput` so the Header can be used as an Input. See documentation for usage examples.
- `moonstone/ProgressBar` property `tooltipSide` to configure tooltip position relative to the progress bar
- `moonstone/ProgressBar` colors (affecting `moonstone/Slider` as well) for light and dark theme to match the latest designs and make them more visible when drawn over arbitrary background colors

### Fixed

- `moonstone/VideoPlayer` to correctly adjust spaces when the number of components changes in `leftComponents` and `rightComponents`
- `moonstone/VideoPlayer` to read out audio guidance every time `source` changes
- `moonstone/VideoPlayer` to display custom thumbnail node
- `moonstone/VideoPlayer` to hide more icon when right components are removed
- `moonstone/Picker` to correctly update pressed state when dragging off buttons
- `moonstone/Notification` to display when it's opened
- `moonstone/VirtualList` and `moonstone/VirtualGridList` to show Spotlight properly while navigating with page up and down keys
- `moonstone/Input` to allow navigating via left or right to other components when the input is active and the selection is at start or end of the text, respectively
- `moonstone/Panels.ActivityPanels` to correctly lay out the existing panel after adding additional panels

## [2.0.0-alpha.6] - 2018-03-22

### Removed

- `moonstone/Slider` exports `SliderFactory` and `SliderBaseFactory`
- `moonstone/IncrementSlider` exports `IncrementSliderFactory` and `IncrementSliderBaseFactory`
- `moonstone/ProgressBar`, `moonstone/Slider`, `moonstone/Slider.SliderTooltip`, `moonstone/IncrementSlider` components' `vertical` property and replaced it with `orientation`

### Added

- `moonstone/VideoPlayer` property `component` to handle custom video element
- `moonstone/IncrementSlider` properties `incrementAriaLabel` and `decrementAriaLabel` to configure the label set on each button
- `moonstone/Input` support for `small` prop
- `moonstone/ProgressBar` support for `tooltip` and `tooltipForceSide`
- `moonstone/ProgressBar`, `moonstone/Slider`, `moonstone/Slider.SliderTooltip`, `moonstone/IncrementSlider` property `orientation` to accept orientation strings like "vertical" and "horizontal" (replaced old `vertical` prop)

### Changed

- `moonstone/Input` input `height`, `vertical-align`, and `margins`. Please verify your layouts to ensure everything lines up correctly; this change may require removal of old sizing and positioning CSS which is no longer necessary.
- `moonstone/FormCheckbox` to have a small border around the circle, according to new GUI designs
- `moonstone/RadioItem` dot size and added an inner-dot to selected-focused state, according to new GUI designs
- `moonstone/ContextualPopup` prop `popupContainerId` to `popupSpotlightId`
- `moonstone/Popup` prop `containerId` to `spotlightId`
- `moonstone/VideoPlayer` prop `containerId` to `spotlightId`
- `moonstone/VirtualList.VirtualList` and `moonstone/VirtualList.VirtualGridList` prop `component` to be replaced by `itemRenderer`

### Fixed

- `moonstone/ExpandableItem` to be more performant when animating
- `moonstone/GridListImageItem` to hide overlay checkmark icon on focus when unselected
- `moonstone/GridListImageItem` to use `ui/GridListImageItem`
- `moonstone/VirtualList`, `moonstone/VirtualGridList` and `moonstone/Scroller` components to use their base UI components
- `moonstone/VirtualList` to show the selected state on hovered paging controls properly
- `moonstone/Slider` to highlight knob when selected
- `moonstone/Slider` to handle updates to its `value` prop correctly
- `moonstone/ToggleItem` to accept HTML DOM node tag names as strings for its `component` property
- `moonstone/Popup` to properly pause and resume spotlight when animating

## [2.0.0-alpha.5] - 2018-03-07

### Removed

- `moonstone/Marquee.MarqueeText`, replaced by `moonstone/Marquee.Marquee`
- `moonstone/VirtualGridList.GridListImageItem`, replaced by `moonstone/GridListImageItem`

### Changed

- `moonstone/Marquee.Marquee` to be `moonstone/Marquee.MarqueeBase`
- `moonstone/ContextualPopupDecorator` to not restore last-focused child
- `moonstone/ExpandableList` to restore focus to the first selected item after opening

### Fixed

- `moonstone/Slider` to correctly show localized percentage value in tooltip when `tooltipAsPercent` is true
- `moonstone/VirtualGridList` to show or hide its scrollbars properly
- `moonstone/Button` text to be properly centered
- `moonstone/Input` to not clip some glyphs at the start of the value

## [2.0.0-alpha.4] - 2018-02-13

### Added

- `moonstone/SlotItem` replacing `moonstone/Item.ItemOverlay`

### Removed

- `moonstone/VirtualFlexList` to be replaced by `ui/VirtualFlexList`
- `moonstone/Button` and `moonstone/IconButton` prop `noAnimation`
- `moonstone/Item.OverlayDecorator`, `moonstone/Item.Overlay`, and `moonstone/Item.ItemOverlay` to be replaced by `moonstone/SlotItem`

### Changed

- `moonstone/Marquee` to do less-costly calculations during measurement and optimized the applied styles
- `moonstone/ExpandableList` to require a unique key for each object type data

### Fixed

- `moonstone/VirtualList` to render properly with fiber reconciler
- `moonstone/VirtualList` focus option in scrollTo api
- `moonstone/ExpandableSpotlightDecorator` to not spot the title upon collapse when in `pointerMode`
- `moonstone/Spinner` to not unpause Spotlight unless it was the one to pause it
- `moonstone/Marquee` to stop when becoming disabled
- `moonstone/Input`, `moonstone/MarqueeDecorator`, and `moonstone/Slider` to prevent unnecessary focus-based updates

## [2.0.0-alpha.3] - 2018-01-18

### Removed

- `moonstone/Scroller` and `moonstone/VirtualList` option `indexToFocus` in `scrollTo` method which is deprecated from 1.2.0
- `moonstone/Scroller` props `horizontal` and `vertical` which are deprecated from 1.3.0 and replaced with `direction` prop
- `moonstone/Button` exports `ButtonFactory` and `ButtonBaseFactory`
- `moonstone/IconButton` exports `IconButtonFactory` and `IconButtonBaseFactory`

### Fixed

- `moonstone/MoonstoneDecorator` root node to fill the entire space available, which simplifies positioning and sizing for child elements (previously always measured 0 in height)
- `moonstone/VirtualList` to prevent infinite function call when a size of contents is slightly longer than a client size without a scrollbar
- `moonstone/VirtualList` to sync scroll position when clientSize changed

## [2.0.0-alpha.2] - 2017-08-29

No significant changes.

## [2.0.0-alpha.1] - 2017-08-27

### Changed

- `moonstone/Button`, `moonstone/Checkbox`, `moonstone/FormCheckbox`, `moonstone/IconButton`, `moonstone/IncrementSlider`, `moonstone/Item`, `moonstone/Picker`, and `moonstone/RangePicker`, `moonstone/Switch` and `moonstone/VideoPlayer` to use `ui/Touchable`

## [1.15.0] - 2018-02-28

### Deprecated

- `moonstone/Marquee.Marquee`, to be moved to `moonstone/Marquee.MarqueeBase` in 2.0.0
- `moonstone/Marquee.MarqueeText`, to be moved to `moonstone/Marquee.Marquee` in 2.0.0

### Fixed

- `moonstone/GridListImageItem` to display correctly

## [1.14.0] - 2018-02-23

### Deprecated

- `moonstone/VirtualFlexList`, to be replaced by `ui/VirtualFlexList` in 2.0.0
- `moonstone/VirtualGridList.GridListImageItem`, to be replaced by `moonstone/GridListImageItem` in 2.0.0
- `moonstone/Button` and `moonstone/IconButton` prop `noAnimation`, to be removed in 2.0.0
- `moonstone/Button.ButtonFactory`, `moonstone/Button.ButtonBaseFactory`, `moonstone/IconButton.IconButtonFactory`, `moonstone/IconButton.IconButtonBaseFactory`, `moonstone/IncrementSlider.IncrementSliderFactory`, `moonstone/IncrementSlider.IncrementSliderBaseFactory`, `moonstone/Slider.SliderFactory`, and `moonstone/Slider.SliderBaseFactory`, to be removed in 2.0.0
- `moonstone/Item.ItemOverlay`, to be replaced by `ui/SlotItem` in 2.0.0
- `moonstone/Item.Overlay` and `moonstone/Item.OverlayDecorator`, to be removed in 2.0.0

### Added

- `moonstone/DaySelector` component
- `moonstone/EditableIntegerPicker` component
- `moonstone/GridListImageItem` component

## [1.13.4] - 2018-07-30

### Fixed

- `moonstone/DatePicker` to calculate min and max year in the current calender

## [1.13.3] - 2018-01-16

### Fixed

- `moonstone/TimePicker` to not read out meridiem label when meridiem picker gets a focus
- `moonstone/Scroller` to correctly update scrollbars when the scroller's contents change

## [1.13.2] - 2017-12-14

### Fixed

- `moonstone/Panels` to maintain spotlight focus when `noAnimation` is set
- `moonstone/Panels` to not accept back key presses during transition
- `moonstone/Panels` to revert 1.13.0 fix that blurred Spotlight when transitioning panels
- `moonstone/Scroller` and other scrolling components to not show scroll thumb when only child item is updated
- `moonstone/Scroller` and other scrolling components to not hide scroll thumb immediately after scroll position reaches the top or the bottom
- `moonstone/Scroller` and other scrolling components to show scroll thumb properly when scroll position reaches the top or the bottom by paging controls

## [1.13.1] - 2017-12-06

### Fixed

- `moonstone/Slider` to not unnecessarily fire `onChange` if the initial value has not changed

## [1.13.0] - 2017-11-28

### Added

- `moonstone/VideoPlayer` props `disabled`, `loading`, `miniFeedbackHideDelay`, and `thumbnailComponent` as well as new APIs: `areControlsVisible`, `getVideoNode`, `showFeedback`, and `toggleControls`

### Fixed

- `moonstone/VirtualList` to render items from a correct index on edge cases at the top of a list
- `moonstone/VirtualList` to handle focus properly via page up at the first page and via page down at the last page
- `moonstone/Expandable` and derivatives to use the new `ease-out-quart` animation timing function to better match the aesthetic of Enyo's Expandables
- `moonstone/TooltipDecorator` to correctly display tooltip direction when locale changes
- `moonstone/Marquee` to restart animation on every resize update
- `moonstone/LabeledItem` to start marquee when hovering while disabled
- `moonstone/Marquee` to correctly start when hovering on disabled spottable components
- `moonstone/Marquee.MarqueeController` to not abort marquee when moving among components
- `moonstone/Picker` marquee issues with disabled buttons or Picker
- `moonstone/Panels` to prevent loss of spotlight issue when moving between panels
- `moonstone/VideoPlayer` to bring it in line with real-world use-cases
- `moonstone/Slider` by removing unnecessary repaints to the screen
- `moonstone/Slider` to fire `onChange` events when the knob is pressed near the boundaries
- `moonstone/VideoPlayer` to correctly position knob when interacting with media slider
- `moonstone/VideoPlayer` to not read out the focused button when the media controls hide
- `moonstone/MarqueeDecorator` to stop when unhovering a disabled component using `marqueeOn` `'focus'`
- `moonstone/Slider` to not forward `onChange` when `disabled` on `mouseUp/click`
- `moonstone/VideoPlayer` to defer rendering playback controls until needed

## [1.12.2] - 2017-11-15

### Fixed

- `moonstone/VirtualList` to scroll and focus properly by pageUp and pageDown when disabled items are in it
- `moonstone/Button` to correctly specify minimum width when in large text mode
- `moonstone/Scroller` and other scrolling components to restore last focused index when panel is changed
- `moonstone/VideoPlayer` to display time correctly in RTL locale
- `moonstone/VirtualList` to scroll correctly using page down key with disabled items
- `moonstone/Scroller` and other scrolling components to not cause a script error when scrollbar is not rendered
- `moonstone/Picker` incrementer and decrementer to not change size when focused
- `moonstone/Header` to use a slightly smaller font size for `title` in non-latin locales and a line-height for `titleBelow` and `subTitleBelow` that better meets the needs of tall-glyph languages like Tamil and Thai, as well as latin locales
- `moonstone/Scroller` and `moonstone/VirtualList` to keep spotlight when pressing a 5-way control while scrolling
- `moonstone/Panels` to prevent user interaction with panel contents during transition
- `moonstone/Slider` and related components to correctly position knob for `detachedKnob` on mouse down and fire value where mouse was positioned on mouse up
- `moonstone/DayPicker` to update day names when changing locale
- `moonstone/ExpandableItem` and all other `Expandable` components to revert 1.12.1 change to pull down from the top

## [1.12.1] - 2017-11-07

### Fixed

- `moonstone/ExpandableItem` and all other `Expandable` components to now pull down from the top instead of being revealed from the bottom, matching Enyo's design
- `moonstone/VirtualListNative` to scroll properly with page up/down keys if there is a disabled item
- `moonstone/RangePicker` to display negative values correctly in RTL
- `moonstone/Scroller` and other scrolling components to not blur scroll buttons when wheeling
- `moonstone/Scrollbar` to hide scroll thumb immediately without delay after scroll position reaches min or max
- `moonstone/Divider` to pass `marqueeOn` prop
- `moonstone/Slider` to fire `onChange` on mouse up and key up
- `moonstone/VideoPlayer` to show knob when pressed
- `moonstone/Header` to layout `titleBelow` and `subTitleBelow` correctly
- `moonstone/Header` to use correct font-weight for `subTitleBelow`
- `moonstone/VirtualList` to restore focus correctly for lists only slightly larger than the viewport

## [1.12.0] - 2017-10-27

### Fixed

- `moonstone/Scroller` and other scrolling components to prevent focusing outside the viewport when pressing a 5-way key during wheeling
- `moonstone/Scroller` to called scrollToBoundary once when focus is moved using holding child item
- `moonstone/VideoPlayer` to apply skin correctly
- `moonstone/Popup` from `last-focused` to `default-element` in `SpotlightContainerDecorator` config
- `moonstone/Panels` to retain focus when back key is pressed on breadcrumb
- `moonstone/Input` to correctly hide VKB when dismissing

## [1.11.0] - 2017-10-24

### Added

- `moonstone/VideoPlayer` properties `seekDisabled` and `onSeekFailed` to disable seek function

### Changed

- `moonstone/ExpandableList` to become `disabled` if there are no children

### Fixed

- `moonstone/Picker` to read out customized accessibility value when picker prop has `joined` and `aria-valuetext`
- `moonstone/Scroller` to apply scroll position on vertical or horizontal Scroller when child gets a focus
- `moonstone/Scroller` and other scrolling components to scroll without animation when panel is changed
- `moonstone/ContextualPopup` padding to not overlap close button
- `moonstone/Scroller` and other scrolling components to change focus via page up/down only when the scrollbar is visible
- `moonstone/Picker` to only increment one value on hold
- `moonstone/ItemOverlay` to remeasure when focused

## [1.10.1] - 2017-10-16

### Fixed

- `moonstone/Scroller` and other scrolling components to scroll via page up/down when focus is inside a Spotlight container
- `moonstone/VirtualList` and `moonstone/VirtualGridList` to scroll by 5-way keys right after wheeling
- `moonstone/VirtualList` not to move focus when a current item and the last item are located at the same line and pressing a page down key
- `moonstone/Slider` knob to follow while dragging for detached knob
- `moonstone/Header` to layout header row correctly in `standard` type
- `moonstone/Input` to not dismiss on-screen keyboard when dragging cursor out of input box
- `moonstone/Header` RTL `line-height` issue
- `moonstone/Panels` to render children on idle
- `moonstone/Scroller` and other scrolling components to limit muted spotlight container scrims to their bounds
- `moonstone/Input` to always forward `onKeyUp` event

## [1.10.0] - 2017-10-09

### Added

- `moonstone/VideoPlayer` support for designating components with `.spottable-default` as the default focus target when pressing 5-way down from the slider
- `moonstone/Slider` property `activateOnFocus` which when enabled, allows 5-way directional key interaction with the `Slider` value without pressing [Enter] first
- `moonstone/VideoPlayer` property `noMiniFeedback` to support controlling the visibility of mini feedback
- `ui/Layout`, which provides a technique for laying-out components on the screen using `Cells`, in rows or columns

### Changed

- `moonstone/Popup` to focus on mount if it’s initially opened and non-animating and to always pass an object to `onHide` and `onShow`
- `moonstone/VideoPlayer` to emit `onScrub` event and provide audio guidance when setting focus to slider

### Fixed

- `moonstone/ExpandableItem` and derivatives to restore focus to the Item if the contents were last focused when closed
- `moonstone/Slider` toggling activated state when holding enter/select key
- `moonstone/TimePicker` picker icons shifting slightly when focusing an adjacent picker
- `moonstone/Icon` so it handles color the same way generic text does, by inheriting from the parent's color. This applies to all instances of `Icon`, `IconButton`, and `Icon` inside `Button`.
- `moonstone/fonts` Museo Sans font to correct "Ti" kerning
- `moonstone/VideoPlayer` to correctly position knob on mouse click
- `moonstone/Panels.Header` to show an ellipsis for long titles with RTL text
- `moonstone/Marquee` to restart when invalidated by a prop change and managed by a `moonstone/Marquee.MarqueeController`
- `spotlight.Spotlight` method `focus()` to verify that the target element matches its container's selector rules prior to setting focus
- `moonstone/Picker` to only change picker values `onWheel` when spotted
- `moonstone/VideoPlayer` to hide descendant floating components (tooltips, contextual popups) when the media controls hide

## [1.9.3] - 2017-10-03

### Added

- `moonstone/Button` property value to `backgroundOpacity` called "lightTranslucent" to better serve colorful image backgrounds behind Buttons. This also affects `moonstone/IconButton` and `moonstone/Panels/ApplicationCloseButton`.
- `moonstone/Panels` property `closeButtonBackgroundOpacity` to support `moonstone/Panels/ApplicationCloseButton`'s `backgroundOpacity` prop

### Changed

- `Moonstone Icons` font file to include the latest designs for several icons
- `moonstone/Panels/ApplicationCloseButton` to expose its `backgroundOpacity` prop

### Fixed

- `moonstone/VirtualList` to apply "position: absolute" inline style to items
- `moonstone/Picker` to increment and decrement normally at the edges of joined picker
- `moonstone/Icon` not to read out image characters
- `moonstone/Scroller` and other scrolling components to not accumulate paging scroll by pressing page up/down in scrollbar
- `moonstone/Icon` to correctly display focused state when using external image
- `moonstone/Button` and `moonstone/IconButton` to be properly visually muted when in a muted container

## [1.9.2] - 2017-09-26

### Fixed

- `moonstone/ExpandableList` preventing updates when its children had changed

## [1.9.1] - 2017-09-25

### Fixed

- `moonstone/ExpandableList` run-time error when using an array of objects as children
- `moonstone/VideoPlayer` blocking pointer events when the controls were hidden

## [1.9.0] - 2017-09-22

### Added

- `moonstone/styles/mixins.less` mixins: `.moon-spotlight-margin()` and `.moon-spotlight-padding()`
- `moonstone/Button` property `noAnimation` to support non-animating pressed visual

### Changed

- `moonstone/TimePicker` to use "AM/PM" instead of "meridiem" for label under meridiem picker
- `moonstone/IconButton` default style to not animate on press. NOTE: This behavior will change back to its previous setting in release 2.0.0.
- `moonstone/Popup` to warn when using `scrimType` `'none'` and `spotlightRestrict` `'self-only'`
- `moonstone/Scroller` to block spotlight during scroll
- `moonstone/ExpandableItem` and derivatives to always pause spotlight before animation

### Fixed

- `moonstone/VirtualGridList` to not move focus to wrong column when scrolled from the bottom by holding the "up" key
- `moonstone/VirtualList` to focus an item properly when moving to a next or previous page
- `moonstone/Scroller` and other scrolling components to move focus toward first or last child when page up or down key is pressed if the number of children is small
- `moonstone/VirtualList` to scroll to preserved index when it exists within dataSize for preserving focus
- `moonstone/Picker` buttons to not change size
- `moonstone/Panel` to move key navigation to application close button on holding the "up" key.
- `moonstone/Picker` to show numbers when changing values rapidly
- `moonstone/Popup` layout in large text mode to show close button correctly
- `moonstone/Picker` from moving scroller when pressing 5-way keys in `joined` Picker
- `moonstone/Input` so it displays all locales the same way, without cutting off the edges of characters
- `moonstone/TooltipDecorator` to hide tooltip when 5-way keys are pressed for disabled components
- `moonstone/Picker` to not tremble in width when changing values while using a numeric width prop value
- `moonstone/Picker` to not overlap values when changing values in `vertical`
- `moonstone/ContextualPopup` pointer mode focus behavior for `spotlightRestrict='self-only'`
- `moonstone/VideoPlayer` to prevent interacting with more components in pointer mode when hidden
- `moonstone/Scroller` to not repaint its entire contents whenever partial content is updated
- `moonstone/Slider` knob positioning after its container is resized
- `moonstone/VideoPlayer` to maintain focus when media controls are hidden
- `moonstone/Scroller` to scroll expandable components into view when opening when pointer has moved elsewhere

## [1.8.0] - 2017-09-07

### Deprecated

- `moonstone/Dialog` property `showDivider`, will be replaced by `noDivider` property in 2.0.0

### Added

- `moonstone/Popup` callback property `onShow` which fires after popup appears for both animating and non-animating popups

### Changed

- `moonstone/Popup` callback property `onHide` to run on both animating and non-animating popups
- `moonstone/VideoPlayer` state `playbackRate` to media events
- `moonstone/VideoPlayer` support for `spotlightDisabled`
- `moonstone/VideoPlayer` thumbnail positioning and style
- `moonstone/VirtualList` to render when dataSize increased or decreased
- `moonstone/Dialog` style
- `moonstone/Popup`, `moonstone/Dialog`, and `moonstone/Notification` to support `node` type for children
- `moonstone/Scroller` to forward `onKeyDown` events

### Fixed

- `moonstone/Scroller` and other scrolling components to enable focus when wheel scroll is stopped
- `moonstone/VirtualList` to show scroll thumb when a preserved item is focused in a Panel
- `moonstone/Scroller` to navigate properly with 5-way when expandable child is opened
- `moonstone/VirtualList` to stop scrolling when focus is moved on an item from paging controls or outside
- `moonstone/VirtualList` to move out with 5-way navigation when the first or the last item is disabled
- `moonstone/IconButton` Tooltip position when disabled
- `moonstone/VideoPlayer` Tooltip time after unhovering
- `moonstone/VirtualList` to not show invisible items
- `moonstone/IconButton` Tooltip position when disabled
- `moonstone/VideoPlayer` to display feedback tooltip correctly when navigating in 5-way
- `moonstone/MarqueeDecorator` to work with synchronized `marqueeOn` `'render'` and hovering as well as `marqueOn` `'hover'` when moving rapidly among synchronized marquees
- `moonstone/Input` aria-label for translation
- `moonstone/Marquee` to recalculate inside `moonstone/Scroller` and `moonstone/SelectableItem` by bypassing `shouldComponentUpdate`
- `moonstone/Picker` to marquee when incrementing and decrementing values with the prop `noAnimation`

## [1.7.0] - 2017-08-23

### Deprecated

- `moonstone/TextSizeDecorator` and it will be replaced by `moonstone/AccessibilityDecorator`
- `moonstone/MarqueeDecorator` property `marqueeCentered` and `moonstone/Marquee` property `centered` will be replaced by `alignment` property in 2.0.0

### Added

- `moonstone/TooltipDecorator` config property to direct tooltip into a property instead of adding to `children`
- `moonstone/VideoPlayer` prop `thumbnailUnavailable` to fade thumbnail
- `moonstone/AccessibilityDecorator` with `highContrast` and `textSize`
- `moonstone/VideoPlayer` high contrast scrim
- `moonstone/MarqueeDecorator`and `moonstone/Marquee` property `alignment` to allow setting  alignment of marquee content

### Changed

- `moonstone/Scrollbar` to disable paging control down button properly at the bottom when a scroller size is a non-integer value
- `moonstone/VirtualList`, `moonstone/VirtualGridList`, and `moonstone/Scroller` to scroll on `keydown` event instead of `keyup` event of page up and page down keys
- `moonstone/VirtualGridList` to scroll by item via 5 way key
- `moonstone/VideoPlayer` to read target time when jump by left/right key
- `moonstone/IconButton` to not use `MarqueeDecorator` and `Uppercase`

### Fixed

- `moonstone/VirtualList` and `moonstone/VirtualGridList` to focus the correct item when page up and page down keys are pressed
- `moonstone/VirtualList` to not lose focus when moving out from the first item via 5way when it has disabled items
- `moonstone/Slider` to align tooltip with detached knob
- `moonstone/FormCheckbox` to display correct colors in light skin
- `moonstone/Picker` and `moonstone/RangePicker` to forward `onKeyDown` events when not `joined`
- `moonstone/SelectableItem` to display correct icon width and alignment
- `moonstone/LabeledItem` to always match alignment with the locale
- `moonstone/Scroller` to properly 5-way navigate from scroll buttons
- `moonstone/ExpandableList` to display correct font weight and size for list items
- `moonstone/Divider` to not italicize in non-italic locales
- `moonstone/VideoPlayer` slider knob to follow progress after being selected when seeking
- `moonstone/LabeledItem` to correctly position its icon. This affects all of the `Expandables`, `moonstone/DatePicker` and `moonstone/TimePicker`.
- `moonstone/Panels.Header` and `moonstone/Item` to prevent them from allowing their contents to overflow unexpectedly
- `moonstone/Marquee` to recalculate when vertical scrollbar appears
- `moonstone/SelectableItem` to recalculate marquee when toggled

### Removed

- `moonstone/Input` large-text mode

## [1.6.1] - 2017-08-07

### Changed

- `moonstone/Icon` and `moonstone/IconButton` to no longer fit image source to the icon's boundary

## [1.6.0] - 2017-08-04

### Added

- `moonstone/VideoPlayer` ability to seek when holding down the right and left keys. Sensitivity can be adjusted using throttling options `jumpDelay` and `initialJumpDelay`.
- `moonstone/VideoPlayer` property `no5WayJump` to disable jumping done by 5-way
- `moonstone/VideoPlayer` support for the "More" button to use tooltips
- `moonstone/VideoPlayer` properties `moreButtonLabel` and `moreButtonCloseLabel` to allow customization of the "More" button's tooltip and Aria labels
- `moonstone/VideoPlayer` property `moreButtonDisabled` to disable the "More" button
- `moonstone/Picker` and `moonstone/RangePicker` prop `aria-valuetext` to support reading custom text instead of value
- `moonstone/VideoPlayer` methods `showControls` and `hideControls` to allow external interaction with the player
- `moonstone/Scroller` support for Page Up/Page Down keys in pointer mode when no item has focus

### Changed

- `moonstone/VideoPlayer` to handle play, pause, stop, fast forward and rewind on remote controller
- `moonstone/Marquee` to also start when hovered if `marqueeOnRender` is set

### Fixed

- `moonstone/IconButton` to fit image source within `IconButton`
- `moonstone` icon font sizes for wide icons
- `moonstone/ContextualPopupDecorator` to prefer setting focus to the appropriate popup instead of other underlying controls when using 5-way from the activating control
- `moonstone/Scroller` not scrolled via 5 way when `moonstone/ExpandableList` is opened
- `moonstone/VirtualList` to not let the focus move outside of container even if there are children left when navigating with 5way
- `moonstone/Scroller` and other scrolling components to update disability of paging controls when the scrollbar is set to `visible` and the content becomes shorter
- `moonstone/VideoPlayer` to focus on hover over play/pause button when video is loading
- `moonstone/VideoPlayer` to update and display proper time while moving knob when video is paused
- `moonstone/VideoPlayer` long title overlap issues
- `moonstone/Header` to apply `marqueeOn` prop to `subTitleBelow` and `titleBelow`
- `moonstone/Picker` wheeling in `moonstone/Scroller`
- `moonstone/IncrementSlider` and `moonstone/Picker` to read value changes when selecting buttons

## [1.5.0] - 2017-07-19

### Added

- `moonstone/Slider` and `moonstone/IncrementSlider` prop `aria-valuetext` to support reading custom text instead of value
- `moonstone/TooltipDecorator` property `tooltipProps` to attach props to tooltip component
- `moonstone/Scroller` and `moonstone/VirtualList` ability to scroll via page up and page down keys
- `moonstone/VideoPlayer` tooltip-thumbnail support with the `thumbnailSrc` prop and the `onScrub` callback to fire when the knob moves and a new thumbnail is needed
- `moonstone/VirtualList` ability to navigate via 5way when there are disabled items
- `moonstone/ContextualPopupDecorator` property `popupContainerId` to support configuration of the popup's spotlight container
- `moonstone/ContextualPopupDecorator` property `onOpen` to notify containers when the popup has been opened
- `moonstone/ContextualPopupDecorator` config option `openProp` to support mapping the value of `open` property to the chosen property of wrapped component

### Changed

- `moonstone/ExpandableList` to use 'radio' as the default, and adapt 'single' mode to render as a `moonstone/RadioItem` instead of a `moonstone/CheckboxItem`
- `moonstone/VideoPlayer` to not hide pause icon when it appears
- `moonstone/ContextualPopupDecorator` to set accessibility-related props onto the container node rather than the popup node
- `moonstone/ExpandableItem`, `moonstone/ExpandableList`, `moonstone/ExpandablePicker`, `moonstone/DatePicker`, and `moonstone/TimePicker` to pause spotlight when animating in 5-way mode
- `moonstone/Spinner` to position the text content under the spinner, rather than to the right side
- `moonstone/VideoPlayer` to include hour when announcing the time while scrubbing
- `moonstone/GridListImageItem` to require a `source` prop and not have a default value

### Fixed

- `moonstone/Input` ellipsis to show if placeholder is changed dynamically and is too long
- `moonstone/Marquee` to re-evaluate RTL orientation when its content changes
- `moonstone/VirtualList` to restore focus on short lists
- `moonstone/ExpandableInput` to expand the width of its contained `moonstone/Input`
- `moonstone/Input` support for `dismissOnEnter`
- `moonstone/Input` focus management to prevent stealing focus when programmatically moved elsewhere
- `moonstone/Input` 5-way spot behavior
- `moonstone` international fonts to always be used, even when unsupported font-weights or font-styles are requested
- `moonstone/Panels.Panel` support for selecting components with `.spottable-default` as the default focus target
- `moonstone/Panels` layout in RTL locales
- `moonstone` spottable components to support `onSpotlightDown`, `onSpotlightLeft`, `onSpotlightRight`, and `onSpotlightUp` event property
- `moonstone/VirtualList` losing spotlight when the list is empty
- `moonstone/FormCheckbox` in focused state to have the correct "check" color
- `moonstone/Scroller` and other scrolling components' bug in `navigableFilter` when passed a container id

## [1.4.1] - 2017-07-05

### Changed

- `moonstone/Popup` to only call `onKeyDown` when there is a focused item in the `Popup`
- `moonstone/Scroller`, `moonstone/Picker`, and `moonstone/IncrementSlider` to automatically move focus when the currently focused `moonstone/IconButton` becomes disabled

### Fixed

- `moonstone/ContextualPopupDecorator` close button to account for large text size
- `moonstone/ContextualPopupDecorator` to not spot controls other than its activator when navigating out via 5-way
- `moonstone/Header` to set the value of `marqueeOn` for all types of headers

## [1.4.0] - 2017-06-29

### Deprecated

- `moonstone/Input` prop `noDecorator` is being replaced by `autoFocus` in 2.0.0

### Added

- `moonstone/Scrollbar` property `corner` to add the corner between vertical and horizontal scrollbars
- `moonstone/ScrollThumb` for a thumb of `moonstone/Scrollbar`
- `moonstone/styles/text.less` mixin `.locale-japanese-line-break()` to apply the correct  Japanese language line-break rules for the following multi-line components: `moonstone/BodyText`, `moonstone/Dialog`, `moonstone/Notification`, `moonstone/Popup`, and `moonstone/Tooltip`
- `moonstone/ContextualPopupDecorator` property `popupProps` to attach props to popup component
- `moonstone/VideoPlayer` property `pauseAtEnd` to control forward/backward seeking
- `moonstone/Panels/Header` prop `marqueeOn` to control marquee of header

### Changed

- `moonstone/Panels/Header` to expose its `marqueeOn` prop
- `moonstone/VideoPlayer` to automatically adjust the width of the allocated space for the side components so the media controls have more space to appear on smaller screens
- `moonstone/VideoPlayer` properties `autoCloseTimeout` and `titleHideDelay` default value to `5000`
- `moonstone/VirtualList` to support restoring focus to the last focused item
- `moonstone/Scroller` and other scrolling components to call `onScrollStop` before unmounting if a scroll is in progress
- `moonstone/Scroller` to reveal non-spottable content when navigating out of a scroller

### Fixed

- `moonstone/Dialog` to properly focus via pointer on child components
- `moonstone/VirtualList`, `moonstone/VirtualGridList`, and `moonstone/Scroller` not to be slower when scrolled to the first or the last position by wheeling
- `moonstone` component hold delay time
- `moonstone/VideoPlayer` to show its controls when pressing down the first time
- `moonstone/Panel` autoFocus logic to only focus on initial render
- `moonstone/Input` text colors
- `moonstone/ExpandableInput` to focus its decorator when leaving by 5-way left/right

## [1.3.1] - 2017-06-14

### Fixed

- `moonstone/Picker` support for large text
- `moonstone/Scroller` support for focusing paging controls with the pointer
- `moonstone` CSS rules for unskinned spottable components

## [1.3.0] - 2017-06-12

### Deprecated

- `moonstone/Scroller` props `horizontal` and `vertical`. Deprecated props are replaced with `direction` prop. `horizontal` and `vertical` will be removed in 2.0.0.
- `moonstone/Panel` prop `noAutoFocus` in favor of `autoFocus="none"`

### Added

- `moonstone/Image` support for `children` prop inside images
- `moonstone/Scroller` prop `direction` which replaces `horizontal` and `vertical` props
- `moonstone/VideoPlayer` property `tooltipHideDelay` to hide tooltip with a given amount of time
- `moonstone/VideoPlayer` property `pauseAtEnd` to pause when it reaches either the start or the end of the video
- `moonstone/VideoPlayer` methods `fastForward`, `getMediaState`, `jump`, `pause`, `play`, `rewind`, and `seek` to allow external interaction with the player. See docs for example usage.

### Changed

- `moonstone/Skinnable` to support context and allow it to be added to any component to be individually skinned. This includes a further optimization in skinning which consolidates all color assignments into a single block, so non-color rules aren't unnecessarily duplicated.
- `moonstone/Skinnable` light and dark skin names ("moonstone-light" and "moonstone") to "light" and "dark", respectively
- `moonstone/VideoPlayer` to set play/pause icon to display "play" when rewinding or fast forwarding
- `moonstone/VideoPlayer` to rewind or fast forward when previous command is slow-forward or slow-rewind respectively
- `moonstone/VideoPlayer` to fast forward when previous command is slow-forward and it reaches the last of its play rate
- `moonstone/VideoPlayer` to not play video on reload when `noAutoPlay` is `true`
- `moonstone/VideoPlayer` property `feedbackHideDelay`'s default value to `3000`
- `moonstone/Notification` to break line in characters in ja and zh locale
- `moonstone/Notification` to align texts left in LTR locale and right in RTL locale
- `moonstone/VideoPlayer` to simulate rewind functionality on non-webOS platforms only

### Fixed

- `moonstone/ExpandableItem` to correct the `titleIcon` when using `open` and `disabled`
- `moonstone/GridListImageItem` to center its selection icon on the image instead of the item
- `moonstone/Input` to have correct `Tooltip` position in `RTL`
- `moonstone/SwitchItem` to not unintentionally overflow `Scroller` containers, causing them to jump to the side when focusing
- `moonstone/VideoPlayer` to fast forward properly when video is at paused state
- `moonstone/VideoPlayer` to correctly change sources
- `moonstone/VideoPlayer` to show or hide feedback tooltip properly
- `moonstone/DateTimeDecorator` to work properly with `RadioControllerDecorator`
- `moonstone/Picker` in joined, large text mode so the arrows are properly aligned and sized
- `moonstone/Icon` to reflect the same proportion in relation to its size in large-text mode

## [1.2.0] - 2017-05-17

### Deprecated

- `moonstone/Scroller` and other scrolling components option `indexToFocus` in `scrollTo` method to be removed in 2.0.0

### Added

- `moonstone/Slider` and `moonstone/IncrementSlider` prop `noFill` to support a style without the fill
- `moonstone/Marquee` property `rtl` to set directionality to right-to-left
- `moonstone/VirtualList.GridListImageItem` property `selectionOverlay` to add custom component for selection overlay
- `moonstone/MoonstoneDecorator` property `skin` to let an app choose its skin: "moonstone" and "moonstone-light" are now available
- `moonstone/FormCheckboxItem`
- `moonstone/FormCheckbox`, a standalone checkbox, to support `moonstone/FormCheckboxItem`
- `moonstone/Input` props `invalid` and `invalidMessage` to display a tooltip when input value is invalid
- `moonstone/Scroller` and other scrolling components option `focus` in `scrollTo()` method
- `moonstone/Scroller` and other scrolling components property `spottableScrollbar`
- `moonstone/Icon.IconList` icons: `arrowshrinkleft` and `arrowshrinkright`

### Changed

- `moonstone/Picker` arrow icon for `joined` picker: small when not spotted, hidden when it reaches the end of the picker
- `moonstone/Checkbox` and `moonstone/CheckboxItem` to reflect the latest design
- `moonstone/MoonstoneDecorator/fontGenerator` was refactored to use the browser's FontFace API to dynamically load locale fonts
- `moonstone/VideoPlayer` space allotment on both sides of the playback controls to support 4 buttons; consequently the "more" controls area has shrunk by the same amount
- `moonstone/VideoPlayer` to not disable media button (play/pause)
- `moonstone/Scroller` and other scrolling components so that paging controls are not spottable by default with 5-way
- `moonstone/VideoPlayer`'s more/less button to use updated arrow icon

### Fixed

- `moonstone/MarqueeDecorator` to properly stop marquee on items with `'marqueeOnHover'`
- `moonstone/ExpandableList` to work properly with object-based children
- `moonstone/styles/fonts.less` to restore the Moonstone Icon font to request the local system font by default. Remember to update your webOS build to get the latest version of the font so you don't see empty boxes for your icons.
- `moonstone/Picker` and `moonstone/RangePicker` to now use the correct size from Enyo (60px v.s. 84px) for icon buttons
- `moonstone/Scroller` and other scrolling components to apply ri.scale properly
- `moonstone/Panel` to not cover a `Panels`'s `ApplicationCloseButton` when not using a `Header`
- `moonstone/IncrementSlider` to show tooltip when buttons focused

## [1.1.0] - 2017-04-21

### Deprecated

- `moonstone/ExpandableInput` property `onInputChange`

### Added

- `moonstone/Panels.Panel` prop and `moonstone/MoonstoneDecorator` config option: `noAutoFocus` to support prevention of setting automatic focus after render
- `moonstone/VideoPlayer` props: `backwardIcon`, `forwardIcon`, `jumpBackwardIcon`, `jumpForwardIcon`, `pauseIcon`, and `playIcon` to support icon customization of the player
- `moonstone/VideoPlayer` props `jumpButtonsDisabled` and `rateButtonsDisabled` for disabling the pairs of buttons when it's inappropriate for the playing media
- `moonstone/VideoPlayer` property `playbackRateHash` to support custom playback rates
- `moonstone/VideoPlayer` callback prop `onControlsAvailable` which fires when the players controls show or hide
- `moonstone/Image` support for `onLoad` and `onError` events
- `moonstone/VirtualList.GridListImageItem` prop `placeholder`
- `moonstone/Divider` property `preserveCase` to display text without capitalizing it

### Changed

- `moonstone/Slider` colors and sizing to match the latest designs
- `moonstone/ProgressBar` to position correctly with other components nearby
- `moonstone/Panels` breadcrumb to no longer have a horizontal line above it
- `moonstone/Transition` to measure itself when the CPU is idle
- style for disabled opacity from 0.4 to 0.3
- `moonstone/Button` colors for transparent and translucent background opacity when disabled
- `moonstone/ExpandableInput` property `onInputChange` to fire along with `onChange`. `onInputChange` is deprecated and will be removed in a future update.
- `Moonstone.ttf` font to include new icons
- `moonstone/Icon` to reference additional icons

### Fixed

- `moonstone/Popup` and `moonstone/ContextualPopupDecorator` 5-way navigation behavior
- `moonstone/Input` to not spot its own input decorator on 5-way out
- `moonstone/VideoPlayer` to no longer render its `children` in multiple places
- `moonstone/Button` text color when used on a neutral (light) background in some cases
- `moonstone/Popup` background opacity
- `moonstone/Marquee` to recalculate properly when its contents change
- `moonstone/TimePicker` to display time in correct order
- `moonstone/Scroller` to prefer spotlight navigation to its internal components

## [1.0.0] - 2017-03-31

> NOTE: We have also modified most form components to be usable in a controlled (app manages component
> state) or uncontrolled (Enact manages component state) manner. To put a component into a
> controlled state, pass in `value` (or other appropriate state property such as `selected` or
> `open`) at component creation and then respond to events and update the value as needed. To put a
> component into an uncontrolled state, do not set `value` (or equivalent), at creation. From this
> point on, Enact will manage the state and events will be sent when the state is updated. To
> specify an initial value, use the `defaultValue` (or, `defaultSelected, `defaultOpen, etc.)
> property.  See the documentation for individual components for more information.

### Added

- `moonstone/Button` property `icon` to support a built-in icon next to the text content. The Icon supports everything that `moonstone/Icon` supports, as well as a custom icon.
- `moonstone/MoonstoneDecorator` property `textSize` to resize several components to requested CMR sizes. Simply add `textSize="large"` to your `App` and the new sizes will automatically take effect.

### Changed

- `moonstone/Slider` to use the property `tooltip` instead of `noTooltip`, so the built-in tooltip is not enabled by default
- `moonstone/IncrementSlider` to include tooltip documentation
- `moonstone/ExpandableList` to accept an array of objects as children which are spread onto the generated components
- `moonstone/CheckboxItem` style to match the latest designs, with support for the `moonstone/Checkbox` to be on either the left or the right side by using the `iconPosition` property
- `moonstone/VideoPlayer` to supply every event callback-method with an object representing the VideoPlayer's current state, including: `currentTime`, `duration`, `paused`, `proportionLoaded`, and `proportionPlayed`

### Fixed

- `moonstone/Panels.Panel` behavior for remembering focus on unmount and setting focus after render
- `moonstone/VirtualList.VirtualGridList` showing empty items when items are continuously added dynamically
- `moonstone/Picker` to marquee on focus once again

## [1.0.0-beta.4] - 2017-03-10

### Added

- `moonstone/VirtualList` `indexToFocus` option to `scrollTo` method to focus on item with specified index
- `moonstone/IconButton` and `moonstone/Button` `color` property to add a remote control key color to the button
- `moonstone/Scrollbar` property `disabled` to disable both paging controls when it is true
- `moonstone/VirtualList` parameter `moreInfo` to pass `firstVisibleIndex` and `lastVisibleIndex` when scroll events are firing
- Accessibility support to UI components
- `moonstone/VideoPlayer` property `onUMSMediaInfo` to support the custom webOS “umsmediainfo” event
- `moonstone/Region` component which encourages wrapping components for improved accessibility rather than only preceding the components with a `moonstone/Divider`
- `moonstone/Slider` tooltip. It's enabled by default and comes with options like `noTooltip`, `tooltipAsPercent`, and `tooltipSide`. See the component docs for more details.
- `moonstone/Panels.Panel` property `hideChildren` to defer rendering children
- `moonstone/Spinner` properties `blockClickOn` and `scrim` to block click events behind spinner
- `moonstone/VirtualList` property `clientSize` to specify item dimensions instead of measuring them

### Changed

- `moonstone/VirtualGridImageItem` styles to reduce redundant style code app side
- `moonstone/VirtualList` and `moonstone/VirtualGridList` to add essential CSS for list items automatically
- `moonstone/VirtualList` and `moonstone/VirtualGridList` to not add `data-index` to their item DOM elements directly, but to pass `data-index` as the parameter of their `component` prop like the `key` parameter of their `component` prop
- `moonstone/ExpandableItem` and derivatives to defer focusing the contents until animation completes
- `moonstone/LabeledItem`, `moonstone/ExpandableItem`, `moonstone/ExpandableList` to each support the `node` type in their `label` property. Best used with `ui/Slottable`.

### Fixed

- `moonstone/VirtualList.GridListImageItem` to have proper padding size according to the existence of caption/subcaption
- `moonstone/Scroller` and other scrolling components to display scrollbars with proper size
- `moonstone/VirtualGridList` to not be truncated

### Removed

- `moonstone/Scroller` and other scrolling components property `hideScrollbars` and replaced it with `horizontalScrollbar` and `verticalScrollbar`

## [1.0.0-beta.3] - 2017-02-21

### Added

- `moonstone/VideoPlayer` support for 5-way show/hide of media playback controls
- `moonstone/VideoPlayer` property `feedbackHideDelay`
- `moonstone/Slider` property `onKnobMove` to fire when the knob position changes, independently from the `moonstone/Slider` value
- `moonstone/Slider` properties `active`, `disabled`, `knobStep`, `onActivate`, `onDecrement`, and `onIncrement` as part of enabling 5-way support to `moonstone/Slider`, `moonstone/IncrementSlider` and the media slider for `moonstone/VideoPlayer`
- `moonstone/Slider` now supports `children` which are added to the `Slider`'s knob, and follow it as it moves
- `moonstone/ExpandableInput` properties `iconAfter` and `iconBefore` to display icons after and before the input, respectively
- `moonstone/Dialog` property `preserveCase`, which affects `title` text

### Changed

- `moonstone/IncrementSlider` to change when the buttons are held down
- `moonstone/Marquee` to allow disabled marquees to animate
- `moonstone/Dialog` to marquee `title` and `titleBelow`
- `moonstone/Marquee.MarqueeController` config option `startOnFocus` to `marqueeOnFocus`. `startOnFocus` is deprecated and will be removed in a future update.
- `moonstone/Button`, `moonstone/IconButton`, `moonstone/Item` to not forward `onClick` when `disabled`

### Fixed

- `moonstone/Marquee.MarqueeController` to start marquee on newly registered components when controller has focus and to restart synced marquees after completion
- `moonstone/Scroller` to recalculate when an expandable child opens
- `spotlightDisabled` property support for spottable moonstone components
- `moonstone/Popup` and `moonstone/ContextualPopupDecorator` so that when the popup is closed, spotlight focus returns to the control that had focus prior to the popup opening
- `moonstone/Input` to not get focus when disabled

## [1.0.0-beta.2] - 2017-01-30

### Added

- `moonstone/Panels.Panel` property `showChildren` to support deferring rendering the panel body until animation completes
- `moonstone/MarqueeDecorator` property `invalidateProps` that specifies which props cause the marquee distance to be invalidated
- developer-mode warnings to several components to warn when values are out-of-range
- `moonstone/Divider` property `spacing` which adjusts the amount of empty space above and below the `Divider`. `'normal'`, `'small'`, `'medium'`, `'large'`, and `'none'` are available.
- `moonstone/Picker` when `joined` the ability to be incremented and decremented by arrow keys
- `onSpotlightDisappear` event property support for spottable moonstone components
- `moonstone/VideoPlayer` property `titleHideDelay`

### Changed

- `moonstone/Panels.Panels` and variations to defer rendering the children of contained `Panel` instances until animation completes
- `moonstone/ProgressBar` properties `progress` and `backgroundProgress` to accept a number between 0 and 1
- `moonstone/Slider` and `moonstone/IncrementSlider` property `backgroundPercent` to `backgroundProgress` which now accepts a number between 0 and 1
- `moonstone/Slider` to not ignore `value` prop when it is the same as the previous value
- `moonstone/Picker` component's buttons to reverse their operation such that 'up' selects the previous item and 'down' the next
- `moonstone/Picker` and derivatives may now use numeric width, which represents the amount of characters to use for sizing. `width={4}` represents four characters, `2` for two characters, etc. `width` still accepts the size-name strings.
- `moonstone/Divider` to now behave as a simple horizontal line when no text content is provided
- `moonstone/Scroller` and other scrolling components to not display scrollbar controls by default
- `moonstone/DatePicker` and `moonstone/TimePicker` to emit `onChange` event whenever the value is changed, not just when the component is closed

### Removed

- `moonstone/ProgressBar` properties `min` and `max`

### Fixed

- `moonstone/IncrementSlider` so that the knob is spottable via pointer, and 5-way navigation between the knob and the increment/decrement buttons is functional
- `moonstone/Slider` and `moonstone/IncrementSlider` to not fire `onChange` for value changes from props

## [1.0.0-beta.1] - 2016-12-30

### Added

- `moonstone/VideoPlayer` and `moonstone/TooltipDecorator` components and samples
- `moonstone/Panels.Panels` property `onBack` to support `ui/Cancelable`
- `moonstone/VirtualFlexList` Work-In-Progress component to support variably sized rows or columns
- `moonstone/ExpandableItem` properties `autoClose` and `lockBottom`
- `moonstone/ExpandableList` properties `noAutoClose` and `noLockBottom`
- `moonstone/Picker` property `reverse`
- `moonstone/ContextualPopup` property `noAutoDismiss`
- `moonstone/Dialog` property `scrimType`
- `moonstone/Popup` property `spotlightRestrict`

### Changed

- `moonstone/Panels.Routable` to require a `navigate` configuration property indicating the event callback for back or cancel actions
- `moonstone/MarqueeController` focus/blur handling to start and stop synchronized `moonstone/Marquee` components
- `moonstone/ExpandableList` property `autoClose` to `closeOnSelect` to disambiguate it from the added `autoClose` on 5-way up
- `moonstone/ContextualPopupDecorator.ContextualPopupDecorator` component's `onCloseButtonClick` property to `onClose`
- `moonstone/Dialog` component's `onCloseButtonClicked` property to `onClose`
- `moonstone/Spinner` component's `center` and `middle` properties to a single `centered` property
	that applies both horizontal and vertical centering
- `moonstone/Popup.PopupBase` component's `onCloseButtonClicked` property to `onCloseButtonClick`
- `moonstone/Item.ItemOverlay` component's `autoHide` property to remove the `'no'` option. The same
	effect can be achieved by omitting the property or passing `null`.
- `moonstone/VirtualGridList` to be scrolled by page when navigating with a 5-way direction key
- `moonstone/Scroller`, `moonstone/VirtualList`, `moonstone/VirtualGridList` to no longer respond to mouse down/move/up events
- all Expandables to include a state arrow UI element
- `moonstone/LabeledItem` to support a `titleIcon` property which positions just after the title text
- `moonstone/Button` to include `moonstone/TooltipDecorator`
- `moonstone/Expandable` to support being managed, radio group-style, by a component wrapped with `RadioControllerDecorator` from `ui/RadioDecorator`
- `moonstone/Picker` to animate `moonstone/Marquee` children when any part of the `moonstone/Picker` is focused
- `moonstone/VirtualList` to mute its container instead of disabling it during scroll events
- `moonstone/VirtualList`, `moonstone/VirtualGridList`, and `moonstone/Scroller` to continue scrolling when holding down the paging controls
- `moonstone/VirtualList` to require a `component` prop and not have a default value
- `moonstone/Picker` to continuously change when a button is held down by adding `ui/Holdable`.

### Fixed

- `moonstone/Popup` and `moonstone/ContextualPopup` 5-way navigation behavior using spotlight.
- Bug where a synchronized marquee whose content fit the available space would prevent restarting of the marquees
- `moonstone/Input` to show an ellipsis on the correct side based on the text directionality of the `value` or `placeholder` content.
- `moonstone/VirtualList` and `moonstone/VirtualGridList` to prevent unwanted scrolling when focused with the pointer
- `moonstone/Picker` to remove fingernail when a the pointer is held down, but the pointer is moved off the `joined` picker.
- `moonstone/LabeledItem` to include marquee on both `title` and `label`, and be synchronized

## [1.0.0-alpha.5] - 2016-12-16

No changes.

## [1.0.0-alpha.4] - 2016-12-2

### Added

- `moonstone/Popup`, `moonstone/ContextualPopupDecorator`, `moonstone/Notification`, `moonstone/Dialog` and `moonstone/ExpandableInput` components
- `ItemOverlay` component to `moonstone/Item` module
- `marqueeCentered` prop to `moonstone/MarqueeDecorator` and `moonstone/MarqueeText`
- `placeholder` prop to `moonstone/Image`
- `moonstone/MarqueeController` component to synchronize multiple `moonstone/Marquee` components
- Non-latin locale support to all existing Moonstone components
- Language-specific font support
- `moonstone/IncrementSlider` now accepts customizable increment and decrement icons, as well as `moonstone/Slider` being more responsive to external styling

### Changed

- `moonstone/Input` component's `iconStart` and `iconEnd` properties to be `iconBefore` and `iconAfter`, respectively, for consistency with `moonstone/Item.ItemOverlay` naming
- `moonstone/Icon` and `moonstone/IconButton` so the `children` property supports both font-based icons and images
- the `checked` property to `selected` for consistency across the whole framework. This allows better interoperability when switching between various components.  Affects the following: `CheckboxItem`, `RadioItem`, `SelectableItem`, `Switch`, `SwitchItem`, and `ToggleItem`. Additionally, these now use `moonstone/Item.ItemOverlay` to position and handle their Icons.
- `moonstone/Slider` and `moonstone/IncrementSlider` to be more performant. No changes were made to
	the public API.
- `moonstone/GridListImageItem` so that a placeholder image displays while loading the image, and the caption and subcaption support marqueeing
- `moonstone/MoonstoneDecorator` to add `FloatingLayerDecorator`
- `moonstone/IncrementSlider` in vertical mode looks and works as expected.

### Removed

- LESS mixins that belong in `@enact/ui`, so that only moonstone-specific mixins are contained in
this module. When authoring components and importing mixins, only the local mixins need to be
imported, as they already import the general mixins.
- the `src` property from `moonstone/Icon` and `moonston/IconButton`. Use the support for URLs in
	the `children` property as noted above.
- the `height` property from `moonstone/IncrementSlider` and `moonstone/Slider`

### Fixed

- Joined picker so that it now has correct animation when using the mouse wheel
- Bug in DatePicker/TimePicker that prevented setting of value earlier than 1969

## [1.0.0-alpha.3] - 2016-11-8

### Added

- `moonstone/BodyText`, `moonstone/DatePicker`, `moonstone/DayPicker`, `moonstone/ExpandableItem`, `moonstone/Image`, and `moonstone/TimePicker` components
- `fullBleed` prop to `moonstone/Panels/Header`. When `true`, the header content is indented and the header lines are removed.
- Application close button to `moonstone/Panels`. Fires `onApplicationClose` when clicked. Can be omitted with the `noCloseButton` prop.
- `marqueeDisabled` prop to `moonstone/Picker`
- `padded` prop to `moonstone/RangePicker`
- `forceDirection` prop to `moonstone/Marquee`. Forces the direction of `moonstone/Marquee`. Useful for when `RTL` content cannot be auto detected.

### Changed

- `data` parameter passed to `component` prop of `VirtualList`.
- `moonstone/Expandable` into a submodule of `moonstone/ExpandableItem`
- `ExpandableList` to properly support selection
- `moonstone/Divider`'s `children` property to be optional
- `moonstone/ToggleItem`'s `inline` version to have a `max-width` of `240px`
- `moonstone/Input` to use `<div>` instead of `<label>` for wrapping components. No change to
	functionality, only markup.

### Removed

- `moonstone/ExpandableCheckboxItemGroup` in favor of `ExpandableList`

## [1.0.0-alpha.2] - 2016-10-21

This version includes a lot of refactoring from the previous release. Developers need to switch to the new enact-dev command-line tool.

### Added

- New components and HOCs: `moonstone/Scroller`, `moonstone/VirtualList`, `moonstone/VirtualGridList`, `moonstone/MarqueeText`, `moonstone/Spinner`, `moonstone/ExpandableCheckboxItemGroup`, `moonstone/MarqueeDecorator`
- New options for `ui/Toggleable` HOC
- Marquee support to many components
- Image support to `moonstone/Icon` and `moonstone/IconButton`
- `dismissOnEnter` prop for `moonstone/Input`
- Many more unit tests

### Changed

- Some props for UI state were renamed to have `default` prefix where state was managed by the component. (e.g. `defaultOpen`)

### Fixed

- Many components were fixed, polished, updated and documented
- Inline docs updated to be more consistent and comprehensive<|MERGE_RESOLUTION|>--- conflicted
+++ resolved
@@ -2,18 +2,15 @@
 
 The following is a curated list of changes in the Enact moonstone module, newest changes on the top.
 
-<<<<<<< HEAD
 ## [unreleased]
 
 ### Fixed
 - `moonstone/VideoPlayer` timing to read out `infoComponents` accessibility value when `moreButton` or `moreButtonColor` is pressed
-=======
 ## [Unreleased]
 
 ### Fixed
 
 - `moonstone/Scroller`, `moonstone/VirtualList.VirtualGridList`, and `moonstone/VirtualList.VirtualList` to show overscroll effects properly on repeating wheel input
->>>>>>> 299e63ad
 
 ## [2.1.2] - 2018-09-04
 
