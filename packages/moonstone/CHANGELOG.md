--- conflicted
+++ resolved
@@ -10,11 +10,8 @@
 - `moonstone/IconButton` and `moonstone/Button` `color` property to add a remote control key color to the button
 - `moonstone/Scrollbar` property `disabled` to disable both paging controls when it is true
 - `moonstone/VirtualList` parameter `moreInfo` to pass `firstVisibleIndex` and `lastVisibleIndex` when scroll events are firing
-<<<<<<< HEAD
+- Accessibility support to UI components
 - `moonstone/VideoPlayer` added support for the custom webOS event "umsmediainfo"
-=======
-- Accessibility support to UI components
->>>>>>> a9fdeb3a
 
 ### Changed
 
