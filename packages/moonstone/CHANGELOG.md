# Change Log

The following is a curated list of changes in the Enact moonstone module, newest changes on the top.

## [Unreleased]

### Deprecated

### Added

- `moonstone/TooltipDecorator` config property to direct tooltip into a property instead of adding to `children`

### Changed

<<<<<<< HEAD
=======
- `moonstone/Scrollbar` to disable paging control down button properly at the bottom when a scroller size is a non-integer value
- `moonstone/VirtualList`, `moonstone/VirtualGridList`, and `moonstone/Scroller` to scroll on `keydown` event instead of `keyup` event of page up and page down keys
>>>>>>> daa0594e
- `moonstone/VirtualGridList` to scroll by item via 5 way key
- `moonstone/VideoPlayer` to read target time when jump by left/right key
- `moonstone/IconButton` to not use `MarqueeDecorator` and `Uppercase`

### Fixed

- `moonstone/VirtualList` and `moonstone/VirtualGridList` to focus the correct item when page up and page down keys are pressed
- `moonstone/VirtualList` not to lose focus when moving out from the first item via 5way when it has disabled items
<<<<<<< HEAD
- `moonstone/VideoPlayer` to display feedback tooltip correctly when navigating in 5-way
=======
- `moonstone/Header` to not have its contents extend beyond its bounds
- `moonstone/Slider` to align tooltip with detached knob
- `moonstone/FormCheckbox` to display correct colors in light skin
- `moonstone/Picker` and `moonstone/RangePicker` to forward `onKeyDown` events when not `joined`
- `moonstone/SelectableItem` to display correct icon width and alignment
- `moonstone/Scroller` to properly 5-way navigate from scroll buttons
- `moonstone/ExpandableList` to display correct font weight and size for list items
>>>>>>> daa0594e

## [1.6.1] - 2017-08-07

### Changed

- `moonstone/Icon` and `moonstone/IconButton` to no longer fit image source to the icon's boundary

## [1.6.0] - 2017-08-04

### Added

- `moonstone/VideoPlayer` ability to seek when holding down the right and left keys. Sensitivity can be adjusted using throttling options `jumpDelay` and `initialJumpDelay`.
- `moonstone/VideoPlayer` property `no5WayJump` to disable jumping done by 5-way
- `moonstone/VideoPlayer` support for the "More" button to use tooltips
- `moonstone/VideoPlayer` properties `moreButtonLabel` and `moreButtonCloseLabel` to allow customization of the "More" button's tooltip and Aria labels
- `moonstone/VideoPlayer` property `moreButtonDisabled` to disable the "More" button
- `moonstone/Picker` and `moonstone/RangePicker` prop `aria-valuetext` to support reading custom text instead of value
- `moonstone/VideoPlayer` methods `showControls` and `hideControls` to allow external interaction with the player
- `moonstone/Scroller` support for Page Up/Page Down keys in pointer mode when no item has focus

### Changed

- `moonstone/VideoPlayer` to handle play, pause, stop, fast forward and rewind on remote controller
- `moonstone/Marquee` to also start when hovered if `marqueeOnRender` is set

### Fixed

- `moonstone/IconButton` to fit image source within `IconButton`
- `moonstone` icon font sizes for wide icons
- `moonstone/ContextualPopupDecorator` to prefer setting focus to the appropriate popup instead of other underlying controls when using 5-way from the activating control
- `moonstone/Scroller` not scrolled via 5 way when `moonstone/ExpandableList` is opened
- `moonstone/VirtualList` not to let the focus move outside of container even if there are children left when navigating with 5way
- `moonstone/Scrollable` to update disability of paging controls when the scrollbar is set to `visible` and the content becomes shorter
- `moonstone/VideoPlayer` to focus on hover over play/pause button when video is loading
- `moonstone/VideoPlayer` to update and display proper time while moving knob when video is paused
- `moonstone/VideoPlayer` long title overlap issues
- `moonstone/Header` to apply `marqueeOn` prop to `subTitleBelow` and `titleBelow`
- `moonstone/Picker` wheeling in `moonstone/Scroller`
- `moonstone/IncrementSlider` and `moonstone/Picker` to read value changes when selecting buttons

## [1.5.0] - 2017-07-19

### Added

- `moonstone/Slider` and `moonstone/IncrementSlider` prop `aria-valuetext` to support reading custom text instead of value
- `moonstone/TooltipDecorator` property `tooltipProps` to attach props to tooltip component
- `moonstone/Scroller` and `moonstone/VirtualList` ability to scroll via page up and page down keys
- `moonstone/VideoPlayer` tooltip-thumbnail support with the `thumbnailSrc` prop and the `onScrub` callback to fire when the knob moves and a new thumbnail is needed
- `moonstone/VirtualList` ability to navigate via 5way when there are disabled items
- `moonstone/ContextualPopupDecorator` property `popupContainerId` to support configuration of the popup's spotlight container
- `moonstone/ContextualPopupDecorator` property `onOpen` to notify containers when the popup has been opened
- `moonstone/ContextualPopupDecorator` config option `openProp` to support mapping the value of `open` property to the chosen property of wrapped component

### Changed

- `moonstone/ExpandableList` to use 'radio' as the default, and adapt 'single' mode to render as a `moonstone/RadioItem` instead of a `moonstone/CheckboxItem`
- `moonstone/VideoPlayer` not to hide pause icon when it appears
- `moonstone/ContextualPopupDecorator` to set accessibility-related props onto the container node rather than the popup node
- `moonstone/ExpandableItem`, `moonstone/ExpandableList`, `moonstone/ExpandablePicker`, `moonstone/DatePicker`, and `moonstone/TimePicker` to pause spotlight when animating in 5-way mode
- `moonstone/Spinner` to position the text content under the spinner, rather than to the right side
- `moonstone/VideoPlayer` to include hour when announcing the time while scrubbing
- `moonstone/GridListImageItem` to require a `source` prop and not have a default value

### Fixed

- `moonstone/Input` ellipsis to show if placeholder is changed dynamically and is too long
- `moonstone/Marquee` to re-evaluate RTL orientation when its content changes
- `moonstone/VirtualList` to restore focus on short lists
- `moonstone/ExpandableInput` to expand the width of its contained `moonstone/Input`
- `moonstone/Input` support for `dismissOnEnter`
- `moonstone/Input` focus management to prevent stealing focus when programmatically moved elsewhere
- `moonstone/Input` 5-way spot behavior
- `moonstone` international fonts to always be used, even when unsupported font-weights or font-styles are requested
- `moonstone/Panels.Panel` support for selecting components with `.spottable-default` as the default focus target
- `moonstone/Panels` layout in RTL locales
- `moonstone` spottable components to support `onSpotlightDown`, `onSpotlightLeft`, `onSpotlightRight`, and `onSpotlightUp` event property
- `moonstone/VirtualList` losing spotlight when the list is empty
- `moonstone/FormCheckbox` in focused state to have the correct "check" color
- `moonstone/Scrollable` bug in `navigableFilter` when passed a container id

## [1.4.1] - 2017-07-05

### Changed

- `moonstone/Popup` to only call `onKeyDown` when there is a focused item in the `Popup`
- `moonstone/Scroller`, `moonstone/Picker`, and `moonstone/IncrementSlider` to automatically move focus when the currently focused `moonstone/IconButton` becomes disabled

### Fixed

- `moonstone/ContextualPopupDecorator` close button to account for large text size
- `moonstone/ContextualPopupDecorator` to not spot controls other than its activator when navigating out via 5-way
- `moonstone/Header` to set the value of `marqueeOn` for all types of headers

## [1.4.0] - 2017-06-29

### Deprecated

- `moonstone/Input` prop `noDecorator` is being replaced by `autoFocus` in 2.0.0

### Added

- `moonstone/Scrollbar` property `corner` to add the corner between vertical and horizontal scrollbars
- `moonstone/ScrollThumb` for a thumb of `moonstone/Scrollbar`
- `moonstone/styles/text.less` mixin `.locale-japanese-line-break()` to apply the correct  Japanese language line-break rules for the following multi-line components: `moonstone/BodyText`, `moonstone/Dialog`, `moonstone/Notification`, `moonstone/Popup`, and `moonstone/Tooltip`
- `moonstone/ContextualPopupDecorator` property `popupProps` to attach props to popup component
- `moonstone/VideoPlayer` property `pauseAtEnd` to control forward/backward seeking
- `moonstone/Panels/Header` prop `marqueeOn` to control marquee of header

### Changed

- `moonstone/Panels/Header` to expose its `marqueeOn` prop
- `moonstone/VideoPlayer` to automatically adjust the width of the allocated space for the side components so the media controls have more space to appear on smaller screens
- `moonstone/VideoPlayer` properties `autoCloseTimeout` and `titleHideDelay` default value to `5000`
- `moonstone/VirtualList` to support restoring focus to the last focused item
- `moonstone/Scrollable` to call `onScrollStop` before unmounting if a scroll is in progress
- `moonstone/Scroller` to reveal non-spottable content when navigating out of a scroller

### Fixed

- `moonstone/Dialog` to properly focus via pointer on child components
- `moonstone/VirtualList`, `moonstone/VirtualGridList`, and `moonstone/Scroller` not to be slower when scrolled to the first or the last position by wheeling
- `moonstone` component hold delay time
- `moonstone/VideoPlayer` to show its controls when pressing down the first time
- `moonstone/Panel` autoFocus logic to only focus on initial render
- `moonstone/Input` text colors
- `moonstone/ExpandableInput` to focus its decorator when leaving by 5-way left/right

## [1.3.1] - 2017-06-14

### Fixed

- `moonstone/Picker` support for large text
- `moonstone/Scroller` support for focusing paging controls with the pointer
- `moonstone` CSS rules for unskinned spottable components

## [1.3.0] - 2017-06-12

### Deprecated

- `moonstone/Scroller` props `horizontal` and `vertical`. Deprecated props are replaced with `direction` prop. `horizontal` and `vertical` will be removed in 2.0.0.
- `moonstone/Panel` prop `noAutoFocus` in favor of `autoFocus="none"`

### Added

- `moonstone/Image` support for `children` prop inside images
- `moonstone/Scroller` prop `direction` which replaces `horizontal` and `vertical` props
- `moonstone/VideoPlayer` property `tooltipHideDelay` to hide tooltip with a given amount of time
- `moonstone/VideoPlayer` property `pauseAtEnd` to pause when it reaches either the start or the end of the video
- `moonstone/VideoPlayer` methods `fastForward`, `getMediaState`, `jump`, `pause`, `play`, `rewind`, and `seek` to allow external interaction with the player. See docs for example usage.

### Changed

- `moonstone/Skinnable` to support context and allow it to be added to any component to be individually skinned. This includes a further optimization in skinning which consolidates all color assignments into a single block, so non-color rules aren't unnecessarily duplicated.
- `moonstone/Skinnable` light and dark skin names ("moonstone-light" and "moonstone") to "light" and "dark", respectively
- `moonstone/VideoPlayer` to set play/pause icon to display "play" when rewinding or fast forwarding
- `moonstone/VideoPlayer` to rewind or fast forward when previous command is slow-forward or slow-rewind respectively
- `moonstone/VideoPlayer` to fast forward when previous command is slow-forward and it reaches the last of its play rate
- `moonstone/VideoPlayer` to not play video on reload when `noAutoPlay` is `true`
- `moonstone/VideoPlayer` property `feedbackHideDelay`'s default value to `3000`
- `moonstone/Notification` to break line in characters in ja and zh locale
- `moonstone/Notification` to align texts left in LTR locale and right in RTL locale
- `moonstone/VideoPlayer` to simulate rewind functionality on non-webOS platforms only

### Fixed

- `moonstone/ExpandableItem` to correct the `titleIcon` when using `open` and `disabled`
- `moonstone/GridListImageItem` to center its selection icon on the image instead of the item
- `moonstone/Input` to have correct `Tooltip` position in `RTL`
- `moonstone/SwitchItem` to not unintentionally overflow `Scroller` containers, causing them to jump to the side when focusing
- `moonstone/VideoPlayer` to fast forward properly when video is at paused state
- `moonstone/VideoPlayer` to correctly change sources
- `moonstone/VideoPlayer` to show or hide feedback tooltip properly
- `moonstone/DateTimeDecorator` to work properly with `RadioControllerDecorator`
- `moonstone/Picker` in joined, large text mode so the arrows are properly aligned and sized
- `moonstone/Icon` to reflect the same proportion in relation to its size in large-text mode

## [1.2.0] - 2017-05-17

### Deprecated

- `moonstone/Scroller.Scrollable` option `indexToFocus` in `scrollTo` method to be removed in 2.0.0

### Added

- `moonstone/Slider` and `moonstone/IncrementSlider` prop `noFill` to support a style without the fill
- `moonstone/Marquee` property `rtl` to set directionality to right-to-left
- `moonstone/VirtualList.GridListImageItem` property `selectionOverlay` to add custom component for selection overlay
- `moonstone/MoonstoneDecorator` property `skin` to let an app choose its skin: "moonstone" and "moonstone-light" are now available
- `moonstone/FormCheckboxItem`
- `moonstone/FormCheckbox`, a standalone checkbox, to support `moonstone/FormCheckboxItem`
- `moonstone/Input` props `invalid` and `invalidMessage` to display a tooltip when input value is invalid
- `moonstone/Scroller.Scrollable` option `focus` in `scrollTo()` method
- `moonstone/Scroller.Scrollable` property `spottableScrollbar`
- `moonstone/Icon.IconList` icons: `arrowshrinkleft` and `arrowshrinkright`

### Changed

- `moonstone/Picker` arrow icon for `joined` picker: small when not spotted, hidden when it reaches the end of the picker
- `moonstone/Checkbox` and `moonstone/CheckboxItem` to reflect the latest design
- `moonstone/MoonstoneDecorator/fontGenerator` was refactored to use the browser's FontFace API to dynamically load locale fonts
- `moonstone/VideoPlayer` space allotment on both sides of the playback controls to support 4 buttons; consequently the "more" controls area has shrunk by the same amount
- `moonstone/VideoPlayer` to not disable media button (play/pause)
- `moonstone/Scroller.Scrollable` so that paging controls are not spottable by default with 5-way
- `moonstone/VideoPlayer`'s more/less button to use updated arrow icon

### Fixed

- `moonstone/MarqueeDecorator` to properly stop marquee on items with `'marqueeOnHover'`
- `moonstone/ExpandableList` to work properly with object-based children
- `moonstone/styles/fonts.less` to restore the Moonstone Icon font to request the local system font by default. Remember to update your webOS build to get the latest version of the font so you don't see empty boxes for your icons.
- `moonstone/Picker` and `moonstone/RangePicker` to now use the correct size from Enyo (60px v.s. 84px) for icon buttons
- `moonstone/Scrollable` to apply ri.scale properly
- `moonstone/Panel` to not cover a `Panels`'s `ApplicationCloseButton` when not using a `Header`
- `moonstone/IncrementSlider` to show tooltip when buttons focused

## [1.1.0] - 2017-04-21

### Deprecated

- `moonstone/ExpandableInput` property `onInputChange`

### Added

- `moonstone/Panels.Panel` prop and `moonstone/MoonstoneDecorator` config option: `noAutoFocus` to support prevention of setting automatic focus after render
- `moonstone/VideoPlayer` props: `backwardIcon`, `forwardIcon`, `jumpBackwardIcon`, `jumpForwardIcon`, `pauseIcon`, and `playIcon` to support icon customization of the player
- `moonstone/VideoPlayer` props `jumpButtonsDisabled` and `rateButtonsDisabled` for disabling the pairs of buttons when it's inappropriate for the playing media
- `moonstone/VideoPlayer` property `playbackRateHash` to support custom playback rates
- `moonstone/VideoPlayer` callback prop `onControlsAvailable` which fires when the players controls show or hide
- `moonstone/Image` support for `onLoad` and `onError` events
- `moonstone/VirtualList.GridListImageItem` prop `placeholder`
- `moonstone/Divider` property `preserveCase` to display text without capitalizing it

### Changed

- `moonstone/Slider` colors and sizing to match the latest designs
- `moonstone/ProgressBar` to position correctly with other components nearby
- `moonstone/Panels` breadcrumb to no longer have a horizontal line above it
- `moonstone/Transition` to measure itself when the CPU is idle
- style for disabled opacity from 0.4 to 0.3
- `moonstone/Button` colors for transparent and translucent background opacity when disabled
- `moonstone/ExpandableInput` property `onInputChange` to fire along with `onChange`. `onInputChange` is deprecated and will be removed in a future update.
- `Moonstone.ttf` font to include new icons
- `moonstone/Icon` to reference additional icons

### Fixed

- `moonstone/Popup` and `moonstone/ContextualPopupDecorator` 5-way navigation behavior
- `moonstone/Input` to not spot its own input decorator on 5-way out
- `moonstone/VideoPlayer` to no longer render its `children` in multiple places
- `moonstone/Button` text color when used on a neutral (light) background in some cases
- `moonstone/Popup` background opacity
- `moonstone/Marquee` to recalculate properly when its contents change
- `moonstone/TimePicker` to display time in correct order
- `moonstone/Scroller` to prefer spotlight navigation to its internal components

## [1.0.0] - 2017-03-31

> NOTE: We have also modified most form components to be usable in a controlled (app manages component
> state) or uncontrolled (Enact manages component state) manner. To put a component into a
> controlled state, pass in `value` (or other appropriate state property such as `selected` or
> `open`) at component creation and then respond to events and update the value as needed. To put a
> component into an uncontrolled state, do not set `value` (or equivalent), at creation. From this
> point on, Enact will manage the state and events will be sent when the state is updated. To
> specify an initial value, use the `defaultValue` (or, `defaultSelected, `defaultOpen, etc.)
> property.  See the documentation for individual components for more information.

### Added

- `moonstone/Button` property `icon` to support a built-in icon next to the text content. The Icon supports everything that `moonstone/Icon` supports, as well as a custom icon.
- `moonstone/MoonstoneDecorator` property `textSize` to resize several components to requested CMR sizes. Simply add `textSize="large"` to your `App` and the new sizes will automatically take effect.

### Changed

- `moonstone/Slider` to use the property `tooltip` instead of `noTooltip`, so the built-in tooltip is not enabled by default
- `moonstone/IncrementSlider` to include tooltip documentation
- `moonstone/ExpandableList` to accept an array of objects as children which are spread onto the generated components
- `moonstone/CheckboxItem` style to match the latest designs, with support for the `moonstone/Checkbox` to be on either the left or the right side by using the `iconPosition` property
- `moonstone/VideoPlayer` to supply every event callback-method with an object representing the VideoPlayer's current state, including: `currentTime`, `duration`, `paused`, `proportionLoaded`, and `proportionPlayed`

### Fixed

- `moonstone/Panels.Panel` behavior for remembering focus on unmount and setting focus after render
- `moonstone/VirtualList.VirtualGridList` showing empty items when items are continuously added dynamically
- `moonstone/Picker` to marquee on focus once again

## [1.0.0-beta.4] - 2017-03-10

### Added

- `moonstone/VirtualList` `indexToFocus` option to `scrollTo` method to focus on item with specified index
- `moonstone/IconButton` and `moonstone/Button` `color` property to add a remote control key color to the button
- `moonstone/Scrollbar` property `disabled` to disable both paging controls when it is true
- `moonstone/VirtualList` parameter `moreInfo` to pass `firstVisibleIndex` and `lastVisibleIndex` when scroll events are firing
- Accessibility support to UI components
- `moonstone/VideoPlayer` property `onUMSMediaInfo` to support the custom webOS “umsmediainfo” event
- `moonstone/Region` component which encourages wrapping components for improved accessibility rather than only preceding the components with a `moonstone/Divider`
- `moonstone/Slider` tooltip. It's enabled by default and comes with options like `noTooltip`, `tooltipAsPercent`, and `tooltipSide`. See the component docs for more details.
- `moonstone/Panels.Panel` property `hideChildren` to defer rendering children
- `moonstone/Spinner` properties `blockClickOn` and `scrim` to block click events behind spinner
- `moonstone/VirtualList` property `clientSize` to specify item dimensions instead of measuring them

### Changed

- `moonstone/VirtualGridImageItem` styles to reduce redundant style code app side
- `moonstone/VirtualList` and `moonstone/VirtualGridList` to add essential CSS for list items automatically
- `moonstone/VirtualList` and `moonstone/VirtualGridList` to not add `data-index` to their item DOM elements directly, but to pass `data-index` as the parameter of their `component` prop like the `key` parameter of their `component` prop
- `moonstone/ExpandableItem` and derivatives to defer focusing the contents until animation completes
- `moonstone/LabeledItem`, `moonstone/ExpandableItem`, `moonstone/ExpandableList` to each support the `node` type in their `label` property. Best used with `ui/Slottable`.

### Fixed

- `moonstone/VirtualList.GridListImageItem` to have proper padding size according to the existence of caption/subcaption
- `moonstone/Scrollable` to display scrollbars with proper size
- `moonstone/VirtualGridList` to not be truncated

### Removed

- `moonstone/Scrollable` property `hideScrollbars` and replaced it with `horizontalScrollbar` and `verticalScrollbar`

## [1.0.0-beta.3] - 2017-02-21

### Added

- `moonstone/VideoPlayer` support for 5-way show/hide of media playback controls
- `moonstone/VideoPlayer` property `feedbackHideDelay`
- `moonstone/Slider` property `onKnobMove` to fire when the knob position changes, independently from the `moonstone/Slider` value
- `moonstone/Slider` properties `active`, `disabled`, `knobStep`, `onActivate`, `onDecrement`, and `onIncrement` as part of enabling 5-way support to `moonstone/Slider`, `moonstone/IncrementSlider` and the media slider for `moonstone/VideoPlayer`
- `moonstone/Slider` now supports `children` which are added to the `Slider`'s knob, and follow it as it moves
- `moonstone/ExpandableInput` properties `iconAfter` and `iconBefore` to display icons after and before the input, respectively
- `moonstone/Dialog` property `preserveCase`, which affects `title` text

### Changed

- `moonstone/IncrementSlider` to change when the buttons are held down
- `moonstone/Marquee` to allow disabled marquees to animate
- `moonstone/Dialog` to marquee `title` and `titleBelow`
- `moonstone/Marquee.MarqueeController` config option `startOnFocus` to `marqueeOnFocus`. `startOnFocus` is deprecated and will be removed in a future update.
- `moonstone/Button`, `moonstone/IconButton`, `moonstone/Item` to not forward `onClick` when `disabled`

### Fixed

- `moonstone/Marquee.MarqueeController` to start marquee on newly registered components when controller has focus and to restart synced marquees after completion
- `moonstone/Scroller` to recalculate when an expandable child opens
- `spotlightDisabled` property support for spottable moonstone components
- `moonstone/Popup` and `moonstone/ContextualPopupDecorator` so that when the popup is closed, spotlight focus returns to the control that had focus prior to the popup opening
- `moonstone/Input` to not get focus when disabled

## [1.0.0-beta.2] - 2017-01-30

### Added

- `moonstone/Panels.Panel` property `showChildren` to support deferring rendering the panel body until animation completes
- `moonstone/MarqueeDecorator` property `invalidateProps` that specifies which props cause the marquee distance to be invalidated
- developer-mode warnings to several components to warn when values are out-of-range
- `moonstone/Divider` property `spacing` which adjusts the amount of empty space above and below the `Divider`. `'normal'`, `'small'`, `'medium'`, `'large'`, and `'none'` are available.
- `moonstone/Picker` when `joined` the ability to be incremented and decremented by arrow keys
- `onSpotlightDisappear` event property support for spottable moonstone components
- `moonstone/VideoPlayer` property `titleHideDelay`

### Changed

- `moonstone/Panels.Panels` and variations to defer rendering the children of contained `Panel` instances until animation completes
- `moonstone/ProgressBar` properties `progress` and `backgroundProgress` to accept a number between 0 and 1
- `moonstone/Slider` and `moonstone/IncrementSlider` property `backgroundPercent` to `backgroundProgress` which now accepts a number between 0 and 1
- `moonstone/Slider` to not ignore `value` prop when it is the same as the previous value
- `moonstone/Picker` component's buttons to reverse their operation such that 'up' selects the previous item and 'down' the next
- `moonstone/Picker` and derivatives may now use numeric width, which represents the amount of characters to use for sizing. `width={4}` represents four characters, `2` for two characters, etc. `width` still accepts the size-name strings.
- `moonstone/Divider` to now behave as a simple horizontal line when no text content is provided
- `moonstone/Scrollable` to not display scrollbar controls by default
- `moonstone/DatePicker` and `moonstone/TimePicker` to emit `onChange` event whenever the value is changed, not just when the component is closed

### Removed

- `moonstone/ProgressBar` properties `min` and `max`

### Fixed

- `moonstone/IncrementSlider` so that the knob is spottable via pointer, and 5-way navigation between the knob and the increment/decrement buttons is functional
- `moonstone/Slider` and `moonstone/IncrementSlider` to not fire `onChange` for value changes from props

## [1.0.0-beta.1] - 2016-12-30

### Added

- `moonstone/VideoPlayer` and `moonstone/TooltipDecorator` components and samples
- `moonstone/Panels.Panels` property `onBack` to support `ui/Cancelable`
- `moonstone/VirtualFlexList` Work-In-Progress component to support variably sized rows or columns
- `moonstone/ExpandableItem` properties `autoClose` and `lockBottom`
- `moonstone/ExpandableList` properties `noAutoClose` and `noLockBottom`
- `moonstone/Picker` property `reverse`
- `moonstone/ContextualPopup` property `noAutoDismiss`
- `moonstone/Dialog` property `scrimType`
- `moonstone/Popup` property `spotlightRestrict`

### Changed

- `moonstone/Panels.Routable` to require a `navigate` configuration property indicating the event callback for back or cancel actions
- `moonstone/MarqueeController` focus/blur handling to start and stop synchronized `moonstone/Marquee` components
- `moonstone/ExpandableList` property `autoClose` to `closeOnSelect` to disambiguate it from the added `autoClose` on 5-way up
- `moonstone/ContextualPopupDecorator.ContextualPopupDecorator` component's `onCloseButtonClick` property to `onClose`
- `moonstone/Dialog` component's `onCloseButtonClicked` property to `onClose`
- `moonstone/Spinner` component's `center` and `middle` properties to a single `centered` property
	that applies both horizontal and vertical centering
- `moonstone/Popup.PopupBase` component's `onCloseButtonClicked` property to `onCloseButtonClick`
- `moonstone/Item.ItemOverlay` component's `autoHide` property to remove the `'no'` option. The same
	effect can be achieved by omitting the property or passing `null`.
- `moonstone/VirtualGridList` to be scrolled by page when navigating with a 5-way direction key
- `moonstone/Scroller`, `moonstone/VirtualList`, `moonstone/VirtualGridList`, and `moonstone/Scrollable` to no longer respond to mouse down/move/up events
- all Expandables to include a state arrow UI element
- `moonstone/LabeledItem` to support a `titleIcon` property which positions just after the title text
- `moonstone/Button` to include `moonstone/TooltipDecorator`
- `moonstone/Expandable` to support being managed, radio group-style, by a component wrapped with `RadioControllerDecorator` from `ui/RadioDecorator`
- `moonstone/Picker` to animate `moonstone/Marquee` children when any part of the `moonstone/Picker` is focused
- `moonstone/VirtualList` to mute its container instead of disabling it during scroll events
- `moonstone/VirtualList`, `moonstone/VirtualGridList`, and `moonstone/Scroller` to continue scrolling when holding down the paging controls
- `moonstone/VirtualList` to require a `component` prop and not have a default value
- `moonstone/Picker` to continuously change when a button is held down by adding `ui/Holdable`.

### Fixed

- `moonstone/Popup` and `moonstone/ContextualPopup` 5-way navigation behavior using spotlight.
- Bug where a synchronized marquee whose content fit the available space would prevent restarting of the marquees
- `moonstone/Input` to show an ellipsis on the correct side based on the text directionality of the `value` or `placeholder` content.
- `moonstone/VirtualList` and `moonstone/VirtualGridList` to prevent unwanted scrolling when focused with the pointer
- `moonstone/Picker` to remove fingernail when a the pointer is held down, but the pointer is moved off the `joined` picker.
- `moonstone/LabeledItem` to include marquee on both `title` and `label`, and be synchronized

## [1.0.0-alpha.5] - 2016-12-16

No changes.

## [1.0.0-alpha.4] - 2016-12-2

### Added

- `moonstone/Popup`, `moonstone/ContextualPopupDecorator`, `moonstone/Notification`, `moonstone/Dialog` and `moonstone/ExpandableInput` components
- `ItemOverlay` component to `moonstone/Item` module
- `marqueeCentered` prop to `moonstone/MarqueeDecorator` and `moonstone/MarqueeText`
- `placeholder` prop to `moonstone/Image`
- `moonstone/MarqueeController` component to synchronize multiple `moonstone/Marquee` components
- Non-latin locale support to all existing Moonstone components
- Language-specific font support
- `moonstone/IncrementSlider` now accepts customizable increment and decrement icons, as well as `moonstone/Slider` being more responsive to external styling

### Changed

- `moonstone/Input` component's `iconStart` and `iconEnd` properties to be `iconBefore` and `iconAfter`, respectively, for consistency with `moonstone/Item.ItemOverlay` naming
- `moonstone/Icon` and `moonstone/IconButton` so the `children` property supports both font-based icons and images
- the `checked` property to `selected` for consistency across the whole framework. This allows better interoperability when switching between various components.  Affects the following: `CheckboxItem`, `RadioItem`, `SelectableItem`, `Switch`, `SwitchItem`, and `ToggleItem`. Additionally, these now use `moonstone/Item.ItemOverlay` to position and handle their Icons.
- `moonstone/Slider` and `moonstone/IncrementSlider` to be more performant. No changes were made to
	the public API.
- `moonstone/GridListImageItem` so that a placeholder image displays while loading the image, and the caption and subcaption support marqueeing
- `moonstone/MoonstoneDecorator` to add `FloatingLayerDecorator`
- `moonstone/IncrementSlider` in vertical mode looks and works as expected.

### Removed

- LESS mixins that belong in `@enact/ui`, so that only moonstone-specific mixins are contained in
this module. When authoring components and importing mixins, only the local mixins need to be
imported, as they already import the general mixins.
- the `src` property from `moonstone/Icon` and `moonston/IconButton`. Use the support for URLs in
	the `children` property as noted above.
- the `height` property from `moonstone/IncrementSlider` and `moonstone/Slider`

### Fixed

- Joined picker so that it now has correct animation when using the mouse wheel
- Bug in DatePicker/TimePicker that prevented setting of value earlier than 1969

## [1.0.0-alpha.3] - 2016-11-8

### Added

- `moonstone/BodyText`, `moonstone/DatePicker`, `moonstone/DayPicker`, `moonstone/ExpandableItem`, `moonstone/Image`, and `moonstone/TimePicker` components
- `fullBleed` prop to `moonstone/Panels/Header`. When `true`, the header content is indented and the header lines are removed.
- Application close button to `moonstone/Panels`. Fires `onApplicationClose` when clicked. Can be omitted with the `noCloseButton` prop.
- `marqueeDisabled` prop to `moonstone/Picker`
- `padded` prop to `moonstone/RangePicker`
- `forceDirection` prop to `moonstone/Marquee`. Forces the direction of `moonstone/Marquee`. Useful for when `RTL` content cannot be auto detected.

### Changed

- `data` parameter passed to `component` prop of `VirtualList`.
- `moonstone/Expandable` into a submodule of `moonstone/ExpandableItem`
- `ExpandableList` to properly support selection
- `moonstone/Divider`'s `children` property to be optional
- `moonstone/ToggleItem`'s `inline` version to have a `max-width` of `240px`
- `moonstone/Input` to use `<div>` instead of `<label>` for wrapping components. No change to
	functionality, only markup.

### Removed

- `moonstone/ExpandableCheckboxItemGroup` in favor of `ExpandableList`

## [1.0.0-alpha.2] - 2016-10-21

This version includes a lot of refactoring from the previous release. Developers need to switch to the new enact-dev command-line tool.

### Added

- New components and HOCs: `moonstone/Scroller`, `moonstone/VirtualList`, `moonstone/VirtualGridList`, `moonstone/Scrollable`, `moonstone/MarqueeText`, `moonstone/Spinner`, `moonstone/ExpandableCheckboxItemGroup`, `moonstone/MarqueeDecorator`
- New options for `ui/Toggleable` HOC
- Marquee support to many components
- Image support to `moonstone/Icon` and `moonstone/IconButton`
- `dismissOnEnter` prop for `moonstone/Input`
- Many more unit tests

### Changed

- Some props for UI state were renamed to have `default` prefix where state was managed by the component. (e.g. `defaultOpen`)

### Fixed

- Many components were fixed, polished, updated and documented
- Inline docs updated to be more consistent and comprehensive<|MERGE_RESOLUTION|>--- conflicted
+++ resolved
@@ -12,11 +12,8 @@
 
 ### Changed
 
-<<<<<<< HEAD
-=======
 - `moonstone/Scrollbar` to disable paging control down button properly at the bottom when a scroller size is a non-integer value
 - `moonstone/VirtualList`, `moonstone/VirtualGridList`, and `moonstone/Scroller` to scroll on `keydown` event instead of `keyup` event of page up and page down keys
->>>>>>> daa0594e
 - `moonstone/VirtualGridList` to scroll by item via 5 way key
 - `moonstone/VideoPlayer` to read target time when jump by left/right key
 - `moonstone/IconButton` to not use `MarqueeDecorator` and `Uppercase`
@@ -25,9 +22,7 @@
 
 - `moonstone/VirtualList` and `moonstone/VirtualGridList` to focus the correct item when page up and page down keys are pressed
 - `moonstone/VirtualList` not to lose focus when moving out from the first item via 5way when it has disabled items
-<<<<<<< HEAD
 - `moonstone/VideoPlayer` to display feedback tooltip correctly when navigating in 5-way
-=======
 - `moonstone/Header` to not have its contents extend beyond its bounds
 - `moonstone/Slider` to align tooltip with detached knob
 - `moonstone/FormCheckbox` to display correct colors in light skin
@@ -35,7 +30,6 @@
 - `moonstone/SelectableItem` to display correct icon width and alignment
 - `moonstone/Scroller` to properly 5-way navigate from scroll buttons
 - `moonstone/ExpandableList` to display correct font weight and size for list items
->>>>>>> daa0594e
 
 ## [1.6.1] - 2017-08-07
 
