# Change Log

The following is a curated list of changes in the Enact moonstone module, newest changes on the top.

## [unreleased]

<<<<<<< HEAD
### Fixed

- `moonstone/TimePicker` to not read out meridiem label when meridiem picker gets a focus
=======
### Deprecated

### Added

### Changed

- `moonstone/MoonstoneDecorator` root node to fill the entire space available, which simplifies positioning and sizing for child elements (previously always measured 0 in height)

### Fixed

- `moonstone/VirtualList` to prevent infinite function call when a size of contents is slightly longer than a client size without a scrollbar
- `moonstone/VirtualList` to sync scroll position when clientSize changed

## [2.0.0-alpha.2] - 2017-08-29

No significant changes.

## [2.0.0-alpha.1] - 2017-08-27

### Changed

- `moonstone/Button`, `moonstone/Checkbox`, `moonstone/FormCheckbox`, `moonstone/IconButton`, `moonstone/IncrementSlider`, `moonstone/Item`, `moonstone/Picker`, and `moonstone/RangePicker`, `moonstone/Switch` and `moonstone/VideoPlayer` to use `ui/Touchable`
>>>>>>> 174a2907

## [1.13.2] - 2017-12-14

### Fixed

- `moonstone/Panels` to maintain spotlight focus when `noAnimation` is set
- `moonstone/Panels` to not accept back key presses during transition
- `moonstone/Panels` to revert 1.13.0 fix that blurred Spotlight when transitioning panels
- `moonstone/Scroller` and other scrolling components to not show scroll thumb when only child item is updated
- `moonstone/Scroller` and other scrolling components to not hide scroll thumb immediately after scroll position reaches the top or the bottom
- `moonstone/Scroller` and other scrolling components to show scroll thumb properly when scroll position reaches the top or the bottom by paging controls

## [1.13.1] - 2017-12-06

### Fixed

- `moonstone/Slider` to not unnecessarily fire `onChange` if the initial value has not changed

## [1.13.0] - 2017-11-28

### Added

- `moonstone/VideoPlayer` props `disabled`, `loading`, `miniFeedbackHideDelay`, and `thumbnailComponent` as well as new APIs: `areControlsVisible`, `getVideoNode`, `showFeedback`, and `toggleControls`

### Fixed

- `moonstone/VirtualList` to render items from a correct index on edge cases at the top of a list
- `moonstone/VirtualList` to handle focus properly via page up at the first page and via page down at the last page
- `moonstone/Expandable` and derivatives to use the new `ease-out-quart` animation timing function to better match the aesthetic of Enyo's Expandables
- `moonstone/TooltipDecorator` to correctly display tooltip direction when locale changes
- `moonstone/Marquee` to restart animation on every resize update
- `moonstone/LabeledItem` to start marquee when hovering while disabled
- `moonstone/Marquee` to correctly start when hovering on disabled spottable components
- `moonstone/Marquee.MarqueeController` to not abort marquee when moving among components
- `moonstone/Picker` marquee issues with disabled buttons or Picker
- `moonstone/Panels` to prevent loss of spotlight issue when moving between panels
- `moonstone/VideoPlayer` to bring it in line with real-world use-cases
- `moonstone/Slider` by removing unnecessary repaints to the screen
- `moonstone/Slider` to fire `onChange` events when the knob is pressed near the boundaries
- `moonstone/VideoPlayer` to correctly position knob when interacting with media slider
- `moonstone/VideoPlayer` to not read out the focused button when the media controls hide
- `moonstone/MarqueeDecorator` to stop when unhovering a disabled component using `marqueeOn` `'focus'`
- `moonstone/Slider` to not forward `onChange` when `disabled` on `mouseUp/click`
- `moonstone/VideoPlayer` to defer rendering playback controls until needed

## [1.12.2] - 2017-11-15

### Fixed

- `moonstone/VirtualList` to scroll and focus properly by pageUp and pageDown when disabled items are in it
- `moonstone/Button` to correctly specify minimum width when in large text mode
- `moonstone/Scroller` and other scrolling components to restore last focused index when panel is changed
- `moonstone/VideoPlayer` to display time correctly in RTL locale
- `moonstone/VirtualList` to scroll correctly using page down key with disabled items
- `moonstone/Scroller` and other scrolling components to not cause a script error when scrollbar is not rendered
- `moonstone/Picker` incrementer and decrementer to not change size when focused
- `moonstone/Header` to use a slightly smaller font size for `title` in non-latin locales and a line-height for `titleBelow` and `subTitleBelow` that better meets the needs of tall-glyph languages like Tamil and Thai, as well as latin locales
- `moonstone/Scroller` and `moonstone/VirtualList` to keep spotlight when pressing a 5-way control while scrolling
- `moonstone/Panels` to prevent user interaction with panel contents during transition
- `moonstone/Slider` and related components to correctly position knob for `detachedKnob` on mouse down and fire value where mouse was positioned on mouse up
- `moonstone/DayPicker` to update day names when changing locale
- `moonstone/ExpandableItem` and all other `Expandable` components to revert 1.12.1 change to pull down from the top

## [1.12.1] - 2017-11-07

### Fixed

- `moonstone/ExpandableItem` and all other `Expandable` components to now pull down from the top instead of being revealed from the bottom, matching Enyo's design
- `moonstone/VirtualListNative` to scroll properly with page up/down keys if there is a disabled item
- `moonstone/RangePicker` to display negative values correctly in RTL
- `moonstone/Scroller` and other scrolling components to not blur scroll buttons when wheeling
- `moonstone/Scrollbar` to hide scroll thumb immediately without delay after scroll position reaches min or max
- `moonstone/Divider` to pass `marqueeOn` prop
- `moonstone/Slider` to fire `onChange` on mouse up and key up
- `moonstone/VideoPlayer` to show knob when pressed
- `moonstone/Header` to layout `titleBelow` and `subTitleBelow` correctly
- `moonstone/Header` to use correct font-weight for `subTitleBelow`
- `moonstone/VirtualList` to restore focus correctly for lists only slightly larger than the viewport

## [1.12.0] - 2017-10-27

### Fixed

- `moonstone/Scroller` and other scrolling components to prevent focusing outside the viewport when pressing a 5-way key during wheeling
- `moonstone/Scroller` to called scrollToBoundary once when focus is moved using holding child item
- `moonstone/VideoPlayer` to apply skin correctly
- `moonstone/Popup` from `last-focused` to `default-element` in `SpotlightContainerDecorator` config
- `moonstone/Panels` to retain focus when back key is pressed on breadcrumb
- `moonstone/Input` to correctly hide VKB when dismissing

## [1.11.0] - 2017-10-24

### Added

- `moonstone/VideoPlayer` properties `seekDisabled` and `onSeekFailed` to disable seek function

### Changed

- `moonstone/ExpandableList` to become `disabled` if there are no children

### Fixed

- `moonstone/Picker` to read out customized accessibility value when picker prop has `joined` and `aria-valuetext`
- `moonstone/Scroller` to apply scroll position on vertical or horizontal Scroller when child gets a focus
- `moonstone/Scroller` and other scrolling components to scroll without animation when panel is changed
- `moonstone/ContextualPopup` padding to not overlap close button
- `moonstone/Scroller` and other scrolling components to change focus via page up/down only when the scrollbar is visible
- `moonstone/Picker` to only increment one value on hold
- `moonstone/ItemOverlay` to remeasure when focused

## [1.10.1] - 2017-10-16

### Fixed

- `moonstone/Scroller` and other scrolling components to scroll via page up/down when focus is inside a Spotlight container
- `moonstone/VirtualList` and `moonstone/VirtualGridList` to scroll by 5-way keys right after wheeling
- `moonstone/VirtualList` not to move focus when a current item and the last item are located at the same line and pressing a page down key
- `moonstone/Slider` knob to follow while dragging for detached knob
- `moonstone/Header` to layout header row correctly in `standard` type
- `moonstone/Input` to not dismiss on-screen keyboard when dragging cursor out of input box
- `moonstone/Header` RTL `line-height` issue
- `moonstone/Panels` to render children on idle
- `moonstone/Scroller` and other scrolling components to limit muted spotlight container scrims to their bounds
- `moonstone/Input` to always forward `onKeyUp` event

## [1.10.0] - 2017-10-09

### Added

- `moonstone/VideoPlayer` support for designating components with `.spottable-default` as the default focus target when pressing 5-way down from the slider
- `moonstone/Slider` property `activateOnFocus` which when enabled, allows 5-way directional key interaction with the `Slider` value without pressing [Enter] first
- `moonstone/VideoPlayer` property `noMiniFeedback` to support controlling the visibility of mini feedback
- `ui/Layout`, which provides a technique for laying-out components on the screen using `Cells`, in rows or columns

### Changed

- `moonstone/Popup` to focus on mount if it’s initially opened and non-animating and to always pass an object to `onHide` and `onShow`
- `moonstone/VideoPlayer` to emit `onScrub` event and provide audio guidance when setting focus to slider

### Fixed

- `moonstone/ExpandableItem` and derivatives to restore focus to the Item if the contents were last focused when closed
- `moonstone/Slider` toggling activated state when holding enter/select key
- `moonstone/TimePicker` picker icons shifting slightly when focusing an adjacent picker
- `moonstone/Icon` so it handles color the same way generic text does, by inheriting from the parent's color. This applies to all instances of `Icon`, `IconButton`, and `Icon` inside `Button`.
- `moonstone/fonts` Museo Sans font to correct "Ti" kerning
- `moonstone/VideoPlayer` to correctly position knob on mouse click
- `moonstone/Panels.Header` to show an ellipsis for long titles with RTL text
- `moonstone/Marquee` to restart when invalidated by a prop change and managed by a `moonstone/Marquee.MarqueeController`
- `spotlight.Spotlight` method `focus()` to verify that the target element matches its container's selector rules prior to setting focus
- `moonstone/Picker` to only change picker values `onWheel` when spotted
- `moonstone/VideoPlayer` to hide descendant floating components (tooltips, contextual popups) when the media controls hide

## [1.9.3] - 2017-10-03

### Added

- `moonstone/Button` property value to `backgroundOpacity` called "lightTranslucent" to better serve colorful image backgrounds behind Buttons. This also affects `moonstone/IconButton` and `moonstone/Panels/ApplicationCloseButton`.
- `moonstone/Panels` property `closeButtonBackgroundOpacity` to support `moonstone/Panels/ApplicationCloseButton`'s `backgroundOpacity` prop

### Changed

- `Moonstone Icons` font file to include the latest designs for several icons
- `moonstone/Panels/ApplicationCloseButton` to expose its `backgroundOpacity` prop

### Fixed

- `moonstone/VirtualList` to apply "position: absolute" inline style to items
- `moonstone/Picker` to increment and decrement normally at the edges of joined picker
- `moonstone/Icon` not to read out image characters
- `moonstone/Scroller` and other scrolling components to not accumulate paging scroll by pressing page up/down in scrollbar
- `moonstone/Icon` to correctly display focused state when using external image
- `moonstone/Button` and `moonstone/IconButton` to be properly visually muted when in a muted container

## [1.9.2] - 2017-09-26

### Fixed

- `moonstone/ExpandableList` preventing updates when its children had changed

## [1.9.1] - 2017-09-25

### Fixed

- `moonstone/ExpandableList` run-time error when using an array of objects as children
- `moonstone/VideoPlayer` blocking pointer events when the controls were hidden

## [1.9.0] - 2017-09-22

### Added

- `moonstone/styles/mixins.less` mixins: `.moon-spotlight-margin()` and `.moon-spotlight-padding()`
- `moonstone/Button` property `noAnimation` to support non-animating pressed visual

### Changed

- `moonstone/TimePicker` to use "AM/PM" instead of "meridiem" for label under meridiem picker
- `moonstone/IconButton` default style to not animate on press. NOTE: This behavior will change back to its previous setting in release 2.0.0.
- `moonstone/Popup` to warn when using `scrimType` `'none'` and `spotlightRestrict` `'self-only'`
- `moonstone/Scroller` to block spotlight during scroll
- `moonstone/ExpandableItem` and derivatives to always pause spotlight before animation

### Fixed

- `moonstone/VirtualGridList` to not move focus to wrong column when scrolled from the bottom by holding the "up" key
- `moonstone/VirtualList` to focus an item properly when moving to a next or previous page
- `moonstone/Scroller` and other scrolling components to move focus toward first or last child when page up or down key is pressed if the number of children is small
- `moonstone/VirtualList` to scroll to preserved index when it exists within dataSize for preserving focus
- `moonstone/Picker` buttons to not change size
- `moonstone/Panel` to move key navigation to application close button on holding the "up" key.
- `moonstone/Picker` to show numbers when changing values rapidly
- `moonstone/Popup` layout in large text mode to show close button correctly
- `moonstone/Picker` from moving scroller when pressing 5-way keys in `joined` Picker
- `moonstone/Input` so it displays all locales the same way, without cutting off the edges of characters
- `moonstone/TooltipDecorator` to hide tooltip when 5-way keys are pressed for disabled components
- `moonstone/Picker` to not tremble in width when changing values while using a numeric width prop value
- `moonstone/Picker` to not overlap values when changing values in `vertical`
- `moonstone/ContextualPopup` pointer mode focus behavior for `spotlightRestrict='self-only'`
- `moonstone/VideoPlayer` to prevent interacting with more components in pointer mode when hidden
- `moonstone/Scroller` to not repaint its entire contents whenever partial content is updated
- `moonstone/Slider` knob positioning after its container is resized
- `moonstone/VideoPlayer` to maintain focus when media controls are hidden
- `moonstone/Scroller` to scroll expandable components into view when opening when pointer has moved elsewhere

## [1.8.0] - 2017-09-07

### Deprecated

- `moonstone/Dialog` property `showDivider`, will be replaced by `noDivider` property in 2.0.0

### Added

- `moonstone/Popup` callback property `onShow` which fires after popup appears for both animating and non-animating popups

### Changed

- `moonstone/Popup` callback property `onHide` to run on both animating and non-animating popups
- `moonstone/VideoPlayer` state `playbackRate` to media events
- `moonstone/VideoPlayer` support for `spotlightDisabled`
- `moonstone/VideoPlayer` thumbnail positioning and style
- `moonstone/VirtualList` to render when dataSize increased or decreased
- `moonstone/Dialog` style
- `moonstone/Popup`, `moonstone/Dialog`, and `moonstone/Notification` to support `node` type for children
- `moonstone/Scroller` to forward `onKeyDown` events

### Fixed

- `moonstone/Scroller` and other scrolling components to enable focus when wheel scroll is stopped
- `moonstone/VirtualList` to show scroll thumb when a preserved item is focused in a Panel
- `moonstone/Scroller` to navigate properly with 5-way when expandable child is opened
- `moonstone/VirtualList` to stop scrolling when focus is moved on an item from paging controls or outside
- `moonstone/VirtualList` to move out with 5-way navigation when the first or the last item is disabled
- `moonstone/IconButton` Tooltip position when disabled
- `moonstone/VideoPlayer` Tooltip time after unhovering
- `moonstone/VirtualList` to not show invisible items
- `moonstone/IconButton` Tooltip position when disabled
- `moonstone/VideoPlayer` to display feedback tooltip correctly when navigating in 5-way
- `moonstone/MarqueeDecorator` to work with synchronized `marqueeOn` `'render'` and hovering as well as `marqueOn` `'hover'` when moving rapidly among synchronized marquees
- `moonstone/Input` aria-label for translation
- `moonstone/Marquee` to recalculate inside `moonstone/Scroller` and `moonstone/SelectableItem` by bypassing `shouldComponentUpdate`
- `moonstone/Picker` to marquee when incrementing and decrementing values with the prop `noAnimation`

## [1.7.0] - 2017-08-23

### Deprecated

- `moonstone/TextSizeDecorator` and it will be replaced by `moonstone/AccessibilityDecorator`
- `moonstone/MarqueeDecorator` property `marqueeCentered` and `moonstone/Marquee` property `centered` will be replaced by `alignment` property in 2.0.0

### Added

- `moonstone/TooltipDecorator` config property to direct tooltip into a property instead of adding to `children`
- `moonstone/VideoPlayer` prop `thumbnailUnavailable` to fade thumbnail
- `moonstone/AccessibilityDecorator` with `highContrast` and `textSize`
- `moonstone/VideoPlayer` high contrast scrim
- `moonstone/MarqueeDecorator`and `moonstone/Marquee` property `alignment` to allow setting  alignment of marquee content

### Changed

- `moonstone/Scrollbar` to disable paging control down button properly at the bottom when a scroller size is a non-integer value
- `moonstone/VirtualList`, `moonstone/VirtualGridList`, and `moonstone/Scroller` to scroll on `keydown` event instead of `keyup` event of page up and page down keys
- `moonstone/VirtualGridList` to scroll by item via 5 way key
- `moonstone/VideoPlayer` to read target time when jump by left/right key
- `moonstone/IconButton` to not use `MarqueeDecorator` and `Uppercase`

### Fixed

- `moonstone/VirtualList` and `moonstone/VirtualGridList` to focus the correct item when page up and page down keys are pressed
- `moonstone/VirtualList` to not lose focus when moving out from the first item via 5way when it has disabled items
- `moonstone/Slider` to align tooltip with detached knob
- `moonstone/FormCheckbox` to display correct colors in light skin
- `moonstone/Picker` and `moonstone/RangePicker` to forward `onKeyDown` events when not `joined`
- `moonstone/SelectableItem` to display correct icon width and alignment
- `moonstone/LabeledItem` to always match alignment with the locale
- `moonstone/Scroller` to properly 5-way navigate from scroll buttons
- `moonstone/ExpandableList` to display correct font weight and size for list items
- `moonstone/Divider` to not italicize in non-italic locales
- `moonstone/VideoPlayer` slider knob to follow progress after being selected when seeking
- `moonstone/LabeledItem` to correctly position its icon. This affects all of the `Expandables`, `moonstone/DatePicker` and `moonstone/TimePicker`.
- `moonstone/Panels.Header` and `moonstone/Item` to prevent them from allowing their contents to overflow unexpectedly
- `moonstone/Marquee` to recalculate when vertical scrollbar appears
- `moonstone/SelectableItem` to recalculate marquee when toggled

### Removed

- `moonstone/Input` large-text mode

## [1.6.1] - 2017-08-07

### Changed

- `moonstone/Icon` and `moonstone/IconButton` to no longer fit image source to the icon's boundary

## [1.6.0] - 2017-08-04

### Added

- `moonstone/VideoPlayer` ability to seek when holding down the right and left keys. Sensitivity can be adjusted using throttling options `jumpDelay` and `initialJumpDelay`.
- `moonstone/VideoPlayer` property `no5WayJump` to disable jumping done by 5-way
- `moonstone/VideoPlayer` support for the "More" button to use tooltips
- `moonstone/VideoPlayer` properties `moreButtonLabel` and `moreButtonCloseLabel` to allow customization of the "More" button's tooltip and Aria labels
- `moonstone/VideoPlayer` property `moreButtonDisabled` to disable the "More" button
- `moonstone/Picker` and `moonstone/RangePicker` prop `aria-valuetext` to support reading custom text instead of value
- `moonstone/VideoPlayer` methods `showControls` and `hideControls` to allow external interaction with the player
- `moonstone/Scroller` support for Page Up/Page Down keys in pointer mode when no item has focus

### Changed

- `moonstone/VideoPlayer` to handle play, pause, stop, fast forward and rewind on remote controller
- `moonstone/Marquee` to also start when hovered if `marqueeOnRender` is set

### Fixed

- `moonstone/IconButton` to fit image source within `IconButton`
- `moonstone` icon font sizes for wide icons
- `moonstone/ContextualPopupDecorator` to prefer setting focus to the appropriate popup instead of other underlying controls when using 5-way from the activating control
- `moonstone/Scroller` not scrolled via 5 way when `moonstone/ExpandableList` is opened
- `moonstone/VirtualList` to not let the focus move outside of container even if there are children left when navigating with 5way
- `moonstone/Scroller` and other scrolling components to update disability of paging controls when the scrollbar is set to `visible` and the content becomes shorter
- `moonstone/VideoPlayer` to focus on hover over play/pause button when video is loading
- `moonstone/VideoPlayer` to update and display proper time while moving knob when video is paused
- `moonstone/VideoPlayer` long title overlap issues
- `moonstone/Header` to apply `marqueeOn` prop to `subTitleBelow` and `titleBelow`
- `moonstone/Picker` wheeling in `moonstone/Scroller`
- `moonstone/IncrementSlider` and `moonstone/Picker` to read value changes when selecting buttons

## [1.5.0] - 2017-07-19

### Added

- `moonstone/Slider` and `moonstone/IncrementSlider` prop `aria-valuetext` to support reading custom text instead of value
- `moonstone/TooltipDecorator` property `tooltipProps` to attach props to tooltip component
- `moonstone/Scroller` and `moonstone/VirtualList` ability to scroll via page up and page down keys
- `moonstone/VideoPlayer` tooltip-thumbnail support with the `thumbnailSrc` prop and the `onScrub` callback to fire when the knob moves and a new thumbnail is needed
- `moonstone/VirtualList` ability to navigate via 5way when there are disabled items
- `moonstone/ContextualPopupDecorator` property `popupContainerId` to support configuration of the popup's spotlight container
- `moonstone/ContextualPopupDecorator` property `onOpen` to notify containers when the popup has been opened
- `moonstone/ContextualPopupDecorator` config option `openProp` to support mapping the value of `open` property to the chosen property of wrapped component

### Changed

- `moonstone/ExpandableList` to use 'radio' as the default, and adapt 'single' mode to render as a `moonstone/RadioItem` instead of a `moonstone/CheckboxItem`
- `moonstone/VideoPlayer` to not hide pause icon when it appears
- `moonstone/ContextualPopupDecorator` to set accessibility-related props onto the container node rather than the popup node
- `moonstone/ExpandableItem`, `moonstone/ExpandableList`, `moonstone/ExpandablePicker`, `moonstone/DatePicker`, and `moonstone/TimePicker` to pause spotlight when animating in 5-way mode
- `moonstone/Spinner` to position the text content under the spinner, rather than to the right side
- `moonstone/VideoPlayer` to include hour when announcing the time while scrubbing
- `moonstone/GridListImageItem` to require a `source` prop and not have a default value

### Fixed

- `moonstone/Input` ellipsis to show if placeholder is changed dynamically and is too long
- `moonstone/Marquee` to re-evaluate RTL orientation when its content changes
- `moonstone/VirtualList` to restore focus on short lists
- `moonstone/ExpandableInput` to expand the width of its contained `moonstone/Input`
- `moonstone/Input` support for `dismissOnEnter`
- `moonstone/Input` focus management to prevent stealing focus when programmatically moved elsewhere
- `moonstone/Input` 5-way spot behavior
- `moonstone` international fonts to always be used, even when unsupported font-weights or font-styles are requested
- `moonstone/Panels.Panel` support for selecting components with `.spottable-default` as the default focus target
- `moonstone/Panels` layout in RTL locales
- `moonstone` spottable components to support `onSpotlightDown`, `onSpotlightLeft`, `onSpotlightRight`, and `onSpotlightUp` event property
- `moonstone/VirtualList` losing spotlight when the list is empty
- `moonstone/FormCheckbox` in focused state to have the correct "check" color
- `moonstone/Scroller` and other scrolling components' bug in `navigableFilter` when passed a container id

## [1.4.1] - 2017-07-05

### Changed

- `moonstone/Popup` to only call `onKeyDown` when there is a focused item in the `Popup`
- `moonstone/Scroller`, `moonstone/Picker`, and `moonstone/IncrementSlider` to automatically move focus when the currently focused `moonstone/IconButton` becomes disabled

### Fixed

- `moonstone/ContextualPopupDecorator` close button to account for large text size
- `moonstone/ContextualPopupDecorator` to not spot controls other than its activator when navigating out via 5-way
- `moonstone/Header` to set the value of `marqueeOn` for all types of headers

## [1.4.0] - 2017-06-29

### Deprecated

- `moonstone/Input` prop `noDecorator` is being replaced by `autoFocus` in 2.0.0

### Added

- `moonstone/Scrollbar` property `corner` to add the corner between vertical and horizontal scrollbars
- `moonstone/ScrollThumb` for a thumb of `moonstone/Scrollbar`
- `moonstone/styles/text.less` mixin `.locale-japanese-line-break()` to apply the correct  Japanese language line-break rules for the following multi-line components: `moonstone/BodyText`, `moonstone/Dialog`, `moonstone/Notification`, `moonstone/Popup`, and `moonstone/Tooltip`
- `moonstone/ContextualPopupDecorator` property `popupProps` to attach props to popup component
- `moonstone/VideoPlayer` property `pauseAtEnd` to control forward/backward seeking
- `moonstone/Panels/Header` prop `marqueeOn` to control marquee of header

### Changed

- `moonstone/Panels/Header` to expose its `marqueeOn` prop
- `moonstone/VideoPlayer` to automatically adjust the width of the allocated space for the side components so the media controls have more space to appear on smaller screens
- `moonstone/VideoPlayer` properties `autoCloseTimeout` and `titleHideDelay` default value to `5000`
- `moonstone/VirtualList` to support restoring focus to the last focused item
- `moonstone/Scroller` and other scrolling components to call `onScrollStop` before unmounting if a scroll is in progress
- `moonstone/Scroller` to reveal non-spottable content when navigating out of a scroller

### Fixed

- `moonstone/Dialog` to properly focus via pointer on child components
- `moonstone/VirtualList`, `moonstone/VirtualGridList`, and `moonstone/Scroller` not to be slower when scrolled to the first or the last position by wheeling
- `moonstone` component hold delay time
- `moonstone/VideoPlayer` to show its controls when pressing down the first time
- `moonstone/Panel` autoFocus logic to only focus on initial render
- `moonstone/Input` text colors
- `moonstone/ExpandableInput` to focus its decorator when leaving by 5-way left/right

## [1.3.1] - 2017-06-14

### Fixed

- `moonstone/Picker` support for large text
- `moonstone/Scroller` support for focusing paging controls with the pointer
- `moonstone` CSS rules for unskinned spottable components

## [1.3.0] - 2017-06-12

### Deprecated

- `moonstone/Scroller` props `horizontal` and `vertical`. Deprecated props are replaced with `direction` prop. `horizontal` and `vertical` will be removed in 2.0.0.
- `moonstone/Panel` prop `noAutoFocus` in favor of `autoFocus="none"`

### Added

- `moonstone/Image` support for `children` prop inside images
- `moonstone/Scroller` prop `direction` which replaces `horizontal` and `vertical` props
- `moonstone/VideoPlayer` property `tooltipHideDelay` to hide tooltip with a given amount of time
- `moonstone/VideoPlayer` property `pauseAtEnd` to pause when it reaches either the start or the end of the video
- `moonstone/VideoPlayer` methods `fastForward`, `getMediaState`, `jump`, `pause`, `play`, `rewind`, and `seek` to allow external interaction with the player. See docs for example usage.

### Changed

- `moonstone/Skinnable` to support context and allow it to be added to any component to be individually skinned. This includes a further optimization in skinning which consolidates all color assignments into a single block, so non-color rules aren't unnecessarily duplicated.
- `moonstone/Skinnable` light and dark skin names ("moonstone-light" and "moonstone") to "light" and "dark", respectively
- `moonstone/VideoPlayer` to set play/pause icon to display "play" when rewinding or fast forwarding
- `moonstone/VideoPlayer` to rewind or fast forward when previous command is slow-forward or slow-rewind respectively
- `moonstone/VideoPlayer` to fast forward when previous command is slow-forward and it reaches the last of its play rate
- `moonstone/VideoPlayer` to not play video on reload when `noAutoPlay` is `true`
- `moonstone/VideoPlayer` property `feedbackHideDelay`'s default value to `3000`
- `moonstone/Notification` to break line in characters in ja and zh locale
- `moonstone/Notification` to align texts left in LTR locale and right in RTL locale
- `moonstone/VideoPlayer` to simulate rewind functionality on non-webOS platforms only

### Fixed

- `moonstone/ExpandableItem` to correct the `titleIcon` when using `open` and `disabled`
- `moonstone/GridListImageItem` to center its selection icon on the image instead of the item
- `moonstone/Input` to have correct `Tooltip` position in `RTL`
- `moonstone/SwitchItem` to not unintentionally overflow `Scroller` containers, causing them to jump to the side when focusing
- `moonstone/VideoPlayer` to fast forward properly when video is at paused state
- `moonstone/VideoPlayer` to correctly change sources
- `moonstone/VideoPlayer` to show or hide feedback tooltip properly
- `moonstone/DateTimeDecorator` to work properly with `RadioControllerDecorator`
- `moonstone/Picker` in joined, large text mode so the arrows are properly aligned and sized
- `moonstone/Icon` to reflect the same proportion in relation to its size in large-text mode

## [1.2.0] - 2017-05-17

### Deprecated

- `moonstone/Scroller` and other scrolling components option `indexToFocus` in `scrollTo` method to be removed in 2.0.0

### Added

- `moonstone/Slider` and `moonstone/IncrementSlider` prop `noFill` to support a style without the fill
- `moonstone/Marquee` property `rtl` to set directionality to right-to-left
- `moonstone/VirtualList.GridListImageItem` property `selectionOverlay` to add custom component for selection overlay
- `moonstone/MoonstoneDecorator` property `skin` to let an app choose its skin: "moonstone" and "moonstone-light" are now available
- `moonstone/FormCheckboxItem`
- `moonstone/FormCheckbox`, a standalone checkbox, to support `moonstone/FormCheckboxItem`
- `moonstone/Input` props `invalid` and `invalidMessage` to display a tooltip when input value is invalid
- `moonstone/Scroller` and other scrolling components option `focus` in `scrollTo()` method
- `moonstone/Scroller` and other scrolling components property `spottableScrollbar`
- `moonstone/Icon.IconList` icons: `arrowshrinkleft` and `arrowshrinkright`

### Changed

- `moonstone/Picker` arrow icon for `joined` picker: small when not spotted, hidden when it reaches the end of the picker
- `moonstone/Checkbox` and `moonstone/CheckboxItem` to reflect the latest design
- `moonstone/MoonstoneDecorator/fontGenerator` was refactored to use the browser's FontFace API to dynamically load locale fonts
- `moonstone/VideoPlayer` space allotment on both sides of the playback controls to support 4 buttons; consequently the "more" controls area has shrunk by the same amount
- `moonstone/VideoPlayer` to not disable media button (play/pause)
- `moonstone/Scroller` and other scrolling components so that paging controls are not spottable by default with 5-way
- `moonstone/VideoPlayer`'s more/less button to use updated arrow icon

### Fixed

- `moonstone/MarqueeDecorator` to properly stop marquee on items with `'marqueeOnHover'`
- `moonstone/ExpandableList` to work properly with object-based children
- `moonstone/styles/fonts.less` to restore the Moonstone Icon font to request the local system font by default. Remember to update your webOS build to get the latest version of the font so you don't see empty boxes for your icons.
- `moonstone/Picker` and `moonstone/RangePicker` to now use the correct size from Enyo (60px v.s. 84px) for icon buttons
- `moonstone/Scroller` and other scrolling components to apply ri.scale properly
- `moonstone/Panel` to not cover a `Panels`'s `ApplicationCloseButton` when not using a `Header`
- `moonstone/IncrementSlider` to show tooltip when buttons focused

## [1.1.0] - 2017-04-21

### Deprecated

- `moonstone/ExpandableInput` property `onInputChange`

### Added

- `moonstone/Panels.Panel` prop and `moonstone/MoonstoneDecorator` config option: `noAutoFocus` to support prevention of setting automatic focus after render
- `moonstone/VideoPlayer` props: `backwardIcon`, `forwardIcon`, `jumpBackwardIcon`, `jumpForwardIcon`, `pauseIcon`, and `playIcon` to support icon customization of the player
- `moonstone/VideoPlayer` props `jumpButtonsDisabled` and `rateButtonsDisabled` for disabling the pairs of buttons when it's inappropriate for the playing media
- `moonstone/VideoPlayer` property `playbackRateHash` to support custom playback rates
- `moonstone/VideoPlayer` callback prop `onControlsAvailable` which fires when the players controls show or hide
- `moonstone/Image` support for `onLoad` and `onError` events
- `moonstone/VirtualList.GridListImageItem` prop `placeholder`
- `moonstone/Divider` property `preserveCase` to display text without capitalizing it

### Changed

- `moonstone/Slider` colors and sizing to match the latest designs
- `moonstone/ProgressBar` to position correctly with other components nearby
- `moonstone/Panels` breadcrumb to no longer have a horizontal line above it
- `moonstone/Transition` to measure itself when the CPU is idle
- style for disabled opacity from 0.4 to 0.3
- `moonstone/Button` colors for transparent and translucent background opacity when disabled
- `moonstone/ExpandableInput` property `onInputChange` to fire along with `onChange`. `onInputChange` is deprecated and will be removed in a future update.
- `Moonstone.ttf` font to include new icons
- `moonstone/Icon` to reference additional icons

### Fixed

- `moonstone/Popup` and `moonstone/ContextualPopupDecorator` 5-way navigation behavior
- `moonstone/Input` to not spot its own input decorator on 5-way out
- `moonstone/VideoPlayer` to no longer render its `children` in multiple places
- `moonstone/Button` text color when used on a neutral (light) background in some cases
- `moonstone/Popup` background opacity
- `moonstone/Marquee` to recalculate properly when its contents change
- `moonstone/TimePicker` to display time in correct order
- `moonstone/Scroller` to prefer spotlight navigation to its internal components

## [1.0.0] - 2017-03-31

> NOTE: We have also modified most form components to be usable in a controlled (app manages component
> state) or uncontrolled (Enact manages component state) manner. To put a component into a
> controlled state, pass in `value` (or other appropriate state property such as `selected` or
> `open`) at component creation and then respond to events and update the value as needed. To put a
> component into an uncontrolled state, do not set `value` (or equivalent), at creation. From this
> point on, Enact will manage the state and events will be sent when the state is updated. To
> specify an initial value, use the `defaultValue` (or, `defaultSelected, `defaultOpen, etc.)
> property.  See the documentation for individual components for more information.

### Added

- `moonstone/Button` property `icon` to support a built-in icon next to the text content. The Icon supports everything that `moonstone/Icon` supports, as well as a custom icon.
- `moonstone/MoonstoneDecorator` property `textSize` to resize several components to requested CMR sizes. Simply add `textSize="large"` to your `App` and the new sizes will automatically take effect.

### Changed

- `moonstone/Slider` to use the property `tooltip` instead of `noTooltip`, so the built-in tooltip is not enabled by default
- `moonstone/IncrementSlider` to include tooltip documentation
- `moonstone/ExpandableList` to accept an array of objects as children which are spread onto the generated components
- `moonstone/CheckboxItem` style to match the latest designs, with support for the `moonstone/Checkbox` to be on either the left or the right side by using the `iconPosition` property
- `moonstone/VideoPlayer` to supply every event callback-method with an object representing the VideoPlayer's current state, including: `currentTime`, `duration`, `paused`, `proportionLoaded`, and `proportionPlayed`

### Fixed

- `moonstone/Panels.Panel` behavior for remembering focus on unmount and setting focus after render
- `moonstone/VirtualList.VirtualGridList` showing empty items when items are continuously added dynamically
- `moonstone/Picker` to marquee on focus once again

## [1.0.0-beta.4] - 2017-03-10

### Added

- `moonstone/VirtualList` `indexToFocus` option to `scrollTo` method to focus on item with specified index
- `moonstone/IconButton` and `moonstone/Button` `color` property to add a remote control key color to the button
- `moonstone/Scrollbar` property `disabled` to disable both paging controls when it is true
- `moonstone/VirtualList` parameter `moreInfo` to pass `firstVisibleIndex` and `lastVisibleIndex` when scroll events are firing
- Accessibility support to UI components
- `moonstone/VideoPlayer` property `onUMSMediaInfo` to support the custom webOS “umsmediainfo” event
- `moonstone/Region` component which encourages wrapping components for improved accessibility rather than only preceding the components with a `moonstone/Divider`
- `moonstone/Slider` tooltip. It's enabled by default and comes with options like `noTooltip`, `tooltipAsPercent`, and `tooltipSide`. See the component docs for more details.
- `moonstone/Panels.Panel` property `hideChildren` to defer rendering children
- `moonstone/Spinner` properties `blockClickOn` and `scrim` to block click events behind spinner
- `moonstone/VirtualList` property `clientSize` to specify item dimensions instead of measuring them

### Changed

- `moonstone/VirtualGridImageItem` styles to reduce redundant style code app side
- `moonstone/VirtualList` and `moonstone/VirtualGridList` to add essential CSS for list items automatically
- `moonstone/VirtualList` and `moonstone/VirtualGridList` to not add `data-index` to their item DOM elements directly, but to pass `data-index` as the parameter of their `component` prop like the `key` parameter of their `component` prop
- `moonstone/ExpandableItem` and derivatives to defer focusing the contents until animation completes
- `moonstone/LabeledItem`, `moonstone/ExpandableItem`, `moonstone/ExpandableList` to each support the `node` type in their `label` property. Best used with `ui/Slottable`.

### Fixed

- `moonstone/VirtualList.GridListImageItem` to have proper padding size according to the existence of caption/subcaption
- `moonstone/Scroller` and other scrolling components to display scrollbars with proper size
- `moonstone/VirtualGridList` to not be truncated

### Removed

- `moonstone/Scroller` and other scrolling components property `hideScrollbars` and replaced it with `horizontalScrollbar` and `verticalScrollbar`

## [1.0.0-beta.3] - 2017-02-21

### Added

- `moonstone/VideoPlayer` support for 5-way show/hide of media playback controls
- `moonstone/VideoPlayer` property `feedbackHideDelay`
- `moonstone/Slider` property `onKnobMove` to fire when the knob position changes, independently from the `moonstone/Slider` value
- `moonstone/Slider` properties `active`, `disabled`, `knobStep`, `onActivate`, `onDecrement`, and `onIncrement` as part of enabling 5-way support to `moonstone/Slider`, `moonstone/IncrementSlider` and the media slider for `moonstone/VideoPlayer`
- `moonstone/Slider` now supports `children` which are added to the `Slider`'s knob, and follow it as it moves
- `moonstone/ExpandableInput` properties `iconAfter` and `iconBefore` to display icons after and before the input, respectively
- `moonstone/Dialog` property `preserveCase`, which affects `title` text

### Changed

- `moonstone/IncrementSlider` to change when the buttons are held down
- `moonstone/Marquee` to allow disabled marquees to animate
- `moonstone/Dialog` to marquee `title` and `titleBelow`
- `moonstone/Marquee.MarqueeController` config option `startOnFocus` to `marqueeOnFocus`. `startOnFocus` is deprecated and will be removed in a future update.
- `moonstone/Button`, `moonstone/IconButton`, `moonstone/Item` to not forward `onClick` when `disabled`

### Fixed

- `moonstone/Marquee.MarqueeController` to start marquee on newly registered components when controller has focus and to restart synced marquees after completion
- `moonstone/Scroller` to recalculate when an expandable child opens
- `spotlightDisabled` property support for spottable moonstone components
- `moonstone/Popup` and `moonstone/ContextualPopupDecorator` so that when the popup is closed, spotlight focus returns to the control that had focus prior to the popup opening
- `moonstone/Input` to not get focus when disabled

## [1.0.0-beta.2] - 2017-01-30

### Added

- `moonstone/Panels.Panel` property `showChildren` to support deferring rendering the panel body until animation completes
- `moonstone/MarqueeDecorator` property `invalidateProps` that specifies which props cause the marquee distance to be invalidated
- developer-mode warnings to several components to warn when values are out-of-range
- `moonstone/Divider` property `spacing` which adjusts the amount of empty space above and below the `Divider`. `'normal'`, `'small'`, `'medium'`, `'large'`, and `'none'` are available.
- `moonstone/Picker` when `joined` the ability to be incremented and decremented by arrow keys
- `onSpotlightDisappear` event property support for spottable moonstone components
- `moonstone/VideoPlayer` property `titleHideDelay`

### Changed

- `moonstone/Panels.Panels` and variations to defer rendering the children of contained `Panel` instances until animation completes
- `moonstone/ProgressBar` properties `progress` and `backgroundProgress` to accept a number between 0 and 1
- `moonstone/Slider` and `moonstone/IncrementSlider` property `backgroundPercent` to `backgroundProgress` which now accepts a number between 0 and 1
- `moonstone/Slider` to not ignore `value` prop when it is the same as the previous value
- `moonstone/Picker` component's buttons to reverse their operation such that 'up' selects the previous item and 'down' the next
- `moonstone/Picker` and derivatives may now use numeric width, which represents the amount of characters to use for sizing. `width={4}` represents four characters, `2` for two characters, etc. `width` still accepts the size-name strings.
- `moonstone/Divider` to now behave as a simple horizontal line when no text content is provided
- `moonstone/Scroller` and other scrolling components to not display scrollbar controls by default
- `moonstone/DatePicker` and `moonstone/TimePicker` to emit `onChange` event whenever the value is changed, not just when the component is closed

### Removed

- `moonstone/ProgressBar` properties `min` and `max`

### Fixed

- `moonstone/IncrementSlider` so that the knob is spottable via pointer, and 5-way navigation between the knob and the increment/decrement buttons is functional
- `moonstone/Slider` and `moonstone/IncrementSlider` to not fire `onChange` for value changes from props

## [1.0.0-beta.1] - 2016-12-30

### Added

- `moonstone/VideoPlayer` and `moonstone/TooltipDecorator` components and samples
- `moonstone/Panels.Panels` property `onBack` to support `ui/Cancelable`
- `moonstone/VirtualFlexList` Work-In-Progress component to support variably sized rows or columns
- `moonstone/ExpandableItem` properties `autoClose` and `lockBottom`
- `moonstone/ExpandableList` properties `noAutoClose` and `noLockBottom`
- `moonstone/Picker` property `reverse`
- `moonstone/ContextualPopup` property `noAutoDismiss`
- `moonstone/Dialog` property `scrimType`
- `moonstone/Popup` property `spotlightRestrict`

### Changed

- `moonstone/Panels.Routable` to require a `navigate` configuration property indicating the event callback for back or cancel actions
- `moonstone/MarqueeController` focus/blur handling to start and stop synchronized `moonstone/Marquee` components
- `moonstone/ExpandableList` property `autoClose` to `closeOnSelect` to disambiguate it from the added `autoClose` on 5-way up
- `moonstone/ContextualPopupDecorator.ContextualPopupDecorator` component's `onCloseButtonClick` property to `onClose`
- `moonstone/Dialog` component's `onCloseButtonClicked` property to `onClose`
- `moonstone/Spinner` component's `center` and `middle` properties to a single `centered` property
	that applies both horizontal and vertical centering
- `moonstone/Popup.PopupBase` component's `onCloseButtonClicked` property to `onCloseButtonClick`
- `moonstone/Item.ItemOverlay` component's `autoHide` property to remove the `'no'` option. The same
	effect can be achieved by omitting the property or passing `null`.
- `moonstone/VirtualGridList` to be scrolled by page when navigating with a 5-way direction key
- `moonstone/Scroller`, `moonstone/VirtualList`, `moonstone/VirtualGridList` to no longer respond to mouse down/move/up events
- all Expandables to include a state arrow UI element
- `moonstone/LabeledItem` to support a `titleIcon` property which positions just after the title text
- `moonstone/Button` to include `moonstone/TooltipDecorator`
- `moonstone/Expandable` to support being managed, radio group-style, by a component wrapped with `RadioControllerDecorator` from `ui/RadioDecorator`
- `moonstone/Picker` to animate `moonstone/Marquee` children when any part of the `moonstone/Picker` is focused
- `moonstone/VirtualList` to mute its container instead of disabling it during scroll events
- `moonstone/VirtualList`, `moonstone/VirtualGridList`, and `moonstone/Scroller` to continue scrolling when holding down the paging controls
- `moonstone/VirtualList` to require a `component` prop and not have a default value
- `moonstone/Picker` to continuously change when a button is held down by adding `ui/Holdable`.

### Fixed

- `moonstone/Popup` and `moonstone/ContextualPopup` 5-way navigation behavior using spotlight.
- Bug where a synchronized marquee whose content fit the available space would prevent restarting of the marquees
- `moonstone/Input` to show an ellipsis on the correct side based on the text directionality of the `value` or `placeholder` content.
- `moonstone/VirtualList` and `moonstone/VirtualGridList` to prevent unwanted scrolling when focused with the pointer
- `moonstone/Picker` to remove fingernail when a the pointer is held down, but the pointer is moved off the `joined` picker.
- `moonstone/LabeledItem` to include marquee on both `title` and `label`, and be synchronized

## [1.0.0-alpha.5] - 2016-12-16

No changes.

## [1.0.0-alpha.4] - 2016-12-2

### Added

- `moonstone/Popup`, `moonstone/ContextualPopupDecorator`, `moonstone/Notification`, `moonstone/Dialog` and `moonstone/ExpandableInput` components
- `ItemOverlay` component to `moonstone/Item` module
- `marqueeCentered` prop to `moonstone/MarqueeDecorator` and `moonstone/MarqueeText`
- `placeholder` prop to `moonstone/Image`
- `moonstone/MarqueeController` component to synchronize multiple `moonstone/Marquee` components
- Non-latin locale support to all existing Moonstone components
- Language-specific font support
- `moonstone/IncrementSlider` now accepts customizable increment and decrement icons, as well as `moonstone/Slider` being more responsive to external styling

### Changed

- `moonstone/Input` component's `iconStart` and `iconEnd` properties to be `iconBefore` and `iconAfter`, respectively, for consistency with `moonstone/Item.ItemOverlay` naming
- `moonstone/Icon` and `moonstone/IconButton` so the `children` property supports both font-based icons and images
- the `checked` property to `selected` for consistency across the whole framework. This allows better interoperability when switching between various components.  Affects the following: `CheckboxItem`, `RadioItem`, `SelectableItem`, `Switch`, `SwitchItem`, and `ToggleItem`. Additionally, these now use `moonstone/Item.ItemOverlay` to position and handle their Icons.
- `moonstone/Slider` and `moonstone/IncrementSlider` to be more performant. No changes were made to
	the public API.
- `moonstone/GridListImageItem` so that a placeholder image displays while loading the image, and the caption and subcaption support marqueeing
- `moonstone/MoonstoneDecorator` to add `FloatingLayerDecorator`
- `moonstone/IncrementSlider` in vertical mode looks and works as expected.

### Removed

- LESS mixins that belong in `@enact/ui`, so that only moonstone-specific mixins are contained in
this module. When authoring components and importing mixins, only the local mixins need to be
imported, as they already import the general mixins.
- the `src` property from `moonstone/Icon` and `moonston/IconButton`. Use the support for URLs in
	the `children` property as noted above.
- the `height` property from `moonstone/IncrementSlider` and `moonstone/Slider`

### Fixed

- Joined picker so that it now has correct animation when using the mouse wheel
- Bug in DatePicker/TimePicker that prevented setting of value earlier than 1969

## [1.0.0-alpha.3] - 2016-11-8

### Added

- `moonstone/BodyText`, `moonstone/DatePicker`, `moonstone/DayPicker`, `moonstone/ExpandableItem`, `moonstone/Image`, and `moonstone/TimePicker` components
- `fullBleed` prop to `moonstone/Panels/Header`. When `true`, the header content is indented and the header lines are removed.
- Application close button to `moonstone/Panels`. Fires `onApplicationClose` when clicked. Can be omitted with the `noCloseButton` prop.
- `marqueeDisabled` prop to `moonstone/Picker`
- `padded` prop to `moonstone/RangePicker`
- `forceDirection` prop to `moonstone/Marquee`. Forces the direction of `moonstone/Marquee`. Useful for when `RTL` content cannot be auto detected.

### Changed

- `data` parameter passed to `component` prop of `VirtualList`.
- `moonstone/Expandable` into a submodule of `moonstone/ExpandableItem`
- `ExpandableList` to properly support selection
- `moonstone/Divider`'s `children` property to be optional
- `moonstone/ToggleItem`'s `inline` version to have a `max-width` of `240px`
- `moonstone/Input` to use `<div>` instead of `<label>` for wrapping components. No change to
	functionality, only markup.

### Removed

- `moonstone/ExpandableCheckboxItemGroup` in favor of `ExpandableList`

## [1.0.0-alpha.2] - 2016-10-21

This version includes a lot of refactoring from the previous release. Developers need to switch to the new enact-dev command-line tool.

### Added

- New components and HOCs: `moonstone/Scroller`, `moonstone/VirtualList`, `moonstone/VirtualGridList`, `moonstone/MarqueeText`, `moonstone/Spinner`, `moonstone/ExpandableCheckboxItemGroup`, `moonstone/MarqueeDecorator`
- New options for `ui/Toggleable` HOC
- Marquee support to many components
- Image support to `moonstone/Icon` and `moonstone/IconButton`
- `dismissOnEnter` prop for `moonstone/Input`
- Many more unit tests

### Changed

- Some props for UI state were renamed to have `default` prefix where state was managed by the component. (e.g. `defaultOpen`)

### Fixed

- Many components were fixed, polished, updated and documented
- Inline docs updated to be more consistent and comprehensive<|MERGE_RESOLUTION|>--- conflicted
+++ resolved
@@ -4,11 +4,9 @@
 
 ## [unreleased]
 
-<<<<<<< HEAD
 ### Fixed
 
 - `moonstone/TimePicker` to not read out meridiem label when meridiem picker gets a focus
-=======
 ### Deprecated
 
 ### Added
@@ -31,7 +29,6 @@
 ### Changed
 
 - `moonstone/Button`, `moonstone/Checkbox`, `moonstone/FormCheckbox`, `moonstone/IconButton`, `moonstone/IncrementSlider`, `moonstone/Item`, `moonstone/Picker`, and `moonstone/RangePicker`, `moonstone/Switch` and `moonstone/VideoPlayer` to use `ui/Touchable`
->>>>>>> 174a2907
 
 ## [1.13.2] - 2017-12-14
 
