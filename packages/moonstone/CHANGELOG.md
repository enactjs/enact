--- conflicted
+++ resolved
@@ -20,12 +20,9 @@
 - `moonstone/Slider` toggling activated state when holding enter/select key
 - `moonstone/TimePicker` picker icons shifting slightly when focusing an adjacent picker
 - `moonstone/Icon` so it handles color the same way generic text does, by inheriting from the parent's color. This applies to all instances of `Icon`, `IconButton`, and `Icon` inside `Button`.
-<<<<<<< HEAD
-- `moonstone/Marquee` to restart when invalidated by a prop change and managed by a `moonstone/Marquee.MarqueeController`
-=======
 - `moonstone/VideoPlayer` to correctly position knob on mouse click
 - `moonstone/Panels.Header` to show an ellipsis for long titles with RTL text
->>>>>>> ee8361b0
+- `moonstone/Marquee` to restart when invalidated by a prop change and managed by a `moonstone/Marquee.MarqueeController`
 
 ## [1.9.3] - 2017-10-03
 
