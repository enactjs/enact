# Change Log

The following is a curated list of changes in the Enact moonstone module, newest changes on the top.

<<<<<<< HEAD
### [unreleased]

### Removed

- `moonstone/VideoPlayer` prop `preloadSource`, to be replaced by `moonstone/VideoPlayer.Video` prop `preloadSource`

### Added

- `moonstone/VideoPlayer.Video` component to support preloading video sources

### Changed

- `moonstone/VideoPlayer.videoComponent` prop to default to `ui/Media.Media` instead of `'video'`. As a result, to use a custom video element, one must pass an instance of `ui/Media` with its `mediaComponent` prop set to the desired element.
=======
## [unreleased]

### Fixed

- `moonstone/VirtualList.VirtualList`, `moonstone/VirtualList.VirtualGridList`, and `moonstone/Scroller.Scroller` scrollbar button's aria-lable in RTL
- `moonstone/VirtualList.VirtualList` and `moonstone/VirtualList.VirtualGridList` to scroll properly with all disabled items
- `moonstone/VirtualList.VirtualList` and `moonstone/VirtualList.VirtualGridList` to ignore to scroll on focus when jumping
>>>>>>> 41df8592

## [2.0.0-beta.1] - 2018-04-29

### Removed

- `moonstone/IncrementSlider` and `moonstone/Slider` props `tooltipAsPercent`, `tooltipSide`, and `tooltipForceSide`, to be replaced by `moonstone/IncrementSlider.IncrementSliderTooltip` and `moonstone/Slider.SliderTooltip` props `percent`, and `side`
- `moonstone/IncrementSlider` props `detachedKnob`, `onDecrement`, `onIncrement`, and `scrubbing`
- `moonstone/ProgressBar` props `tooltipSide` and `tooltipForceSide`, to be replaced by `moonstone/ProgressBar.ProgressBarTooltip` prop `side`
- `moonstone/Slider` props `detachedKnob`, `onDecrement`, `onIncrement`, `scrubbing`, and `onKnobMove`
- `moonstone/VideoPlayer` property `tooltipHideDelay`
- `moonstone/VideoPlayer` props `backwardIcon`, `forwardIcon`, `initialJumpDelay`, `jumpBackwardIcon`, `jumpButtonsDisabled`, `jumpDelay`, `jumpForwadIcon`, `leftComponents`, `moreButtonCloseLabel`, `moreButtonColor`, `moreButtonDisabled`, `moreButtonLabel`, `no5WayJump`, `noJumpButtons`, `noRateButtons`, `pauseIcon`, `playIcon`, `rateButtonsDisabled`, and `rightComponents`, replaced by corresponding props on `moonstone/VideoPlayer.MediaControls`
- `moonstone/VideoPlayer` props `onBackwardButtonClick`, `onForwardButtonClick`, `onJumpBackwardButtonClick`, `onJumpForwardButtonClick`, and `onPlayButtonClick`, replaced by `onRewind`, `onFastForward`, `onJumpBackward`, `onJumpForward`, `onPause`, and `onPlay`, respectively

### Added

- `moonstone/DatePicker` props `dayAriaLabel`, `dayLabel`, `monthAriaLabel`, `monthLabel`, `yearAriaLabel` and `yearLabel` to configure the label set on date pickers
- `moonstone/DayPicker` and `moonstone/DaySelector` props `dayNameLength`, `everyDayText`, `everyWeekdayText`, and `everyWeekendText`
- `moonstone/ExpandablePicker` props `checkButtonAriaLabel`, `decrementAriaLabel`, `incrementAriaLabel`, and `pickerAriaLabel` to configure the label set on each button and picker
- `moonstone/MediaOverlay` component
- `moonstone/Picker` props `aria-label`, `decrementAriaLabel`, and `incrementAriaLabel` to configure the label set on each button
- `moonstone/Popup` property `closeButtonAriaLabel` to configure the label set on popup close button
- `moonstone/ProgressBar.ProgressBarTooltip` props `percent` to format the value as a percent and `visible` to control display of the tooltip
- `moonstone/TimePicker` props `hourAriaLabel`, `hourLabel`, `meridiemAriaLabel`, `meridiemLabel`, `minuteAriaLabel`, and `minuteLabel` to configure the label set on time pickers
- `moonstone/VideoPlayer.MediaControls` component to support additional customization of the playback controls
- `moonstone/VideoPlayer` props `mediaControlsComponent`, `onRewind`, `onFastForward`, `onJumpBackward`, `onJumpForward`, `onPause`, `onPlay`, and `preloadSource`
- `moonstone/VirtualList.VirtualList` and `moonstone/VirtualList.VirtualGridList` `role="list"`
- `moonstone/VirtualList.VirtualList` and `moonstone/VirtualList.VirtualGridList` prop `wrap` to support wrap-around spotlight navigation
- `moonstone/VirtualList`, `moonstone/VirtualGridList` and `moonstone/Scroller` props `scrollRightAriaLabel`, `scrollLeftAriaLabel`, `scrollDownAriaLabel`, and `scrollUpAriaLabel` to configure the aria-label set on scroll buttons in the scrollbars

### Changed

- `moonstone/IncrementSlider` and `moonstone/Slider` prop `tooltip` to support either a boolean for the default tooltip or an element or component for a custom tooltip
- `moonstone/Input` to prevent pointer actions on other component when the input has focus
- `moonstone/ProgressBar.ProgressBarTooltip` prop `side` to support either locale-aware or locale-independent positioning
- `moonstone/ProgressBar.ProgressBarTooltip` prop `tooltip` to support custom tooltip components
- `moonstone/Scroller`, `moonstone/Picker`, and `moonstone/IncrementSlider` to retain focus on `moonstone/IconButton` when it becomes disabled

### Fixed

- `moonstone/ExpandableItem` and related expandable components to expand smoothly when used in a scroller
- `moonstone/GridListImageItem` to show proper `placeholder` and `selectionOverlay`
- `moonstone/MoonstoneDecorator` to optimize localized font loading performance
- `moonstone/Scroller` and `moonstone/VirtualList` navigation via 5-way from paging controls
- `moonstone/VideoPlayer` to render bottom controls at idle after mounting
- `moonstone/VirtualList.VirtualList` and `moonstone/VirtualList.VirtualGridList` to give initial focus
- `moonstone/VirtualList.VirtualList` and `moonstone/VirtualList.VirtualGridList` to have the default value for `dataSize`, `pageScroll`, and `spacing` props

## [2.0.0-alpha.8] - 2018-04-17

### Added

- `moonstone/Panels` property `closeButtonAriaLabel` to configure the label set on application close button

### Changed

- `moonstone/VirtualList.VirtualList` and `moonstone/VirtualList.VirtualGridList` to set its ARIA `role` to `"list"`
- `moonstone/VideoPlayer` property `title` to accept node type

### Fixed

- `moonstone/TimePicker` to show `meridiem` correctly in all locales
- `moonstone/Scrollable` scroll buttons to read out out audio guidance when button pressed down
- `moonstone/ExpandableItem` to show label properly when open and disabled
- `moonstone/Notification` to position properly in RTL locales
- `moonstone/VideoPlayer` to show controls when pressing 5-way select

## [2.0.0-alpha.7] - 2018-04-03

### Removed

- `moonstone/VirtualList.VirtualList` and `moonstone/VirtualList.VirtualGridList` prop `data` to eliminate the misunderstanding caused by the ambiguity of `data`

### Added

- `moonstone/VideoPlayer` property `noSpinner` to allow apps to show/hide spinner while loading video

### Changed

- `moonstone/VideoPlayer` to disable play/pause button when media controls are disabled
- `moonstone/VideoPlayer` property `moreButtonColor` to allow setting underline colors for more button
- `moonstone/VirtualList.VirtualList` and `moonstone/VirtualList.VirtualGridList` prop `isItemDisabled`, which accepts a function that checks if the item at the supplied index is disabled
- `moonstone/Panels.Header` support for `headerInput` so the Header can be used as an Input. See documentation for usage examples.
- `moonstone/ProgressBar` property `tooltipSide` to configure tooltip position relative to the progress bar
- `moonstone/ProgressBar` colors (affecting `moonstone/Slider` as well) for light and dark theme to match the latest designs and make them more visible when drawn over arbitrary background colors

### Fixed

- `moonstone/VideoPlayer` to correctly adjust spaces when the number of components changes in `leftComponents` and `rightComponents`
- `moonstone/VideoPlayer` to read out audio guidance every time `source` changes
- `moonstone/VideoPlayer` to display custom thumbnail node
- `moonstone/VideoPlayer` to hide more icon when right components are removed
- `moonstone/Picker` to correctly update pressed state when dragging off buttons
- `moonstone/Notification` to display when it's opened
- `moonstone/VirtualList` and `moonstone/VirtualGridList` to show Spotlight properly while navigating with page up and down keys
- `moonstone/Input` to allow navigating via left or right to other components when the input is active and the selection is at start or end of the text, respectively
- `moonstone/Panels.ActivityPanels` to correctly lay out the existing panel after adding additional panels

## [2.0.0-alpha.6] - 2018-03-22

### Removed

- `moonstone/Slider` exports `SliderFactory` and `SliderBaseFactory`
- `moonstone/IncrementSlider` exports `IncrementSliderFactory` and `IncrementSliderBaseFactory`
- `moonstone/ProgressBar`, `moonstone/Slider`, `moonstone/Slider.SliderTooltip`, `moonstone/IncrementSlider` components' `vertical` property and replaced it with `orientation`

### Added

- `moonstone/VideoPlayer` property `component` to handle custom video element
- `moonstone/IncrementSlider` properties `incrementAriaLabel` and `decrementAriaLabel` to configure the label set on each button
- `moonstone/Input` support for `small` prop
- `moonstone/ProgressBar` support for `tooltip` and `tooltipForceSide`
- `moonstone/ProgressBar`, `moonstone/Slider`, `moonstone/Slider.SliderTooltip`, `moonstone/IncrementSlider` property `orientation` to accept orientation strings like "vertical" and "horizontal" (replaced old `vertical` prop)

### Changed

- `moonstone/Input` input `height`, `vertical-align`, and `margins`. Please verify your layouts to ensure everything lines up correctly; this change may require removal of old sizing and positioning CSS which is no longer necessary.
- `moonstone/FormCheckbox` to have a small border around the circle, according to new GUI designs
- `moonstone/RadioItem` dot size and added an inner-dot to selected-focused state, according to new GUI designs
- `moonstone/ContextualPopup` prop `popupContainerId` to `popupSpotlightId`
- `moonstone/Popup` prop `containerId` to `spotlightId`
- `moonstone/VideoPlayer` prop `containerId` to `spotlightId`
- `moonstone/VirtualList.VirtualList` and `moonstone/VirtualList.VirtualGridList` prop `component` to be replaced by `itemRenderer`

### Fixed

- `moonstone/ExpandableItem` to be more performant when animating
- `moonstone/GridListImageItem` to hide overlay checkmark icon on focus when unselected
- `moonstone/GridListImageItem` to use `ui/GridListImageItem`
- `moonstone/VirtualList`, `moonstone/VirtualGridList` and `moonstone/Scroller` components to use their base UI components
- `moonstone/VirtualList` to show the selected state on hovered paging controls properly
- `moonstone/Slider` to highlight knob when selected
- `moonstone/Slider` to handle updates to its `value` prop correctly
- `moonstone/ToggleItem` to accept HTML DOM node tag names as strings for its `component` property
- `moonstone/Popup` to properly pause and resume spotlight when animating

## [2.0.0-alpha.5] - 2018-03-07

### Removed

- `moonstone/Marquee.MarqueeText`, replaced by `moonstone/Marquee.Marquee`
- `moonstone/VirtualGridList.GridListImageItem`, replaced by `moonstone/GridListImageItem`

### Changed

- `moonstone/Marquee.Marquee` to be `moonstone/Marquee.MarqueeBase`
- `moonstone/ContextualPopupDecorator` to not restore last-focused child
- `moonstone/ExpandableList` to restore focus to the first selected item after opening

### Fixed

- `moonstone/Slider` to correctly show localized percentage value in tooltip when `tooltipAsPercent` is true
- `moonstone/VirtualGridList` to show or hide its scrollbars properly
- `moonstone/Button` text to be properly centered
- `moonstone/Input` to not clip some glyphs at the start of the value

## [2.0.0-alpha.4] - 2018-02-13

### Added

- `moonstone/SlotItem` replacing `moonstone/Item.ItemOverlay`

### Removed

- `moonstone/VirtualFlexList` to be replaced by `ui/VirtualFlexList`
- `moonstone/Button` and `moonstone/IconButton` prop `noAnimation`
- `moonstone/Item.OverlayDecorator`, `moonstone/Item.Overlay`, and `moonstone/Item.ItemOverlay` to be replaced by `moonstone/SlotItem`

### Changed

- `moonstone/Marquee` to do less-costly calculations during measurement and optimized the applied styles
- `moonstone/ExpandableList` to require a unique key for each object type data

### Fixed

- `moonstone/VirtualList` to render properly with fiber reconciler
- `moonstone/VirtualList` focus option in scrollTo api
- `moonstone/ExpandableSpotlightDecorator` to not spot the title upon collapse when in `pointerMode`
- `moonstone/Spinner` to not unpause Spotlight unless it was the one to pause it
- `moonstone/Marquee` to stop when becoming disabled
- `moonstone/Input`, `moonstone/MarqueeDecorator`, and `moonstone/Slider` to prevent unnecessary focus-based updates

## [2.0.0-alpha.3] - 2018-01-18

### Removed

- `moonstone/Scroller` and `moonstone/VirtualList` option `indexToFocus` in `scrollTo` method which is deprecated from 1.2.0
- `moonstone/Scroller` props `horizontal` and `vertical` which are deprecated from 1.3.0 and replaced with `direction` prop
- `moonstone/Button` exports `ButtonFactory` and `ButtonBaseFactory`
- `moonstone/IconButton` exports `IconButtonFactory` and `IconButtonBaseFactory`

### Fixed

- `moonstone/MoonstoneDecorator` root node to fill the entire space available, which simplifies positioning and sizing for child elements (previously always measured 0 in height)
- `moonstone/VirtualList` to prevent infinite function call when a size of contents is slightly longer than a client size without a scrollbar
- `moonstone/VirtualList` to sync scroll position when clientSize changed

## [2.0.0-alpha.2] - 2017-08-29

No significant changes.

## [2.0.0-alpha.1] - 2017-08-27

### Changed

- `moonstone/Button`, `moonstone/Checkbox`, `moonstone/FormCheckbox`, `moonstone/IconButton`, `moonstone/IncrementSlider`, `moonstone/Item`, `moonstone/Picker`, and `moonstone/RangePicker`, `moonstone/Switch` and `moonstone/VideoPlayer` to use `ui/Touchable`

## [1.15.0] - 2018-02-28

### Deprecated

- `moonstone/Marquee.Marquee`, to be moved to `moonstone/Marquee.MarqueeBase` in 2.0.0
- `moonstone/Marquee.MarqueeText`, to be moved to `moonstone/Marquee.Marquee` in 2.0.0

### Fixed

- `moonstone/GridListImageItem` to display correctly

## [1.14.0] - 2018-02-23

### Deprecated

- `moonstone/VirtualFlexList`, to be replaced by `ui/VirtualFlexList` in 2.0.0
- `moonstone/VirtualGridList.GridListImageItem`, to be replaced by `moonstone/GridListImageItem` in 2.0.0
- `moonstone/Button` and `moonstone/IconButton` prop `noAnimation`, to be removed in 2.0.0
- `moonstone/Button.ButtonFactory`, `moonstone/Button.ButtonBaseFactory`, `moonstone/IconButton.IconButtonFactory`, `moonstone/IconButton.IconButtonBaseFactory`, `moonstone/IncrementSlider.IncrementSliderFactory`, `moonstone/IncrementSlider.IncrementSliderBaseFactory`, `moonstone/Slider.SliderFactory`, and `moonstone/Slider.SliderBaseFactory`, to be removed in 2.0.0
- `moonstone/Item.ItemOverlay`, to be replaced by `ui/SlotItem` in 2.0.0
- `moonstone/Item.Overlay` and `moonstone/Item.OverlayDecorator`, to be removed in 2.0.0

### Added

- `moonstone/DaySelector` component
- `moonstone/EditableIntegerPicker` component
- `moonstone/GridListImageItem` component

## [1.13.3] - 2018-01-16

### Fixed

- `moonstone/TimePicker` to not read out meridiem label when meridiem picker gets a focus
- `moonstone/Scroller` to correctly update scrollbars when the scroller's contents change

## [1.13.2] - 2017-12-14

### Fixed

- `moonstone/Panels` to maintain spotlight focus when `noAnimation` is set
- `moonstone/Panels` to not accept back key presses during transition
- `moonstone/Panels` to revert 1.13.0 fix that blurred Spotlight when transitioning panels
- `moonstone/Scroller` and other scrolling components to not show scroll thumb when only child item is updated
- `moonstone/Scroller` and other scrolling components to not hide scroll thumb immediately after scroll position reaches the top or the bottom
- `moonstone/Scroller` and other scrolling components to show scroll thumb properly when scroll position reaches the top or the bottom by paging controls

## [1.13.1] - 2017-12-06

### Fixed

- `moonstone/Slider` to not unnecessarily fire `onChange` if the initial value has not changed

## [1.13.0] - 2017-11-28

### Added

- `moonstone/VideoPlayer` props `disabled`, `loading`, `miniFeedbackHideDelay`, and `thumbnailComponent` as well as new APIs: `areControlsVisible`, `getVideoNode`, `showFeedback`, and `toggleControls`

### Fixed

- `moonstone/VirtualList` to render items from a correct index on edge cases at the top of a list
- `moonstone/VirtualList` to handle focus properly via page up at the first page and via page down at the last page
- `moonstone/Expandable` and derivatives to use the new `ease-out-quart` animation timing function to better match the aesthetic of Enyo's Expandables
- `moonstone/TooltipDecorator` to correctly display tooltip direction when locale changes
- `moonstone/Marquee` to restart animation on every resize update
- `moonstone/LabeledItem` to start marquee when hovering while disabled
- `moonstone/Marquee` to correctly start when hovering on disabled spottable components
- `moonstone/Marquee.MarqueeController` to not abort marquee when moving among components
- `moonstone/Picker` marquee issues with disabled buttons or Picker
- `moonstone/Panels` to prevent loss of spotlight issue when moving between panels
- `moonstone/VideoPlayer` to bring it in line with real-world use-cases
- `moonstone/Slider` by removing unnecessary repaints to the screen
- `moonstone/Slider` to fire `onChange` events when the knob is pressed near the boundaries
- `moonstone/VideoPlayer` to correctly position knob when interacting with media slider
- `moonstone/VideoPlayer` to not read out the focused button when the media controls hide
- `moonstone/MarqueeDecorator` to stop when unhovering a disabled component using `marqueeOn` `'focus'`
- `moonstone/Slider` to not forward `onChange` when `disabled` on `mouseUp/click`
- `moonstone/VideoPlayer` to defer rendering playback controls until needed

## [1.12.2] - 2017-11-15

### Fixed

- `moonstone/VirtualList` to scroll and focus properly by pageUp and pageDown when disabled items are in it
- `moonstone/Button` to correctly specify minimum width when in large text mode
- `moonstone/Scroller` and other scrolling components to restore last focused index when panel is changed
- `moonstone/VideoPlayer` to display time correctly in RTL locale
- `moonstone/VirtualList` to scroll correctly using page down key with disabled items
- `moonstone/Scroller` and other scrolling components to not cause a script error when scrollbar is not rendered
- `moonstone/Picker` incrementer and decrementer to not change size when focused
- `moonstone/Header` to use a slightly smaller font size for `title` in non-latin locales and a line-height for `titleBelow` and `subTitleBelow` that better meets the needs of tall-glyph languages like Tamil and Thai, as well as latin locales
- `moonstone/Scroller` and `moonstone/VirtualList` to keep spotlight when pressing a 5-way control while scrolling
- `moonstone/Panels` to prevent user interaction with panel contents during transition
- `moonstone/Slider` and related components to correctly position knob for `detachedKnob` on mouse down and fire value where mouse was positioned on mouse up
- `moonstone/DayPicker` to update day names when changing locale
- `moonstone/ExpandableItem` and all other `Expandable` components to revert 1.12.1 change to pull down from the top

## [1.12.1] - 2017-11-07

### Fixed

- `moonstone/ExpandableItem` and all other `Expandable` components to now pull down from the top instead of being revealed from the bottom, matching Enyo's design
- `moonstone/VirtualListNative` to scroll properly with page up/down keys if there is a disabled item
- `moonstone/RangePicker` to display negative values correctly in RTL
- `moonstone/Scroller` and other scrolling components to not blur scroll buttons when wheeling
- `moonstone/Scrollbar` to hide scroll thumb immediately without delay after scroll position reaches min or max
- `moonstone/Divider` to pass `marqueeOn` prop
- `moonstone/Slider` to fire `onChange` on mouse up and key up
- `moonstone/VideoPlayer` to show knob when pressed
- `moonstone/Header` to layout `titleBelow` and `subTitleBelow` correctly
- `moonstone/Header` to use correct font-weight for `subTitleBelow`
- `moonstone/VirtualList` to restore focus correctly for lists only slightly larger than the viewport

## [1.12.0] - 2017-10-27

### Fixed

- `moonstone/Scroller` and other scrolling components to prevent focusing outside the viewport when pressing a 5-way key during wheeling
- `moonstone/Scroller` to called scrollToBoundary once when focus is moved using holding child item
- `moonstone/VideoPlayer` to apply skin correctly
- `moonstone/Popup` from `last-focused` to `default-element` in `SpotlightContainerDecorator` config
- `moonstone/Panels` to retain focus when back key is pressed on breadcrumb
- `moonstone/Input` to correctly hide VKB when dismissing

## [1.11.0] - 2017-10-24

### Added

- `moonstone/VideoPlayer` properties `seekDisabled` and `onSeekFailed` to disable seek function

### Changed

- `moonstone/ExpandableList` to become `disabled` if there are no children

### Fixed

- `moonstone/Picker` to read out customized accessibility value when picker prop has `joined` and `aria-valuetext`
- `moonstone/Scroller` to apply scroll position on vertical or horizontal Scroller when child gets a focus
- `moonstone/Scroller` and other scrolling components to scroll without animation when panel is changed
- `moonstone/ContextualPopup` padding to not overlap close button
- `moonstone/Scroller` and other scrolling components to change focus via page up/down only when the scrollbar is visible
- `moonstone/Picker` to only increment one value on hold
- `moonstone/ItemOverlay` to remeasure when focused

## [1.10.1] - 2017-10-16

### Fixed

- `moonstone/Scroller` and other scrolling components to scroll via page up/down when focus is inside a Spotlight container
- `moonstone/VirtualList` and `moonstone/VirtualGridList` to scroll by 5-way keys right after wheeling
- `moonstone/VirtualList` not to move focus when a current item and the last item are located at the same line and pressing a page down key
- `moonstone/Slider` knob to follow while dragging for detached knob
- `moonstone/Header` to layout header row correctly in `standard` type
- `moonstone/Input` to not dismiss on-screen keyboard when dragging cursor out of input box
- `moonstone/Header` RTL `line-height` issue
- `moonstone/Panels` to render children on idle
- `moonstone/Scroller` and other scrolling components to limit muted spotlight container scrims to their bounds
- `moonstone/Input` to always forward `onKeyUp` event

## [1.10.0] - 2017-10-09

### Added

- `moonstone/VideoPlayer` support for designating components with `.spottable-default` as the default focus target when pressing 5-way down from the slider
- `moonstone/Slider` property `activateOnFocus` which when enabled, allows 5-way directional key interaction with the `Slider` value without pressing [Enter] first
- `moonstone/VideoPlayer` property `noMiniFeedback` to support controlling the visibility of mini feedback
- `ui/Layout`, which provides a technique for laying-out components on the screen using `Cells`, in rows or columns

### Changed

- `moonstone/Popup` to focus on mount if it’s initially opened and non-animating and to always pass an object to `onHide` and `onShow`
- `moonstone/VideoPlayer` to emit `onScrub` event and provide audio guidance when setting focus to slider

### Fixed

- `moonstone/ExpandableItem` and derivatives to restore focus to the Item if the contents were last focused when closed
- `moonstone/Slider` toggling activated state when holding enter/select key
- `moonstone/TimePicker` picker icons shifting slightly when focusing an adjacent picker
- `moonstone/Icon` so it handles color the same way generic text does, by inheriting from the parent's color. This applies to all instances of `Icon`, `IconButton`, and `Icon` inside `Button`.
- `moonstone/fonts` Museo Sans font to correct "Ti" kerning
- `moonstone/VideoPlayer` to correctly position knob on mouse click
- `moonstone/Panels.Header` to show an ellipsis for long titles with RTL text
- `moonstone/Marquee` to restart when invalidated by a prop change and managed by a `moonstone/Marquee.MarqueeController`
- `spotlight.Spotlight` method `focus()` to verify that the target element matches its container's selector rules prior to setting focus
- `moonstone/Picker` to only change picker values `onWheel` when spotted
- `moonstone/VideoPlayer` to hide descendant floating components (tooltips, contextual popups) when the media controls hide

## [1.9.3] - 2017-10-03

### Added

- `moonstone/Button` property value to `backgroundOpacity` called "lightTranslucent" to better serve colorful image backgrounds behind Buttons. This also affects `moonstone/IconButton` and `moonstone/Panels/ApplicationCloseButton`.
- `moonstone/Panels` property `closeButtonBackgroundOpacity` to support `moonstone/Panels/ApplicationCloseButton`'s `backgroundOpacity` prop

### Changed

- `Moonstone Icons` font file to include the latest designs for several icons
- `moonstone/Panels/ApplicationCloseButton` to expose its `backgroundOpacity` prop

### Fixed

- `moonstone/VirtualList` to apply "position: absolute" inline style to items
- `moonstone/Picker` to increment and decrement normally at the edges of joined picker
- `moonstone/Icon` not to read out image characters
- `moonstone/Scroller` and other scrolling components to not accumulate paging scroll by pressing page up/down in scrollbar
- `moonstone/Icon` to correctly display focused state when using external image
- `moonstone/Button` and `moonstone/IconButton` to be properly visually muted when in a muted container

## [1.9.2] - 2017-09-26

### Fixed

- `moonstone/ExpandableList` preventing updates when its children had changed

## [1.9.1] - 2017-09-25

### Fixed

- `moonstone/ExpandableList` run-time error when using an array of objects as children
- `moonstone/VideoPlayer` blocking pointer events when the controls were hidden

## [1.9.0] - 2017-09-22

### Added

- `moonstone/styles/mixins.less` mixins: `.moon-spotlight-margin()` and `.moon-spotlight-padding()`
- `moonstone/Button` property `noAnimation` to support non-animating pressed visual

### Changed

- `moonstone/TimePicker` to use "AM/PM" instead of "meridiem" for label under meridiem picker
- `moonstone/IconButton` default style to not animate on press. NOTE: This behavior will change back to its previous setting in release 2.0.0.
- `moonstone/Popup` to warn when using `scrimType` `'none'` and `spotlightRestrict` `'self-only'`
- `moonstone/Scroller` to block spotlight during scroll
- `moonstone/ExpandableItem` and derivatives to always pause spotlight before animation

### Fixed

- `moonstone/VirtualGridList` to not move focus to wrong column when scrolled from the bottom by holding the "up" key
- `moonstone/VirtualList` to focus an item properly when moving to a next or previous page
- `moonstone/Scroller` and other scrolling components to move focus toward first or last child when page up or down key is pressed if the number of children is small
- `moonstone/VirtualList` to scroll to preserved index when it exists within dataSize for preserving focus
- `moonstone/Picker` buttons to not change size
- `moonstone/Panel` to move key navigation to application close button on holding the "up" key.
- `moonstone/Picker` to show numbers when changing values rapidly
- `moonstone/Popup` layout in large text mode to show close button correctly
- `moonstone/Picker` from moving scroller when pressing 5-way keys in `joined` Picker
- `moonstone/Input` so it displays all locales the same way, without cutting off the edges of characters
- `moonstone/TooltipDecorator` to hide tooltip when 5-way keys are pressed for disabled components
- `moonstone/Picker` to not tremble in width when changing values while using a numeric width prop value
- `moonstone/Picker` to not overlap values when changing values in `vertical`
- `moonstone/ContextualPopup` pointer mode focus behavior for `spotlightRestrict='self-only'`
- `moonstone/VideoPlayer` to prevent interacting with more components in pointer mode when hidden
- `moonstone/Scroller` to not repaint its entire contents whenever partial content is updated
- `moonstone/Slider` knob positioning after its container is resized
- `moonstone/VideoPlayer` to maintain focus when media controls are hidden
- `moonstone/Scroller` to scroll expandable components into view when opening when pointer has moved elsewhere

## [1.8.0] - 2017-09-07

### Deprecated

- `moonstone/Dialog` property `showDivider`, will be replaced by `noDivider` property in 2.0.0

### Added

- `moonstone/Popup` callback property `onShow` which fires after popup appears for both animating and non-animating popups

### Changed

- `moonstone/Popup` callback property `onHide` to run on both animating and non-animating popups
- `moonstone/VideoPlayer` state `playbackRate` to media events
- `moonstone/VideoPlayer` support for `spotlightDisabled`
- `moonstone/VideoPlayer` thumbnail positioning and style
- `moonstone/VirtualList` to render when dataSize increased or decreased
- `moonstone/Dialog` style
- `moonstone/Popup`, `moonstone/Dialog`, and `moonstone/Notification` to support `node` type for children
- `moonstone/Scroller` to forward `onKeyDown` events

### Fixed

- `moonstone/Scroller` and other scrolling components to enable focus when wheel scroll is stopped
- `moonstone/VirtualList` to show scroll thumb when a preserved item is focused in a Panel
- `moonstone/Scroller` to navigate properly with 5-way when expandable child is opened
- `moonstone/VirtualList` to stop scrolling when focus is moved on an item from paging controls or outside
- `moonstone/VirtualList` to move out with 5-way navigation when the first or the last item is disabled
- `moonstone/IconButton` Tooltip position when disabled
- `moonstone/VideoPlayer` Tooltip time after unhovering
- `moonstone/VirtualList` to not show invisible items
- `moonstone/IconButton` Tooltip position when disabled
- `moonstone/VideoPlayer` to display feedback tooltip correctly when navigating in 5-way
- `moonstone/MarqueeDecorator` to work with synchronized `marqueeOn` `'render'` and hovering as well as `marqueOn` `'hover'` when moving rapidly among synchronized marquees
- `moonstone/Input` aria-label for translation
- `moonstone/Marquee` to recalculate inside `moonstone/Scroller` and `moonstone/SelectableItem` by bypassing `shouldComponentUpdate`
- `moonstone/Picker` to marquee when incrementing and decrementing values with the prop `noAnimation`

## [1.7.0] - 2017-08-23

### Deprecated

- `moonstone/TextSizeDecorator` and it will be replaced by `moonstone/AccessibilityDecorator`
- `moonstone/MarqueeDecorator` property `marqueeCentered` and `moonstone/Marquee` property `centered` will be replaced by `alignment` property in 2.0.0

### Added

- `moonstone/TooltipDecorator` config property to direct tooltip into a property instead of adding to `children`
- `moonstone/VideoPlayer` prop `thumbnailUnavailable` to fade thumbnail
- `moonstone/AccessibilityDecorator` with `highContrast` and `textSize`
- `moonstone/VideoPlayer` high contrast scrim
- `moonstone/MarqueeDecorator`and `moonstone/Marquee` property `alignment` to allow setting  alignment of marquee content

### Changed

- `moonstone/Scrollbar` to disable paging control down button properly at the bottom when a scroller size is a non-integer value
- `moonstone/VirtualList`, `moonstone/VirtualGridList`, and `moonstone/Scroller` to scroll on `keydown` event instead of `keyup` event of page up and page down keys
- `moonstone/VirtualGridList` to scroll by item via 5 way key
- `moonstone/VideoPlayer` to read target time when jump by left/right key
- `moonstone/IconButton` to not use `MarqueeDecorator` and `Uppercase`

### Fixed

- `moonstone/VirtualList` and `moonstone/VirtualGridList` to focus the correct item when page up and page down keys are pressed
- `moonstone/VirtualList` to not lose focus when moving out from the first item via 5way when it has disabled items
- `moonstone/Slider` to align tooltip with detached knob
- `moonstone/FormCheckbox` to display correct colors in light skin
- `moonstone/Picker` and `moonstone/RangePicker` to forward `onKeyDown` events when not `joined`
- `moonstone/SelectableItem` to display correct icon width and alignment
- `moonstone/LabeledItem` to always match alignment with the locale
- `moonstone/Scroller` to properly 5-way navigate from scroll buttons
- `moonstone/ExpandableList` to display correct font weight and size for list items
- `moonstone/Divider` to not italicize in non-italic locales
- `moonstone/VideoPlayer` slider knob to follow progress after being selected when seeking
- `moonstone/LabeledItem` to correctly position its icon. This affects all of the `Expandables`, `moonstone/DatePicker` and `moonstone/TimePicker`.
- `moonstone/Panels.Header` and `moonstone/Item` to prevent them from allowing their contents to overflow unexpectedly
- `moonstone/Marquee` to recalculate when vertical scrollbar appears
- `moonstone/SelectableItem` to recalculate marquee when toggled

### Removed

- `moonstone/Input` large-text mode

## [1.6.1] - 2017-08-07

### Changed

- `moonstone/Icon` and `moonstone/IconButton` to no longer fit image source to the icon's boundary

## [1.6.0] - 2017-08-04

### Added

- `moonstone/VideoPlayer` ability to seek when holding down the right and left keys. Sensitivity can be adjusted using throttling options `jumpDelay` and `initialJumpDelay`.
- `moonstone/VideoPlayer` property `no5WayJump` to disable jumping done by 5-way
- `moonstone/VideoPlayer` support for the "More" button to use tooltips
- `moonstone/VideoPlayer` properties `moreButtonLabel` and `moreButtonCloseLabel` to allow customization of the "More" button's tooltip and Aria labels
- `moonstone/VideoPlayer` property `moreButtonDisabled` to disable the "More" button
- `moonstone/Picker` and `moonstone/RangePicker` prop `aria-valuetext` to support reading custom text instead of value
- `moonstone/VideoPlayer` methods `showControls` and `hideControls` to allow external interaction with the player
- `moonstone/Scroller` support for Page Up/Page Down keys in pointer mode when no item has focus

### Changed

- `moonstone/VideoPlayer` to handle play, pause, stop, fast forward and rewind on remote controller
- `moonstone/Marquee` to also start when hovered if `marqueeOnRender` is set

### Fixed

- `moonstone/IconButton` to fit image source within `IconButton`
- `moonstone` icon font sizes for wide icons
- `moonstone/ContextualPopupDecorator` to prefer setting focus to the appropriate popup instead of other underlying controls when using 5-way from the activating control
- `moonstone/Scroller` not scrolled via 5 way when `moonstone/ExpandableList` is opened
- `moonstone/VirtualList` to not let the focus move outside of container even if there are children left when navigating with 5way
- `moonstone/Scroller` and other scrolling components to update disability of paging controls when the scrollbar is set to `visible` and the content becomes shorter
- `moonstone/VideoPlayer` to focus on hover over play/pause button when video is loading
- `moonstone/VideoPlayer` to update and display proper time while moving knob when video is paused
- `moonstone/VideoPlayer` long title overlap issues
- `moonstone/Header` to apply `marqueeOn` prop to `subTitleBelow` and `titleBelow`
- `moonstone/Picker` wheeling in `moonstone/Scroller`
- `moonstone/IncrementSlider` and `moonstone/Picker` to read value changes when selecting buttons

## [1.5.0] - 2017-07-19

### Added

- `moonstone/Slider` and `moonstone/IncrementSlider` prop `aria-valuetext` to support reading custom text instead of value
- `moonstone/TooltipDecorator` property `tooltipProps` to attach props to tooltip component
- `moonstone/Scroller` and `moonstone/VirtualList` ability to scroll via page up and page down keys
- `moonstone/VideoPlayer` tooltip-thumbnail support with the `thumbnailSrc` prop and the `onScrub` callback to fire when the knob moves and a new thumbnail is needed
- `moonstone/VirtualList` ability to navigate via 5way when there are disabled items
- `moonstone/ContextualPopupDecorator` property `popupContainerId` to support configuration of the popup's spotlight container
- `moonstone/ContextualPopupDecorator` property `onOpen` to notify containers when the popup has been opened
- `moonstone/ContextualPopupDecorator` config option `openProp` to support mapping the value of `open` property to the chosen property of wrapped component

### Changed

- `moonstone/ExpandableList` to use 'radio' as the default, and adapt 'single' mode to render as a `moonstone/RadioItem` instead of a `moonstone/CheckboxItem`
- `moonstone/VideoPlayer` to not hide pause icon when it appears
- `moonstone/ContextualPopupDecorator` to set accessibility-related props onto the container node rather than the popup node
- `moonstone/ExpandableItem`, `moonstone/ExpandableList`, `moonstone/ExpandablePicker`, `moonstone/DatePicker`, and `moonstone/TimePicker` to pause spotlight when animating in 5-way mode
- `moonstone/Spinner` to position the text content under the spinner, rather than to the right side
- `moonstone/VideoPlayer` to include hour when announcing the time while scrubbing
- `moonstone/GridListImageItem` to require a `source` prop and not have a default value

### Fixed

- `moonstone/Input` ellipsis to show if placeholder is changed dynamically and is too long
- `moonstone/Marquee` to re-evaluate RTL orientation when its content changes
- `moonstone/VirtualList` to restore focus on short lists
- `moonstone/ExpandableInput` to expand the width of its contained `moonstone/Input`
- `moonstone/Input` support for `dismissOnEnter`
- `moonstone/Input` focus management to prevent stealing focus when programmatically moved elsewhere
- `moonstone/Input` 5-way spot behavior
- `moonstone` international fonts to always be used, even when unsupported font-weights or font-styles are requested
- `moonstone/Panels.Panel` support for selecting components with `.spottable-default` as the default focus target
- `moonstone/Panels` layout in RTL locales
- `moonstone` spottable components to support `onSpotlightDown`, `onSpotlightLeft`, `onSpotlightRight`, and `onSpotlightUp` event property
- `moonstone/VirtualList` losing spotlight when the list is empty
- `moonstone/FormCheckbox` in focused state to have the correct "check" color
- `moonstone/Scroller` and other scrolling components' bug in `navigableFilter` when passed a container id

## [1.4.1] - 2017-07-05

### Changed

- `moonstone/Popup` to only call `onKeyDown` when there is a focused item in the `Popup`
- `moonstone/Scroller`, `moonstone/Picker`, and `moonstone/IncrementSlider` to automatically move focus when the currently focused `moonstone/IconButton` becomes disabled

### Fixed

- `moonstone/ContextualPopupDecorator` close button to account for large text size
- `moonstone/ContextualPopupDecorator` to not spot controls other than its activator when navigating out via 5-way
- `moonstone/Header` to set the value of `marqueeOn` for all types of headers

## [1.4.0] - 2017-06-29

### Deprecated

- `moonstone/Input` prop `noDecorator` is being replaced by `autoFocus` in 2.0.0

### Added

- `moonstone/Scrollbar` property `corner` to add the corner between vertical and horizontal scrollbars
- `moonstone/ScrollThumb` for a thumb of `moonstone/Scrollbar`
- `moonstone/styles/text.less` mixin `.locale-japanese-line-break()` to apply the correct  Japanese language line-break rules for the following multi-line components: `moonstone/BodyText`, `moonstone/Dialog`, `moonstone/Notification`, `moonstone/Popup`, and `moonstone/Tooltip`
- `moonstone/ContextualPopupDecorator` property `popupProps` to attach props to popup component
- `moonstone/VideoPlayer` property `pauseAtEnd` to control forward/backward seeking
- `moonstone/Panels/Header` prop `marqueeOn` to control marquee of header

### Changed

- `moonstone/Panels/Header` to expose its `marqueeOn` prop
- `moonstone/VideoPlayer` to automatically adjust the width of the allocated space for the side components so the media controls have more space to appear on smaller screens
- `moonstone/VideoPlayer` properties `autoCloseTimeout` and `titleHideDelay` default value to `5000`
- `moonstone/VirtualList` to support restoring focus to the last focused item
- `moonstone/Scroller` and other scrolling components to call `onScrollStop` before unmounting if a scroll is in progress
- `moonstone/Scroller` to reveal non-spottable content when navigating out of a scroller

### Fixed

- `moonstone/Dialog` to properly focus via pointer on child components
- `moonstone/VirtualList`, `moonstone/VirtualGridList`, and `moonstone/Scroller` not to be slower when scrolled to the first or the last position by wheeling
- `moonstone` component hold delay time
- `moonstone/VideoPlayer` to show its controls when pressing down the first time
- `moonstone/Panel` autoFocus logic to only focus on initial render
- `moonstone/Input` text colors
- `moonstone/ExpandableInput` to focus its decorator when leaving by 5-way left/right

## [1.3.1] - 2017-06-14

### Fixed

- `moonstone/Picker` support for large text
- `moonstone/Scroller` support for focusing paging controls with the pointer
- `moonstone` CSS rules for unskinned spottable components

## [1.3.0] - 2017-06-12

### Deprecated

- `moonstone/Scroller` props `horizontal` and `vertical`. Deprecated props are replaced with `direction` prop. `horizontal` and `vertical` will be removed in 2.0.0.
- `moonstone/Panel` prop `noAutoFocus` in favor of `autoFocus="none"`

### Added

- `moonstone/Image` support for `children` prop inside images
- `moonstone/Scroller` prop `direction` which replaces `horizontal` and `vertical` props
- `moonstone/VideoPlayer` property `tooltipHideDelay` to hide tooltip with a given amount of time
- `moonstone/VideoPlayer` property `pauseAtEnd` to pause when it reaches either the start or the end of the video
- `moonstone/VideoPlayer` methods `fastForward`, `getMediaState`, `jump`, `pause`, `play`, `rewind`, and `seek` to allow external interaction with the player. See docs for example usage.

### Changed

- `moonstone/Skinnable` to support context and allow it to be added to any component to be individually skinned. This includes a further optimization in skinning which consolidates all color assignments into a single block, so non-color rules aren't unnecessarily duplicated.
- `moonstone/Skinnable` light and dark skin names ("moonstone-light" and "moonstone") to "light" and "dark", respectively
- `moonstone/VideoPlayer` to set play/pause icon to display "play" when rewinding or fast forwarding
- `moonstone/VideoPlayer` to rewind or fast forward when previous command is slow-forward or slow-rewind respectively
- `moonstone/VideoPlayer` to fast forward when previous command is slow-forward and it reaches the last of its play rate
- `moonstone/VideoPlayer` to not play video on reload when `noAutoPlay` is `true`
- `moonstone/VideoPlayer` property `feedbackHideDelay`'s default value to `3000`
- `moonstone/Notification` to break line in characters in ja and zh locale
- `moonstone/Notification` to align texts left in LTR locale and right in RTL locale
- `moonstone/VideoPlayer` to simulate rewind functionality on non-webOS platforms only

### Fixed

- `moonstone/ExpandableItem` to correct the `titleIcon` when using `open` and `disabled`
- `moonstone/GridListImageItem` to center its selection icon on the image instead of the item
- `moonstone/Input` to have correct `Tooltip` position in `RTL`
- `moonstone/SwitchItem` to not unintentionally overflow `Scroller` containers, causing them to jump to the side when focusing
- `moonstone/VideoPlayer` to fast forward properly when video is at paused state
- `moonstone/VideoPlayer` to correctly change sources
- `moonstone/VideoPlayer` to show or hide feedback tooltip properly
- `moonstone/DateTimeDecorator` to work properly with `RadioControllerDecorator`
- `moonstone/Picker` in joined, large text mode so the arrows are properly aligned and sized
- `moonstone/Icon` to reflect the same proportion in relation to its size in large-text mode

## [1.2.0] - 2017-05-17

### Deprecated

- `moonstone/Scroller` and other scrolling components option `indexToFocus` in `scrollTo` method to be removed in 2.0.0

### Added

- `moonstone/Slider` and `moonstone/IncrementSlider` prop `noFill` to support a style without the fill
- `moonstone/Marquee` property `rtl` to set directionality to right-to-left
- `moonstone/VirtualList.GridListImageItem` property `selectionOverlay` to add custom component for selection overlay
- `moonstone/MoonstoneDecorator` property `skin` to let an app choose its skin: "moonstone" and "moonstone-light" are now available
- `moonstone/FormCheckboxItem`
- `moonstone/FormCheckbox`, a standalone checkbox, to support `moonstone/FormCheckboxItem`
- `moonstone/Input` props `invalid` and `invalidMessage` to display a tooltip when input value is invalid
- `moonstone/Scroller` and other scrolling components option `focus` in `scrollTo()` method
- `moonstone/Scroller` and other scrolling components property `spottableScrollbar`
- `moonstone/Icon.IconList` icons: `arrowshrinkleft` and `arrowshrinkright`

### Changed

- `moonstone/Picker` arrow icon for `joined` picker: small when not spotted, hidden when it reaches the end of the picker
- `moonstone/Checkbox` and `moonstone/CheckboxItem` to reflect the latest design
- `moonstone/MoonstoneDecorator/fontGenerator` was refactored to use the browser's FontFace API to dynamically load locale fonts
- `moonstone/VideoPlayer` space allotment on both sides of the playback controls to support 4 buttons; consequently the "more" controls area has shrunk by the same amount
- `moonstone/VideoPlayer` to not disable media button (play/pause)
- `moonstone/Scroller` and other scrolling components so that paging controls are not spottable by default with 5-way
- `moonstone/VideoPlayer`'s more/less button to use updated arrow icon

### Fixed

- `moonstone/MarqueeDecorator` to properly stop marquee on items with `'marqueeOnHover'`
- `moonstone/ExpandableList` to work properly with object-based children
- `moonstone/styles/fonts.less` to restore the Moonstone Icon font to request the local system font by default. Remember to update your webOS build to get the latest version of the font so you don't see empty boxes for your icons.
- `moonstone/Picker` and `moonstone/RangePicker` to now use the correct size from Enyo (60px v.s. 84px) for icon buttons
- `moonstone/Scroller` and other scrolling components to apply ri.scale properly
- `moonstone/Panel` to not cover a `Panels`'s `ApplicationCloseButton` when not using a `Header`
- `moonstone/IncrementSlider` to show tooltip when buttons focused

## [1.1.0] - 2017-04-21

### Deprecated

- `moonstone/ExpandableInput` property `onInputChange`

### Added

- `moonstone/Panels.Panel` prop and `moonstone/MoonstoneDecorator` config option: `noAutoFocus` to support prevention of setting automatic focus after render
- `moonstone/VideoPlayer` props: `backwardIcon`, `forwardIcon`, `jumpBackwardIcon`, `jumpForwardIcon`, `pauseIcon`, and `playIcon` to support icon customization of the player
- `moonstone/VideoPlayer` props `jumpButtonsDisabled` and `rateButtonsDisabled` for disabling the pairs of buttons when it's inappropriate for the playing media
- `moonstone/VideoPlayer` property `playbackRateHash` to support custom playback rates
- `moonstone/VideoPlayer` callback prop `onControlsAvailable` which fires when the players controls show or hide
- `moonstone/Image` support for `onLoad` and `onError` events
- `moonstone/VirtualList.GridListImageItem` prop `placeholder`
- `moonstone/Divider` property `preserveCase` to display text without capitalizing it

### Changed

- `moonstone/Slider` colors and sizing to match the latest designs
- `moonstone/ProgressBar` to position correctly with other components nearby
- `moonstone/Panels` breadcrumb to no longer have a horizontal line above it
- `moonstone/Transition` to measure itself when the CPU is idle
- style for disabled opacity from 0.4 to 0.3
- `moonstone/Button` colors for transparent and translucent background opacity when disabled
- `moonstone/ExpandableInput` property `onInputChange` to fire along with `onChange`. `onInputChange` is deprecated and will be removed in a future update.
- `Moonstone.ttf` font to include new icons
- `moonstone/Icon` to reference additional icons

### Fixed

- `moonstone/Popup` and `moonstone/ContextualPopupDecorator` 5-way navigation behavior
- `moonstone/Input` to not spot its own input decorator on 5-way out
- `moonstone/VideoPlayer` to no longer render its `children` in multiple places
- `moonstone/Button` text color when used on a neutral (light) background in some cases
- `moonstone/Popup` background opacity
- `moonstone/Marquee` to recalculate properly when its contents change
- `moonstone/TimePicker` to display time in correct order
- `moonstone/Scroller` to prefer spotlight navigation to its internal components

## [1.0.0] - 2017-03-31

> NOTE: We have also modified most form components to be usable in a controlled (app manages component
> state) or uncontrolled (Enact manages component state) manner. To put a component into a
> controlled state, pass in `value` (or other appropriate state property such as `selected` or
> `open`) at component creation and then respond to events and update the value as needed. To put a
> component into an uncontrolled state, do not set `value` (or equivalent), at creation. From this
> point on, Enact will manage the state and events will be sent when the state is updated. To
> specify an initial value, use the `defaultValue` (or, `defaultSelected, `defaultOpen, etc.)
> property.  See the documentation for individual components for more information.

### Added

- `moonstone/Button` property `icon` to support a built-in icon next to the text content. The Icon supports everything that `moonstone/Icon` supports, as well as a custom icon.
- `moonstone/MoonstoneDecorator` property `textSize` to resize several components to requested CMR sizes. Simply add `textSize="large"` to your `App` and the new sizes will automatically take effect.

### Changed

- `moonstone/Slider` to use the property `tooltip` instead of `noTooltip`, so the built-in tooltip is not enabled by default
- `moonstone/IncrementSlider` to include tooltip documentation
- `moonstone/ExpandableList` to accept an array of objects as children which are spread onto the generated components
- `moonstone/CheckboxItem` style to match the latest designs, with support for the `moonstone/Checkbox` to be on either the left or the right side by using the `iconPosition` property
- `moonstone/VideoPlayer` to supply every event callback-method with an object representing the VideoPlayer's current state, including: `currentTime`, `duration`, `paused`, `proportionLoaded`, and `proportionPlayed`

### Fixed

- `moonstone/Panels.Panel` behavior for remembering focus on unmount and setting focus after render
- `moonstone/VirtualList.VirtualGridList` showing empty items when items are continuously added dynamically
- `moonstone/Picker` to marquee on focus once again

## [1.0.0-beta.4] - 2017-03-10

### Added

- `moonstone/VirtualList` `indexToFocus` option to `scrollTo` method to focus on item with specified index
- `moonstone/IconButton` and `moonstone/Button` `color` property to add a remote control key color to the button
- `moonstone/Scrollbar` property `disabled` to disable both paging controls when it is true
- `moonstone/VirtualList` parameter `moreInfo` to pass `firstVisibleIndex` and `lastVisibleIndex` when scroll events are firing
- Accessibility support to UI components
- `moonstone/VideoPlayer` property `onUMSMediaInfo` to support the custom webOS “umsmediainfo” event
- `moonstone/Region` component which encourages wrapping components for improved accessibility rather than only preceding the components with a `moonstone/Divider`
- `moonstone/Slider` tooltip. It's enabled by default and comes with options like `noTooltip`, `tooltipAsPercent`, and `tooltipSide`. See the component docs for more details.
- `moonstone/Panels.Panel` property `hideChildren` to defer rendering children
- `moonstone/Spinner` properties `blockClickOn` and `scrim` to block click events behind spinner
- `moonstone/VirtualList` property `clientSize` to specify item dimensions instead of measuring them

### Changed

- `moonstone/VirtualGridImageItem` styles to reduce redundant style code app side
- `moonstone/VirtualList` and `moonstone/VirtualGridList` to add essential CSS for list items automatically
- `moonstone/VirtualList` and `moonstone/VirtualGridList` to not add `data-index` to their item DOM elements directly, but to pass `data-index` as the parameter of their `component` prop like the `key` parameter of their `component` prop
- `moonstone/ExpandableItem` and derivatives to defer focusing the contents until animation completes
- `moonstone/LabeledItem`, `moonstone/ExpandableItem`, `moonstone/ExpandableList` to each support the `node` type in their `label` property. Best used with `ui/Slottable`.

### Fixed

- `moonstone/VirtualList.GridListImageItem` to have proper padding size according to the existence of caption/subcaption
- `moonstone/Scroller` and other scrolling components to display scrollbars with proper size
- `moonstone/VirtualGridList` to not be truncated

### Removed

- `moonstone/Scroller` and other scrolling components property `hideScrollbars` and replaced it with `horizontalScrollbar` and `verticalScrollbar`

## [1.0.0-beta.3] - 2017-02-21

### Added

- `moonstone/VideoPlayer` support for 5-way show/hide of media playback controls
- `moonstone/VideoPlayer` property `feedbackHideDelay`
- `moonstone/Slider` property `onKnobMove` to fire when the knob position changes, independently from the `moonstone/Slider` value
- `moonstone/Slider` properties `active`, `disabled`, `knobStep`, `onActivate`, `onDecrement`, and `onIncrement` as part of enabling 5-way support to `moonstone/Slider`, `moonstone/IncrementSlider` and the media slider for `moonstone/VideoPlayer`
- `moonstone/Slider` now supports `children` which are added to the `Slider`'s knob, and follow it as it moves
- `moonstone/ExpandableInput` properties `iconAfter` and `iconBefore` to display icons after and before the input, respectively
- `moonstone/Dialog` property `preserveCase`, which affects `title` text

### Changed

- `moonstone/IncrementSlider` to change when the buttons are held down
- `moonstone/Marquee` to allow disabled marquees to animate
- `moonstone/Dialog` to marquee `title` and `titleBelow`
- `moonstone/Marquee.MarqueeController` config option `startOnFocus` to `marqueeOnFocus`. `startOnFocus` is deprecated and will be removed in a future update.
- `moonstone/Button`, `moonstone/IconButton`, `moonstone/Item` to not forward `onClick` when `disabled`

### Fixed

- `moonstone/Marquee.MarqueeController` to start marquee on newly registered components when controller has focus and to restart synced marquees after completion
- `moonstone/Scroller` to recalculate when an expandable child opens
- `spotlightDisabled` property support for spottable moonstone components
- `moonstone/Popup` and `moonstone/ContextualPopupDecorator` so that when the popup is closed, spotlight focus returns to the control that had focus prior to the popup opening
- `moonstone/Input` to not get focus when disabled

## [1.0.0-beta.2] - 2017-01-30

### Added

- `moonstone/Panels.Panel` property `showChildren` to support deferring rendering the panel body until animation completes
- `moonstone/MarqueeDecorator` property `invalidateProps` that specifies which props cause the marquee distance to be invalidated
- developer-mode warnings to several components to warn when values are out-of-range
- `moonstone/Divider` property `spacing` which adjusts the amount of empty space above and below the `Divider`. `'normal'`, `'small'`, `'medium'`, `'large'`, and `'none'` are available.
- `moonstone/Picker` when `joined` the ability to be incremented and decremented by arrow keys
- `onSpotlightDisappear` event property support for spottable moonstone components
- `moonstone/VideoPlayer` property `titleHideDelay`

### Changed

- `moonstone/Panels.Panels` and variations to defer rendering the children of contained `Panel` instances until animation completes
- `moonstone/ProgressBar` properties `progress` and `backgroundProgress` to accept a number between 0 and 1
- `moonstone/Slider` and `moonstone/IncrementSlider` property `backgroundPercent` to `backgroundProgress` which now accepts a number between 0 and 1
- `moonstone/Slider` to not ignore `value` prop when it is the same as the previous value
- `moonstone/Picker` component's buttons to reverse their operation such that 'up' selects the previous item and 'down' the next
- `moonstone/Picker` and derivatives may now use numeric width, which represents the amount of characters to use for sizing. `width={4}` represents four characters, `2` for two characters, etc. `width` still accepts the size-name strings.
- `moonstone/Divider` to now behave as a simple horizontal line when no text content is provided
- `moonstone/Scroller` and other scrolling components to not display scrollbar controls by default
- `moonstone/DatePicker` and `moonstone/TimePicker` to emit `onChange` event whenever the value is changed, not just when the component is closed

### Removed

- `moonstone/ProgressBar` properties `min` and `max`

### Fixed

- `moonstone/IncrementSlider` so that the knob is spottable via pointer, and 5-way navigation between the knob and the increment/decrement buttons is functional
- `moonstone/Slider` and `moonstone/IncrementSlider` to not fire `onChange` for value changes from props

## [1.0.0-beta.1] - 2016-12-30

### Added

- `moonstone/VideoPlayer` and `moonstone/TooltipDecorator` components and samples
- `moonstone/Panels.Panels` property `onBack` to support `ui/Cancelable`
- `moonstone/VirtualFlexList` Work-In-Progress component to support variably sized rows or columns
- `moonstone/ExpandableItem` properties `autoClose` and `lockBottom`
- `moonstone/ExpandableList` properties `noAutoClose` and `noLockBottom`
- `moonstone/Picker` property `reverse`
- `moonstone/ContextualPopup` property `noAutoDismiss`
- `moonstone/Dialog` property `scrimType`
- `moonstone/Popup` property `spotlightRestrict`

### Changed

- `moonstone/Panels.Routable` to require a `navigate` configuration property indicating the event callback for back or cancel actions
- `moonstone/MarqueeController` focus/blur handling to start and stop synchronized `moonstone/Marquee` components
- `moonstone/ExpandableList` property `autoClose` to `closeOnSelect` to disambiguate it from the added `autoClose` on 5-way up
- `moonstone/ContextualPopupDecorator.ContextualPopupDecorator` component's `onCloseButtonClick` property to `onClose`
- `moonstone/Dialog` component's `onCloseButtonClicked` property to `onClose`
- `moonstone/Spinner` component's `center` and `middle` properties to a single `centered` property
	that applies both horizontal and vertical centering
- `moonstone/Popup.PopupBase` component's `onCloseButtonClicked` property to `onCloseButtonClick`
- `moonstone/Item.ItemOverlay` component's `autoHide` property to remove the `'no'` option. The same
	effect can be achieved by omitting the property or passing `null`.
- `moonstone/VirtualGridList` to be scrolled by page when navigating with a 5-way direction key
- `moonstone/Scroller`, `moonstone/VirtualList`, `moonstone/VirtualGridList` to no longer respond to mouse down/move/up events
- all Expandables to include a state arrow UI element
- `moonstone/LabeledItem` to support a `titleIcon` property which positions just after the title text
- `moonstone/Button` to include `moonstone/TooltipDecorator`
- `moonstone/Expandable` to support being managed, radio group-style, by a component wrapped with `RadioControllerDecorator` from `ui/RadioDecorator`
- `moonstone/Picker` to animate `moonstone/Marquee` children when any part of the `moonstone/Picker` is focused
- `moonstone/VirtualList` to mute its container instead of disabling it during scroll events
- `moonstone/VirtualList`, `moonstone/VirtualGridList`, and `moonstone/Scroller` to continue scrolling when holding down the paging controls
- `moonstone/VirtualList` to require a `component` prop and not have a default value
- `moonstone/Picker` to continuously change when a button is held down by adding `ui/Holdable`.

### Fixed

- `moonstone/Popup` and `moonstone/ContextualPopup` 5-way navigation behavior using spotlight.
- Bug where a synchronized marquee whose content fit the available space would prevent restarting of the marquees
- `moonstone/Input` to show an ellipsis on the correct side based on the text directionality of the `value` or `placeholder` content.
- `moonstone/VirtualList` and `moonstone/VirtualGridList` to prevent unwanted scrolling when focused with the pointer
- `moonstone/Picker` to remove fingernail when a the pointer is held down, but the pointer is moved off the `joined` picker.
- `moonstone/LabeledItem` to include marquee on both `title` and `label`, and be synchronized

## [1.0.0-alpha.5] - 2016-12-16

No changes.

## [1.0.0-alpha.4] - 2016-12-2

### Added

- `moonstone/Popup`, `moonstone/ContextualPopupDecorator`, `moonstone/Notification`, `moonstone/Dialog` and `moonstone/ExpandableInput` components
- `ItemOverlay` component to `moonstone/Item` module
- `marqueeCentered` prop to `moonstone/MarqueeDecorator` and `moonstone/MarqueeText`
- `placeholder` prop to `moonstone/Image`
- `moonstone/MarqueeController` component to synchronize multiple `moonstone/Marquee` components
- Non-latin locale support to all existing Moonstone components
- Language-specific font support
- `moonstone/IncrementSlider` now accepts customizable increment and decrement icons, as well as `moonstone/Slider` being more responsive to external styling

### Changed

- `moonstone/Input` component's `iconStart` and `iconEnd` properties to be `iconBefore` and `iconAfter`, respectively, for consistency with `moonstone/Item.ItemOverlay` naming
- `moonstone/Icon` and `moonstone/IconButton` so the `children` property supports both font-based icons and images
- the `checked` property to `selected` for consistency across the whole framework. This allows better interoperability when switching between various components.  Affects the following: `CheckboxItem`, `RadioItem`, `SelectableItem`, `Switch`, `SwitchItem`, and `ToggleItem`. Additionally, these now use `moonstone/Item.ItemOverlay` to position and handle their Icons.
- `moonstone/Slider` and `moonstone/IncrementSlider` to be more performant. No changes were made to
	the public API.
- `moonstone/GridListImageItem` so that a placeholder image displays while loading the image, and the caption and subcaption support marqueeing
- `moonstone/MoonstoneDecorator` to add `FloatingLayerDecorator`
- `moonstone/IncrementSlider` in vertical mode looks and works as expected.

### Removed

- LESS mixins that belong in `@enact/ui`, so that only moonstone-specific mixins are contained in
this module. When authoring components and importing mixins, only the local mixins need to be
imported, as they already import the general mixins.
- the `src` property from `moonstone/Icon` and `moonston/IconButton`. Use the support for URLs in
	the `children` property as noted above.
- the `height` property from `moonstone/IncrementSlider` and `moonstone/Slider`

### Fixed

- Joined picker so that it now has correct animation when using the mouse wheel
- Bug in DatePicker/TimePicker that prevented setting of value earlier than 1969

## [1.0.0-alpha.3] - 2016-11-8

### Added

- `moonstone/BodyText`, `moonstone/DatePicker`, `moonstone/DayPicker`, `moonstone/ExpandableItem`, `moonstone/Image`, and `moonstone/TimePicker` components
- `fullBleed` prop to `moonstone/Panels/Header`. When `true`, the header content is indented and the header lines are removed.
- Application close button to `moonstone/Panels`. Fires `onApplicationClose` when clicked. Can be omitted with the `noCloseButton` prop.
- `marqueeDisabled` prop to `moonstone/Picker`
- `padded` prop to `moonstone/RangePicker`
- `forceDirection` prop to `moonstone/Marquee`. Forces the direction of `moonstone/Marquee`. Useful for when `RTL` content cannot be auto detected.

### Changed

- `data` parameter passed to `component` prop of `VirtualList`.
- `moonstone/Expandable` into a submodule of `moonstone/ExpandableItem`
- `ExpandableList` to properly support selection
- `moonstone/Divider`'s `children` property to be optional
- `moonstone/ToggleItem`'s `inline` version to have a `max-width` of `240px`
- `moonstone/Input` to use `<div>` instead of `<label>` for wrapping components. No change to
	functionality, only markup.

### Removed

- `moonstone/ExpandableCheckboxItemGroup` in favor of `ExpandableList`

## [1.0.0-alpha.2] - 2016-10-21

This version includes a lot of refactoring from the previous release. Developers need to switch to the new enact-dev command-line tool.

### Added

- New components and HOCs: `moonstone/Scroller`, `moonstone/VirtualList`, `moonstone/VirtualGridList`, `moonstone/MarqueeText`, `moonstone/Spinner`, `moonstone/ExpandableCheckboxItemGroup`, `moonstone/MarqueeDecorator`
- New options for `ui/Toggleable` HOC
- Marquee support to many components
- Image support to `moonstone/Icon` and `moonstone/IconButton`
- `dismissOnEnter` prop for `moonstone/Input`
- Many more unit tests

### Changed

- Some props for UI state were renamed to have `default` prefix where state was managed by the component. (e.g. `defaultOpen`)

### Fixed

- Many components were fixed, polished, updated and documented
- Inline docs updated to be more consistent and comprehensive<|MERGE_RESOLUTION|>--- conflicted
+++ resolved
@@ -2,7 +2,6 @@
 
 The following is a curated list of changes in the Enact moonstone module, newest changes on the top.
 
-<<<<<<< HEAD
 ### [unreleased]
 
 ### Removed
@@ -16,15 +15,12 @@
 ### Changed
 
 - `moonstone/VideoPlayer.videoComponent` prop to default to `ui/Media.Media` instead of `'video'`. As a result, to use a custom video element, one must pass an instance of `ui/Media` with its `mediaComponent` prop set to the desired element.
-=======
-## [unreleased]
 
 ### Fixed
 
 - `moonstone/VirtualList.VirtualList`, `moonstone/VirtualList.VirtualGridList`, and `moonstone/Scroller.Scroller` scrollbar button's aria-lable in RTL
 - `moonstone/VirtualList.VirtualList` and `moonstone/VirtualList.VirtualGridList` to scroll properly with all disabled items
 - `moonstone/VirtualList.VirtualList` and `moonstone/VirtualList.VirtualGridList` to ignore to scroll on focus when jumping
->>>>>>> 41df8592
 
 ## [2.0.0-beta.1] - 2018-04-29
 
