--- conflicted
+++ resolved
@@ -61,14 +61,11 @@
 - `moonstone/VideoPlayer` to correctly change sources
 - `moonstone/VideoPlayer` to show or hide feedback tooltip properly
 - `moonstone/DateTimeDecorator` to work properly with `RadioControllerDecorator`
-<<<<<<< HEAD
 - `moonstone` component hold delay time
 
 ### Removed
-=======
 - `moonstone/Picker` in joined, large text mode so the arrows are properly aligned and sized
 - `moonstone/Icon` to reflect the same proportion in relation to its size in large-text mode
->>>>>>> 487333fd
 
 ## [1.2.0] - 2017-05-17
 
