--- conflicted
+++ resolved
@@ -27,12 +27,9 @@
 - `moonstone/FormCheckbox` to display correct colors in light skin
 - `moonstone/Picker` and `moonstone/RangePicker` to forward `onKeyDown` events when not `joined`
 - `moonstone/SelectableItem` to display correct icon width and alignment
-<<<<<<< HEAD
 - `moonstone/LabeledItem` to align correctly with RTL texts
-=======
 - `moonstone/Scroller` to properly 5-way navigate from scroll buttons
 - `moonstone/ExpandableList` to display correct font weight and size for list items
->>>>>>> daa0594e
 
 ## [1.6.1] - 2017-08-07
 
