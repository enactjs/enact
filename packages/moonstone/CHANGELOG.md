--- conflicted
+++ resolved
@@ -4,7 +4,6 @@
 
 ## [unreleased]
 
-<<<<<<< HEAD
 ## Removed
 
 - `moonstone/Dialog` properties `preserveCase` and `showDivider`, replaced by `casing` and `noDivider` respectively
@@ -14,7 +13,7 @@
 - `moonstone/Panels.Header` property `preserveCase`, replaced by `casing`
 - `moonstone/Panels.Panel` property `noAutoFocus`, replaced by `autoFocus`
 - `moonstone/TooltipDecorator` property `tooltipPreserveCase`, replaced by `tooltipCasing`
-=======
+
 ### Fixed
 
 - `moonstone/TooltipDecorator` to hide when `onDismiss` has been invoked
@@ -23,7 +22,6 @@
 ### Changed
 
 - `moonstone/VideoPlayer` container changes to provide a more natural 5-way focus behavior
->>>>>>> 7157dd59
 
 ## [2.0.0-beta.6] - 2018-06-04
 
