# Change Log

The following is a curated list of changes in the Enact moonstone module, newest changes on the top.

## [unreleased]

### Deprecated

### Added

### Changed

- `moonstone/MoonstoneDecorator` root node to fill the entire space available, which simplifies positioning and sizing for child elements (previously always measured 0 in height)

### Fixed

- `moonstone/VirtualList` to prevent infinite function call when a size of contents is slightly longer than a client size without a scrollbar
- `moonstone/VirtualList` to sync scroll position when clientSize changed

## [2.0.0-alpha.2] - 2017-08-29

No significant changes.

## [2.0.0-alpha.1] - 2017-08-27

### Changed

- `moonstone/Button`, `moonstone/Checkbox`, `moonstone/FormCheckbox`, `moonstone/IconButton`, `moonstone/IncrementSlider`, `moonstone/Item`, `moonstone/Picker`, and `moonstone/RangePicker`, `moonstone/Switch` and `moonstone/VideoPlayer` to use `ui/Touchable`

## [1.13.2] - 2017-12-14

### Fixed

- `moonstone/Panels` to maintain spotlight focus when `noAnimation` is set
- `moonstone/Panels` to not accept back key presses during transition
- `moonstone/Panels` to revert 1.13.0 fix that blurred Spotlight when transitioning panels
- `moonstone/Scroller` and other scrolling components to not show scroll thumb when only child item is updated
- `moonstone/Scroller` and other scrolling components to not hide scroll thumb immediately after scroll position reaches the top or the bottom
- `moonstone/Scroller` and other scrolling components to show scroll thumb properly when scroll position reaches the top or the bottom by paging controls

## [1.13.1] - 2017-12-06

### Fixed

- `moonstone/Slider` to not unnecessarily fire `onChange` if the initial value has not changed

## [1.13.0] - 2017-11-28

### Added

- `moonstone/VideoPlayer` props `disabled`, `loading`, `miniFeedbackHideDelay`, and `thumbnailComponent` as well as new APIs: `areControlsVisible`, `getVideoNode`, `showFeedback`, and `toggleControls`

### Fixed

- `moonstone/VirtualList` to render items from a correct index on edge cases at the top of a list
- `moonstone/VirtualList` to handle focus properly via page up at the first page and via page down at the last page
- `moonstone/Expandable` and derivatives to use the new `ease-out-quart` animation timing function to better match the aesthetic of Enyo's Expandables
- `moonstone/TooltipDecorator` to correctly display tooltip direction when locale changes
- `moonstone/Marquee` to restart animation on every resize update
- `moonstone/LabeledItem` to start marquee when hovering while disabled
- `moonstone/Marquee` to correctly start when hovering on disabled spottable components
- `moonstone/Marquee.MarqueeController` to not abort marquee when moving among components
- `moonstone/Picker` marquee issues with disabled buttons or Picker
- `moonstone/Panels` to prevent loss of spotlight issue when moving between panels
- `moonstone/VideoPlayer` to bring it in line with real-world use-cases
- `moonstone/Slider` by removing unnecessary repaints to the screen
- `moonstone/Slider` to fire `onChange` events when the knob is pressed near the boundaries
- `moonstone/VideoPlayer` to correctly position knob when interacting with media slider
- `moonstone/VideoPlayer` to not read out the focused button when the media controls hide
- `moonstone/MarqueeDecorator` to stop when unhovering a disabled component using `marqueeOn` `'focus'`
- `moonstone/Slider` to not forward `onChange` when `disabled` on `mouseUp/click`
- `moonstone/VideoPlayer` to defer rendering playback controls until needed

## [1.12.2] - 2017-11-15

### Fixed

- `moonstone/VirtualList` to scroll and focus properly by pageUp and pageDown when disabled items are in it
- `moonstone/Button` to correctly specify minimum width when in large text mode
- `moonstone/Scroller` and other scrolling components to restore last focused index when panel is changed
- `moonstone/VideoPlayer` to display time correctly in RTL locale
- `moonstone/VirtualList` to scroll correctly using page down key with disabled items
- `moonstone/Scroller` and other scrolling components to not cause a script error when scrollbar is not rendered
- `moonstone/Picker` incrementer and decrementer to not change size when focused
- `moonstone/Header` to use a slightly smaller font size for `title` in non-latin locales and a line-height for `titleBelow` and `subTitleBelow` that better meets the needs of tall-glyph languages like Tamil and Thai, as well as latin locales
- `moonstone/Scroller` and `moonstone/VirtualList` to keep spotlight when pressing a 5-way control while scrolling
- `moonstone/Panels` to prevent user interaction with panel contents during transition
- `moonstone/Slider` and related components to correctly position knob for `detachedKnob` on mouse down and fire value where mouse was positioned on mouse up
- `moonstone/DayPicker` to update day names when changing locale
- `moonstone/ExpandableItem` and all other `Expandable` components to revert 1.12.1 change to pull down from the top

## [1.12.1] - 2017-11-07

### Fixed

- `moonstone/ExpandableItem` and all other `Expandable` components to now pull down from the top instead of being revealed from the bottom, matching Enyo's design
- `moonstone/VirtualListNative` to scroll properly with page up/down keys if there is a disabled item
- `moonstone/RangePicker` to display negative values correctly in RTL
- `moonstone/Scroller` and other scrolling components to not blur scroll buttons when wheeling
- `moonstone/Scrollbar` to hide scroll thumb immediately without delay after scroll position reaches min or max
- `moonstone/Divider` to pass `marqueeOn` prop
- `moonstone/Slider` to fire `onChange` on mouse up and key up
- `moonstone/VideoPlayer` to show knob when pressed
- `moonstone/Header` to layout `titleBelow` and `subTitleBelow` correctly
- `moonstone/Header` to use correct font-weight for `subTitleBelow`
- `moonstone/VirtualList` to restore focus correctly for lists only slightly larger than the viewport

## [1.12.0] - 2017-10-27

### Fixed

- `moonstone/Scroller` and other scrolling components to prevent focusing outside the viewport when pressing a 5-way key during wheeling
- `moonstone/Scroller` to called scrollToBoundary once when focus is moved using holding child item
- `moonstone/VideoPlayer` to apply skin correctly
- `moonstone/Popup` from `last-focused` to `default-element` in `SpotlightContainerDecorator` config
- `moonstone/Panels` to retain focus when back key is pressed on breadcrumb
- `moonstone/Input` to correctly hide VKB when dismissing

## [1.11.0] - 2017-10-24

### Added

- `moonstone/VideoPlayer` properties `seekDisabled` and `onSeekFailed` to disable seek function

### Changed

- `moonstone/ExpandableList` to become `disabled` if there are no children

### Fixed

- `moonstone/Picker` to read out customized accessibility value when picker prop has `joined` and `aria-valuetext`
- `moonstone/Scroller` to apply scroll position on vertical or horizontal Scroller when child gets a focus
- `moonstone/Scroller` and other scrolling components to scroll without animation when panel is changed
- `moonstone/ContextualPopup` padding to not overlap close button
- `moonstone/Scroller` and other scrolling components to change focus via page up/down only when the scrollbar is visible
- `moonstone/Picker` to only increment one value on hold
- `moonstone/ItemOverlay` to remeasure when focused

## [1.10.1] - 2017-10-16

### Fixed

- `moonstone/Scroller` and other scrolling components to scroll via page up/down when focus is inside a Spotlight container
- `moonstone/VirtualList` and `moonstone/VirtualGridList` to scroll by 5-way keys right after wheeling
- `moonstone/VirtualList` not to move focus when a current item and the last item are located at the same line and pressing a page down key
- `moonstone/Slider` knob to follow while dragging for detached knob
- `moonstone/Header` to layout header row correctly in `standard` type
- `moonstone/Input` to not dismiss on-screen keyboard when dragging cursor out of input box
- `moonstone/Header` RTL `line-height` issue
- `moonstone/Panels` to render children on idle
- `moonstone/Scroller` and other scrolling components to limit muted spotlight container scrims to their bounds
- `moonstone/Input` to always forward `onKeyUp` event

## [1.10.0] - 2017-10-09

### Added

- `moonstone/VideoPlayer` support for designating components with `.spottable-default` as the default focus target when pressing 5-way down from the slider
- `moonstone/Slider` property `activateOnFocus` which when enabled, allows 5-way directional key interaction with the `Slider` value without pressing [Enter] first
- `moonstone/VideoPlayer` property `noMiniFeedback` to support controlling the visibility of mini feedback
- `ui/Layout`, which provides a technique for laying-out components on the screen using `Cells`, in rows or columns

### Changed

- `moonstone/Popup` to focus on mount if it’s initially opened and non-animating and to always pass an object to `onHide` and `onShow`
- `moonstone/VideoPlayer` to emit `onScrub` event and provide audio guidance when setting focus to slider

### Fixed

- `moonstone/ExpandableItem` and derivatives to restore focus to the Item if the contents were last focused when closed
- `moonstone/Slider` toggling activated state when holding enter/select key
- `moonstone/TimePicker` picker icons shifting slightly when focusing an adjacent picker
- `moonstone/Icon` so it handles color the same way generic text does, by inheriting from the parent's color. This applies to all instances of `Icon`, `IconButton`, and `Icon` inside `Button`.
- `moonstone/fonts` Museo Sans font to correct "Ti" kerning
- `moonstone/VideoPlayer` to correctly position knob on mouse click
- `moonstone/Panels.Header` to show an ellipsis for long titles with RTL text
- `moonstone/Marquee` to restart when invalidated by a prop change and managed by a `moonstone/Marquee.MarqueeController`
- `spotlight.Spotlight` method `focus()` to verify that the target element matches its container's selector rules prior to setting focus
- `moonstone/Picker` to only change picker values `onWheel` when spotted
- `moonstone/VideoPlayer` to hide descendant floating components (tooltips, contextual popups) when the media controls hide

## [1.9.3] - 2017-10-03

### Added

- `moonstone/Button` property value to `backgroundOpacity` called "lightTranslucent" to better serve colorful image backgrounds behind Buttons. This also affects `moonstone/IconButton` and `moonstone/Panels/ApplicationCloseButton`.
- `moonstone/Panels` property `closeButtonBackgroundOpacity` to support `moonstone/Panels/ApplicationCloseButton`'s `backgroundOpacity` prop

### Changed

- `Moonstone Icons` font file to include the latest designs for several icons
- `moonstone/Panels/ApplicationCloseButton` to expose its `backgroundOpacity` prop

### Fixed

- `moonstone/VirtualList` to apply "position: absolute" inline style to items
- `moonstone/Picker` to increment and decrement normally at the edges of joined picker
- `moonstone/Icon` not to read out image characters
- `moonstone/Scroller` and other scrolling components to not accumulate paging scroll by pressing page up/down in scrollbar
- `moonstone/Icon` to correctly display focused state when using external image
- `moonstone/Button` and `moonstone/IconButton` to be properly visually muted when in a muted container

## [1.9.2] - 2017-09-26

### Fixed

- `moonstone/ExpandableList` preventing updates when its children had changed

## [1.9.1] - 2017-09-25

### Fixed

- `moonstone/ExpandableList` run-time error when using an array of objects as children
- `moonstone/VideoPlayer` blocking pointer events when the controls were hidden

## [1.9.0] - 2017-09-22

### Added

- `moonstone/styles/mixins.less` mixins: `.moon-spotlight-margin()` and `.moon-spotlight-padding()`
- `moonstone/Button` property `noAnimation` to support non-animating pressed visual

### Changed

- `moonstone/TimePicker` to use "AM/PM" instead of "meridiem" for label under meridiem picker
- `moonstone/IconButton` default style to not animate on press. NOTE: This behavior will change back to its previous setting in release 2.0.0.
- `moonstone/Popup` to warn when using `scrimType` `'none'` and `spotlightRestrict` `'self-only'`
- `moonstone/Scroller` to block spotlight during scroll
- `moonstone/ExpandableItem` and derivatives to always pause spotlight before animation

### Fixed

- `moonstone/VirtualGridList` to not move focus to wrong column when scrolled from the bottom by holding the "up" key
- `moonstone/VirtualList` to focus an item properly when moving to a next or previous page
- `moonstone/Scroller` and other scrolling components to move focus toward first or last child when page up or down key is pressed if the number of children is small
- `moonstone/VirtualList` to scroll to preserved index when it exists within dataSize for preserving focus
- `moonstone/Picker` buttons to not change size
- `moonstone/Panel` to move key navigation to application close button on holding the "up" key.
- `moonstone/Picker` to show numbers when changing values rapidly
- `moonstone/Popup` layout in large text mode to show close button correctly
- `moonstone/Picker` from moving scroller when pressing 5-way keys in `joined` Picker
- `moonstone/Input` so it displays all locales the same way, without cutting off the edges of characters
- `moonstone/TooltipDecorator` to hide tooltip when 5-way keys are pressed for disabled components
- `moonstone/Picker` to not tremble in width when changing values while using a numeric width prop value
- `moonstone/Picker` to not overlap values when changing values in `vertical`
- `moonstone/ContextualPopup` pointer mode focus behavior for `spotlightRestrict='self-only'`
- `moonstone/VideoPlayer` to prevent interacting with more components in pointer mode when hidden
- `moonstone/Scroller` to not repaint its entire contents whenever partial content is updated
- `moonstone/Slider` knob positioning after its container is resized
- `moonstone/VideoPlayer` to maintain focus when media controls are hidden
- `moonstone/Scroller` to scroll expandable components into view when opening when pointer has moved elsewhere

## [1.8.0] - 2017-09-07

### Deprecated

- `moonstone/Dialog` property `showDivider`, will be replaced by `noDivider` property in 2.0.0

### Added

- `moonstone/Popup` callback property `onShow` which fires after popup appears for both animating and non-animating popups

### Changed

- `moonstone/Popup` callback property `onHide` to run on both animating and non-animating popups
- `moonstone/VideoPlayer` state `playbackRate` to media events
- `moonstone/VideoPlayer` support for `spotlightDisabled`
- `moonstone/VideoPlayer` thumbnail positioning and style
- `moonstone/VirtualList` to render when dataSize increased or decreased
- `moonstone/Dialog` style
- `moonstone/Popup`, `moonstone/Dialog`, and `moonstone/Notification` to support `node` type for children
- `moonstone/Scroller` to forward `onKeyDown` events

### Fixed

- `moonstone/Scroller` and other scrolling components to enable focus when wheel scroll is stopped
- `moonstone/VirtualList` to show scroll thumb when a preserved item is focused in a Panel
- `moonstone/Scroller` to navigate properly with 5-way when expandable child is opened
- `moonstone/VirtualList` to stop scrolling when focus is moved on an item from paging controls or outside
- `moonstone/VirtualList` to move out with 5-way navigation when the first or the last item is disabled
- `moonstone/IconButton` Tooltip position when disabled
- `moonstone/VideoPlayer` Tooltip time after unhovering
- `moonstone/VirtualList` to not show invisible items
- `moonstone/IconButton` Tooltip position when disabled
- `moonstone/VideoPlayer` to display feedback tooltip correctly when navigating in 5-way
- `moonstone/MarqueeDecorator` to work with synchronized `marqueeOn` `'render'` and hovering as well as `marqueOn` `'hover'` when moving rapidly among synchronized marquees
- `moonstone/Input` aria-label for translation
- `moonstone/Marquee` to recalculate inside `moonstone/Scroller` and `moonstone/SelectableItem` by bypassing `shouldComponentUpdate`
- `moonstone/Picker` to marquee when incrementing and decrementing values with the prop `noAnimation`

## [1.7.0] - 2017-08-23

### Deprecated

- `moonstone/TextSizeDecorator` and it will be replaced by `moonstone/AccessibilityDecorator`
- `moonstone/MarqueeDecorator` property `marqueeCentered` and `moonstone/Marquee` property `centered` will be replaced by `alignment` property in 2.0.0

### Added

- `moonstone/TooltipDecorator` config property to direct tooltip into a property instead of adding to `children`
- `moonstone/VideoPlayer` prop `thumbnailUnavailable` to fade thumbnail
- `moonstone/AccessibilityDecorator` with `highContrast` and `textSize`
- `moonstone/VideoPlayer` high contrast scrim
- `moonstone/MarqueeDecorator`and `moonstone/Marquee` property `alignment` to allow setting  alignment of marquee content

### Changed

- `moonstone/Scrollbar` to disable paging control down button properly at the bottom when a scroller size is a non-integer value
- `moonstone/VirtualList`, `moonstone/VirtualGridList`, and `moonstone/Scroller` to scroll on `keydown` event instead of `keyup` event of page up and page down keys
- `moonstone/VirtualGridList` to scroll by item via 5 way key
- `moonstone/VideoPlayer` to read target time when jump by left/right key
- `moonstone/IconButton` to not use `MarqueeDecorator` and `Uppercase`

### Fixed

- `moonstone/VirtualList` and `moonstone/VirtualGridList` to focus the correct item when page up and page down keys are pressed
- `moonstone/VirtualList` to not lose focus when moving out from the first item via 5way when it has disabled items
- `moonstone/Slider` to align tooltip with detached knob
- `moonstone/FormCheckbox` to display correct colors in light skin
- `moonstone/Picker` and `moonstone/RangePicker` to forward `onKeyDown` events when not `joined`
- `moonstone/SelectableItem` to display correct icon width and alignment
- `moonstone/LabeledItem` to always match alignment with the locale
- `moonstone/Scroller` to properly 5-way navigate from scroll buttons
- `moonstone/ExpandableList` to display correct font weight and size for list items
- `moonstone/Divider` to not italicize in non-italic locales
- `moonstone/VideoPlayer` slider knob to follow progress after being selected when seeking
- `moonstone/LabeledItem` to correctly position its icon. This affects all of the `Expandables`, `moonstone/DatePicker` and `moonstone/TimePicker`.
- `moonstone/Panels.Header` and `moonstone/Item` to prevent them from allowing their contents to overflow unexpectedly
- `moonstone/Marquee` to recalculate when vertical scrollbar appears
- `moonstone/SelectableItem` to recalculate marquee when toggled

### Removed

- `moonstone/Input` large-text mode

## [1.6.1] - 2017-08-07

### Changed

- `moonstone/Icon` and `moonstone/IconButton` to no longer fit image source to the icon's boundary

## [1.6.0] - 2017-08-04

### Added

- `moonstone/VideoPlayer` ability to seek when holding down the right and left keys. Sensitivity can be adjusted using throttling options `jumpDelay` and `initialJumpDelay`.
- `moonstone/VideoPlayer` property `no5WayJump` to disable jumping done by 5-way
- `moonstone/VideoPlayer` support for the "More" button to use tooltips
- `moonstone/VideoPlayer` properties `moreButtonLabel` and `moreButtonCloseLabel` to allow customization of the "More" button's tooltip and Aria labels
- `moonstone/VideoPlayer` property `moreButtonDisabled` to disable the "More" button
- `moonstone/Picker` and `moonstone/RangePicker` prop `aria-valuetext` to support reading custom text instead of value
- `moonstone/VideoPlayer` methods `showControls` and `hideControls` to allow external interaction with the player
- `moonstone/Scroller` support for Page Up/Page Down keys in pointer mode when no item has focus

### Changed

- `moonstone/VideoPlayer` to handle play, pause, stop, fast forward and rewind on remote controller
- `moonstone/Marquee` to also start when hovered if `marqueeOnRender` is set

### Fixed

- `moonstone/IconButton` to fit image source within `IconButton`
- `moonstone` icon font sizes for wide icons
- `moonstone/ContextualPopupDecorator` to prefer setting focus to the appropriate popup instead of other underlying controls when using 5-way from the activating control
- `moonstone/Scroller` not scrolled via 5 way when `moonstone/ExpandableList` is opened
- `moonstone/VirtualList` to not let the focus move outside of container even if there are children left when navigating with 5way
- `moonstone/Scroller` and other scrolling components to update disability of paging controls when the scrollbar is set to `visible` and the content becomes shorter
- `moonstone/VideoPlayer` to focus on hover over play/pause button when video is loading
- `moonstone/VideoPlayer` to update and display proper time while moving knob when video is paused
- `moonstone/VideoPlayer` long title overlap issues
- `moonstone/Header` to apply `marqueeOn` prop to `subTitleBelow` and `titleBelow`
- `moonstone/Picker` wheeling in `moonstone/Scroller`
- `moonstone/IncrementSlider` and `moonstone/Picker` to read value changes when selecting buttons

## [1.5.0] - 2017-07-19

### Added

- `moonstone/Slider` and `moonstone/IncrementSlider` prop `aria-valuetext` to support reading custom text instead of value
- `moonstone/TooltipDecorator` property `tooltipProps` to attach props to tooltip component
- `moonstone/Scroller` and `moonstone/VirtualList` ability to scroll via page up and page down keys
- `moonstone/VideoPlayer` tooltip-thumbnail support with the `thumbnailSrc` prop and the `onScrub` callback to fire when the knob moves and a new thumbnail is needed
- `moonstone/VirtualList` ability to navigate via 5way when there are disabled items
- `moonstone/ContextualPopupDecorator` property `popupContainerId` to support configuration of the popup's spotlight container
- `moonstone/ContextualPopupDecorator` property `onOpen` to notify containers when the popup has been opened
- `moonstone/ContextualPopupDecorator` config option `openProp` to support mapping the value of `open` property to the chosen property of wrapped component

### Changed

- `moonstone/ExpandableList` to use 'radio' as the default, and adapt 'single' mode to render as a `moonstone/RadioItem` instead of a `moonstone/CheckboxItem`
- `moonstone/VideoPlayer` to not hide pause icon when it appears
- `moonstone/ContextualPopupDecorator` to set accessibility-related props onto the container node rather than the popup node
- `moonstone/ExpandableItem`, `moonstone/ExpandableList`, `moonstone/ExpandablePicker`, `moonstone/DatePicker`, and `moonstone/TimePicker` to pause spotlight when animating in 5-way mode
- `moonstone/Spinner` to position the text content under the spinner, rather than to the right side
- `moonstone/VideoPlayer` to include hour when announcing the time while scrubbing
- `moonstone/GridListImageItem` to require a `source` prop and not have a default value

### Fixed

- `moonstone/Input` ellipsis to show if placeholder is changed dynamically and is too long
- `moonstone/Marquee` to re-evaluate RTL orientation when its content changes
- `moonstone/VirtualList` to restore focus on short lists
- `moonstone/ExpandableInput` to expand the width of its contained `moonstone/Input`
- `moonstone/Input` support for `dismissOnEnter`
- `moonstone/Input` focus management to prevent stealing focus when programmatically moved elsewhere
- `moonstone/Input` 5-way spot behavior
- `moonstone` international fonts to always be used, even when unsupported font-weights or font-styles are requested
- `moonstone/Panels.Panel` support for selecting components with `.spottable-default` as the default focus target
- `moonstone/Panels` layout in RTL locales
- `moonstone` spottable components to support `onSpotlightDown`, `onSpotlightLeft`, `onSpotlightRight`, and `onSpotlightUp` event property
- `moonstone/VirtualList` losing spotlight when the list is empty
- `moonstone/FormCheckbox` in focused state to have the correct "check" color
- `moonstone/Scroller` and other scrolling components' bug in `navigableFilter` when passed a container id

## [1.4.1] - 2017-07-05

### Changed

- `moonstone/Popup` to only call `onKeyDown` when there is a focused item in the `Popup`
- `moonstone/Scroller`, `moonstone/Picker`, and `moonstone/IncrementSlider` to automatically move focus when the currently focused `moonstone/IconButton` becomes disabled

### Fixed

- `moonstone/ContextualPopupDecorator` close button to account for large text size
- `moonstone/ContextualPopupDecorator` to not spot controls other than its activator when navigating out via 5-way
- `moonstone/Header` to set the value of `marqueeOn` for all types of headers

## [1.4.0] - 2017-06-29

### Deprecated

- `moonstone/Input` prop `noDecorator` is being replaced by `autoFocus` in 2.0.0

### Added

- `moonstone/Scrollbar` property `corner` to add the corner between vertical and horizontal scrollbars
- `moonstone/ScrollThumb` for a thumb of `moonstone/Scrollbar`
- `moonstone/styles/text.less` mixin `.locale-japanese-line-break()` to apply the correct  Japanese language line-break rules for the following multi-line components: `moonstone/BodyText`, `moonstone/Dialog`, `moonstone/Notification`, `moonstone/Popup`, and `moonstone/Tooltip`
- `moonstone/ContextualPopupDecorator` property `popupProps` to attach props to popup component
- `moonstone/VideoPlayer` property `pauseAtEnd` to control forward/backward seeking
- `moonstone/Panels/Header` prop `marqueeOn` to control marquee of header

### Changed

- `moonstone/Panels/Header` to expose its `marqueeOn` prop
- `moonstone/VideoPlayer` to automatically adjust the width of the allocated space for the side components so the media controls have more space to appear on smaller screens
- `moonstone/VideoPlayer` properties `autoCloseTimeout` and `titleHideDelay` default value to `5000`
- `moonstone/VirtualList` to support restoring focus to the last focused item
- `moonstone/Scroller` and other scrolling components to call `onScrollStop` before unmounting if a scroll is in progress
- `moonstone/Scroller` to reveal non-spottable content when navigating out of a scroller

### Fixed

- `moonstone/Dialog` to properly focus via pointer on child components
- `moonstone/VirtualList`, `moonstone/VirtualGridList`, and `moonstone/Scroller` not to be slower when scrolled to the first or the last position by wheeling
- `moonstone` component hold delay time
- `moonstone/VideoPlayer` to show its controls when pressing down the first time
- `moonstone/Panel` autoFocus logic to only focus on initial render
- `moonstone/Input` text colors
- `moonstone/ExpandableInput` to focus its decorator when leaving by 5-way left/right

## [1.3.1] - 2017-06-14

### Fixed

- `moonstone/Picker` support for large text
- `moonstone/Scroller` support for focusing paging controls with the pointer
- `moonstone` CSS rules for unskinned spottable components

## [1.3.0] - 2017-06-12

### Deprecated

- `moonstone/Scroller` props `horizontal` and `vertical`. Deprecated props are replaced with `direction` prop. `horizontal` and `vertical` will be removed in 2.0.0.
- `moonstone/Panel` prop `noAutoFocus` in favor of `autoFocus="none"`

### Added

- `moonstone/Image` support for `children` prop inside images
- `moonstone/Scroller` prop `direction` which replaces `horizontal` and `vertical` props
- `moonstone/VideoPlayer` property `tooltipHideDelay` to hide tooltip with a given amount of time
- `moonstone/VideoPlayer` property `pauseAtEnd` to pause when it reaches either the start or the end of the video
- `moonstone/VideoPlayer` methods `fastForward`, `getMediaState`, `jump`, `pause`, `play`, `rewind`, and `seek` to allow external interaction with the player. See docs for example usage.

### Changed

- `moonstone/Skinnable` to support context and allow it to be added to any component to be individually skinned. This includes a further optimization in skinning which consolidates all color assignments into a single block, so non-color rules aren't unnecessarily duplicated.
- `moonstone/Skinnable` light and dark skin names ("moonstone-light" and "moonstone") to "light" and "dark", respectively
- `moonstone/VideoPlayer` to set play/pause icon to display "play" when rewinding or fast forwarding
- `moonstone/VideoPlayer` to rewind or fast forward when previous command is slow-forward or slow-rewind respectively
- `moonstone/VideoPlayer` to fast forward when previous command is slow-forward and it reaches the last of its play rate
- `moonstone/VideoPlayer` to not play video on reload when `noAutoPlay` is `true`
- `moonstone/VideoPlayer` property `feedbackHideDelay`'s default value to `3000`
- `moonstone/Notification` to break line in characters in ja and zh locale
- `moonstone/Notification` to align texts left in LTR locale and right in RTL locale
- `moonstone/VideoPlayer` to simulate rewind functionality on non-webOS platforms only

### Fixed

- `moonstone/ExpandableItem` to correct the `titleIcon` when using `open` and `disabled`
- `moonstone/GridListImageItem` to center its selection icon on the image instead of the item
- `moonstone/Input` to have correct `Tooltip` position in `RTL`
- `moonstone/SwitchItem` to not unintentionally overflow `Scroller` containers, causing them to jump to the side when focusing
- `moonstone/VideoPlayer` to fast forward properly when video is at paused state
- `moonstone/VideoPlayer` to correctly change sources
- `moonstone/VideoPlayer` to show or hide feedback tooltip properly
- `moonstone/DateTimeDecorator` to work properly with `RadioControllerDecorator`
- `moonstone/Picker` in joined, large text mode so the arrows are properly aligned and sized
- `moonstone/Icon` to reflect the same proportion in relation to its size in large-text mode

## [1.2.0] - 2017-05-17

### Deprecated

- `moonstone/Scroller` and other scrolling components option `indexToFocus` in `scrollTo` method to be removed in 2.0.0

### Added

- `moonstone/Slider` and `moonstone/IncrementSlider` prop `noFill` to support a style without the fill
- `moonstone/Marquee` property `rtl` to set directionality to right-to-left
- `moonstone/VirtualList.GridListImageItem` property `selectionOverlay` to add custom component for selection overlay
- `moonstone/MoonstoneDecorator` property `skin` to let an app choose its skin: "moonstone" and "moonstone-light" are now available
- `moonstone/FormCheckboxItem`
- `moonstone/FormCheckbox`, a standalone checkbox, to support `moonstone/FormCheckboxItem`
- `moonstone/Input` props `invalid` and `invalidMessage` to display a tooltip when input value is invalid
- `moonstone/Scroller` and other scrolling components option `focus` in `scrollTo()` method
- `moonstone/Scroller` and other scrolling components property `spottableScrollbar`
- `moonstone/Icon.IconList` icons: `arrowshrinkleft` and `arrowshrinkright`

### Changed

- `moonstone/Picker` arrow icon for `joined` picker: small when not spotted, hidden when it reaches the end of the picker
- `moonstone/Checkbox` and `moonstone/CheckboxItem` to reflect the latest design
- `moonstone/MoonstoneDecorator/fontGenerator` was refactored to use the browser's FontFace API to dynamically load locale fonts
- `moonstone/VideoPlayer` space allotment on both sides of the playback controls to support 4 buttons; consequently the "more" controls area has shrunk by the same amount
- `moonstone/VideoPlayer` to not disable media button (play/pause)
- `moonstone/Scroller` and other scrolling components so that paging controls are not spottable by default with 5-way
- `moonstone/VideoPlayer`'s more/less button to use updated arrow icon

### Fixed

- `moonstone/MarqueeDecorator` to properly stop marquee on items with `'marqueeOnHover'`
- `moonstone/ExpandableList` to work properly with object-based children
- `moonstone/styles/fonts.less` to restore the Moonstone Icon font to request the local system font by default. Remember to update your webOS build to get the latest version of the font so you don't see empty boxes for your icons.
- `moonstone/Picker` and `moonstone/RangePicker` to now use the correct size from Enyo (60px v.s. 84px) for icon buttons
- `moonstone/Scroller` and other scrolling components to apply ri.scale properly
- `moonstone/Panel` to not cover a `Panels`'s `ApplicationCloseButton` when not using a `Header`
- `moonstone/IncrementSlider` to show tooltip when buttons focused

## [1.1.0] - 2017-04-21

### Deprecated

- `moonstone/ExpandableInput` property `onInputChange`

### Added

- `moonstone/Panels.Panel` prop and `moonstone/MoonstoneDecorator` config option: `noAutoFocus` to support prevention of setting automatic focus after render
- `moonstone/VideoPlayer` props: `backwardIcon`, `forwardIcon`, `jumpBackwardIcon`, `jumpForwardIcon`, `pauseIcon`, and `playIcon` to support icon customization of the player
- `moonstone/VideoPlayer` props `jumpButtonsDisabled` and `rateButtonsDisabled` for disabling the pairs of buttons when it's inappropriate for the playing media
- `moonstone/VideoPlayer` property `playbackRateHash` to support custom playback rates
- `moonstone/VideoPlayer` callback prop `onControlsAvailable` which fires when the players controls show or hide
- `moonstone/Image` support for `onLoad` and `onError` events
- `moonstone/VirtualList.GridListImageItem` prop `placeholder`
- `moonstone/Divider` property `preserveCase` to display text without capitalizing it

### Changed

- `moonstone/Slider` colors and sizing to match the latest designs
- `moonstone/ProgressBar` to position correctly with other components nearby
- `moonstone/Panels` breadcrumb to no longer have a horizontal line above it
<<<<<<< HEAD
- `moonstone/VirtualGridList.GridListImageItem` is moved to `moonstone/GridListImageItem`
=======
- `moonstone/Transition` to measure itself when the CPU is idle
- style for disabled opacity from 0.4 to 0.3
- `moonstone/Button` colors for transparent and translucent background opacity when disabled
- `moonstone/ExpandableInput` property `onInputChange` to fire along with `onChange`. `onInputChange` is deprecated and will be removed in a future update.
- `Moonstone.ttf` font to include new icons
- `moonstone/Icon` to reference additional icons
>>>>>>> 174a2907

### Fixed

- `moonstone/Popup` and `moonstone/ContextualPopupDecorator` 5-way navigation behavior
- `moonstone/Input` to not spot its own input decorator on 5-way out
- `moonstone/VideoPlayer` to no longer render its `children` in multiple places
- `moonstone/Button` text color when used on a neutral (light) background in some cases
- `moonstone/Popup` background opacity
- `moonstone/Marquee` to recalculate properly when its contents change
- `moonstone/TimePicker` to display time in correct order
- `moonstone/Scroller` to prefer spotlight navigation to its internal components

## [1.0.0] - 2017-03-31

> NOTE: We have also modified most form components to be usable in a controlled (app manages component
> state) or uncontrolled (Enact manages component state) manner. To put a component into a
> controlled state, pass in `value` (or other appropriate state property such as `selected` or
> `open`) at component creation and then respond to events and update the value as needed. To put a
> component into an uncontrolled state, do not set `value` (or equivalent), at creation. From this
> point on, Enact will manage the state and events will be sent when the state is updated. To
> specify an initial value, use the `defaultValue` (or, `defaultSelected, `defaultOpen, etc.)
> property.  See the documentation for individual components for more information.

### Added

- `moonstone/Button` property `icon` to support a built-in icon next to the text content. The Icon supports everything that `moonstone/Icon` supports, as well as a custom icon.
- `moonstone/MoonstoneDecorator` property `textSize` to resize several components to requested CMR sizes. Simply add `textSize="large"` to your `App` and the new sizes will automatically take effect.

### Changed

- `moonstone/Slider` to use the property `tooltip` instead of `noTooltip`, so the built-in tooltip is not enabled by default
- `moonstone/IncrementSlider` to include tooltip documentation
- `moonstone/ExpandableList` to accept an array of objects as children which are spread onto the generated components
- `moonstone/CheckboxItem` style to match the latest designs, with support for the `moonstone/Checkbox` to be on either the left or the right side by using the `iconPosition` property
- `moonstone/VideoPlayer` to supply every event callback-method with an object representing the VideoPlayer's current state, including: `currentTime`, `duration`, `paused`, `proportionLoaded`, and `proportionPlayed`

### Fixed

- `moonstone/Panels.Panel` behavior for remembering focus on unmount and setting focus after render
- `moonstone/VirtualList.VirtualGridList` showing empty items when items are continuously added dynamically
- `moonstone/Picker` to marquee on focus once again

## [1.0.0-beta.4] - 2017-03-10

### Added

- `moonstone/VirtualList` `indexToFocus` option to `scrollTo` method to focus on item with specified index
- `moonstone/IconButton` and `moonstone/Button` `color` property to add a remote control key color to the button
- `moonstone/Scrollbar` property `disabled` to disable both paging controls when it is true
- `moonstone/VirtualList` parameter `moreInfo` to pass `firstVisibleIndex` and `lastVisibleIndex` when scroll events are firing
- Accessibility support to UI components
- `moonstone/VideoPlayer` property `onUMSMediaInfo` to support the custom webOS “umsmediainfo” event
- `moonstone/Region` component which encourages wrapping components for improved accessibility rather than only preceding the components with a `moonstone/Divider`
- `moonstone/Slider` tooltip. It's enabled by default and comes with options like `noTooltip`, `tooltipAsPercent`, and `tooltipSide`. See the component docs for more details.
- `moonstone/Panels.Panel` property `hideChildren` to defer rendering children
- `moonstone/Spinner` properties `blockClickOn` and `scrim` to block click events behind spinner
- `moonstone/VirtualList` property `clientSize` to specify item dimensions instead of measuring them

### Changed

- `moonstone/VirtualGridImageItem` styles to reduce redundant style code app side
- `moonstone/VirtualList` and `moonstone/VirtualGridList` to add essential CSS for list items automatically
- `moonstone/VirtualList` and `moonstone/VirtualGridList` to not add `data-index` to their item DOM elements directly, but to pass `data-index` as the parameter of their `component` prop like the `key` parameter of their `component` prop
- `moonstone/ExpandableItem` and derivatives to defer focusing the contents until animation completes
- `moonstone/LabeledItem`, `moonstone/ExpandableItem`, `moonstone/ExpandableList` to each support the `node` type in their `label` property. Best used with `ui/Slottable`.

### Fixed

- `moonstone/VirtualList.GridListImageItem` to have proper padding size according to the existence of caption/subcaption
- `moonstone/Scroller` and other scrolling components to display scrollbars with proper size
- `moonstone/VirtualGridList` to not be truncated

### Removed

- `moonstone/Scroller` and other scrolling components property `hideScrollbars` and replaced it with `horizontalScrollbar` and `verticalScrollbar`

## [1.0.0-beta.3] - 2017-02-21

### Added

- `moonstone/VideoPlayer` support for 5-way show/hide of media playback controls
- `moonstone/VideoPlayer` property `feedbackHideDelay`
- `moonstone/Slider` property `onKnobMove` to fire when the knob position changes, independently from the `moonstone/Slider` value
- `moonstone/Slider` properties `active`, `disabled`, `knobStep`, `onActivate`, `onDecrement`, and `onIncrement` as part of enabling 5-way support to `moonstone/Slider`, `moonstone/IncrementSlider` and the media slider for `moonstone/VideoPlayer`
- `moonstone/Slider` now supports `children` which are added to the `Slider`'s knob, and follow it as it moves
- `moonstone/ExpandableInput` properties `iconAfter` and `iconBefore` to display icons after and before the input, respectively
- `moonstone/Dialog` property `preserveCase`, which affects `title` text

### Changed

- `moonstone/IncrementSlider` to change when the buttons are held down
- `moonstone/Marquee` to allow disabled marquees to animate
- `moonstone/Dialog` to marquee `title` and `titleBelow`
- `moonstone/Marquee.MarqueeController` config option `startOnFocus` to `marqueeOnFocus`. `startOnFocus` is deprecated and will be removed in a future update.
- `moonstone/Button`, `moonstone/IconButton`, `moonstone/Item` to not forward `onClick` when `disabled`

### Fixed

- `moonstone/Marquee.MarqueeController` to start marquee on newly registered components when controller has focus and to restart synced marquees after completion
- `moonstone/Scroller` to recalculate when an expandable child opens
- `spotlightDisabled` property support for spottable moonstone components
- `moonstone/Popup` and `moonstone/ContextualPopupDecorator` so that when the popup is closed, spotlight focus returns to the control that had focus prior to the popup opening
- `moonstone/Input` to not get focus when disabled

## [1.0.0-beta.2] - 2017-01-30

### Added

- `moonstone/Panels.Panel` property `showChildren` to support deferring rendering the panel body until animation completes
- `moonstone/MarqueeDecorator` property `invalidateProps` that specifies which props cause the marquee distance to be invalidated
- developer-mode warnings to several components to warn when values are out-of-range
- `moonstone/Divider` property `spacing` which adjusts the amount of empty space above and below the `Divider`. `'normal'`, `'small'`, `'medium'`, `'large'`, and `'none'` are available.
- `moonstone/Picker` when `joined` the ability to be incremented and decremented by arrow keys
- `onSpotlightDisappear` event property support for spottable moonstone components
- `moonstone/VideoPlayer` property `titleHideDelay`

### Changed

- `moonstone/Panels.Panels` and variations to defer rendering the children of contained `Panel` instances until animation completes
- `moonstone/ProgressBar` properties `progress` and `backgroundProgress` to accept a number between 0 and 1
- `moonstone/Slider` and `moonstone/IncrementSlider` property `backgroundPercent` to `backgroundProgress` which now accepts a number between 0 and 1
- `moonstone/Slider` to not ignore `value` prop when it is the same as the previous value
- `moonstone/Picker` component's buttons to reverse their operation such that 'up' selects the previous item and 'down' the next
- `moonstone/Picker` and derivatives may now use numeric width, which represents the amount of characters to use for sizing. `width={4}` represents four characters, `2` for two characters, etc. `width` still accepts the size-name strings.
- `moonstone/Divider` to now behave as a simple horizontal line when no text content is provided
- `moonstone/Scroller` and other scrolling components to not display scrollbar controls by default
- `moonstone/DatePicker` and `moonstone/TimePicker` to emit `onChange` event whenever the value is changed, not just when the component is closed

### Removed

- `moonstone/ProgressBar` properties `min` and `max`

### Fixed

- `moonstone/IncrementSlider` so that the knob is spottable via pointer, and 5-way navigation between the knob and the increment/decrement buttons is functional
- `moonstone/Slider` and `moonstone/IncrementSlider` to not fire `onChange` for value changes from props

## [1.0.0-beta.1] - 2016-12-30

### Added

- `moonstone/VideoPlayer` and `moonstone/TooltipDecorator` components and samples
- `moonstone/Panels.Panels` property `onBack` to support `ui/Cancelable`
- `moonstone/VirtualFlexList` Work-In-Progress component to support variably sized rows or columns
- `moonstone/ExpandableItem` properties `autoClose` and `lockBottom`
- `moonstone/ExpandableList` properties `noAutoClose` and `noLockBottom`
- `moonstone/Picker` property `reverse`
- `moonstone/ContextualPopup` property `noAutoDismiss`
- `moonstone/Dialog` property `scrimType`
- `moonstone/Popup` property `spotlightRestrict`

### Changed

- `moonstone/Panels.Routable` to require a `navigate` configuration property indicating the event callback for back or cancel actions
- `moonstone/MarqueeController` focus/blur handling to start and stop synchronized `moonstone/Marquee` components
- `moonstone/ExpandableList` property `autoClose` to `closeOnSelect` to disambiguate it from the added `autoClose` on 5-way up
- `moonstone/ContextualPopupDecorator.ContextualPopupDecorator` component's `onCloseButtonClick` property to `onClose`
- `moonstone/Dialog` component's `onCloseButtonClicked` property to `onClose`
- `moonstone/Spinner` component's `center` and `middle` properties to a single `centered` property
	that applies both horizontal and vertical centering
- `moonstone/Popup.PopupBase` component's `onCloseButtonClicked` property to `onCloseButtonClick`
- `moonstone/Item.ItemOverlay` component's `autoHide` property to remove the `'no'` option. The same
	effect can be achieved by omitting the property or passing `null`.
- `moonstone/VirtualGridList` to be scrolled by page when navigating with a 5-way direction key
- `moonstone/Scroller`, `moonstone/VirtualList`, `moonstone/VirtualGridList` to no longer respond to mouse down/move/up events
- all Expandables to include a state arrow UI element
- `moonstone/LabeledItem` to support a `titleIcon` property which positions just after the title text
- `moonstone/Button` to include `moonstone/TooltipDecorator`
- `moonstone/Expandable` to support being managed, radio group-style, by a component wrapped with `RadioControllerDecorator` from `ui/RadioDecorator`
- `moonstone/Picker` to animate `moonstone/Marquee` children when any part of the `moonstone/Picker` is focused
- `moonstone/VirtualList` to mute its container instead of disabling it during scroll events
- `moonstone/VirtualList`, `moonstone/VirtualGridList`, and `moonstone/Scroller` to continue scrolling when holding down the paging controls
- `moonstone/VirtualList` to require a `component` prop and not have a default value
- `moonstone/Picker` to continuously change when a button is held down by adding `ui/Holdable`.

### Fixed

- `moonstone/Popup` and `moonstone/ContextualPopup` 5-way navigation behavior using spotlight.
- Bug where a synchronized marquee whose content fit the available space would prevent restarting of the marquees
- `moonstone/Input` to show an ellipsis on the correct side based on the text directionality of the `value` or `placeholder` content.
- `moonstone/VirtualList` and `moonstone/VirtualGridList` to prevent unwanted scrolling when focused with the pointer
- `moonstone/Picker` to remove fingernail when a the pointer is held down, but the pointer is moved off the `joined` picker.
- `moonstone/LabeledItem` to include marquee on both `title` and `label`, and be synchronized

## [1.0.0-alpha.5] - 2016-12-16

No changes.

## [1.0.0-alpha.4] - 2016-12-2

### Added

- `moonstone/Popup`, `moonstone/ContextualPopupDecorator`, `moonstone/Notification`, `moonstone/Dialog` and `moonstone/ExpandableInput` components
- `ItemOverlay` component to `moonstone/Item` module
- `marqueeCentered` prop to `moonstone/MarqueeDecorator` and `moonstone/MarqueeText`
- `placeholder` prop to `moonstone/Image`
- `moonstone/MarqueeController` component to synchronize multiple `moonstone/Marquee` components
- Non-latin locale support to all existing Moonstone components
- Language-specific font support
- `moonstone/IncrementSlider` now accepts customizable increment and decrement icons, as well as `moonstone/Slider` being more responsive to external styling

### Changed

- `moonstone/Input` component's `iconStart` and `iconEnd` properties to be `iconBefore` and `iconAfter`, respectively, for consistency with `moonstone/Item.ItemOverlay` naming
- `moonstone/Icon` and `moonstone/IconButton` so the `children` property supports both font-based icons and images
- the `checked` property to `selected` for consistency across the whole framework. This allows better interoperability when switching between various components.  Affects the following: `CheckboxItem`, `RadioItem`, `SelectableItem`, `Switch`, `SwitchItem`, and `ToggleItem`. Additionally, these now use `moonstone/Item.ItemOverlay` to position and handle their Icons.
- `moonstone/Slider` and `moonstone/IncrementSlider` to be more performant. No changes were made to
	the public API.
- `moonstone/GridListImageItem` so that a placeholder image displays while loading the image, and the caption and subcaption support marqueeing
- `moonstone/MoonstoneDecorator` to add `FloatingLayerDecorator`
- `moonstone/IncrementSlider` in vertical mode looks and works as expected.

### Removed

- LESS mixins that belong in `@enact/ui`, so that only moonstone-specific mixins are contained in
this module. When authoring components and importing mixins, only the local mixins need to be
imported, as they already import the general mixins.
- the `src` property from `moonstone/Icon` and `moonston/IconButton`. Use the support for URLs in
	the `children` property as noted above.
- the `height` property from `moonstone/IncrementSlider` and `moonstone/Slider`

### Fixed

- Joined picker so that it now has correct animation when using the mouse wheel
- Bug in DatePicker/TimePicker that prevented setting of value earlier than 1969

## [1.0.0-alpha.3] - 2016-11-8

### Added

- `moonstone/BodyText`, `moonstone/DatePicker`, `moonstone/DayPicker`, `moonstone/ExpandableItem`, `moonstone/Image`, and `moonstone/TimePicker` components
- `fullBleed` prop to `moonstone/Panels/Header`. When `true`, the header content is indented and the header lines are removed.
- Application close button to `moonstone/Panels`. Fires `onApplicationClose` when clicked. Can be omitted with the `noCloseButton` prop.
- `marqueeDisabled` prop to `moonstone/Picker`
- `padded` prop to `moonstone/RangePicker`
- `forceDirection` prop to `moonstone/Marquee`. Forces the direction of `moonstone/Marquee`. Useful for when `RTL` content cannot be auto detected.

### Changed

- `data` parameter passed to `component` prop of `VirtualList`.
- `moonstone/Expandable` into a submodule of `moonstone/ExpandableItem`
- `ExpandableList` to properly support selection
- `moonstone/Divider`'s `children` property to be optional
- `moonstone/ToggleItem`'s `inline` version to have a `max-width` of `240px`
- `moonstone/Input` to use `<div>` instead of `<label>` for wrapping components. No change to
	functionality, only markup.

### Removed

- `moonstone/ExpandableCheckboxItemGroup` in favor of `ExpandableList`

## [1.0.0-alpha.2] - 2016-10-21

This version includes a lot of refactoring from the previous release. Developers need to switch to the new enact-dev command-line tool.

### Added

- New components and HOCs: `moonstone/Scroller`, `moonstone/VirtualList`, `moonstone/VirtualGridList`, `moonstone/MarqueeText`, `moonstone/Spinner`, `moonstone/ExpandableCheckboxItemGroup`, `moonstone/MarqueeDecorator`
- New options for `ui/Toggleable` HOC
- Marquee support to many components
- Image support to `moonstone/Icon` and `moonstone/IconButton`
- `dismissOnEnter` prop for `moonstone/Input`
- Many more unit tests

### Changed

- Some props for UI state were renamed to have `default` prefix where state was managed by the component. (e.g. `defaultOpen`)

### Fixed

- Many components were fixed, polished, updated and documented
- Inline docs updated to be more consistent and comprehensive<|MERGE_RESOLUTION|>--- conflicted
+++ resolved
@@ -569,16 +569,13 @@
 - `moonstone/Slider` colors and sizing to match the latest designs
 - `moonstone/ProgressBar` to position correctly with other components nearby
 - `moonstone/Panels` breadcrumb to no longer have a horizontal line above it
-<<<<<<< HEAD
 - `moonstone/VirtualGridList.GridListImageItem` is moved to `moonstone/GridListImageItem`
-=======
 - `moonstone/Transition` to measure itself when the CPU is idle
 - style for disabled opacity from 0.4 to 0.3
 - `moonstone/Button` colors for transparent and translucent background opacity when disabled
 - `moonstone/ExpandableInput` property `onInputChange` to fire along with `onChange`. `onInputChange` is deprecated and will be removed in a future update.
 - `Moonstone.ttf` font to include new icons
 - `moonstone/Icon` to reference additional icons
->>>>>>> 174a2907
 
 ### Fixed
 
