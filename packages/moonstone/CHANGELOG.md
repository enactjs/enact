# Change Log

The following is a curated list of changes in the Enact moonstone module, newest changes on the top.

## [unreleased]

### Added

- `moonstone/Panels` slot `<controls>` to easily add custom controls next to the Panels' "close" button
- `moonstone/BodyText` prop `size` to offer a new "small" size
- `moonstone/TooltipDecorator` prop `tooltipRelative` and `moonstone/TooltipDecorator.Tooltip` prop `relative` to support relative positioning. This is an advanced feature and requires a container with specific rules. See documentation for details.

### Removed

- `moonstone/Button` and `moonstone/Panels.Header` prop `casing` which is no longer supported
- `moonstone/Input.InputBase` prop `focused` which was used to indicate when the internal input field had focused but was replaced by the `:focus-within` pseudo-selector

### Changed

- `moonstone/Button.ButtonDecorator` to remove `i18n/Uppercase` HOC
<<<<<<< HEAD
- `moonstone/Button` and `moonstone/Header` appearance to match the latest designs
- `moonstone/Checkbox` and `moonstone/CheckboxItem` appearance to match the latest designs
=======
- `moonstone/Panel` and `moonstone/Panels` now allocate slightly more screen edge space for a cleaner look
- `moonstone/DaySelector` to have squared check boxes to match the rest of the checkmark components
- `moonstone/LabeledIcon` and `moonstone/LabeledIconButton` text size to be smaller
- `moonstone/FormCheckbox` and `moonstone/FormCheckboxItem` appearance to match the latest designs
- `moonstone/Button`, `moonstone/ContextualPopupDecorator`, `moonstone/Header`, and `moonstone/Notification` appearance to match the latest designs
>>>>>>> f17e05bf

## [2.5.3] - ???

### Deprecated

- `moonstone/Input.InputBase` prop `focused` which will be handled by CSS in 3.0

### Fixed

- `moonstone/EditableIntegerPicker`, `moonstone/Picker`, and `moonstone/RangePicker` to not error when the `min` prop exceeds the `max` prop

## [2.5.2] - 2019-04-23

### Fixed

- `moonstone/EditableIntegerPicker` text alignment when not editing the value
- `moonstone/Scroller` to scroll via dragging when the platform has touch support
- `moonstone/VideoPlayer` to continue to display the thumbnail image while the slider is focused

## [2.5.1] - 2019-04-09

### Fixed

- `moonstone/ExpandableInput` to close on touch platforms when tapping another component

## [2.5.0] - 2019-04-01

### Fixed

- `moonstone/ContextualPopupDecorator` method `positionContextualPopup()` to correctly reposition the popup when invoked from app code
- `moonstone/Tooltip` to better support long tooltips
- `moonstone/Popup` to resume spotlight pauses when closing with animation
- `moonstone/Panels` to correctly ignore `null` children

## [2.4.1] - 2019-03-11

### Changed

- `moonstone/Picker` to display more of the selected value in wide instances

### Fixed

- `moonstone/Checkbox`, `moonstone/FormCheckbox`, `moonstone/RadioItem`, `moonstone/SelectableIcon`, and `moonstone/Slider` spotlight muted colors
- `moonstone/Spinner` animation synchronization after a rerender
- `moonstone/TooltipDecorator` to position `Tooltip` correctly when the wrapped component moves or resizes
- `moonstone/VideoPlayer` to continue to show thumbnail when playback control keys are pressed
- `moonstone/VideoPlayer` to stop seeking by remote key when it loses focus
- `moonstone/VirtualList` to only resume spotlight pauses it initiated
- `moonstone/ExpandableItem` to be better optimized on mount

## [2.4.0] - 2019-03-04

### Added

- `line-height` rule to base text CSS for both latin and non-latin locales
- Support for high contrast colors in dark and light `moonstone`
- `moonstone/BodyText` prop `noWrap` which automatically adds `moonstone/Marquee` support as well as limits the content to only display one line of text

### Changed

- `moonstone/Spinner` visuals from 3 spinning balls to an energetic flexing line

### Fixed

- `moonstone/Panels` to set child's `autoFocus` prop to `default-element` when `index` increases
- `moonstone/Slider` to prevent gaining focus when clicked when disabled
- `moonstone/Slider` to prevent default browser scroll behavior when 5-way directional key is pressed on an active knob
- `moonstone/DatePicker` and `moonstone/TimePicker` to close with back/ESC
- `moonstone/DatePicker` and `moonstone/TimePicker` value handling when open on mount
- `moonstone/ContextualPopupDecorator` to correctly focus on popup content when opened

## [2.3.0] - 2019-02-11

### Added

- `moonstone/VirtualList.VirtualGridList` and `moonstone/VirtualList.VirtualList` property `childProps` to support additional props included in the object passed to the `itemsRenderer` callback
- `moonstone/Skinnable` support for `skinVariants`, to enable features like high contrast mode and large text mode
- Support for 8k (UHD2) displays

### Changed

- All content-containing LESS stylesheets (not within a `styles` directory) extensions to be `*.module.less` to retain modular context with CLI 2.x.

### Fixed

- `moonstone/VirtualList` to focus an item properly by `scrollTo` API immediately after a prior call to the same position
- `moonstone/Popup` to close floating layer when the popup closes without animation

## [2.2.9] - 2019-01-11

### Fixed

- `moonstone/Scroller` scrolling to boundary behavior for short scrollers

## [2.2.8] - 2018-12-06

### Fixed

- `moonstone/ExpandableInput` to focus labeled item on close
- `moonstone/ExpandableItem` to disable its spotlight container when the component is disabled
- `moonstone/Scroller` to correctly handle scrolling focused elements and containers into view

## [2.2.7] - 2018-11-21

### Fixed

- `moonstone/Picker`, `moonstone/ExpandablePicker`, `moonstone/ExpandableList`, `moonstone/IncrementSlider` to support disabling voice control

## [2.2.6] - 2018-11-15

### Fixed

- `moonstone/VideoPlayer` to blur slider when hiding media controls
- `moonstone/VideoPlayer` to disable pointer mode when hiding media controls via 5-way
- `moonstone/VirtualList` and `moonstone/Scroller` to not to animate with 5-way navigation by default

## [2.2.5] - 2018-11-05

### Fixed

- `moonstone/ExpandableItem` to not steal focus after closing

## [2.2.4] - 2018-10-29

### Fixed

- `moonstone/MoonstoneDecorator` to apply both Latin and non-Latin rules to the root element so all children inherit the correct default font rules.
- `moonstone/Marquee`, `moonstone/MediaOverlay` to display locale-based font
- `moonstone/DayPicker` separator character used between selected days in the label in fa-IR locale
- `moonstone/Scroller`, `moonstone/VirtualList.VirtualGridList`, and `moonstone/VirtualList.VirtualList` scrolling by voice commands in RTL locales

## [2.2.3] - 2018-10-22

### Fixed

- `moonstone/Scroller` to respect the disabled spotlight container status when handling pointer events
- `moonstone/Scroller` to scroll to the boundary when focusing the first or last element with a minimal margin in 5-way mode
- `moonstone/VideoPlayer` to position the slider knob correctly when beyond the left or right edge of the slider

## [2.2.2] - 2018-10-15

### Fixed

- `moonstone/Scroller` stuttering when page up/down key is pressed

## [2.2.1] - 2018-10-09

### Fixed

- `moonstone/Scroller`, `moonstone/VirtualList.VirtualGridList`, and `moonstone/VirtualList.VirtualList` to notify user when scrolling is not possible via voice command
- `moonstone/TimePicker` to not read out meridiem label when changing the value

## [2.2.0] - 2018-10-02

### Added

- `moonstone/GridListImageItem` voice control feature support

### Fixed

- `moonstone/DayPicker` to prevent closing when selecting days via voice control
- `moonstone/VideoPlayer` to unfocus media controls when hidden
- `moonstone/Scroller` to set correct scroll position when an expandable child is closed
- `moonstone/Scroller` to prevent focusing children while scrolling

## [2.1.4] - 2018-09-17

### Fixed

- `moonstone/Button` and `moonstone/IconButton` to style image-based icons correctly when focused and disabled
- `moonstone/FormCheckboxItem` styling when focused and disabled
- `moonstone/Panels` to always blur breadcrumbs when transitioning to a new panel
- `moonstone/Scroller` to correctly set scroll position when nested item is focused
- `moonstone/Scroller` to not adjust `scrollTop` when nested item is focused
- `moonstone/VideoPlayer` to show correct playback rate feedback on play or pause
- `moonstone/VirtualList.VirtualGridList` and `moonstone/VirtualList.VirtualList` to handle 5way navigation properly when `focusableScrollbar` is true

## [2.1.3] - 2018-09-10

### Fixed

- `moonstone/Scroller`, `moonstone/VirtualList.VirtualGridList`, and `moonstone/VirtualList.VirtualList` to show overscroll effects properly on repeating wheel input
- `moonstone/TooltipDecorator` to handle runtime error when setting `tooltipText` to an empty string
- `moonstone/VideoPlayer` timing to read out `infoComponents` accessibility value when `moreButton` or `moreButtonColor` is pressed

## [2.1.2] - 2018-09-04

### Fixed

- `moonstone/ExpandableItem` to prevent default browser scroll behavior when 5-way key is pressed on the first item or the last item
- `moonstone/Scroller` scrolling behavior for focused items in 5-way mode
- `moonstone/Scroller` to scroll container elements into view
- `moonstone/TooltipDecorator` to update position when `tooltipText` is changed
- `moonstone/VideoPlayer` to prevent default browser scroll behavior when navigating via 5-way
- `moonstone/VirtuaList` to allow `onKeyDown` events to bubble
- `moonstone/VirtualList.VirtualGridList` and `moonstone/VirtualList.VirtualList` scrolling via page up or down keys

## [2.1.1] - 2018-08-27

### Changed

- `moonstone/Scroller`, `moonstone/VirtualList.VirtualGridList`, and `moonstone/VirtualList.VirtualList` to show overscroll effects only by wheel input

### Fixed

- `moonstone/VideoPlayer` so that activity is detected and the `autoCloseTimeout` timer is reset when using 5-way to navigate from the media slider

### Fixed

- `moonstone/Picker` to fire onChange events, due to a hold, consistently across pointer and 5-way navigation

## [2.1.0] - 2018-08-20

### Added

- `moonstone/VideoPlayer` property `noMediaSliderFeedback`
- `moonstone/VideoPlayer.MediaControls` property `playPauseButtonDisabled`

### Changed

- `moonstone/Picker` key down hold threshold to 800ms before firing the `onChange` event

### Fixed

- `moonstone/GridListImageItem` to properly vertically align when the content varies in size
- `moonstone/Scroller`, `moonstone/VirtualList.VirtualGridList`, and `moonstone/VirtualList.VirtualList` to not scroll by dragging
- `moonstone/Slider` to not emit `onChange` event when `value` has not changed
- `moonstone/VideoPlayer` to focus on available media buttons if the default spotlight component is disabled
- `moonstone/VideoPlayer` to keep media controls visible when interacting with popups
- `moonstone/VideoPlayer` to read out `infoComponents` accessibility value when `moreButtonColor` is pressed
- `moonstone/VideoPlayer` to round the time displayed down to the nearest second
- `moonstone/VirtualList` to restore last focused item correctly

## [2.0.2] - 2018-08-13

### Fixed

- `moonstone/DatePicker` to correctly change year when `minYear` and `maxYear` aren't provided
- `moonstone/EditableIntegerPicker` management of spotlight pointer mode
- `moonstone/LabeledIcon` and `moonstone/LabeledIconButton` to have proper spacing and label-alignment with all label positions
- `moonstone/Popup` to prevent duplicate 5-way navigation when `spotlightRestrict="self-first"`
- `moonstone/Scroller` not to scroll to wrong position via 5way navigation in RTL languages
- `moonstone/Scroller` not to scroll when focusing in pointer mode
- `moonstone/Slider` to forward `onActivate` event
- `moonstone/VideoPlayer` to reset key down hold when media becomes unavailable

## [2.0.1] - 2018-08-01

### Fixed

- `moonstone/Dialog` read order of dialog contents
- `moonstone/Scroller` to go to next page properly via page up/down keys

## [2.0.0] - 2018-07-30

### Added

- `moonstone/LabeledIcon` and `moonstone/LabeledIconButton` components for a lightweight `Icon` or `IconButton` with a label
- `moonstone/VideoPlayer` property `noAutoShowMediaControls`

### Fixed

- `moonstone/Scroller` to prevent scrolling via page up/down keys if there is no spottable component in that direction
- `moonstone/Dialog` to hide `titleBelow` when `title` is not set
- `moonstone/Image` to suppress drag and drop support by default
- `moonstone/VideoPlayer` audio guidance behavior of More button
- `moonstone/VirtualList.VirtualGridList` and `moonstone/VirtualList.VirtualList` to handle focus properly via page up/down keys when switching to 5-way mode
- `moonstone/Popup` to spot the content after it's mounted
- `moonstone/Scroller`, `moonstone/VirtualList.VirtualGridList`, and `moonstone/VirtualList.VirtualList` to scroll properly via voice control in RTL locales

## [2.0.0-rc.3] - 2018-07-23

### Changed

- `moonstone/Scroller.Scroller`, `moonstone/VirtualList.VirtualGridList`, and `moonstone/VirtualList.VirtualList` overscroll effect color more recognizable on the focused element

### Fixed

- `moonstone/ContextualPopup` to refocus its activator on close when the popup lacks spottable children
- `moonstone/Scroller`, `moonstone/VirtualList.VirtualGridList`, and `moonstone/VirtualList.VirtualList` to scroll properly when holding down paging control buttons
- `moonstone/ExpandableItem` spotlight behavior when leaving the component via 5-way
- `moonstone/RadioItem` circle thickness to be 2px, matching the design
- `moonstone/Slider` to correctly prevent 5-way actions when activated
- `moonstone/ExpandableItem` and other expandable components to spotlight correctly when switching from pointer mode to 5-way with `closeOnSelect`

## [2.0.0-rc.2] - 2018-07-16

### Fixed

- `moonstone/Input` to not focus by *tab* key
- `moonstone/Picker` to properly set focus when navigating between buttons
- `moonstone/Popup` to set correct open state while transitioning
- `moonstone/ProgressBar.ProgressBarTooltip` unknown props warning
- `moonstone/Scrollable` to disable spotlight container during flick events only when contents can scroll
- `moonstone/Scroller`, `moonstone/VirtualList.VirtualGridList`, and `moonstone/VirtualList.VirtualList` to scroll properly when `animate` is false via `scrollTo`
- `moonstone/Scroller`, `moonstone/VirtualList.VirtualGridList`, and `moonstone/VirtualList.VirtualList` page controls to stop propagating an event when the event is handled
- `moonstone/Scroller`, `moonstone/VirtualList.VirtualGridList`, and `moonstone/VirtualList.VirtualList` to hide overscroll effect when focus is moved from a disabled paging control button to the opposite button
- `moonstone/Scroller`, `moonstone/VirtualList.VirtualGridList`, and `moonstone/VirtualList.VirtualList` to show overscroll effect when reaching the edge for the first time by wheel
- `moonstone/VideoPlayer` to display feedback tooltip when pointer leaves slider while playing
- `moonstone/VirtualList` and `moonstone/VirtualGridList` to restore focus on items focused by pointer

## [2.0.0-rc.1] - 2018-07-09

### Added

- `moonstone/VirtualList.VirtualList` and `moonstone/VirtualList.VirtualGridList` support `data-webos-voice-focused` and `data-webos-voice-group-label`

### Removed

- `moonstone/Button` built-in support for tooltips

### Changed

- `moonstone/Spinner` to blur Spotlight when the spinner is active

### Fixed

- `moonstone/Scroller.Scroller`, `moonstone/VirtualList.VirtualGridList`, and `moonstone/VirtualList.VirtualList` to handle direction, page up, and page down keys properly on page controls them when `focusableScrollbar` is false
- `moonstone/Scroller.Scroller`, `moonstone/VirtualList.VirtualGridList`, and `moonstone/VirtualList.VirtualList` to handle a page up or down key in pointer mode
- `moonstone/VideoPlayer.MediaControls` to correctly handle more button color when the prop is not specified
- `VirtualList.VirtualList` to handle focus properly when switching to 5-way mode

## [2.0.0-beta.9] - 2018-07-02

### Added

- `moonstone/ContextualPopupDecorator` instance method `positionContextualPopup()`
- `moonstone/MoonstoneDecorator` config property `disableFullscreen` to prevent the decorator from filling the entire screen
- `moonstone/Scroller` prop `onUpdate`

### Fixed

- `moonstone/Scrollable` to update scroll properly on pointer click
- `moonstone/TooltipDecorator` to prevent unnecessary re-renders when losing focus
- `moonstone/TooltipDecorator` to not dismiss the tooltip on pointer click

## [2.0.0-beta.8] - 2018-06-25

### Added

- `moonstone/Scroller.Scroller`, `moonstone/VirtualList.VirtualGridList`, and `moonstone/VirtualList.VirtualList` support for scrolling via voice control on webOS
- `moonstone/Scroller.Scroller`, `moonstone/VirtualList.VirtualGridList`, and `moonstone/VirtualList.VirtualList` overscroll effect when the edges are reached

### Changed

- `moonstone/Divider` property `marqueeOn` default value to `render`
- `moonstone/Scroller.Scroller`, `moonstone/VirtualList.VirtualGridList`, and `moonstone/VirtualList.VirtualList` scrollbar button to move a previous or next page when pressing a page up or down key instead of releasing it

### Fixed

- `moonstone/VideoPlayer` to prevent updating state when the source is changed to the preload source, but the current preload source is the same
- `moonstone/MediaOverlay` to marquee correctly
- `moonstone/MediaOverlay` to match UX guidelines

## [2.0.0-beta.7] - 2018-06-11

### Removed

- `moonstone/Dialog` properties `preserveCase` and `showDivider`, replaced by `casing` and `noDivider` respectively
- `moonstone/Divider` property `preserveCase`, replaced by `casing`
- `moonstone/ExpandableInput` property `onInputChange`, replaced by `onChange`
- `moonstone/MoonstoneDecorator.TextSizeDecorator`, replaced by `moonstone/MoonstoneDecorator.AccessibilityDecorator`
- `moonstone/Panels.Header` property `preserveCase`, replaced by `casing`
- `moonstone/Panels.Panel` property `noAutoFocus`, replaced by `autoFocus`
- `moonstone/TooltipDecorator` property `tooltipPreserveCase`, replaced by `tooltipCasing`

### Changed

- `moonstone/VideoPlayer` to allow spotlight focus to move left and right from `MediaControls`
- `moonstone/VideoPlayer` to disable bottom controls when loading until it's playable

### Fixed

- `moonstone/EditableIntegerPicker` to disable itself when on a range consisting of a single static value
- `moonstone/Picker` to disable itself when containing fewer than two items
- `moonstone/Popup` to spot its content correctly when `open` by default
- `moonstone/RangePicker` to disable itself when on a range consisting of a single static value
- `moonstone/TooltipDecorator` to hide when `onDismiss` has been invoked
- `moonstone/VideoPlayer` to show media controls when pressing down in pointer mode
- `moonstone/VideoPlayer` to provide a more natural 5-way focus behavior
- `moonstone/VideoPlayer.MediaControls` to handle left and right key to jump when `moonstone/VideoPlayer` is focused

## [2.0.0-beta.6] - 2018-06-04

### Removed

- `moonstone/IncrementSlider` prop `children` which was no longer supported for setting the tooltip (since 2.0.0-beta.1)

### Fixed

- `moonstone/ContextualPopupDecorator` to allow focusing components under a popup without any focusable components
- `moonstone/Scroller` ordering of logic for Scroller focus to check focus possibilities first then go to fallback at the top of the container
- `moonstone/Scroller` to check focus possibilities first then go to fallback at the top of the container of focused item
- `moonstone/Scroller` to scroll by page when focus was at the edge of the viewport
- `moonstone/ToggleButton` padding and orientation for RTL
- `moonstone/VideoPlayer` to not hide title and info section when showing more components
- `moonstone/VideoPlayer` to select a position in slider to seek in 5-way mode
- `moonstone/VideoPlayer` to show thumbnail only when focused on slider

## [2.0.0-beta.5] - 2018-05-29

### Removed

- `moonstone/Popup`, `moonstone/Dialog` and `moonstone/Notification` property `spotlightRestrict` option `'none'`
- `moonstone/VideoPlayer` prop `preloadSource`, to be replaced by `moonstone/VideoPlayer.Video` prop `preloadSource`
- `moonstone/Button` and `moonstone/IconButton` allowed value `'opaque'` from prop `backgroundOpacity` which was the default and therefore has the same effect as omitting the prop

### Added

- `moonstone/VideoPlayer` props `selection` and `onSeekOutsideRange` to support selecting a range and notification of interactions outside of that range
- `moonstone/VideoPlayer.Video` component to support preloading video sources

### Changed

- `moonstone/VideoPlayer.videoComponent` prop to default to `ui/Media.Media` instead of `'video'`. As a result, to use a custom video element, one must pass an instance of `ui/Media` with its `mediaComponent` prop set to the desired element.

### Fixed

- `moonstone/ContextualPopupDecorator` to properly stop propagating keydown event if fired from the popup container
- `moonstone/Slider` to read when knob gains focus or for a change in value
- `moonstone/Scroller` to not cut off Expandables when scrollbar appears
- `moonstone/VideoPlayer` to correctly read out when play button is pressed
- `moonstone/Divider` to always use a fixed height, regardless of locale

## [2.0.0-beta.4] - 2018-05-21

### Added

- `moonstone/Button` and `moonstone/IconButton` class name `small` to the list of allowed `css` overrides
- `moonstone/VideoPlayer.MediaControls` property `onClose` to handle back key
- `moonstone/ProgressBar` prop `highlighted` for when the UX needs to call special attention to a progress bar

### Changed

- `moonstone/VideoPlayer` to disable media slider when source is unavailable

### Fixed

- `moonstone/ContextualPopupDecorator` to not set focus to activator when closing if focus was set elsewhere
- `moonstone/IconButton` to allow external customization of vertical alignment of its `Icon` by setting `line-height`
- `moonstone/Marquee.MarqueeController` to not cancel valid animations
- `moonstone/VideoPlayer` feedback and feedback icon to hide properly on play/pause/fast forward/rewind
- `moonstone/VideoPlayer` to correctly focus to default media controls component
- `moonstone/VideoPlayer` to close opened popup components when media controls hide
- `moonstone/VideoPlayer` to show controls on mount and when playing next preload video

## [2.0.0-beta.3] - 2018-05-14

### Added

- `moonstone/SelectableItem.SelectableItemDecorator`

### Changed

- `moonstone/ToggleItem` to forward native events on `onFocus` and `onBlur`
- `moonstone/Input` and `moonstone/ExpandableInput` to support forwarding valid `<input>` props to the contained `<input>` node
- `moonstone/ToggleButton` to fire `onToggle` when toggled

### Fixed

- `moonstone/VirtualList.VirtualList` and `moonstone/VirtualList.VirtualGridList` to scroll properly with all enabled items via a page up or down key
- `moonstone/VirtualList.VirtualList`, `moonstone/VirtualList.VirtualGridList`, and `moonstone/Scroller.Scroller` to ignore any user key events in pointer mode
- `moonstone/VirtualList.VirtualList`, `moonstone/VirtualList.VirtualGridList`, and `moonstone/Scroller.Scroller` to pass `data-spotlight-container-disabled` prop to their outer DOM element
- `moonstone/Image` so it automatically swaps the `src` to the appropriate resolution dynamically as the screen resizes
- `moonstone/Popup` to support all `spotlightRestrict` options
- `moonstone` component `disabled` colors to match the most recent design guidelines (from 30% to 60% opacity)
- `moonstone/ExpandableInput` spotlight behavior when leaving the component via 5-way

## [2.0.0-beta.2] - 2018-05-07

### Fixed

- `moonstone/IconButton` to allow theme-style customization, like it claimed was possible
- `moonstone/ExpandableItem` and related expandables to deal with disabled items and the `autoClose`, `lockBottom` and `noLockBottom` props
- `moonstone/Slider` not to fire `onChange` event when 5-ways out of boundary
- `moonstone/ToggleButton` layout for RTL locales
- `moonstone/Item`, `moonstone/SlotItem`, `moonstone/ToggleItem` to not apply duplicate `className` values
- `moonstone/VirtualList.VirtualList`, `moonstone/VirtualList.VirtualGridList`, and `moonstone/Scroller.Scroller` scrollbar button's aria-label in RTL
- `moonstone/VirtualList.VirtualList` and `moonstone/VirtualList.VirtualGridList` to scroll properly with all disabled items
- `moonstone/VirtualList.VirtualList` and `moonstone/VirtualList.VirtualGridList` to not scroll on focus when jumping

## [2.0.0-beta.1] - 2018-04-29

### Removed

- `moonstone/IncrementSlider` and `moonstone/Slider` props `tooltipAsPercent`, `tooltipSide`, and `tooltipForceSide`, to be replaced by `moonstone/IncrementSlider.IncrementSliderTooltip` and `moonstone/Slider.SliderTooltip` props `percent`, and `side`
- `moonstone/IncrementSlider` props `detachedKnob`, `onDecrement`, `onIncrement`, and `scrubbing`
- `moonstone/ProgressBar` props `tooltipSide` and `tooltipForceSide`, to be replaced by `moonstone/ProgressBar.ProgressBarTooltip` prop `side`
- `moonstone/Slider` props `detachedKnob`, `onDecrement`, `onIncrement`, `scrubbing`, and `onKnobMove`
- `moonstone/VideoPlayer` property `tooltipHideDelay`
- `moonstone/VideoPlayer` props `backwardIcon`, `forwardIcon`, `initialJumpDelay`, `jumpBackwardIcon`, `jumpButtonsDisabled`, `jumpDelay`, `jumpForwadIcon`, `leftComponents`, `moreButtonCloseLabel`, `moreButtonColor`, `moreButtonDisabled`, `moreButtonLabel`, `no5WayJump`, `noJumpButtons`, `noRateButtons`, `pauseIcon`, `playIcon`, `rateButtonsDisabled`, and `rightComponents`, replaced by corresponding props on `moonstone/VideoPlayer.MediaControls`
- `moonstone/VideoPlayer` props `onBackwardButtonClick`, `onForwardButtonClick`, `onJumpBackwardButtonClick`, `onJumpForwardButtonClick`, and `onPlayButtonClick`, replaced by `onRewind`, `onFastForward`, `onJumpBackward`, `onJumpForward`, `onPause`, and `onPlay`, respectively

### Added

- `moonstone/DatePicker` props `dayAriaLabel`, `dayLabel`, `monthAriaLabel`, `monthLabel`, `yearAriaLabel` and `yearLabel` to configure the label set on date pickers
- `moonstone/DayPicker` and `moonstone/DaySelector` props `dayNameLength`, `everyDayText`, `everyWeekdayText`, and `everyWeekendText`
- `moonstone/ExpandablePicker` props `checkButtonAriaLabel`, `decrementAriaLabel`, `incrementAriaLabel`, and `pickerAriaLabel` to configure the label set on each button and picker
- `moonstone/MediaOverlay` component
- `moonstone/Picker` props `aria-label`, `decrementAriaLabel`, and `incrementAriaLabel` to configure the label set on each button
- `moonstone/Popup` property `closeButtonAriaLabel` to configure the label set on popup close button
- `moonstone/ProgressBar.ProgressBarTooltip` props `percent` to format the value as a percent and `visible` to control display of the tooltip
- `moonstone/TimePicker` props `hourAriaLabel`, `hourLabel`, `meridiemAriaLabel`, `meridiemLabel`, `minuteAriaLabel`, and `minuteLabel` to configure the label set on time pickers
- `moonstone/VideoPlayer.MediaControls` component to support additional customization of the playback controls
- `moonstone/VideoPlayer` props `mediaControlsComponent`, `onRewind`, `onFastForward`, `onJumpBackward`, `onJumpForward`, `onPause`, `onPlay`, and `preloadSource`
- `moonstone/VirtualList.VirtualList` and `moonstone/VirtualList.VirtualGridList` `role="list"`
- `moonstone/VirtualList.VirtualList` and `moonstone/VirtualList.VirtualGridList` prop `wrap` to support wrap-around spotlight navigation
- `moonstone/VirtualList`, `moonstone/VirtualGridList` and `moonstone/Scroller` props `scrollRightAriaLabel`, `scrollLeftAriaLabel`, `scrollDownAriaLabel`, and `scrollUpAriaLabel` to configure the aria-label set on scroll buttons in the scrollbars

### Changed

- `moonstone/IncrementSlider` and `moonstone/Slider` prop `tooltip` to support either a boolean for the default tooltip or an element or component for a custom tooltip
- `moonstone/Input` to prevent pointer actions on other component when the input has focus
- `moonstone/ProgressBar.ProgressBarTooltip` prop `side` to support either locale-aware or locale-independent positioning
- `moonstone/ProgressBar.ProgressBarTooltip` prop `tooltip` to support custom tooltip components
- `moonstone/Scroller`, `moonstone/Picker`, and `moonstone/IncrementSlider` to retain focus on `moonstone/IconButton` when it becomes disabled

### Fixed

- `moonstone/ExpandableItem` and related expandable components to expand smoothly when used in a scroller
- `moonstone/GridListImageItem` to show proper `placeholder` and `selectionOverlay`
- `moonstone/MoonstoneDecorator` to optimize localized font loading performance
- `moonstone/Scroller` and `moonstone/VirtualList` navigation via 5-way from paging controls
- `moonstone/VideoPlayer` to render bottom controls at idle after mounting
- `moonstone/VirtualList.VirtualList` and `moonstone/VirtualList.VirtualGridList` to give initial focus
- `moonstone/VirtualList.VirtualList` and `moonstone/VirtualList.VirtualGridList` to have the default value for `dataSize`, `pageScroll`, and `spacing` props

## [2.0.0-alpha.8] - 2018-04-17

### Added

- `moonstone/Panels` property `closeButtonAriaLabel` to configure the label set on application close button

### Changed

- `moonstone/VirtualList.VirtualList` and `moonstone/VirtualList.VirtualGridList` to set its ARIA `role` to `"list"`
- `moonstone/VideoPlayer` property `title` to accept node type

### Fixed

- `moonstone/TimePicker` to show `meridiem` correctly in all locales
- `moonstone/Scrollable` scroll buttons to read out out audio guidance when button pressed down
- `moonstone/ExpandableItem` to show label properly when open and disabled
- `moonstone/Notification` to position properly in RTL locales
- `moonstone/VideoPlayer` to show controls when pressing 5-way select

## [2.0.0-alpha.7] - 2018-04-03

### Removed

- `moonstone/VirtualList.VirtualList` and `moonstone/VirtualList.VirtualGridList` prop `data` to eliminate the misunderstanding caused by the ambiguity of `data`

### Added

- `moonstone/VideoPlayer` property `noSpinner` to allow apps to show/hide spinner while loading video

### Changed

- `moonstone/VideoPlayer` to disable play/pause button when media controls are disabled
- `moonstone/VideoPlayer` property `moreButtonColor` to allow setting underline colors for more button
- `moonstone/VirtualList.VirtualList` and `moonstone/VirtualList.VirtualGridList` prop `isItemDisabled`, which accepts a function that checks if the item at the supplied index is disabled
- `moonstone/Panels.Header` support for `headerInput` so the Header can be used as an Input. See documentation for usage examples.
- `moonstone/ProgressBar` property `tooltipSide` to configure tooltip position relative to the progress bar
- `moonstone/ProgressBar` colors (affecting `moonstone/Slider` as well) for light and dark theme to match the latest designs and make them more visible when drawn over arbitrary background colors

### Fixed

- `moonstone/VideoPlayer` to correctly adjust spaces when the number of components changes in `leftComponents` and `rightComponents`
- `moonstone/VideoPlayer` to read out audio guidance every time `source` changes
- `moonstone/VideoPlayer` to display custom thumbnail node
- `moonstone/VideoPlayer` to hide more icon when right components are removed
- `moonstone/Picker` to correctly update pressed state when dragging off buttons
- `moonstone/Notification` to display when it's opened
- `moonstone/VirtualList` and `moonstone/VirtualGridList` to show Spotlight properly while navigating with page up and down keys
- `moonstone/Input` to allow navigating via left or right to other components when the input is active and the selection is at start or end of the text, respectively
- `moonstone/Panels.ActivityPanels` to correctly lay out the existing panel after adding additional panels

## [2.0.0-alpha.6] - 2018-03-22

### Removed

- `moonstone/Slider` exports `SliderFactory` and `SliderBaseFactory`
- `moonstone/IncrementSlider` exports `IncrementSliderFactory` and `IncrementSliderBaseFactory`
- `moonstone/ProgressBar`, `moonstone/Slider`, `moonstone/Slider.SliderTooltip`, `moonstone/IncrementSlider` components' `vertical` property and replaced it with `orientation`

### Added

- `moonstone/VideoPlayer` property `component` to handle custom video element
- `moonstone/IncrementSlider` properties `incrementAriaLabel` and `decrementAriaLabel` to configure the label set on each button
- `moonstone/Input` support for `small` prop
- `moonstone/ProgressBar` support for `tooltip` and `tooltipForceSide`
- `moonstone/ProgressBar`, `moonstone/Slider`, `moonstone/Slider.SliderTooltip`, `moonstone/IncrementSlider` property `orientation` to accept orientation strings like "vertical" and "horizontal" (replaced old `vertical` prop)

### Changed

- `moonstone/Input` input `height`, `vertical-align`, and `margins`. Please verify your layouts to ensure everything lines up correctly; this change may require removal of old sizing and positioning CSS which is no longer necessary.
- `moonstone/FormCheckbox` to have a small border around the circle, according to new GUI designs
- `moonstone/RadioItem` dot size and added an inner-dot to selected-focused state, according to new GUI designs
- `moonstone/ContextualPopup` prop `popupContainerId` to `popupSpotlightId`
- `moonstone/Popup` prop `containerId` to `spotlightId`
- `moonstone/VideoPlayer` prop `containerId` to `spotlightId`
- `moonstone/VirtualList.VirtualList` and `moonstone/VirtualList.VirtualGridList` prop `component` to be replaced by `itemRenderer`

### Fixed

- `moonstone/ExpandableItem` to be more performant when animating
- `moonstone/GridListImageItem` to hide overlay checkmark icon on focus when unselected
- `moonstone/GridListImageItem` to use `ui/GridListImageItem`
- `moonstone/VirtualList`, `moonstone/VirtualGridList` and `moonstone/Scroller` components to use their base UI components
- `moonstone/VirtualList` to show the selected state on hovered paging controls properly
- `moonstone/Slider` to highlight knob when selected
- `moonstone/Slider` to handle updates to its `value` prop correctly
- `moonstone/ToggleItem` to accept HTML DOM node tag names as strings for its `component` property
- `moonstone/Popup` to properly pause and resume spotlight when animating

## [2.0.0-alpha.5] - 2018-03-07

### Removed

- `moonstone/Marquee.MarqueeText`, replaced by `moonstone/Marquee.Marquee`
- `moonstone/VirtualGridList.GridListImageItem`, replaced by `moonstone/GridListImageItem`

### Changed

- `moonstone/Marquee.Marquee` to be `moonstone/Marquee.MarqueeBase`
- `moonstone/ContextualPopupDecorator` to not restore last-focused child
- `moonstone/ExpandableList` to restore focus to the first selected item after opening

### Fixed

- `moonstone/Slider` to correctly show localized percentage value in tooltip when `tooltipAsPercent` is true
- `moonstone/VirtualGridList` to show or hide its scrollbars properly
- `moonstone/Button` text to be properly centered
- `moonstone/Input` to not clip some glyphs at the start of the value

## [2.0.0-alpha.4] - 2018-02-13

### Added

- `moonstone/SlotItem` replacing `moonstone/Item.ItemOverlay`

### Removed

- `moonstone/VirtualFlexList` to be replaced by `ui/VirtualFlexList`
- `moonstone/Button` and `moonstone/IconButton` prop `noAnimation`
- `moonstone/Item.OverlayDecorator`, `moonstone/Item.Overlay`, and `moonstone/Item.ItemOverlay` to be replaced by `moonstone/SlotItem`

### Changed

- `moonstone/Marquee` to do less-costly calculations during measurement and optimized the applied styles
- `moonstone/ExpandableList` to require a unique key for each object type data

### Fixed

- `moonstone/VirtualList` to render properly with fiber reconciler
- `moonstone/VirtualList` focus option in scrollTo api
- `moonstone/ExpandableSpotlightDecorator` to not spot the title upon collapse when in `pointerMode`
- `moonstone/Spinner` to not unpause Spotlight unless it was the one to pause it
- `moonstone/Marquee` to stop when becoming disabled
- `moonstone/Input`, `moonstone/MarqueeDecorator`, and `moonstone/Slider` to prevent unnecessary focus-based updates

## [2.0.0-alpha.3] - 2018-01-18

### Removed

- `moonstone/Scroller` and `moonstone/VirtualList` option `indexToFocus` in `scrollTo` method which is deprecated from 1.2.0
- `moonstone/Scroller` props `horizontal` and `vertical` which are deprecated from 1.3.0 and replaced with `direction` prop
- `moonstone/Button` exports `ButtonFactory` and `ButtonBaseFactory`
- `moonstone/IconButton` exports `IconButtonFactory` and `IconButtonBaseFactory`

### Fixed

- `moonstone/MoonstoneDecorator` root node to fill the entire space available, which simplifies positioning and sizing for child elements (previously always measured 0 in height)
- `moonstone/VirtualList` to prevent infinite function call when a size of contents is slightly longer than a client size without a scrollbar
- `moonstone/VirtualList` to sync scroll position when clientSize changed

## [2.0.0-alpha.2] - 2017-08-29

No significant changes.

## [2.0.0-alpha.1] - 2017-08-27

### Changed

- `moonstone/Button`, `moonstone/Checkbox`, `moonstone/FormCheckbox`, `moonstone/IconButton`, `moonstone/IncrementSlider`, `moonstone/Item`, `moonstone/Picker`, and `moonstone/RangePicker`, `moonstone/Switch` and `moonstone/VideoPlayer` to use `ui/Touchable`

## [1.15.0] - 2018-02-28

### Deprecated

- `moonstone/Marquee.Marquee`, to be moved to `moonstone/Marquee.MarqueeBase` in 2.0.0
- `moonstone/Marquee.MarqueeText`, to be moved to `moonstone/Marquee.Marquee` in 2.0.0

### Fixed

- `moonstone/GridListImageItem` to display correctly

## [1.14.0] - 2018-02-23

### Deprecated

- `moonstone/VirtualFlexList`, to be replaced by `ui/VirtualFlexList` in 2.0.0
- `moonstone/VirtualGridList.GridListImageItem`, to be replaced by `moonstone/GridListImageItem` in 2.0.0
- `moonstone/Button` and `moonstone/IconButton` prop `noAnimation`, to be removed in 2.0.0
- `moonstone/Button.ButtonFactory`, `moonstone/Button.ButtonBaseFactory`, `moonstone/IconButton.IconButtonFactory`, `moonstone/IconButton.IconButtonBaseFactory`, `moonstone/IncrementSlider.IncrementSliderFactory`, `moonstone/IncrementSlider.IncrementSliderBaseFactory`, `moonstone/Slider.SliderFactory`, and `moonstone/Slider.SliderBaseFactory`, to be removed in 2.0.0
- `moonstone/Item.ItemOverlay`, to be replaced by `ui/SlotItem` in 2.0.0
- `moonstone/Item.Overlay` and `moonstone/Item.OverlayDecorator`, to be removed in 2.0.0

### Added

- `moonstone/DaySelector` component
- `moonstone/EditableIntegerPicker` component
- `moonstone/GridListImageItem` component

## [1.13.4] - 2018-07-30

### Fixed

- `moonstone/DatePicker` to calculate min and max year in the current calender

## [1.13.3] - 2018-01-16

### Fixed

- `moonstone/TimePicker` to not read out meridiem label when meridiem picker gets a focus
- `moonstone/Scroller` to correctly update scrollbars when the scroller's contents change

## [1.13.2] - 2017-12-14

### Fixed

- `moonstone/Panels` to maintain spotlight focus when `noAnimation` is set
- `moonstone/Panels` to not accept back key presses during transition
- `moonstone/Panels` to revert 1.13.0 fix that blurred Spotlight when transitioning panels
- `moonstone/Scroller` and other scrolling components to not show scroll thumb when only child item is updated
- `moonstone/Scroller` and other scrolling components to not hide scroll thumb immediately after scroll position reaches the top or the bottom
- `moonstone/Scroller` and other scrolling components to show scroll thumb properly when scroll position reaches the top or the bottom by paging controls

## [1.13.1] - 2017-12-06

### Fixed

- `moonstone/Slider` to not unnecessarily fire `onChange` if the initial value has not changed

## [1.13.0] - 2017-11-28

### Added

- `moonstone/VideoPlayer` props `disabled`, `loading`, `miniFeedbackHideDelay`, and `thumbnailComponent` as well as new APIs: `areControlsVisible`, `getVideoNode`, `showFeedback`, and `toggleControls`

### Fixed

- `moonstone/VirtualList` to render items from a correct index on edge cases at the top of a list
- `moonstone/VirtualList` to handle focus properly via page up at the first page and via page down at the last page
- `moonstone/Expandable` and derivatives to use the new `ease-out-quart` animation timing function to better match the aesthetic of Enyo's Expandables
- `moonstone/TooltipDecorator` to correctly display tooltip direction when locale changes
- `moonstone/Marquee` to restart animation on every resize update
- `moonstone/LabeledItem` to start marquee when hovering while disabled
- `moonstone/Marquee` to correctly start when hovering on disabled spottable components
- `moonstone/Marquee.MarqueeController` to not abort marquee when moving among components
- `moonstone/Picker` marquee issues with disabled buttons or Picker
- `moonstone/Panels` to prevent loss of spotlight issue when moving between panels
- `moonstone/VideoPlayer` to bring it in line with real-world use-cases
- `moonstone/Slider` by removing unnecessary repaints to the screen
- `moonstone/Slider` to fire `onChange` events when the knob is pressed near the boundaries
- `moonstone/VideoPlayer` to correctly position knob when interacting with media slider
- `moonstone/VideoPlayer` to not read out the focused button when the media controls hide
- `moonstone/MarqueeDecorator` to stop when unhovering a disabled component using `marqueeOn` `'focus'`
- `moonstone/Slider` to not forward `onChange` when `disabled` on `mouseUp/click`
- `moonstone/VideoPlayer` to defer rendering playback controls until needed

## [1.12.2] - 2017-11-15

### Fixed

- `moonstone/VirtualList` to scroll and focus properly by pageUp and pageDown when disabled items are in it
- `moonstone/Button` to correctly specify minimum width when in large text mode
- `moonstone/Scroller` and other scrolling components to restore last focused index when panel is changed
- `moonstone/VideoPlayer` to display time correctly in RTL locale
- `moonstone/VirtualList` to scroll correctly using page down key with disabled items
- `moonstone/Scroller` and other scrolling components to not cause a script error when scrollbar is not rendered
- `moonstone/Picker` incrementer and decrementer to not change size when focused
- `moonstone/Header` to use a slightly smaller font size for `title` in non-latin locales and a line-height for `titleBelow` and `subTitleBelow` that better meets the needs of tall-glyph languages like Tamil and Thai, as well as latin locales
- `moonstone/Scroller` and `moonstone/VirtualList` to keep spotlight when pressing a 5-way control while scrolling
- `moonstone/Panels` to prevent user interaction with panel contents during transition
- `moonstone/Slider` and related components to correctly position knob for `detachedKnob` on mouse down and fire value where mouse was positioned on mouse up
- `moonstone/DayPicker` to update day names when changing locale
- `moonstone/ExpandableItem` and all other `Expandable` components to revert 1.12.1 change to pull down from the top

## [1.12.1] - 2017-11-07

### Fixed

- `moonstone/ExpandableItem` and all other `Expandable` components to now pull down from the top instead of being revealed from the bottom, matching Enyo's design
- `moonstone/VirtualListNative` to scroll properly with page up/down keys if there is a disabled item
- `moonstone/RangePicker` to display negative values correctly in RTL
- `moonstone/Scroller` and other scrolling components to not blur scroll buttons when wheeling
- `moonstone/Scrollbar` to hide scroll thumb immediately without delay after scroll position reaches min or max
- `moonstone/Divider` to pass `marqueeOn` prop
- `moonstone/Slider` to fire `onChange` on mouse up and key up
- `moonstone/VideoPlayer` to show knob when pressed
- `moonstone/Header` to layout `titleBelow` and `subTitleBelow` correctly
- `moonstone/Header` to use correct font-weight for `subTitleBelow`
- `moonstone/VirtualList` to restore focus correctly for lists only slightly larger than the viewport

## [1.12.0] - 2017-10-27

### Fixed

- `moonstone/Scroller` and other scrolling components to prevent focusing outside the viewport when pressing a 5-way key during wheeling
- `moonstone/Scroller` to called scrollToBoundary once when focus is moved using holding child item
- `moonstone/VideoPlayer` to apply skin correctly
- `moonstone/Popup` from `last-focused` to `default-element` in `SpotlightContainerDecorator` config
- `moonstone/Panels` to retain focus when back key is pressed on breadcrumb
- `moonstone/Input` to correctly hide VKB when dismissing

## [1.11.0] - 2017-10-24

### Added

- `moonstone/VideoPlayer` properties `seekDisabled` and `onSeekFailed` to disable seek function

### Changed

- `moonstone/ExpandableList` to become `disabled` if there are no children

### Fixed

- `moonstone/Picker` to read out customized accessibility value when picker prop has `joined` and `aria-valuetext`
- `moonstone/Scroller` to apply scroll position on vertical or horizontal Scroller when child gets a focus
- `moonstone/Scroller` and other scrolling components to scroll without animation when panel is changed
- `moonstone/ContextualPopup` padding to not overlap close button
- `moonstone/Scroller` and other scrolling components to change focus via page up/down only when the scrollbar is visible
- `moonstone/Picker` to only increment one value on hold
- `moonstone/ItemOverlay` to remeasure when focused

## [1.10.1] - 2017-10-16

### Fixed

- `moonstone/Scroller` and other scrolling components to scroll via page up/down when focus is inside a Spotlight container
- `moonstone/VirtualList` and `moonstone/VirtualGridList` to scroll by 5-way keys right after wheeling
- `moonstone/VirtualList` not to move focus when a current item and the last item are located at the same line and pressing a page down key
- `moonstone/Slider` knob to follow while dragging for detached knob
- `moonstone/Header` to layout header row correctly in `standard` type
- `moonstone/Input` to not dismiss on-screen keyboard when dragging cursor out of input box
- `moonstone/Header` RTL `line-height` issue
- `moonstone/Panels` to render children on idle
- `moonstone/Scroller` and other scrolling components to limit muted spotlight container scrims to their bounds
- `moonstone/Input` to always forward `onKeyUp` event

## [1.10.0] - 2017-10-09

### Added

- `moonstone/VideoPlayer` support for designating components with `.spottable-default` as the default focus target when pressing 5-way down from the slider
- `moonstone/Slider` property `activateOnFocus` which when enabled, allows 5-way directional key interaction with the `Slider` value without pressing [Enter] first
- `moonstone/VideoPlayer` property `noMiniFeedback` to support controlling the visibility of mini feedback
- `ui/Layout`, which provides a technique for laying-out components on the screen using `Cells`, in rows or columns

### Changed

- `moonstone/Popup` to focus on mount if it’s initially opened and non-animating and to always pass an object to `onHide` and `onShow`
- `moonstone/VideoPlayer` to emit `onScrub` event and provide audio guidance when setting focus to slider

### Fixed

- `moonstone/ExpandableItem` and derivatives to restore focus to the Item if the contents were last focused when closed
- `moonstone/Slider` toggling activated state when holding enter/select key
- `moonstone/TimePicker` picker icons shifting slightly when focusing an adjacent picker
- `moonstone/Icon` so it handles color the same way generic text does, by inheriting from the parent's color. This applies to all instances of `Icon`, `IconButton`, and `Icon` inside `Button`.
- `moonstone/fonts` Museo Sans font to correct "Ti" kerning
- `moonstone/VideoPlayer` to correctly position knob on mouse click
- `moonstone/Panels.Header` to show an ellipsis for long titles with RTL text
- `moonstone/Marquee` to restart when invalidated by a prop change and managed by a `moonstone/Marquee.MarqueeController`
- `spotlight.Spotlight` method `focus()` to verify that the target element matches its container's selector rules prior to setting focus
- `moonstone/Picker` to only change picker values `onWheel` when spotted
- `moonstone/VideoPlayer` to hide descendant floating components (tooltips, contextual popups) when the media controls hide

## [1.9.3] - 2017-10-03

### Added

- `moonstone/Button` property value to `backgroundOpacity` called "lightTranslucent" to better serve colorful image backgrounds behind Buttons. This also affects `moonstone/IconButton` and `moonstone/Panels/ApplicationCloseButton`.
- `moonstone/Panels` property `closeButtonBackgroundOpacity` to support `moonstone/Panels/ApplicationCloseButton`'s `backgroundOpacity` prop

### Changed

- `Moonstone Icons` font file to include the latest designs for several icons
- `moonstone/Panels/ApplicationCloseButton` to expose its `backgroundOpacity` prop

### Fixed

- `moonstone/VirtualList` to apply "position: absolute" inline style to items
- `moonstone/Picker` to increment and decrement normally at the edges of joined picker
- `moonstone/Icon` not to read out image characters
- `moonstone/Scroller` and other scrolling components to not accumulate paging scroll by pressing page up/down in scrollbar
- `moonstone/Icon` to correctly display focused state when using external image
- `moonstone/Button` and `moonstone/IconButton` to be properly visually muted when in a muted container

## [1.9.2] - 2017-09-26

### Fixed

- `moonstone/ExpandableList` preventing updates when its children had changed

## [1.9.1] - 2017-09-25

### Fixed

- `moonstone/ExpandableList` run-time error when using an array of objects as children
- `moonstone/VideoPlayer` blocking pointer events when the controls were hidden

## [1.9.0] - 2017-09-22

### Added

- `moonstone/styles/mixins.less` mixins: `.moon-spotlight-margin()` and `.moon-spotlight-padding()`
- `moonstone/Button` property `noAnimation` to support non-animating pressed visual

### Changed

- `moonstone/TimePicker` to use "AM/PM" instead of "meridiem" for label under meridiem picker
- `moonstone/IconButton` default style to not animate on press. NOTE: This behavior will change back to its previous setting in release 2.0.0.
- `moonstone/Popup` to warn when using `scrimType` `'none'` and `spotlightRestrict` `'self-only'`
- `moonstone/Scroller` to block spotlight during scroll
- `moonstone/ExpandableItem` and derivatives to always pause spotlight before animation

### Fixed

- `moonstone/VirtualGridList` to not move focus to wrong column when scrolled from the bottom by holding the "up" key
- `moonstone/VirtualList` to focus an item properly when moving to a next or previous page
- `moonstone/Scroller` and other scrolling components to move focus toward first or last child when page up or down key is pressed if the number of children is small
- `moonstone/VirtualList` to scroll to preserved index when it exists within dataSize for preserving focus
- `moonstone/Picker` buttons to not change size
- `moonstone/Panel` to move key navigation to application close button on holding the "up" key.
- `moonstone/Picker` to show numbers when changing values rapidly
- `moonstone/Popup` layout in large text mode to show close button correctly
- `moonstone/Picker` from moving scroller when pressing 5-way keys in `joined` Picker
- `moonstone/Input` so it displays all locales the same way, without cutting off the edges of characters
- `moonstone/TooltipDecorator` to hide tooltip when 5-way keys are pressed for disabled components
- `moonstone/Picker` to not tremble in width when changing values while using a numeric width prop value
- `moonstone/Picker` to not overlap values when changing values in `vertical`
- `moonstone/ContextualPopup` pointer mode focus behavior for `spotlightRestrict='self-only'`
- `moonstone/VideoPlayer` to prevent interacting with more components in pointer mode when hidden
- `moonstone/Scroller` to not repaint its entire contents whenever partial content is updated
- `moonstone/Slider` knob positioning after its container is resized
- `moonstone/VideoPlayer` to maintain focus when media controls are hidden
- `moonstone/Scroller` to scroll expandable components into view when opening when pointer has moved elsewhere

## [1.8.0] - 2017-09-07

### Deprecated

- `moonstone/Dialog` property `showDivider`, will be replaced by `noDivider` property in 2.0.0

### Added

- `moonstone/Popup` callback property `onShow` which fires after popup appears for both animating and non-animating popups

### Changed

- `moonstone/Popup` callback property `onHide` to run on both animating and non-animating popups
- `moonstone/VideoPlayer` state `playbackRate` to media events
- `moonstone/VideoPlayer` support for `spotlightDisabled`
- `moonstone/VideoPlayer` thumbnail positioning and style
- `moonstone/VirtualList` to render when dataSize increased or decreased
- `moonstone/Dialog` style
- `moonstone/Popup`, `moonstone/Dialog`, and `moonstone/Notification` to support `node` type for children
- `moonstone/Scroller` to forward `onKeyDown` events

### Fixed

- `moonstone/Scroller` and other scrolling components to enable focus when wheel scroll is stopped
- `moonstone/VirtualList` to show scroll thumb when a preserved item is focused in a Panel
- `moonstone/Scroller` to navigate properly with 5-way when expandable child is opened
- `moonstone/VirtualList` to stop scrolling when focus is moved on an item from paging controls or outside
- `moonstone/VirtualList` to move out with 5-way navigation when the first or the last item is disabled
- `moonstone/IconButton` Tooltip position when disabled
- `moonstone/VideoPlayer` Tooltip time after unhovering
- `moonstone/VirtualList` to not show invisible items
- `moonstone/IconButton` Tooltip position when disabled
- `moonstone/VideoPlayer` to display feedback tooltip correctly when navigating in 5-way
- `moonstone/MarqueeDecorator` to work with synchronized `marqueeOn` `'render'` and hovering as well as `marqueOn` `'hover'` when moving rapidly among synchronized marquees
- `moonstone/Input` aria-label for translation
- `moonstone/Marquee` to recalculate inside `moonstone/Scroller` and `moonstone/SelectableItem` by bypassing `shouldComponentUpdate`
- `moonstone/Picker` to marquee when incrementing and decrementing values with the prop `noAnimation`

## [1.7.0] - 2017-08-23

### Deprecated

- `moonstone/TextSizeDecorator` and it will be replaced by `moonstone/AccessibilityDecorator`
- `moonstone/MarqueeDecorator` property `marqueeCentered` and `moonstone/Marquee` property `centered` will be replaced by `alignment` property in 2.0.0

### Added

- `moonstone/TooltipDecorator` config property to direct tooltip into a property instead of adding to `children`
- `moonstone/VideoPlayer` prop `thumbnailUnavailable` to fade thumbnail
- `moonstone/AccessibilityDecorator` with `highContrast` and `textSize`
- `moonstone/VideoPlayer` high contrast scrim
- `moonstone/MarqueeDecorator`and `moonstone/Marquee` property `alignment` to allow setting  alignment of marquee content

### Changed

- `moonstone/Scrollbar` to disable paging control down button properly at the bottom when a scroller size is a non-integer value
- `moonstone/VirtualList`, `moonstone/VirtualGridList`, and `moonstone/Scroller` to scroll on `keydown` event instead of `keyup` event of page up and page down keys
- `moonstone/VirtualGridList` to scroll by item via 5 way key
- `moonstone/VideoPlayer` to read target time when jump by left/right key
- `moonstone/IconButton` to not use `MarqueeDecorator` and `Uppercase`

### Fixed

- `moonstone/VirtualList` and `moonstone/VirtualGridList` to focus the correct item when page up and page down keys are pressed
- `moonstone/VirtualList` to not lose focus when moving out from the first item via 5way when it has disabled items
- `moonstone/Slider` to align tooltip with detached knob
- `moonstone/FormCheckbox` to display correct colors in light skin
- `moonstone/Picker` and `moonstone/RangePicker` to forward `onKeyDown` events when not `joined`
- `moonstone/SelectableItem` to display correct icon width and alignment
- `moonstone/LabeledItem` to always match alignment with the locale
- `moonstone/Scroller` to properly 5-way navigate from scroll buttons
- `moonstone/ExpandableList` to display correct font weight and size for list items
- `moonstone/Divider` to not italicize in non-italic locales
- `moonstone/VideoPlayer` slider knob to follow progress after being selected when seeking
- `moonstone/LabeledItem` to correctly position its icon. This affects all of the `Expandables`, `moonstone/DatePicker` and `moonstone/TimePicker`.
- `moonstone/Panels.Header` and `moonstone/Item` to prevent them from allowing their contents to overflow unexpectedly
- `moonstone/Marquee` to recalculate when vertical scrollbar appears
- `moonstone/SelectableItem` to recalculate marquee when toggled

### Removed

- `moonstone/Input` large-text mode

## [1.6.1] - 2017-08-07

### Changed

- `moonstone/Icon` and `moonstone/IconButton` to no longer fit image source to the icon's boundary

## [1.6.0] - 2017-08-04

### Added

- `moonstone/VideoPlayer` ability to seek when holding down the right and left keys. Sensitivity can be adjusted using throttling options `jumpDelay` and `initialJumpDelay`.
- `moonstone/VideoPlayer` property `no5WayJump` to disable jumping done by 5-way
- `moonstone/VideoPlayer` support for the "More" button to use tooltips
- `moonstone/VideoPlayer` properties `moreButtonLabel` and `moreButtonCloseLabel` to allow customization of the "More" button's tooltip and Aria labels
- `moonstone/VideoPlayer` property `moreButtonDisabled` to disable the "More" button
- `moonstone/Picker` and `moonstone/RangePicker` prop `aria-valuetext` to support reading custom text instead of value
- `moonstone/VideoPlayer` methods `showControls` and `hideControls` to allow external interaction with the player
- `moonstone/Scroller` support for Page Up/Page Down keys in pointer mode when no item has focus

### Changed

- `moonstone/VideoPlayer` to handle play, pause, stop, fast forward and rewind on remote controller
- `moonstone/Marquee` to also start when hovered if `marqueeOnRender` is set

### Fixed

- `moonstone/IconButton` to fit image source within `IconButton`
- `moonstone` icon font sizes for wide icons
- `moonstone/ContextualPopupDecorator` to prefer setting focus to the appropriate popup instead of other underlying controls when using 5-way from the activating control
- `moonstone/Scroller` not scrolled via 5 way when `moonstone/ExpandableList` is opened
- `moonstone/VirtualList` to not let the focus move outside of container even if there are children left when navigating with 5way
- `moonstone/Scroller` and other scrolling components to update disability of paging controls when the scrollbar is set to `visible` and the content becomes shorter
- `moonstone/VideoPlayer` to focus on hover over play/pause button when video is loading
- `moonstone/VideoPlayer` to update and display proper time while moving knob when video is paused
- `moonstone/VideoPlayer` long title overlap issues
- `moonstone/Header` to apply `marqueeOn` prop to `subTitleBelow` and `titleBelow`
- `moonstone/Picker` wheeling in `moonstone/Scroller`
- `moonstone/IncrementSlider` and `moonstone/Picker` to read value changes when selecting buttons

## [1.5.0] - 2017-07-19

### Added

- `moonstone/Slider` and `moonstone/IncrementSlider` prop `aria-valuetext` to support reading custom text instead of value
- `moonstone/TooltipDecorator` property `tooltipProps` to attach props to tooltip component
- `moonstone/Scroller` and `moonstone/VirtualList` ability to scroll via page up and page down keys
- `moonstone/VideoPlayer` tooltip-thumbnail support with the `thumbnailSrc` prop and the `onScrub` callback to fire when the knob moves and a new thumbnail is needed
- `moonstone/VirtualList` ability to navigate via 5way when there are disabled items
- `moonstone/ContextualPopupDecorator` property `popupContainerId` to support configuration of the popup's spotlight container
- `moonstone/ContextualPopupDecorator` property `onOpen` to notify containers when the popup has been opened
- `moonstone/ContextualPopupDecorator` config option `openProp` to support mapping the value of `open` property to the chosen property of wrapped component

### Changed

- `moonstone/ExpandableList` to use 'radio' as the default, and adapt 'single' mode to render as a `moonstone/RadioItem` instead of a `moonstone/CheckboxItem`
- `moonstone/VideoPlayer` to not hide pause icon when it appears
- `moonstone/ContextualPopupDecorator` to set accessibility-related props onto the container node rather than the popup node
- `moonstone/ExpandableItem`, `moonstone/ExpandableList`, `moonstone/ExpandablePicker`, `moonstone/DatePicker`, and `moonstone/TimePicker` to pause spotlight when animating in 5-way mode
- `moonstone/Spinner` to position the text content under the spinner, rather than to the right side
- `moonstone/VideoPlayer` to include hour when announcing the time while scrubbing
- `moonstone/GridListImageItem` to require a `source` prop and not have a default value

### Fixed

- `moonstone/Input` ellipsis to show if placeholder is changed dynamically and is too long
- `moonstone/Marquee` to re-evaluate RTL orientation when its content changes
- `moonstone/VirtualList` to restore focus on short lists
- `moonstone/ExpandableInput` to expand the width of its contained `moonstone/Input`
- `moonstone/Input` support for `dismissOnEnter`
- `moonstone/Input` focus management to prevent stealing focus when programmatically moved elsewhere
- `moonstone/Input` 5-way spot behavior
- `moonstone` international fonts to always be used, even when unsupported font-weights or font-styles are requested
- `moonstone/Panels.Panel` support for selecting components with `.spottable-default` as the default focus target
- `moonstone/Panels` layout in RTL locales
- `moonstone` spottable components to support `onSpotlightDown`, `onSpotlightLeft`, `onSpotlightRight`, and `onSpotlightUp` event property
- `moonstone/VirtualList` losing spotlight when the list is empty
- `moonstone/FormCheckbox` in focused state to have the correct "check" color
- `moonstone/Scroller` and other scrolling components' bug in `navigableFilter` when passed a container id

## [1.4.1] - 2017-07-05

### Changed

- `moonstone/Popup` to only call `onKeyDown` when there is a focused item in the `Popup`
- `moonstone/Scroller`, `moonstone/Picker`, and `moonstone/IncrementSlider` to automatically move focus when the currently focused `moonstone/IconButton` becomes disabled

### Fixed

- `moonstone/ContextualPopupDecorator` close button to account for large text size
- `moonstone/ContextualPopupDecorator` to not spot controls other than its activator when navigating out via 5-way
- `moonstone/Header` to set the value of `marqueeOn` for all types of headers

## [1.4.0] - 2017-06-29

### Deprecated

- `moonstone/Input` prop `noDecorator` is being replaced by `autoFocus` in 2.0.0

### Added

- `moonstone/Scrollbar` property `corner` to add the corner between vertical and horizontal scrollbars
- `moonstone/ScrollThumb` for a thumb of `moonstone/Scrollbar`
- `moonstone/styles/text.less` mixin `.locale-japanese-line-break()` to apply the correct  Japanese language line-break rules for the following multi-line components: `moonstone/BodyText`, `moonstone/Dialog`, `moonstone/Notification`, `moonstone/Popup`, and `moonstone/Tooltip`
- `moonstone/ContextualPopupDecorator` property `popupProps` to attach props to popup component
- `moonstone/VideoPlayer` property `pauseAtEnd` to control forward/backward seeking
- `moonstone/Panels/Header` prop `marqueeOn` to control marquee of header

### Changed

- `moonstone/Panels/Header` to expose its `marqueeOn` prop
- `moonstone/VideoPlayer` to automatically adjust the width of the allocated space for the side components so the media controls have more space to appear on smaller screens
- `moonstone/VideoPlayer` properties `autoCloseTimeout` and `titleHideDelay` default value to `5000`
- `moonstone/VirtualList` to support restoring focus to the last focused item
- `moonstone/Scroller` and other scrolling components to call `onScrollStop` before unmounting if a scroll is in progress
- `moonstone/Scroller` to reveal non-spottable content when navigating out of a scroller

### Fixed

- `moonstone/Dialog` to properly focus via pointer on child components
- `moonstone/VirtualList`, `moonstone/VirtualGridList`, and `moonstone/Scroller` not to be slower when scrolled to the first or the last position by wheeling
- `moonstone` component hold delay time
- `moonstone/VideoPlayer` to show its controls when pressing down the first time
- `moonstone/Panel` autoFocus logic to only focus on initial render
- `moonstone/Input` text colors
- `moonstone/ExpandableInput` to focus its decorator when leaving by 5-way left/right

## [1.3.1] - 2017-06-14

### Fixed

- `moonstone/Picker` support for large text
- `moonstone/Scroller` support for focusing paging controls with the pointer
- `moonstone` CSS rules for unskinned spottable components

## [1.3.0] - 2017-06-12

### Deprecated

- `moonstone/Scroller` props `horizontal` and `vertical`. Deprecated props are replaced with `direction` prop. `horizontal` and `vertical` will be removed in 2.0.0.
- `moonstone/Panel` prop `noAutoFocus` in favor of `autoFocus="none"`

### Added

- `moonstone/Image` support for `children` prop inside images
- `moonstone/Scroller` prop `direction` which replaces `horizontal` and `vertical` props
- `moonstone/VideoPlayer` property `tooltipHideDelay` to hide tooltip with a given amount of time
- `moonstone/VideoPlayer` property `pauseAtEnd` to pause when it reaches either the start or the end of the video
- `moonstone/VideoPlayer` methods `fastForward`, `getMediaState`, `jump`, `pause`, `play`, `rewind`, and `seek` to allow external interaction with the player. See docs for example usage.

### Changed

- `moonstone/Skinnable` to support context and allow it to be added to any component to be individually skinned. This includes a further optimization in skinning which consolidates all color assignments into a single block, so non-color rules aren't unnecessarily duplicated.
- `moonstone/Skinnable` light and dark skin names ("moonstone-light" and "moonstone") to "light" and "dark", respectively
- `moonstone/VideoPlayer` to set play/pause icon to display "play" when rewinding or fast forwarding
- `moonstone/VideoPlayer` to rewind or fast forward when previous command is slow-forward or slow-rewind respectively
- `moonstone/VideoPlayer` to fast forward when previous command is slow-forward and it reaches the last of its play rate
- `moonstone/VideoPlayer` to not play video on reload when `noAutoPlay` is `true`
- `moonstone/VideoPlayer` property `feedbackHideDelay`'s default value to `3000`
- `moonstone/Notification` to break line in characters in ja and zh locale
- `moonstone/Notification` to align texts left in LTR locale and right in RTL locale
- `moonstone/VideoPlayer` to simulate rewind functionality on non-webOS platforms only

### Fixed

- `moonstone/ExpandableItem` to correct the `titleIcon` when using `open` and `disabled`
- `moonstone/GridListImageItem` to center its selection icon on the image instead of the item
- `moonstone/Input` to have correct `Tooltip` position in `RTL`
- `moonstone/SwitchItem` to not unintentionally overflow `Scroller` containers, causing them to jump to the side when focusing
- `moonstone/VideoPlayer` to fast forward properly when video is at paused state
- `moonstone/VideoPlayer` to correctly change sources
- `moonstone/VideoPlayer` to show or hide feedback tooltip properly
- `moonstone/DateTimeDecorator` to work properly with `RadioControllerDecorator`
- `moonstone/Picker` in joined, large text mode so the arrows are properly aligned and sized
- `moonstone/Icon` to reflect the same proportion in relation to its size in large-text mode

## [1.2.0] - 2017-05-17

### Deprecated

- `moonstone/Scroller` and other scrolling components option `indexToFocus` in `scrollTo` method to be removed in 2.0.0

### Added

- `moonstone/Slider` and `moonstone/IncrementSlider` prop `noFill` to support a style without the fill
- `moonstone/Marquee` property `rtl` to set directionality to right-to-left
- `moonstone/VirtualList.GridListImageItem` property `selectionOverlay` to add custom component for selection overlay
- `moonstone/MoonstoneDecorator` property `skin` to let an app choose its skin: "moonstone" and "moonstone-light" are now available
- `moonstone/FormCheckboxItem`
- `moonstone/FormCheckbox`, a standalone checkbox, to support `moonstone/FormCheckboxItem`
- `moonstone/Input` props `invalid` and `invalidMessage` to display a tooltip when input value is invalid
- `moonstone/Scroller` and other scrolling components option `focus` in `scrollTo()` method
- `moonstone/Scroller` and other scrolling components property `spottableScrollbar`
- `moonstone/Icon.IconList` icons: `arrowshrinkleft` and `arrowshrinkright`

### Changed

- `moonstone/Picker` arrow icon for `joined` picker: small when not spotted, hidden when it reaches the end of the picker
- `moonstone/Checkbox` and `moonstone/CheckboxItem` to reflect the latest design
- `moonstone/MoonstoneDecorator/fontGenerator` was refactored to use the browser's FontFace API to dynamically load locale fonts
- `moonstone/VideoPlayer` space allotment on both sides of the playback controls to support 4 buttons; consequently the "more" controls area has shrunk by the same amount
- `moonstone/VideoPlayer` to not disable media button (play/pause)
- `moonstone/Scroller` and other scrolling components so that paging controls are not spottable by default with 5-way
- `moonstone/VideoPlayer`'s more/less button to use updated arrow icon

### Fixed

- `moonstone/MarqueeDecorator` to properly stop marquee on items with `'marqueeOnHover'`
- `moonstone/ExpandableList` to work properly with object-based children
- `moonstone/styles/fonts.less` to restore the Moonstone Icon font to request the local system font by default. Remember to update your webOS build to get the latest version of the font so you don't see empty boxes for your icons.
- `moonstone/Picker` and `moonstone/RangePicker` to now use the correct size from Enyo (60px v.s. 84px) for icon buttons
- `moonstone/Scroller` and other scrolling components to apply ri.scale properly
- `moonstone/Panel` to not cover a `Panels`'s `ApplicationCloseButton` when not using a `Header`
- `moonstone/IncrementSlider` to show tooltip when buttons focused

## [1.1.0] - 2017-04-21

### Deprecated

- `moonstone/ExpandableInput` property `onInputChange`

### Added

- `moonstone/Panels.Panel` prop and `moonstone/MoonstoneDecorator` config option: `noAutoFocus` to support prevention of setting automatic focus after render
- `moonstone/VideoPlayer` props: `backwardIcon`, `forwardIcon`, `jumpBackwardIcon`, `jumpForwardIcon`, `pauseIcon`, and `playIcon` to support icon customization of the player
- `moonstone/VideoPlayer` props `jumpButtonsDisabled` and `rateButtonsDisabled` for disabling the pairs of buttons when it's inappropriate for the playing media
- `moonstone/VideoPlayer` property `playbackRateHash` to support custom playback rates
- `moonstone/VideoPlayer` callback prop `onControlsAvailable` which fires when the players controls show or hide
- `moonstone/Image` support for `onLoad` and `onError` events
- `moonstone/VirtualList.GridListImageItem` prop `placeholder`
- `moonstone/Divider` property `preserveCase` to display text without capitalizing it

### Changed

- `moonstone/Slider` colors and sizing to match the latest designs
- `moonstone/ProgressBar` to position correctly with other components nearby
- `moonstone/Panels` breadcrumb to no longer have a horizontal line above it
- `moonstone/Transition` to measure itself when the CPU is idle
- style for disabled opacity from 0.4 to 0.3
- `moonstone/Button` colors for transparent and translucent background opacity when disabled
- `moonstone/ExpandableInput` property `onInputChange` to fire along with `onChange`. `onInputChange` is deprecated and will be removed in a future update.
- `Moonstone.ttf` font to include new icons
- `moonstone/Icon` to reference additional icons

### Fixed

- `moonstone/Popup` and `moonstone/ContextualPopupDecorator` 5-way navigation behavior
- `moonstone/Input` to not spot its own input decorator on 5-way out
- `moonstone/VideoPlayer` to no longer render its `children` in multiple places
- `moonstone/Button` text color when used on a neutral (light) background in some cases
- `moonstone/Popup` background opacity
- `moonstone/Marquee` to recalculate properly when its contents change
- `moonstone/TimePicker` to display time in correct order
- `moonstone/Scroller` to prefer spotlight navigation to its internal components

## [1.0.0] - 2017-03-31

> NOTE: We have also modified most form components to be usable in a controlled (app manages component
> state) or uncontrolled (Enact manages component state) manner. To put a component into a
> controlled state, pass in `value` (or other appropriate state property such as `selected` or
> `open`) at component creation and then respond to events and update the value as needed. To put a
> component into an uncontrolled state, do not set `value` (or equivalent), at creation. From this
> point on, Enact will manage the state and events will be sent when the state is updated. To
> specify an initial value, use the `defaultValue` (or, `defaultSelected, `defaultOpen, etc.)
> property.  See the documentation for individual components for more information.

### Added

- `moonstone/Button` property `icon` to support a built-in icon next to the text content. The Icon supports everything that `moonstone/Icon` supports, as well as a custom icon.
- `moonstone/MoonstoneDecorator` property `textSize` to resize several components to requested CMR sizes. Simply add `textSize="large"` to your `App` and the new sizes will automatically take effect.

### Changed

- `moonstone/Slider` to use the property `tooltip` instead of `noTooltip`, so the built-in tooltip is not enabled by default
- `moonstone/IncrementSlider` to include tooltip documentation
- `moonstone/ExpandableList` to accept an array of objects as children which are spread onto the generated components
- `moonstone/CheckboxItem` style to match the latest designs, with support for the `moonstone/Checkbox` to be on either the left or the right side by using the `iconPosition` property
- `moonstone/VideoPlayer` to supply every event callback-method with an object representing the VideoPlayer's current state, including: `currentTime`, `duration`, `paused`, `proportionLoaded`, and `proportionPlayed`

### Fixed

- `moonstone/Panels.Panel` behavior for remembering focus on unmount and setting focus after render
- `moonstone/VirtualList.VirtualGridList` showing empty items when items are continuously added dynamically
- `moonstone/Picker` to marquee on focus once again

## [1.0.0-beta.4] - 2017-03-10

### Added

- `moonstone/VirtualList` `indexToFocus` option to `scrollTo` method to focus on item with specified index
- `moonstone/IconButton` and `moonstone/Button` `color` property to add a remote control key color to the button
- `moonstone/Scrollbar` property `disabled` to disable both paging controls when it is true
- `moonstone/VirtualList` parameter `moreInfo` to pass `firstVisibleIndex` and `lastVisibleIndex` when scroll events are firing
- Accessibility support to UI components
- `moonstone/VideoPlayer` property `onUMSMediaInfo` to support the custom webOS “umsmediainfo” event
- `moonstone/Region` component which encourages wrapping components for improved accessibility rather than only preceding the components with a `moonstone/Divider`
- `moonstone/Slider` tooltip. It's enabled by default and comes with options like `noTooltip`, `tooltipAsPercent`, and `tooltipSide`. See the component docs for more details.
- `moonstone/Panels.Panel` property `hideChildren` to defer rendering children
- `moonstone/Spinner` properties `blockClickOn` and `scrim` to block click events behind spinner
- `moonstone/VirtualList` property `clientSize` to specify item dimensions instead of measuring them

### Changed

- `moonstone/VirtualGridImageItem` styles to reduce redundant style code app side
- `moonstone/VirtualList` and `moonstone/VirtualGridList` to add essential CSS for list items automatically
- `moonstone/VirtualList` and `moonstone/VirtualGridList` to not add `data-index` to their item DOM elements directly, but to pass `data-index` as the parameter of their `component` prop like the `key` parameter of their `component` prop
- `moonstone/ExpandableItem` and derivatives to defer focusing the contents until animation completes
- `moonstone/LabeledItem`, `moonstone/ExpandableItem`, `moonstone/ExpandableList` to each support the `node` type in their `label` property. Best used with `ui/Slottable`.

### Fixed

- `moonstone/VirtualList.GridListImageItem` to have proper padding size according to the existence of caption/subcaption
- `moonstone/Scroller` and other scrolling components to display scrollbars with proper size
- `moonstone/VirtualGridList` to not be truncated

### Removed

- `moonstone/Scroller` and other scrolling components property `hideScrollbars` and replaced it with `horizontalScrollbar` and `verticalScrollbar`

## [1.0.0-beta.3] - 2017-02-21

### Added

- `moonstone/VideoPlayer` support for 5-way show/hide of media playback controls
- `moonstone/VideoPlayer` property `feedbackHideDelay`
- `moonstone/Slider` property `onKnobMove` to fire when the knob position changes, independently from the `moonstone/Slider` value
- `moonstone/Slider` properties `active`, `disabled`, `knobStep`, `onActivate`, `onDecrement`, and `onIncrement` as part of enabling 5-way support to `moonstone/Slider`, `moonstone/IncrementSlider` and the media slider for `moonstone/VideoPlayer`
- `moonstone/Slider` now supports `children` which are added to the `Slider`'s knob, and follow it as it moves
- `moonstone/ExpandableInput` properties `iconAfter` and `iconBefore` to display icons after and before the input, respectively
- `moonstone/Dialog` property `preserveCase`, which affects `title` text

### Changed

- `moonstone/IncrementSlider` to change when the buttons are held down
- `moonstone/Marquee` to allow disabled marquees to animate
- `moonstone/Dialog` to marquee `title` and `titleBelow`
- `moonstone/Marquee.MarqueeController` config option `startOnFocus` to `marqueeOnFocus`. `startOnFocus` is deprecated and will be removed in a future update.
- `moonstone/Button`, `moonstone/IconButton`, `moonstone/Item` to not forward `onClick` when `disabled`

### Fixed

- `moonstone/Marquee.MarqueeController` to start marquee on newly registered components when controller has focus and to restart synced marquees after completion
- `moonstone/Scroller` to recalculate when an expandable child opens
- `spotlightDisabled` property support for spottable moonstone components
- `moonstone/Popup` and `moonstone/ContextualPopupDecorator` so that when the popup is closed, spotlight focus returns to the control that had focus prior to the popup opening
- `moonstone/Input` to not get focus when disabled

## [1.0.0-beta.2] - 2017-01-30

### Added

- `moonstone/Panels.Panel` property `showChildren` to support deferring rendering the panel body until animation completes
- `moonstone/MarqueeDecorator` property `invalidateProps` that specifies which props cause the marquee distance to be invalidated
- developer-mode warnings to several components to warn when values are out-of-range
- `moonstone/Divider` property `spacing` which adjusts the amount of empty space above and below the `Divider`. `'normal'`, `'small'`, `'medium'`, `'large'`, and `'none'` are available.
- `moonstone/Picker` when `joined` the ability to be incremented and decremented by arrow keys
- `onSpotlightDisappear` event property support for spottable moonstone components
- `moonstone/VideoPlayer` property `titleHideDelay`

### Changed

- `moonstone/Panels.Panels` and variations to defer rendering the children of contained `Panel` instances until animation completes
- `moonstone/ProgressBar` properties `progress` and `backgroundProgress` to accept a number between 0 and 1
- `moonstone/Slider` and `moonstone/IncrementSlider` property `backgroundPercent` to `backgroundProgress` which now accepts a number between 0 and 1
- `moonstone/Slider` to not ignore `value` prop when it is the same as the previous value
- `moonstone/Picker` component's buttons to reverse their operation such that 'up' selects the previous item and 'down' the next
- `moonstone/Picker` and derivatives may now use numeric width, which represents the amount of characters to use for sizing. `width={4}` represents four characters, `2` for two characters, etc. `width` still accepts the size-name strings.
- `moonstone/Divider` to now behave as a simple horizontal line when no text content is provided
- `moonstone/Scroller` and other scrolling components to not display scrollbar controls by default
- `moonstone/DatePicker` and `moonstone/TimePicker` to emit `onChange` event whenever the value is changed, not just when the component is closed

### Removed

- `moonstone/ProgressBar` properties `min` and `max`

### Fixed

- `moonstone/IncrementSlider` so that the knob is spottable via pointer, and 5-way navigation between the knob and the increment/decrement buttons is functional
- `moonstone/Slider` and `moonstone/IncrementSlider` to not fire `onChange` for value changes from props

## [1.0.0-beta.1] - 2016-12-30

### Added

- `moonstone/VideoPlayer` and `moonstone/TooltipDecorator` components and samples
- `moonstone/Panels.Panels` property `onBack` to support `ui/Cancelable`
- `moonstone/VirtualFlexList` Work-In-Progress component to support variably sized rows or columns
- `moonstone/ExpandableItem` properties `autoClose` and `lockBottom`
- `moonstone/ExpandableList` properties `noAutoClose` and `noLockBottom`
- `moonstone/Picker` property `reverse`
- `moonstone/ContextualPopup` property `noAutoDismiss`
- `moonstone/Dialog` property `scrimType`
- `moonstone/Popup` property `spotlightRestrict`

### Changed

- `moonstone/Panels.Routable` to require a `navigate` configuration property indicating the event callback for back or cancel actions
- `moonstone/MarqueeController` focus/blur handling to start and stop synchronized `moonstone/Marquee` components
- `moonstone/ExpandableList` property `autoClose` to `closeOnSelect` to disambiguate it from the added `autoClose` on 5-way up
- `moonstone/ContextualPopupDecorator.ContextualPopupDecorator` component's `onCloseButtonClick` property to `onClose`
- `moonstone/Dialog` component's `onCloseButtonClicked` property to `onClose`
- `moonstone/Spinner` component's `center` and `middle` properties to a single `centered` property
	that applies both horizontal and vertical centering
- `moonstone/Popup.PopupBase` component's `onCloseButtonClicked` property to `onCloseButtonClick`
- `moonstone/Item.ItemOverlay` component's `autoHide` property to remove the `'no'` option. The same
	effect can be achieved by omitting the property or passing `null`.
- `moonstone/VirtualGridList` to be scrolled by page when navigating with a 5-way direction key
- `moonstone/Scroller`, `moonstone/VirtualList`, `moonstone/VirtualGridList` to no longer respond to mouse down/move/up events
- all Expandables to include a state arrow UI element
- `moonstone/LabeledItem` to support a `titleIcon` property which positions just after the title text
- `moonstone/Button` to include `moonstone/TooltipDecorator`
- `moonstone/Expandable` to support being managed, radio group-style, by a component wrapped with `RadioControllerDecorator` from `ui/RadioDecorator`
- `moonstone/Picker` to animate `moonstone/Marquee` children when any part of the `moonstone/Picker` is focused
- `moonstone/VirtualList` to mute its container instead of disabling it during scroll events
- `moonstone/VirtualList`, `moonstone/VirtualGridList`, and `moonstone/Scroller` to continue scrolling when holding down the paging controls
- `moonstone/VirtualList` to require a `component` prop and not have a default value
- `moonstone/Picker` to continuously change when a button is held down by adding `ui/Holdable`.

### Fixed

- `moonstone/Popup` and `moonstone/ContextualPopup` 5-way navigation behavior using spotlight.
- Bug where a synchronized marquee whose content fit the available space would prevent restarting of the marquees
- `moonstone/Input` to show an ellipsis on the correct side based on the text directionality of the `value` or `placeholder` content.
- `moonstone/VirtualList` and `moonstone/VirtualGridList` to prevent unwanted scrolling when focused with the pointer
- `moonstone/Picker` to remove fingernail when a the pointer is held down, but the pointer is moved off the `joined` picker.
- `moonstone/LabeledItem` to include marquee on both `title` and `label`, and be synchronized

## [1.0.0-alpha.5] - 2016-12-16

No changes.

## [1.0.0-alpha.4] - 2016-12-2

### Added

- `moonstone/Popup`, `moonstone/ContextualPopupDecorator`, `moonstone/Notification`, `moonstone/Dialog` and `moonstone/ExpandableInput` components
- `ItemOverlay` component to `moonstone/Item` module
- `marqueeCentered` prop to `moonstone/MarqueeDecorator` and `moonstone/MarqueeText`
- `placeholder` prop to `moonstone/Image`
- `moonstone/MarqueeController` component to synchronize multiple `moonstone/Marquee` components
- Non-latin locale support to all existing Moonstone components
- Language-specific font support
- `moonstone/IncrementSlider` now accepts customizable increment and decrement icons, as well as `moonstone/Slider` being more responsive to external styling

### Changed

- `moonstone/Input` component's `iconStart` and `iconEnd` properties to be `iconBefore` and `iconAfter`, respectively, for consistency with `moonstone/Item.ItemOverlay` naming
- `moonstone/Icon` and `moonstone/IconButton` so the `children` property supports both font-based icons and images
- the `checked` property to `selected` for consistency across the whole framework. This allows better interoperability when switching between various components.  Affects the following: `CheckboxItem`, `RadioItem`, `SelectableItem`, `Switch`, `SwitchItem`, and `ToggleItem`. Additionally, these now use `moonstone/Item.ItemOverlay` to position and handle their Icons.
- `moonstone/Slider` and `moonstone/IncrementSlider` to be more performant. No changes were made to
	the public API.
- `moonstone/GridListImageItem` so that a placeholder image displays while loading the image, and the caption and subcaption support marqueeing
- `moonstone/MoonstoneDecorator` to add `FloatingLayerDecorator`
- `moonstone/IncrementSlider` in vertical mode looks and works as expected.

### Removed

- LESS mixins that belong in `@enact/ui`, so that only moonstone-specific mixins are contained in
this module. When authoring components and importing mixins, only the local mixins need to be
imported, as they already import the general mixins.
- the `src` property from `moonstone/Icon` and `moonston/IconButton`. Use the support for URLs in
	the `children` property as noted above.
- the `height` property from `moonstone/IncrementSlider` and `moonstone/Slider`

### Fixed

- Joined picker so that it now has correct animation when using the mouse wheel
- Bug in DatePicker/TimePicker that prevented setting of value earlier than 1969

## [1.0.0-alpha.3] - 2016-11-8

### Added

- `moonstone/BodyText`, `moonstone/DatePicker`, `moonstone/DayPicker`, `moonstone/ExpandableItem`, `moonstone/Image`, and `moonstone/TimePicker` components
- `fullBleed` prop to `moonstone/Panels/Header`. When `true`, the header content is indented and the header lines are removed.
- Application close button to `moonstone/Panels`. Fires `onApplicationClose` when clicked. Can be omitted with the `noCloseButton` prop.
- `marqueeDisabled` prop to `moonstone/Picker`
- `padded` prop to `moonstone/RangePicker`
- `forceDirection` prop to `moonstone/Marquee`. Forces the direction of `moonstone/Marquee`. Useful for when `RTL` content cannot be auto detected.

### Changed

- `data` parameter passed to `component` prop of `VirtualList`.
- `moonstone/Expandable` into a submodule of `moonstone/ExpandableItem`
- `ExpandableList` to properly support selection
- `moonstone/Divider`'s `children` property to be optional
- `moonstone/ToggleItem`'s `inline` version to have a `max-width` of `240px`
- `moonstone/Input` to use `<div>` instead of `<label>` for wrapping components. No change to
	functionality, only markup.

### Removed

- `moonstone/ExpandableCheckboxItemGroup` in favor of `ExpandableList`

## [1.0.0-alpha.2] - 2016-10-21

This version includes a lot of refactoring from the previous release. Developers need to switch to the new enact-dev command-line tool.

### Added

- New components and HOCs: `moonstone/Scroller`, `moonstone/VirtualList`, `moonstone/VirtualGridList`, `moonstone/MarqueeText`, `moonstone/Spinner`, `moonstone/ExpandableCheckboxItemGroup`, `moonstone/MarqueeDecorator`
- New options for `ui/Toggleable` HOC
- Marquee support to many components
- Image support to `moonstone/Icon` and `moonstone/IconButton`
- `dismissOnEnter` prop for `moonstone/Input`
- Many more unit tests

### Changed

- Some props for UI state were renamed to have `default` prefix where state was managed by the component. (e.g. `defaultOpen`)

### Fixed

- Many components were fixed, polished, updated and documented
- Inline docs updated to be more consistent and comprehensive<|MERGE_RESOLUTION|>--- conflicted
+++ resolved
@@ -18,16 +18,13 @@
 ### Changed
 
 - `moonstone/Button.ButtonDecorator` to remove `i18n/Uppercase` HOC
-<<<<<<< HEAD
 - `moonstone/Button` and `moonstone/Header` appearance to match the latest designs
 - `moonstone/Checkbox` and `moonstone/CheckboxItem` appearance to match the latest designs
-=======
 - `moonstone/Panel` and `moonstone/Panels` now allocate slightly more screen edge space for a cleaner look
 - `moonstone/DaySelector` to have squared check boxes to match the rest of the checkmark components
 - `moonstone/LabeledIcon` and `moonstone/LabeledIconButton` text size to be smaller
 - `moonstone/FormCheckbox` and `moonstone/FormCheckboxItem` appearance to match the latest designs
 - `moonstone/Button`, `moonstone/ContextualPopupDecorator`, `moonstone/Header`, and `moonstone/Notification` appearance to match the latest designs
->>>>>>> f17e05bf
 
 ## [2.5.3] - ???
 
