# Change Log

The following is a curated list of changes in the Enact moonstone module, newest changes on the top.

## [unreleased]

### Deprecated

### Added

- `moonstone/styles/mixins.less` mixins: `.moon-spotlight-margin()` and `.moon-spotlight-padding()`
- `moonstone/Button` property `noAnimation` to support non-animating pressed visual

### Changed

- `moonstone/TimePicker` to use "AM/PM" instead of "meridiem" for label under meridiem picker
- `moonstone/IconButton` default style to not animate on press. NOTE: This behavior will change back to its previous setting in release 2.0.0.
- `moonstone/Popup` to warn when using `scrimType` `'none'` and `spotlightRestrict` `'self-only'`
- `moonstone/Scroller` to block spotlight during scroll
- `moonstone/ExpandableItem` and derivatives to always pause spotlight before animation

### Fixed

- `moonstone/VirtualList` to scroll to preserved index when it exists within dataSize for preserving focus
- `moonstone/Picker` buttons to not change size
- `moonstone/Panel` to move key navigation to application close button on holding the "up" key.
- `moonstone/Picker` to show numbers when changing values rapidly
- `moonstone/Popup` layout in large text mode to show close button correctly
- `moonstone/Picker` from moving scroller when pressing 5-way keys in `joined` Picker
- `moonstone/Input` so it displays all locales the same way, without cutting off the edges of characters
- `moonstone/TooltipDecorator` to hide tooltip when 5-way keys are pressed for disabled components
- `moonstone/Picker` to not tremble in width when changing values while using a numeric width prop value
<<<<<<< HEAD
- `moonstone/Picker` to not overlap values when changing values in `vertical`
=======
- `moonstone/ContextualPopup` pointer mode focus behavior for `spotlightRestrict='self-only'`
>>>>>>> 4a30badc

## [1.8.0] - 2017-09-07

### Deprecated

- `moonstone/Dialog` property `showDivider`, will be replaced by `noDivider` property in 2.0.0

### Added

- `moonstone/Popup` callback property `onShow` which fires after popup appears for both animating and non-animating popups

### Changed

- `moonstone/Popup` callback property `onHide` to run on both animating and non-animating popups
- `moonstone/VideoPlayer` state `playbackRate` to media events
- `moonstone/VideoPlayer` support for `spotlightDisabled`
- `moonstone/VideoPlayer` thumbnail positioning and style
- `moonstone/VirtualList` to render when dataSize increased or decreased
- `moonstone/Dialog` style
- `moonstone/Popup`, `moonstone/Dialog`, and `moonstone/Notification` to support `node` type for children
- `moonstone/Scroller` to forward `onKeyDown` events

### Fixed

- `moonstone/Scrollable` to enable focus when wheel scroll is stopped
- `moonstone/VirtualList` to show scroll thumb when a preserved item is focused in a Panel
- `moonstone/Scroller` to navigate properly with 5-way when expandable child is opened
- `moonstone/VirtualList` to stop scrolling when focus is moved on an item from paging controls or outside
- `moonstone/VirtualList` to move out with 5-way navigation when the first or the last item is disabled
- `moonstone/IconButton` Tooltip position when disabled
- `moonstone/VideoPlayer` Tooltip time after unhovering
- `moonstone/VirtualList` to not show invisible items
- `moonstone/IconButton` Tooltip position when disabled
- `moonstone/VideoPlayer` to display feedback tooltip correctly when navigating in 5-way
- `moonstone/MarqueeDecorator` to work with synchronized `marqueeOn` `'render'` and hovering as well as `marqueOn` `'hover'` when moving rapidly among synchronized marquees
- `moonstone/Input` aria-label for translation
- `moonstone/Marquee` to recalculate inside `moonstone/Scroller` and `moonstone/SelectableItem` by bypassing `shouldComponentUpdate`
- `moonstone/Picker` to marquee when incrementing and decrementing values with the prop `noAnimation`

## [1.7.0] - 2017-08-23

### Deprecated

- `moonstone/TextSizeDecorator` and it will be replaced by `moonstone/AccessibilityDecorator`
- `moonstone/MarqueeDecorator` property `marqueeCentered` and `moonstone/Marquee` property `centered` will be replaced by `alignment` property in 2.0.0

### Added

- `moonstone/TooltipDecorator` config property to direct tooltip into a property instead of adding to `children`
- `moonstone/VideoPlayer` prop `thumbnailUnavailable` to fade thumbnail
- `moonstone/AccessibilityDecorator` with `highContrast` and `textSize`
- `moonstone/VideoPlayer` high contrast scrim
- `moonstone/MarqueeDecorator`and `moonstone/Marquee` property `alignment` to allow setting  alignment of marquee content

### Changed

- `moonstone/Scrollbar` to disable paging control down button properly at the bottom when a scroller size is a non-integer value
- `moonstone/VirtualList`, `moonstone/VirtualGridList`, and `moonstone/Scroller` to scroll on `keydown` event instead of `keyup` event of page up and page down keys
- `moonstone/VirtualGridList` to scroll by item via 5 way key
- `moonstone/VideoPlayer` to read target time when jump by left/right key
- `moonstone/IconButton` to not use `MarqueeDecorator` and `Uppercase`

### Fixed

- `moonstone/VirtualList` and `moonstone/VirtualGridList` to focus the correct item when page up and page down keys are pressed
- `moonstone/VirtualList` to not lose focus when moving out from the first item via 5way when it has disabled items
- `moonstone/Slider` to align tooltip with detached knob
- `moonstone/FormCheckbox` to display correct colors in light skin
- `moonstone/Picker` and `moonstone/RangePicker` to forward `onKeyDown` events when not `joined`
- `moonstone/SelectableItem` to display correct icon width and alignment
- `moonstone/LabeledItem` to always match alignment with the locale
- `moonstone/Scroller` to properly 5-way navigate from scroll buttons
- `moonstone/ExpandableList` to display correct font weight and size for list items
- `moonstone/Divider` to not italicize in non-italic locales
- `moonstone/VideoPlayer` slider knob to follow progress after being selected when seeking
- `moonstone/LabeledItem` to correctly position its icon. This affects all of the `Expandables`, `moonstone/DatePicker` and `moonstone/TimePicker`.
- `moonstone/Panels.Header` and `moonstone/Item` to prevent them from allowing their contents to overflow unexpectedly
- `moonstone/Marquee` to recalculate when vertical scrollbar appears
- `moonstone/SelectableItem` to recalculate marquee when toggled

### Removed

- `moonstone/Input` large-text mode

## [1.6.1] - 2017-08-07

### Changed

- `moonstone/Icon` and `moonstone/IconButton` to no longer fit image source to the icon's boundary

## [1.6.0] - 2017-08-04

### Added

- `moonstone/VideoPlayer` ability to seek when holding down the right and left keys. Sensitivity can be adjusted using throttling options `jumpDelay` and `initialJumpDelay`.
- `moonstone/VideoPlayer` property `no5WayJump` to disable jumping done by 5-way
- `moonstone/VideoPlayer` support for the "More" button to use tooltips
- `moonstone/VideoPlayer` properties `moreButtonLabel` and `moreButtonCloseLabel` to allow customization of the "More" button's tooltip and Aria labels
- `moonstone/VideoPlayer` property `moreButtonDisabled` to disable the "More" button
- `moonstone/Picker` and `moonstone/RangePicker` prop `aria-valuetext` to support reading custom text instead of value
- `moonstone/VideoPlayer` methods `showControls` and `hideControls` to allow external interaction with the player
- `moonstone/Scroller` support for Page Up/Page Down keys in pointer mode when no item has focus

### Changed

- `moonstone/VideoPlayer` to handle play, pause, stop, fast forward and rewind on remote controller
- `moonstone/Marquee` to also start when hovered if `marqueeOnRender` is set

### Fixed

- `moonstone/IconButton` to fit image source within `IconButton`
- `moonstone` icon font sizes for wide icons
- `moonstone/ContextualPopupDecorator` to prefer setting focus to the appropriate popup instead of other underlying controls when using 5-way from the activating control
- `moonstone/Scroller` not scrolled via 5 way when `moonstone/ExpandableList` is opened
- `moonstone/VirtualList` to not let the focus move outside of container even if there are children left when navigating with 5way
- `moonstone/Scrollable` to update disability of paging controls when the scrollbar is set to `visible` and the content becomes shorter
- `moonstone/VideoPlayer` to focus on hover over play/pause button when video is loading
- `moonstone/VideoPlayer` to update and display proper time while moving knob when video is paused
- `moonstone/VideoPlayer` long title overlap issues
- `moonstone/Header` to apply `marqueeOn` prop to `subTitleBelow` and `titleBelow`
- `moonstone/Picker` wheeling in `moonstone/Scroller`
- `moonstone/IncrementSlider` and `moonstone/Picker` to read value changes when selecting buttons

## [1.5.0] - 2017-07-19

### Added

- `moonstone/Slider` and `moonstone/IncrementSlider` prop `aria-valuetext` to support reading custom text instead of value
- `moonstone/TooltipDecorator` property `tooltipProps` to attach props to tooltip component
- `moonstone/Scroller` and `moonstone/VirtualList` ability to scroll via page up and page down keys
- `moonstone/VideoPlayer` tooltip-thumbnail support with the `thumbnailSrc` prop and the `onScrub` callback to fire when the knob moves and a new thumbnail is needed
- `moonstone/VirtualList` ability to navigate via 5way when there are disabled items
- `moonstone/ContextualPopupDecorator` property `popupContainerId` to support configuration of the popup's spotlight container
- `moonstone/ContextualPopupDecorator` property `onOpen` to notify containers when the popup has been opened
- `moonstone/ContextualPopupDecorator` config option `openProp` to support mapping the value of `open` property to the chosen property of wrapped component

### Changed

- `moonstone/ExpandableList` to use 'radio' as the default, and adapt 'single' mode to render as a `moonstone/RadioItem` instead of a `moonstone/CheckboxItem`
- `moonstone/VideoPlayer` to not hide pause icon when it appears
- `moonstone/ContextualPopupDecorator` to set accessibility-related props onto the container node rather than the popup node
- `moonstone/ExpandableItem`, `moonstone/ExpandableList`, `moonstone/ExpandablePicker`, `moonstone/DatePicker`, and `moonstone/TimePicker` to pause spotlight when animating in 5-way mode
- `moonstone/Spinner` to position the text content under the spinner, rather than to the right side
- `moonstone/VideoPlayer` to include hour when announcing the time while scrubbing
- `moonstone/GridListImageItem` to require a `source` prop and not have a default value

### Fixed

- `moonstone/Input` ellipsis to show if placeholder is changed dynamically and is too long
- `moonstone/Marquee` to re-evaluate RTL orientation when its content changes
- `moonstone/VirtualList` to restore focus on short lists
- `moonstone/ExpandableInput` to expand the width of its contained `moonstone/Input`
- `moonstone/Input` support for `dismissOnEnter`
- `moonstone/Input` focus management to prevent stealing focus when programmatically moved elsewhere
- `moonstone/Input` 5-way spot behavior
- `moonstone` international fonts to always be used, even when unsupported font-weights or font-styles are requested
- `moonstone/Panels.Panel` support for selecting components with `.spottable-default` as the default focus target
- `moonstone/Panels` layout in RTL locales
- `moonstone` spottable components to support `onSpotlightDown`, `onSpotlightLeft`, `onSpotlightRight`, and `onSpotlightUp` event property
- `moonstone/VirtualList` losing spotlight when the list is empty
- `moonstone/FormCheckbox` in focused state to have the correct "check" color
- `moonstone/Scrollable` bug in `navigableFilter` when passed a container id

## [1.4.1] - 2017-07-05

### Changed

- `moonstone/Popup` to only call `onKeyDown` when there is a focused item in the `Popup`
- `moonstone/Scroller`, `moonstone/Picker`, and `moonstone/IncrementSlider` to automatically move focus when the currently focused `moonstone/IconButton` becomes disabled

### Fixed

- `moonstone/ContextualPopupDecorator` close button to account for large text size
- `moonstone/ContextualPopupDecorator` to not spot controls other than its activator when navigating out via 5-way
- `moonstone/Header` to set the value of `marqueeOn` for all types of headers

## [1.4.0] - 2017-06-29

### Deprecated

- `moonstone/Input` prop `noDecorator` is being replaced by `autoFocus` in 2.0.0

### Added

- `moonstone/Scrollbar` property `corner` to add the corner between vertical and horizontal scrollbars
- `moonstone/ScrollThumb` for a thumb of `moonstone/Scrollbar`
- `moonstone/styles/text.less` mixin `.locale-japanese-line-break()` to apply the correct  Japanese language line-break rules for the following multi-line components: `moonstone/BodyText`, `moonstone/Dialog`, `moonstone/Notification`, `moonstone/Popup`, and `moonstone/Tooltip`
- `moonstone/ContextualPopupDecorator` property `popupProps` to attach props to popup component
- `moonstone/VideoPlayer` property `pauseAtEnd` to control forward/backward seeking
- `moonstone/Panels/Header` prop `marqueeOn` to control marquee of header

### Changed

- `moonstone/Panels/Header` to expose its `marqueeOn` prop
- `moonstone/VideoPlayer` to automatically adjust the width of the allocated space for the side components so the media controls have more space to appear on smaller screens
- `moonstone/VideoPlayer` properties `autoCloseTimeout` and `titleHideDelay` default value to `5000`
- `moonstone/VirtualList` to support restoring focus to the last focused item
- `moonstone/Scrollable` to call `onScrollStop` before unmounting if a scroll is in progress
- `moonstone/Scroller` to reveal non-spottable content when navigating out of a scroller

### Fixed

- `moonstone/Dialog` to properly focus via pointer on child components
- `moonstone/VirtualList`, `moonstone/VirtualGridList`, and `moonstone/Scroller` not to be slower when scrolled to the first or the last position by wheeling
- `moonstone` component hold delay time
- `moonstone/VideoPlayer` to show its controls when pressing down the first time
- `moonstone/Panel` autoFocus logic to only focus on initial render
- `moonstone/Input` text colors
- `moonstone/ExpandableInput` to focus its decorator when leaving by 5-way left/right

## [1.3.1] - 2017-06-14

### Fixed

- `moonstone/Picker` support for large text
- `moonstone/Scroller` support for focusing paging controls with the pointer
- `moonstone` CSS rules for unskinned spottable components

## [1.3.0] - 2017-06-12

### Deprecated

- `moonstone/Scroller` props `horizontal` and `vertical`. Deprecated props are replaced with `direction` prop. `horizontal` and `vertical` will be removed in 2.0.0.
- `moonstone/Panel` prop `noAutoFocus` in favor of `autoFocus="none"`

### Added

- `moonstone/Image` support for `children` prop inside images
- `moonstone/Scroller` prop `direction` which replaces `horizontal` and `vertical` props
- `moonstone/VideoPlayer` property `tooltipHideDelay` to hide tooltip with a given amount of time
- `moonstone/VideoPlayer` property `pauseAtEnd` to pause when it reaches either the start or the end of the video
- `moonstone/VideoPlayer` methods `fastForward`, `getMediaState`, `jump`, `pause`, `play`, `rewind`, and `seek` to allow external interaction with the player. See docs for example usage.

### Changed

- `moonstone/Skinnable` to support context and allow it to be added to any component to be individually skinned. This includes a further optimization in skinning which consolidates all color assignments into a single block, so non-color rules aren't unnecessarily duplicated.
- `moonstone/Skinnable` light and dark skin names ("moonstone-light" and "moonstone") to "light" and "dark", respectively
- `moonstone/VideoPlayer` to set play/pause icon to display "play" when rewinding or fast forwarding
- `moonstone/VideoPlayer` to rewind or fast forward when previous command is slow-forward or slow-rewind respectively
- `moonstone/VideoPlayer` to fast forward when previous command is slow-forward and it reaches the last of its play rate
- `moonstone/VideoPlayer` to not play video on reload when `noAutoPlay` is `true`
- `moonstone/VideoPlayer` property `feedbackHideDelay`'s default value to `3000`
- `moonstone/Notification` to break line in characters in ja and zh locale
- `moonstone/Notification` to align texts left in LTR locale and right in RTL locale
- `moonstone/VideoPlayer` to simulate rewind functionality on non-webOS platforms only

### Fixed

- `moonstone/ExpandableItem` to correct the `titleIcon` when using `open` and `disabled`
- `moonstone/GridListImageItem` to center its selection icon on the image instead of the item
- `moonstone/Input` to have correct `Tooltip` position in `RTL`
- `moonstone/SwitchItem` to not unintentionally overflow `Scroller` containers, causing them to jump to the side when focusing
- `moonstone/VideoPlayer` to fast forward properly when video is at paused state
- `moonstone/VideoPlayer` to correctly change sources
- `moonstone/VideoPlayer` to show or hide feedback tooltip properly
- `moonstone/DateTimeDecorator` to work properly with `RadioControllerDecorator`
- `moonstone/Picker` in joined, large text mode so the arrows are properly aligned and sized
- `moonstone/Icon` to reflect the same proportion in relation to its size in large-text mode

## [1.2.0] - 2017-05-17

### Deprecated

- `moonstone/Scroller.Scrollable` option `indexToFocus` in `scrollTo` method to be removed in 2.0.0

### Added

- `moonstone/Slider` and `moonstone/IncrementSlider` prop `noFill` to support a style without the fill
- `moonstone/Marquee` property `rtl` to set directionality to right-to-left
- `moonstone/VirtualList.GridListImageItem` property `selectionOverlay` to add custom component for selection overlay
- `moonstone/MoonstoneDecorator` property `skin` to let an app choose its skin: "moonstone" and "moonstone-light" are now available
- `moonstone/FormCheckboxItem`
- `moonstone/FormCheckbox`, a standalone checkbox, to support `moonstone/FormCheckboxItem`
- `moonstone/Input` props `invalid` and `invalidMessage` to display a tooltip when input value is invalid
- `moonstone/Scroller.Scrollable` option `focus` in `scrollTo()` method
- `moonstone/Scroller.Scrollable` property `spottableScrollbar`
- `moonstone/Icon.IconList` icons: `arrowshrinkleft` and `arrowshrinkright`

### Changed

- `moonstone/Picker` arrow icon for `joined` picker: small when not spotted, hidden when it reaches the end of the picker
- `moonstone/Checkbox` and `moonstone/CheckboxItem` to reflect the latest design
- `moonstone/MoonstoneDecorator/fontGenerator` was refactored to use the browser's FontFace API to dynamically load locale fonts
- `moonstone/VideoPlayer` space allotment on both sides of the playback controls to support 4 buttons; consequently the "more" controls area has shrunk by the same amount
- `moonstone/VideoPlayer` to not disable media button (play/pause)
- `moonstone/Scroller.Scrollable` so that paging controls are not spottable by default with 5-way
- `moonstone/VideoPlayer`'s more/less button to use updated arrow icon

### Fixed

- `moonstone/MarqueeDecorator` to properly stop marquee on items with `'marqueeOnHover'`
- `moonstone/ExpandableList` to work properly with object-based children
- `moonstone/styles/fonts.less` to restore the Moonstone Icon font to request the local system font by default. Remember to update your webOS build to get the latest version of the font so you don't see empty boxes for your icons.
- `moonstone/Picker` and `moonstone/RangePicker` to now use the correct size from Enyo (60px v.s. 84px) for icon buttons
- `moonstone/Scrollable` to apply ri.scale properly
- `moonstone/Panel` to not cover a `Panels`'s `ApplicationCloseButton` when not using a `Header`
- `moonstone/IncrementSlider` to show tooltip when buttons focused

## [1.1.0] - 2017-04-21

### Deprecated

- `moonstone/ExpandableInput` property `onInputChange`

### Added

- `moonstone/Panels.Panel` prop and `moonstone/MoonstoneDecorator` config option: `noAutoFocus` to support prevention of setting automatic focus after render
- `moonstone/VideoPlayer` props: `backwardIcon`, `forwardIcon`, `jumpBackwardIcon`, `jumpForwardIcon`, `pauseIcon`, and `playIcon` to support icon customization of the player
- `moonstone/VideoPlayer` props `jumpButtonsDisabled` and `rateButtonsDisabled` for disabling the pairs of buttons when it's inappropriate for the playing media
- `moonstone/VideoPlayer` property `playbackRateHash` to support custom playback rates
- `moonstone/VideoPlayer` callback prop `onControlsAvailable` which fires when the players controls show or hide
- `moonstone/Image` support for `onLoad` and `onError` events
- `moonstone/VirtualList.GridListImageItem` prop `placeholder`
- `moonstone/Divider` property `preserveCase` to display text without capitalizing it

### Changed

- `moonstone/Slider` colors and sizing to match the latest designs
- `moonstone/ProgressBar` to position correctly with other components nearby
- `moonstone/Panels` breadcrumb to no longer have a horizontal line above it
- `moonstone/Transition` to measure itself when the CPU is idle
- style for disabled opacity from 0.4 to 0.3
- `moonstone/Button` colors for transparent and translucent background opacity when disabled
- `moonstone/ExpandableInput` property `onInputChange` to fire along with `onChange`. `onInputChange` is deprecated and will be removed in a future update.
- `Moonstone.ttf` font to include new icons
- `moonstone/Icon` to reference additional icons

### Fixed

- `moonstone/Popup` and `moonstone/ContextualPopupDecorator` 5-way navigation behavior
- `moonstone/Input` to not spot its own input decorator on 5-way out
- `moonstone/VideoPlayer` to no longer render its `children` in multiple places
- `moonstone/Button` text color when used on a neutral (light) background in some cases
- `moonstone/Popup` background opacity
- `moonstone/Marquee` to recalculate properly when its contents change
- `moonstone/TimePicker` to display time in correct order
- `moonstone/Scroller` to prefer spotlight navigation to its internal components

## [1.0.0] - 2017-03-31

> NOTE: We have also modified most form components to be usable in a controlled (app manages component
> state) or uncontrolled (Enact manages component state) manner. To put a component into a
> controlled state, pass in `value` (or other appropriate state property such as `selected` or
> `open`) at component creation and then respond to events and update the value as needed. To put a
> component into an uncontrolled state, do not set `value` (or equivalent), at creation. From this
> point on, Enact will manage the state and events will be sent when the state is updated. To
> specify an initial value, use the `defaultValue` (or, `defaultSelected, `defaultOpen, etc.)
> property.  See the documentation for individual components for more information.

### Added

- `moonstone/Button` property `icon` to support a built-in icon next to the text content. The Icon supports everything that `moonstone/Icon` supports, as well as a custom icon.
- `moonstone/MoonstoneDecorator` property `textSize` to resize several components to requested CMR sizes. Simply add `textSize="large"` to your `App` and the new sizes will automatically take effect.

### Changed

- `moonstone/Slider` to use the property `tooltip` instead of `noTooltip`, so the built-in tooltip is not enabled by default
- `moonstone/IncrementSlider` to include tooltip documentation
- `moonstone/ExpandableList` to accept an array of objects as children which are spread onto the generated components
- `moonstone/CheckboxItem` style to match the latest designs, with support for the `moonstone/Checkbox` to be on either the left or the right side by using the `iconPosition` property
- `moonstone/VideoPlayer` to supply every event callback-method with an object representing the VideoPlayer's current state, including: `currentTime`, `duration`, `paused`, `proportionLoaded`, and `proportionPlayed`

### Fixed

- `moonstone/Panels.Panel` behavior for remembering focus on unmount and setting focus after render
- `moonstone/VirtualList.VirtualGridList` showing empty items when items are continuously added dynamically
- `moonstone/Picker` to marquee on focus once again

## [1.0.0-beta.4] - 2017-03-10

### Added

- `moonstone/VirtualList` `indexToFocus` option to `scrollTo` method to focus on item with specified index
- `moonstone/IconButton` and `moonstone/Button` `color` property to add a remote control key color to the button
- `moonstone/Scrollbar` property `disabled` to disable both paging controls when it is true
- `moonstone/VirtualList` parameter `moreInfo` to pass `firstVisibleIndex` and `lastVisibleIndex` when scroll events are firing
- Accessibility support to UI components
- `moonstone/VideoPlayer` property `onUMSMediaInfo` to support the custom webOS “umsmediainfo” event
- `moonstone/Region` component which encourages wrapping components for improved accessibility rather than only preceding the components with a `moonstone/Divider`
- `moonstone/Slider` tooltip. It's enabled by default and comes with options like `noTooltip`, `tooltipAsPercent`, and `tooltipSide`. See the component docs for more details.
- `moonstone/Panels.Panel` property `hideChildren` to defer rendering children
- `moonstone/Spinner` properties `blockClickOn` and `scrim` to block click events behind spinner
- `moonstone/VirtualList` property `clientSize` to specify item dimensions instead of measuring them

### Changed

- `moonstone/VirtualGridImageItem` styles to reduce redundant style code app side
- `moonstone/VirtualList` and `moonstone/VirtualGridList` to add essential CSS for list items automatically
- `moonstone/VirtualList` and `moonstone/VirtualGridList` to not add `data-index` to their item DOM elements directly, but to pass `data-index` as the parameter of their `component` prop like the `key` parameter of their `component` prop
- `moonstone/ExpandableItem` and derivatives to defer focusing the contents until animation completes
- `moonstone/LabeledItem`, `moonstone/ExpandableItem`, `moonstone/ExpandableList` to each support the `node` type in their `label` property. Best used with `ui/Slottable`.

### Fixed

- `moonstone/VirtualList.GridListImageItem` to have proper padding size according to the existence of caption/subcaption
- `moonstone/Scrollable` to display scrollbars with proper size
- `moonstone/VirtualGridList` to not be truncated

### Removed

- `moonstone/Scrollable` property `hideScrollbars` and replaced it with `horizontalScrollbar` and `verticalScrollbar`

## [1.0.0-beta.3] - 2017-02-21

### Added

- `moonstone/VideoPlayer` support for 5-way show/hide of media playback controls
- `moonstone/VideoPlayer` property `feedbackHideDelay`
- `moonstone/Slider` property `onKnobMove` to fire when the knob position changes, independently from the `moonstone/Slider` value
- `moonstone/Slider` properties `active`, `disabled`, `knobStep`, `onActivate`, `onDecrement`, and `onIncrement` as part of enabling 5-way support to `moonstone/Slider`, `moonstone/IncrementSlider` and the media slider for `moonstone/VideoPlayer`
- `moonstone/Slider` now supports `children` which are added to the `Slider`'s knob, and follow it as it moves
- `moonstone/ExpandableInput` properties `iconAfter` and `iconBefore` to display icons after and before the input, respectively
- `moonstone/Dialog` property `preserveCase`, which affects `title` text

### Changed

- `moonstone/IncrementSlider` to change when the buttons are held down
- `moonstone/Marquee` to allow disabled marquees to animate
- `moonstone/Dialog` to marquee `title` and `titleBelow`
- `moonstone/Marquee.MarqueeController` config option `startOnFocus` to `marqueeOnFocus`. `startOnFocus` is deprecated and will be removed in a future update.
- `moonstone/Button`, `moonstone/IconButton`, `moonstone/Item` to not forward `onClick` when `disabled`

### Fixed

- `moonstone/Marquee.MarqueeController` to start marquee on newly registered components when controller has focus and to restart synced marquees after completion
- `moonstone/Scroller` to recalculate when an expandable child opens
- `spotlightDisabled` property support for spottable moonstone components
- `moonstone/Popup` and `moonstone/ContextualPopupDecorator` so that when the popup is closed, spotlight focus returns to the control that had focus prior to the popup opening
- `moonstone/Input` to not get focus when disabled

## [1.0.0-beta.2] - 2017-01-30

### Added

- `moonstone/Panels.Panel` property `showChildren` to support deferring rendering the panel body until animation completes
- `moonstone/MarqueeDecorator` property `invalidateProps` that specifies which props cause the marquee distance to be invalidated
- developer-mode warnings to several components to warn when values are out-of-range
- `moonstone/Divider` property `spacing` which adjusts the amount of empty space above and below the `Divider`. `'normal'`, `'small'`, `'medium'`, `'large'`, and `'none'` are available.
- `moonstone/Picker` when `joined` the ability to be incremented and decremented by arrow keys
- `onSpotlightDisappear` event property support for spottable moonstone components
- `moonstone/VideoPlayer` property `titleHideDelay`

### Changed

- `moonstone/Panels.Panels` and variations to defer rendering the children of contained `Panel` instances until animation completes
- `moonstone/ProgressBar` properties `progress` and `backgroundProgress` to accept a number between 0 and 1
- `moonstone/Slider` and `moonstone/IncrementSlider` property `backgroundPercent` to `backgroundProgress` which now accepts a number between 0 and 1
- `moonstone/Slider` to not ignore `value` prop when it is the same as the previous value
- `moonstone/Picker` component's buttons to reverse their operation such that 'up' selects the previous item and 'down' the next
- `moonstone/Picker` and derivatives may now use numeric width, which represents the amount of characters to use for sizing. `width={4}` represents four characters, `2` for two characters, etc. `width` still accepts the size-name strings.
- `moonstone/Divider` to now behave as a simple horizontal line when no text content is provided
- `moonstone/Scrollable` to not display scrollbar controls by default
- `moonstone/DatePicker` and `moonstone/TimePicker` to emit `onChange` event whenever the value is changed, not just when the component is closed

### Removed

- `moonstone/ProgressBar` properties `min` and `max`

### Fixed

- `moonstone/IncrementSlider` so that the knob is spottable via pointer, and 5-way navigation between the knob and the increment/decrement buttons is functional
- `moonstone/Slider` and `moonstone/IncrementSlider` to not fire `onChange` for value changes from props

## [1.0.0-beta.1] - 2016-12-30

### Added

- `moonstone/VideoPlayer` and `moonstone/TooltipDecorator` components and samples
- `moonstone/Panels.Panels` property `onBack` to support `ui/Cancelable`
- `moonstone/VirtualFlexList` Work-In-Progress component to support variably sized rows or columns
- `moonstone/ExpandableItem` properties `autoClose` and `lockBottom`
- `moonstone/ExpandableList` properties `noAutoClose` and `noLockBottom`
- `moonstone/Picker` property `reverse`
- `moonstone/ContextualPopup` property `noAutoDismiss`
- `moonstone/Dialog` property `scrimType`
- `moonstone/Popup` property `spotlightRestrict`

### Changed

- `moonstone/Panels.Routable` to require a `navigate` configuration property indicating the event callback for back or cancel actions
- `moonstone/MarqueeController` focus/blur handling to start and stop synchronized `moonstone/Marquee` components
- `moonstone/ExpandableList` property `autoClose` to `closeOnSelect` to disambiguate it from the added `autoClose` on 5-way up
- `moonstone/ContextualPopupDecorator.ContextualPopupDecorator` component's `onCloseButtonClick` property to `onClose`
- `moonstone/Dialog` component's `onCloseButtonClicked` property to `onClose`
- `moonstone/Spinner` component's `center` and `middle` properties to a single `centered` property
	that applies both horizontal and vertical centering
- `moonstone/Popup.PopupBase` component's `onCloseButtonClicked` property to `onCloseButtonClick`
- `moonstone/Item.ItemOverlay` component's `autoHide` property to remove the `'no'` option. The same
	effect can be achieved by omitting the property or passing `null`.
- `moonstone/VirtualGridList` to be scrolled by page when navigating with a 5-way direction key
- `moonstone/Scroller`, `moonstone/VirtualList`, `moonstone/VirtualGridList`, and `moonstone/Scrollable` to no longer respond to mouse down/move/up events
- all Expandables to include a state arrow UI element
- `moonstone/LabeledItem` to support a `titleIcon` property which positions just after the title text
- `moonstone/Button` to include `moonstone/TooltipDecorator`
- `moonstone/Expandable` to support being managed, radio group-style, by a component wrapped with `RadioControllerDecorator` from `ui/RadioDecorator`
- `moonstone/Picker` to animate `moonstone/Marquee` children when any part of the `moonstone/Picker` is focused
- `moonstone/VirtualList` to mute its container instead of disabling it during scroll events
- `moonstone/VirtualList`, `moonstone/VirtualGridList`, and `moonstone/Scroller` to continue scrolling when holding down the paging controls
- `moonstone/VirtualList` to require a `component` prop and not have a default value
- `moonstone/Picker` to continuously change when a button is held down by adding `ui/Holdable`.

### Fixed

- `moonstone/Popup` and `moonstone/ContextualPopup` 5-way navigation behavior using spotlight.
- Bug where a synchronized marquee whose content fit the available space would prevent restarting of the marquees
- `moonstone/Input` to show an ellipsis on the correct side based on the text directionality of the `value` or `placeholder` content.
- `moonstone/VirtualList` and `moonstone/VirtualGridList` to prevent unwanted scrolling when focused with the pointer
- `moonstone/Picker` to remove fingernail when a the pointer is held down, but the pointer is moved off the `joined` picker.
- `moonstone/LabeledItem` to include marquee on both `title` and `label`, and be synchronized

## [1.0.0-alpha.5] - 2016-12-16

No changes.

## [1.0.0-alpha.4] - 2016-12-2

### Added

- `moonstone/Popup`, `moonstone/ContextualPopupDecorator`, `moonstone/Notification`, `moonstone/Dialog` and `moonstone/ExpandableInput` components
- `ItemOverlay` component to `moonstone/Item` module
- `marqueeCentered` prop to `moonstone/MarqueeDecorator` and `moonstone/MarqueeText`
- `placeholder` prop to `moonstone/Image`
- `moonstone/MarqueeController` component to synchronize multiple `moonstone/Marquee` components
- Non-latin locale support to all existing Moonstone components
- Language-specific font support
- `moonstone/IncrementSlider` now accepts customizable increment and decrement icons, as well as `moonstone/Slider` being more responsive to external styling

### Changed

- `moonstone/Input` component's `iconStart` and `iconEnd` properties to be `iconBefore` and `iconAfter`, respectively, for consistency with `moonstone/Item.ItemOverlay` naming
- `moonstone/Icon` and `moonstone/IconButton` so the `children` property supports both font-based icons and images
- the `checked` property to `selected` for consistency across the whole framework. This allows better interoperability when switching between various components.  Affects the following: `CheckboxItem`, `RadioItem`, `SelectableItem`, `Switch`, `SwitchItem`, and `ToggleItem`. Additionally, these now use `moonstone/Item.ItemOverlay` to position and handle their Icons.
- `moonstone/Slider` and `moonstone/IncrementSlider` to be more performant. No changes were made to
	the public API.
- `moonstone/GridListImageItem` so that a placeholder image displays while loading the image, and the caption and subcaption support marqueeing
- `moonstone/MoonstoneDecorator` to add `FloatingLayerDecorator`
- `moonstone/IncrementSlider` in vertical mode looks and works as expected.

### Removed

- LESS mixins that belong in `@enact/ui`, so that only moonstone-specific mixins are contained in
this module. When authoring components and importing mixins, only the local mixins need to be
imported, as they already import the general mixins.
- the `src` property from `moonstone/Icon` and `moonston/IconButton`. Use the support for URLs in
	the `children` property as noted above.
- the `height` property from `moonstone/IncrementSlider` and `moonstone/Slider`

### Fixed

- Joined picker so that it now has correct animation when using the mouse wheel
- Bug in DatePicker/TimePicker that prevented setting of value earlier than 1969

## [1.0.0-alpha.3] - 2016-11-8

### Added

- `moonstone/BodyText`, `moonstone/DatePicker`, `moonstone/DayPicker`, `moonstone/ExpandableItem`, `moonstone/Image`, and `moonstone/TimePicker` components
- `fullBleed` prop to `moonstone/Panels/Header`. When `true`, the header content is indented and the header lines are removed.
- Application close button to `moonstone/Panels`. Fires `onApplicationClose` when clicked. Can be omitted with the `noCloseButton` prop.
- `marqueeDisabled` prop to `moonstone/Picker`
- `padded` prop to `moonstone/RangePicker`
- `forceDirection` prop to `moonstone/Marquee`. Forces the direction of `moonstone/Marquee`. Useful for when `RTL` content cannot be auto detected.

### Changed

- `data` parameter passed to `component` prop of `VirtualList`.
- `moonstone/Expandable` into a submodule of `moonstone/ExpandableItem`
- `ExpandableList` to properly support selection
- `moonstone/Divider`'s `children` property to be optional
- `moonstone/ToggleItem`'s `inline` version to have a `max-width` of `240px`
- `moonstone/Input` to use `<div>` instead of `<label>` for wrapping components. No change to
	functionality, only markup.

### Removed

- `moonstone/ExpandableCheckboxItemGroup` in favor of `ExpandableList`

## [1.0.0-alpha.2] - 2016-10-21

This version includes a lot of refactoring from the previous release. Developers need to switch to the new enact-dev command-line tool.

### Added

- New components and HOCs: `moonstone/Scroller`, `moonstone/VirtualList`, `moonstone/VirtualGridList`, `moonstone/Scrollable`, `moonstone/MarqueeText`, `moonstone/Spinner`, `moonstone/ExpandableCheckboxItemGroup`, `moonstone/MarqueeDecorator`
- New options for `ui/Toggleable` HOC
- Marquee support to many components
- Image support to `moonstone/Icon` and `moonstone/IconButton`
- `dismissOnEnter` prop for `moonstone/Input`
- Many more unit tests

### Changed

- Some props for UI state were renamed to have `default` prefix where state was managed by the component. (e.g. `defaultOpen`)

### Fixed

- Many components were fixed, polished, updated and documented
- Inline docs updated to be more consistent and comprehensive<|MERGE_RESOLUTION|>--- conflicted
+++ resolved
@@ -30,11 +30,8 @@
 - `moonstone/Input` so it displays all locales the same way, without cutting off the edges of characters
 - `moonstone/TooltipDecorator` to hide tooltip when 5-way keys are pressed for disabled components
 - `moonstone/Picker` to not tremble in width when changing values while using a numeric width prop value
-<<<<<<< HEAD
 - `moonstone/Picker` to not overlap values when changing values in `vertical`
-=======
 - `moonstone/ContextualPopup` pointer mode focus behavior for `spotlightRestrict='self-only'`
->>>>>>> 4a30badc
 
 ## [1.8.0] - 2017-09-07
 
