--- conflicted
+++ resolved
@@ -23,12 +23,9 @@
 
 - `moonstone/Dialog` to properly focus via pointer on child components
 - `moonstone` component hold delay time
-<<<<<<< HEAD
 - `moonstone/VideoPlayer` to show its controls when pressing down the first time
-=======
 - `moonstone/Panel` autoFocus logic to only focus on initial render
 - `moonstone/Input` text colors
->>>>>>> 15d8fcfc
 
 ### Removed
 
