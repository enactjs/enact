--- conflicted
+++ resolved
@@ -6,6 +6,7 @@
 
 ### Fixed
 
+- `moonstone/ContextualPopupDecorator` to properly stop propagating keydown event if fired from the popup container
 - `moonstone/Slider` to read when focus to knob or change value
 - `moonstone/Scroller` to not cut off expandables when scrollbar appears
 - `moonstone/VideoPlayer` to correctly read out when play button is pressed
@@ -19,17 +20,12 @@
 
 ### Fixed
 
-<<<<<<< HEAD
-- `moonstone/IconButton` to allow external customization of the `Icon` vertical alignment (by setting `line-height`)
-- `moonstone/ContextualPopupDecorator` to properly stop propagating keydown event if fired from the popup container
-=======
 - `moonstone/ContextualPopupDecorator` to not set focus to activator when closing if focus was set elsewhere
 - `moonstone/IconButton` to allow external customization of vertical alignment of its `Icon` by setting `line-height`
 - `moonstone/Marquee.MarqueeController` to not cancel valid animations
 - `moonstone/VideoPlayer` feedback and feedback icon to hide properly on play/pause/fast forward/rewind
 - `moonstone/VideoPlayer` to correctly focus to default media controls component
 - `moonstone/VideoPlayer` to show controls on mount and when playing next preload video
->>>>>>> 9edd8fdd
 
 ## [2.0.0-beta.3] - 2018-05-14
 
