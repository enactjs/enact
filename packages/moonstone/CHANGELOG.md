# Change Log

The following is a curated list of changes in the Enact moonstone module, newest changes on the top.

## [unreleased]

### Added

- `moonstone/Button` property `icon` to support a built-in icon next to the text content. The Icon supports everything that `moonstone/Icon` supports, as well as a custom icon.
- `moonstone/MoonstoneDecorator` property `textSize` to resize several components to requested CMR sizes. Simply add `textSize="large"` to your `App` and the new sizes will automatically take effect.

### Changed

- `moonstone/Slider` to use the property `tooltip` instead of `noTooltip`, so the built-in tooltip is not enabled by default
- `moonstone/IncrementSlider` to include tooltip documentation
- `moonstone/ExpandableList` to accept an array of objects as children which are spread onto the generated components
<<<<<<< HEAD
- `moonstone/CheckboxItem` style to match the latest designs, with support for the `moonstone/Checkbox` to be on either the left or the right side by using the `iconPosition` property
=======
- `moonstone/VideoPlayer` to supply every event callback-method with an object representing the VideoPlayer's current state, including: `currentTime`, `duration`, `paused`, `proportionLoaded`, and `proportionPlayed`
>>>>>>> 53a407bd

### Fixed

- `moonstone/Panels.Panel` behavior for setting focus after render
- `moonstone/VirtualList.VirtualGridList` showing empty items when items are continuously added dynamically
- `moonstone/Picker` to marquee on focus once again

## [1.0.0-beta.4] - 2017-03-10

### Added

- `moonstone/VirtualList` `indexToFocus` option to `scrollTo` method to focus on item with specified index
- `moonstone/IconButton` and `moonstone/Button` `color` property to add a remote control key color to the button
- `moonstone/Scrollbar` property `disabled` to disable both paging controls when it is true
- `moonstone/VirtualList` parameter `moreInfo` to pass `firstVisibleIndex` and `lastVisibleIndex` when scroll events are firing
- Accessibility support to UI components
- `moonstone/VideoPlayer` property `onUMSMediaInfo` to support the custom webOS “umsmediainfo” event
- `moonstone/Region` component which encourages wrapping components for improved accessibility rather than only preceding the components with a `moonstone/Divider`
- `moonstone/Slider` tooltip. It's enabled by default and comes with options like `noTooltip`, `tooltipAsPercent`, and `tooltipSide`. See the component docs for more details.
- `moonstone/Panels.Panel` property `hideChildren` to defer rendering children
- `moonstone/Spinner` properties `blockClickOn` and `scrim` to block click events behind spinner
- `moonstone/VirtualList` property `clientSize` to specify item dimensions instead of measuring them

### Changed

- `moonstone/VirtualGridImageItem` styles to reduce redundant style code app side
- `moonstone/VirtualList` and `moonstone/VirtualGridList` to add essential CSS for list items automatically
- `moonstone/VirtualList` and `moonstone/VirtualGridList` to not add `data-index` to their item DOM elements directly, but to pass `data-index` as the parameter of their `component` prop like the `key` parameter of their `component` prop
- `moonstone/ExpandableItem` and derivatives to defer focusing the contents until animation completes
- `moonstone/LabeledItem`, `moonstone/ExpandableItem`, `moonstone/ExpandableList` to each support the `node` type in their `label` property. Best used with `ui/Slottable`.

### Fixed

- `moonstone/VirtualList.GridListImageItem` to have proper padding size according to the existence of caption/subcaption
- `moonstone/Scrollable` to display scrollbars with proper size
- `moonstone/VirtualGridList` to not be truncated

### Removed

- `moonstone/Scrollable` property `hideScrollbars` and replaced it with `horizontalScrollbar` and `verticalScrollbar`

## [1.0.0-beta.3] - 2017-02-21

### Added

- `moonstone/VideoPlayer` support for 5-way show/hide of media playback controls
- `moonstone/VideoPlayer` property `feedbackHideDelay`
- `moonstone/Slider` property `onKnobMove` to fire when the knob position changes, independently from the `moonstone/Slider` value
- `moonstone/Slider` properties `active`, `disabled`, `knobStep`, `onActivate`, `onDecrement`, and `onIncrement` as part of enabling 5-way support to `moonstone/Slider`, `moonstone/IncrementSlider` and the media slider for `moonstone/VideoPlayer`
- `moonstone/Slider` now supports `children` which are added to the `Slider`'s knob, and follow it as it moves
- `moonstone/ExpandableInput` properties `iconAfter` and `iconBefore` to display icons after and before the input, respectively
- `moonstone/Dialog` property `preserveCase`, which affects `title` text

### Changed

- `moonstone/IncrementSlider` to change when the buttons are held down
- `moonstone/Marquee` to allow disabled marquees to animate
- `moonstone/Dialog` to marquee `title` and `titleBelow`
- `moonstone/Marquee.MarqueeController` config option `startOnFocus` to `marqueeOnFocus`. `startOnFocus` is deprecated and will be removed in a future update.
- `moonstone/Button`, `moonstone/IconButton`, `moonstone/Item` to not forward `onClick` when `disabled`

### Fixed

- `moonstone/Marquee.MarqueeController` to start marquee on newly registered components when controller has focus and to restart synced marquees after completion
- `moonstone/Scroller` to recalculate when an expandable child opens
- `spotlightDisabled` property support for spottable moonstone components
- `moonstone/Popup` and `moonstone/ContextualPopupDecorator` so that when the popup is closed, spotlight focus returns to the control that had focus prior to the popup opening
- `moonstone/Input` to not get focus when disabled

## [1.0.0-beta.2] - 2017-01-30

### Added

- `moonstone/Panels.Panel` property `showChildren` to support deferring rendering the panel body until animation completes
- `moonstone/MarqueeDecorator` property `invalidateProps` that specifies which props cause the marquee distance to be invalidated
- developer-mode warnings to several components to warn when values are out-of-range
- `moonstone/Divider` property `spacing` which adjusts the amount of empty space above and below the `Divider`. `'normal'`, `'small'`, `'medium'`, `'large'`, and `'none'` are available.
- `moonstone/Picker` when `joined` the ability to be incremented and decremented by arrow keys
- `onSpotlightDisappear` event property support for spottable moonstone components
- `moonstone/VideoPlayer` property `titleHideDelay`

### Changed

- `moonstone/Panels.Panels` and variations to defer rendering the children of contained `Panel` instances until animation completes
- `moonstone/ProgressBar` properties `progress` and `backgroundProgress` to accept a number between 0 and 1
- `moonstone/Slider` and `moonstone/IncrementSlider` property `backgroundPercent` to `backgroundProgress` which now accepts a number between 0 and 1
- `moonstone/Slider` to not ignore `value` prop when it is the same as the previous value
- `moonstone/Picker` component's buttons to reverse their operation such that 'up' selects the previous item and 'down' the next
- `moonstone/Picker` and derivatives may now use numeric width, which represents the amount of characters to use for sizing. `width={4}` represents four characters, `2` for two characters, etc. `width` still accepts the size-name strings.
- `moonstone/Divider` to now behave as a simple horizontal line when no text content is provided
- `moonstone/Scrollable` to not display scrollbar controls by default
- `moonstone/DatePicker` and `moonstone/TimePicker` to emit `onChange` event whenever the value is changed, not just when the component is closed

### Removed

- `moonstone/ProgressBar` properties `min` and `max`

### Fixed

- `moonstone/IncrementSlider` so that the knob is spottable via pointer, and 5-way navigation between the knob and the increment/decrement buttons is functional
- `moonstone/Slider` and `moonstone/IncrementSlider` to not fire `onChange` for value changes from props

## [1.0.0-beta.1] - 2016-12-30

### Added

- `moonstone/VideoPlayer` and `moonstone/TooltipDecorator` components and samples
- `moonstone/Panels.Panels` property `onBack` to support `ui/Cancelable`
- `moonstone/VirtualFlexList` Work-In-Progress component to support variably sized rows or columns
- `moonstone/ExpandableItem` properties `autoClose` and `lockBottom`
- `moonstone/ExpandableList` properties `noAutoClose` and `noLockBottom`
- `moonstone/Picker` property `reverse`
- `moonstone/ContextualPopup` property `noAutoDismiss`
- `moonstone/Dialog` property `scrimType`
- `moonstone/Popup` property `spotlightRestrict`

### Changed

- `moonstone/Panels.Routable` to require a `navigate` configuration property indicating the event callback for back or cancel actions
- `moonstone/MarqueeController` focus/blur handling to start and stop synchronized `moonstone/Marquee` components
- `moonstone/ExpandableList` property `autoClose` to `closeOnSelect` to disambiguate it from the added `autoClose` on 5-way up
- `moonstone/ContextualPopupDecorator.ContextualPopupDecorator` component's `onCloseButtonClick` property to `onClose`
- `moonstone/Dialog` component's `onCloseButtonClicked` property to `onClose`
- `moonstone/Spinner` component's `center` and `middle` properties to a single `centered` property
	that applies both horizontal and vertical centering
- `moonstone/Popup.PopupBase` component's `onCloseButtonClicked` property to `onCloseButtonClick`
- `moonstone/Item.ItemOverlay` component's `autoHide` property to remove the `'no'` option. The same
	effect can be achieved by omitting the property or passing `null`.
- `moonstone/VirtualGridList` to be scrolled by page when navigating with a 5-way direction key
- `moonstone/Scroller`, `moonstone/VirtualList`, `moonstone/VirtualGridList`, and `moonstone/Scrollable` to no longer respond to mouse down/move/up events
- all Expandables to include a state arrow UI element
- `moonstone/LabeledItem` to support a `titleIcon` property which positions just after the title text
- `moonstone/Button` to include `moonstone/TooltipDecorator`
- `moonstone/Expandable` to support being managed, radio group-style, by a component wrapped with `RadioControllerDecorator` from `ui/RadioDecorator`
- `moonstone/Picker` to animate `moonstone/Marquee` children when any part of the `moonstone/Picker` is focused
- `moonstone/VirtualList` to mute its container instead of disabling it during scroll events
- `moonstone/VirtualList`, `moonstone/VirtualGridList`, and `moonstone/Scroller` to continue scrolling when holding down the paging controls
- `moonstone/VirtualList` to require a `component` prop and not have a default value
- `moonstone/Picker` to continuously change when a button is held down by adding `ui/Holdable`.

### Fixed

- `moonstone/Popup` and `moonstone/ContextualPopup` 5-way navigation behavior using spotlight.
- Bug where a synchronized marquee whose content fit the available space would prevent restarting of the marquees
- `moonstone/Input` to show an ellipsis on the correct side based on the text directionality of the `value` or `placeholder` content.
- `moonstone/VirtualList` and `moonstone/VirtualGridList` to prevent unwanted scrolling when focused with the pointer
- `moonstone/Picker` to remove fingernail when a the pointer is held down, but the pointer is moved off the `joined` picker.
- `moonstone/LabeledItem` to include marquee on both `title` and `label`, and be synchronized

## [1.0.0-alpha.5] - 2016-12-16

No changes.

## [1.0.0-alpha.4] - 2016-12-2

### Added

- `moonstone/Popup`, `moonstone/ContextualPopupDecorator`, `moonstone/Notification`, `moonstone/Dialog` and `moonstone/ExpandableInput` components
- `ItemOverlay` component to `moonstone/Item` module
- `marqueeCentered` prop to `moonstone/MarqueeDecorator` and `moonstone/MarqueeText`
- `placeholder` prop to `moonstone/Image`
- `moonstone/MarqueeController` component to synchronize multiple `moonstone/Marquee` components
- Non-latin locale support to all existing Moonstone components
- Language-specific font support
- `moonstone/IncrementSlider` now accepts customizable increment and decrement icons, as well as `moonstone/Slider` being more responsive to external styling

### Changed

- `moonstone/Input` component's `iconStart` and `iconEnd` properties to be `iconBefore` and `iconAfter`, respectively, for consistency with `moonstone/Item.ItemOverlay` naming
- `moonstone/Icon` and `moonstone/IconButton` so the `children` property supports both font-based icons and images
- the `checked` property to `selected` for consistency across the whole framework. This allows better interoperability when switching between various components.  Affects the following: `CheckboxItem`, `RadioItem`, `SelectableItem`, `Switch`, `SwitchItem`, and `ToggleItem`. Additionally, these now use `moonstone/Item.ItemOverlay` to position and handle their Icons.
- `moonstone/Slider` and `moonstone/IncrementSlider` to be more performant. No changes were made to
	the public API.
- `moonstone/GridListImageItem` so that a placeholder image displays while loading the image, and the caption and subcaption support marqueeing
- `moonstone/MoonstoneDecorator` to add `FloatingLayerDecorator`
- `moonstone/IncrementSlider` in vertical mode looks and works as expected.

### Removed

- LESS mixins that belong in `@enact/ui`, so that only moonstone-specific mixins are contained in
this module. When authoring components and importing mixins, only the local mixins need to be
imported, as they already import the general mixins.
- the `src` property from `moonstone/Icon` and `moonston/IconButton`. Use the support for URLs in
	the `children` property as noted above.
- the `height` property from `moonstone/IncrementSlider` and `moonstone/Slider`

### Fixed

- Joined picker so that it now has correct animation when using the mouse wheel
- Bug in DatePicker/TimePicker that prevented setting of value earlier than 1969

## [1.0.0-alpha.3] - 2016-11-8

### Added

- `moonstone/BodyText`, `moonstone/DatePicker`, `moonstone/DayPicker`, `moonstone/ExpandableItem`, `moonstone/Image`, and `moonstone/TimePicker` components
- `fullBleed` prop to `moonstone/Panels/Header`. When `true`, the header content is indented and the header lines are removed.
- Application close button to `moonstone/Panels`. Fires `onApplicationClose` when clicked. Can be omitted with the `noCloseButton` prop.
- `marqueeDisabled` prop to `moonstone/Picker`
- `padded` prop to `moonstone/RangePicker`
- `forceDirection` prop to `moonstone/Marquee`. Forces the direction of `moonstone/Marquee`. Useful for when `RTL` content cannot be auto detected.

### Changed

- `data` parameter passed to `component` prop of `VirtualList`.
- `moonstone/Expandable` into a submodule of `moonstone/ExpandableItem`
- `ExpandableList` to properly support selection
- `moonstone/Divider`'s `children` property to be optional
- `moonstone/ToggleItem`'s `inline` version to have a `max-width` of `240px`
- `moonstone/Input` to use `<div>` instead of `<label>` for wrapping components. No change to
	functionality, only markup.

### Removed

- `moonstone/ExpandableCheckboxItemGroup` in favor of `ExpandableList`

## [1.0.0-alpha.2] - 2016-10-21

This version includes a lot of refactoring from the previous release. Developers need to switch to the new enact-dev command-line tool.

### Added

- New components and HOCs: `moonstone/Scroller`, `moonstone/VirtualList`, `moonstone/VirtualGridList`, `moonstone/Scrollable`, `moonstone/MarqueeText`, `moonstone/Spinner`, `moonstone/ExpandableCheckboxItemGroup`, `moonstone/MarqueeDecorator`
- New options for `ui/Toggleable` HOC
- Marquee support to many components
- Image support to `moonstone/Icon` and `moonstone/IconButton`
- `dismissOnEnter` prop for `moonstone/Input`
- Many more unit tests

### Changed

- Some props for UI state were renamed to have `default` prefix where state was managed by the component. (e.g. `defaultOpen`)

### Fixed

- Many components were fixed, polished, updated and documented
- Inline docs updated to be more consistent and comprehensive<|MERGE_RESOLUTION|>--- conflicted
+++ resolved
@@ -14,11 +14,8 @@
 - `moonstone/Slider` to use the property `tooltip` instead of `noTooltip`, so the built-in tooltip is not enabled by default
 - `moonstone/IncrementSlider` to include tooltip documentation
 - `moonstone/ExpandableList` to accept an array of objects as children which are spread onto the generated components
-<<<<<<< HEAD
 - `moonstone/CheckboxItem` style to match the latest designs, with support for the `moonstone/Checkbox` to be on either the left or the right side by using the `iconPosition` property
-=======
 - `moonstone/VideoPlayer` to supply every event callback-method with an object representing the VideoPlayer's current state, including: `currentTime`, `duration`, `paused`, `proportionLoaded`, and `proportionPlayed`
->>>>>>> 53a407bd
 
 ### Fixed
 
