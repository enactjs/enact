--- conflicted
+++ resolved
@@ -12,8 +12,8 @@
 
 ### Changed
 
-- `moonstone/Popup` callback property `onHide` runs on both animating and non-animating popups
--`moonstone/VideoPlayer` state `playbackRate` to media events
+- `moonstone/Popup` callback property `onHide` to run on both animating and non-animating popups
+- `moonstone/VideoPlayer` state `playbackRate` to media events
 - `moonstone/VideoPlayer` support for `spotlightDisabled`
 
 ### Changed
@@ -23,14 +23,11 @@
 
 ### Fixed
 
-<<<<<<< HEAD
 - `moonstone/IconButton` Tooltip position when disabled
-- `moonstone/VideoPlayer` Tooltip time after `mouseOut`
-=======
+- `moonstone/VideoPlayer` Tooltip time after unhovering
 - `moonstone/VirtualList` not to show invisible items
 - `moonstone/IconButton` Tooltip position when disabled
 - `moonstone/VideoPlayer` to display feedback tooltip correctly when navigating in 5-way
->>>>>>> 4965fd43
 
 ## [1.7.0] - 2017-08-23
 
