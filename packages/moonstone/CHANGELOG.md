# Change Log

The following is a curated list of changes in the Enact moonstone module, newest changes on the top.

## [unreleased]

### Added

- `moonstone/Panels.Header` prop `hideLine` to hide the bottom separator line

### Fixed

<<<<<<< HEAD
- `moonstone/Picker` accessibility read out when a button becomes disabled
=======
- `moonstone/Dropdown` button to not animate
- `moonstone/FormCheckboxItem` so it doesn't change size between normal and large text mode
- `moonstone/LabeledItem` to pass `marqueeOn` prop to its contents
- `moonstone/Spinner` to use the latest designs
- `moonstone/Tooltip` layer order so it doesn't interfere with other positioned elements, like `ContextualPopup`
- `moonstone/VirtualList.VirtualGridList` and `moonstone/VirtualList.VirtualList` to properly respond to 5way directional key presses
>>>>>>> ea70b765

## [3.0.0-beta.1] - 2019-07-15

### Removed

- `small` prop in `moonstone/Input`, `moonstone/ToggleButton`, `moonstone/Button`, `moonstone/Icon`, `moonstone/IconButton`, and `moonstone/LabeledIcon`, replaced by `size` prop, which accepts `"small"` or `"large"`
- `moonstone/Divider`, replaced by `moonstone/Heading`

### Added

- `ilib@^14.2.0` as a package peer dependency, which apps will need to include
- `moonstone/Dropdown` widths `tiny`, and `huge`

### Fixed

- Fonts to use the updated names of global fonts available in the system
- `moonstone/Popup` to properly handle closing in mid-transition
- `moonstone/Scroller` to properly move focus out of the container
- `moonstone/VirtualList` to allow keydown events to bubble up when not handled by the component
- `moonstone/IncrementSlider` to support aria-label when disabled
- `moonstone/LabeledItem` to not clip the bottom of descender glyphs in large text mode
- `moonstone/Scroller`, `moonstone/VirtualList.VirtualGridList`, and `moonstone/VirtualList.VirtualList` not to scroll too far by page up/down keys
- `moonstone/VirtualList.VirtualGridList` scrolling when navigating to an adjacent item
- `moonstone/VirtualList.VirtualGridList` and `moonstone/VirtualList.VirtualList` to focus an item properly after an update

## [3.0.0-alpha.7] - 2019-06-24

### Fixed

- `moonstone/Dropdown` to scroll to and focus the selected item when opened
- `moonstone/ExpandableItem.ExpandableItemBase` to not error if `onClose` or `onOpen` was not supplied
- `moonstone/GridListImageItem` to support overriding the `image` CSS class name
- `moonstone/Scroller` to scroll and to move focus to the paging control properly if the current item sticking to the top is only spottable
- `moonstone/VirtualList` to scroll to the focused item when navigating out of the viewport via 5-way

## [3.0.0-alpha.6] - 2019-06-17

### Removed

- `moonstone/Divider`, `moonstone/Dialog`, and `moonstone/Heading` prop `casing`

### Fixed

- `moonstone/Dropdown` to support voice readout
- `moonstone/Dropdown` remaining open after it becomes `disabled`

## [3.0.0-alpha.5] - 2019-06-10

### Added

- `moonstone/Dropdown` property `width` to support `'small'`, `'medium'`, and `'large'` sizes

### Fixed

- `moonstone/Panels.Header` to center text when `centered` is used and additional controls are included by `moonstone/Panels`
- Fonts for non-Latin to not intermix font weights for bold when using a combination of Latin and non-Latin glyphs
- `moonstone/VirtualList` to restore focus to an item when scrollbars are visible

## [3.0.0-alpha.4] - 2019-06-03

### Changed

- `moonstone/Dropdown` to prevent spotlight moving out of the popup
- `moonstone/Dropdown` to use radio selection which allows only changing the selection but not deselection

### Fixed

- Non-Latin locale font assignments to match the new font family support in `LG Smart UI`
- `moonstone/Checkbox`, `moonstone/FormCheckbox`, `moonstone/Panels.Header`, `moonstone/RadioItem`, `moonstone/Slider`, and `moonstone/Switch` to render correctly in high contrast
- `moonstone/VideoPlayer` to hide scrim for high contrast if bottom controls are hidden

## [3.0.0-alpha.3] - 2019-05-29

### Added

- `moonstone/Panels` support for managing share state of contained components
- `moonstone/Scroller` and `moonstone/VirtualList` support for restoring scroll position when within a `moonstone/Panels.Panel`

### Changed

- `moonstone/Scroller` to scroll when no spottable child exists in the pressed 5-way key direction and, when `focusableScrollbar` is set, focus the scrollbar button

### Fixed

- Fonts to correctly use the new font files and updated the international font name from "Moonstone LG Display" to "Moonstone Global"
- `moonstone/Dropdown` `children` propType so it supports the same format as `ui/Group` (an array of strings or an array of objects with props)
- `moonstone/FormCheckbox`, `moonstone/Input`, `moonstone/ProgressBar`, `moonstone/RadioItem`, `moonstone/SwitchItem`, and `moonstone/Tooltip` light skin colors.
- `moonstone/VideoPlayer` to have correct sized control buttons

## [3.0.0-alpha.2] - 2019-05-20

### Added

- `moonstone/Heading` prop `spacing` with default value `'small'`

### Fixed

- `moonstone/Button` background colors for translucent and lightTranslucent
- `moonstone/Checkbox` by updating colors for both dark and light skins
- `moonstone/DaySelector` item text size in large-text mode
- `moonstone/Dropdown` popup scroller arrows showing in non-latin locales and added large-text mode support
- `moonstone/FormCheckboxItem` to match the designs
- `moonstone/Panels.Header` with `Input` to not have a distracting white background color
- `moonstone/Input` caret color to match the designs (black bar on white background, white bar on black background, standard inversion)
- `moonstone/Item` height in non-latin locales
- `moonstone/RadioItem` and `moonstone/SelectableItem` icon size in large-text mode

## [3.0.0-alpha.1] - 2019-05-15

### Removed

- `moonstone/Button` and `moonstone/Panels.Header` prop `casing` which is no longer supported
- `moonstone/Input.InputBase` prop `focused` which was used to indicate when the internal input field had focused but was replaced by the `:focus-within` pseudo-selector
- `moonstone/VirtualList` and `moonstone/VirtualList.VirtualGridList` property `isItemDisabled`

### Added

- `moonstone/BodyText` prop `size` to offer a new "small" size
- `moonstone/Button` prop `iconPosition`
- `moonstone/ContextualPopup` config `noArrow`
- `moonstone/Dropdown` component
- `moonstone/Panels.Header` prop `centered` to support immersive apps with a completely centered design
- `moonstone/Heading` component, an improved version of `moonstone/Divider` with additional features
- `moonstone/Panels` slot `<controls>` to easily add custom controls next to the Panels' "close" button
- `moonstone/Spinner` prop `size` to support a new "small" size for use inside `SlotItem` components
- `moonstone/TooltipDecorator` prop `tooltipRelative` and `moonstone/TooltipDecorator.Tooltip` prop `relative` to support relative positioning. This is an advanced feature and requires a container with specific rules. See documentation for details.

### Changed

- `moonstone/Button.ButtonDecorator` to remove `i18n/Uppercase` HOC
- `moonstone/Button`, `moonstone/Checkbox`, `moonstone/CheckboxItem`, `moonstone/ContextualPopupDecorator`, `moonstone/FormCheckbox`, `moonstone/FormCheckboxItem`, `moonstone/Panels.Header`, `moonstone/Notification`, `moonstone/RadioItem`, and `moonstone/Tooltip` appearance to match the latest designs
- `moonstone/Button`, `moonstone/Dropdown`, `moonstone/Icon`, `moonstone/IconButton`, `moonstone/Input`, and `moonstone/ToggleButton` default size to "small", which unifies their initial heights
- `moonstone/DaySelector` to have squared check boxes to match the rest of the checkmark components
- `moonstone/LabeledIcon` and `moonstone/LabeledIconButton` text size to be smaller
- `moonstone/Panel` and `moonstone/Panels` now allocate slightly more screen edge space for a cleaner look
- `moonstone/Scroller.Scroller`, `moonstone/VirtualList.VirtualGridList`, and `moonstone/VirtualList.VirtualList` scrollbar button to gain focus when pressing a page up or down key if `focusableScrollbar` is true
- global styling rules affecting standard font-weight, disabled opacity, and LESS color variable definitions

### Fixed

- `moonstone/Scroller`, `moonstone/VirtualList.VirtualGridList`, and `moonstone/VirtualList.VirtualList` to scroll by page up/down keys without focus in pointer mode

## [2.6.0] - ???

### Deprecated

- `moonstone/Divider` which will be replaced by `moonstone/Heading`
- `moonstone/Input.InputBase` prop `focused` which will be handled by CSS in 3.0
- `small` prop in `moonstone/Input` and `moonstone/ToggleButton`, which will be replaced by `size="small"` in 3.0

### Added

- `moonstone/Input` and `moonstone/ToggleButton` prop `size`
- `moonstone/Button`, `moonstone/IconButton`, and `moonstone/LabeledIconButton` public class name `large` to support customizing the style for the new `size` prop on `ui/Button`

### Fixed

- `moonstone/EditableIntegerPicker`, `moonstone/Picker`, and `moonstone/RangePicker` to not error when the `min` prop exceeds the `max` prop

## [2.5.3] - 2019-06-06

### Fixed

- `moonstone/ContextualPopupDecorator` imperative methods to be correctly bound to the instance
- `moonstone/ExpandableInput` to retain focus when touching within the input field on touch platforms
- `moonstone/ExpandableList` to not error if `selected` is passed as an array to a non-multi-select list
- `moonstone/Scroller` to allow changing spotlight focus to opposite scroll button when switching to 5way mode
- `moonstone/ExpandableInput` to retain focus when touching within the input field on touch platforms
- `moonstone/Input` refocusing on touch on iOS
- `moonstone/Scroller`, `moonstone/VirtualList.VirtualGridList`, and `moonstone/VirtualList.VirtualList` to change spotlight focus due to touch events
- `moonstone/Slider` to not scroll the viewport when dragging on touch platforms
- `moonstone/VideoPlayer` to correctly handle touch events while moving slider knobs
- `moonstone/VirtualList` and `moonstone/Scroller` to animate with 5-way navigation by default

## [2.5.2] - 2019-04-23

### Fixed

- `moonstone/EditableIntegerPicker` text alignment when not editing the value
- `moonstone/Scroller` to scroll via dragging when the platform has touch support
- `moonstone/VideoPlayer` to continue to display the thumbnail image while the slider is focused

## [2.5.1] - 2019-04-09

### Fixed

- `moonstone/ExpandableInput` to close on touch platforms when tapping another component

## [2.5.0] - 2019-04-01

### Fixed

- `moonstone/ContextualPopupDecorator` method `positionContextualPopup()` to correctly reposition the popup when invoked from app code
- `moonstone/Tooltip` to better support long tooltips
- `moonstone/Popup` to resume spotlight pauses when closing with animation
- `moonstone/Panels` to correctly ignore `null` children

## [2.4.1] - 2019-03-11

### Changed

- `moonstone/Picker` to display more of the selected value in wide instances

### Fixed

- `moonstone/Checkbox`, `moonstone/FormCheckbox`, `moonstone/RadioItem`, `moonstone/SelectableIcon`, and `moonstone/Slider` spotlight muted colors
- `moonstone/Spinner` animation synchronization after a rerender
- `moonstone/TooltipDecorator` to position `Tooltip` correctly when the wrapped component moves or resizes
- `moonstone/VideoPlayer` to continue to show thumbnail when playback control keys are pressed
- `moonstone/VideoPlayer` to stop seeking by remote key when it loses focus
- `moonstone/VirtualList` to only resume spotlight pauses it initiated
- `moonstone/ExpandableItem` to be better optimized on mount

## [2.4.0] - 2019-03-04

### Added

- `line-height` rule to base text CSS for both latin and non-latin locales
- Support for high contrast colors in dark and light `moonstone`
- `moonstone/BodyText` prop `noWrap` which automatically adds `moonstone/Marquee` support as well as limits the content to only display one line of text

### Changed

- `moonstone/Spinner` visuals from 3 spinning balls to an energetic flexing line

### Fixed

- `moonstone/Panels` to set child's `autoFocus` prop to `default-element` when `index` increases
- `moonstone/Slider` to prevent gaining focus when clicked when disabled
- `moonstone/Slider` to prevent default browser scroll behavior when 5-way directional key is pressed on an active knob
- `moonstone/DatePicker` and `moonstone/TimePicker` to close with back/ESC
- `moonstone/DatePicker` and `moonstone/TimePicker` value handling when open on mount
- `moonstone/ContextualPopupDecorator` to correctly focus on popup content when opened

## [2.3.0] - 2019-02-11

### Added

- `moonstone/VirtualList.VirtualGridList` and `moonstone/VirtualList.VirtualList` property `childProps` to support additional props included in the object passed to the `itemsRenderer` callback
- `moonstone/Skinnable` support for `skinVariants`, to enable features like high contrast mode and large text mode
- Support for 8k (UHD2) displays

### Changed

- All content-containing LESS stylesheets (not within a `styles` directory) extensions to be `*.module.less` to retain modular context with CLI 2.x.

### Fixed

- `moonstone/VirtualList` to focus an item properly by `scrollTo` API immediately after a prior call to the same position
- `moonstone/Popup` to close floating layer when the popup closes without animation

## [2.2.9] - 2019-01-11

### Fixed

- `moonstone/Scroller` scrolling to boundary behavior for short scrollers

## [2.2.8] - 2018-12-06

### Fixed

- `moonstone/ExpandableInput` to focus labeled item on close
- `moonstone/ExpandableItem` to disable its spotlight container when the component is disabled
- `moonstone/Scroller` to correctly handle scrolling focused elements and containers into view

## [2.2.7] - 2018-11-21

### Fixed

- `moonstone/Picker`, `moonstone/ExpandablePicker`, `moonstone/ExpandableList`, `moonstone/IncrementSlider` to support disabling voice control

## [2.2.6] - 2018-11-15

### Fixed

- `moonstone/VideoPlayer` to blur slider when hiding media controls
- `moonstone/VideoPlayer` to disable pointer mode when hiding media controls via 5-way
- `moonstone/VirtualList` and `moonstone/Scroller` to not to animate with 5-way navigation by default

## [2.2.5] - 2018-11-05

### Fixed

- `moonstone/ExpandableItem` to not steal focus after closing

## [2.2.4] - 2018-10-29

### Fixed

- `moonstone/MoonstoneDecorator` to apply both Latin and non-Latin rules to the root element so all children inherit the correct default font rules.
- `moonstone/Marquee`, `moonstone/MediaOverlay` to display locale-based font
- `moonstone/DayPicker` separator character used between selected days in the label in fa-IR locale
- `moonstone/Scroller`, `moonstone/VirtualList.VirtualGridList`, and `moonstone/VirtualList.VirtualList` scrolling by voice commands in RTL locales

## [2.2.3] - 2018-10-22

### Fixed

- `moonstone/Scroller` to respect the disabled spotlight container status when handling pointer events
- `moonstone/Scroller` to scroll to the boundary when focusing the first or last element with a minimal margin in 5-way mode
- `moonstone/VideoPlayer` to position the slider knob correctly when beyond the left or right edge of the slider

## [2.2.2] - 2018-10-15

### Fixed

- `moonstone/Scroller` stuttering when page up/down key is pressed

## [2.2.1] - 2018-10-09

### Fixed

- `moonstone/Scroller`, `moonstone/VirtualList.VirtualGridList`, and `moonstone/VirtualList.VirtualList` to notify user when scrolling is not possible via voice command
- `moonstone/TimePicker` to not read out meridiem label when changing the value

## [2.2.0] - 2018-10-02

### Added

- `moonstone/GridListImageItem` voice control feature support

### Fixed

- `moonstone/DayPicker` to prevent closing when selecting days via voice control
- `moonstone/VideoPlayer` to unfocus media controls when hidden
- `moonstone/Scroller` to set correct scroll position when an expandable child is closed
- `moonstone/Scroller` to prevent focusing children while scrolling

## [2.1.4] - 2018-09-17

### Fixed

- `moonstone/Button` and `moonstone/IconButton` to style image-based icons correctly when focused and disabled
- `moonstone/FormCheckboxItem` styling when focused and disabled
- `moonstone/Panels` to always blur breadcrumbs when transitioning to a new panel
- `moonstone/Scroller` to correctly set scroll position when nested item is focused
- `moonstone/Scroller` to not adjust `scrollTop` when nested item is focused
- `moonstone/VideoPlayer` to show correct playback rate feedback on play or pause
- `moonstone/VirtualList.VirtualGridList` and `moonstone/VirtualList.VirtualList` to handle 5way navigation properly when `focusableScrollbar` is true

## [2.1.3] - 2018-09-10

### Fixed

- `moonstone/Scroller`, `moonstone/VirtualList.VirtualGridList`, and `moonstone/VirtualList.VirtualList` to show overscroll effects properly on repeating wheel input
- `moonstone/TooltipDecorator` to handle runtime error when setting `tooltipText` to an empty string
- `moonstone/VideoPlayer` timing to read out `infoComponents` accessibility value when `moreButton` or `moreButtonColor` is pressed

## [2.1.2] - 2018-09-04

### Fixed

- `moonstone/ExpandableItem` to prevent default browser scroll behavior when 5-way key is pressed on the first item or the last item
- `moonstone/Scroller` scrolling behavior for focused items in 5-way mode
- `moonstone/Scroller` to scroll container elements into view
- `moonstone/TooltipDecorator` to update position when `tooltipText` is changed
- `moonstone/VideoPlayer` to prevent default browser scroll behavior when navigating via 5-way
- `moonstone/VirtuaList` to allow `onKeyDown` events to bubble
- `moonstone/VirtualList.VirtualGridList` and `moonstone/VirtualList.VirtualList` scrolling via page up or down keys

## [2.1.1] - 2018-08-27

### Changed

- `moonstone/Scroller`, `moonstone/VirtualList.VirtualGridList`, and `moonstone/VirtualList.VirtualList` to show overscroll effects only by wheel input

### Fixed

- `moonstone/VideoPlayer` so that activity is detected and the `autoCloseTimeout` timer is reset when using 5-way to navigate from the media slider

### Fixed

- `moonstone/Picker` to fire onChange events, due to a hold, consistently across pointer and 5-way navigation

## [2.1.0] - 2018-08-20

### Added

- `moonstone/VideoPlayer` property `noMediaSliderFeedback`
- `moonstone/VideoPlayer.MediaControls` property `playPauseButtonDisabled`

### Changed

- `moonstone/Picker` key down hold threshold to 800ms before firing the `onChange` event

### Fixed

- `moonstone/GridListImageItem` to properly vertically align when the content varies in size
- `moonstone/Scroller`, `moonstone/VirtualList.VirtualGridList`, and `moonstone/VirtualList.VirtualList` to not scroll by dragging
- `moonstone/Slider` to not emit `onChange` event when `value` has not changed
- `moonstone/VideoPlayer` to focus on available media buttons if the default spotlight component is disabled
- `moonstone/VideoPlayer` to keep media controls visible when interacting with popups
- `moonstone/VideoPlayer` to read out `infoComponents` accessibility value when `moreButtonColor` is pressed
- `moonstone/VideoPlayer` to round the time displayed down to the nearest second
- `moonstone/VirtualList` to restore last focused item correctly

## [2.0.2] - 2018-08-13

### Fixed

- `moonstone/DatePicker` to correctly change year when `minYear` and `maxYear` aren't provided
- `moonstone/EditableIntegerPicker` management of spotlight pointer mode
- `moonstone/LabeledIcon` and `moonstone/LabeledIconButton` to have proper spacing and label-alignment with all label positions
- `moonstone/Popup` to prevent duplicate 5-way navigation when `spotlightRestrict="self-first"`
- `moonstone/Scroller` not to scroll to wrong position via 5way navigation in RTL languages
- `moonstone/Scroller` not to scroll when focusing in pointer mode
- `moonstone/Slider` to forward `onActivate` event
- `moonstone/VideoPlayer` to reset key down hold when media becomes unavailable

## [2.0.1] - 2018-08-01

### Fixed

- `moonstone/Dialog` read order of dialog contents
- `moonstone/Scroller` to go to next page properly via page up/down keys

## [2.0.0] - 2018-07-30

### Added

- `moonstone/LabeledIcon` and `moonstone/LabeledIconButton` components for a lightweight `Icon` or `IconButton` with a label
- `moonstone/VideoPlayer` property `noAutoShowMediaControls`

### Fixed

- `moonstone/Scroller` to prevent scrolling via page up/down keys if there is no spottable component in that direction
- `moonstone/Dialog` to hide `titleBelow` when `title` is not set
- `moonstone/Image` to suppress drag and drop support by default
- `moonstone/VideoPlayer` audio guidance behavior of More button
- `moonstone/VirtualList.VirtualGridList` and `moonstone/VirtualList.VirtualList` to handle focus properly via page up/down keys when switching to 5-way mode
- `moonstone/Popup` to spot the content after it's mounted
- `moonstone/Scroller`, `moonstone/VirtualList.VirtualGridList`, and `moonstone/VirtualList.VirtualList` to scroll properly via voice control in RTL locales

## [2.0.0-rc.3] - 2018-07-23

### Changed

- `moonstone/Scroller.Scroller`, `moonstone/VirtualList.VirtualGridList`, and `moonstone/VirtualList.VirtualList` overscroll effect color more recognizable on the focused element

### Fixed

- `moonstone/ContextualPopup` to refocus its activator on close when the popup lacks spottable children
- `moonstone/Scroller`, `moonstone/VirtualList.VirtualGridList`, and `moonstone/VirtualList.VirtualList` to scroll properly when holding down paging control buttons
- `moonstone/ExpandableItem` spotlight behavior when leaving the component via 5-way
- `moonstone/RadioItem` circle thickness to be 2px, matching the design
- `moonstone/Slider` to correctly prevent 5-way actions when activated
- `moonstone/ExpandableItem` and other expandable components to spotlight correctly when switching from pointer mode to 5-way with `closeOnSelect`

## [2.0.0-rc.2] - 2018-07-16

### Fixed

- `moonstone/Input` to not focus by *tab* key
- `moonstone/Picker` to properly set focus when navigating between buttons
- `moonstone/Popup` to set correct open state while transitioning
- `moonstone/ProgressBar.ProgressBarTooltip` unknown props warning
- `moonstone/Scrollable` to disable spotlight container during flick events only when contents can scroll
- `moonstone/Scroller`, `moonstone/VirtualList.VirtualGridList`, and `moonstone/VirtualList.VirtualList` to scroll properly when `animate` is false via `scrollTo`
- `moonstone/Scroller`, `moonstone/VirtualList.VirtualGridList`, and `moonstone/VirtualList.VirtualList` page controls to stop propagating an event when the event is handled
- `moonstone/Scroller`, `moonstone/VirtualList.VirtualGridList`, and `moonstone/VirtualList.VirtualList` to hide overscroll effect when focus is moved from a disabled paging control button to the opposite button
- `moonstone/Scroller`, `moonstone/VirtualList.VirtualGridList`, and `moonstone/VirtualList.VirtualList` to show overscroll effect when reaching the edge for the first time by wheel
- `moonstone/VideoPlayer` to display feedback tooltip when pointer leaves slider while playing
- `moonstone/VirtualList` and `moonstone/VirtualGridList` to restore focus on items focused by pointer

## [2.0.0-rc.1] - 2018-07-09

### Added

- `moonstone/VirtualList.VirtualList` and `moonstone/VirtualList.VirtualGridList` support `data-webos-voice-focused` and `data-webos-voice-group-label`

### Removed

- `moonstone/Button` built-in support for tooltips

### Changed

- `moonstone/Spinner` to blur Spotlight when the spinner is active

### Fixed

- `moonstone/Scroller.Scroller`, `moonstone/VirtualList.VirtualGridList`, and `moonstone/VirtualList.VirtualList` to handle direction, page up, and page down keys properly on page controls them when `focusableScrollbar` is false
- `moonstone/Scroller.Scroller`, `moonstone/VirtualList.VirtualGridList`, and `moonstone/VirtualList.VirtualList` to handle a page up or down key in pointer mode
- `moonstone/VideoPlayer.MediaControls` to correctly handle more button color when the prop is not specified
- `VirtualList.VirtualList` to handle focus properly when switching to 5-way mode

## [2.0.0-beta.9] - 2018-07-02

### Added

- `moonstone/ContextualPopupDecorator` instance method `positionContextualPopup()`
- `moonstone/MoonstoneDecorator` config property `disableFullscreen` to prevent the decorator from filling the entire screen
- `moonstone/Scroller` prop `onUpdate`

### Fixed

- `moonstone/Scrollable` to update scroll properly on pointer click
- `moonstone/TooltipDecorator` to prevent unnecessary re-renders when losing focus
- `moonstone/TooltipDecorator` to not dismiss the tooltip on pointer click

## [2.0.0-beta.8] - 2018-06-25

### Added

- `moonstone/Scroller.Scroller`, `moonstone/VirtualList.VirtualGridList`, and `moonstone/VirtualList.VirtualList` support for scrolling via voice control on webOS
- `moonstone/Scroller.Scroller`, `moonstone/VirtualList.VirtualGridList`, and `moonstone/VirtualList.VirtualList` overscroll effect when the edges are reached

### Changed

- `moonstone/Divider` property `marqueeOn` default value to `render`
- `moonstone/Scroller.Scroller`, `moonstone/VirtualList.VirtualGridList`, and `moonstone/VirtualList.VirtualList` scrollbar button to move a previous or next page when pressing a page up or down key instead of releasing it

### Fixed

- `moonstone/VideoPlayer` to prevent updating state when the source is changed to the preload source, but the current preload source is the same
- `moonstone/MediaOverlay` to marquee correctly
- `moonstone/MediaOverlay` to match UX guidelines

## [2.0.0-beta.7] - 2018-06-11

### Removed

- `moonstone/Dialog` properties `preserveCase` and `showDivider`, replaced by `casing` and `noDivider` respectively
- `moonstone/Divider` property `preserveCase`, replaced by `casing`
- `moonstone/ExpandableInput` property `onInputChange`, replaced by `onChange`
- `moonstone/MoonstoneDecorator.TextSizeDecorator`, replaced by `moonstone/MoonstoneDecorator.AccessibilityDecorator`
- `moonstone/Panels.Header` property `preserveCase`, replaced by `casing`
- `moonstone/Panels.Panel` property `noAutoFocus`, replaced by `autoFocus`
- `moonstone/TooltipDecorator` property `tooltipPreserveCase`, replaced by `tooltipCasing`

### Changed

- `moonstone/VideoPlayer` to allow spotlight focus to move left and right from `MediaControls`
- `moonstone/VideoPlayer` to disable bottom controls when loading until it's playable

### Fixed

- `moonstone/EditableIntegerPicker` to disable itself when on a range consisting of a single static value
- `moonstone/Picker` to disable itself when containing fewer than two items
- `moonstone/Popup` to spot its content correctly when `open` by default
- `moonstone/RangePicker` to disable itself when on a range consisting of a single static value
- `moonstone/TooltipDecorator` to hide when `onDismiss` has been invoked
- `moonstone/VideoPlayer` to show media controls when pressing down in pointer mode
- `moonstone/VideoPlayer` to provide a more natural 5-way focus behavior
- `moonstone/VideoPlayer.MediaControls` to handle left and right key to jump when `moonstone/VideoPlayer` is focused

## [2.0.0-beta.6] - 2018-06-04

### Removed

- `moonstone/IncrementSlider` prop `children` which was no longer supported for setting the tooltip (since 2.0.0-beta.1)

### Fixed

- `moonstone/ContextualPopupDecorator` to allow focusing components under a popup without any focusable components
- `moonstone/Scroller` ordering of logic for Scroller focus to check focus possibilities first then go to fallback at the top of the container
- `moonstone/Scroller` to check focus possibilities first then go to fallback at the top of the container of focused item
- `moonstone/Scroller` to scroll by page when focus was at the edge of the viewport
- `moonstone/ToggleButton` padding and orientation for RTL
- `moonstone/VideoPlayer` to not hide title and info section when showing more components
- `moonstone/VideoPlayer` to select a position in slider to seek in 5-way mode
- `moonstone/VideoPlayer` to show thumbnail only when focused on slider

## [2.0.0-beta.5] - 2018-05-29

### Removed

- `moonstone/Popup`, `moonstone/Dialog` and `moonstone/Notification` property `spotlightRestrict` option `'none'`
- `moonstone/VideoPlayer` prop `preloadSource`, to be replaced by `moonstone/VideoPlayer.Video` prop `preloadSource`
- `moonstone/Button` and `moonstone/IconButton` allowed value `'opaque'` from prop `backgroundOpacity` which was the default and therefore has the same effect as omitting the prop

### Added

- `moonstone/VideoPlayer` props `selection` and `onSeekOutsideRange` to support selecting a range and notification of interactions outside of that range
- `moonstone/VideoPlayer.Video` component to support preloading video sources

### Changed

- `moonstone/VideoPlayer.videoComponent` prop to default to `ui/Media.Media` instead of `'video'`. As a result, to use a custom video element, one must pass an instance of `ui/Media` with its `mediaComponent` prop set to the desired element.

### Fixed

- `moonstone/ContextualPopupDecorator` to properly stop propagating keydown event if fired from the popup container
- `moonstone/Slider` to read when knob gains focus or for a change in value
- `moonstone/Scroller` to not cut off Expandables when scrollbar appears
- `moonstone/VideoPlayer` to correctly read out when play button is pressed
- `moonstone/Divider` to always use a fixed height, regardless of locale

## [2.0.0-beta.4] - 2018-05-21

### Added

- `moonstone/Button` and `moonstone/IconButton` class name `small` to the list of allowed `css` overrides
- `moonstone/VideoPlayer.MediaControls` property `onClose` to handle back key
- `moonstone/ProgressBar` prop `highlighted` for when the UX needs to call special attention to a progress bar

### Changed

- `moonstone/VideoPlayer` to disable media slider when source is unavailable

### Fixed

- `moonstone/ContextualPopupDecorator` to not set focus to activator when closing if focus was set elsewhere
- `moonstone/IconButton` to allow external customization of vertical alignment of its `Icon` by setting `line-height`
- `moonstone/Marquee.MarqueeController` to not cancel valid animations
- `moonstone/VideoPlayer` feedback and feedback icon to hide properly on play/pause/fast forward/rewind
- `moonstone/VideoPlayer` to correctly focus to default media controls component
- `moonstone/VideoPlayer` to close opened popup components when media controls hide
- `moonstone/VideoPlayer` to show controls on mount and when playing next preload video

## [2.0.0-beta.3] - 2018-05-14

### Added

- `moonstone/SelectableItem.SelectableItemDecorator`

### Changed

- `moonstone/ToggleItem` to forward native events on `onFocus` and `onBlur`
- `moonstone/Input` and `moonstone/ExpandableInput` to support forwarding valid `<input>` props to the contained `<input>` node
- `moonstone/ToggleButton` to fire `onToggle` when toggled

### Fixed

- `moonstone/VirtualList.VirtualList` and `moonstone/VirtualList.VirtualGridList` to scroll properly with all enabled items via a page up or down key
- `moonstone/VirtualList.VirtualList`, `moonstone/VirtualList.VirtualGridList`, and `moonstone/Scroller.Scroller` to ignore any user key events in pointer mode
- `moonstone/VirtualList.VirtualList`, `moonstone/VirtualList.VirtualGridList`, and `moonstone/Scroller.Scroller` to pass `data-spotlight-container-disabled` prop to their outer DOM element
- `moonstone/Image` so it automatically swaps the `src` to the appropriate resolution dynamically as the screen resizes
- `moonstone/Popup` to support all `spotlightRestrict` options
- `moonstone` component `disabled` colors to match the most recent design guidelines (from 30% to 60% opacity)
- `moonstone/ExpandableInput` spotlight behavior when leaving the component via 5-way

## [2.0.0-beta.2] - 2018-05-07

### Fixed

- `moonstone/IconButton` to allow theme-style customization, like it claimed was possible
- `moonstone/ExpandableItem` and related expandables to deal with disabled items and the `autoClose`, `lockBottom` and `noLockBottom` props
- `moonstone/Slider` not to fire `onChange` event when 5-ways out of boundary
- `moonstone/ToggleButton` layout for RTL locales
- `moonstone/Item`, `moonstone/SlotItem`, `moonstone/ToggleItem` to not apply duplicate `className` values
- `moonstone/VirtualList.VirtualList`, `moonstone/VirtualList.VirtualGridList`, and `moonstone/Scroller.Scroller` scrollbar button's aria-label in RTL
- `moonstone/VirtualList.VirtualList` and `moonstone/VirtualList.VirtualGridList` to scroll properly with all disabled items
- `moonstone/VirtualList.VirtualList` and `moonstone/VirtualList.VirtualGridList` to not scroll on focus when jumping

## [2.0.0-beta.1] - 2018-04-29

### Removed

- `moonstone/IncrementSlider` and `moonstone/Slider` props `tooltipAsPercent`, `tooltipSide`, and `tooltipForceSide`, to be replaced by `moonstone/IncrementSlider.IncrementSliderTooltip` and `moonstone/Slider.SliderTooltip` props `percent`, and `side`
- `moonstone/IncrementSlider` props `detachedKnob`, `onDecrement`, `onIncrement`, and `scrubbing`
- `moonstone/ProgressBar` props `tooltipSide` and `tooltipForceSide`, to be replaced by `moonstone/ProgressBar.ProgressBarTooltip` prop `side`
- `moonstone/Slider` props `detachedKnob`, `onDecrement`, `onIncrement`, `scrubbing`, and `onKnobMove`
- `moonstone/VideoPlayer` property `tooltipHideDelay`
- `moonstone/VideoPlayer` props `backwardIcon`, `forwardIcon`, `initialJumpDelay`, `jumpBackwardIcon`, `jumpButtonsDisabled`, `jumpDelay`, `jumpForwadIcon`, `leftComponents`, `moreButtonCloseLabel`, `moreButtonColor`, `moreButtonDisabled`, `moreButtonLabel`, `no5WayJump`, `noJumpButtons`, `noRateButtons`, `pauseIcon`, `playIcon`, `rateButtonsDisabled`, and `rightComponents`, replaced by corresponding props on `moonstone/VideoPlayer.MediaControls`
- `moonstone/VideoPlayer` props `onBackwardButtonClick`, `onForwardButtonClick`, `onJumpBackwardButtonClick`, `onJumpForwardButtonClick`, and `onPlayButtonClick`, replaced by `onRewind`, `onFastForward`, `onJumpBackward`, `onJumpForward`, `onPause`, and `onPlay`, respectively

### Added

- `moonstone/DatePicker` props `dayAriaLabel`, `dayLabel`, `monthAriaLabel`, `monthLabel`, `yearAriaLabel` and `yearLabel` to configure the label set on date pickers
- `moonstone/DayPicker` and `moonstone/DaySelector` props `dayNameLength`, `everyDayText`, `everyWeekdayText`, and `everyWeekendText`
- `moonstone/ExpandablePicker` props `checkButtonAriaLabel`, `decrementAriaLabel`, `incrementAriaLabel`, and `pickerAriaLabel` to configure the label set on each button and picker
- `moonstone/MediaOverlay` component
- `moonstone/Picker` props `aria-label`, `decrementAriaLabel`, and `incrementAriaLabel` to configure the label set on each button
- `moonstone/Popup` property `closeButtonAriaLabel` to configure the label set on popup close button
- `moonstone/ProgressBar.ProgressBarTooltip` props `percent` to format the value as a percent and `visible` to control display of the tooltip
- `moonstone/TimePicker` props `hourAriaLabel`, `hourLabel`, `meridiemAriaLabel`, `meridiemLabel`, `minuteAriaLabel`, and `minuteLabel` to configure the label set on time pickers
- `moonstone/VideoPlayer.MediaControls` component to support additional customization of the playback controls
- `moonstone/VideoPlayer` props `mediaControlsComponent`, `onRewind`, `onFastForward`, `onJumpBackward`, `onJumpForward`, `onPause`, `onPlay`, and `preloadSource`
- `moonstone/VirtualList.VirtualList` and `moonstone/VirtualList.VirtualGridList` `role="list"`
- `moonstone/VirtualList.VirtualList` and `moonstone/VirtualList.VirtualGridList` prop `wrap` to support wrap-around spotlight navigation
- `moonstone/VirtualList`, `moonstone/VirtualGridList` and `moonstone/Scroller` props `scrollRightAriaLabel`, `scrollLeftAriaLabel`, `scrollDownAriaLabel`, and `scrollUpAriaLabel` to configure the aria-label set on scroll buttons in the scrollbars

### Changed

- `moonstone/IncrementSlider` and `moonstone/Slider` prop `tooltip` to support either a boolean for the default tooltip or an element or component for a custom tooltip
- `moonstone/Input` to prevent pointer actions on other component when the input has focus
- `moonstone/ProgressBar.ProgressBarTooltip` prop `side` to support either locale-aware or locale-independent positioning
- `moonstone/ProgressBar.ProgressBarTooltip` prop `tooltip` to support custom tooltip components
- `moonstone/Scroller`, `moonstone/Picker`, and `moonstone/IncrementSlider` to retain focus on `moonstone/IconButton` when it becomes disabled

### Fixed

- `moonstone/ExpandableItem` and related expandable components to expand smoothly when used in a scroller
- `moonstone/GridListImageItem` to show proper `placeholder` and `selectionOverlay`
- `moonstone/MoonstoneDecorator` to optimize localized font loading performance
- `moonstone/Scroller` and `moonstone/VirtualList` navigation via 5-way from paging controls
- `moonstone/VideoPlayer` to render bottom controls at idle after mounting
- `moonstone/VirtualList.VirtualList` and `moonstone/VirtualList.VirtualGridList` to give initial focus
- `moonstone/VirtualList.VirtualList` and `moonstone/VirtualList.VirtualGridList` to have the default value for `dataSize`, `pageScroll`, and `spacing` props

## [2.0.0-alpha.8] - 2018-04-17

### Added

- `moonstone/Panels` property `closeButtonAriaLabel` to configure the label set on application close button

### Changed

- `moonstone/VirtualList.VirtualList` and `moonstone/VirtualList.VirtualGridList` to set its ARIA `role` to `"list"`
- `moonstone/VideoPlayer` property `title` to accept node type

### Fixed

- `moonstone/TimePicker` to show `meridiem` correctly in all locales
- `moonstone/Scrollable` scroll buttons to read out out audio guidance when button pressed down
- `moonstone/ExpandableItem` to show label properly when open and disabled
- `moonstone/Notification` to position properly in RTL locales
- `moonstone/VideoPlayer` to show controls when pressing 5-way select

## [2.0.0-alpha.7] - 2018-04-03

### Removed

- `moonstone/VirtualList.VirtualList` and `moonstone/VirtualList.VirtualGridList` prop `data` to eliminate the misunderstanding caused by the ambiguity of `data`

### Added

- `moonstone/VideoPlayer` property `noSpinner` to allow apps to show/hide spinner while loading video

### Changed

- `moonstone/VideoPlayer` to disable play/pause button when media controls are disabled
- `moonstone/VideoPlayer` property `moreButtonColor` to allow setting underline colors for more button
- `moonstone/VirtualList.VirtualList` and `moonstone/VirtualList.VirtualGridList` prop `isItemDisabled`, which accepts a function that checks if the item at the supplied index is disabled
- `moonstone/Panels.Header` support for `headerInput` so the Header can be used as an Input. See documentation for usage examples.
- `moonstone/ProgressBar` property `tooltipSide` to configure tooltip position relative to the progress bar
- `moonstone/ProgressBar` colors (affecting `moonstone/Slider` as well) for light and dark theme to match the latest designs and make them more visible when drawn over arbitrary background colors

### Fixed

- `moonstone/VideoPlayer` to correctly adjust spaces when the number of components changes in `leftComponents` and `rightComponents`
- `moonstone/VideoPlayer` to read out audio guidance every time `source` changes
- `moonstone/VideoPlayer` to display custom thumbnail node
- `moonstone/VideoPlayer` to hide more icon when right components are removed
- `moonstone/Picker` to correctly update pressed state when dragging off buttons
- `moonstone/Notification` to display when it's opened
- `moonstone/VirtualList` and `moonstone/VirtualGridList` to show Spotlight properly while navigating with page up and down keys
- `moonstone/Input` to allow navigating via left or right to other components when the input is active and the selection is at start or end of the text, respectively
- `moonstone/Panels.ActivityPanels` to correctly lay out the existing panel after adding additional panels

## [2.0.0-alpha.6] - 2018-03-22

### Removed

- `moonstone/Slider` exports `SliderFactory` and `SliderBaseFactory`
- `moonstone/IncrementSlider` exports `IncrementSliderFactory` and `IncrementSliderBaseFactory`
- `moonstone/ProgressBar`, `moonstone/Slider`, `moonstone/Slider.SliderTooltip`, `moonstone/IncrementSlider` components' `vertical` property and replaced it with `orientation`

### Added

- `moonstone/VideoPlayer` property `component` to handle custom video element
- `moonstone/IncrementSlider` properties `incrementAriaLabel` and `decrementAriaLabel` to configure the label set on each button
- `moonstone/Input` support for `small` prop
- `moonstone/ProgressBar` support for `tooltip` and `tooltipForceSide`
- `moonstone/ProgressBar`, `moonstone/Slider`, `moonstone/Slider.SliderTooltip`, `moonstone/IncrementSlider` property `orientation` to accept orientation strings like "vertical" and "horizontal" (replaced old `vertical` prop)

### Changed

- `moonstone/Input` input `height`, `vertical-align`, and `margins`. Please verify your layouts to ensure everything lines up correctly; this change may require removal of old sizing and positioning CSS which is no longer necessary.
- `moonstone/FormCheckbox` to have a small border around the circle, according to new GUI designs
- `moonstone/RadioItem` dot size and added an inner-dot to selected-focused state, according to new GUI designs
- `moonstone/ContextualPopup` prop `popupContainerId` to `popupSpotlightId`
- `moonstone/Popup` prop `containerId` to `spotlightId`
- `moonstone/VideoPlayer` prop `containerId` to `spotlightId`
- `moonstone/VirtualList.VirtualList` and `moonstone/VirtualList.VirtualGridList` prop `component` to be replaced by `itemRenderer`

### Fixed

- `moonstone/ExpandableItem` to be more performant when animating
- `moonstone/GridListImageItem` to hide overlay checkmark icon on focus when unselected
- `moonstone/GridListImageItem` to use `ui/GridListImageItem`
- `moonstone/VirtualList`, `moonstone/VirtualGridList` and `moonstone/Scroller` components to use their base UI components
- `moonstone/VirtualList` to show the selected state on hovered paging controls properly
- `moonstone/Slider` to highlight knob when selected
- `moonstone/Slider` to handle updates to its `value` prop correctly
- `moonstone/ToggleItem` to accept HTML DOM node tag names as strings for its `component` property
- `moonstone/Popup` to properly pause and resume spotlight when animating

## [2.0.0-alpha.5] - 2018-03-07

### Removed

- `moonstone/Marquee.MarqueeText`, replaced by `moonstone/Marquee.Marquee`
- `moonstone/VirtualGridList.GridListImageItem`, replaced by `moonstone/GridListImageItem`

### Changed

- `moonstone/Marquee.Marquee` to be `moonstone/Marquee.MarqueeBase`
- `moonstone/ContextualPopupDecorator` to not restore last-focused child
- `moonstone/ExpandableList` to restore focus to the first selected item after opening

### Fixed

- `moonstone/Slider` to correctly show localized percentage value in tooltip when `tooltipAsPercent` is true
- `moonstone/VirtualGridList` to show or hide its scrollbars properly
- `moonstone/Button` text to be properly centered
- `moonstone/Input` to not clip some glyphs at the start of the value

## [2.0.0-alpha.4] - 2018-02-13

### Added

- `moonstone/SlotItem` replacing `moonstone/Item.ItemOverlay`

### Removed

- `moonstone/VirtualFlexList` to be replaced by `ui/VirtualFlexList`
- `moonstone/Button` and `moonstone/IconButton` prop `noAnimation`
- `moonstone/Item.OverlayDecorator`, `moonstone/Item.Overlay`, and `moonstone/Item.ItemOverlay` to be replaced by `moonstone/SlotItem`

### Changed

- `moonstone/Marquee` to do less-costly calculations during measurement and optimized the applied styles
- `moonstone/ExpandableList` to require a unique key for each object type data

### Fixed

- `moonstone/VirtualList` to render properly with fiber reconciler
- `moonstone/VirtualList` focus option in scrollTo api
- `moonstone/ExpandableSpotlightDecorator` to not spot the title upon collapse when in `pointerMode`
- `moonstone/Spinner` to not unpause Spotlight unless it was the one to pause it
- `moonstone/Marquee` to stop when becoming disabled
- `moonstone/Input`, `moonstone/MarqueeDecorator`, and `moonstone/Slider` to prevent unnecessary focus-based updates

## [2.0.0-alpha.3] - 2018-01-18

### Removed

- `moonstone/Scroller` and `moonstone/VirtualList` option `indexToFocus` in `scrollTo` method which is deprecated from 1.2.0
- `moonstone/Scroller` props `horizontal` and `vertical` which are deprecated from 1.3.0 and replaced with `direction` prop
- `moonstone/Button` exports `ButtonFactory` and `ButtonBaseFactory`
- `moonstone/IconButton` exports `IconButtonFactory` and `IconButtonBaseFactory`

### Fixed

- `moonstone/MoonstoneDecorator` root node to fill the entire space available, which simplifies positioning and sizing for child elements (previously always measured 0 in height)
- `moonstone/VirtualList` to prevent infinite function call when a size of contents is slightly longer than a client size without a scrollbar
- `moonstone/VirtualList` to sync scroll position when clientSize changed

## [2.0.0-alpha.2] - 2017-08-29

No significant changes.

## [2.0.0-alpha.1] - 2017-08-27

### Changed

- `moonstone/Button`, `moonstone/Checkbox`, `moonstone/FormCheckbox`, `moonstone/IconButton`, `moonstone/IncrementSlider`, `moonstone/Item`, `moonstone/Picker`, and `moonstone/RangePicker`, `moonstone/Switch` and `moonstone/VideoPlayer` to use `ui/Touchable`

## [1.15.0] - 2018-02-28

### Deprecated

- `moonstone/Marquee.Marquee`, to be moved to `moonstone/Marquee.MarqueeBase` in 2.0.0
- `moonstone/Marquee.MarqueeText`, to be moved to `moonstone/Marquee.Marquee` in 2.0.0

### Fixed

- `moonstone/GridListImageItem` to display correctly

## [1.14.0] - 2018-02-23

### Deprecated

- `moonstone/VirtualFlexList`, to be replaced by `ui/VirtualFlexList` in 2.0.0
- `moonstone/VirtualGridList.GridListImageItem`, to be replaced by `moonstone/GridListImageItem` in 2.0.0
- `moonstone/Button` and `moonstone/IconButton` prop `noAnimation`, to be removed in 2.0.0
- `moonstone/Button.ButtonFactory`, `moonstone/Button.ButtonBaseFactory`, `moonstone/IconButton.IconButtonFactory`, `moonstone/IconButton.IconButtonBaseFactory`, `moonstone/IncrementSlider.IncrementSliderFactory`, `moonstone/IncrementSlider.IncrementSliderBaseFactory`, `moonstone/Slider.SliderFactory`, and `moonstone/Slider.SliderBaseFactory`, to be removed in 2.0.0
- `moonstone/Item.ItemOverlay`, to be replaced by `ui/SlotItem` in 2.0.0
- `moonstone/Item.Overlay` and `moonstone/Item.OverlayDecorator`, to be removed in 2.0.0

### Added

- `moonstone/DaySelector` component
- `moonstone/EditableIntegerPicker` component
- `moonstone/GridListImageItem` component

## [1.13.4] - 2018-07-30

### Fixed

- `moonstone/DatePicker` to calculate min and max year in the current calender

## [1.13.3] - 2018-01-16

### Fixed

- `moonstone/TimePicker` to not read out meridiem label when meridiem picker gets a focus
- `moonstone/Scroller` to correctly update scrollbars when the scroller's contents change

## [1.13.2] - 2017-12-14

### Fixed

- `moonstone/Panels` to maintain spotlight focus when `noAnimation` is set
- `moonstone/Panels` to not accept back key presses during transition
- `moonstone/Panels` to revert 1.13.0 fix that blurred Spotlight when transitioning panels
- `moonstone/Scroller` and other scrolling components to not show scroll thumb when only child item is updated
- `moonstone/Scroller` and other scrolling components to not hide scroll thumb immediately after scroll position reaches the top or the bottom
- `moonstone/Scroller` and other scrolling components to show scroll thumb properly when scroll position reaches the top or the bottom by paging controls

## [1.13.1] - 2017-12-06

### Fixed

- `moonstone/Slider` to not unnecessarily fire `onChange` if the initial value has not changed

## [1.13.0] - 2017-11-28

### Added

- `moonstone/VideoPlayer` props `disabled`, `loading`, `miniFeedbackHideDelay`, and `thumbnailComponent` as well as new APIs: `areControlsVisible`, `getVideoNode`, `showFeedback`, and `toggleControls`

### Fixed

- `moonstone/VirtualList` to render items from a correct index on edge cases at the top of a list
- `moonstone/VirtualList` to handle focus properly via page up at the first page and via page down at the last page
- `moonstone/Expandable` and derivatives to use the new `ease-out-quart` animation timing function to better match the aesthetic of Enyo's Expandables
- `moonstone/TooltipDecorator` to correctly display tooltip direction when locale changes
- `moonstone/Marquee` to restart animation on every resize update
- `moonstone/LabeledItem` to start marquee when hovering while disabled
- `moonstone/Marquee` to correctly start when hovering on disabled spottable components
- `moonstone/Marquee.MarqueeController` to not abort marquee when moving among components
- `moonstone/Picker` marquee issues with disabled buttons or Picker
- `moonstone/Panels` to prevent loss of spotlight issue when moving between panels
- `moonstone/VideoPlayer` to bring it in line with real-world use-cases
- `moonstone/Slider` by removing unnecessary repaints to the screen
- `moonstone/Slider` to fire `onChange` events when the knob is pressed near the boundaries
- `moonstone/VideoPlayer` to correctly position knob when interacting with media slider
- `moonstone/VideoPlayer` to not read out the focused button when the media controls hide
- `moonstone/MarqueeDecorator` to stop when unhovering a disabled component using `marqueeOn` `'focus'`
- `moonstone/Slider` to not forward `onChange` when `disabled` on `mouseUp/click`
- `moonstone/VideoPlayer` to defer rendering playback controls until needed

## [1.12.2] - 2017-11-15

### Fixed

- `moonstone/VirtualList` to scroll and focus properly by pageUp and pageDown when disabled items are in it
- `moonstone/Button` to correctly specify minimum width when in large text mode
- `moonstone/Scroller` and other scrolling components to restore last focused index when panel is changed
- `moonstone/VideoPlayer` to display time correctly in RTL locale
- `moonstone/VirtualList` to scroll correctly using page down key with disabled items
- `moonstone/Scroller` and other scrolling components to not cause a script error when scrollbar is not rendered
- `moonstone/Picker` incrementer and decrementer to not change size when focused
- `moonstone/Panels.Header` to use a slightly smaller font size for `title` in non-latin locales and a line-height for `titleBelow` and `subTitleBelow` that better meets the needs of tall-glyph languages like Tamil and Thai, as well as latin locales
- `moonstone/Scroller` and `moonstone/VirtualList` to keep spotlight when pressing a 5-way control while scrolling
- `moonstone/Panels` to prevent user interaction with panel contents during transition
- `moonstone/Slider` and related components to correctly position knob for `detachedKnob` on mouse down and fire value where mouse was positioned on mouse up
- `moonstone/DayPicker` to update day names when changing locale
- `moonstone/ExpandableItem` and all other `Expandable` components to revert 1.12.1 change to pull down from the top

## [1.12.1] - 2017-11-07

### Fixed

- `moonstone/ExpandableItem` and all other `Expandable` components to now pull down from the top instead of being revealed from the bottom, matching Enyo's design
- `moonstone/VirtualListNative` to scroll properly with page up/down keys if there is a disabled item
- `moonstone/RangePicker` to display negative values correctly in RTL
- `moonstone/Scroller` and other scrolling components to not blur scroll buttons when wheeling
- `moonstone/Scrollbar` to hide scroll thumb immediately without delay after scroll position reaches min or max
- `moonstone/Divider` to pass `marqueeOn` prop
- `moonstone/Slider` to fire `onChange` on mouse up and key up
- `moonstone/VideoPlayer` to show knob when pressed
- `moonstone/Panels.Header` to layout `titleBelow` and `subTitleBelow` correctly
- `moonstone/Panels.Header` to use correct font-weight for `subTitleBelow`
- `moonstone/VirtualList` to restore focus correctly for lists only slightly larger than the viewport

## [1.12.0] - 2017-10-27

### Fixed

- `moonstone/Scroller` and other scrolling components to prevent focusing outside the viewport when pressing a 5-way key during wheeling
- `moonstone/Scroller` to called scrollToBoundary once when focus is moved using holding child item
- `moonstone/VideoPlayer` to apply skin correctly
- `moonstone/Popup` from `last-focused` to `default-element` in `SpotlightContainerDecorator` config
- `moonstone/Panels` to retain focus when back key is pressed on breadcrumb
- `moonstone/Input` to correctly hide VKB when dismissing

## [1.11.0] - 2017-10-24

### Added

- `moonstone/VideoPlayer` properties `seekDisabled` and `onSeekFailed` to disable seek function

### Changed

- `moonstone/ExpandableList` to become `disabled` if there are no children

### Fixed

- `moonstone/Picker` to read out customized accessibility value when picker prop has `joined` and `aria-valuetext`
- `moonstone/Scroller` to apply scroll position on vertical or horizontal Scroller when child gets a focus
- `moonstone/Scroller` and other scrolling components to scroll without animation when panel is changed
- `moonstone/ContextualPopup` padding to not overlap close button
- `moonstone/Scroller` and other scrolling components to change focus via page up/down only when the scrollbar is visible
- `moonstone/Picker` to only increment one value on hold
- `moonstone/ItemOverlay` to remeasure when focused

## [1.10.1] - 2017-10-16

### Fixed

- `moonstone/Scroller` and other scrolling components to scroll via page up/down when focus is inside a Spotlight container
- `moonstone/VirtualList` and `moonstone/VirtualGridList` to scroll by 5-way keys right after wheeling
- `moonstone/VirtualList` not to move focus when a current item and the last item are located at the same line and pressing a page down key
- `moonstone/Slider` knob to follow while dragging for detached knob
- `moonstone/Panels.Header` to layout header row correctly in `standard` type
- `moonstone/Input` to not dismiss on-screen keyboard when dragging cursor out of input box
- `moonstone/Panels.Header` RTL `line-height` issue
- `moonstone/Panels` to render children on idle
- `moonstone/Scroller` and other scrolling components to limit muted spotlight container scrims to their bounds
- `moonstone/Input` to always forward `onKeyUp` event

## [1.10.0] - 2017-10-09

### Added

- `moonstone/VideoPlayer` support for designating components with `.spottable-default` as the default focus target when pressing 5-way down from the slider
- `moonstone/Slider` property `activateOnFocus` which when enabled, allows 5-way directional key interaction with the `Slider` value without pressing [Enter] first
- `moonstone/VideoPlayer` property `noMiniFeedback` to support controlling the visibility of mini feedback
- `ui/Layout`, which provides a technique for laying-out components on the screen using `Cells`, in rows or columns

### Changed

- `moonstone/Popup` to focus on mount if it’s initially opened and non-animating and to always pass an object to `onHide` and `onShow`
- `moonstone/VideoPlayer` to emit `onScrub` event and provide audio guidance when setting focus to slider

### Fixed

- `moonstone/ExpandableItem` and derivatives to restore focus to the Item if the contents were last focused when closed
- `moonstone/Slider` toggling activated state when holding enter/select key
- `moonstone/TimePicker` picker icons shifting slightly when focusing an adjacent picker
- `moonstone/Icon` so it handles color the same way generic text does, by inheriting from the parent's color. This applies to all instances of `Icon`, `IconButton`, and `Icon` inside `Button`.
- `moonstone/fonts` Museo Sans font to correct "Ti" kerning
- `moonstone/VideoPlayer` to correctly position knob on mouse click
- `moonstone/Panels.Header` to show an ellipsis for long titles with RTL text
- `moonstone/Marquee` to restart when invalidated by a prop change and managed by a `moonstone/Marquee.MarqueeController`
- `spotlight.Spotlight` method `focus()` to verify that the target element matches its container's selector rules prior to setting focus
- `moonstone/Picker` to only change picker values `onWheel` when spotted
- `moonstone/VideoPlayer` to hide descendant floating components (tooltips, contextual popups) when the media controls hide

## [1.9.3] - 2017-10-03

### Added

- `moonstone/Button` property value to `backgroundOpacity` called "lightTranslucent" to better serve colorful image backgrounds behind Buttons. This also affects `moonstone/IconButton` and `moonstone/Panels/ApplicationCloseButton`.
- `moonstone/Panels` property `closeButtonBackgroundOpacity` to support `moonstone/Panels/ApplicationCloseButton`'s `backgroundOpacity` prop

### Changed

- `Moonstone Icons` font file to include the latest designs for several icons
- `moonstone/Panels/ApplicationCloseButton` to expose its `backgroundOpacity` prop

### Fixed

- `moonstone/VirtualList` to apply "position: absolute" inline style to items
- `moonstone/Picker` to increment and decrement normally at the edges of joined picker
- `moonstone/Icon` not to read out image characters
- `moonstone/Scroller` and other scrolling components to not accumulate paging scroll by pressing page up/down in scrollbar
- `moonstone/Icon` to correctly display focused state when using external image
- `moonstone/Button` and `moonstone/IconButton` to be properly visually muted when in a muted container

## [1.9.2] - 2017-09-26

### Fixed

- `moonstone/ExpandableList` preventing updates when its children had changed

## [1.9.1] - 2017-09-25

### Fixed

- `moonstone/ExpandableList` run-time error when using an array of objects as children
- `moonstone/VideoPlayer` blocking pointer events when the controls were hidden

## [1.9.0] - 2017-09-22

### Added

- `moonstone/styles/mixins.less` mixins: `.moon-spotlight-margin()` and `.moon-spotlight-padding()`
- `moonstone/Button` property `noAnimation` to support non-animating pressed visual

### Changed

- `moonstone/TimePicker` to use "AM/PM" instead of "meridiem" for label under meridiem picker
- `moonstone/IconButton` default style to not animate on press. NOTE: This behavior will change back to its previous setting in release 2.0.0.
- `moonstone/Popup` to warn when using `scrimType` `'none'` and `spotlightRestrict` `'self-only'`
- `moonstone/Scroller` to block spotlight during scroll
- `moonstone/ExpandableItem` and derivatives to always pause spotlight before animation

### Fixed

- `moonstone/VirtualGridList` to not move focus to wrong column when scrolled from the bottom by holding the "up" key
- `moonstone/VirtualList` to focus an item properly when moving to a next or previous page
- `moonstone/Scroller` and other scrolling components to move focus toward first or last child when page up or down key is pressed if the number of children is small
- `moonstone/VirtualList` to scroll to preserved index when it exists within dataSize for preserving focus
- `moonstone/Picker` buttons to not change size
- `moonstone/Panel` to move key navigation to application close button on holding the "up" key.
- `moonstone/Picker` to show numbers when changing values rapidly
- `moonstone/Popup` layout in large text mode to show close button correctly
- `moonstone/Picker` from moving scroller when pressing 5-way keys in `joined` Picker
- `moonstone/Input` so it displays all locales the same way, without cutting off the edges of characters
- `moonstone/TooltipDecorator` to hide tooltip when 5-way keys are pressed for disabled components
- `moonstone/Picker` to not tremble in width when changing values while using a numeric width prop value
- `moonstone/Picker` to not overlap values when changing values in `vertical`
- `moonstone/ContextualPopup` pointer mode focus behavior for `spotlightRestrict='self-only'`
- `moonstone/VideoPlayer` to prevent interacting with more components in pointer mode when hidden
- `moonstone/Scroller` to not repaint its entire contents whenever partial content is updated
- `moonstone/Slider` knob positioning after its container is resized
- `moonstone/VideoPlayer` to maintain focus when media controls are hidden
- `moonstone/Scroller` to scroll expandable components into view when opening when pointer has moved elsewhere

## [1.8.0] - 2017-09-07

### Deprecated

- `moonstone/Dialog` property `showDivider`, will be replaced by `noDivider` property in 2.0.0

### Added

- `moonstone/Popup` callback property `onShow` which fires after popup appears for both animating and non-animating popups

### Changed

- `moonstone/Popup` callback property `onHide` to run on both animating and non-animating popups
- `moonstone/VideoPlayer` state `playbackRate` to media events
- `moonstone/VideoPlayer` support for `spotlightDisabled`
- `moonstone/VideoPlayer` thumbnail positioning and style
- `moonstone/VirtualList` to render when dataSize increased or decreased
- `moonstone/Dialog` style
- `moonstone/Popup`, `moonstone/Dialog`, and `moonstone/Notification` to support `node` type for children
- `moonstone/Scroller` to forward `onKeyDown` events

### Fixed

- `moonstone/Scroller` and other scrolling components to enable focus when wheel scroll is stopped
- `moonstone/VirtualList` to show scroll thumb when a preserved item is focused in a Panel
- `moonstone/Scroller` to navigate properly with 5-way when expandable child is opened
- `moonstone/VirtualList` to stop scrolling when focus is moved on an item from paging controls or outside
- `moonstone/VirtualList` to move out with 5-way navigation when the first or the last item is disabled
- `moonstone/IconButton` Tooltip position when disabled
- `moonstone/VideoPlayer` Tooltip time after unhovering
- `moonstone/VirtualList` to not show invisible items
- `moonstone/IconButton` Tooltip position when disabled
- `moonstone/VideoPlayer` to display feedback tooltip correctly when navigating in 5-way
- `moonstone/MarqueeDecorator` to work with synchronized `marqueeOn` `'render'` and hovering as well as `marqueOn` `'hover'` when moving rapidly among synchronized marquees
- `moonstone/Input` aria-label for translation
- `moonstone/Marquee` to recalculate inside `moonstone/Scroller` and `moonstone/SelectableItem` by bypassing `shouldComponentUpdate`
- `moonstone/Picker` to marquee when incrementing and decrementing values with the prop `noAnimation`

## [1.7.0] - 2017-08-23

### Deprecated

- `moonstone/TextSizeDecorator` and it will be replaced by `moonstone/AccessibilityDecorator`
- `moonstone/MarqueeDecorator` property `marqueeCentered` and `moonstone/Marquee` property `centered` will be replaced by `alignment` property in 2.0.0

### Added

- `moonstone/TooltipDecorator` config property to direct tooltip into a property instead of adding to `children`
- `moonstone/VideoPlayer` prop `thumbnailUnavailable` to fade thumbnail
- `moonstone/AccessibilityDecorator` with `highContrast` and `textSize`
- `moonstone/VideoPlayer` high contrast scrim
- `moonstone/MarqueeDecorator`and `moonstone/Marquee` property `alignment` to allow setting  alignment of marquee content

### Changed

- `moonstone/Scrollbar` to disable paging control down button properly at the bottom when a scroller size is a non-integer value
- `moonstone/VirtualList`, `moonstone/VirtualGridList`, and `moonstone/Scroller` to scroll on `keydown` event instead of `keyup` event of page up and page down keys
- `moonstone/VirtualGridList` to scroll by item via 5 way key
- `moonstone/VideoPlayer` to read target time when jump by left/right key
- `moonstone/IconButton` to not use `MarqueeDecorator` and `Uppercase`

### Fixed

- `moonstone/VirtualList` and `moonstone/VirtualGridList` to focus the correct item when page up and page down keys are pressed
- `moonstone/VirtualList` to not lose focus when moving out from the first item via 5way when it has disabled items
- `moonstone/Slider` to align tooltip with detached knob
- `moonstone/FormCheckbox` to display correct colors in light skin
- `moonstone/Picker` and `moonstone/RangePicker` to forward `onKeyDown` events when not `joined`
- `moonstone/SelectableItem` to display correct icon width and alignment
- `moonstone/LabeledItem` to always match alignment with the locale
- `moonstone/Scroller` to properly 5-way navigate from scroll buttons
- `moonstone/ExpandableList` to display correct font weight and size for list items
- `moonstone/Divider` to not italicize in non-italic locales
- `moonstone/VideoPlayer` slider knob to follow progress after being selected when seeking
- `moonstone/LabeledItem` to correctly position its icon. This affects all of the `Expandables`, `moonstone/DatePicker` and `moonstone/TimePicker`.
- `moonstone/Panels.Header` and `moonstone/Item` to prevent them from allowing their contents to overflow unexpectedly
- `moonstone/Marquee` to recalculate when vertical scrollbar appears
- `moonstone/SelectableItem` to recalculate marquee when toggled

### Removed

- `moonstone/Input` large-text mode

## [1.6.1] - 2017-08-07

### Changed

- `moonstone/Icon` and `moonstone/IconButton` to no longer fit image source to the icon's boundary

## [1.6.0] - 2017-08-04

### Added

- `moonstone/VideoPlayer` ability to seek when holding down the right and left keys. Sensitivity can be adjusted using throttling options `jumpDelay` and `initialJumpDelay`.
- `moonstone/VideoPlayer` property `no5WayJump` to disable jumping done by 5-way
- `moonstone/VideoPlayer` support for the "More" button to use tooltips
- `moonstone/VideoPlayer` properties `moreButtonLabel` and `moreButtonCloseLabel` to allow customization of the "More" button's tooltip and Aria labels
- `moonstone/VideoPlayer` property `moreButtonDisabled` to disable the "More" button
- `moonstone/Picker` and `moonstone/RangePicker` prop `aria-valuetext` to support reading custom text instead of value
- `moonstone/VideoPlayer` methods `showControls` and `hideControls` to allow external interaction with the player
- `moonstone/Scroller` support for Page Up/Page Down keys in pointer mode when no item has focus

### Changed

- `moonstone/VideoPlayer` to handle play, pause, stop, fast forward and rewind on remote controller
- `moonstone/Marquee` to also start when hovered if `marqueeOnRender` is set

### Fixed

- `moonstone/IconButton` to fit image source within `IconButton`
- `moonstone` icon font sizes for wide icons
- `moonstone/ContextualPopupDecorator` to prefer setting focus to the appropriate popup instead of other underlying controls when using 5-way from the activating control
- `moonstone/Scroller` not scrolled via 5 way when `moonstone/ExpandableList` is opened
- `moonstone/VirtualList` to not let the focus move outside of container even if there are children left when navigating with 5way
- `moonstone/Scroller` and other scrolling components to update disability of paging controls when the scrollbar is set to `visible` and the content becomes shorter
- `moonstone/VideoPlayer` to focus on hover over play/pause button when video is loading
- `moonstone/VideoPlayer` to update and display proper time while moving knob when video is paused
- `moonstone/VideoPlayer` long title overlap issues
- `moonstone/Panels.Header` to apply `marqueeOn` prop to `subTitleBelow` and `titleBelow`
- `moonstone/Picker` wheeling in `moonstone/Scroller`
- `moonstone/IncrementSlider` and `moonstone/Picker` to read value changes when selecting buttons

## [1.5.0] - 2017-07-19

### Added

- `moonstone/Slider` and `moonstone/IncrementSlider` prop `aria-valuetext` to support reading custom text instead of value
- `moonstone/TooltipDecorator` property `tooltipProps` to attach props to tooltip component
- `moonstone/Scroller` and `moonstone/VirtualList` ability to scroll via page up and page down keys
- `moonstone/VideoPlayer` tooltip-thumbnail support with the `thumbnailSrc` prop and the `onScrub` callback to fire when the knob moves and a new thumbnail is needed
- `moonstone/VirtualList` ability to navigate via 5way when there are disabled items
- `moonstone/ContextualPopupDecorator` property `popupContainerId` to support configuration of the popup's spotlight container
- `moonstone/ContextualPopupDecorator` property `onOpen` to notify containers when the popup has been opened
- `moonstone/ContextualPopupDecorator` config option `openProp` to support mapping the value of `open` property to the chosen property of wrapped component

### Changed

- `moonstone/ExpandableList` to use 'radio' as the default, and adapt 'single' mode to render as a `moonstone/RadioItem` instead of a `moonstone/CheckboxItem`
- `moonstone/VideoPlayer` to not hide pause icon when it appears
- `moonstone/ContextualPopupDecorator` to set accessibility-related props onto the container node rather than the popup node
- `moonstone/ExpandableItem`, `moonstone/ExpandableList`, `moonstone/ExpandablePicker`, `moonstone/DatePicker`, and `moonstone/TimePicker` to pause spotlight when animating in 5-way mode
- `moonstone/Spinner` to position the text content under the spinner, rather than to the right side
- `moonstone/VideoPlayer` to include hour when announcing the time while scrubbing
- `moonstone/GridListImageItem` to require a `source` prop and not have a default value

### Fixed

- `moonstone/Input` ellipsis to show if placeholder is changed dynamically and is too long
- `moonstone/Marquee` to re-evaluate RTL orientation when its content changes
- `moonstone/VirtualList` to restore focus on short lists
- `moonstone/ExpandableInput` to expand the width of its contained `moonstone/Input`
- `moonstone/Input` support for `dismissOnEnter`
- `moonstone/Input` focus management to prevent stealing focus when programmatically moved elsewhere
- `moonstone/Input` 5-way spot behavior
- `moonstone` international fonts to always be used, even when unsupported font-weights or font-styles are requested
- `moonstone/Panels.Panel` support for selecting components with `.spottable-default` as the default focus target
- `moonstone/Panels` layout in RTL locales
- `moonstone` spottable components to support `onSpotlightDown`, `onSpotlightLeft`, `onSpotlightRight`, and `onSpotlightUp` event property
- `moonstone/VirtualList` losing spotlight when the list is empty
- `moonstone/FormCheckbox` in focused state to have the correct "check" color
- `moonstone/Scroller` and other scrolling components' bug in `navigableFilter` when passed a container id

## [1.4.1] - 2017-07-05

### Changed

- `moonstone/Popup` to only call `onKeyDown` when there is a focused item in the `Popup`
- `moonstone/Scroller`, `moonstone/Picker`, and `moonstone/IncrementSlider` to automatically move focus when the currently focused `moonstone/IconButton` becomes disabled

### Fixed

- `moonstone/ContextualPopupDecorator` close button to account for large text size
- `moonstone/ContextualPopupDecorator` to not spot controls other than its activator when navigating out via 5-way
- `moonstone/Panels.Header` to set the value of `marqueeOn` for all types of headers

## [1.4.0] - 2017-06-29

### Deprecated

- `moonstone/Input` prop `noDecorator` is being replaced by `autoFocus` in 2.0.0

### Added

- `moonstone/Scrollbar` property `corner` to add the corner between vertical and horizontal scrollbars
- `moonstone/ScrollThumb` for a thumb of `moonstone/Scrollbar`
- `moonstone/styles/text.less` mixin `.locale-japanese-line-break()` to apply the correct  Japanese language line-break rules for the following multi-line components: `moonstone/BodyText`, `moonstone/Dialog`, `moonstone/Notification`, `moonstone/Popup`, and `moonstone/Tooltip`
- `moonstone/ContextualPopupDecorator` property `popupProps` to attach props to popup component
- `moonstone/VideoPlayer` property `pauseAtEnd` to control forward/backward seeking
- `moonstone/Panels/Header` prop `marqueeOn` to control marquee of header

### Changed

- `moonstone/Panels/Header` to expose its `marqueeOn` prop
- `moonstone/VideoPlayer` to automatically adjust the width of the allocated space for the side components so the media controls have more space to appear on smaller screens
- `moonstone/VideoPlayer` properties `autoCloseTimeout` and `titleHideDelay` default value to `5000`
- `moonstone/VirtualList` to support restoring focus to the last focused item
- `moonstone/Scroller` and other scrolling components to call `onScrollStop` before unmounting if a scroll is in progress
- `moonstone/Scroller` to reveal non-spottable content when navigating out of a scroller

### Fixed

- `moonstone/Dialog` to properly focus via pointer on child components
- `moonstone/VirtualList`, `moonstone/VirtualGridList`, and `moonstone/Scroller` not to be slower when scrolled to the first or the last position by wheeling
- `moonstone` component hold delay time
- `moonstone/VideoPlayer` to show its controls when pressing down the first time
- `moonstone/Panel` autoFocus logic to only focus on initial render
- `moonstone/Input` text colors
- `moonstone/ExpandableInput` to focus its decorator when leaving by 5-way left/right

## [1.3.1] - 2017-06-14

### Fixed

- `moonstone/Picker` support for large text
- `moonstone/Scroller` support for focusing paging controls with the pointer
- `moonstone` CSS rules for unskinned spottable components

## [1.3.0] - 2017-06-12

### Deprecated

- `moonstone/Scroller` props `horizontal` and `vertical`. Deprecated props are replaced with `direction` prop. `horizontal` and `vertical` will be removed in 2.0.0.
- `moonstone/Panel` prop `noAutoFocus` in favor of `autoFocus="none"`

### Added

- `moonstone/Image` support for `children` prop inside images
- `moonstone/Scroller` prop `direction` which replaces `horizontal` and `vertical` props
- `moonstone/VideoPlayer` property `tooltipHideDelay` to hide tooltip with a given amount of time
- `moonstone/VideoPlayer` property `pauseAtEnd` to pause when it reaches either the start or the end of the video
- `moonstone/VideoPlayer` methods `fastForward`, `getMediaState`, `jump`, `pause`, `play`, `rewind`, and `seek` to allow external interaction with the player. See docs for example usage.

### Changed

- `moonstone/Skinnable` to support context and allow it to be added to any component to be individually skinned. This includes a further optimization in skinning which consolidates all color assignments into a single block, so non-color rules aren't unnecessarily duplicated.
- `moonstone/Skinnable` light and dark skin names ("moonstone-light" and "moonstone") to "light" and "dark", respectively
- `moonstone/VideoPlayer` to set play/pause icon to display "play" when rewinding or fast forwarding
- `moonstone/VideoPlayer` to rewind or fast forward when previous command is slow-forward or slow-rewind respectively
- `moonstone/VideoPlayer` to fast forward when previous command is slow-forward and it reaches the last of its play rate
- `moonstone/VideoPlayer` to not play video on reload when `noAutoPlay` is `true`
- `moonstone/VideoPlayer` property `feedbackHideDelay`'s default value to `3000`
- `moonstone/Notification` to break line in characters in ja and zh locale
- `moonstone/Notification` to align texts left in LTR locale and right in RTL locale
- `moonstone/VideoPlayer` to simulate rewind functionality on non-webOS platforms only

### Fixed

- `moonstone/ExpandableItem` to correct the `titleIcon` when using `open` and `disabled`
- `moonstone/GridListImageItem` to center its selection icon on the image instead of the item
- `moonstone/Input` to have correct `Tooltip` position in `RTL`
- `moonstone/SwitchItem` to not unintentionally overflow `Scroller` containers, causing them to jump to the side when focusing
- `moonstone/VideoPlayer` to fast forward properly when video is at paused state
- `moonstone/VideoPlayer` to correctly change sources
- `moonstone/VideoPlayer` to show or hide feedback tooltip properly
- `moonstone/DateTimeDecorator` to work properly with `RadioControllerDecorator`
- `moonstone/Picker` in joined, large text mode so the arrows are properly aligned and sized
- `moonstone/Icon` to reflect the same proportion in relation to its size in large-text mode

## [1.2.0] - 2017-05-17

### Deprecated

- `moonstone/Scroller` and other scrolling components option `indexToFocus` in `scrollTo` method to be removed in 2.0.0

### Added

- `moonstone/Slider` and `moonstone/IncrementSlider` prop `noFill` to support a style without the fill
- `moonstone/Marquee` property `rtl` to set directionality to right-to-left
- `moonstone/VirtualList.GridListImageItem` property `selectionOverlay` to add custom component for selection overlay
- `moonstone/MoonstoneDecorator` property `skin` to let an app choose its skin: "moonstone" and "moonstone-light" are now available
- `moonstone/FormCheckboxItem`
- `moonstone/FormCheckbox`, a standalone checkbox, to support `moonstone/FormCheckboxItem`
- `moonstone/Input` props `invalid` and `invalidMessage` to display a tooltip when input value is invalid
- `moonstone/Scroller` and other scrolling components option `focus` in `scrollTo()` method
- `moonstone/Scroller` and other scrolling components property `spottableScrollbar`
- `moonstone/Icon.IconList` icons: `arrowshrinkleft` and `arrowshrinkright`

### Changed

- `moonstone/Picker` arrow icon for `joined` picker: small when not spotted, hidden when it reaches the end of the picker
- `moonstone/Checkbox` and `moonstone/CheckboxItem` to reflect the latest design
- `moonstone/MoonstoneDecorator/fontGenerator` was refactored to use the browser's FontFace API to dynamically load locale fonts
- `moonstone/VideoPlayer` space allotment on both sides of the playback controls to support 4 buttons; consequently the "more" controls area has shrunk by the same amount
- `moonstone/VideoPlayer` to not disable media button (play/pause)
- `moonstone/Scroller` and other scrolling components so that paging controls are not spottable by default with 5-way
- `moonstone/VideoPlayer`'s more/less button to use updated arrow icon

### Fixed

- `moonstone/MarqueeDecorator` to properly stop marquee on items with `'marqueeOnHover'`
- `moonstone/ExpandableList` to work properly with object-based children
- `moonstone/styles/fonts.less` to restore the Moonstone Icon font to request the local system font by default. Remember to update your webOS build to get the latest version of the font so you don't see empty boxes for your icons.
- `moonstone/Picker` and `moonstone/RangePicker` to now use the correct size from Enyo (60px v.s. 84px) for icon buttons
- `moonstone/Scroller` and other scrolling components to apply ri.scale properly
- `moonstone/Panel` to not cover a `Panels`'s `ApplicationCloseButton` when not using a `Header`
- `moonstone/IncrementSlider` to show tooltip when buttons focused

## [1.1.0] - 2017-04-21

### Deprecated

- `moonstone/ExpandableInput` property `onInputChange`

### Added

- `moonstone/Panels.Panel` prop and `moonstone/MoonstoneDecorator` config option: `noAutoFocus` to support prevention of setting automatic focus after render
- `moonstone/VideoPlayer` props: `backwardIcon`, `forwardIcon`, `jumpBackwardIcon`, `jumpForwardIcon`, `pauseIcon`, and `playIcon` to support icon customization of the player
- `moonstone/VideoPlayer` props `jumpButtonsDisabled` and `rateButtonsDisabled` for disabling the pairs of buttons when it's inappropriate for the playing media
- `moonstone/VideoPlayer` property `playbackRateHash` to support custom playback rates
- `moonstone/VideoPlayer` callback prop `onControlsAvailable` which fires when the players controls show or hide
- `moonstone/Image` support for `onLoad` and `onError` events
- `moonstone/VirtualList.GridListImageItem` prop `placeholder`
- `moonstone/Divider` property `preserveCase` to display text without capitalizing it

### Changed

- `moonstone/Slider` colors and sizing to match the latest designs
- `moonstone/ProgressBar` to position correctly with other components nearby
- `moonstone/Panels` breadcrumb to no longer have a horizontal line above it
- `moonstone/Transition` to measure itself when the CPU is idle
- style for disabled opacity from 0.4 to 0.3
- `moonstone/Button` colors for transparent and translucent background opacity when disabled
- `moonstone/ExpandableInput` property `onInputChange` to fire along with `onChange`. `onInputChange` is deprecated and will be removed in a future update.
- `Moonstone.ttf` font to include new icons
- `moonstone/Icon` to reference additional icons

### Fixed

- `moonstone/Popup` and `moonstone/ContextualPopupDecorator` 5-way navigation behavior
- `moonstone/Input` to not spot its own input decorator on 5-way out
- `moonstone/VideoPlayer` to no longer render its `children` in multiple places
- `moonstone/Button` text color when used on a neutral (light) background in some cases
- `moonstone/Popup` background opacity
- `moonstone/Marquee` to recalculate properly when its contents change
- `moonstone/TimePicker` to display time in correct order
- `moonstone/Scroller` to prefer spotlight navigation to its internal components

## [1.0.0] - 2017-03-31

> NOTE: We have also modified most form components to be usable in a controlled (app manages component
> state) or uncontrolled (Enact manages component state) manner. To put a component into a
> controlled state, pass in `value` (or other appropriate state property such as `selected` or
> `open`) at component creation and then respond to events and update the value as needed. To put a
> component into an uncontrolled state, do not set `value` (or equivalent), at creation. From this
> point on, Enact will manage the state and events will be sent when the state is updated. To
> specify an initial value, use the `defaultValue` (or, `defaultSelected, `defaultOpen, etc.)
> property.  See the documentation for individual components for more information.

### Added

- `moonstone/Button` property `icon` to support a built-in icon next to the text content. The Icon supports everything that `moonstone/Icon` supports, as well as a custom icon.
- `moonstone/MoonstoneDecorator` property `textSize` to resize several components to requested CMR sizes. Simply add `textSize="large"` to your `App` and the new sizes will automatically take effect.

### Changed

- `moonstone/Slider` to use the property `tooltip` instead of `noTooltip`, so the built-in tooltip is not enabled by default
- `moonstone/IncrementSlider` to include tooltip documentation
- `moonstone/ExpandableList` to accept an array of objects as children which are spread onto the generated components
- `moonstone/CheckboxItem` style to match the latest designs, with support for the `moonstone/Checkbox` to be on either the left or the right side by using the `iconPosition` property
- `moonstone/VideoPlayer` to supply every event callback-method with an object representing the VideoPlayer's current state, including: `currentTime`, `duration`, `paused`, `proportionLoaded`, and `proportionPlayed`

### Fixed

- `moonstone/Panels.Panel` behavior for remembering focus on unmount and setting focus after render
- `moonstone/VirtualList.VirtualGridList` showing empty items when items are continuously added dynamically
- `moonstone/Picker` to marquee on focus once again

## [1.0.0-beta.4] - 2017-03-10

### Added

- `moonstone/VirtualList` `indexToFocus` option to `scrollTo` method to focus on item with specified index
- `moonstone/IconButton` and `moonstone/Button` `color` property to add a remote control key color to the button
- `moonstone/Scrollbar` property `disabled` to disable both paging controls when it is true
- `moonstone/VirtualList` parameter `moreInfo` to pass `firstVisibleIndex` and `lastVisibleIndex` when scroll events are firing
- Accessibility support to UI components
- `moonstone/VideoPlayer` property `onUMSMediaInfo` to support the custom webOS “umsmediainfo” event
- `moonstone/Region` component which encourages wrapping components for improved accessibility rather than only preceding the components with a `moonstone/Divider`
- `moonstone/Slider` tooltip. It's enabled by default and comes with options like `noTooltip`, `tooltipAsPercent`, and `tooltipSide`. See the component docs for more details.
- `moonstone/Panels.Panel` property `hideChildren` to defer rendering children
- `moonstone/Spinner` properties `blockClickOn` and `scrim` to block click events behind spinner
- `moonstone/VirtualList` property `clientSize` to specify item dimensions instead of measuring them

### Changed

- `moonstone/VirtualGridImageItem` styles to reduce redundant style code app side
- `moonstone/VirtualList` and `moonstone/VirtualGridList` to add essential CSS for list items automatically
- `moonstone/VirtualList` and `moonstone/VirtualGridList` to not add `data-index` to their item DOM elements directly, but to pass `data-index` as the parameter of their `component` prop like the `key` parameter of their `component` prop
- `moonstone/ExpandableItem` and derivatives to defer focusing the contents until animation completes
- `moonstone/LabeledItem`, `moonstone/ExpandableItem`, `moonstone/ExpandableList` to each support the `node` type in their `label` property. Best used with `ui/Slottable`.

### Fixed

- `moonstone/VirtualList.GridListImageItem` to have proper padding size according to the existence of caption/subcaption
- `moonstone/Scroller` and other scrolling components to display scrollbars with proper size
- `moonstone/VirtualGridList` to not be truncated

### Removed

- `moonstone/Scroller` and other scrolling components property `hideScrollbars` and replaced it with `horizontalScrollbar` and `verticalScrollbar`

## [1.0.0-beta.3] - 2017-02-21

### Added

- `moonstone/VideoPlayer` support for 5-way show/hide of media playback controls
- `moonstone/VideoPlayer` property `feedbackHideDelay`
- `moonstone/Slider` property `onKnobMove` to fire when the knob position changes, independently from the `moonstone/Slider` value
- `moonstone/Slider` properties `active`, `disabled`, `knobStep`, `onActivate`, `onDecrement`, and `onIncrement` as part of enabling 5-way support to `moonstone/Slider`, `moonstone/IncrementSlider` and the media slider for `moonstone/VideoPlayer`
- `moonstone/Slider` now supports `children` which are added to the `Slider`'s knob, and follow it as it moves
- `moonstone/ExpandableInput` properties `iconAfter` and `iconBefore` to display icons after and before the input, respectively
- `moonstone/Dialog` property `preserveCase`, which affects `title` text

### Changed

- `moonstone/IncrementSlider` to change when the buttons are held down
- `moonstone/Marquee` to allow disabled marquees to animate
- `moonstone/Dialog` to marquee `title` and `titleBelow`
- `moonstone/Marquee.MarqueeController` config option `startOnFocus` to `marqueeOnFocus`. `startOnFocus` is deprecated and will be removed in a future update.
- `moonstone/Button`, `moonstone/IconButton`, `moonstone/Item` to not forward `onClick` when `disabled`

### Fixed

- `moonstone/Marquee.MarqueeController` to start marquee on newly registered components when controller has focus and to restart synced marquees after completion
- `moonstone/Scroller` to recalculate when an expandable child opens
- `spotlightDisabled` property support for spottable moonstone components
- `moonstone/Popup` and `moonstone/ContextualPopupDecorator` so that when the popup is closed, spotlight focus returns to the control that had focus prior to the popup opening
- `moonstone/Input` to not get focus when disabled

## [1.0.0-beta.2] - 2017-01-30

### Added

- `moonstone/Panels.Panel` property `showChildren` to support deferring rendering the panel body until animation completes
- `moonstone/MarqueeDecorator` property `invalidateProps` that specifies which props cause the marquee distance to be invalidated
- developer-mode warnings to several components to warn when values are out-of-range
- `moonstone/Divider` property `spacing` which adjusts the amount of empty space above and below the `Divider`. `'normal'`, `'small'`, `'medium'`, `'large'`, and `'none'` are available.
- `moonstone/Picker` when `joined` the ability to be incremented and decremented by arrow keys
- `onSpotlightDisappear` event property support for spottable moonstone components
- `moonstone/VideoPlayer` property `titleHideDelay`

### Changed

- `moonstone/Panels.Panels` and variations to defer rendering the children of contained `Panel` instances until animation completes
- `moonstone/ProgressBar` properties `progress` and `backgroundProgress` to accept a number between 0 and 1
- `moonstone/Slider` and `moonstone/IncrementSlider` property `backgroundPercent` to `backgroundProgress` which now accepts a number between 0 and 1
- `moonstone/Slider` to not ignore `value` prop when it is the same as the previous value
- `moonstone/Picker` component's buttons to reverse their operation such that 'up' selects the previous item and 'down' the next
- `moonstone/Picker` and derivatives may now use numeric width, which represents the amount of characters to use for sizing. `width={4}` represents four characters, `2` for two characters, etc. `width` still accepts the size-name strings.
- `moonstone/Divider` to now behave as a simple horizontal line when no text content is provided
- `moonstone/Scroller` and other scrolling components to not display scrollbar controls by default
- `moonstone/DatePicker` and `moonstone/TimePicker` to emit `onChange` event whenever the value is changed, not just when the component is closed

### Removed

- `moonstone/ProgressBar` properties `min` and `max`

### Fixed

- `moonstone/IncrementSlider` so that the knob is spottable via pointer, and 5-way navigation between the knob and the increment/decrement buttons is functional
- `moonstone/Slider` and `moonstone/IncrementSlider` to not fire `onChange` for value changes from props

## [1.0.0-beta.1] - 2016-12-30

### Added

- `moonstone/VideoPlayer` and `moonstone/TooltipDecorator` components and samples
- `moonstone/Panels.Panels` property `onBack` to support `ui/Cancelable`
- `moonstone/VirtualFlexList` Work-In-Progress component to support variably sized rows or columns
- `moonstone/ExpandableItem` properties `autoClose` and `lockBottom`
- `moonstone/ExpandableList` properties `noAutoClose` and `noLockBottom`
- `moonstone/Picker` property `reverse`
- `moonstone/ContextualPopup` property `noAutoDismiss`
- `moonstone/Dialog` property `scrimType`
- `moonstone/Popup` property `spotlightRestrict`

### Changed

- `moonstone/Panels.Routable` to require a `navigate` configuration property indicating the event callback for back or cancel actions
- `moonstone/MarqueeController` focus/blur handling to start and stop synchronized `moonstone/Marquee` components
- `moonstone/ExpandableList` property `autoClose` to `closeOnSelect` to disambiguate it from the added `autoClose` on 5-way up
- `moonstone/ContextualPopupDecorator.ContextualPopupDecorator` component's `onCloseButtonClick` property to `onClose`
- `moonstone/Dialog` component's `onCloseButtonClicked` property to `onClose`
- `moonstone/Spinner` component's `center` and `middle` properties to a single `centered` property
	that applies both horizontal and vertical centering
- `moonstone/Popup.PopupBase` component's `onCloseButtonClicked` property to `onCloseButtonClick`
- `moonstone/Item.ItemOverlay` component's `autoHide` property to remove the `'no'` option. The same
	effect can be achieved by omitting the property or passing `null`.
- `moonstone/VirtualGridList` to be scrolled by page when navigating with a 5-way direction key
- `moonstone/Scroller`, `moonstone/VirtualList`, `moonstone/VirtualGridList` to no longer respond to mouse down/move/up events
- all Expandables to include a state arrow UI element
- `moonstone/LabeledItem` to support a `titleIcon` property which positions just after the title text
- `moonstone/Button` to include `moonstone/TooltipDecorator`
- `moonstone/Expandable` to support being managed, radio group-style, by a component wrapped with `RadioControllerDecorator` from `ui/RadioDecorator`
- `moonstone/Picker` to animate `moonstone/Marquee` children when any part of the `moonstone/Picker` is focused
- `moonstone/VirtualList` to mute its container instead of disabling it during scroll events
- `moonstone/VirtualList`, `moonstone/VirtualGridList`, and `moonstone/Scroller` to continue scrolling when holding down the paging controls
- `moonstone/VirtualList` to require a `component` prop and not have a default value
- `moonstone/Picker` to continuously change when a button is held down by adding `ui/Holdable`.

### Fixed

- `moonstone/Popup` and `moonstone/ContextualPopup` 5-way navigation behavior using spotlight.
- Bug where a synchronized marquee whose content fit the available space would prevent restarting of the marquees
- `moonstone/Input` to show an ellipsis on the correct side based on the text directionality of the `value` or `placeholder` content.
- `moonstone/VirtualList` and `moonstone/VirtualGridList` to prevent unwanted scrolling when focused with the pointer
- `moonstone/Picker` to remove fingernail when a the pointer is held down, but the pointer is moved off the `joined` picker.
- `moonstone/LabeledItem` to include marquee on both `title` and `label`, and be synchronized

## [1.0.0-alpha.5] - 2016-12-16

No changes.

## [1.0.0-alpha.4] - 2016-12-2

### Added

- `moonstone/Popup`, `moonstone/ContextualPopupDecorator`, `moonstone/Notification`, `moonstone/Dialog` and `moonstone/ExpandableInput` components
- `ItemOverlay` component to `moonstone/Item` module
- `marqueeCentered` prop to `moonstone/MarqueeDecorator` and `moonstone/MarqueeText`
- `placeholder` prop to `moonstone/Image`
- `moonstone/MarqueeController` component to synchronize multiple `moonstone/Marquee` components
- Non-latin locale support to all existing Moonstone components
- Language-specific font support
- `moonstone/IncrementSlider` now accepts customizable increment and decrement icons, as well as `moonstone/Slider` being more responsive to external styling

### Changed

- `moonstone/Input` component's `iconStart` and `iconEnd` properties to be `iconBefore` and `iconAfter`, respectively, for consistency with `moonstone/Item.ItemOverlay` naming
- `moonstone/Icon` and `moonstone/IconButton` so the `children` property supports both font-based icons and images
- the `checked` property to `selected` for consistency across the whole framework. This allows better interoperability when switching between various components.  Affects the following: `CheckboxItem`, `RadioItem`, `SelectableItem`, `Switch`, `SwitchItem`, and `ToggleItem`. Additionally, these now use `moonstone/Item.ItemOverlay` to position and handle their Icons.
- `moonstone/Slider` and `moonstone/IncrementSlider` to be more performant. No changes were made to
	the public API.
- `moonstone/GridListImageItem` so that a placeholder image displays while loading the image, and the caption and subcaption support marqueeing
- `moonstone/MoonstoneDecorator` to add `FloatingLayerDecorator`
- `moonstone/IncrementSlider` in vertical mode looks and works as expected.

### Removed

- LESS mixins that belong in `@enact/ui`, so that only moonstone-specific mixins are contained in
this module. When authoring components and importing mixins, only the local mixins need to be
imported, as they already import the general mixins.
- the `src` property from `moonstone/Icon` and `moonston/IconButton`. Use the support for URLs in
	the `children` property as noted above.
- the `height` property from `moonstone/IncrementSlider` and `moonstone/Slider`

### Fixed

- Joined picker so that it now has correct animation when using the mouse wheel
- Bug in DatePicker/TimePicker that prevented setting of value earlier than 1969

## [1.0.0-alpha.3] - 2016-11-8

### Added

- `moonstone/BodyText`, `moonstone/DatePicker`, `moonstone/DayPicker`, `moonstone/ExpandableItem`, `moonstone/Image`, and `moonstone/TimePicker` components
- `fullBleed` prop to `moonstone/Panels/Header`. When `true`, the header content is indented and the header lines are removed.
- Application close button to `moonstone/Panels`. Fires `onApplicationClose` when clicked. Can be omitted with the `noCloseButton` prop.
- `marqueeDisabled` prop to `moonstone/Picker`
- `padded` prop to `moonstone/RangePicker`
- `forceDirection` prop to `moonstone/Marquee`. Forces the direction of `moonstone/Marquee`. Useful for when `RTL` content cannot be auto detected.

### Changed

- `data` parameter passed to `component` prop of `VirtualList`.
- `moonstone/Expandable` into a submodule of `moonstone/ExpandableItem`
- `ExpandableList` to properly support selection
- `moonstone/Divider`'s `children` property to be optional
- `moonstone/ToggleItem`'s `inline` version to have a `max-width` of `240px`
- `moonstone/Input` to use `<div>` instead of `<label>` for wrapping components. No change to
	functionality, only markup.

### Removed

- `moonstone/ExpandableCheckboxItemGroup` in favor of `ExpandableList`

## [1.0.0-alpha.2] - 2016-10-21

This version includes a lot of refactoring from the previous release. Developers need to switch to the new enact-dev command-line tool.

### Added

- New components and HOCs: `moonstone/Scroller`, `moonstone/VirtualList`, `moonstone/VirtualGridList`, `moonstone/MarqueeText`, `moonstone/Spinner`, `moonstone/ExpandableCheckboxItemGroup`, `moonstone/MarqueeDecorator`
- New options for `ui/Toggleable` HOC
- Marquee support to many components
- Image support to `moonstone/Icon` and `moonstone/IconButton`
- `dismissOnEnter` prop for `moonstone/Input`
- Many more unit tests

### Changed

- Some props for UI state were renamed to have `default` prefix where state was managed by the component. (e.g. `defaultOpen`)

### Fixed

- Many components were fixed, polished, updated and documented
- Inline docs updated to be more consistent and comprehensive<|MERGE_RESOLUTION|>--- conflicted
+++ resolved
@@ -10,16 +10,13 @@
 
 ### Fixed
 
-<<<<<<< HEAD
-- `moonstone/Picker` accessibility read out when a button becomes disabled
-=======
 - `moonstone/Dropdown` button to not animate
 - `moonstone/FormCheckboxItem` so it doesn't change size between normal and large text mode
 - `moonstone/LabeledItem` to pass `marqueeOn` prop to its contents
+- `moonstone/Picker` accessibility read out when a button becomes disabled
 - `moonstone/Spinner` to use the latest designs
 - `moonstone/Tooltip` layer order so it doesn't interfere with other positioned elements, like `ContextualPopup`
 - `moonstone/VirtualList.VirtualGridList` and `moonstone/VirtualList.VirtualList` to properly respond to 5way directional key presses
->>>>>>> ea70b765
 
 ## [3.0.0-beta.1] - 2019-07-15
 
