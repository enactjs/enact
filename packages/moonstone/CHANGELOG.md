# Change Log

The following is a curated list of changes in the Enact moonstone module, newest changes on the top.

## [unreleased]

### Deprecated

### Added

- `moonstone/Slider` and `moonstone/IncrementSlider` prop `aria-valuetext` to support reading custom text instead of value
- `moonstone/TooltipDecorator` property `tooltipProps` to attach props to tooltip component
- `moonstone/Scroller` and `moonstone/VirtualList` ability to scroll via page up and page down keys
- `moonstone/VideoPlayer` tooltip-thumbnail support with the `thumbnailSrc` prop and the `onScrub` callback to fire when the knob moves and a new thumbnail is needed
- `moonstone/VirtualList` ability to navigate via 5way when there are disabled items
- `moonstone/ContextualPopupDecorator` property `popupContainerId` to support configuration of the popup's spotlight container
- `moonstone/ContextualPopupDecorator` property `onOpen` to notify containers when the popup has been opened

### Changed

- `moonstone/ExpandableList` to use 'radio' as the default, and adapt 'single' mode to render as a `moonstone/RadioItem` instead of a `moonstone/CheckboxItem`
- `moonstone/VideoPlayer` not to hide pause icon when it appears
- `moonstone/ContextualPopupDecorator` to set accessibility-related props onto the container node rather than the popup node
- `moonstone/ExpandableItem`, `moonstone/ExpandableList`, `moonstone/ExpandablePicker`, `moonstone/DatePicker`, and `moonstone/TimePicker` to pause spotlight when animating in 5-way mode
- `moonstone/Spinner` to position the text content under the spinner, rather than to the right side
- `moonstone/VideoPlayer` to include hour when announcing the time while scrubbing

### Fixed

<<<<<<< HEAD
- `moonstone/Input` ellipsis to show if placeholder is changed dynamically and is too long.
=======
- `moonstone/Marquee` to re-evaluate RTL orientation when its content changes
- `moonstone/VirtualList` to restore focus on short lists
- `moonstone/ExpandableInput` to expand the width of its contained `moonstone/Input`
- `moonstone/Input` support for `dismissOnEnter`
- `moonstone/Input` focus management to prevent stealing focus when programmatically moved elsewhere
- `moonstone/Input` 5-way spot behavior
- `moonstone` international fonts to always be used, even when unsupported font-weights or font-styles are requested
- `moonstone/Panels.Panel` support for selecting components with `.spottable-default` as the default focus target
- `moonstone/Panels` layout in RTL locales
- `moonstone/VirtualList` losing spotlight when the list is empty
- `moonstone/FormCheckbox` in focused state to have the correct "check" color
- `moonstone/Scrollable` bug in `navigableFilter` when passed a container id
>>>>>>> 745b42d2

## [1.4.1] - 2017-07-05

### Changed

- `moonstone/Popup` to only call `onKeyDown` when there is a focused item in the `Popup`
- `moonstone/Scroller`, `moonstone/Picker`, and `moonstone/IncrementSlider` to automatically move focus when the currently focused `moonstone/IconButton` becomes disabled

### Fixed

- `moonstone/ContextualPopupDecorator` close button to account for large text size
- `moonstone/ContextualPopupDecorator` to not spot controls other than its activator when navigating out via 5-way
- `moonstone/Header` to set the value of `marqueeOn` for all types of headers

## [1.4.0] - 2017-06-29

### Deprecated

- `moonstone/Input` prop `noDecorator` is being replaced by `autoFocus` in 2.0.0

### Added

- `moonstone/Scrollbar` property `corner` to add the corner between vertical and horizontal scrollbars
- `moonstone/ScrollThumb` for a thumb of `moonstone/Scrollbar`
- `moonstone/styles/text.less` mixin `.locale-japanese-line-break()` to apply the correct  Japanese language line-break rules for the following multi-line components: `moonstone/BodyText`, `moonstone/Dialog`, `moonstone/Notification`, `moonstone/Popup`, and `moonstone/Tooltip`
- `moonstone/ContextualPopupDecorator` property `popupProps` to attach props to popup component
- `moonstone/VideoPlayer` property `pauseAtEnd` to control forward/backward seeking
- `moonstone/Panels/Header` prop `marqueeOn` to control marquee of header

### Changed

- `moonstone/Panels/Header` to expose its `marqueeOn` prop
- `moonstone/VideoPlayer` to automatically adjust the width of the allocated space for the side components so the media controls have more space to appear on smaller screens
- `moonstone/VideoPlayer` properties `autoCloseTimeout` and `titleHideDelay` default value to `5000`
- `moonstone/VirtualList` to support restoring focus to the last focused item
- `moonstone/Scrollable` to call `onScrollStop` before unmounting if a scroll is in progress
- `moonstone/Scroller` to reveal non-spottable content when navigating out of a scroller

### Fixed

- `moonstone/Dialog` to properly focus via pointer on child components
- `moonstone/VirtualList`, `moonstone/VirtualGridList`, and `moonstone/Scroller` not to be slower when scrolled to the first or the last position by wheeling
- `moonstone` component hold delay time
- `moonstone/VideoPlayer` to show its controls when pressing down the first time
- `moonstone/Panel` autoFocus logic to only focus on initial render
- `moonstone/Input` text colors
- `moonstone/ExpandableInput` to focus its decorator when leaving by 5-way left/right

## [1.3.1] - 2017-06-14

### Fixed

- `moonstone/Picker` support for large text
- `moonstone/Scroller` support for focusing paging controls with the pointer
- `moonstone` CSS rules for unskinned spottable components

## [1.3.0] - 2017-06-12

### Deprecated

- `moonstone/Scroller` props `horizontal` and `vertical`. Deprecated props are replaced with `direction` prop. `horizontal` and `vertical` will be removed in 2.0.0.
- `moonstone/Panel` prop `noAutoFocus` in favor of `autoFocus="none"`

### Added

- `moonstone/Image` support for `children` prop inside images
- `moonstone/Scroller` prop `direction` which replaces `horizontal` and `vertical` props
- `moonstone/VideoPlayer` property `tooltipHideDelay` to hide tooltip with a given amount of time
- `moonstone/VideoPlayer` property `pauseAtEnd` to pause when it reaches either the start or the end of the video
- `moonstone/VideoPlayer` methods `fastForward`, `getMediaState`, `jump`, `pause`, `play`, `rewind`, and `seek` to allow external interaction with the player. See docs for example usage.

### Changed

- `moonstone/Skinnable` to support context and allow it to be added to any component to be individually skinned. This includes a further optimization in skinning which consolidates all color assignments into a single block, so non-color rules aren't unnecessarily duplicated.
- `moonstone/Skinnable` light and dark skin names ("moonstone-light" and "moonstone") to "light" and "dark", respectively
- `moonstone/VideoPlayer` to set play/pause icon to display "play" when rewinding or fast forwarding
- `moonstone/VideoPlayer` to rewind or fast forward when previous command is slow-forward or slow-rewind respectively
- `moonstone/VideoPlayer` to fast forward when previous command is slow-forward and it reaches the last of its play rate
- `moonstone/VideoPlayer` to not play video on reload when `noAutoPlay` is `true`
- `moonstone/VideoPlayer` property `feedbackHideDelay`'s default value to `3000`
- `moonstone/Notification` to break line in characters in ja and zh locale
- `moonstone/Notification` to align texts left in LTR locale and right in RTL locale
- `moonstone/VideoPlayer` to simulate rewind functionality on non-webOS platforms only

### Fixed

- `moonstone/ExpandableItem` to correct the `titleIcon` when using `open` and `disabled`
- `moonstone/GridListImageItem` to center its selection icon on the image instead of the item
- `moonstone/Input` to have correct `Tooltip` position in `RTL`
- `moonstone/SwitchItem` to not unintentionally overflow `Scroller` containers, causing them to jump to the side when focusing
- `moonstone/VideoPlayer` to fast forward properly when video is at paused state
- `moonstone/VideoPlayer` to correctly change sources
- `moonstone/VideoPlayer` to show or hide feedback tooltip properly
- `moonstone/DateTimeDecorator` to work properly with `RadioControllerDecorator`
- `moonstone/Picker` in joined, large text mode so the arrows are properly aligned and sized
- `moonstone/Icon` to reflect the same proportion in relation to its size in large-text mode

## [1.2.0] - 2017-05-17

### Deprecated

- `moonstone/Scroller.Scrollable` option `indexToFocus` in `scrollTo` method to be removed in 2.0.0

### Added

- `moonstone/Slider` and `moonstone/IncrementSlider` prop `noFill` to support a style without the fill
- `moonstone/Marquee` property `rtl` to set directionality to right-to-left
- `moonstone/VirtualList.GridListImageItem` property `selectionOverlay` to add custom component for selection overlay
- `moonstone/MoonstoneDecorator` property `skin` to let an app choose its skin: "moonstone" and "moonstone-light" are now available
- `moonstone/FormCheckboxItem`
- `moonstone/FormCheckbox`, a standalone checkbox, to support `moonstone/FormCheckboxItem`
- `moonstone/Input` props `invalid` and `invalidMessage` to display a tooltip when input value is invalid
- `moonstone/Scroller.Scrollable` option `focus` in `scrollTo()` method
- `moonstone/Scroller.Scrollable` property `spottableScrollbar`
- `moonstone/Icon.IconList` icons: `arrowshrinkleft` and `arrowshrinkright`

### Changed

- `moonstone/Picker` arrow icon for `joined` picker: small when not spotted, hidden when it reaches the end of the picker
- `moonstone/Checkbox` and `moonstone/CheckboxItem` to reflect the latest design
- `moonstone/MoonstoneDecorator/fontGenerator` was refactored to use the browser's FontFace API to dynamically load locale fonts
- `moonstone/VideoPlayer` space allotment on both sides of the playback controls to support 4 buttons; consequently the "more" controls area has shrunk by the same amount
- `moonstone/VideoPlayer` to not disable media button (play/pause)
- `moonstone/Scroller.Scrollable` so that paging controls are not spottable by default with 5-way
- `moonstone/VideoPlayer`'s more/less button to use updated arrow icon

### Fixed

- `moonstone/MarqueeDecorator` to properly stop marquee on items with `'marqueeOnHover'`
- `moonstone/ExpandableList` to work properly with object-based children
- `moonstone/styles/fonts.less` to restore the Moonstone Icon font to request the local system font by default. Remember to update your webOS build to get the latest version of the font so you don't see empty boxes for your icons.
- `moonstone/Picker` and `moonstone/RangePicker` to now use the correct size from Enyo (60px v.s. 84px) for icon buttons
- `moonstone/Scrollable` to apply ri.scale properly
- `moonstone/Panel` to not cover a `Panels`'s `ApplicationCloseButton` when not using a `Header`
- `moonstone/IncrementSlider` to show tooltip when buttons focused

## [1.1.0] - 2017-04-21

### Deprecated

- `moonstone/ExpandableInput` property `onInputChange`

### Added

- `moonstone/Panels.Panel` prop and `moonstone/MoonstoneDecorator` config option: `noAutoFocus` to support prevention of setting automatic focus after render
- `moonstone/VideoPlayer` props: `backwardIcon`, `forwardIcon`, `jumpBackwardIcon`, `jumpForwardIcon`, `pauseIcon`, and `playIcon` to support icon customization of the player
- `moonstone/VideoPlayer` props `jumpButtonsDisabled` and `rateButtonsDisabled` for disabling the pairs of buttons when it's inappropriate for the playing media
- `moonstone/VideoPlayer` property `playbackRateHash` to support custom playback rates
- `moonstone/VideoPlayer` callback prop `onControlsAvailable` which fires when the players controls show or hide
- `moonstone/Image` support for `onLoad` and `onError` events
- `moonstone/VirtualList.GridListImageItem` prop `placeholder`
- `moonstone/Divider` property `preserveCase` to display text without capitalizing it

### Changed

- `moonstone/Slider` colors and sizing to match the latest designs
- `moonstone/ProgressBar` to position correctly with other components nearby
- `moonstone/Panels` breadcrumb to no longer have a horizontal line above it
- `moonstone/Transition` to measure itself when the CPU is idle
- style for disabled opacity from 0.4 to 0.3
- `moonstone/Button` colors for transparent and translucent background opacity when disabled
- `moonstone/ExpandableInput` property `onInputChange` to fire along with `onChange`. `onInputChange` is deprecated and will be removed in a future update.
- `Moonstone.ttf` font to include new icons
- `moonstone/Icon` to reference additional icons

### Fixed

- `moonstone/Popup` and `moonstone/ContextualPopupDecorator` 5-way navigation behavior
- `moonstone/Input` to not spot its own input decorator on 5-way out
- `moonstone/VideoPlayer` to no longer render its `children` in multiple places
- `moonstone/Button` text color when used on a neutral (light) background in some cases
- `moonstone/Popup` background opacity
- `moonstone/Marquee` to recalculate properly when its contents change
- `moonstone/TimePicker` to display time in correct order
- `moonstone/Scroller` to prefer spotlight navigation to its internal components

## [1.0.0] - 2017-03-31

> NOTE: We have also modified most form components to be usable in a controlled (app manages component
> state) or uncontrolled (Enact manages component state) manner. To put a component into a
> controlled state, pass in `value` (or other appropriate state property such as `selected` or
> `open`) at component creation and then respond to events and update the value as needed. To put a
> component into an uncontrolled state, do not set `value` (or equivalent), at creation. From this
> point on, Enact will manage the state and events will be sent when the state is updated. To
> specify an initial value, use the `defaultValue` (or, `defaultSelected, `defaultOpen, etc.)
> property.  See the documentation for individual components for more information.

### Added

- `moonstone/Button` property `icon` to support a built-in icon next to the text content. The Icon supports everything that `moonstone/Icon` supports, as well as a custom icon.
- `moonstone/MoonstoneDecorator` property `textSize` to resize several components to requested CMR sizes. Simply add `textSize="large"` to your `App` and the new sizes will automatically take effect.

### Changed

- `moonstone/Slider` to use the property `tooltip` instead of `noTooltip`, so the built-in tooltip is not enabled by default
- `moonstone/IncrementSlider` to include tooltip documentation
- `moonstone/ExpandableList` to accept an array of objects as children which are spread onto the generated components
- `moonstone/CheckboxItem` style to match the latest designs, with support for the `moonstone/Checkbox` to be on either the left or the right side by using the `iconPosition` property
- `moonstone/VideoPlayer` to supply every event callback-method with an object representing the VideoPlayer's current state, including: `currentTime`, `duration`, `paused`, `proportionLoaded`, and `proportionPlayed`

### Fixed

- `moonstone/Panels.Panel` behavior for remembering focus on unmount and setting focus after render
- `moonstone/VirtualList.VirtualGridList` showing empty items when items are continuously added dynamically
- `moonstone/Picker` to marquee on focus once again

## [1.0.0-beta.4] - 2017-03-10

### Added

- `moonstone/VirtualList` `indexToFocus` option to `scrollTo` method to focus on item with specified index
- `moonstone/IconButton` and `moonstone/Button` `color` property to add a remote control key color to the button
- `moonstone/Scrollbar` property `disabled` to disable both paging controls when it is true
- `moonstone/VirtualList` parameter `moreInfo` to pass `firstVisibleIndex` and `lastVisibleIndex` when scroll events are firing
- Accessibility support to UI components
- `moonstone/VideoPlayer` property `onUMSMediaInfo` to support the custom webOS “umsmediainfo” event
- `moonstone/Region` component which encourages wrapping components for improved accessibility rather than only preceding the components with a `moonstone/Divider`
- `moonstone/Slider` tooltip. It's enabled by default and comes with options like `noTooltip`, `tooltipAsPercent`, and `tooltipSide`. See the component docs for more details.
- `moonstone/Panels.Panel` property `hideChildren` to defer rendering children
- `moonstone/Spinner` properties `blockClickOn` and `scrim` to block click events behind spinner
- `moonstone/VirtualList` property `clientSize` to specify item dimensions instead of measuring them

### Changed

- `moonstone/VirtualGridImageItem` styles to reduce redundant style code app side
- `moonstone/VirtualList` and `moonstone/VirtualGridList` to add essential CSS for list items automatically
- `moonstone/VirtualList` and `moonstone/VirtualGridList` to not add `data-index` to their item DOM elements directly, but to pass `data-index` as the parameter of their `component` prop like the `key` parameter of their `component` prop
- `moonstone/ExpandableItem` and derivatives to defer focusing the contents until animation completes
- `moonstone/LabeledItem`, `moonstone/ExpandableItem`, `moonstone/ExpandableList` to each support the `node` type in their `label` property. Best used with `ui/Slottable`.

### Fixed

- `moonstone/VirtualList.GridListImageItem` to have proper padding size according to the existence of caption/subcaption
- `moonstone/Scrollable` to display scrollbars with proper size
- `moonstone/VirtualGridList` to not be truncated

### Removed

- `moonstone/Scrollable` property `hideScrollbars` and replaced it with `horizontalScrollbar` and `verticalScrollbar`

## [1.0.0-beta.3] - 2017-02-21

### Added

- `moonstone/VideoPlayer` support for 5-way show/hide of media playback controls
- `moonstone/VideoPlayer` property `feedbackHideDelay`
- `moonstone/Slider` property `onKnobMove` to fire when the knob position changes, independently from the `moonstone/Slider` value
- `moonstone/Slider` properties `active`, `disabled`, `knobStep`, `onActivate`, `onDecrement`, and `onIncrement` as part of enabling 5-way support to `moonstone/Slider`, `moonstone/IncrementSlider` and the media slider for `moonstone/VideoPlayer`
- `moonstone/Slider` now supports `children` which are added to the `Slider`'s knob, and follow it as it moves
- `moonstone/ExpandableInput` properties `iconAfter` and `iconBefore` to display icons after and before the input, respectively
- `moonstone/Dialog` property `preserveCase`, which affects `title` text

### Changed

- `moonstone/IncrementSlider` to change when the buttons are held down
- `moonstone/Marquee` to allow disabled marquees to animate
- `moonstone/Dialog` to marquee `title` and `titleBelow`
- `moonstone/Marquee.MarqueeController` config option `startOnFocus` to `marqueeOnFocus`. `startOnFocus` is deprecated and will be removed in a future update.
- `moonstone/Button`, `moonstone/IconButton`, `moonstone/Item` to not forward `onClick` when `disabled`

### Fixed

- `moonstone/Marquee.MarqueeController` to start marquee on newly registered components when controller has focus and to restart synced marquees after completion
- `moonstone/Scroller` to recalculate when an expandable child opens
- `spotlightDisabled` property support for spottable moonstone components
- `moonstone/Popup` and `moonstone/ContextualPopupDecorator` so that when the popup is closed, spotlight focus returns to the control that had focus prior to the popup opening
- `moonstone/Input` to not get focus when disabled

## [1.0.0-beta.2] - 2017-01-30

### Added

- `moonstone/Panels.Panel` property `showChildren` to support deferring rendering the panel body until animation completes
- `moonstone/MarqueeDecorator` property `invalidateProps` that specifies which props cause the marquee distance to be invalidated
- developer-mode warnings to several components to warn when values are out-of-range
- `moonstone/Divider` property `spacing` which adjusts the amount of empty space above and below the `Divider`. `'normal'`, `'small'`, `'medium'`, `'large'`, and `'none'` are available.
- `moonstone/Picker` when `joined` the ability to be incremented and decremented by arrow keys
- `onSpotlightDisappear` event property support for spottable moonstone components
- `moonstone/VideoPlayer` property `titleHideDelay`

### Changed

- `moonstone/Panels.Panels` and variations to defer rendering the children of contained `Panel` instances until animation completes
- `moonstone/ProgressBar` properties `progress` and `backgroundProgress` to accept a number between 0 and 1
- `moonstone/Slider` and `moonstone/IncrementSlider` property `backgroundPercent` to `backgroundProgress` which now accepts a number between 0 and 1
- `moonstone/Slider` to not ignore `value` prop when it is the same as the previous value
- `moonstone/Picker` component's buttons to reverse their operation such that 'up' selects the previous item and 'down' the next
- `moonstone/Picker` and derivatives may now use numeric width, which represents the amount of characters to use for sizing. `width={4}` represents four characters, `2` for two characters, etc. `width` still accepts the size-name strings.
- `moonstone/Divider` to now behave as a simple horizontal line when no text content is provided
- `moonstone/Scrollable` to not display scrollbar controls by default
- `moonstone/DatePicker` and `moonstone/TimePicker` to emit `onChange` event whenever the value is changed, not just when the component is closed

### Removed

- `moonstone/ProgressBar` properties `min` and `max`

### Fixed

- `moonstone/IncrementSlider` so that the knob is spottable via pointer, and 5-way navigation between the knob and the increment/decrement buttons is functional
- `moonstone/Slider` and `moonstone/IncrementSlider` to not fire `onChange` for value changes from props

## [1.0.0-beta.1] - 2016-12-30

### Added

- `moonstone/VideoPlayer` and `moonstone/TooltipDecorator` components and samples
- `moonstone/Panels.Panels` property `onBack` to support `ui/Cancelable`
- `moonstone/VirtualFlexList` Work-In-Progress component to support variably sized rows or columns
- `moonstone/ExpandableItem` properties `autoClose` and `lockBottom`
- `moonstone/ExpandableList` properties `noAutoClose` and `noLockBottom`
- `moonstone/Picker` property `reverse`
- `moonstone/ContextualPopup` property `noAutoDismiss`
- `moonstone/Dialog` property `scrimType`
- `moonstone/Popup` property `spotlightRestrict`

### Changed

- `moonstone/Panels.Routable` to require a `navigate` configuration property indicating the event callback for back or cancel actions
- `moonstone/MarqueeController` focus/blur handling to start and stop synchronized `moonstone/Marquee` components
- `moonstone/ExpandableList` property `autoClose` to `closeOnSelect` to disambiguate it from the added `autoClose` on 5-way up
- `moonstone/ContextualPopupDecorator.ContextualPopupDecorator` component's `onCloseButtonClick` property to `onClose`
- `moonstone/Dialog` component's `onCloseButtonClicked` property to `onClose`
- `moonstone/Spinner` component's `center` and `middle` properties to a single `centered` property
	that applies both horizontal and vertical centering
- `moonstone/Popup.PopupBase` component's `onCloseButtonClicked` property to `onCloseButtonClick`
- `moonstone/Item.ItemOverlay` component's `autoHide` property to remove the `'no'` option. The same
	effect can be achieved by omitting the property or passing `null`.
- `moonstone/VirtualGridList` to be scrolled by page when navigating with a 5-way direction key
- `moonstone/Scroller`, `moonstone/VirtualList`, `moonstone/VirtualGridList`, and `moonstone/Scrollable` to no longer respond to mouse down/move/up events
- all Expandables to include a state arrow UI element
- `moonstone/LabeledItem` to support a `titleIcon` property which positions just after the title text
- `moonstone/Button` to include `moonstone/TooltipDecorator`
- `moonstone/Expandable` to support being managed, radio group-style, by a component wrapped with `RadioControllerDecorator` from `ui/RadioDecorator`
- `moonstone/Picker` to animate `moonstone/Marquee` children when any part of the `moonstone/Picker` is focused
- `moonstone/VirtualList` to mute its container instead of disabling it during scroll events
- `moonstone/VirtualList`, `moonstone/VirtualGridList`, and `moonstone/Scroller` to continue scrolling when holding down the paging controls
- `moonstone/VirtualList` to require a `component` prop and not have a default value
- `moonstone/Picker` to continuously change when a button is held down by adding `ui/Holdable`.

### Fixed

- `moonstone/Popup` and `moonstone/ContextualPopup` 5-way navigation behavior using spotlight.
- Bug where a synchronized marquee whose content fit the available space would prevent restarting of the marquees
- `moonstone/Input` to show an ellipsis on the correct side based on the text directionality of the `value` or `placeholder` content.
- `moonstone/VirtualList` and `moonstone/VirtualGridList` to prevent unwanted scrolling when focused with the pointer
- `moonstone/Picker` to remove fingernail when a the pointer is held down, but the pointer is moved off the `joined` picker.
- `moonstone/LabeledItem` to include marquee on both `title` and `label`, and be synchronized

## [1.0.0-alpha.5] - 2016-12-16

No changes.

## [1.0.0-alpha.4] - 2016-12-2

### Added

- `moonstone/Popup`, `moonstone/ContextualPopupDecorator`, `moonstone/Notification`, `moonstone/Dialog` and `moonstone/ExpandableInput` components
- `ItemOverlay` component to `moonstone/Item` module
- `marqueeCentered` prop to `moonstone/MarqueeDecorator` and `moonstone/MarqueeText`
- `placeholder` prop to `moonstone/Image`
- `moonstone/MarqueeController` component to synchronize multiple `moonstone/Marquee` components
- Non-latin locale support to all existing Moonstone components
- Language-specific font support
- `moonstone/IncrementSlider` now accepts customizable increment and decrement icons, as well as `moonstone/Slider` being more responsive to external styling

### Changed

- `moonstone/Input` component's `iconStart` and `iconEnd` properties to be `iconBefore` and `iconAfter`, respectively, for consistency with `moonstone/Item.ItemOverlay` naming
- `moonstone/Icon` and `moonstone/IconButton` so the `children` property supports both font-based icons and images
- the `checked` property to `selected` for consistency across the whole framework. This allows better interoperability when switching between various components.  Affects the following: `CheckboxItem`, `RadioItem`, `SelectableItem`, `Switch`, `SwitchItem`, and `ToggleItem`. Additionally, these now use `moonstone/Item.ItemOverlay` to position and handle their Icons.
- `moonstone/Slider` and `moonstone/IncrementSlider` to be more performant. No changes were made to
	the public API.
- `moonstone/GridListImageItem` so that a placeholder image displays while loading the image, and the caption and subcaption support marqueeing
- `moonstone/MoonstoneDecorator` to add `FloatingLayerDecorator`
- `moonstone/IncrementSlider` in vertical mode looks and works as expected.

### Removed

- LESS mixins that belong in `@enact/ui`, so that only moonstone-specific mixins are contained in
this module. When authoring components and importing mixins, only the local mixins need to be
imported, as they already import the general mixins.
- the `src` property from `moonstone/Icon` and `moonston/IconButton`. Use the support for URLs in
	the `children` property as noted above.
- the `height` property from `moonstone/IncrementSlider` and `moonstone/Slider`

### Fixed

- Joined picker so that it now has correct animation when using the mouse wheel
- Bug in DatePicker/TimePicker that prevented setting of value earlier than 1969

## [1.0.0-alpha.3] - 2016-11-8

### Added

- `moonstone/BodyText`, `moonstone/DatePicker`, `moonstone/DayPicker`, `moonstone/ExpandableItem`, `moonstone/Image`, and `moonstone/TimePicker` components
- `fullBleed` prop to `moonstone/Panels/Header`. When `true`, the header content is indented and the header lines are removed.
- Application close button to `moonstone/Panels`. Fires `onApplicationClose` when clicked. Can be omitted with the `noCloseButton` prop.
- `marqueeDisabled` prop to `moonstone/Picker`
- `padded` prop to `moonstone/RangePicker`
- `forceDirection` prop to `moonstone/Marquee`. Forces the direction of `moonstone/Marquee`. Useful for when `RTL` content cannot be auto detected.

### Changed

- `data` parameter passed to `component` prop of `VirtualList`.
- `moonstone/Expandable` into a submodule of `moonstone/ExpandableItem`
- `ExpandableList` to properly support selection
- `moonstone/Divider`'s `children` property to be optional
- `moonstone/ToggleItem`'s `inline` version to have a `max-width` of `240px`
- `moonstone/Input` to use `<div>` instead of `<label>` for wrapping components. No change to
	functionality, only markup.

### Removed

- `moonstone/ExpandableCheckboxItemGroup` in favor of `ExpandableList`

## [1.0.0-alpha.2] - 2016-10-21

This version includes a lot of refactoring from the previous release. Developers need to switch to the new enact-dev command-line tool.

### Added

- New components and HOCs: `moonstone/Scroller`, `moonstone/VirtualList`, `moonstone/VirtualGridList`, `moonstone/Scrollable`, `moonstone/MarqueeText`, `moonstone/Spinner`, `moonstone/ExpandableCheckboxItemGroup`, `moonstone/MarqueeDecorator`
- New options for `ui/Toggleable` HOC
- Marquee support to many components
- Image support to `moonstone/Icon` and `moonstone/IconButton`
- `dismissOnEnter` prop for `moonstone/Input`
- Many more unit tests

### Changed

- Some props for UI state were renamed to have `default` prefix where state was managed by the component. (e.g. `defaultOpen`)

### Fixed

- Many components were fixed, polished, updated and documented
- Inline docs updated to be more consistent and comprehensive<|MERGE_RESOLUTION|>--- conflicted
+++ resolved
@@ -27,9 +27,7 @@
 
 ### Fixed
 
-<<<<<<< HEAD
 - `moonstone/Input` ellipsis to show if placeholder is changed dynamically and is too long.
-=======
 - `moonstone/Marquee` to re-evaluate RTL orientation when its content changes
 - `moonstone/VirtualList` to restore focus on short lists
 - `moonstone/ExpandableInput` to expand the width of its contained `moonstone/Input`
@@ -42,7 +40,6 @@
 - `moonstone/VirtualList` losing spotlight when the list is empty
 - `moonstone/FormCheckbox` in focused state to have the correct "check" color
 - `moonstone/Scrollable` bug in `navigableFilter` when passed a container id
->>>>>>> 745b42d2
 
 ## [1.4.1] - 2017-07-05
 
