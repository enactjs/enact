--- conflicted
+++ resolved
@@ -7,11 +7,8 @@
 ### Fixed
 
 - `moonstone/ContextualPopupDecorator` layout in large text mode in RTL locales
-<<<<<<< HEAD
 - `moonstone/Dropdown` performance when using many options
-=======
 - `moonstone/Slider` progress bar fill color when focused with `noFill` set
->>>>>>> db8fd0cc
 
 ## [3.0.0-rc.4] - 2019-08-22
 
