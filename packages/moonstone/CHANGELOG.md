# Change Log

The following is a curated list of changes in the Enact moonstone module, newest changes on the top.

## [unreleased]

### Removed

- `moonstone/VideoPlayer` property `tooltipHideDelay`
- `moonstone/IncrementSlider` and `moonstone/Slider` props `tooltipAsPercent`, `tooltipSide`, and `tooltipForceSide`, to be replaced by `moonstone/IncrementSlider.IncrementSliderTooltip` and `moonstone/Slider.SliderTooltip` props `percent`, `side`, and `forceSide`
- `moonstone/IncrementSlider` props `detachedKnob`, `onDecrement`, `onIncrement`, and `scrubbing`
- `moonstone/Slider` props `detachedKnob`, `onDecrement`, `onIncrement`, `scrubbing`, and `onKnobMove`

### Added

- `moonstone/ProgressBar.ProgressBarTooltip` props `percent` to format the value as a percent and `visible` to control display of the tooltip
- `moonstone/VirtualList.VirtualList` and `moonstone/VirtualList.VirtualGridList` `role="list"`
- `moonstone/VirtualList`, `moonstone/VirtualGridList` and `moonstone/Scroller` props `scrollRightAriaLabel`, `scrollLeftAriaLabel`, `scrollDownAriaLabel`, and `scrollUpAriaLabel` to configure the aria-label set on scroll buttons in the scrollbars
- `moonstone/Popup` property `closeButtonAriaLabel` to configure the label set on popup close button

### Fixed

- `moonstone/Scroller` and `moonstone/VirtualList` navigation via 5-way from paging controls
<<<<<<< HEAD
- `moonstone/VirtualList.VirtualList` and `moonstone/VirtualList.VirtualGridList` to restore focus properly
=======
- `moonstone/MoonstoneDecorator` to optimize localized font loading performance

### Changed

- `moonstone/IncrementSlider` and `moonstone/Slider` prop `tooltip` to support either a boolean for the default tooltip or an element or component for a custom tooltip
>>>>>>> a118b650

## [2.0.0-alpha.8] - 2018-04-17

### Added

- `moonstone/Panels` property `closeButtonAriaLabel` to configure the label set on application close button

### Changed

- `moonstone/VirtualList.VirtualList` and `moonstone/VirtualList.VirtualGridList` to set its ARIA `role` to `"list"`
- `moonstone/VideoPlayer` property `title` to accept node type

### Fixed

- `moonstone/TimePicker` to show `meridiem` correctly in all locales
- `moonstone/Scrollable` scroll buttons to read out out audio guidance when button pressed down
- `moonstone/ExpandableItem` to show label properly when open and disabled
- `moonstone/Notification` to position properly in RTL locales
- `moonstone/VideoPlayer` to show controls when pressing 5-way select

## [2.0.0-alpha.7] - 2018-04-03

### Removed

- `moonstone/VirtualList.VirtualList` and `moonstone/VirtualList.VirtualGridList` prop `data` to eliminate the misunderstanding caused by the ambiguity of `data`

### Added

- `moonstone/VideoPlayer` property `noSpinner` to allow apps to show/hide spinner while loading video

### Changed

- `moonstone/VideoPlayer` to disable play/pause button when media controls are disabled
- `moonstone/VideoPlayer` property `moreButtonColor` to allow setting underline colors for more button
- `moonstone/VirtualList.VirtualList` and `moonstone/VirtualList.VirtualGridList` prop `isItemDisabled`, which accepts a function that checks if the item at the supplied index is disabled
- `moonstone/Panels.Header` support for `headerInput` so the Header can be used as an Input. See documentation for usage examples.
- `moonstone/ProgressBar` property `tooltipSide` to configure tooltip position relative to the progress bar
- `moonstone/ProgressBar` colors (affecting `moonstone/Slider` as well) for light and dark theme to match the latest designs and make them more visible when drawn over arbitrary background colors

### Fixed

- `moonstone/VideoPlayer` to correctly adjust spaces when the number of components changes in `leftComponents` and `rightComponents`
- `moonstone/VideoPlayer` to read out audio guidance every time `source` changes
- `moonstone/VideoPlayer` to display custom thumbnail node
- `moonstone/VideoPlayer` to hide more icon when right components are removed
- `moonstone/Picker` to correctly update pressed state when dragging off buttons
- `moonstone/Notification` to display when it's opened
- `moonstone/VirtualList` and `moonstone/VirtualGridList` to show Spotlight properly while navigating with page up and down keys
- `moonstone/Input` to allow navigating via left or right to other components when the input is active and the selection is at start or end of the text, respectively
- `moonstone/Panels.ActivityPanels` to correctly lay out the existing panel after adding additional panels

## [2.0.0-alpha.6] - 2018-03-22

### Removed

- `moonstone/Slider` exports `SliderFactory` and `SliderBaseFactory`
- `moonstone/IncrementSlider` exports `IncrementSliderFactory` and `IncrementSliderBaseFactory`
- `moonstone/ProgressBar`, `moonstone/Slider`, `moonstone/Slider.SliderTooltip`, `moonstone/IncrementSlider` components' `vertical` property and replaced it with `orientation`

### Added

- `moonstone/VideoPlayer` property `component` to handle custom video element
- `moonstone/IncrementSlider` properties `incrementAriaLabel` and `decrementAriaLabel` to configure the label set on each button
- `moonstone/Input` support for `small` prop
- `moonstone/ProgressBar` support for `tooltip` and `tooltipForceSide`
- `moonstone/ProgressBar`, `moonstone/Slider`, `moonstone/Slider.SliderTooltip`, `moonstone/IncrementSlider` property `orientation` to accept orientation strings like "vertical" and "horizontal" (replaced old `vertical` prop)

### Changed

- `moonstone/Input` input `height`, `vertical-align`, and `margins`. Please verify your layouts to ensure everything lines up correctly; this change may require removal of old sizing and positioning CSS which is no longer necessary.
- `moonstone/FormCheckbox` to have a small border around the circle, according to new GUI designs
- `moonstone/RadioItem` dot size and added an inner-dot to selected-focused state, according to new GUI designs
- `moonstone/ContextualPopup` prop `popupContainerId` to `popupSpotlightId`
- `moonstone/Popup` prop `containerId` to `spotlightId`
- `moonstone/VideoPlayer` prop `containerId` to `spotlightId`
- `moonstone/VirtualList.VirtualList` and `moonstone/VirtualList.VirtualGridList` prop `component` to be replaced by `itemRenderer`

### Fixed

- `moonstone/ExpandableItem` to be more performant when animating
- `moonstone/GridListImageItem` to hide overlay checkmark icon on focus when unselected
- `moonstone/GridListImageItem` to use `ui/GridListImageItem`
- `moonstone/VirtualList`, `moonstone/VirtualGridList` and `moonstone/Scroller` components to use their base UI components
- `moonstone/VirtualList` to show the selected state on hovered paging controls properly
- `moonstone/Slider` to highlight knob when selected
- `moonstone/Slider` to handle updates to its `value` prop correctly
- `moonstone/ToggleItem` to accept HTML DOM node tag names as strings for its `component` property
- `moonstone/Popup` to properly pause and resume spotlight when animating

## [2.0.0-alpha.5] - 2018-03-07

### Removed

- `moonstone/Marquee.MarqueeText`, replaced by `moonstone/Marquee.Marquee`
- `moonstone/VirtualGridList.GridListImageItem`, replaced by `moonstone/GridListImageItem`

### Changed

- `moonstone/Marquee.Marquee` to be `moonstone/Marquee.MarqueeBase`
- `moonstone/ContextualPopupDecorator` to not restore last-focused child
- `moonstone/ExpandableList` to restore focus to the first selected item after opening

### Fixed

- `moonstone/Slider` to correctly show localized percentage value in tooltip when `tooltipAsPercent` is true
- `moonstone/VirtualGridList` to show or hide its scrollbars properly
- `moonstone/Button` text to be properly centered
- `moonstone/Input` to not clip some glyphs at the start of the value

## [2.0.0-alpha.4] - 2018-02-13

### Added

- `moonstone/SlotItem` replacing `moonstone/Item.ItemOverlay`

### Removed

- `moonstone/VirtualFlexList` to be replaced by `ui/VirtualFlexList`
- `moonstone/Button` and `moonstone/IconButton` prop `noAnimation`
- `moonstone/Item.OverlayDecorator`, `moonstone/Item.Overlay`, and `moonstone/Item.ItemOverlay` to be replaced by `moonstone/SlotItem`

### Changed

- `moonstone/Marquee` to do less-costly calculations during measurement and optimized the applied styles
- `moonstone/ExpandableList` to require a unique key for each object type data

### Fixed

- `moonstone/VirtualList` to render properly with fiber reconciler
- `moonstone/VirtualList` focus option in scrollTo api
- `moonstone/ExpandableSpotlightDecorator` to not spot the title upon collapse when in `pointerMode`
- `moonstone/Spinner` to not unpause Spotlight unless it was the one to pause it
- `moonstone/Marquee` to stop when becoming disabled
- `moonstone/Input`, `moonstone/MarqueeDecorator`, and `moonstone/Slider` to prevent unnecessary focus-based updates

## [2.0.0-alpha.3] - 2018-01-18

### Removed

- `moonstone/Scroller` and `moonstone/VirtualList` option `indexToFocus` in `scrollTo` method which is deprecated from 1.2.0
- `moonstone/Scroller` props `horizontal` and `vertical` which are deprecated from 1.3.0 and replaced with `direction` prop
- `moonstone/Button` exports `ButtonFactory` and `ButtonBaseFactory`
- `moonstone/IconButton` exports `IconButtonFactory` and `IconButtonBaseFactory`

### Fixed

- `moonstone/MoonstoneDecorator` root node to fill the entire space available, which simplifies positioning and sizing for child elements (previously always measured 0 in height)
- `moonstone/VirtualList` to prevent infinite function call when a size of contents is slightly longer than a client size without a scrollbar
- `moonstone/VirtualList` to sync scroll position when clientSize changed

## [2.0.0-alpha.2] - 2017-08-29

No significant changes.

## [2.0.0-alpha.1] - 2017-08-27

### Changed

- `moonstone/Button`, `moonstone/Checkbox`, `moonstone/FormCheckbox`, `moonstone/IconButton`, `moonstone/IncrementSlider`, `moonstone/Item`, `moonstone/Picker`, and `moonstone/RangePicker`, `moonstone/Switch` and `moonstone/VideoPlayer` to use `ui/Touchable`

## [1.15.0] - 2018-02-28

### Deprecated

- `moonstone/Marquee.Marquee`, to be moved to `moonstone/Marquee.MarqueeBase` in 2.0.0
- `moonstone/Marquee.MarqueeText`, to be moved to `moonstone/Marquee.Marquee` in 2.0.0

### Fixed

- `moonstone/GridListImageItem` to display correctly

## [1.14.0] - 2018-02-23

### Deprecated

- `moonstone/VirtualFlexList`, to be replaced by `ui/VirtualFlexList` in 2.0.0
- `moonstone/VirtualGridList.GridListImageItem`, to be replaced by `moonstone/GridListImageItem` in 2.0.0
- `moonstone/Button` and `moonstone/IconButton` prop `noAnimation`, to be removed in 2.0.0
- `moonstone/Button.ButtonFactory`, `moonstone/Button.ButtonBaseFactory`, `moonstone/IconButton.IconButtonFactory`, `moonstone/IconButton.IconButtonBaseFactory`, `moonstone/IncrementSlider.IncrementSliderFactory`, `moonstone/IncrementSlider.IncrementSliderBaseFactory`, `moonstone/Slider.SliderFactory`, and `moonstone/Slider.SliderBaseFactory`, to be removed in 2.0.0
- `moonstone/Item.ItemOverlay`, to be replaced by `ui/SlotItem` in 2.0.0
- `moonstone/Item.Overlay` and `moonstone/Item.OverlayDecorator`, to be removed in 2.0.0

### Added

- `moonstone/DaySelector` component
- `moonstone/EditableIntegerPicker` component
- `moonstone/GridListImageItem` component

## [1.13.3] - 2018-01-16

### Fixed

- `moonstone/TimePicker` to not read out meridiem label when meridiem picker gets a focus
- `moonstone/Scroller` to correctly update scrollbars when the scroller's contents change

## [1.13.2] - 2017-12-14

### Fixed

- `moonstone/Panels` to maintain spotlight focus when `noAnimation` is set
- `moonstone/Panels` to not accept back key presses during transition
- `moonstone/Panels` to revert 1.13.0 fix that blurred Spotlight when transitioning panels
- `moonstone/Scroller` and other scrolling components to not show scroll thumb when only child item is updated
- `moonstone/Scroller` and other scrolling components to not hide scroll thumb immediately after scroll position reaches the top or the bottom
- `moonstone/Scroller` and other scrolling components to show scroll thumb properly when scroll position reaches the top or the bottom by paging controls

## [1.13.1] - 2017-12-06

### Fixed

- `moonstone/Slider` to not unnecessarily fire `onChange` if the initial value has not changed

## [1.13.0] - 2017-11-28

### Added

- `moonstone/VideoPlayer` props `disabled`, `loading`, `miniFeedbackHideDelay`, and `thumbnailComponent` as well as new APIs: `areControlsVisible`, `getVideoNode`, `showFeedback`, and `toggleControls`

### Fixed

- `moonstone/VirtualList` to render items from a correct index on edge cases at the top of a list
- `moonstone/VirtualList` to handle focus properly via page up at the first page and via page down at the last page
- `moonstone/Expandable` and derivatives to use the new `ease-out-quart` animation timing function to better match the aesthetic of Enyo's Expandables
- `moonstone/TooltipDecorator` to correctly display tooltip direction when locale changes
- `moonstone/Marquee` to restart animation on every resize update
- `moonstone/LabeledItem` to start marquee when hovering while disabled
- `moonstone/Marquee` to correctly start when hovering on disabled spottable components
- `moonstone/Marquee.MarqueeController` to not abort marquee when moving among components
- `moonstone/Picker` marquee issues with disabled buttons or Picker
- `moonstone/Panels` to prevent loss of spotlight issue when moving between panels
- `moonstone/VideoPlayer` to bring it in line with real-world use-cases
- `moonstone/Slider` by removing unnecessary repaints to the screen
- `moonstone/Slider` to fire `onChange` events when the knob is pressed near the boundaries
- `moonstone/VideoPlayer` to correctly position knob when interacting with media slider
- `moonstone/VideoPlayer` to not read out the focused button when the media controls hide
- `moonstone/MarqueeDecorator` to stop when unhovering a disabled component using `marqueeOn` `'focus'`
- `moonstone/Slider` to not forward `onChange` when `disabled` on `mouseUp/click`
- `moonstone/VideoPlayer` to defer rendering playback controls until needed

## [1.12.2] - 2017-11-15

### Fixed

- `moonstone/VirtualList` to scroll and focus properly by pageUp and pageDown when disabled items are in it
- `moonstone/Button` to correctly specify minimum width when in large text mode
- `moonstone/Scroller` and other scrolling components to restore last focused index when panel is changed
- `moonstone/VideoPlayer` to display time correctly in RTL locale
- `moonstone/VirtualList` to scroll correctly using page down key with disabled items
- `moonstone/Scroller` and other scrolling components to not cause a script error when scrollbar is not rendered
- `moonstone/Picker` incrementer and decrementer to not change size when focused
- `moonstone/Header` to use a slightly smaller font size for `title` in non-latin locales and a line-height for `titleBelow` and `subTitleBelow` that better meets the needs of tall-glyph languages like Tamil and Thai, as well as latin locales
- `moonstone/Scroller` and `moonstone/VirtualList` to keep spotlight when pressing a 5-way control while scrolling
- `moonstone/Panels` to prevent user interaction with panel contents during transition
- `moonstone/Slider` and related components to correctly position knob for `detachedKnob` on mouse down and fire value where mouse was positioned on mouse up
- `moonstone/DayPicker` to update day names when changing locale
- `moonstone/ExpandableItem` and all other `Expandable` components to revert 1.12.1 change to pull down from the top

## [1.12.1] - 2017-11-07

### Fixed

- `moonstone/ExpandableItem` and all other `Expandable` components to now pull down from the top instead of being revealed from the bottom, matching Enyo's design
- `moonstone/VirtualListNative` to scroll properly with page up/down keys if there is a disabled item
- `moonstone/RangePicker` to display negative values correctly in RTL
- `moonstone/Scroller` and other scrolling components to not blur scroll buttons when wheeling
- `moonstone/Scrollbar` to hide scroll thumb immediately without delay after scroll position reaches min or max
- `moonstone/Divider` to pass `marqueeOn` prop
- `moonstone/Slider` to fire `onChange` on mouse up and key up
- `moonstone/VideoPlayer` to show knob when pressed
- `moonstone/Header` to layout `titleBelow` and `subTitleBelow` correctly
- `moonstone/Header` to use correct font-weight for `subTitleBelow`
- `moonstone/VirtualList` to restore focus correctly for lists only slightly larger than the viewport

## [1.12.0] - 2017-10-27

### Fixed

- `moonstone/Scroller` and other scrolling components to prevent focusing outside the viewport when pressing a 5-way key during wheeling
- `moonstone/Scroller` to called scrollToBoundary once when focus is moved using holding child item
- `moonstone/VideoPlayer` to apply skin correctly
- `moonstone/Popup` from `last-focused` to `default-element` in `SpotlightContainerDecorator` config
- `moonstone/Panels` to retain focus when back key is pressed on breadcrumb
- `moonstone/Input` to correctly hide VKB when dismissing

## [1.11.0] - 2017-10-24

### Added

- `moonstone/VideoPlayer` properties `seekDisabled` and `onSeekFailed` to disable seek function

### Changed

- `moonstone/ExpandableList` to become `disabled` if there are no children

### Fixed

- `moonstone/Picker` to read out customized accessibility value when picker prop has `joined` and `aria-valuetext`
- `moonstone/Scroller` to apply scroll position on vertical or horizontal Scroller when child gets a focus
- `moonstone/Scroller` and other scrolling components to scroll without animation when panel is changed
- `moonstone/ContextualPopup` padding to not overlap close button
- `moonstone/Scroller` and other scrolling components to change focus via page up/down only when the scrollbar is visible
- `moonstone/Picker` to only increment one value on hold
- `moonstone/ItemOverlay` to remeasure when focused

## [1.10.1] - 2017-10-16

### Fixed

- `moonstone/Scroller` and other scrolling components to scroll via page up/down when focus is inside a Spotlight container
- `moonstone/VirtualList` and `moonstone/VirtualGridList` to scroll by 5-way keys right after wheeling
- `moonstone/VirtualList` not to move focus when a current item and the last item are located at the same line and pressing a page down key
- `moonstone/Slider` knob to follow while dragging for detached knob
- `moonstone/Header` to layout header row correctly in `standard` type
- `moonstone/Input` to not dismiss on-screen keyboard when dragging cursor out of input box
- `moonstone/Header` RTL `line-height` issue
- `moonstone/Panels` to render children on idle
- `moonstone/Scroller` and other scrolling components to limit muted spotlight container scrims to their bounds
- `moonstone/Input` to always forward `onKeyUp` event

## [1.10.0] - 2017-10-09

### Added

- `moonstone/VideoPlayer` support for designating components with `.spottable-default` as the default focus target when pressing 5-way down from the slider
- `moonstone/Slider` property `activateOnFocus` which when enabled, allows 5-way directional key interaction with the `Slider` value without pressing [Enter] first
- `moonstone/VideoPlayer` property `noMiniFeedback` to support controlling the visibility of mini feedback
- `ui/Layout`, which provides a technique for laying-out components on the screen using `Cells`, in rows or columns

### Changed

- `moonstone/Popup` to focus on mount if it’s initially opened and non-animating and to always pass an object to `onHide` and `onShow`
- `moonstone/VideoPlayer` to emit `onScrub` event and provide audio guidance when setting focus to slider

### Fixed

- `moonstone/ExpandableItem` and derivatives to restore focus to the Item if the contents were last focused when closed
- `moonstone/Slider` toggling activated state when holding enter/select key
- `moonstone/TimePicker` picker icons shifting slightly when focusing an adjacent picker
- `moonstone/Icon` so it handles color the same way generic text does, by inheriting from the parent's color. This applies to all instances of `Icon`, `IconButton`, and `Icon` inside `Button`.
- `moonstone/fonts` Museo Sans font to correct "Ti" kerning
- `moonstone/VideoPlayer` to correctly position knob on mouse click
- `moonstone/Panels.Header` to show an ellipsis for long titles with RTL text
- `moonstone/Marquee` to restart when invalidated by a prop change and managed by a `moonstone/Marquee.MarqueeController`
- `spotlight.Spotlight` method `focus()` to verify that the target element matches its container's selector rules prior to setting focus
- `moonstone/Picker` to only change picker values `onWheel` when spotted
- `moonstone/VideoPlayer` to hide descendant floating components (tooltips, contextual popups) when the media controls hide

## [1.9.3] - 2017-10-03

### Added

- `moonstone/Button` property value to `backgroundOpacity` called "lightTranslucent" to better serve colorful image backgrounds behind Buttons. This also affects `moonstone/IconButton` and `moonstone/Panels/ApplicationCloseButton`.
- `moonstone/Panels` property `closeButtonBackgroundOpacity` to support `moonstone/Panels/ApplicationCloseButton`'s `backgroundOpacity` prop

### Changed

- `Moonstone Icons` font file to include the latest designs for several icons
- `moonstone/Panels/ApplicationCloseButton` to expose its `backgroundOpacity` prop

### Fixed

- `moonstone/VirtualList` to apply "position: absolute" inline style to items
- `moonstone/Picker` to increment and decrement normally at the edges of joined picker
- `moonstone/Icon` not to read out image characters
- `moonstone/Scroller` and other scrolling components to not accumulate paging scroll by pressing page up/down in scrollbar
- `moonstone/Icon` to correctly display focused state when using external image
- `moonstone/Button` and `moonstone/IconButton` to be properly visually muted when in a muted container

## [1.9.2] - 2017-09-26

### Fixed

- `moonstone/ExpandableList` preventing updates when its children had changed

## [1.9.1] - 2017-09-25

### Fixed

- `moonstone/ExpandableList` run-time error when using an array of objects as children
- `moonstone/VideoPlayer` blocking pointer events when the controls were hidden

## [1.9.0] - 2017-09-22

### Added

- `moonstone/styles/mixins.less` mixins: `.moon-spotlight-margin()` and `.moon-spotlight-padding()`
- `moonstone/Button` property `noAnimation` to support non-animating pressed visual

### Changed

- `moonstone/TimePicker` to use "AM/PM" instead of "meridiem" for label under meridiem picker
- `moonstone/IconButton` default style to not animate on press. NOTE: This behavior will change back to its previous setting in release 2.0.0.
- `moonstone/Popup` to warn when using `scrimType` `'none'` and `spotlightRestrict` `'self-only'`
- `moonstone/Scroller` to block spotlight during scroll
- `moonstone/ExpandableItem` and derivatives to always pause spotlight before animation

### Fixed

- `moonstone/VirtualGridList` to not move focus to wrong column when scrolled from the bottom by holding the "up" key
- `moonstone/VirtualList` to focus an item properly when moving to a next or previous page
- `moonstone/Scroller` and other scrolling components to move focus toward first or last child when page up or down key is pressed if the number of children is small
- `moonstone/VirtualList` to scroll to preserved index when it exists within dataSize for preserving focus
- `moonstone/Picker` buttons to not change size
- `moonstone/Panel` to move key navigation to application close button on holding the "up" key.
- `moonstone/Picker` to show numbers when changing values rapidly
- `moonstone/Popup` layout in large text mode to show close button correctly
- `moonstone/Picker` from moving scroller when pressing 5-way keys in `joined` Picker
- `moonstone/Input` so it displays all locales the same way, without cutting off the edges of characters
- `moonstone/TooltipDecorator` to hide tooltip when 5-way keys are pressed for disabled components
- `moonstone/Picker` to not tremble in width when changing values while using a numeric width prop value
- `moonstone/Picker` to not overlap values when changing values in `vertical`
- `moonstone/ContextualPopup` pointer mode focus behavior for `spotlightRestrict='self-only'`
- `moonstone/VideoPlayer` to prevent interacting with more components in pointer mode when hidden
- `moonstone/Scroller` to not repaint its entire contents whenever partial content is updated
- `moonstone/Slider` knob positioning after its container is resized
- `moonstone/VideoPlayer` to maintain focus when media controls are hidden
- `moonstone/Scroller` to scroll expandable components into view when opening when pointer has moved elsewhere

## [1.8.0] - 2017-09-07

### Deprecated

- `moonstone/Dialog` property `showDivider`, will be replaced by `noDivider` property in 2.0.0

### Added

- `moonstone/Popup` callback property `onShow` which fires after popup appears for both animating and non-animating popups

### Changed

- `moonstone/Popup` callback property `onHide` to run on both animating and non-animating popups
- `moonstone/VideoPlayer` state `playbackRate` to media events
- `moonstone/VideoPlayer` support for `spotlightDisabled`
- `moonstone/VideoPlayer` thumbnail positioning and style
- `moonstone/VirtualList` to render when dataSize increased or decreased
- `moonstone/Dialog` style
- `moonstone/Popup`, `moonstone/Dialog`, and `moonstone/Notification` to support `node` type for children
- `moonstone/Scroller` to forward `onKeyDown` events

### Fixed

- `moonstone/Scroller` and other scrolling components to enable focus when wheel scroll is stopped
- `moonstone/VirtualList` to show scroll thumb when a preserved item is focused in a Panel
- `moonstone/Scroller` to navigate properly with 5-way when expandable child is opened
- `moonstone/VirtualList` to stop scrolling when focus is moved on an item from paging controls or outside
- `moonstone/VirtualList` to move out with 5-way navigation when the first or the last item is disabled
- `moonstone/IconButton` Tooltip position when disabled
- `moonstone/VideoPlayer` Tooltip time after unhovering
- `moonstone/VirtualList` to not show invisible items
- `moonstone/IconButton` Tooltip position when disabled
- `moonstone/VideoPlayer` to display feedback tooltip correctly when navigating in 5-way
- `moonstone/MarqueeDecorator` to work with synchronized `marqueeOn` `'render'` and hovering as well as `marqueOn` `'hover'` when moving rapidly among synchronized marquees
- `moonstone/Input` aria-label for translation
- `moonstone/Marquee` to recalculate inside `moonstone/Scroller` and `moonstone/SelectableItem` by bypassing `shouldComponentUpdate`
- `moonstone/Picker` to marquee when incrementing and decrementing values with the prop `noAnimation`

## [1.7.0] - 2017-08-23

### Deprecated

- `moonstone/TextSizeDecorator` and it will be replaced by `moonstone/AccessibilityDecorator`
- `moonstone/MarqueeDecorator` property `marqueeCentered` and `moonstone/Marquee` property `centered` will be replaced by `alignment` property in 2.0.0

### Added

- `moonstone/TooltipDecorator` config property to direct tooltip into a property instead of adding to `children`
- `moonstone/VideoPlayer` prop `thumbnailUnavailable` to fade thumbnail
- `moonstone/AccessibilityDecorator` with `highContrast` and `textSize`
- `moonstone/VideoPlayer` high contrast scrim
- `moonstone/MarqueeDecorator`and `moonstone/Marquee` property `alignment` to allow setting  alignment of marquee content

### Changed

- `moonstone/Scrollbar` to disable paging control down button properly at the bottom when a scroller size is a non-integer value
- `moonstone/VirtualList`, `moonstone/VirtualGridList`, and `moonstone/Scroller` to scroll on `keydown` event instead of `keyup` event of page up and page down keys
- `moonstone/VirtualGridList` to scroll by item via 5 way key
- `moonstone/VideoPlayer` to read target time when jump by left/right key
- `moonstone/IconButton` to not use `MarqueeDecorator` and `Uppercase`

### Fixed

- `moonstone/VirtualList` and `moonstone/VirtualGridList` to focus the correct item when page up and page down keys are pressed
- `moonstone/VirtualList` to not lose focus when moving out from the first item via 5way when it has disabled items
- `moonstone/Slider` to align tooltip with detached knob
- `moonstone/FormCheckbox` to display correct colors in light skin
- `moonstone/Picker` and `moonstone/RangePicker` to forward `onKeyDown` events when not `joined`
- `moonstone/SelectableItem` to display correct icon width and alignment
- `moonstone/LabeledItem` to always match alignment with the locale
- `moonstone/Scroller` to properly 5-way navigate from scroll buttons
- `moonstone/ExpandableList` to display correct font weight and size for list items
- `moonstone/Divider` to not italicize in non-italic locales
- `moonstone/VideoPlayer` slider knob to follow progress after being selected when seeking
- `moonstone/LabeledItem` to correctly position its icon. This affects all of the `Expandables`, `moonstone/DatePicker` and `moonstone/TimePicker`.
- `moonstone/Panels.Header` and `moonstone/Item` to prevent them from allowing their contents to overflow unexpectedly
- `moonstone/Marquee` to recalculate when vertical scrollbar appears
- `moonstone/SelectableItem` to recalculate marquee when toggled

### Removed

- `moonstone/Input` large-text mode

## [1.6.1] - 2017-08-07

### Changed

- `moonstone/Icon` and `moonstone/IconButton` to no longer fit image source to the icon's boundary

## [1.6.0] - 2017-08-04

### Added

- `moonstone/VideoPlayer` ability to seek when holding down the right and left keys. Sensitivity can be adjusted using throttling options `jumpDelay` and `initialJumpDelay`.
- `moonstone/VideoPlayer` property `no5WayJump` to disable jumping done by 5-way
- `moonstone/VideoPlayer` support for the "More" button to use tooltips
- `moonstone/VideoPlayer` properties `moreButtonLabel` and `moreButtonCloseLabel` to allow customization of the "More" button's tooltip and Aria labels
- `moonstone/VideoPlayer` property `moreButtonDisabled` to disable the "More" button
- `moonstone/Picker` and `moonstone/RangePicker` prop `aria-valuetext` to support reading custom text instead of value
- `moonstone/VideoPlayer` methods `showControls` and `hideControls` to allow external interaction with the player
- `moonstone/Scroller` support for Page Up/Page Down keys in pointer mode when no item has focus

### Changed

- `moonstone/VideoPlayer` to handle play, pause, stop, fast forward and rewind on remote controller
- `moonstone/Marquee` to also start when hovered if `marqueeOnRender` is set

### Fixed

- `moonstone/IconButton` to fit image source within `IconButton`
- `moonstone` icon font sizes for wide icons
- `moonstone/ContextualPopupDecorator` to prefer setting focus to the appropriate popup instead of other underlying controls when using 5-way from the activating control
- `moonstone/Scroller` not scrolled via 5 way when `moonstone/ExpandableList` is opened
- `moonstone/VirtualList` to not let the focus move outside of container even if there are children left when navigating with 5way
- `moonstone/Scroller` and other scrolling components to update disability of paging controls when the scrollbar is set to `visible` and the content becomes shorter
- `moonstone/VideoPlayer` to focus on hover over play/pause button when video is loading
- `moonstone/VideoPlayer` to update and display proper time while moving knob when video is paused
- `moonstone/VideoPlayer` long title overlap issues
- `moonstone/Header` to apply `marqueeOn` prop to `subTitleBelow` and `titleBelow`
- `moonstone/Picker` wheeling in `moonstone/Scroller`
- `moonstone/IncrementSlider` and `moonstone/Picker` to read value changes when selecting buttons

## [1.5.0] - 2017-07-19

### Added

- `moonstone/Slider` and `moonstone/IncrementSlider` prop `aria-valuetext` to support reading custom text instead of value
- `moonstone/TooltipDecorator` property `tooltipProps` to attach props to tooltip component
- `moonstone/Scroller` and `moonstone/VirtualList` ability to scroll via page up and page down keys
- `moonstone/VideoPlayer` tooltip-thumbnail support with the `thumbnailSrc` prop and the `onScrub` callback to fire when the knob moves and a new thumbnail is needed
- `moonstone/VirtualList` ability to navigate via 5way when there are disabled items
- `moonstone/ContextualPopupDecorator` property `popupContainerId` to support configuration of the popup's spotlight container
- `moonstone/ContextualPopupDecorator` property `onOpen` to notify containers when the popup has been opened
- `moonstone/ContextualPopupDecorator` config option `openProp` to support mapping the value of `open` property to the chosen property of wrapped component

### Changed

- `moonstone/ExpandableList` to use 'radio' as the default, and adapt 'single' mode to render as a `moonstone/RadioItem` instead of a `moonstone/CheckboxItem`
- `moonstone/VideoPlayer` to not hide pause icon when it appears
- `moonstone/ContextualPopupDecorator` to set accessibility-related props onto the container node rather than the popup node
- `moonstone/ExpandableItem`, `moonstone/ExpandableList`, `moonstone/ExpandablePicker`, `moonstone/DatePicker`, and `moonstone/TimePicker` to pause spotlight when animating in 5-way mode
- `moonstone/Spinner` to position the text content under the spinner, rather than to the right side
- `moonstone/VideoPlayer` to include hour when announcing the time while scrubbing
- `moonstone/GridListImageItem` to require a `source` prop and not have a default value

### Fixed

- `moonstone/Input` ellipsis to show if placeholder is changed dynamically and is too long
- `moonstone/Marquee` to re-evaluate RTL orientation when its content changes
- `moonstone/VirtualList` to restore focus on short lists
- `moonstone/ExpandableInput` to expand the width of its contained `moonstone/Input`
- `moonstone/Input` support for `dismissOnEnter`
- `moonstone/Input` focus management to prevent stealing focus when programmatically moved elsewhere
- `moonstone/Input` 5-way spot behavior
- `moonstone` international fonts to always be used, even when unsupported font-weights or font-styles are requested
- `moonstone/Panels.Panel` support for selecting components with `.spottable-default` as the default focus target
- `moonstone/Panels` layout in RTL locales
- `moonstone` spottable components to support `onSpotlightDown`, `onSpotlightLeft`, `onSpotlightRight`, and `onSpotlightUp` event property
- `moonstone/VirtualList` losing spotlight when the list is empty
- `moonstone/FormCheckbox` in focused state to have the correct "check" color
- `moonstone/Scroller` and other scrolling components' bug in `navigableFilter` when passed a container id

## [1.4.1] - 2017-07-05

### Changed

- `moonstone/Popup` to only call `onKeyDown` when there is a focused item in the `Popup`
- `moonstone/Scroller`, `moonstone/Picker`, and `moonstone/IncrementSlider` to automatically move focus when the currently focused `moonstone/IconButton` becomes disabled

### Fixed

- `moonstone/ContextualPopupDecorator` close button to account for large text size
- `moonstone/ContextualPopupDecorator` to not spot controls other than its activator when navigating out via 5-way
- `moonstone/Header` to set the value of `marqueeOn` for all types of headers

## [1.4.0] - 2017-06-29

### Deprecated

- `moonstone/Input` prop `noDecorator` is being replaced by `autoFocus` in 2.0.0

### Added

- `moonstone/Scrollbar` property `corner` to add the corner between vertical and horizontal scrollbars
- `moonstone/ScrollThumb` for a thumb of `moonstone/Scrollbar`
- `moonstone/styles/text.less` mixin `.locale-japanese-line-break()` to apply the correct  Japanese language line-break rules for the following multi-line components: `moonstone/BodyText`, `moonstone/Dialog`, `moonstone/Notification`, `moonstone/Popup`, and `moonstone/Tooltip`
- `moonstone/ContextualPopupDecorator` property `popupProps` to attach props to popup component
- `moonstone/VideoPlayer` property `pauseAtEnd` to control forward/backward seeking
- `moonstone/Panels/Header` prop `marqueeOn` to control marquee of header

### Changed

- `moonstone/Panels/Header` to expose its `marqueeOn` prop
- `moonstone/VideoPlayer` to automatically adjust the width of the allocated space for the side components so the media controls have more space to appear on smaller screens
- `moonstone/VideoPlayer` properties `autoCloseTimeout` and `titleHideDelay` default value to `5000`
- `moonstone/VirtualList` to support restoring focus to the last focused item
- `moonstone/Scroller` and other scrolling components to call `onScrollStop` before unmounting if a scroll is in progress
- `moonstone/Scroller` to reveal non-spottable content when navigating out of a scroller

### Fixed

- `moonstone/Dialog` to properly focus via pointer on child components
- `moonstone/VirtualList`, `moonstone/VirtualGridList`, and `moonstone/Scroller` not to be slower when scrolled to the first or the last position by wheeling
- `moonstone` component hold delay time
- `moonstone/VideoPlayer` to show its controls when pressing down the first time
- `moonstone/Panel` autoFocus logic to only focus on initial render
- `moonstone/Input` text colors
- `moonstone/ExpandableInput` to focus its decorator when leaving by 5-way left/right

## [1.3.1] - 2017-06-14

### Fixed

- `moonstone/Picker` support for large text
- `moonstone/Scroller` support for focusing paging controls with the pointer
- `moonstone` CSS rules for unskinned spottable components

## [1.3.0] - 2017-06-12

### Deprecated

- `moonstone/Scroller` props `horizontal` and `vertical`. Deprecated props are replaced with `direction` prop. `horizontal` and `vertical` will be removed in 2.0.0.
- `moonstone/Panel` prop `noAutoFocus` in favor of `autoFocus="none"`

### Added

- `moonstone/Image` support for `children` prop inside images
- `moonstone/Scroller` prop `direction` which replaces `horizontal` and `vertical` props
- `moonstone/VideoPlayer` property `tooltipHideDelay` to hide tooltip with a given amount of time
- `moonstone/VideoPlayer` property `pauseAtEnd` to pause when it reaches either the start or the end of the video
- `moonstone/VideoPlayer` methods `fastForward`, `getMediaState`, `jump`, `pause`, `play`, `rewind`, and `seek` to allow external interaction with the player. See docs for example usage.

### Changed

- `moonstone/Skinnable` to support context and allow it to be added to any component to be individually skinned. This includes a further optimization in skinning which consolidates all color assignments into a single block, so non-color rules aren't unnecessarily duplicated.
- `moonstone/Skinnable` light and dark skin names ("moonstone-light" and "moonstone") to "light" and "dark", respectively
- `moonstone/VideoPlayer` to set play/pause icon to display "play" when rewinding or fast forwarding
- `moonstone/VideoPlayer` to rewind or fast forward when previous command is slow-forward or slow-rewind respectively
- `moonstone/VideoPlayer` to fast forward when previous command is slow-forward and it reaches the last of its play rate
- `moonstone/VideoPlayer` to not play video on reload when `noAutoPlay` is `true`
- `moonstone/VideoPlayer` property `feedbackHideDelay`'s default value to `3000`
- `moonstone/Notification` to break line in characters in ja and zh locale
- `moonstone/Notification` to align texts left in LTR locale and right in RTL locale
- `moonstone/VideoPlayer` to simulate rewind functionality on non-webOS platforms only

### Fixed

- `moonstone/ExpandableItem` to correct the `titleIcon` when using `open` and `disabled`
- `moonstone/GridListImageItem` to center its selection icon on the image instead of the item
- `moonstone/Input` to have correct `Tooltip` position in `RTL`
- `moonstone/SwitchItem` to not unintentionally overflow `Scroller` containers, causing them to jump to the side when focusing
- `moonstone/VideoPlayer` to fast forward properly when video is at paused state
- `moonstone/VideoPlayer` to correctly change sources
- `moonstone/VideoPlayer` to show or hide feedback tooltip properly
- `moonstone/DateTimeDecorator` to work properly with `RadioControllerDecorator`
- `moonstone/Picker` in joined, large text mode so the arrows are properly aligned and sized
- `moonstone/Icon` to reflect the same proportion in relation to its size in large-text mode

## [1.2.0] - 2017-05-17

### Deprecated

- `moonstone/Scroller` and other scrolling components option `indexToFocus` in `scrollTo` method to be removed in 2.0.0

### Added

- `moonstone/Slider` and `moonstone/IncrementSlider` prop `noFill` to support a style without the fill
- `moonstone/Marquee` property `rtl` to set directionality to right-to-left
- `moonstone/VirtualList.GridListImageItem` property `selectionOverlay` to add custom component for selection overlay
- `moonstone/MoonstoneDecorator` property `skin` to let an app choose its skin: "moonstone" and "moonstone-light" are now available
- `moonstone/FormCheckboxItem`
- `moonstone/FormCheckbox`, a standalone checkbox, to support `moonstone/FormCheckboxItem`
- `moonstone/Input` props `invalid` and `invalidMessage` to display a tooltip when input value is invalid
- `moonstone/Scroller` and other scrolling components option `focus` in `scrollTo()` method
- `moonstone/Scroller` and other scrolling components property `spottableScrollbar`
- `moonstone/Icon.IconList` icons: `arrowshrinkleft` and `arrowshrinkright`

### Changed

- `moonstone/Picker` arrow icon for `joined` picker: small when not spotted, hidden when it reaches the end of the picker
- `moonstone/Checkbox` and `moonstone/CheckboxItem` to reflect the latest design
- `moonstone/MoonstoneDecorator/fontGenerator` was refactored to use the browser's FontFace API to dynamically load locale fonts
- `moonstone/VideoPlayer` space allotment on both sides of the playback controls to support 4 buttons; consequently the "more" controls area has shrunk by the same amount
- `moonstone/VideoPlayer` to not disable media button (play/pause)
- `moonstone/Scroller` and other scrolling components so that paging controls are not spottable by default with 5-way
- `moonstone/VideoPlayer`'s more/less button to use updated arrow icon

### Fixed

- `moonstone/MarqueeDecorator` to properly stop marquee on items with `'marqueeOnHover'`
- `moonstone/ExpandableList` to work properly with object-based children
- `moonstone/styles/fonts.less` to restore the Moonstone Icon font to request the local system font by default. Remember to update your webOS build to get the latest version of the font so you don't see empty boxes for your icons.
- `moonstone/Picker` and `moonstone/RangePicker` to now use the correct size from Enyo (60px v.s. 84px) for icon buttons
- `moonstone/Scroller` and other scrolling components to apply ri.scale properly
- `moonstone/Panel` to not cover a `Panels`'s `ApplicationCloseButton` when not using a `Header`
- `moonstone/IncrementSlider` to show tooltip when buttons focused

## [1.1.0] - 2017-04-21

### Deprecated

- `moonstone/ExpandableInput` property `onInputChange`

### Added

- `moonstone/Panels.Panel` prop and `moonstone/MoonstoneDecorator` config option: `noAutoFocus` to support prevention of setting automatic focus after render
- `moonstone/VideoPlayer` props: `backwardIcon`, `forwardIcon`, `jumpBackwardIcon`, `jumpForwardIcon`, `pauseIcon`, and `playIcon` to support icon customization of the player
- `moonstone/VideoPlayer` props `jumpButtonsDisabled` and `rateButtonsDisabled` for disabling the pairs of buttons when it's inappropriate for the playing media
- `moonstone/VideoPlayer` property `playbackRateHash` to support custom playback rates
- `moonstone/VideoPlayer` callback prop `onControlsAvailable` which fires when the players controls show or hide
- `moonstone/Image` support for `onLoad` and `onError` events
- `moonstone/VirtualList.GridListImageItem` prop `placeholder`
- `moonstone/Divider` property `preserveCase` to display text without capitalizing it

### Changed

- `moonstone/Slider` colors and sizing to match the latest designs
- `moonstone/ProgressBar` to position correctly with other components nearby
- `moonstone/Panels` breadcrumb to no longer have a horizontal line above it
- `moonstone/Transition` to measure itself when the CPU is idle
- style for disabled opacity from 0.4 to 0.3
- `moonstone/Button` colors for transparent and translucent background opacity when disabled
- `moonstone/ExpandableInput` property `onInputChange` to fire along with `onChange`. `onInputChange` is deprecated and will be removed in a future update.
- `Moonstone.ttf` font to include new icons
- `moonstone/Icon` to reference additional icons

### Fixed

- `moonstone/Popup` and `moonstone/ContextualPopupDecorator` 5-way navigation behavior
- `moonstone/Input` to not spot its own input decorator on 5-way out
- `moonstone/VideoPlayer` to no longer render its `children` in multiple places
- `moonstone/Button` text color when used on a neutral (light) background in some cases
- `moonstone/Popup` background opacity
- `moonstone/Marquee` to recalculate properly when its contents change
- `moonstone/TimePicker` to display time in correct order
- `moonstone/Scroller` to prefer spotlight navigation to its internal components

## [1.0.0] - 2017-03-31

> NOTE: We have also modified most form components to be usable in a controlled (app manages component
> state) or uncontrolled (Enact manages component state) manner. To put a component into a
> controlled state, pass in `value` (or other appropriate state property such as `selected` or
> `open`) at component creation and then respond to events and update the value as needed. To put a
> component into an uncontrolled state, do not set `value` (or equivalent), at creation. From this
> point on, Enact will manage the state and events will be sent when the state is updated. To
> specify an initial value, use the `defaultValue` (or, `defaultSelected, `defaultOpen, etc.)
> property.  See the documentation for individual components for more information.

### Added

- `moonstone/Button` property `icon` to support a built-in icon next to the text content. The Icon supports everything that `moonstone/Icon` supports, as well as a custom icon.
- `moonstone/MoonstoneDecorator` property `textSize` to resize several components to requested CMR sizes. Simply add `textSize="large"` to your `App` and the new sizes will automatically take effect.

### Changed

- `moonstone/Slider` to use the property `tooltip` instead of `noTooltip`, so the built-in tooltip is not enabled by default
- `moonstone/IncrementSlider` to include tooltip documentation
- `moonstone/ExpandableList` to accept an array of objects as children which are spread onto the generated components
- `moonstone/CheckboxItem` style to match the latest designs, with support for the `moonstone/Checkbox` to be on either the left or the right side by using the `iconPosition` property
- `moonstone/VideoPlayer` to supply every event callback-method with an object representing the VideoPlayer's current state, including: `currentTime`, `duration`, `paused`, `proportionLoaded`, and `proportionPlayed`

### Fixed

- `moonstone/Panels.Panel` behavior for remembering focus on unmount and setting focus after render
- `moonstone/VirtualList.VirtualGridList` showing empty items when items are continuously added dynamically
- `moonstone/Picker` to marquee on focus once again

## [1.0.0-beta.4] - 2017-03-10

### Added

- `moonstone/VirtualList` `indexToFocus` option to `scrollTo` method to focus on item with specified index
- `moonstone/IconButton` and `moonstone/Button` `color` property to add a remote control key color to the button
- `moonstone/Scrollbar` property `disabled` to disable both paging controls when it is true
- `moonstone/VirtualList` parameter `moreInfo` to pass `firstVisibleIndex` and `lastVisibleIndex` when scroll events are firing
- Accessibility support to UI components
- `moonstone/VideoPlayer` property `onUMSMediaInfo` to support the custom webOS “umsmediainfo” event
- `moonstone/Region` component which encourages wrapping components for improved accessibility rather than only preceding the components with a `moonstone/Divider`
- `moonstone/Slider` tooltip. It's enabled by default and comes with options like `noTooltip`, `tooltipAsPercent`, and `tooltipSide`. See the component docs for more details.
- `moonstone/Panels.Panel` property `hideChildren` to defer rendering children
- `moonstone/Spinner` properties `blockClickOn` and `scrim` to block click events behind spinner
- `moonstone/VirtualList` property `clientSize` to specify item dimensions instead of measuring them

### Changed

- `moonstone/VirtualGridImageItem` styles to reduce redundant style code app side
- `moonstone/VirtualList` and `moonstone/VirtualGridList` to add essential CSS for list items automatically
- `moonstone/VirtualList` and `moonstone/VirtualGridList` to not add `data-index` to their item DOM elements directly, but to pass `data-index` as the parameter of their `component` prop like the `key` parameter of their `component` prop
- `moonstone/ExpandableItem` and derivatives to defer focusing the contents until animation completes
- `moonstone/LabeledItem`, `moonstone/ExpandableItem`, `moonstone/ExpandableList` to each support the `node` type in their `label` property. Best used with `ui/Slottable`.

### Fixed

- `moonstone/VirtualList.GridListImageItem` to have proper padding size according to the existence of caption/subcaption
- `moonstone/Scroller` and other scrolling components to display scrollbars with proper size
- `moonstone/VirtualGridList` to not be truncated

### Removed

- `moonstone/Scroller` and other scrolling components property `hideScrollbars` and replaced it with `horizontalScrollbar` and `verticalScrollbar`

## [1.0.0-beta.3] - 2017-02-21

### Added

- `moonstone/VideoPlayer` support for 5-way show/hide of media playback controls
- `moonstone/VideoPlayer` property `feedbackHideDelay`
- `moonstone/Slider` property `onKnobMove` to fire when the knob position changes, independently from the `moonstone/Slider` value
- `moonstone/Slider` properties `active`, `disabled`, `knobStep`, `onActivate`, `onDecrement`, and `onIncrement` as part of enabling 5-way support to `moonstone/Slider`, `moonstone/IncrementSlider` and the media slider for `moonstone/VideoPlayer`
- `moonstone/Slider` now supports `children` which are added to the `Slider`'s knob, and follow it as it moves
- `moonstone/ExpandableInput` properties `iconAfter` and `iconBefore` to display icons after and before the input, respectively
- `moonstone/Dialog` property `preserveCase`, which affects `title` text

### Changed

- `moonstone/IncrementSlider` to change when the buttons are held down
- `moonstone/Marquee` to allow disabled marquees to animate
- `moonstone/Dialog` to marquee `title` and `titleBelow`
- `moonstone/Marquee.MarqueeController` config option `startOnFocus` to `marqueeOnFocus`. `startOnFocus` is deprecated and will be removed in a future update.
- `moonstone/Button`, `moonstone/IconButton`, `moonstone/Item` to not forward `onClick` when `disabled`

### Fixed

- `moonstone/Marquee.MarqueeController` to start marquee on newly registered components when controller has focus and to restart synced marquees after completion
- `moonstone/Scroller` to recalculate when an expandable child opens
- `spotlightDisabled` property support for spottable moonstone components
- `moonstone/Popup` and `moonstone/ContextualPopupDecorator` so that when the popup is closed, spotlight focus returns to the control that had focus prior to the popup opening
- `moonstone/Input` to not get focus when disabled

## [1.0.0-beta.2] - 2017-01-30

### Added

- `moonstone/Panels.Panel` property `showChildren` to support deferring rendering the panel body until animation completes
- `moonstone/MarqueeDecorator` property `invalidateProps` that specifies which props cause the marquee distance to be invalidated
- developer-mode warnings to several components to warn when values are out-of-range
- `moonstone/Divider` property `spacing` which adjusts the amount of empty space above and below the `Divider`. `'normal'`, `'small'`, `'medium'`, `'large'`, and `'none'` are available.
- `moonstone/Picker` when `joined` the ability to be incremented and decremented by arrow keys
- `onSpotlightDisappear` event property support for spottable moonstone components
- `moonstone/VideoPlayer` property `titleHideDelay`

### Changed

- `moonstone/Panels.Panels` and variations to defer rendering the children of contained `Panel` instances until animation completes
- `moonstone/ProgressBar` properties `progress` and `backgroundProgress` to accept a number between 0 and 1
- `moonstone/Slider` and `moonstone/IncrementSlider` property `backgroundPercent` to `backgroundProgress` which now accepts a number between 0 and 1
- `moonstone/Slider` to not ignore `value` prop when it is the same as the previous value
- `moonstone/Picker` component's buttons to reverse their operation such that 'up' selects the previous item and 'down' the next
- `moonstone/Picker` and derivatives may now use numeric width, which represents the amount of characters to use for sizing. `width={4}` represents four characters, `2` for two characters, etc. `width` still accepts the size-name strings.
- `moonstone/Divider` to now behave as a simple horizontal line when no text content is provided
- `moonstone/Scroller` and other scrolling components to not display scrollbar controls by default
- `moonstone/DatePicker` and `moonstone/TimePicker` to emit `onChange` event whenever the value is changed, not just when the component is closed

### Removed

- `moonstone/ProgressBar` properties `min` and `max`

### Fixed

- `moonstone/IncrementSlider` so that the knob is spottable via pointer, and 5-way navigation between the knob and the increment/decrement buttons is functional
- `moonstone/Slider` and `moonstone/IncrementSlider` to not fire `onChange` for value changes from props

## [1.0.0-beta.1] - 2016-12-30

### Added

- `moonstone/VideoPlayer` and `moonstone/TooltipDecorator` components and samples
- `moonstone/Panels.Panels` property `onBack` to support `ui/Cancelable`
- `moonstone/VirtualFlexList` Work-In-Progress component to support variably sized rows or columns
- `moonstone/ExpandableItem` properties `autoClose` and `lockBottom`
- `moonstone/ExpandableList` properties `noAutoClose` and `noLockBottom`
- `moonstone/Picker` property `reverse`
- `moonstone/ContextualPopup` property `noAutoDismiss`
- `moonstone/Dialog` property `scrimType`
- `moonstone/Popup` property `spotlightRestrict`

### Changed

- `moonstone/Panels.Routable` to require a `navigate` configuration property indicating the event callback for back or cancel actions
- `moonstone/MarqueeController` focus/blur handling to start and stop synchronized `moonstone/Marquee` components
- `moonstone/ExpandableList` property `autoClose` to `closeOnSelect` to disambiguate it from the added `autoClose` on 5-way up
- `moonstone/ContextualPopupDecorator.ContextualPopupDecorator` component's `onCloseButtonClick` property to `onClose`
- `moonstone/Dialog` component's `onCloseButtonClicked` property to `onClose`
- `moonstone/Spinner` component's `center` and `middle` properties to a single `centered` property
	that applies both horizontal and vertical centering
- `moonstone/Popup.PopupBase` component's `onCloseButtonClicked` property to `onCloseButtonClick`
- `moonstone/Item.ItemOverlay` component's `autoHide` property to remove the `'no'` option. The same
	effect can be achieved by omitting the property or passing `null`.
- `moonstone/VirtualGridList` to be scrolled by page when navigating with a 5-way direction key
- `moonstone/Scroller`, `moonstone/VirtualList`, `moonstone/VirtualGridList` to no longer respond to mouse down/move/up events
- all Expandables to include a state arrow UI element
- `moonstone/LabeledItem` to support a `titleIcon` property which positions just after the title text
- `moonstone/Button` to include `moonstone/TooltipDecorator`
- `moonstone/Expandable` to support being managed, radio group-style, by a component wrapped with `RadioControllerDecorator` from `ui/RadioDecorator`
- `moonstone/Picker` to animate `moonstone/Marquee` children when any part of the `moonstone/Picker` is focused
- `moonstone/VirtualList` to mute its container instead of disabling it during scroll events
- `moonstone/VirtualList`, `moonstone/VirtualGridList`, and `moonstone/Scroller` to continue scrolling when holding down the paging controls
- `moonstone/VirtualList` to require a `component` prop and not have a default value
- `moonstone/Picker` to continuously change when a button is held down by adding `ui/Holdable`.

### Fixed

- `moonstone/Popup` and `moonstone/ContextualPopup` 5-way navigation behavior using spotlight.
- Bug where a synchronized marquee whose content fit the available space would prevent restarting of the marquees
- `moonstone/Input` to show an ellipsis on the correct side based on the text directionality of the `value` or `placeholder` content.
- `moonstone/VirtualList` and `moonstone/VirtualGridList` to prevent unwanted scrolling when focused with the pointer
- `moonstone/Picker` to remove fingernail when a the pointer is held down, but the pointer is moved off the `joined` picker.
- `moonstone/LabeledItem` to include marquee on both `title` and `label`, and be synchronized

## [1.0.0-alpha.5] - 2016-12-16

No changes.

## [1.0.0-alpha.4] - 2016-12-2

### Added

- `moonstone/Popup`, `moonstone/ContextualPopupDecorator`, `moonstone/Notification`, `moonstone/Dialog` and `moonstone/ExpandableInput` components
- `ItemOverlay` component to `moonstone/Item` module
- `marqueeCentered` prop to `moonstone/MarqueeDecorator` and `moonstone/MarqueeText`
- `placeholder` prop to `moonstone/Image`
- `moonstone/MarqueeController` component to synchronize multiple `moonstone/Marquee` components
- Non-latin locale support to all existing Moonstone components
- Language-specific font support
- `moonstone/IncrementSlider` now accepts customizable increment and decrement icons, as well as `moonstone/Slider` being more responsive to external styling

### Changed

- `moonstone/Input` component's `iconStart` and `iconEnd` properties to be `iconBefore` and `iconAfter`, respectively, for consistency with `moonstone/Item.ItemOverlay` naming
- `moonstone/Icon` and `moonstone/IconButton` so the `children` property supports both font-based icons and images
- the `checked` property to `selected` for consistency across the whole framework. This allows better interoperability when switching between various components.  Affects the following: `CheckboxItem`, `RadioItem`, `SelectableItem`, `Switch`, `SwitchItem`, and `ToggleItem`. Additionally, these now use `moonstone/Item.ItemOverlay` to position and handle their Icons.
- `moonstone/Slider` and `moonstone/IncrementSlider` to be more performant. No changes were made to
	the public API.
- `moonstone/GridListImageItem` so that a placeholder image displays while loading the image, and the caption and subcaption support marqueeing
- `moonstone/MoonstoneDecorator` to add `FloatingLayerDecorator`
- `moonstone/IncrementSlider` in vertical mode looks and works as expected.

### Removed

- LESS mixins that belong in `@enact/ui`, so that only moonstone-specific mixins are contained in
this module. When authoring components and importing mixins, only the local mixins need to be
imported, as they already import the general mixins.
- the `src` property from `moonstone/Icon` and `moonston/IconButton`. Use the support for URLs in
	the `children` property as noted above.
- the `height` property from `moonstone/IncrementSlider` and `moonstone/Slider`

### Fixed

- Joined picker so that it now has correct animation when using the mouse wheel
- Bug in DatePicker/TimePicker that prevented setting of value earlier than 1969

## [1.0.0-alpha.3] - 2016-11-8

### Added

- `moonstone/BodyText`, `moonstone/DatePicker`, `moonstone/DayPicker`, `moonstone/ExpandableItem`, `moonstone/Image`, and `moonstone/TimePicker` components
- `fullBleed` prop to `moonstone/Panels/Header`. When `true`, the header content is indented and the header lines are removed.
- Application close button to `moonstone/Panels`. Fires `onApplicationClose` when clicked. Can be omitted with the `noCloseButton` prop.
- `marqueeDisabled` prop to `moonstone/Picker`
- `padded` prop to `moonstone/RangePicker`
- `forceDirection` prop to `moonstone/Marquee`. Forces the direction of `moonstone/Marquee`. Useful for when `RTL` content cannot be auto detected.

### Changed

- `data` parameter passed to `component` prop of `VirtualList`.
- `moonstone/Expandable` into a submodule of `moonstone/ExpandableItem`
- `ExpandableList` to properly support selection
- `moonstone/Divider`'s `children` property to be optional
- `moonstone/ToggleItem`'s `inline` version to have a `max-width` of `240px`
- `moonstone/Input` to use `<div>` instead of `<label>` for wrapping components. No change to
	functionality, only markup.

### Removed

- `moonstone/ExpandableCheckboxItemGroup` in favor of `ExpandableList`

## [1.0.0-alpha.2] - 2016-10-21

This version includes a lot of refactoring from the previous release. Developers need to switch to the new enact-dev command-line tool.

### Added

- New components and HOCs: `moonstone/Scroller`, `moonstone/VirtualList`, `moonstone/VirtualGridList`, `moonstone/MarqueeText`, `moonstone/Spinner`, `moonstone/ExpandableCheckboxItemGroup`, `moonstone/MarqueeDecorator`
- New options for `ui/Toggleable` HOC
- Marquee support to many components
- Image support to `moonstone/Icon` and `moonstone/IconButton`
- `dismissOnEnter` prop for `moonstone/Input`
- Many more unit tests

### Changed

- Some props for UI state were renamed to have `default` prefix where state was managed by the component. (e.g. `defaultOpen`)

### Fixed

- Many components were fixed, polished, updated and documented
- Inline docs updated to be more consistent and comprehensive<|MERGE_RESOLUTION|>--- conflicted
+++ resolved
@@ -21,15 +21,12 @@
 ### Fixed
 
 - `moonstone/Scroller` and `moonstone/VirtualList` navigation via 5-way from paging controls
-<<<<<<< HEAD
+- `moonstone/MoonstoneDecorator` to optimize localized font loading performance
 - `moonstone/VirtualList.VirtualList` and `moonstone/VirtualList.VirtualGridList` to restore focus properly
-=======
-- `moonstone/MoonstoneDecorator` to optimize localized font loading performance
 
 ### Changed
 
 - `moonstone/IncrementSlider` and `moonstone/Slider` prop `tooltip` to support either a boolean for the default tooltip or an element or component for a custom tooltip
->>>>>>> a118b650
 
 ## [2.0.0-alpha.8] - 2018-04-17
 
