--- conflicted
+++ resolved
@@ -30,11 +30,8 @@
 - `moonstone/ExpandableItem` to correct the `titleIcon` when using `open` and `disabled`
 - `moonstone/GridListImageItem` to center its selection icon on the image instead of the item
 - `moonstone/Input` to have correct `Tooltip` position in `RTL`
-<<<<<<< HEAD
 - `moonstone/VideoPlayer` to fast forward properly when video is at paused state
-=======
 - `moonstone/VideoPlayer` to correctly change sources
->>>>>>> 748b3a81
 - `moonstone/VideoPlayer` to show or hide feedback tooltip properly
 
 ### Removed
