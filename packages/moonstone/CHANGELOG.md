# Change Log

The following is a curated list of changes in the Enact moonstone module, newest changes on the top.

## [unreleased]

### Added

### Changed

### Fixed

- `moonstone/Button` to correctly specify minimum width when in large text mode
- `moonstone/Scroller.Scrollable` to restore last focused index when panel is changed
- `moonstone/VideoPlayer` to display time correctly in RTL locale
- `moonstone/VirtualList` to scroll correctly using page down key with disabled items
- `moonstone/Scrollable` to not cause a script error when scrollbar is not rendered
- `moonstone/Picker` incrementer and decrementer to not change size when focused
<<<<<<< HEAD
- `moonstone/Header` to use a slightly smaller font size for `title` in non-latin locales and a line-height for `titleBelow` and `subTitleBelow` that better meets the needs of tall-glyph languages like Tamil and Thai
=======
- `moonstone/Panels` to prevent user interaction with panel contents during transition
- `moonstone/Slider` and related components to correctly position knob for `detachedKnob` on mouse down and fire value where mouse was positioned on mouse up
- `moonstone/DayPicker` to update day names when changing locale
>>>>>>> 18038932

## [1.12.1] - 2017-11-07

### Fixed

- `moonstone/ExpandableItem` and all other `Expandable` components to now pull down from the top instead of being revealed from the bottom, matching Enyo's design
- `moonstone/VirtualListNative` to scroll properly with page up/down keys if there is an disabled item
- `moonstone/RangePicker` to display negative values correctly in RTL
- `moonstone/Scrollable` to not blur scroll buttons when wheeling
- `moonstone/Scrollbar` to hide scroll thumb immediately without delay after scroll position to be min or max
- `moonstone/Divider` to pass `marqueeOn` prop
- `moonstone/Slider` to fire `onChange` on mouse up and key up
- `moonstone/VideoPlayer` to show knob when pressed
- `moonstone/Header` to layout `titleBelow` and `subTitleBelow` correctly
- `moonstone/Header` to use correct font-weight for `subTitleBelow`
- `moonstone/VirtualList` to restore focus correctly for lists only slightly larger than the viewport

## [1.12.0] - 2017-10-27

### Fixed

- `moonstone/Scrollable` to prevent focusing outside the viewport when pressing a 5-way key during wheeling
- `moonstone/Scroller` to called scrollToBoundary once when focus is moved using holding child item
- `moonstone/VideoPlayer` to apply skin correctly
- `moonstone/Popup` from `last-focused` to `default-element` in `SpotlightContainerDecorator` config
- `moonstone/Panels` to retain focus when back key is pressed on breadcrumb
- `moonstone/Input` to correctly hide VKB when dismissing

## [1.11.0] - 2017-10-24

### Added

- `moonstone/VideoPlayer` properties `seekDisabled` and `onSeekFailed` to disable seek function

### Changed

- `moonstone/ExpandableList` to become `disabled` if there are no children

### Fixed

- `moonstone/Picker` to read out customized accessibility value when picker prop has `joined` and `aria-valuetext`
- `moonstone/Scroller` to apply scroll position on vertical or horizontal Scroller when child gets a focus
- `moonstone/Scroller.Scrollable` to scroll withtout animation when panel is changed
- `moonstone/ContextualPopup` padding to not overlap close button
- `moonstone/Scroller.Scrollable` and `moonstone/Scroller` to change focus via page up/down only when the scrollbar is visible
- `moonstone/Picker` to only increment one value on hold
- `moonstone/ItemOverlay` to remeasure when focused

## [1.10.1] - 2017-10-16

### Fixed

- `moonstone/Scrollable` and `moonstone/Scroller` to scroll via page up/down when focus is inside a Spotlight container
- `moonstone/VirtualList` and `moonstone/VirtualGridList` to scroll by 5-way keys right after wheeling
- `moonstone/VirtualList` not to move focus when a current item and the last item are located at the same line and pressing a page down key
- `moonstone/Slider` knob to follow while dragging for detached knob
- `moonstone/Header` to layout header row correctly in `standard` type
- `moonstone/Input` to not dismiss on-screen keyboard when dragging cursor out of input box
- `moonstone/Header` RTL `line-height` issue
- `moonstone/Panels` to render children on idle
- `moonstone/Scroller.Scrollable` to limit its muted spotlight container scrim to its bounds
- `moonstone/Input` to always forward `onKeyUp` event

## [1.10.0] - 2017-10-09

### Added

- `moonstone/VideoPlayer` support for designating components with `.spottable-default` as the default focus target when pressing 5-way down from the slider
- `moonstone/Slider` property `activateOnFocus` which when enabled, allows 5-way directional key interaction with the `Slider` value without pressing [Enter] first
- `moonstone/VideoPlayer` property `noMiniFeedback` to support controlling the visibility of mini feedback
- `ui/Layout`, which provides a technique for laying-out components on the screen using `Cells`, in rows or columns

### Changed

- `moonstone/Popup` to focus on mount if it’s initially opened and non-animating and to always pass an object to `onHide` and `onShow`
- `moonstone/VideoPlayer` to emit `onScrub` event and provide audio guidance when setting focus to slider

### Fixed

- `moonstone/ExpandableItem` and derivatives to restore focus to the Item if the contents were last focused when closed
- `moonstone/Slider` toggling activated state when holding enter/select key
- `moonstone/TimePicker` picker icons shifting slightly when focusing an adjacent picker
- `moonstone/Icon` so it handles color the same way generic text does, by inheriting from the parent's color. This applies to all instances of `Icon`, `IconButton`, and `Icon` inside `Button`.
- `moonstone/fonts` Museo Sans font to correct "Ti" kerning
- `moonstone/VideoPlayer` to correctly position knob on mouse click
- `moonstone/Panels.Header` to show an ellipsis for long titles with RTL text
- `moonstone/Marquee` to restart when invalidated by a prop change and managed by a `moonstone/Marquee.MarqueeController`
- `spotlight.Spotlight` method `focus()` to verify that the target element matches its container's selector rules prior to setting focus
- `moonstone/Picker` to only change picker values `onWheel` when spotted
- `moonstone/VideoPlayer` to hide descendant floating components (tooltips, contextual popups) when the media controls hide

## [1.9.3] - 2017-10-03

### Added

- `moonstone/Button` property value to `backgroundOpacity` called "lightTranslucent" to better serve colorful image backgrounds behind Buttons. This also affects `moonstone/IconButton` and `moonstone/Panels/ApplicationCloseButton`.
- `moonstone/Panels` property `closeButtonBackgroundOpacity` to support `moonstone/Panels/ApplicationCloseButton`'s `backgroundOpacity` prop

### Changed

- `Moonstone Icons` font file to include the latest designs for several icons
- `moonstone/Panels/ApplicationCloseButton` to expose its `backgroundOpacity` prop

### Fixed

- `moonstone/VirtualList` to apply "position: absolute" inline style to items
- `moonstone/Picker` to increment and decrement normally at the edges of joined picker
- `moonstone/Icon` not to read out image characters
- `moonstone/Scrollable` not to accumulate paging scroll by pressing page up/down in scrollbar
- `moonstone/Icon` to correctly display focused state when using external image
- `moonstone/Button` and `moonstone/IconButton` to be properly visually muted when in a muted container

## [1.9.2] - 2017-09-26

### Fixed

- `moonstone/ExpandableList` preventing updates when its children had changed

## [1.9.1] - 2017-09-25

### Fixed

- `moonstone/ExpandableList` run-time error when using an array of objects as children
- `moonstone/VideoPlayer` blocking pointer events when the controls were hidden

## [1.9.0] - 2017-09-22

### Added

- `moonstone/styles/mixins.less` mixins: `.moon-spotlight-margin()` and `.moon-spotlight-padding()`
- `moonstone/Button` property `noAnimation` to support non-animating pressed visual

### Changed

- `moonstone/TimePicker` to use "AM/PM" instead of "meridiem" for label under meridiem picker
- `moonstone/IconButton` default style to not animate on press. NOTE: This behavior will change back to its previous setting in release 2.0.0.
- `moonstone/Popup` to warn when using `scrimType` `'none'` and `spotlightRestrict` `'self-only'`
- `moonstone/Scroller` to block spotlight during scroll
- `moonstone/ExpandableItem` and derivatives to always pause spotlight before animation

### Fixed

- `moonstone/VirtualGridList` to not move focus to wrong column when scrolled from the bottom by holding the "up" key
- `moonstone/VirtualList` to focus an item properly when moving to a next or previous page
- `moonstone/Scrollable` to move focus toward first or last child when page up or down key is pressed if the number of children is small
- `moonstone/VirtualList` to scroll to preserved index when it exists within dataSize for preserving focus
- `moonstone/Picker` buttons to not change size
- `moonstone/Panel` to move key navigation to application close button on holding the "up" key.
- `moonstone/Picker` to show numbers when changing values rapidly
- `moonstone/Popup` layout in large text mode to show close button correctly
- `moonstone/Picker` from moving scroller when pressing 5-way keys in `joined` Picker
- `moonstone/Input` so it displays all locales the same way, without cutting off the edges of characters
- `moonstone/TooltipDecorator` to hide tooltip when 5-way keys are pressed for disabled components
- `moonstone/Picker` to not tremble in width when changing values while using a numeric width prop value
- `moonstone/Picker` to not overlap values when changing values in `vertical`
- `moonstone/ContextualPopup` pointer mode focus behavior for `spotlightRestrict='self-only'`
- `moonstone/VideoPlayer` to prevent interacting with more components in pointer mode when hidden
- `moonstone/Scroller` to not repaint its entire contents whenever partial content is updated
- `moonstone/Slider` knob positioning after its container is resized
- `moonstone/VideoPlayer` to maintain focus when media controls are hidden
- `moonstone/Scroller` to scroll expandable components into view when opening when pointer has moved elsewhere

## [1.8.0] - 2017-09-07

### Deprecated

- `moonstone/Dialog` property `showDivider`, will be replaced by `noDivider` property in 2.0.0

### Added

- `moonstone/Popup` callback property `onShow` which fires after popup appears for both animating and non-animating popups

### Changed

- `moonstone/Popup` callback property `onHide` to run on both animating and non-animating popups
- `moonstone/VideoPlayer` state `playbackRate` to media events
- `moonstone/VideoPlayer` support for `spotlightDisabled`
- `moonstone/VideoPlayer` thumbnail positioning and style
- `moonstone/VirtualList` to render when dataSize increased or decreased
- `moonstone/Dialog` style
- `moonstone/Popup`, `moonstone/Dialog`, and `moonstone/Notification` to support `node` type for children
- `moonstone/Scroller` to forward `onKeyDown` events

### Fixed

- `moonstone/Scrollable` to enable focus when wheel scroll is stopped
- `moonstone/VirtualList` to show scroll thumb when a preserved item is focused in a Panel
- `moonstone/Scroller` to navigate properly with 5-way when expandable child is opened
- `moonstone/VirtualList` to stop scrolling when focus is moved on an item from paging controls or outside
- `moonstone/VirtualList` to move out with 5-way navigation when the first or the last item is disabled
- `moonstone/IconButton` Tooltip position when disabled
- `moonstone/VideoPlayer` Tooltip time after unhovering
- `moonstone/VirtualList` to not show invisible items
- `moonstone/IconButton` Tooltip position when disabled
- `moonstone/VideoPlayer` to display feedback tooltip correctly when navigating in 5-way
- `moonstone/MarqueeDecorator` to work with synchronized `marqueeOn` `'render'` and hovering as well as `marqueOn` `'hover'` when moving rapidly among synchronized marquees
- `moonstone/Input` aria-label for translation
- `moonstone/Marquee` to recalculate inside `moonstone/Scroller` and `moonstone/SelectableItem` by bypassing `shouldComponentUpdate`
- `moonstone/Picker` to marquee when incrementing and decrementing values with the prop `noAnimation`

## [1.7.0] - 2017-08-23

### Deprecated

- `moonstone/TextSizeDecorator` and it will be replaced by `moonstone/AccessibilityDecorator`
- `moonstone/MarqueeDecorator` property `marqueeCentered` and `moonstone/Marquee` property `centered` will be replaced by `alignment` property in 2.0.0

### Added

- `moonstone/TooltipDecorator` config property to direct tooltip into a property instead of adding to `children`
- `moonstone/VideoPlayer` prop `thumbnailUnavailable` to fade thumbnail
- `moonstone/AccessibilityDecorator` with `highContrast` and `textSize`
- `moonstone/VideoPlayer` high contrast scrim
- `moonstone/MarqueeDecorator`and `moonstone/Marquee` property `alignment` to allow setting  alignment of marquee content

### Changed

- `moonstone/Scrollbar` to disable paging control down button properly at the bottom when a scroller size is a non-integer value
- `moonstone/VirtualList`, `moonstone/VirtualGridList`, and `moonstone/Scroller` to scroll on `keydown` event instead of `keyup` event of page up and page down keys
- `moonstone/VirtualGridList` to scroll by item via 5 way key
- `moonstone/VideoPlayer` to read target time when jump by left/right key
- `moonstone/IconButton` to not use `MarqueeDecorator` and `Uppercase`

### Fixed

- `moonstone/VirtualList` and `moonstone/VirtualGridList` to focus the correct item when page up and page down keys are pressed
- `moonstone/VirtualList` to not lose focus when moving out from the first item via 5way when it has disabled items
- `moonstone/Slider` to align tooltip with detached knob
- `moonstone/FormCheckbox` to display correct colors in light skin
- `moonstone/Picker` and `moonstone/RangePicker` to forward `onKeyDown` events when not `joined`
- `moonstone/SelectableItem` to display correct icon width and alignment
- `moonstone/LabeledItem` to always match alignment with the locale
- `moonstone/Scroller` to properly 5-way navigate from scroll buttons
- `moonstone/ExpandableList` to display correct font weight and size for list items
- `moonstone/Divider` to not italicize in non-italic locales
- `moonstone/VideoPlayer` slider knob to follow progress after being selected when seeking
- `moonstone/LabeledItem` to correctly position its icon. This affects all of the `Expandables`, `moonstone/DatePicker` and `moonstone/TimePicker`.
- `moonstone/Panels.Header` and `moonstone/Item` to prevent them from allowing their contents to overflow unexpectedly
- `moonstone/Marquee` to recalculate when vertical scrollbar appears
- `moonstone/SelectableItem` to recalculate marquee when toggled

### Removed

- `moonstone/Input` large-text mode

## [1.6.1] - 2017-08-07

### Changed

- `moonstone/Icon` and `moonstone/IconButton` to no longer fit image source to the icon's boundary

## [1.6.0] - 2017-08-04

### Added

- `moonstone/VideoPlayer` ability to seek when holding down the right and left keys. Sensitivity can be adjusted using throttling options `jumpDelay` and `initialJumpDelay`.
- `moonstone/VideoPlayer` property `no5WayJump` to disable jumping done by 5-way
- `moonstone/VideoPlayer` support for the "More" button to use tooltips
- `moonstone/VideoPlayer` properties `moreButtonLabel` and `moreButtonCloseLabel` to allow customization of the "More" button's tooltip and Aria labels
- `moonstone/VideoPlayer` property `moreButtonDisabled` to disable the "More" button
- `moonstone/Picker` and `moonstone/RangePicker` prop `aria-valuetext` to support reading custom text instead of value
- `moonstone/VideoPlayer` methods `showControls` and `hideControls` to allow external interaction with the player
- `moonstone/Scroller` support for Page Up/Page Down keys in pointer mode when no item has focus

### Changed

- `moonstone/VideoPlayer` to handle play, pause, stop, fast forward and rewind on remote controller
- `moonstone/Marquee` to also start when hovered if `marqueeOnRender` is set

### Fixed

- `moonstone/IconButton` to fit image source within `IconButton`
- `moonstone` icon font sizes for wide icons
- `moonstone/ContextualPopupDecorator` to prefer setting focus to the appropriate popup instead of other underlying controls when using 5-way from the activating control
- `moonstone/Scroller` not scrolled via 5 way when `moonstone/ExpandableList` is opened
- `moonstone/VirtualList` to not let the focus move outside of container even if there are children left when navigating with 5way
- `moonstone/Scrollable` to update disability of paging controls when the scrollbar is set to `visible` and the content becomes shorter
- `moonstone/VideoPlayer` to focus on hover over play/pause button when video is loading
- `moonstone/VideoPlayer` to update and display proper time while moving knob when video is paused
- `moonstone/VideoPlayer` long title overlap issues
- `moonstone/Header` to apply `marqueeOn` prop to `subTitleBelow` and `titleBelow`
- `moonstone/Picker` wheeling in `moonstone/Scroller`
- `moonstone/IncrementSlider` and `moonstone/Picker` to read value changes when selecting buttons

## [1.5.0] - 2017-07-19

### Added

- `moonstone/Slider` and `moonstone/IncrementSlider` prop `aria-valuetext` to support reading custom text instead of value
- `moonstone/TooltipDecorator` property `tooltipProps` to attach props to tooltip component
- `moonstone/Scroller` and `moonstone/VirtualList` ability to scroll via page up and page down keys
- `moonstone/VideoPlayer` tooltip-thumbnail support with the `thumbnailSrc` prop and the `onScrub` callback to fire when the knob moves and a new thumbnail is needed
- `moonstone/VirtualList` ability to navigate via 5way when there are disabled items
- `moonstone/ContextualPopupDecorator` property `popupContainerId` to support configuration of the popup's spotlight container
- `moonstone/ContextualPopupDecorator` property `onOpen` to notify containers when the popup has been opened
- `moonstone/ContextualPopupDecorator` config option `openProp` to support mapping the value of `open` property to the chosen property of wrapped component

### Changed

- `moonstone/ExpandableList` to use 'radio' as the default, and adapt 'single' mode to render as a `moonstone/RadioItem` instead of a `moonstone/CheckboxItem`
- `moonstone/VideoPlayer` to not hide pause icon when it appears
- `moonstone/ContextualPopupDecorator` to set accessibility-related props onto the container node rather than the popup node
- `moonstone/ExpandableItem`, `moonstone/ExpandableList`, `moonstone/ExpandablePicker`, `moonstone/DatePicker`, and `moonstone/TimePicker` to pause spotlight when animating in 5-way mode
- `moonstone/Spinner` to position the text content under the spinner, rather than to the right side
- `moonstone/VideoPlayer` to include hour when announcing the time while scrubbing
- `moonstone/GridListImageItem` to require a `source` prop and not have a default value

### Fixed

- `moonstone/Input` ellipsis to show if placeholder is changed dynamically and is too long
- `moonstone/Marquee` to re-evaluate RTL orientation when its content changes
- `moonstone/VirtualList` to restore focus on short lists
- `moonstone/ExpandableInput` to expand the width of its contained `moonstone/Input`
- `moonstone/Input` support for `dismissOnEnter`
- `moonstone/Input` focus management to prevent stealing focus when programmatically moved elsewhere
- `moonstone/Input` 5-way spot behavior
- `moonstone` international fonts to always be used, even when unsupported font-weights or font-styles are requested
- `moonstone/Panels.Panel` support for selecting components with `.spottable-default` as the default focus target
- `moonstone/Panels` layout in RTL locales
- `moonstone` spottable components to support `onSpotlightDown`, `onSpotlightLeft`, `onSpotlightRight`, and `onSpotlightUp` event property
- `moonstone/VirtualList` losing spotlight when the list is empty
- `moonstone/FormCheckbox` in focused state to have the correct "check" color
- `moonstone/Scrollable` bug in `navigableFilter` when passed a container id

## [1.4.1] - 2017-07-05

### Changed

- `moonstone/Popup` to only call `onKeyDown` when there is a focused item in the `Popup`
- `moonstone/Scroller`, `moonstone/Picker`, and `moonstone/IncrementSlider` to automatically move focus when the currently focused `moonstone/IconButton` becomes disabled

### Fixed

- `moonstone/ContextualPopupDecorator` close button to account for large text size
- `moonstone/ContextualPopupDecorator` to not spot controls other than its activator when navigating out via 5-way
- `moonstone/Header` to set the value of `marqueeOn` for all types of headers

## [1.4.0] - 2017-06-29

### Deprecated

- `moonstone/Input` prop `noDecorator` is being replaced by `autoFocus` in 2.0.0

### Added

- `moonstone/Scrollbar` property `corner` to add the corner between vertical and horizontal scrollbars
- `moonstone/ScrollThumb` for a thumb of `moonstone/Scrollbar`
- `moonstone/styles/text.less` mixin `.locale-japanese-line-break()` to apply the correct  Japanese language line-break rules for the following multi-line components: `moonstone/BodyText`, `moonstone/Dialog`, `moonstone/Notification`, `moonstone/Popup`, and `moonstone/Tooltip`
- `moonstone/ContextualPopupDecorator` property `popupProps` to attach props to popup component
- `moonstone/VideoPlayer` property `pauseAtEnd` to control forward/backward seeking
- `moonstone/Panels/Header` prop `marqueeOn` to control marquee of header

### Changed

- `moonstone/Panels/Header` to expose its `marqueeOn` prop
- `moonstone/VideoPlayer` to automatically adjust the width of the allocated space for the side components so the media controls have more space to appear on smaller screens
- `moonstone/VideoPlayer` properties `autoCloseTimeout` and `titleHideDelay` default value to `5000`
- `moonstone/VirtualList` to support restoring focus to the last focused item
- `moonstone/Scrollable` to call `onScrollStop` before unmounting if a scroll is in progress
- `moonstone/Scroller` to reveal non-spottable content when navigating out of a scroller

### Fixed

- `moonstone/Dialog` to properly focus via pointer on child components
- `moonstone/VirtualList`, `moonstone/VirtualGridList`, and `moonstone/Scroller` not to be slower when scrolled to the first or the last position by wheeling
- `moonstone` component hold delay time
- `moonstone/VideoPlayer` to show its controls when pressing down the first time
- `moonstone/Panel` autoFocus logic to only focus on initial render
- `moonstone/Input` text colors
- `moonstone/ExpandableInput` to focus its decorator when leaving by 5-way left/right

## [1.3.1] - 2017-06-14

### Fixed

- `moonstone/Picker` support for large text
- `moonstone/Scroller` support for focusing paging controls with the pointer
- `moonstone` CSS rules for unskinned spottable components

## [1.3.0] - 2017-06-12

### Deprecated

- `moonstone/Scroller` props `horizontal` and `vertical`. Deprecated props are replaced with `direction` prop. `horizontal` and `vertical` will be removed in 2.0.0.
- `moonstone/Panel` prop `noAutoFocus` in favor of `autoFocus="none"`

### Added

- `moonstone/Image` support for `children` prop inside images
- `moonstone/Scroller` prop `direction` which replaces `horizontal` and `vertical` props
- `moonstone/VideoPlayer` property `tooltipHideDelay` to hide tooltip with a given amount of time
- `moonstone/VideoPlayer` property `pauseAtEnd` to pause when it reaches either the start or the end of the video
- `moonstone/VideoPlayer` methods `fastForward`, `getMediaState`, `jump`, `pause`, `play`, `rewind`, and `seek` to allow external interaction with the player. See docs for example usage.

### Changed

- `moonstone/Skinnable` to support context and allow it to be added to any component to be individually skinned. This includes a further optimization in skinning which consolidates all color assignments into a single block, so non-color rules aren't unnecessarily duplicated.
- `moonstone/Skinnable` light and dark skin names ("moonstone-light" and "moonstone") to "light" and "dark", respectively
- `moonstone/VideoPlayer` to set play/pause icon to display "play" when rewinding or fast forwarding
- `moonstone/VideoPlayer` to rewind or fast forward when previous command is slow-forward or slow-rewind respectively
- `moonstone/VideoPlayer` to fast forward when previous command is slow-forward and it reaches the last of its play rate
- `moonstone/VideoPlayer` to not play video on reload when `noAutoPlay` is `true`
- `moonstone/VideoPlayer` property `feedbackHideDelay`'s default value to `3000`
- `moonstone/Notification` to break line in characters in ja and zh locale
- `moonstone/Notification` to align texts left in LTR locale and right in RTL locale
- `moonstone/VideoPlayer` to simulate rewind functionality on non-webOS platforms only

### Fixed

- `moonstone/ExpandableItem` to correct the `titleIcon` when using `open` and `disabled`
- `moonstone/GridListImageItem` to center its selection icon on the image instead of the item
- `moonstone/Input` to have correct `Tooltip` position in `RTL`
- `moonstone/SwitchItem` to not unintentionally overflow `Scroller` containers, causing them to jump to the side when focusing
- `moonstone/VideoPlayer` to fast forward properly when video is at paused state
- `moonstone/VideoPlayer` to correctly change sources
- `moonstone/VideoPlayer` to show or hide feedback tooltip properly
- `moonstone/DateTimeDecorator` to work properly with `RadioControllerDecorator`
- `moonstone/Picker` in joined, large text mode so the arrows are properly aligned and sized
- `moonstone/Icon` to reflect the same proportion in relation to its size in large-text mode

## [1.2.0] - 2017-05-17

### Deprecated

- `moonstone/Scroller.Scrollable` option `indexToFocus` in `scrollTo` method to be removed in 2.0.0

### Added

- `moonstone/Slider` and `moonstone/IncrementSlider` prop `noFill` to support a style without the fill
- `moonstone/Marquee` property `rtl` to set directionality to right-to-left
- `moonstone/VirtualList.GridListImageItem` property `selectionOverlay` to add custom component for selection overlay
- `moonstone/MoonstoneDecorator` property `skin` to let an app choose its skin: "moonstone" and "moonstone-light" are now available
- `moonstone/FormCheckboxItem`
- `moonstone/FormCheckbox`, a standalone checkbox, to support `moonstone/FormCheckboxItem`
- `moonstone/Input` props `invalid` and `invalidMessage` to display a tooltip when input value is invalid
- `moonstone/Scroller.Scrollable` option `focus` in `scrollTo()` method
- `moonstone/Scroller.Scrollable` property `spottableScrollbar`
- `moonstone/Icon.IconList` icons: `arrowshrinkleft` and `arrowshrinkright`

### Changed

- `moonstone/Picker` arrow icon for `joined` picker: small when not spotted, hidden when it reaches the end of the picker
- `moonstone/Checkbox` and `moonstone/CheckboxItem` to reflect the latest design
- `moonstone/MoonstoneDecorator/fontGenerator` was refactored to use the browser's FontFace API to dynamically load locale fonts
- `moonstone/VideoPlayer` space allotment on both sides of the playback controls to support 4 buttons; consequently the "more" controls area has shrunk by the same amount
- `moonstone/VideoPlayer` to not disable media button (play/pause)
- `moonstone/Scroller.Scrollable` so that paging controls are not spottable by default with 5-way
- `moonstone/VideoPlayer`'s more/less button to use updated arrow icon

### Fixed

- `moonstone/MarqueeDecorator` to properly stop marquee on items with `'marqueeOnHover'`
- `moonstone/ExpandableList` to work properly with object-based children
- `moonstone/styles/fonts.less` to restore the Moonstone Icon font to request the local system font by default. Remember to update your webOS build to get the latest version of the font so you don't see empty boxes for your icons.
- `moonstone/Picker` and `moonstone/RangePicker` to now use the correct size from Enyo (60px v.s. 84px) for icon buttons
- `moonstone/Scrollable` to apply ri.scale properly
- `moonstone/Panel` to not cover a `Panels`'s `ApplicationCloseButton` when not using a `Header`
- `moonstone/IncrementSlider` to show tooltip when buttons focused

## [1.1.0] - 2017-04-21

### Deprecated

- `moonstone/ExpandableInput` property `onInputChange`

### Added

- `moonstone/Panels.Panel` prop and `moonstone/MoonstoneDecorator` config option: `noAutoFocus` to support prevention of setting automatic focus after render
- `moonstone/VideoPlayer` props: `backwardIcon`, `forwardIcon`, `jumpBackwardIcon`, `jumpForwardIcon`, `pauseIcon`, and `playIcon` to support icon customization of the player
- `moonstone/VideoPlayer` props `jumpButtonsDisabled` and `rateButtonsDisabled` for disabling the pairs of buttons when it's inappropriate for the playing media
- `moonstone/VideoPlayer` property `playbackRateHash` to support custom playback rates
- `moonstone/VideoPlayer` callback prop `onControlsAvailable` which fires when the players controls show or hide
- `moonstone/Image` support for `onLoad` and `onError` events
- `moonstone/VirtualList.GridListImageItem` prop `placeholder`
- `moonstone/Divider` property `preserveCase` to display text without capitalizing it

### Changed

- `moonstone/Slider` colors and sizing to match the latest designs
- `moonstone/ProgressBar` to position correctly with other components nearby
- `moonstone/Panels` breadcrumb to no longer have a horizontal line above it
- `moonstone/Transition` to measure itself when the CPU is idle
- style for disabled opacity from 0.4 to 0.3
- `moonstone/Button` colors for transparent and translucent background opacity when disabled
- `moonstone/ExpandableInput` property `onInputChange` to fire along with `onChange`. `onInputChange` is deprecated and will be removed in a future update.
- `Moonstone.ttf` font to include new icons
- `moonstone/Icon` to reference additional icons

### Fixed

- `moonstone/Popup` and `moonstone/ContextualPopupDecorator` 5-way navigation behavior
- `moonstone/Input` to not spot its own input decorator on 5-way out
- `moonstone/VideoPlayer` to no longer render its `children` in multiple places
- `moonstone/Button` text color when used on a neutral (light) background in some cases
- `moonstone/Popup` background opacity
- `moonstone/Marquee` to recalculate properly when its contents change
- `moonstone/TimePicker` to display time in correct order
- `moonstone/Scroller` to prefer spotlight navigation to its internal components

## [1.0.0] - 2017-03-31

> NOTE: We have also modified most form components to be usable in a controlled (app manages component
> state) or uncontrolled (Enact manages component state) manner. To put a component into a
> controlled state, pass in `value` (or other appropriate state property such as `selected` or
> `open`) at component creation and then respond to events and update the value as needed. To put a
> component into an uncontrolled state, do not set `value` (or equivalent), at creation. From this
> point on, Enact will manage the state and events will be sent when the state is updated. To
> specify an initial value, use the `defaultValue` (or, `defaultSelected, `defaultOpen, etc.)
> property.  See the documentation for individual components for more information.

### Added

- `moonstone/Button` property `icon` to support a built-in icon next to the text content. The Icon supports everything that `moonstone/Icon` supports, as well as a custom icon.
- `moonstone/MoonstoneDecorator` property `textSize` to resize several components to requested CMR sizes. Simply add `textSize="large"` to your `App` and the new sizes will automatically take effect.

### Changed

- `moonstone/Slider` to use the property `tooltip` instead of `noTooltip`, so the built-in tooltip is not enabled by default
- `moonstone/IncrementSlider` to include tooltip documentation
- `moonstone/ExpandableList` to accept an array of objects as children which are spread onto the generated components
- `moonstone/CheckboxItem` style to match the latest designs, with support for the `moonstone/Checkbox` to be on either the left or the right side by using the `iconPosition` property
- `moonstone/VideoPlayer` to supply every event callback-method with an object representing the VideoPlayer's current state, including: `currentTime`, `duration`, `paused`, `proportionLoaded`, and `proportionPlayed`

### Fixed

- `moonstone/Panels.Panel` behavior for remembering focus on unmount and setting focus after render
- `moonstone/VirtualList.VirtualGridList` showing empty items when items are continuously added dynamically
- `moonstone/Picker` to marquee on focus once again

## [1.0.0-beta.4] - 2017-03-10

### Added

- `moonstone/VirtualList` `indexToFocus` option to `scrollTo` method to focus on item with specified index
- `moonstone/IconButton` and `moonstone/Button` `color` property to add a remote control key color to the button
- `moonstone/Scrollbar` property `disabled` to disable both paging controls when it is true
- `moonstone/VirtualList` parameter `moreInfo` to pass `firstVisibleIndex` and `lastVisibleIndex` when scroll events are firing
- Accessibility support to UI components
- `moonstone/VideoPlayer` property `onUMSMediaInfo` to support the custom webOS “umsmediainfo” event
- `moonstone/Region` component which encourages wrapping components for improved accessibility rather than only preceding the components with a `moonstone/Divider`
- `moonstone/Slider` tooltip. It's enabled by default and comes with options like `noTooltip`, `tooltipAsPercent`, and `tooltipSide`. See the component docs for more details.
- `moonstone/Panels.Panel` property `hideChildren` to defer rendering children
- `moonstone/Spinner` properties `blockClickOn` and `scrim` to block click events behind spinner
- `moonstone/VirtualList` property `clientSize` to specify item dimensions instead of measuring them

### Changed

- `moonstone/VirtualGridImageItem` styles to reduce redundant style code app side
- `moonstone/VirtualList` and `moonstone/VirtualGridList` to add essential CSS for list items automatically
- `moonstone/VirtualList` and `moonstone/VirtualGridList` to not add `data-index` to their item DOM elements directly, but to pass `data-index` as the parameter of their `component` prop like the `key` parameter of their `component` prop
- `moonstone/ExpandableItem` and derivatives to defer focusing the contents until animation completes
- `moonstone/LabeledItem`, `moonstone/ExpandableItem`, `moonstone/ExpandableList` to each support the `node` type in their `label` property. Best used with `ui/Slottable`.

### Fixed

- `moonstone/VirtualList.GridListImageItem` to have proper padding size according to the existence of caption/subcaption
- `moonstone/Scrollable` to display scrollbars with proper size
- `moonstone/VirtualGridList` to not be truncated

### Removed

- `moonstone/Scrollable` property `hideScrollbars` and replaced it with `horizontalScrollbar` and `verticalScrollbar`

## [1.0.0-beta.3] - 2017-02-21

### Added

- `moonstone/VideoPlayer` support for 5-way show/hide of media playback controls
- `moonstone/VideoPlayer` property `feedbackHideDelay`
- `moonstone/Slider` property `onKnobMove` to fire when the knob position changes, independently from the `moonstone/Slider` value
- `moonstone/Slider` properties `active`, `disabled`, `knobStep`, `onActivate`, `onDecrement`, and `onIncrement` as part of enabling 5-way support to `moonstone/Slider`, `moonstone/IncrementSlider` and the media slider for `moonstone/VideoPlayer`
- `moonstone/Slider` now supports `children` which are added to the `Slider`'s knob, and follow it as it moves
- `moonstone/ExpandableInput` properties `iconAfter` and `iconBefore` to display icons after and before the input, respectively
- `moonstone/Dialog` property `preserveCase`, which affects `title` text

### Changed

- `moonstone/IncrementSlider` to change when the buttons are held down
- `moonstone/Marquee` to allow disabled marquees to animate
- `moonstone/Dialog` to marquee `title` and `titleBelow`
- `moonstone/Marquee.MarqueeController` config option `startOnFocus` to `marqueeOnFocus`. `startOnFocus` is deprecated and will be removed in a future update.
- `moonstone/Button`, `moonstone/IconButton`, `moonstone/Item` to not forward `onClick` when `disabled`

### Fixed

- `moonstone/Marquee.MarqueeController` to start marquee on newly registered components when controller has focus and to restart synced marquees after completion
- `moonstone/Scroller` to recalculate when an expandable child opens
- `spotlightDisabled` property support for spottable moonstone components
- `moonstone/Popup` and `moonstone/ContextualPopupDecorator` so that when the popup is closed, spotlight focus returns to the control that had focus prior to the popup opening
- `moonstone/Input` to not get focus when disabled

## [1.0.0-beta.2] - 2017-01-30

### Added

- `moonstone/Panels.Panel` property `showChildren` to support deferring rendering the panel body until animation completes
- `moonstone/MarqueeDecorator` property `invalidateProps` that specifies which props cause the marquee distance to be invalidated
- developer-mode warnings to several components to warn when values are out-of-range
- `moonstone/Divider` property `spacing` which adjusts the amount of empty space above and below the `Divider`. `'normal'`, `'small'`, `'medium'`, `'large'`, and `'none'` are available.
- `moonstone/Picker` when `joined` the ability to be incremented and decremented by arrow keys
- `onSpotlightDisappear` event property support for spottable moonstone components
- `moonstone/VideoPlayer` property `titleHideDelay`

### Changed

- `moonstone/Panels.Panels` and variations to defer rendering the children of contained `Panel` instances until animation completes
- `moonstone/ProgressBar` properties `progress` and `backgroundProgress` to accept a number between 0 and 1
- `moonstone/Slider` and `moonstone/IncrementSlider` property `backgroundPercent` to `backgroundProgress` which now accepts a number between 0 and 1
- `moonstone/Slider` to not ignore `value` prop when it is the same as the previous value
- `moonstone/Picker` component's buttons to reverse their operation such that 'up' selects the previous item and 'down' the next
- `moonstone/Picker` and derivatives may now use numeric width, which represents the amount of characters to use for sizing. `width={4}` represents four characters, `2` for two characters, etc. `width` still accepts the size-name strings.
- `moonstone/Divider` to now behave as a simple horizontal line when no text content is provided
- `moonstone/Scrollable` to not display scrollbar controls by default
- `moonstone/DatePicker` and `moonstone/TimePicker` to emit `onChange` event whenever the value is changed, not just when the component is closed

### Removed

- `moonstone/ProgressBar` properties `min` and `max`

### Fixed

- `moonstone/IncrementSlider` so that the knob is spottable via pointer, and 5-way navigation between the knob and the increment/decrement buttons is functional
- `moonstone/Slider` and `moonstone/IncrementSlider` to not fire `onChange` for value changes from props

## [1.0.0-beta.1] - 2016-12-30

### Added

- `moonstone/VideoPlayer` and `moonstone/TooltipDecorator` components and samples
- `moonstone/Panels.Panels` property `onBack` to support `ui/Cancelable`
- `moonstone/VirtualFlexList` Work-In-Progress component to support variably sized rows or columns
- `moonstone/ExpandableItem` properties `autoClose` and `lockBottom`
- `moonstone/ExpandableList` properties `noAutoClose` and `noLockBottom`
- `moonstone/Picker` property `reverse`
- `moonstone/ContextualPopup` property `noAutoDismiss`
- `moonstone/Dialog` property `scrimType`
- `moonstone/Popup` property `spotlightRestrict`

### Changed

- `moonstone/Panels.Routable` to require a `navigate` configuration property indicating the event callback for back or cancel actions
- `moonstone/MarqueeController` focus/blur handling to start and stop synchronized `moonstone/Marquee` components
- `moonstone/ExpandableList` property `autoClose` to `closeOnSelect` to disambiguate it from the added `autoClose` on 5-way up
- `moonstone/ContextualPopupDecorator.ContextualPopupDecorator` component's `onCloseButtonClick` property to `onClose`
- `moonstone/Dialog` component's `onCloseButtonClicked` property to `onClose`
- `moonstone/Spinner` component's `center` and `middle` properties to a single `centered` property
	that applies both horizontal and vertical centering
- `moonstone/Popup.PopupBase` component's `onCloseButtonClicked` property to `onCloseButtonClick`
- `moonstone/Item.ItemOverlay` component's `autoHide` property to remove the `'no'` option. The same
	effect can be achieved by omitting the property or passing `null`.
- `moonstone/VirtualGridList` to be scrolled by page when navigating with a 5-way direction key
- `moonstone/Scroller`, `moonstone/VirtualList`, `moonstone/VirtualGridList`, and `moonstone/Scrollable` to no longer respond to mouse down/move/up events
- all Expandables to include a state arrow UI element
- `moonstone/LabeledItem` to support a `titleIcon` property which positions just after the title text
- `moonstone/Button` to include `moonstone/TooltipDecorator`
- `moonstone/Expandable` to support being managed, radio group-style, by a component wrapped with `RadioControllerDecorator` from `ui/RadioDecorator`
- `moonstone/Picker` to animate `moonstone/Marquee` children when any part of the `moonstone/Picker` is focused
- `moonstone/VirtualList` to mute its container instead of disabling it during scroll events
- `moonstone/VirtualList`, `moonstone/VirtualGridList`, and `moonstone/Scroller` to continue scrolling when holding down the paging controls
- `moonstone/VirtualList` to require a `component` prop and not have a default value
- `moonstone/Picker` to continuously change when a button is held down by adding `ui/Holdable`.

### Fixed

- `moonstone/Popup` and `moonstone/ContextualPopup` 5-way navigation behavior using spotlight.
- Bug where a synchronized marquee whose content fit the available space would prevent restarting of the marquees
- `moonstone/Input` to show an ellipsis on the correct side based on the text directionality of the `value` or `placeholder` content.
- `moonstone/VirtualList` and `moonstone/VirtualGridList` to prevent unwanted scrolling when focused with the pointer
- `moonstone/Picker` to remove fingernail when a the pointer is held down, but the pointer is moved off the `joined` picker.
- `moonstone/LabeledItem` to include marquee on both `title` and `label`, and be synchronized

## [1.0.0-alpha.5] - 2016-12-16

No changes.

## [1.0.0-alpha.4] - 2016-12-2

### Added

- `moonstone/Popup`, `moonstone/ContextualPopupDecorator`, `moonstone/Notification`, `moonstone/Dialog` and `moonstone/ExpandableInput` components
- `ItemOverlay` component to `moonstone/Item` module
- `marqueeCentered` prop to `moonstone/MarqueeDecorator` and `moonstone/MarqueeText`
- `placeholder` prop to `moonstone/Image`
- `moonstone/MarqueeController` component to synchronize multiple `moonstone/Marquee` components
- Non-latin locale support to all existing Moonstone components
- Language-specific font support
- `moonstone/IncrementSlider` now accepts customizable increment and decrement icons, as well as `moonstone/Slider` being more responsive to external styling

### Changed

- `moonstone/Input` component's `iconStart` and `iconEnd` properties to be `iconBefore` and `iconAfter`, respectively, for consistency with `moonstone/Item.ItemOverlay` naming
- `moonstone/Icon` and `moonstone/IconButton` so the `children` property supports both font-based icons and images
- the `checked` property to `selected` for consistency across the whole framework. This allows better interoperability when switching between various components.  Affects the following: `CheckboxItem`, `RadioItem`, `SelectableItem`, `Switch`, `SwitchItem`, and `ToggleItem`. Additionally, these now use `moonstone/Item.ItemOverlay` to position and handle their Icons.
- `moonstone/Slider` and `moonstone/IncrementSlider` to be more performant. No changes were made to
	the public API.
- `moonstone/GridListImageItem` so that a placeholder image displays while loading the image, and the caption and subcaption support marqueeing
- `moonstone/MoonstoneDecorator` to add `FloatingLayerDecorator`
- `moonstone/IncrementSlider` in vertical mode looks and works as expected.

### Removed

- LESS mixins that belong in `@enact/ui`, so that only moonstone-specific mixins are contained in
this module. When authoring components and importing mixins, only the local mixins need to be
imported, as they already import the general mixins.
- the `src` property from `moonstone/Icon` and `moonston/IconButton`. Use the support for URLs in
	the `children` property as noted above.
- the `height` property from `moonstone/IncrementSlider` and `moonstone/Slider`

### Fixed

- Joined picker so that it now has correct animation when using the mouse wheel
- Bug in DatePicker/TimePicker that prevented setting of value earlier than 1969

## [1.0.0-alpha.3] - 2016-11-8

### Added

- `moonstone/BodyText`, `moonstone/DatePicker`, `moonstone/DayPicker`, `moonstone/ExpandableItem`, `moonstone/Image`, and `moonstone/TimePicker` components
- `fullBleed` prop to `moonstone/Panels/Header`. When `true`, the header content is indented and the header lines are removed.
- Application close button to `moonstone/Panels`. Fires `onApplicationClose` when clicked. Can be omitted with the `noCloseButton` prop.
- `marqueeDisabled` prop to `moonstone/Picker`
- `padded` prop to `moonstone/RangePicker`
- `forceDirection` prop to `moonstone/Marquee`. Forces the direction of `moonstone/Marquee`. Useful for when `RTL` content cannot be auto detected.

### Changed

- `data` parameter passed to `component` prop of `VirtualList`.
- `moonstone/Expandable` into a submodule of `moonstone/ExpandableItem`
- `ExpandableList` to properly support selection
- `moonstone/Divider`'s `children` property to be optional
- `moonstone/ToggleItem`'s `inline` version to have a `max-width` of `240px`
- `moonstone/Input` to use `<div>` instead of `<label>` for wrapping components. No change to
	functionality, only markup.

### Removed

- `moonstone/ExpandableCheckboxItemGroup` in favor of `ExpandableList`

## [1.0.0-alpha.2] - 2016-10-21

This version includes a lot of refactoring from the previous release. Developers need to switch to the new enact-dev command-line tool.

### Added

- New components and HOCs: `moonstone/Scroller`, `moonstone/VirtualList`, `moonstone/VirtualGridList`, `moonstone/Scrollable`, `moonstone/MarqueeText`, `moonstone/Spinner`, `moonstone/ExpandableCheckboxItemGroup`, `moonstone/MarqueeDecorator`
- New options for `ui/Toggleable` HOC
- Marquee support to many components
- Image support to `moonstone/Icon` and `moonstone/IconButton`
- `dismissOnEnter` prop for `moonstone/Input`
- Many more unit tests

### Changed

- Some props for UI state were renamed to have `default` prefix where state was managed by the component. (e.g. `defaultOpen`)

### Fixed

- Many components were fixed, polished, updated and documented
- Inline docs updated to be more consistent and comprehensive<|MERGE_RESOLUTION|>--- conflicted
+++ resolved
@@ -16,13 +16,10 @@
 - `moonstone/VirtualList` to scroll correctly using page down key with disabled items
 - `moonstone/Scrollable` to not cause a script error when scrollbar is not rendered
 - `moonstone/Picker` incrementer and decrementer to not change size when focused
-<<<<<<< HEAD
 - `moonstone/Header` to use a slightly smaller font size for `title` in non-latin locales and a line-height for `titleBelow` and `subTitleBelow` that better meets the needs of tall-glyph languages like Tamil and Thai
-=======
 - `moonstone/Panels` to prevent user interaction with panel contents during transition
 - `moonstone/Slider` and related components to correctly position knob for `detachedKnob` on mouse down and fire value where mouse was positioned on mouse up
 - `moonstone/DayPicker` to update day names when changing locale
->>>>>>> 18038932
 
 ## [1.12.1] - 2017-11-07
 
