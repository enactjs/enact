# Change Log

The following is a curated list of changes in the Enact moonstone module, newest changes on the top.

## [unreleased]

### Deprecated

### Added

- `moonstone/VideoPlayer` support for the "More" button to use tooltips
- `moonstone/VideoPlayer` properties `moreButtonLabel` and `moreButtonCloseLabel` to allow customization of the "More" button's tooltip and Aria labels
- `moonstone/VideoPlayer` property `moreButtonDisabled` to disable the "More" button

### Changed

- `moonstone/VideoPlayer` to handle play, pause, stop, fast forward and rewind on remote controller
<<<<<<< HEAD
- `moonstone/Picker` to mount scroll event listener natively and stop event propagation
=======
- `moonstone/Marquee` to also start when hovered if `marqueeOnRender` is set
>>>>>>> 8e98fb35

### Fixed

- `moonstone/IconButton` to fit image source within `IconButton`
- `moonstone` icon font sizes for wide icons
- `moonstone/ContextualPopupDecorator` to prefer setting focus to the appropriate popup instead of other underlying controls when using 5-way from the activating control
- `moonstone/Scroller` not scrolled via 5 way when `moonstone/ExpandableList` is opened
- `moonstone/VirtualList` not to let the focus move outside of container even if there are children left when navigating with 5way
- `moonstone/Scrollable` to update disability of paging controls when the scrollbar is set to `visible` and the content becomes shorter
- `moonstone/VideoPlayer` to focus on hover over play/pause button when video is loading
- `moonstone/VideoPlayer` to update and display proper time while moving knob when video is paused
- `moonstone/VideoPlayer` long title overlap issues
- `moonstone/Header` to apply `marqueeOn` prop to `subTitleBelow` and `titleBelow`

## [1.5.0] - 2017-07-19

### Added

- `moonstone/Slider` and `moonstone/IncrementSlider` prop `aria-valuetext` to support reading custom text instead of value
- `moonstone/TooltipDecorator` property `tooltipProps` to attach props to tooltip component
- `moonstone/Scroller` and `moonstone/VirtualList` ability to scroll via page up and page down keys
- `moonstone/VideoPlayer` tooltip-thumbnail support with the `thumbnailSrc` prop and the `onScrub` callback to fire when the knob moves and a new thumbnail is needed
- `moonstone/VirtualList` ability to navigate via 5way when there are disabled items
- `moonstone/ContextualPopupDecorator` property `popupContainerId` to support configuration of the popup's spotlight container
- `moonstone/ContextualPopupDecorator` property `onOpen` to notify containers when the popup has been opened
- `moonstone/ContextualPopupDecorator` config option `openProp` to support mapping the value of `open` property to the chosen property of wrapped component

### Changed

- `moonstone/ExpandableList` to use 'radio' as the default, and adapt 'single' mode to render as a `moonstone/RadioItem` instead of a `moonstone/CheckboxItem`
- `moonstone/VideoPlayer` not to hide pause icon when it appears
- `moonstone/ContextualPopupDecorator` to set accessibility-related props onto the container node rather than the popup node
- `moonstone/ExpandableItem`, `moonstone/ExpandableList`, `moonstone/ExpandablePicker`, `moonstone/DatePicker`, and `moonstone/TimePicker` to pause spotlight when animating in 5-way mode
- `moonstone/Spinner` to position the text content under the spinner, rather than to the right side
- `moonstone/VideoPlayer` to include hour when announcing the time while scrubbing
- `moonstone/GridListImageItem` to require a `source` prop and not have a default value

### Fixed

- `moonstone/Input` ellipsis to show if placeholder is changed dynamically and is too long
- `moonstone/Marquee` to re-evaluate RTL orientation when its content changes
- `moonstone/VirtualList` to restore focus on short lists
- `moonstone/ExpandableInput` to expand the width of its contained `moonstone/Input`
- `moonstone/Input` support for `dismissOnEnter`
- `moonstone/Input` focus management to prevent stealing focus when programmatically moved elsewhere
- `moonstone/Input` 5-way spot behavior
- `moonstone` international fonts to always be used, even when unsupported font-weights or font-styles are requested
- `moonstone/Panels.Panel` support for selecting components with `.spottable-default` as the default focus target
- `moonstone/Panels` layout in RTL locales
- `moonstone` spottable components to support `onSpotlightDown`, `onSpotlightLeft`, `onSpotlightRight`, and `onSpotlightUp` event property
- `moonstone/VirtualList` losing spotlight when the list is empty
- `moonstone/FormCheckbox` in focused state to have the correct "check" color
- `moonstone/Scrollable` bug in `navigableFilter` when passed a container id

## [1.4.1] - 2017-07-05

### Changed

- `moonstone/Popup` to only call `onKeyDown` when there is a focused item in the `Popup`
- `moonstone/Scroller`, `moonstone/Picker`, and `moonstone/IncrementSlider` to automatically move focus when the currently focused `moonstone/IconButton` becomes disabled

### Fixed

- `moonstone/ContextualPopupDecorator` close button to account for large text size
- `moonstone/ContextualPopupDecorator` to not spot controls other than its activator when navigating out via 5-way
- `moonstone/Header` to set the value of `marqueeOn` for all types of headers

## [1.4.0] - 2017-06-29

### Deprecated

- `moonstone/Input` prop `noDecorator` is being replaced by `autoFocus` in 2.0.0

### Added

- `moonstone/Scrollbar` property `corner` to add the corner between vertical and horizontal scrollbars
- `moonstone/ScrollThumb` for a thumb of `moonstone/Scrollbar`
- `moonstone/styles/text.less` mixin `.locale-japanese-line-break()` to apply the correct  Japanese language line-break rules for the following multi-line components: `moonstone/BodyText`, `moonstone/Dialog`, `moonstone/Notification`, `moonstone/Popup`, and `moonstone/Tooltip`
- `moonstone/ContextualPopupDecorator` property `popupProps` to attach props to popup component
- `moonstone/VideoPlayer` property `pauseAtEnd` to control forward/backward seeking
- `moonstone/Panels/Header` prop `marqueeOn` to control marquee of header

### Changed

- `moonstone/Panels/Header` to expose its `marqueeOn` prop
- `moonstone/VideoPlayer` to automatically adjust the width of the allocated space for the side components so the media controls have more space to appear on smaller screens
- `moonstone/VideoPlayer` properties `autoCloseTimeout` and `titleHideDelay` default value to `5000`
- `moonstone/VirtualList` to support restoring focus to the last focused item
- `moonstone/Scrollable` to call `onScrollStop` before unmounting if a scroll is in progress
- `moonstone/Scroller` to reveal non-spottable content when navigating out of a scroller

### Fixed

- `moonstone/Dialog` to properly focus via pointer on child components
- `moonstone/VirtualList`, `moonstone/VirtualGridList`, and `moonstone/Scroller` not to be slower when scrolled to the first or the last position by wheeling
- `moonstone` component hold delay time
- `moonstone/VideoPlayer` to show its controls when pressing down the first time
- `moonstone/Panel` autoFocus logic to only focus on initial render
- `moonstone/Input` text colors
- `moonstone/ExpandableInput` to focus its decorator when leaving by 5-way left/right

## [1.3.1] - 2017-06-14

### Fixed

- `moonstone/Picker` support for large text
- `moonstone/Scroller` support for focusing paging controls with the pointer
- `moonstone` CSS rules for unskinned spottable components

## [1.3.0] - 2017-06-12

### Deprecated

- `moonstone/Scroller` props `horizontal` and `vertical`. Deprecated props are replaced with `direction` prop. `horizontal` and `vertical` will be removed in 2.0.0.
- `moonstone/Panel` prop `noAutoFocus` in favor of `autoFocus="none"`

### Added

- `moonstone/Image` support for `children` prop inside images
- `moonstone/Scroller` prop `direction` which replaces `horizontal` and `vertical` props
- `moonstone/VideoPlayer` property `tooltipHideDelay` to hide tooltip with a given amount of time
- `moonstone/VideoPlayer` property `pauseAtEnd` to pause when it reaches either the start or the end of the video
- `moonstone/VideoPlayer` methods `fastForward`, `getMediaState`, `jump`, `pause`, `play`, `rewind`, and `seek` to allow external interaction with the player. See docs for example usage.

### Changed

- `moonstone/Skinnable` to support context and allow it to be added to any component to be individually skinned. This includes a further optimization in skinning which consolidates all color assignments into a single block, so non-color rules aren't unnecessarily duplicated.
- `moonstone/Skinnable` light and dark skin names ("moonstone-light" and "moonstone") to "light" and "dark", respectively
- `moonstone/VideoPlayer` to set play/pause icon to display "play" when rewinding or fast forwarding
- `moonstone/VideoPlayer` to rewind or fast forward when previous command is slow-forward or slow-rewind respectively
- `moonstone/VideoPlayer` to fast forward when previous command is slow-forward and it reaches the last of its play rate
- `moonstone/VideoPlayer` to not play video on reload when `noAutoPlay` is `true`
- `moonstone/VideoPlayer` property `feedbackHideDelay`'s default value to `3000`
- `moonstone/Notification` to break line in characters in ja and zh locale
- `moonstone/Notification` to align texts left in LTR locale and right in RTL locale
- `moonstone/VideoPlayer` to simulate rewind functionality on non-webOS platforms only

### Fixed

- `moonstone/ExpandableItem` to correct the `titleIcon` when using `open` and `disabled`
- `moonstone/GridListImageItem` to center its selection icon on the image instead of the item
- `moonstone/Input` to have correct `Tooltip` position in `RTL`
- `moonstone/SwitchItem` to not unintentionally overflow `Scroller` containers, causing them to jump to the side when focusing
- `moonstone/VideoPlayer` to fast forward properly when video is at paused state
- `moonstone/VideoPlayer` to correctly change sources
- `moonstone/VideoPlayer` to show or hide feedback tooltip properly
- `moonstone/DateTimeDecorator` to work properly with `RadioControllerDecorator`
- `moonstone/Picker` in joined, large text mode so the arrows are properly aligned and sized
- `moonstone/Icon` to reflect the same proportion in relation to its size in large-text mode

## [1.2.0] - 2017-05-17

### Deprecated

- `moonstone/Scroller.Scrollable` option `indexToFocus` in `scrollTo` method to be removed in 2.0.0

### Added

- `moonstone/Slider` and `moonstone/IncrementSlider` prop `noFill` to support a style without the fill
- `moonstone/Marquee` property `rtl` to set directionality to right-to-left
- `moonstone/VirtualList.GridListImageItem` property `selectionOverlay` to add custom component for selection overlay
- `moonstone/MoonstoneDecorator` property `skin` to let an app choose its skin: "moonstone" and "moonstone-light" are now available
- `moonstone/FormCheckboxItem`
- `moonstone/FormCheckbox`, a standalone checkbox, to support `moonstone/FormCheckboxItem`
- `moonstone/Input` props `invalid` and `invalidMessage` to display a tooltip when input value is invalid
- `moonstone/Scroller.Scrollable` option `focus` in `scrollTo()` method
- `moonstone/Scroller.Scrollable` property `spottableScrollbar`
- `moonstone/Icon.IconList` icons: `arrowshrinkleft` and `arrowshrinkright`

### Changed

- `moonstone/Picker` arrow icon for `joined` picker: small when not spotted, hidden when it reaches the end of the picker
- `moonstone/Checkbox` and `moonstone/CheckboxItem` to reflect the latest design
- `moonstone/MoonstoneDecorator/fontGenerator` was refactored to use the browser's FontFace API to dynamically load locale fonts
- `moonstone/VideoPlayer` space allotment on both sides of the playback controls to support 4 buttons; consequently the "more" controls area has shrunk by the same amount
- `moonstone/VideoPlayer` to not disable media button (play/pause)
- `moonstone/Scroller.Scrollable` so that paging controls are not spottable by default with 5-way
- `moonstone/VideoPlayer`'s more/less button to use updated arrow icon

### Fixed

- `moonstone/MarqueeDecorator` to properly stop marquee on items with `'marqueeOnHover'`
- `moonstone/ExpandableList` to work properly with object-based children
- `moonstone/styles/fonts.less` to restore the Moonstone Icon font to request the local system font by default. Remember to update your webOS build to get the latest version of the font so you don't see empty boxes for your icons.
- `moonstone/Picker` and `moonstone/RangePicker` to now use the correct size from Enyo (60px v.s. 84px) for icon buttons
- `moonstone/Scrollable` to apply ri.scale properly
- `moonstone/Panel` to not cover a `Panels`'s `ApplicationCloseButton` when not using a `Header`
- `moonstone/IncrementSlider` to show tooltip when buttons focused

## [1.1.0] - 2017-04-21

### Deprecated

- `moonstone/ExpandableInput` property `onInputChange`

### Added

- `moonstone/Panels.Panel` prop and `moonstone/MoonstoneDecorator` config option: `noAutoFocus` to support prevention of setting automatic focus after render
- `moonstone/VideoPlayer` props: `backwardIcon`, `forwardIcon`, `jumpBackwardIcon`, `jumpForwardIcon`, `pauseIcon`, and `playIcon` to support icon customization of the player
- `moonstone/VideoPlayer` props `jumpButtonsDisabled` and `rateButtonsDisabled` for disabling the pairs of buttons when it's inappropriate for the playing media
- `moonstone/VideoPlayer` property `playbackRateHash` to support custom playback rates
- `moonstone/VideoPlayer` callback prop `onControlsAvailable` which fires when the players controls show or hide
- `moonstone/Image` support for `onLoad` and `onError` events
- `moonstone/VirtualList.GridListImageItem` prop `placeholder`
- `moonstone/Divider` property `preserveCase` to display text without capitalizing it

### Changed

- `moonstone/Slider` colors and sizing to match the latest designs
- `moonstone/ProgressBar` to position correctly with other components nearby
- `moonstone/Panels` breadcrumb to no longer have a horizontal line above it
- `moonstone/Transition` to measure itself when the CPU is idle
- style for disabled opacity from 0.4 to 0.3
- `moonstone/Button` colors for transparent and translucent background opacity when disabled
- `moonstone/ExpandableInput` property `onInputChange` to fire along with `onChange`. `onInputChange` is deprecated and will be removed in a future update.
- `Moonstone.ttf` font to include new icons
- `moonstone/Icon` to reference additional icons

### Fixed

- `moonstone/Popup` and `moonstone/ContextualPopupDecorator` 5-way navigation behavior
- `moonstone/Input` to not spot its own input decorator on 5-way out
- `moonstone/VideoPlayer` to no longer render its `children` in multiple places
- `moonstone/Button` text color when used on a neutral (light) background in some cases
- `moonstone/Popup` background opacity
- `moonstone/Marquee` to recalculate properly when its contents change
- `moonstone/TimePicker` to display time in correct order
- `moonstone/Scroller` to prefer spotlight navigation to its internal components

## [1.0.0] - 2017-03-31

> NOTE: We have also modified most form components to be usable in a controlled (app manages component
> state) or uncontrolled (Enact manages component state) manner. To put a component into a
> controlled state, pass in `value` (or other appropriate state property such as `selected` or
> `open`) at component creation and then respond to events and update the value as needed. To put a
> component into an uncontrolled state, do not set `value` (or equivalent), at creation. From this
> point on, Enact will manage the state and events will be sent when the state is updated. To
> specify an initial value, use the `defaultValue` (or, `defaultSelected, `defaultOpen, etc.)
> property.  See the documentation for individual components for more information.

### Added

- `moonstone/Button` property `icon` to support a built-in icon next to the text content. The Icon supports everything that `moonstone/Icon` supports, as well as a custom icon.
- `moonstone/MoonstoneDecorator` property `textSize` to resize several components to requested CMR sizes. Simply add `textSize="large"` to your `App` and the new sizes will automatically take effect.

### Changed

- `moonstone/Slider` to use the property `tooltip` instead of `noTooltip`, so the built-in tooltip is not enabled by default
- `moonstone/IncrementSlider` to include tooltip documentation
- `moonstone/ExpandableList` to accept an array of objects as children which are spread onto the generated components
- `moonstone/CheckboxItem` style to match the latest designs, with support for the `moonstone/Checkbox` to be on either the left or the right side by using the `iconPosition` property
- `moonstone/VideoPlayer` to supply every event callback-method with an object representing the VideoPlayer's current state, including: `currentTime`, `duration`, `paused`, `proportionLoaded`, and `proportionPlayed`

### Fixed

- `moonstone/Panels.Panel` behavior for remembering focus on unmount and setting focus after render
- `moonstone/VirtualList.VirtualGridList` showing empty items when items are continuously added dynamically
- `moonstone/Picker` to marquee on focus once again

## [1.0.0-beta.4] - 2017-03-10

### Added

- `moonstone/VirtualList` `indexToFocus` option to `scrollTo` method to focus on item with specified index
- `moonstone/IconButton` and `moonstone/Button` `color` property to add a remote control key color to the button
- `moonstone/Scrollbar` property `disabled` to disable both paging controls when it is true
- `moonstone/VirtualList` parameter `moreInfo` to pass `firstVisibleIndex` and `lastVisibleIndex` when scroll events are firing
- Accessibility support to UI components
- `moonstone/VideoPlayer` property `onUMSMediaInfo` to support the custom webOS “umsmediainfo” event
- `moonstone/Region` component which encourages wrapping components for improved accessibility rather than only preceding the components with a `moonstone/Divider`
- `moonstone/Slider` tooltip. It's enabled by default and comes with options like `noTooltip`, `tooltipAsPercent`, and `tooltipSide`. See the component docs for more details.
- `moonstone/Panels.Panel` property `hideChildren` to defer rendering children
- `moonstone/Spinner` properties `blockClickOn` and `scrim` to block click events behind spinner
- `moonstone/VirtualList` property `clientSize` to specify item dimensions instead of measuring them

### Changed

- `moonstone/VirtualGridImageItem` styles to reduce redundant style code app side
- `moonstone/VirtualList` and `moonstone/VirtualGridList` to add essential CSS for list items automatically
- `moonstone/VirtualList` and `moonstone/VirtualGridList` to not add `data-index` to their item DOM elements directly, but to pass `data-index` as the parameter of their `component` prop like the `key` parameter of their `component` prop
- `moonstone/ExpandableItem` and derivatives to defer focusing the contents until animation completes
- `moonstone/LabeledItem`, `moonstone/ExpandableItem`, `moonstone/ExpandableList` to each support the `node` type in their `label` property. Best used with `ui/Slottable`.

### Fixed

- `moonstone/VirtualList.GridListImageItem` to have proper padding size according to the existence of caption/subcaption
- `moonstone/Scrollable` to display scrollbars with proper size
- `moonstone/VirtualGridList` to not be truncated

### Removed

- `moonstone/Scrollable` property `hideScrollbars` and replaced it with `horizontalScrollbar` and `verticalScrollbar`

## [1.0.0-beta.3] - 2017-02-21

### Added

- `moonstone/VideoPlayer` support for 5-way show/hide of media playback controls
- `moonstone/VideoPlayer` property `feedbackHideDelay`
- `moonstone/Slider` property `onKnobMove` to fire when the knob position changes, independently from the `moonstone/Slider` value
- `moonstone/Slider` properties `active`, `disabled`, `knobStep`, `onActivate`, `onDecrement`, and `onIncrement` as part of enabling 5-way support to `moonstone/Slider`, `moonstone/IncrementSlider` and the media slider for `moonstone/VideoPlayer`
- `moonstone/Slider` now supports `children` which are added to the `Slider`'s knob, and follow it as it moves
- `moonstone/ExpandableInput` properties `iconAfter` and `iconBefore` to display icons after and before the input, respectively
- `moonstone/Dialog` property `preserveCase`, which affects `title` text

### Changed

- `moonstone/IncrementSlider` to change when the buttons are held down
- `moonstone/Marquee` to allow disabled marquees to animate
- `moonstone/Dialog` to marquee `title` and `titleBelow`
- `moonstone/Marquee.MarqueeController` config option `startOnFocus` to `marqueeOnFocus`. `startOnFocus` is deprecated and will be removed in a future update.
- `moonstone/Button`, `moonstone/IconButton`, `moonstone/Item` to not forward `onClick` when `disabled`

### Fixed

- `moonstone/Marquee.MarqueeController` to start marquee on newly registered components when controller has focus and to restart synced marquees after completion
- `moonstone/Scroller` to recalculate when an expandable child opens
- `spotlightDisabled` property support for spottable moonstone components
- `moonstone/Popup` and `moonstone/ContextualPopupDecorator` so that when the popup is closed, spotlight focus returns to the control that had focus prior to the popup opening
- `moonstone/Input` to not get focus when disabled

## [1.0.0-beta.2] - 2017-01-30

### Added

- `moonstone/Panels.Panel` property `showChildren` to support deferring rendering the panel body until animation completes
- `moonstone/MarqueeDecorator` property `invalidateProps` that specifies which props cause the marquee distance to be invalidated
- developer-mode warnings to several components to warn when values are out-of-range
- `moonstone/Divider` property `spacing` which adjusts the amount of empty space above and below the `Divider`. `'normal'`, `'small'`, `'medium'`, `'large'`, and `'none'` are available.
- `moonstone/Picker` when `joined` the ability to be incremented and decremented by arrow keys
- `onSpotlightDisappear` event property support for spottable moonstone components
- `moonstone/VideoPlayer` property `titleHideDelay`

### Changed

- `moonstone/Panels.Panels` and variations to defer rendering the children of contained `Panel` instances until animation completes
- `moonstone/ProgressBar` properties `progress` and `backgroundProgress` to accept a number between 0 and 1
- `moonstone/Slider` and `moonstone/IncrementSlider` property `backgroundPercent` to `backgroundProgress` which now accepts a number between 0 and 1
- `moonstone/Slider` to not ignore `value` prop when it is the same as the previous value
- `moonstone/Picker` component's buttons to reverse their operation such that 'up' selects the previous item and 'down' the next
- `moonstone/Picker` and derivatives may now use numeric width, which represents the amount of characters to use for sizing. `width={4}` represents four characters, `2` for two characters, etc. `width` still accepts the size-name strings.
- `moonstone/Divider` to now behave as a simple horizontal line when no text content is provided
- `moonstone/Scrollable` to not display scrollbar controls by default
- `moonstone/DatePicker` and `moonstone/TimePicker` to emit `onChange` event whenever the value is changed, not just when the component is closed

### Removed

- `moonstone/ProgressBar` properties `min` and `max`

### Fixed

- `moonstone/IncrementSlider` so that the knob is spottable via pointer, and 5-way navigation between the knob and the increment/decrement buttons is functional
- `moonstone/Slider` and `moonstone/IncrementSlider` to not fire `onChange` for value changes from props

## [1.0.0-beta.1] - 2016-12-30

### Added

- `moonstone/VideoPlayer` and `moonstone/TooltipDecorator` components and samples
- `moonstone/Panels.Panels` property `onBack` to support `ui/Cancelable`
- `moonstone/VirtualFlexList` Work-In-Progress component to support variably sized rows or columns
- `moonstone/ExpandableItem` properties `autoClose` and `lockBottom`
- `moonstone/ExpandableList` properties `noAutoClose` and `noLockBottom`
- `moonstone/Picker` property `reverse`
- `moonstone/ContextualPopup` property `noAutoDismiss`
- `moonstone/Dialog` property `scrimType`
- `moonstone/Popup` property `spotlightRestrict`

### Changed

- `moonstone/Panels.Routable` to require a `navigate` configuration property indicating the event callback for back or cancel actions
- `moonstone/MarqueeController` focus/blur handling to start and stop synchronized `moonstone/Marquee` components
- `moonstone/ExpandableList` property `autoClose` to `closeOnSelect` to disambiguate it from the added `autoClose` on 5-way up
- `moonstone/ContextualPopupDecorator.ContextualPopupDecorator` component's `onCloseButtonClick` property to `onClose`
- `moonstone/Dialog` component's `onCloseButtonClicked` property to `onClose`
- `moonstone/Spinner` component's `center` and `middle` properties to a single `centered` property
	that applies both horizontal and vertical centering
- `moonstone/Popup.PopupBase` component's `onCloseButtonClicked` property to `onCloseButtonClick`
- `moonstone/Item.ItemOverlay` component's `autoHide` property to remove the `'no'` option. The same
	effect can be achieved by omitting the property or passing `null`.
- `moonstone/VirtualGridList` to be scrolled by page when navigating with a 5-way direction key
- `moonstone/Scroller`, `moonstone/VirtualList`, `moonstone/VirtualGridList`, and `moonstone/Scrollable` to no longer respond to mouse down/move/up events
- all Expandables to include a state arrow UI element
- `moonstone/LabeledItem` to support a `titleIcon` property which positions just after the title text
- `moonstone/Button` to include `moonstone/TooltipDecorator`
- `moonstone/Expandable` to support being managed, radio group-style, by a component wrapped with `RadioControllerDecorator` from `ui/RadioDecorator`
- `moonstone/Picker` to animate `moonstone/Marquee` children when any part of the `moonstone/Picker` is focused
- `moonstone/VirtualList` to mute its container instead of disabling it during scroll events
- `moonstone/VirtualList`, `moonstone/VirtualGridList`, and `moonstone/Scroller` to continue scrolling when holding down the paging controls
- `moonstone/VirtualList` to require a `component` prop and not have a default value
- `moonstone/Picker` to continuously change when a button is held down by adding `ui/Holdable`.

### Fixed

- `moonstone/Popup` and `moonstone/ContextualPopup` 5-way navigation behavior using spotlight.
- Bug where a synchronized marquee whose content fit the available space would prevent restarting of the marquees
- `moonstone/Input` to show an ellipsis on the correct side based on the text directionality of the `value` or `placeholder` content.
- `moonstone/VirtualList` and `moonstone/VirtualGridList` to prevent unwanted scrolling when focused with the pointer
- `moonstone/Picker` to remove fingernail when a the pointer is held down, but the pointer is moved off the `joined` picker.
- `moonstone/LabeledItem` to include marquee on both `title` and `label`, and be synchronized

## [1.0.0-alpha.5] - 2016-12-16

No changes.

## [1.0.0-alpha.4] - 2016-12-2

### Added

- `moonstone/Popup`, `moonstone/ContextualPopupDecorator`, `moonstone/Notification`, `moonstone/Dialog` and `moonstone/ExpandableInput` components
- `ItemOverlay` component to `moonstone/Item` module
- `marqueeCentered` prop to `moonstone/MarqueeDecorator` and `moonstone/MarqueeText`
- `placeholder` prop to `moonstone/Image`
- `moonstone/MarqueeController` component to synchronize multiple `moonstone/Marquee` components
- Non-latin locale support to all existing Moonstone components
- Language-specific font support
- `moonstone/IncrementSlider` now accepts customizable increment and decrement icons, as well as `moonstone/Slider` being more responsive to external styling

### Changed

- `moonstone/Input` component's `iconStart` and `iconEnd` properties to be `iconBefore` and `iconAfter`, respectively, for consistency with `moonstone/Item.ItemOverlay` naming
- `moonstone/Icon` and `moonstone/IconButton` so the `children` property supports both font-based icons and images
- the `checked` property to `selected` for consistency across the whole framework. This allows better interoperability when switching between various components.  Affects the following: `CheckboxItem`, `RadioItem`, `SelectableItem`, `Switch`, `SwitchItem`, and `ToggleItem`. Additionally, these now use `moonstone/Item.ItemOverlay` to position and handle their Icons.
- `moonstone/Slider` and `moonstone/IncrementSlider` to be more performant. No changes were made to
	the public API.
- `moonstone/GridListImageItem` so that a placeholder image displays while loading the image, and the caption and subcaption support marqueeing
- `moonstone/MoonstoneDecorator` to add `FloatingLayerDecorator`
- `moonstone/IncrementSlider` in vertical mode looks and works as expected.

### Removed

- LESS mixins that belong in `@enact/ui`, so that only moonstone-specific mixins are contained in
this module. When authoring components and importing mixins, only the local mixins need to be
imported, as they already import the general mixins.
- the `src` property from `moonstone/Icon` and `moonston/IconButton`. Use the support for URLs in
	the `children` property as noted above.
- the `height` property from `moonstone/IncrementSlider` and `moonstone/Slider`

### Fixed

- Joined picker so that it now has correct animation when using the mouse wheel
- Bug in DatePicker/TimePicker that prevented setting of value earlier than 1969

## [1.0.0-alpha.3] - 2016-11-8

### Added

- `moonstone/BodyText`, `moonstone/DatePicker`, `moonstone/DayPicker`, `moonstone/ExpandableItem`, `moonstone/Image`, and `moonstone/TimePicker` components
- `fullBleed` prop to `moonstone/Panels/Header`. When `true`, the header content is indented and the header lines are removed.
- Application close button to `moonstone/Panels`. Fires `onApplicationClose` when clicked. Can be omitted with the `noCloseButton` prop.
- `marqueeDisabled` prop to `moonstone/Picker`
- `padded` prop to `moonstone/RangePicker`
- `forceDirection` prop to `moonstone/Marquee`. Forces the direction of `moonstone/Marquee`. Useful for when `RTL` content cannot be auto detected.

### Changed

- `data` parameter passed to `component` prop of `VirtualList`.
- `moonstone/Expandable` into a submodule of `moonstone/ExpandableItem`
- `ExpandableList` to properly support selection
- `moonstone/Divider`'s `children` property to be optional
- `moonstone/ToggleItem`'s `inline` version to have a `max-width` of `240px`
- `moonstone/Input` to use `<div>` instead of `<label>` for wrapping components. No change to
	functionality, only markup.

### Removed

- `moonstone/ExpandableCheckboxItemGroup` in favor of `ExpandableList`

## [1.0.0-alpha.2] - 2016-10-21

This version includes a lot of refactoring from the previous release. Developers need to switch to the new enact-dev command-line tool.

### Added

- New components and HOCs: `moonstone/Scroller`, `moonstone/VirtualList`, `moonstone/VirtualGridList`, `moonstone/Scrollable`, `moonstone/MarqueeText`, `moonstone/Spinner`, `moonstone/ExpandableCheckboxItemGroup`, `moonstone/MarqueeDecorator`
- New options for `ui/Toggleable` HOC
- Marquee support to many components
- Image support to `moonstone/Icon` and `moonstone/IconButton`
- `dismissOnEnter` prop for `moonstone/Input`
- Many more unit tests

### Changed

- Some props for UI state were renamed to have `default` prefix where state was managed by the component. (e.g. `defaultOpen`)

### Fixed

- Many components were fixed, polished, updated and documented
- Inline docs updated to be more consistent and comprehensive<|MERGE_RESOLUTION|>--- conflicted
+++ resolved
@@ -15,11 +15,7 @@
 ### Changed
 
 - `moonstone/VideoPlayer` to handle play, pause, stop, fast forward and rewind on remote controller
-<<<<<<< HEAD
-- `moonstone/Picker` to mount scroll event listener natively and stop event propagation
-=======
 - `moonstone/Marquee` to also start when hovered if `marqueeOnRender` is set
->>>>>>> 8e98fb35
 
 ### Fixed
 
@@ -33,6 +29,7 @@
 - `moonstone/VideoPlayer` to update and display proper time while moving knob when video is paused
 - `moonstone/VideoPlayer` long title overlap issues
 - `moonstone/Header` to apply `marqueeOn` prop to `subTitleBelow` and `titleBelow`
+- `moonstone/Picker` wheeling in `moonstone/Scroller`
 
 ## [1.5.0] - 2017-07-19
 
