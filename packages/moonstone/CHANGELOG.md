# Change Log

The following is a curated list of changes in the Enact moonstone module, newest changes on the top.

## [unreleased]

### Added

- `RadioDecorator` and `RadioControllerDecorator` components in `ui/RadioDecorator` module
- Focus/blur handling to `moonstone/MarqueeController` to start and stop synchronized `moonstone/Marquee` components

### Changed

- `moonstone/ContextualPopupDecorator.ContextualPopupDecorator` component's `onCloseButtonClick` property to `onClose`
- `moonstone/Spinner` component's `center` and `middle` properties to a single `centered` property
	that applies both horizontal and vertical centering
- `moonstone/Popup.PopupBase` component's `onCloseButtonClicked` property to `onCloseButtonClick`
- `moonstone/Item.ItemOverlay` component's `autoHide` property to remove the `'no'` option. The same
	effect can be achieved by omitting the property or passing `null`.
- `moonstone/VirtualGridList` to be scrolled by page when navigating with a 5-way direction key
- `moonstone/Scroller`, `moonstone/VirtualList`, `moonstone/VirtualGridList`, and `moonstone/Scrollable` to no longer respond to mouse down/move/up events
- `moonstone/Expandable` to support being managed, radio group-style, by a component wrapped with `RadioControllerDecorator` from `ui/RadioDecorator`
- `moonstone/Picker` to animate `moonstone/Marquee` children when any part of the `moonstone/Picker` is focused
- `moonstone/VirtualList` to mute its container instead of disabling it during scroll events
- `moonstone/VirtualList`, `moonstone/VirtualGridList`, and `moonstone/Scroller` to continue scrolling when holding down the paging controls

### Fixed

<<<<<<< HEAD
- `moonstone/Popup` and `moonstone/ContextualPopup` 5-way navigation behavior using spotlight.
=======
- Bug where a synchronized marquee whose content fit the available space would prevent restarting of the marquees
>>>>>>> a7c6823d
- `moonstone/Input` to show an ellipsis on the correct side based on the text directionality of the `value` or `placeholder` content.
- `moonstone/VirtualList` and `moonstone/VirtualGridList` to prevent unwanted scrolling when focused with the pointer

## [1.0.0-alpha.5] - 2016-12-16

No changes.

## [1.0.0-alpha.4] - 2016-12-2

### Added

- `moonstone/Popup`, `moonstone/ContextualPopupDecorator`, `moonstone/Notification`, `moonstone/Dialog` and `moonstone/ExpandableInput` components
- `ItemOverlay` component to `moonstone/Item` module
- `marqueeCentered` prop to `moonstone/MarqueeDecorator` and `moonstone/MarqueeText`
- `placeholder` prop to `moonstone/Image`
- `moonstone/MarqueeController` component to synchronize multiple `moonstone/Marquee` components
- Non-latin locale support to all existing Moonstone components
- Language-specific font support
- `moonstone/IncrementSlider` now accepts customizable increment and decrement icons, as well as `moonstone/Slider` being more responsive to external styling

### Changed

- `moonstone/Input` component's `iconStart` and `iconEnd` properties to be `iconBefore` and `iconAfter`, respectively, for consistency with `moonstone/Item.ItemOverlay` naming
- `moonstone/Icon` and `moonstone/IconButton` so the `children` property supports both font-based icons and images
- the `checked` property to `selected` for consistency across the whole framework. This allows better interoperability when switching between various components.  Affects the following: `CheckboxItem`, `RadioItem`, `SelectableItem`, `Switch`, `SwitchItem`, and `ToggleItem`. Additionally, these now use `moonstone/Item.ItemOverlay` to position and handle their Icons.
- `moonstone/Slider` and `moonstone/IncrementSlider` to be more performant. No changes were made to
	the public API.
- `moonstone/GridListImageItem` so that a placeholder image displays while loading the image, and the caption and subcaption support marqueeing
- `moonstone/MoonstoneDecorator` to add `FloatingLayerDecorator`
- `moonstone/IncrementSlider` in vertical mode looks and works as expected.

### Removed

- LESS mixins that belong in `@enact/ui`, so that only moonstone-specific mixins are contained in
this module. When authoring components and importing mixins, only the local mixins need to be
imported, as they already import the general mixins.
- the `src` property from `moonstone/Icon` and `moonston/IconButton`. Use the support for URLs in
	the `children` property as noted above.
- the `height` property from `moonstone/IncrementSlider` and `moonstone/Slider`

### Fixed

- Joined picker so that it now has correct animation when using the mouse wheel
- Bug in DatePicker/TimePicker that prevented setting of value earlier than 1969

## [1.0.0-alpha.3] - 2016-11-8

### Added

- `moonstone/BodyText`, `moonstone/DatePicker`, `moonstone/DayPicker`, `moonstone/ExpandableItem`, `moonstone/Image`, and `moonstone/TimePicker` components
- `fullBleed` prop to `moonstone/Panels/Header`. When `true`, the header content is indented and the header lines are removed.
- Application close button to `moonstone/Panels`. Fires `onApplicationClose` when clicked. Can be omitted with the `noCloseButton` prop.
- `marqueeDisabled` prop to `moonstone/Picker`
- `padded` prop to `moonstone/RangePicker`
- `forceDirection` prop to `moonstone/Marquee`. Forces the direction of `moonstone/Marquee`. Useful for when `RTL` content cannot be auto detected.

### Changed

- `data` parameter passed to `component` prop of `VirtualList`.
- `moonstone/Expandable` into a submodule of `moonstone/ExpandableItem`
- `ExpandableList` to properly support selection
- `moonstone/Divider`'s `children` property to be optional
- `moonstone/ToggleItem`'s `inline` version to have a `max-width` of `240px`
- `moonstone/Input` to use `<div>` instead of `<label>` for wrapping components. No change to
	functionality, only markup.

### Removed

- `moonstone/ExpandableCheckboxItemGroup` in favor of `ExpandableList`

## [1.0.0-alpha.2] - 2016-10-21

This version includes a lot of refactoring from the previous release. Developers need to switch to the new enact-dev command-line tool.

### Added

- New components and HOCs: `moonstone/Scroller`, `moonstone/VirtualList`, `moonstone/VirtualGridList`, `moonstone/Scrollable`, `moonstone/MarqueeText`, `moonstone/Spinner`, `moonstone/ExpandableCheckboxItemGroup`, `moonstone/MarqueeDecorator`
- New options for `ui/Toggleable` HOC
- Marquee support to many components
- Image support to `moonstone/Icon` and `moonstone/IconButton`
- `dismissOnEnter` prop for `moonstone/Input`
- Many more unit tests

### Changed

- Some props for UI state were renamed to have `default` prefix where state was managed by the component. (e.g. `defaultOpen`)

### Fixed

- Many components were fixed, polished, updated and documented
- Inline docs updated to be more consistent and comprehensive<|MERGE_RESOLUTION|>--- conflicted
+++ resolved
@@ -26,11 +26,8 @@
 
 ### Fixed
 
-<<<<<<< HEAD
 - `moonstone/Popup` and `moonstone/ContextualPopup` 5-way navigation behavior using spotlight.
-=======
 - Bug where a synchronized marquee whose content fit the available space would prevent restarting of the marquees
->>>>>>> a7c6823d
 - `moonstone/Input` to show an ellipsis on the correct side based on the text directionality of the `value` or `placeholder` content.
 - `moonstone/VirtualList` and `moonstone/VirtualGridList` to prevent unwanted scrolling when focused with the pointer
 
