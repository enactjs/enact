--- conflicted
+++ resolved
@@ -16,11 +16,8 @@
 
 - `moonstone/VideoPlayer` ability to seek when holding down the right and left keys. Sensitivity can be adjusted using throttling options `jumpDelay` and `initialJumpDelay`.
 - `moonstone/VideoPlayer` property `no5WayJump` to disable jumping done by 5-way
-<<<<<<< HEAD
 
 - `moonstone/ApplicationCloseDecorator` for adding `ApplicationCloseButton` to the app level
-=======
->>>>>>> b690ba78
 - `moonstone/VideoPlayer` support for the "More" button to use tooltips
 - `moonstone/VideoPlayer` properties `moreButtonLabel` and `moreButtonCloseLabel` to allow customization of the "More" button's tooltip and Aria labels
 - `moonstone/VideoPlayer` property `moreButtonDisabled` to disable the "More" button
