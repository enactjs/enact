--- conflicted
+++ resolved
@@ -17,11 +17,8 @@
 - `moonstone/VideoPlayer` to no longer render its `children` in multiple places
 - `moonstone/Input` to not spot its own input decorator when we 5way out.
 - `moonstone/Button` text color when used on a neutral (light) background in some cases
-<<<<<<< HEAD
 - `moonstone/VideoPlayer` to no longer render its `children` in multiple places
-=======
 - `moonstone/Popup` background opacity
->>>>>>> 033fda34
 
 ## [1.0.0] - 2017-03-31
 
