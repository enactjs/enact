--- conflicted
+++ resolved
@@ -13,14 +13,11 @@
 
 ### Added
 
-<<<<<<< HEAD
-- `moonstone/MediaOverlay` component
-=======
 - `moonstone/ProgressBar.ProgressBarTooltip` props `percent` to format the value as a percent and `visible` to control display of the tooltip
->>>>>>> a118b650
 - `moonstone/VirtualList.VirtualList` and `moonstone/VirtualList.VirtualGridList` `role="list"`
 - `moonstone/VirtualList`, `moonstone/VirtualGridList` and `moonstone/Scroller` props `scrollRightAriaLabel`, `scrollLeftAriaLabel`, `scrollDownAriaLabel`, and `scrollUpAriaLabel` to configure the aria-label set on scroll buttons in the scrollbars
 - `moonstone/Popup` property `closeButtonAriaLabel` to configure the label set on popup close button
+- `moonstone/MediaOverlay` component
 
 ### Fixed
 
