# Change Log

The following is a curated list of changes in the Enact moonstone module, newest changes on the top.

## [unreleased]

<<<<<<< HEAD
## Fixed

- `moonstone/Dialog` read order of dialog contents
=======
### Fixed

- `moonstone/Scroller` to go to next page properly via page up/down keys
>>>>>>> b10f833b

## [2.0.0] - 2018-07-30

### Added

- `moonstone/LabeledIcon` and `moonstone/LabeledIconButton` components for a lightweight `Icon` or `IconButton` with a label
- `moonstone/VideoPlayer` property `noAutoShowMediaControls`

### Fixed

- `moonstone/Scroller` to prevent scrolling via page up/down keys if there is no spottable component in that direction
- `moonstone/Dialog` to hide `titleBelow` when `title` is not set
- `moonstone/Image` to suppress drag and drop support by default
- `moonstone/VideoPlayer` audio guidance behavior of More button
- `moonstone/VirtualList.VirtualGridList` and `moonstone/VirtualList.VirtualList` to handle focus properly via page up/down keys when switching to 5-way mode
- `moonstone/Popup` to spot the content after it's mounted
- `moonstone/Scroller`, `moonstone/VirtualList.VirtualGridList`, and `moonstone/VirtualList.VirtualList` to scroll properly via voice control in RTL locales

## [2.0.0-rc.3] - 2018-07-23

### Changed

- `moonstone/Scroller.Scroller`, `moonstone/VirtualList.VirtualGridList`, and `moonstone/VirtualList.VirtualList` overscroll effect color more recognizable on the focused element

### Fixed

- `moonstone/ContextualPopup` to refocus its activator on close when the popup lacks spottable children
- `moonstone/Scroller`, `moonstone/VirtualList.VirtualGridList`, and `moonstone/VirtualList.VirtualList` to scroll properly when holding down paging control buttons
- `moonstone/ExpandableItem` spotlight behavior when leaving the component via 5-way
- `moonstone/RadioItem` circle thickness to be 2px, matching the design
- `moonstone/Slider` to correctly prevent 5-way actions when activated
- `moonstone/ExpandableItem` and other expandable components to spotlight correctly when switching from pointer mode to 5-way with `closeOnSelect`

## [2.0.0-rc.2] - 2018-07-16

### Fixed

- `moonstone/Input` to not focus by *tab* key
- `moonstone/Picker` to properly set focus when navigating between buttons
- `moonstone/Popup` to set correct open state while transitioning
- `moonstone/ProgressBar.ProgressBarTooltip` unknown props warning
- `moonstone/Scrollable` to disable spotlight container during flick events only when contents can scroll
- `moonstone/Scroller`, `moonstone/VirtualList.VirtualGridList`, and `moonstone/VirtualList.VirtualList` to scroll properly when `animate` is false via `scrollTo`
- `moonstone/Scroller`, `moonstone/VirtualList.VirtualGridList`, and `moonstone/VirtualList.VirtualList` page controls to stop propagating an event when the event is handled
- `moonstone/Scroller`, `moonstone/VirtualList.VirtualGridList`, and `moonstone/VirtualList.VirtualList` to hide overscroll effect when focus is moved from a disabled paging control button to the opposite button
- `moonstone/Scroller`, `moonstone/VirtualList.VirtualGridList`, and `moonstone/VirtualList.VirtualList` to show overscroll effect when reaching the edge for the first time by wheel
- `moonstone/VideoPlayer` to display feedback tooltip when pointer leaves slider while playing
- `moonstone/VirtualList` and `moonstone/VirtualGridList` to restore focus on items focused by pointer

## [2.0.0-rc.1] - 2018-07-09

### Added

- `moonstone/VirtualList.VirtualList` and `moonstone/VirtualList.VirtualGridList` support `data-webos-voice-focused` and `data-webos-voice-group-label`

### Removed

- `moonstone/Button` built-in support for tooltips

### Changed

- `moonstone/Spinner` to blur Spotlight when the spinner is active

### Fixed

- `moonstone/Scroller.Scroller`, `moonstone/VirtualList.VirtualGridList`, and `moonstone/VirtualList.VirtualList` to handle direction, page up, and page down keys properly on page controls them when `focusableScrollbar` is false
- `moonstone/Scroller.Scroller`, `moonstone/VirtualList.VirtualGridList`, and `moonstone/VirtualList.VirtualList` to handle a page up or down key in pointer mode
- `moonstone/VideoPlayer.MediaControls` to correctly handle more button color when the prop is not specified
- `VirtualList.VirtualList` to handle focus properly when switching to 5-way mode

## [2.0.0-beta.9] - 2018-07-02

### Added

- `moonstone/ContextualPopupDecorator` instance method `positionContextualPopup()`
- `moonstone/MoonstoneDecorator` config property `disableFullscreen` to prevent the decorator from filling the entire screen
- `moonstone/Scroller` prop `onUpdate`

### Fixed

- `moonstone/Scrollable` to update scroll properly on pointer click
- `moonstone/TooltipDecorator` to prevent unnecessary re-renders when losing focus
- `moonstone/TooltipDecorator` to not dismiss the tooltip on pointer click

## [2.0.0-beta.8] - 2018-06-25

### Added

- `moonstone/Scroller.Scroller`, `moonstone/VirtualList.VirtualGridList`, and `moonstone/VirtualList.VirtualList` support for scrolling via voice control on webOS
- `moonstone/Scroller.Scroller`, `moonstone/VirtualList.VirtualGridList`, and `moonstone/VirtualList.VirtualList` overscroll effect when the edges are reached

### Changed

- `moonstone/Divider` property `marqueeOn` default value to `render`
- `moonstone/Scroller.Scroller`, `moonstone/VirtualList.VirtualGridList`, and `moonstone/VirtualList.VirtualList` scrollbar button to move a previous or next page when pressing a page up or down key instead of releasing it

### Fixed

- `moonstone/VideoPlayer` to prevent updating state when the source is changed to the preload source, but the current preload source is the same
- `moonstone/MediaOverlay` to marquee correctly
- `moonstone/MediaOverlay` to match UX guidelines

## [2.0.0-beta.7] - 2018-06-11

### Removed

- `moonstone/Dialog` properties `preserveCase` and `showDivider`, replaced by `casing` and `noDivider` respectively
- `moonstone/Divider` property `preserveCase`, replaced by `casing`
- `moonstone/ExpandableInput` property `onInputChange`, replaced by `onChange`
- `moonstone/MoonstoneDecorator.TextSizeDecorator`, replaced by `moonstone/MoonstoneDecorator.AccessibilityDecorator`
- `moonstone/Panels.Header` property `preserveCase`, replaced by `casing`
- `moonstone/Panels.Panel` property `noAutoFocus`, replaced by `autoFocus`
- `moonstone/TooltipDecorator` property `tooltipPreserveCase`, replaced by `tooltipCasing`

### Changed

- `moonstone/VideoPlayer` to allow spotlight focus to move left and right from `MediaControls`
- `moonstone/VideoPlayer` to disable bottom controls when loading until it's playable

### Fixed

- `moonstone/EditableIntegerPicker` to disable itself when on a range consisting of a single static value
- `moonstone/Picker` to disable itself when containing fewer than two items
- `moonstone/Popup` to spot its content correctly when `open` by default
- `moonstone/RangePicker` to disable itself when on a range consisting of a single static value
- `moonstone/TooltipDecorator` to hide when `onDismiss` has been invoked
- `moonstone/VideoPlayer` to show media controls when pressing down in pointer mode
- `moonstone/VideoPlayer` to provide a more natural 5-way focus behavior
- `moonstone/VideoPlayer.MediaControls` to handle left and right key to jump when `moonstone/VideoPlayer` is focused

## [2.0.0-beta.6] - 2018-06-04

### Removed

- `moonstone/IncrementSlider` prop `children` which was no longer supported for setting the tooltip (since 2.0.0-beta.1)

### Fixed

- `moonstone/ContextualPopupDecorator` to allow focusing components under a popup without any focusable components
- `moonstone/Scroller` ordering of logic for Scroller focus to check focus possibilities first then go to fallback at the top of the container
- `moonstone/Scroller` to check focus possibilities first then go to fallback at the top of the container of focused item
- `moonstone/Scroller` to scroll by page when focus was at the edge of the viewport
- `moonstone/ToggleButton` padding and orientation for RTL
- `moonstone/VideoPlayer` to not hide title and info section when showing more components
- `moonstone/VideoPlayer` to select a position in slider to seek in 5-way mode
- `moonstone/VideoPlayer` to show thumbnail only when focused on slider

## [2.0.0-beta.5] - 2018-05-29

### Removed

- `moonstone/Popup`, `moonstone/Dialog` and `moonstone/Notification` property `spotlightRestrict` option `'none'`
- `moonstone/VideoPlayer` prop `preloadSource`, to be replaced by `moonstone/VideoPlayer.Video` prop `preloadSource`
- `moonstone/Button` and `moonstone/IconButton` allowed value `'opaque'` from prop `backgroundOpacity` which was the default and therefore has the same effect as omitting the prop

### Added

- `moonstone/VideoPlayer` props `selection` and `onSeekOutsideRange` to support selecting a range and notification of interactions outside of that range
- `moonstone/VideoPlayer.Video` component to support preloading video sources

### Changed

- `moonstone/VideoPlayer.videoComponent` prop to default to `ui/Media.Media` instead of `'video'`. As a result, to use a custom video element, one must pass an instance of `ui/Media` with its `mediaComponent` prop set to the desired element.

### Fixed

- `moonstone/ContextualPopupDecorator` to properly stop propagating keydown event if fired from the popup container
- `moonstone/Slider` to read when knob gains focus or for a change in value
- `moonstone/Scroller` to not cut off Expandables when scrollbar appears
- `moonstone/VideoPlayer` to correctly read out when play button is pressed
- `moonstone/Divider` to always use a fixed height, regardless of locale

## [2.0.0-beta.4] - 2018-05-21

### Added

- `moonstone/Button` and `moonstone/IconButton` class name `small` to the list of allowed `css` overrides
- `moonstone/VideoPlayer.MediaControls` property `onClose` to handle back key
- `moonstone/ProgressBar` prop `highlighted` for when the UX needs to call special attention to a progress bar

### Changed

- `moonstone/VideoPlayer` to disable media slider when source is unavailable

### Fixed

- `moonstone/ContextualPopupDecorator` to not set focus to activator when closing if focus was set elsewhere
- `moonstone/IconButton` to allow external customization of vertical alignment of its `Icon` by setting `line-height`
- `moonstone/Marquee.MarqueeController` to not cancel valid animations
- `moonstone/VideoPlayer` feedback and feedback icon to hide properly on play/pause/fast forward/rewind
- `moonstone/VideoPlayer` to correctly focus to default media controls component
- `moonstone/VideoPlayer` to close opened popup components when media controls hide
- `moonstone/VideoPlayer` to show controls on mount and when playing next preload video

## [2.0.0-beta.3] - 2018-05-14

### Added

- `moonstone/SelectableItem.SelectableItemDecorator`

### Changed

- `moonstone/ToggleItem` to forward native events on `onFocus` and `onBlur`
- `moonstone/Input` and `moonstone/ExpandableInput` to support forwarding valid `<input>` props to the contained `<input>` node
- `moonstone/ToggleButton` to fire `onToggle` when toggled

### Fixed

- `moonstone/VirtualList.VirtualList` and `moonstone/VirtualList.VirtualGridList` to scroll properly with all enabled items via a page up or down key
- `moonstone/VirtualList.VirtualList`, `moonstone/VirtualList.VirtualGridList`, and `moonstone/Scroller.Scroller` to ignore any user key events in pointer mode
- `moonstone/VirtualList.VirtualList`, `moonstone/VirtualList.VirtualGridList`, and `moonstone/Scroller.Scroller` to pass `data-spotlight-container-disabled` prop to their outer DOM element
- `moonstone/Image` so it automatically swaps the `src` to the appropriate resolution dynamically as the screen resizes
- `moonstone/Popup` to support all `spotlightRestrict` options
- `moonstone` component `disabled` colors to match the most recent design guidelines (from 30% to 60% opacity)
- `moonstone/ExpandableInput` spotlight behavior when leaving the component via 5-way

## [2.0.0-beta.2] - 2018-05-07

### Fixed

- `moonstone/IconButton` to allow theme-style customization, like it claimed was possible
- `moonstone/ExpandableItem` and related expandables to deal with disabled items and the `autoClose`, `lockBottom` and `noLockBottom` props
- `moonstone/Slider` not to fire `onChange` event when 5-ways out of boundary
- `moonstone/ToggleButton` layout for RTL locales
- `moonstone/Item`, `moonstone/SlotItem`, `moonstone/ToggleItem` to not apply duplicate `className` values
- `moonstone/VirtualList.VirtualList`, `moonstone/VirtualList.VirtualGridList`, and `moonstone/Scroller.Scroller` scrollbar button's aria-label in RTL
- `moonstone/VirtualList.VirtualList` and `moonstone/VirtualList.VirtualGridList` to scroll properly with all disabled items
- `moonstone/VirtualList.VirtualList` and `moonstone/VirtualList.VirtualGridList` to not scroll on focus when jumping

## [2.0.0-beta.1] - 2018-04-29

### Removed

- `moonstone/IncrementSlider` and `moonstone/Slider` props `tooltipAsPercent`, `tooltipSide`, and `tooltipForceSide`, to be replaced by `moonstone/IncrementSlider.IncrementSliderTooltip` and `moonstone/Slider.SliderTooltip` props `percent`, and `side`
- `moonstone/IncrementSlider` props `detachedKnob`, `onDecrement`, `onIncrement`, and `scrubbing`
- `moonstone/ProgressBar` props `tooltipSide` and `tooltipForceSide`, to be replaced by `moonstone/ProgressBar.ProgressBarTooltip` prop `side`
- `moonstone/Slider` props `detachedKnob`, `onDecrement`, `onIncrement`, `scrubbing`, and `onKnobMove`
- `moonstone/VideoPlayer` property `tooltipHideDelay`
- `moonstone/VideoPlayer` props `backwardIcon`, `forwardIcon`, `initialJumpDelay`, `jumpBackwardIcon`, `jumpButtonsDisabled`, `jumpDelay`, `jumpForwadIcon`, `leftComponents`, `moreButtonCloseLabel`, `moreButtonColor`, `moreButtonDisabled`, `moreButtonLabel`, `no5WayJump`, `noJumpButtons`, `noRateButtons`, `pauseIcon`, `playIcon`, `rateButtonsDisabled`, and `rightComponents`, replaced by corresponding props on `moonstone/VideoPlayer.MediaControls`
- `moonstone/VideoPlayer` props `onBackwardButtonClick`, `onForwardButtonClick`, `onJumpBackwardButtonClick`, `onJumpForwardButtonClick`, and `onPlayButtonClick`, replaced by `onRewind`, `onFastForward`, `onJumpBackward`, `onJumpForward`, `onPause`, and `onPlay`, respectively

### Added

- `moonstone/DatePicker` props `dayAriaLabel`, `dayLabel`, `monthAriaLabel`, `monthLabel`, `yearAriaLabel` and `yearLabel` to configure the label set on date pickers
- `moonstone/DayPicker` and `moonstone/DaySelector` props `dayNameLength`, `everyDayText`, `everyWeekdayText`, and `everyWeekendText`
- `moonstone/ExpandablePicker` props `checkButtonAriaLabel`, `decrementAriaLabel`, `incrementAriaLabel`, and `pickerAriaLabel` to configure the label set on each button and picker
- `moonstone/MediaOverlay` component
- `moonstone/Picker` props `aria-label`, `decrementAriaLabel`, and `incrementAriaLabel` to configure the label set on each button
- `moonstone/Popup` property `closeButtonAriaLabel` to configure the label set on popup close button
- `moonstone/ProgressBar.ProgressBarTooltip` props `percent` to format the value as a percent and `visible` to control display of the tooltip
- `moonstone/TimePicker` props `hourAriaLabel`, `hourLabel`, `meridiemAriaLabel`, `meridiemLabel`, `minuteAriaLabel`, and `minuteLabel` to configure the label set on time pickers
- `moonstone/VideoPlayer.MediaControls` component to support additional customization of the playback controls
- `moonstone/VideoPlayer` props `mediaControlsComponent`, `onRewind`, `onFastForward`, `onJumpBackward`, `onJumpForward`, `onPause`, `onPlay`, and `preloadSource`
- `moonstone/VirtualList.VirtualList` and `moonstone/VirtualList.VirtualGridList` `role="list"`
- `moonstone/VirtualList.VirtualList` and `moonstone/VirtualList.VirtualGridList` prop `wrap` to support wrap-around spotlight navigation
- `moonstone/VirtualList`, `moonstone/VirtualGridList` and `moonstone/Scroller` props `scrollRightAriaLabel`, `scrollLeftAriaLabel`, `scrollDownAriaLabel`, and `scrollUpAriaLabel` to configure the aria-label set on scroll buttons in the scrollbars

### Changed

- `moonstone/IncrementSlider` and `moonstone/Slider` prop `tooltip` to support either a boolean for the default tooltip or an element or component for a custom tooltip
- `moonstone/Input` to prevent pointer actions on other component when the input has focus
- `moonstone/ProgressBar.ProgressBarTooltip` prop `side` to support either locale-aware or locale-independent positioning
- `moonstone/ProgressBar.ProgressBarTooltip` prop `tooltip` to support custom tooltip components
- `moonstone/Scroller`, `moonstone/Picker`, and `moonstone/IncrementSlider` to retain focus on `moonstone/IconButton` when it becomes disabled

### Fixed

- `moonstone/ExpandableItem` and related expandable components to expand smoothly when used in a scroller
- `moonstone/GridListImageItem` to show proper `placeholder` and `selectionOverlay`
- `moonstone/MoonstoneDecorator` to optimize localized font loading performance
- `moonstone/Scroller` and `moonstone/VirtualList` navigation via 5-way from paging controls
- `moonstone/VideoPlayer` to render bottom controls at idle after mounting
- `moonstone/VirtualList.VirtualList` and `moonstone/VirtualList.VirtualGridList` to give initial focus
- `moonstone/VirtualList.VirtualList` and `moonstone/VirtualList.VirtualGridList` to have the default value for `dataSize`, `pageScroll`, and `spacing` props

## [2.0.0-alpha.8] - 2018-04-17

### Added

- `moonstone/Panels` property `closeButtonAriaLabel` to configure the label set on application close button

### Changed

- `moonstone/VirtualList.VirtualList` and `moonstone/VirtualList.VirtualGridList` to set its ARIA `role` to `"list"`
- `moonstone/VideoPlayer` property `title` to accept node type

### Fixed

- `moonstone/TimePicker` to show `meridiem` correctly in all locales
- `moonstone/Scrollable` scroll buttons to read out out audio guidance when button pressed down
- `moonstone/ExpandableItem` to show label properly when open and disabled
- `moonstone/Notification` to position properly in RTL locales
- `moonstone/VideoPlayer` to show controls when pressing 5-way select

## [2.0.0-alpha.7] - 2018-04-03

### Removed

- `moonstone/VirtualList.VirtualList` and `moonstone/VirtualList.VirtualGridList` prop `data` to eliminate the misunderstanding caused by the ambiguity of `data`

### Added

- `moonstone/VideoPlayer` property `noSpinner` to allow apps to show/hide spinner while loading video

### Changed

- `moonstone/VideoPlayer` to disable play/pause button when media controls are disabled
- `moonstone/VideoPlayer` property `moreButtonColor` to allow setting underline colors for more button
- `moonstone/VirtualList.VirtualList` and `moonstone/VirtualList.VirtualGridList` prop `isItemDisabled`, which accepts a function that checks if the item at the supplied index is disabled
- `moonstone/Panels.Header` support for `headerInput` so the Header can be used as an Input. See documentation for usage examples.
- `moonstone/ProgressBar` property `tooltipSide` to configure tooltip position relative to the progress bar
- `moonstone/ProgressBar` colors (affecting `moonstone/Slider` as well) for light and dark theme to match the latest designs and make them more visible when drawn over arbitrary background colors

### Fixed

- `moonstone/VideoPlayer` to correctly adjust spaces when the number of components changes in `leftComponents` and `rightComponents`
- `moonstone/VideoPlayer` to read out audio guidance every time `source` changes
- `moonstone/VideoPlayer` to display custom thumbnail node
- `moonstone/VideoPlayer` to hide more icon when right components are removed
- `moonstone/Picker` to correctly update pressed state when dragging off buttons
- `moonstone/Notification` to display when it's opened
- `moonstone/VirtualList` and `moonstone/VirtualGridList` to show Spotlight properly while navigating with page up and down keys
- `moonstone/Input` to allow navigating via left or right to other components when the input is active and the selection is at start or end of the text, respectively
- `moonstone/Panels.ActivityPanels` to correctly lay out the existing panel after adding additional panels

## [2.0.0-alpha.6] - 2018-03-22

### Removed

- `moonstone/Slider` exports `SliderFactory` and `SliderBaseFactory`
- `moonstone/IncrementSlider` exports `IncrementSliderFactory` and `IncrementSliderBaseFactory`
- `moonstone/ProgressBar`, `moonstone/Slider`, `moonstone/Slider.SliderTooltip`, `moonstone/IncrementSlider` components' `vertical` property and replaced it with `orientation`

### Added

- `moonstone/VideoPlayer` property `component` to handle custom video element
- `moonstone/IncrementSlider` properties `incrementAriaLabel` and `decrementAriaLabel` to configure the label set on each button
- `moonstone/Input` support for `small` prop
- `moonstone/ProgressBar` support for `tooltip` and `tooltipForceSide`
- `moonstone/ProgressBar`, `moonstone/Slider`, `moonstone/Slider.SliderTooltip`, `moonstone/IncrementSlider` property `orientation` to accept orientation strings like "vertical" and "horizontal" (replaced old `vertical` prop)

### Changed

- `moonstone/Input` input `height`, `vertical-align`, and `margins`. Please verify your layouts to ensure everything lines up correctly; this change may require removal of old sizing and positioning CSS which is no longer necessary.
- `moonstone/FormCheckbox` to have a small border around the circle, according to new GUI designs
- `moonstone/RadioItem` dot size and added an inner-dot to selected-focused state, according to new GUI designs
- `moonstone/ContextualPopup` prop `popupContainerId` to `popupSpotlightId`
- `moonstone/Popup` prop `containerId` to `spotlightId`
- `moonstone/VideoPlayer` prop `containerId` to `spotlightId`
- `moonstone/VirtualList.VirtualList` and `moonstone/VirtualList.VirtualGridList` prop `component` to be replaced by `itemRenderer`

### Fixed

- `moonstone/ExpandableItem` to be more performant when animating
- `moonstone/GridListImageItem` to hide overlay checkmark icon on focus when unselected
- `moonstone/GridListImageItem` to use `ui/GridListImageItem`
- `moonstone/VirtualList`, `moonstone/VirtualGridList` and `moonstone/Scroller` components to use their base UI components
- `moonstone/VirtualList` to show the selected state on hovered paging controls properly
- `moonstone/Slider` to highlight knob when selected
- `moonstone/Slider` to handle updates to its `value` prop correctly
- `moonstone/ToggleItem` to accept HTML DOM node tag names as strings for its `component` property
- `moonstone/Popup` to properly pause and resume spotlight when animating

## [2.0.0-alpha.5] - 2018-03-07

### Removed

- `moonstone/Marquee.MarqueeText`, replaced by `moonstone/Marquee.Marquee`
- `moonstone/VirtualGridList.GridListImageItem`, replaced by `moonstone/GridListImageItem`

### Changed

- `moonstone/Marquee.Marquee` to be `moonstone/Marquee.MarqueeBase`
- `moonstone/ContextualPopupDecorator` to not restore last-focused child
- `moonstone/ExpandableList` to restore focus to the first selected item after opening

### Fixed

- `moonstone/Slider` to correctly show localized percentage value in tooltip when `tooltipAsPercent` is true
- `moonstone/VirtualGridList` to show or hide its scrollbars properly
- `moonstone/Button` text to be properly centered
- `moonstone/Input` to not clip some glyphs at the start of the value

## [2.0.0-alpha.4] - 2018-02-13

### Added

- `moonstone/SlotItem` replacing `moonstone/Item.ItemOverlay`

### Removed

- `moonstone/VirtualFlexList` to be replaced by `ui/VirtualFlexList`
- `moonstone/Button` and `moonstone/IconButton` prop `noAnimation`
- `moonstone/Item.OverlayDecorator`, `moonstone/Item.Overlay`, and `moonstone/Item.ItemOverlay` to be replaced by `moonstone/SlotItem`

### Changed

- `moonstone/Marquee` to do less-costly calculations during measurement and optimized the applied styles
- `moonstone/ExpandableList` to require a unique key for each object type data

### Fixed

- `moonstone/VirtualList` to render properly with fiber reconciler
- `moonstone/VirtualList` focus option in scrollTo api
- `moonstone/ExpandableSpotlightDecorator` to not spot the title upon collapse when in `pointerMode`
- `moonstone/Spinner` to not unpause Spotlight unless it was the one to pause it
- `moonstone/Marquee` to stop when becoming disabled
- `moonstone/Input`, `moonstone/MarqueeDecorator`, and `moonstone/Slider` to prevent unnecessary focus-based updates

## [2.0.0-alpha.3] - 2018-01-18

### Removed

- `moonstone/Scroller` and `moonstone/VirtualList` option `indexToFocus` in `scrollTo` method which is deprecated from 1.2.0
- `moonstone/Scroller` props `horizontal` and `vertical` which are deprecated from 1.3.0 and replaced with `direction` prop
- `moonstone/Button` exports `ButtonFactory` and `ButtonBaseFactory`
- `moonstone/IconButton` exports `IconButtonFactory` and `IconButtonBaseFactory`

### Fixed

- `moonstone/MoonstoneDecorator` root node to fill the entire space available, which simplifies positioning and sizing for child elements (previously always measured 0 in height)
- `moonstone/VirtualList` to prevent infinite function call when a size of contents is slightly longer than a client size without a scrollbar
- `moonstone/VirtualList` to sync scroll position when clientSize changed

## [2.0.0-alpha.2] - 2017-08-29

No significant changes.

## [2.0.0-alpha.1] - 2017-08-27

### Changed

- `moonstone/Button`, `moonstone/Checkbox`, `moonstone/FormCheckbox`, `moonstone/IconButton`, `moonstone/IncrementSlider`, `moonstone/Item`, `moonstone/Picker`, and `moonstone/RangePicker`, `moonstone/Switch` and `moonstone/VideoPlayer` to use `ui/Touchable`

## [1.15.0] - 2018-02-28

### Deprecated

- `moonstone/Marquee.Marquee`, to be moved to `moonstone/Marquee.MarqueeBase` in 2.0.0
- `moonstone/Marquee.MarqueeText`, to be moved to `moonstone/Marquee.Marquee` in 2.0.0

### Fixed

- `moonstone/GridListImageItem` to display correctly

## [1.14.0] - 2018-02-23

### Deprecated

- `moonstone/VirtualFlexList`, to be replaced by `ui/VirtualFlexList` in 2.0.0
- `moonstone/VirtualGridList.GridListImageItem`, to be replaced by `moonstone/GridListImageItem` in 2.0.0
- `moonstone/Button` and `moonstone/IconButton` prop `noAnimation`, to be removed in 2.0.0
- `moonstone/Button.ButtonFactory`, `moonstone/Button.ButtonBaseFactory`, `moonstone/IconButton.IconButtonFactory`, `moonstone/IconButton.IconButtonBaseFactory`, `moonstone/IncrementSlider.IncrementSliderFactory`, `moonstone/IncrementSlider.IncrementSliderBaseFactory`, `moonstone/Slider.SliderFactory`, and `moonstone/Slider.SliderBaseFactory`, to be removed in 2.0.0
- `moonstone/Item.ItemOverlay`, to be replaced by `ui/SlotItem` in 2.0.0
- `moonstone/Item.Overlay` and `moonstone/Item.OverlayDecorator`, to be removed in 2.0.0

### Added

- `moonstone/DaySelector` component
- `moonstone/EditableIntegerPicker` component
- `moonstone/GridListImageItem` component

## [1.13.4] - 2018-07-30

### Fixed

- `moonstone/DatePicker` to calculate min and max year in the current calender

## [1.13.3] - 2018-01-16

### Fixed

- `moonstone/TimePicker` to not read out meridiem label when meridiem picker gets a focus
- `moonstone/Scroller` to correctly update scrollbars when the scroller's contents change

## [1.13.2] - 2017-12-14

### Fixed

- `moonstone/Panels` to maintain spotlight focus when `noAnimation` is set
- `moonstone/Panels` to not accept back key presses during transition
- `moonstone/Panels` to revert 1.13.0 fix that blurred Spotlight when transitioning panels
- `moonstone/Scroller` and other scrolling components to not show scroll thumb when only child item is updated
- `moonstone/Scroller` and other scrolling components to not hide scroll thumb immediately after scroll position reaches the top or the bottom
- `moonstone/Scroller` and other scrolling components to show scroll thumb properly when scroll position reaches the top or the bottom by paging controls

## [1.13.1] - 2017-12-06

### Fixed

- `moonstone/Slider` to not unnecessarily fire `onChange` if the initial value has not changed

## [1.13.0] - 2017-11-28

### Added

- `moonstone/VideoPlayer` props `disabled`, `loading`, `miniFeedbackHideDelay`, and `thumbnailComponent` as well as new APIs: `areControlsVisible`, `getVideoNode`, `showFeedback`, and `toggleControls`

### Fixed

- `moonstone/VirtualList` to render items from a correct index on edge cases at the top of a list
- `moonstone/VirtualList` to handle focus properly via page up at the first page and via page down at the last page
- `moonstone/Expandable` and derivatives to use the new `ease-out-quart` animation timing function to better match the aesthetic of Enyo's Expandables
- `moonstone/TooltipDecorator` to correctly display tooltip direction when locale changes
- `moonstone/Marquee` to restart animation on every resize update
- `moonstone/LabeledItem` to start marquee when hovering while disabled
- `moonstone/Marquee` to correctly start when hovering on disabled spottable components
- `moonstone/Marquee.MarqueeController` to not abort marquee when moving among components
- `moonstone/Picker` marquee issues with disabled buttons or Picker
- `moonstone/Panels` to prevent loss of spotlight issue when moving between panels
- `moonstone/VideoPlayer` to bring it in line with real-world use-cases
- `moonstone/Slider` by removing unnecessary repaints to the screen
- `moonstone/Slider` to fire `onChange` events when the knob is pressed near the boundaries
- `moonstone/VideoPlayer` to correctly position knob when interacting with media slider
- `moonstone/VideoPlayer` to not read out the focused button when the media controls hide
- `moonstone/MarqueeDecorator` to stop when unhovering a disabled component using `marqueeOn` `'focus'`
- `moonstone/Slider` to not forward `onChange` when `disabled` on `mouseUp/click`
- `moonstone/VideoPlayer` to defer rendering playback controls until needed

## [1.12.2] - 2017-11-15

### Fixed

- `moonstone/VirtualList` to scroll and focus properly by pageUp and pageDown when disabled items are in it
- `moonstone/Button` to correctly specify minimum width when in large text mode
- `moonstone/Scroller` and other scrolling components to restore last focused index when panel is changed
- `moonstone/VideoPlayer` to display time correctly in RTL locale
- `moonstone/VirtualList` to scroll correctly using page down key with disabled items
- `moonstone/Scroller` and other scrolling components to not cause a script error when scrollbar is not rendered
- `moonstone/Picker` incrementer and decrementer to not change size when focused
- `moonstone/Header` to use a slightly smaller font size for `title` in non-latin locales and a line-height for `titleBelow` and `subTitleBelow` that better meets the needs of tall-glyph languages like Tamil and Thai, as well as latin locales
- `moonstone/Scroller` and `moonstone/VirtualList` to keep spotlight when pressing a 5-way control while scrolling
- `moonstone/Panels` to prevent user interaction with panel contents during transition
- `moonstone/Slider` and related components to correctly position knob for `detachedKnob` on mouse down and fire value where mouse was positioned on mouse up
- `moonstone/DayPicker` to update day names when changing locale
- `moonstone/ExpandableItem` and all other `Expandable` components to revert 1.12.1 change to pull down from the top

## [1.12.1] - 2017-11-07

### Fixed

- `moonstone/ExpandableItem` and all other `Expandable` components to now pull down from the top instead of being revealed from the bottom, matching Enyo's design
- `moonstone/VirtualListNative` to scroll properly with page up/down keys if there is a disabled item
- `moonstone/RangePicker` to display negative values correctly in RTL
- `moonstone/Scroller` and other scrolling components to not blur scroll buttons when wheeling
- `moonstone/Scrollbar` to hide scroll thumb immediately without delay after scroll position reaches min or max
- `moonstone/Divider` to pass `marqueeOn` prop
- `moonstone/Slider` to fire `onChange` on mouse up and key up
- `moonstone/VideoPlayer` to show knob when pressed
- `moonstone/Header` to layout `titleBelow` and `subTitleBelow` correctly
- `moonstone/Header` to use correct font-weight for `subTitleBelow`
- `moonstone/VirtualList` to restore focus correctly for lists only slightly larger than the viewport

## [1.12.0] - 2017-10-27

### Fixed

- `moonstone/Scroller` and other scrolling components to prevent focusing outside the viewport when pressing a 5-way key during wheeling
- `moonstone/Scroller` to called scrollToBoundary once when focus is moved using holding child item
- `moonstone/VideoPlayer` to apply skin correctly
- `moonstone/Popup` from `last-focused` to `default-element` in `SpotlightContainerDecorator` config
- `moonstone/Panels` to retain focus when back key is pressed on breadcrumb
- `moonstone/Input` to correctly hide VKB when dismissing

## [1.11.0] - 2017-10-24

### Added

- `moonstone/VideoPlayer` properties `seekDisabled` and `onSeekFailed` to disable seek function

### Changed

- `moonstone/ExpandableList` to become `disabled` if there are no children

### Fixed

- `moonstone/Picker` to read out customized accessibility value when picker prop has `joined` and `aria-valuetext`
- `moonstone/Scroller` to apply scroll position on vertical or horizontal Scroller when child gets a focus
- `moonstone/Scroller` and other scrolling components to scroll without animation when panel is changed
- `moonstone/ContextualPopup` padding to not overlap close button
- `moonstone/Scroller` and other scrolling components to change focus via page up/down only when the scrollbar is visible
- `moonstone/Picker` to only increment one value on hold
- `moonstone/ItemOverlay` to remeasure when focused

## [1.10.1] - 2017-10-16

### Fixed

- `moonstone/Scroller` and other scrolling components to scroll via page up/down when focus is inside a Spotlight container
- `moonstone/VirtualList` and `moonstone/VirtualGridList` to scroll by 5-way keys right after wheeling
- `moonstone/VirtualList` not to move focus when a current item and the last item are located at the same line and pressing a page down key
- `moonstone/Slider` knob to follow while dragging for detached knob
- `moonstone/Header` to layout header row correctly in `standard` type
- `moonstone/Input` to not dismiss on-screen keyboard when dragging cursor out of input box
- `moonstone/Header` RTL `line-height` issue
- `moonstone/Panels` to render children on idle
- `moonstone/Scroller` and other scrolling components to limit muted spotlight container scrims to their bounds
- `moonstone/Input` to always forward `onKeyUp` event

## [1.10.0] - 2017-10-09

### Added

- `moonstone/VideoPlayer` support for designating components with `.spottable-default` as the default focus target when pressing 5-way down from the slider
- `moonstone/Slider` property `activateOnFocus` which when enabled, allows 5-way directional key interaction with the `Slider` value without pressing [Enter] first
- `moonstone/VideoPlayer` property `noMiniFeedback` to support controlling the visibility of mini feedback
- `ui/Layout`, which provides a technique for laying-out components on the screen using `Cells`, in rows or columns

### Changed

- `moonstone/Popup` to focus on mount if it’s initially opened and non-animating and to always pass an object to `onHide` and `onShow`
- `moonstone/VideoPlayer` to emit `onScrub` event and provide audio guidance when setting focus to slider

### Fixed

- `moonstone/ExpandableItem` and derivatives to restore focus to the Item if the contents were last focused when closed
- `moonstone/Slider` toggling activated state when holding enter/select key
- `moonstone/TimePicker` picker icons shifting slightly when focusing an adjacent picker
- `moonstone/Icon` so it handles color the same way generic text does, by inheriting from the parent's color. This applies to all instances of `Icon`, `IconButton`, and `Icon` inside `Button`.
- `moonstone/fonts` Museo Sans font to correct "Ti" kerning
- `moonstone/VideoPlayer` to correctly position knob on mouse click
- `moonstone/Panels.Header` to show an ellipsis for long titles with RTL text
- `moonstone/Marquee` to restart when invalidated by a prop change and managed by a `moonstone/Marquee.MarqueeController`
- `spotlight.Spotlight` method `focus()` to verify that the target element matches its container's selector rules prior to setting focus
- `moonstone/Picker` to only change picker values `onWheel` when spotted
- `moonstone/VideoPlayer` to hide descendant floating components (tooltips, contextual popups) when the media controls hide

## [1.9.3] - 2017-10-03

### Added

- `moonstone/Button` property value to `backgroundOpacity` called "lightTranslucent" to better serve colorful image backgrounds behind Buttons. This also affects `moonstone/IconButton` and `moonstone/Panels/ApplicationCloseButton`.
- `moonstone/Panels` property `closeButtonBackgroundOpacity` to support `moonstone/Panels/ApplicationCloseButton`'s `backgroundOpacity` prop

### Changed

- `Moonstone Icons` font file to include the latest designs for several icons
- `moonstone/Panels/ApplicationCloseButton` to expose its `backgroundOpacity` prop

### Fixed

- `moonstone/VirtualList` to apply "position: absolute" inline style to items
- `moonstone/Picker` to increment and decrement normally at the edges of joined picker
- `moonstone/Icon` not to read out image characters
- `moonstone/Scroller` and other scrolling components to not accumulate paging scroll by pressing page up/down in scrollbar
- `moonstone/Icon` to correctly display focused state when using external image
- `moonstone/Button` and `moonstone/IconButton` to be properly visually muted when in a muted container

## [1.9.2] - 2017-09-26

### Fixed

- `moonstone/ExpandableList` preventing updates when its children had changed

## [1.9.1] - 2017-09-25

### Fixed

- `moonstone/ExpandableList` run-time error when using an array of objects as children
- `moonstone/VideoPlayer` blocking pointer events when the controls were hidden

## [1.9.0] - 2017-09-22

### Added

- `moonstone/styles/mixins.less` mixins: `.moon-spotlight-margin()` and `.moon-spotlight-padding()`
- `moonstone/Button` property `noAnimation` to support non-animating pressed visual

### Changed

- `moonstone/TimePicker` to use "AM/PM" instead of "meridiem" for label under meridiem picker
- `moonstone/IconButton` default style to not animate on press. NOTE: This behavior will change back to its previous setting in release 2.0.0.
- `moonstone/Popup` to warn when using `scrimType` `'none'` and `spotlightRestrict` `'self-only'`
- `moonstone/Scroller` to block spotlight during scroll
- `moonstone/ExpandableItem` and derivatives to always pause spotlight before animation

### Fixed

- `moonstone/VirtualGridList` to not move focus to wrong column when scrolled from the bottom by holding the "up" key
- `moonstone/VirtualList` to focus an item properly when moving to a next or previous page
- `moonstone/Scroller` and other scrolling components to move focus toward first or last child when page up or down key is pressed if the number of children is small
- `moonstone/VirtualList` to scroll to preserved index when it exists within dataSize for preserving focus
- `moonstone/Picker` buttons to not change size
- `moonstone/Panel` to move key navigation to application close button on holding the "up" key.
- `moonstone/Picker` to show numbers when changing values rapidly
- `moonstone/Popup` layout in large text mode to show close button correctly
- `moonstone/Picker` from moving scroller when pressing 5-way keys in `joined` Picker
- `moonstone/Input` so it displays all locales the same way, without cutting off the edges of characters
- `moonstone/TooltipDecorator` to hide tooltip when 5-way keys are pressed for disabled components
- `moonstone/Picker` to not tremble in width when changing values while using a numeric width prop value
- `moonstone/Picker` to not overlap values when changing values in `vertical`
- `moonstone/ContextualPopup` pointer mode focus behavior for `spotlightRestrict='self-only'`
- `moonstone/VideoPlayer` to prevent interacting with more components in pointer mode when hidden
- `moonstone/Scroller` to not repaint its entire contents whenever partial content is updated
- `moonstone/Slider` knob positioning after its container is resized
- `moonstone/VideoPlayer` to maintain focus when media controls are hidden
- `moonstone/Scroller` to scroll expandable components into view when opening when pointer has moved elsewhere

## [1.8.0] - 2017-09-07

### Deprecated

- `moonstone/Dialog` property `showDivider`, will be replaced by `noDivider` property in 2.0.0

### Added

- `moonstone/Popup` callback property `onShow` which fires after popup appears for both animating and non-animating popups

### Changed

- `moonstone/Popup` callback property `onHide` to run on both animating and non-animating popups
- `moonstone/VideoPlayer` state `playbackRate` to media events
- `moonstone/VideoPlayer` support for `spotlightDisabled`
- `moonstone/VideoPlayer` thumbnail positioning and style
- `moonstone/VirtualList` to render when dataSize increased or decreased
- `moonstone/Dialog` style
- `moonstone/Popup`, `moonstone/Dialog`, and `moonstone/Notification` to support `node` type for children
- `moonstone/Scroller` to forward `onKeyDown` events

### Fixed

- `moonstone/Scroller` and other scrolling components to enable focus when wheel scroll is stopped
- `moonstone/VirtualList` to show scroll thumb when a preserved item is focused in a Panel
- `moonstone/Scroller` to navigate properly with 5-way when expandable child is opened
- `moonstone/VirtualList` to stop scrolling when focus is moved on an item from paging controls or outside
- `moonstone/VirtualList` to move out with 5-way navigation when the first or the last item is disabled
- `moonstone/IconButton` Tooltip position when disabled
- `moonstone/VideoPlayer` Tooltip time after unhovering
- `moonstone/VirtualList` to not show invisible items
- `moonstone/IconButton` Tooltip position when disabled
- `moonstone/VideoPlayer` to display feedback tooltip correctly when navigating in 5-way
- `moonstone/MarqueeDecorator` to work with synchronized `marqueeOn` `'render'` and hovering as well as `marqueOn` `'hover'` when moving rapidly among synchronized marquees
- `moonstone/Input` aria-label for translation
- `moonstone/Marquee` to recalculate inside `moonstone/Scroller` and `moonstone/SelectableItem` by bypassing `shouldComponentUpdate`
- `moonstone/Picker` to marquee when incrementing and decrementing values with the prop `noAnimation`

## [1.7.0] - 2017-08-23

### Deprecated

- `moonstone/TextSizeDecorator` and it will be replaced by `moonstone/AccessibilityDecorator`
- `moonstone/MarqueeDecorator` property `marqueeCentered` and `moonstone/Marquee` property `centered` will be replaced by `alignment` property in 2.0.0

### Added

- `moonstone/TooltipDecorator` config property to direct tooltip into a property instead of adding to `children`
- `moonstone/VideoPlayer` prop `thumbnailUnavailable` to fade thumbnail
- `moonstone/AccessibilityDecorator` with `highContrast` and `textSize`
- `moonstone/VideoPlayer` high contrast scrim
- `moonstone/MarqueeDecorator`and `moonstone/Marquee` property `alignment` to allow setting  alignment of marquee content

### Changed

- `moonstone/Scrollbar` to disable paging control down button properly at the bottom when a scroller size is a non-integer value
- `moonstone/VirtualList`, `moonstone/VirtualGridList`, and `moonstone/Scroller` to scroll on `keydown` event instead of `keyup` event of page up and page down keys
- `moonstone/VirtualGridList` to scroll by item via 5 way key
- `moonstone/VideoPlayer` to read target time when jump by left/right key
- `moonstone/IconButton` to not use `MarqueeDecorator` and `Uppercase`

### Fixed

- `moonstone/VirtualList` and `moonstone/VirtualGridList` to focus the correct item when page up and page down keys are pressed
- `moonstone/VirtualList` to not lose focus when moving out from the first item via 5way when it has disabled items
- `moonstone/Slider` to align tooltip with detached knob
- `moonstone/FormCheckbox` to display correct colors in light skin
- `moonstone/Picker` and `moonstone/RangePicker` to forward `onKeyDown` events when not `joined`
- `moonstone/SelectableItem` to display correct icon width and alignment
- `moonstone/LabeledItem` to always match alignment with the locale
- `moonstone/Scroller` to properly 5-way navigate from scroll buttons
- `moonstone/ExpandableList` to display correct font weight and size for list items
- `moonstone/Divider` to not italicize in non-italic locales
- `moonstone/VideoPlayer` slider knob to follow progress after being selected when seeking
- `moonstone/LabeledItem` to correctly position its icon. This affects all of the `Expandables`, `moonstone/DatePicker` and `moonstone/TimePicker`.
- `moonstone/Panels.Header` and `moonstone/Item` to prevent them from allowing their contents to overflow unexpectedly
- `moonstone/Marquee` to recalculate when vertical scrollbar appears
- `moonstone/SelectableItem` to recalculate marquee when toggled

### Removed

- `moonstone/Input` large-text mode

## [1.6.1] - 2017-08-07

### Changed

- `moonstone/Icon` and `moonstone/IconButton` to no longer fit image source to the icon's boundary

## [1.6.0] - 2017-08-04

### Added

- `moonstone/VideoPlayer` ability to seek when holding down the right and left keys. Sensitivity can be adjusted using throttling options `jumpDelay` and `initialJumpDelay`.
- `moonstone/VideoPlayer` property `no5WayJump` to disable jumping done by 5-way
- `moonstone/VideoPlayer` support for the "More" button to use tooltips
- `moonstone/VideoPlayer` properties `moreButtonLabel` and `moreButtonCloseLabel` to allow customization of the "More" button's tooltip and Aria labels
- `moonstone/VideoPlayer` property `moreButtonDisabled` to disable the "More" button
- `moonstone/Picker` and `moonstone/RangePicker` prop `aria-valuetext` to support reading custom text instead of value
- `moonstone/VideoPlayer` methods `showControls` and `hideControls` to allow external interaction with the player
- `moonstone/Scroller` support for Page Up/Page Down keys in pointer mode when no item has focus

### Changed

- `moonstone/VideoPlayer` to handle play, pause, stop, fast forward and rewind on remote controller
- `moonstone/Marquee` to also start when hovered if `marqueeOnRender` is set

### Fixed

- `moonstone/IconButton` to fit image source within `IconButton`
- `moonstone` icon font sizes for wide icons
- `moonstone/ContextualPopupDecorator` to prefer setting focus to the appropriate popup instead of other underlying controls when using 5-way from the activating control
- `moonstone/Scroller` not scrolled via 5 way when `moonstone/ExpandableList` is opened
- `moonstone/VirtualList` to not let the focus move outside of container even if there are children left when navigating with 5way
- `moonstone/Scroller` and other scrolling components to update disability of paging controls when the scrollbar is set to `visible` and the content becomes shorter
- `moonstone/VideoPlayer` to focus on hover over play/pause button when video is loading
- `moonstone/VideoPlayer` to update and display proper time while moving knob when video is paused
- `moonstone/VideoPlayer` long title overlap issues
- `moonstone/Header` to apply `marqueeOn` prop to `subTitleBelow` and `titleBelow`
- `moonstone/Picker` wheeling in `moonstone/Scroller`
- `moonstone/IncrementSlider` and `moonstone/Picker` to read value changes when selecting buttons

## [1.5.0] - 2017-07-19

### Added

- `moonstone/Slider` and `moonstone/IncrementSlider` prop `aria-valuetext` to support reading custom text instead of value
- `moonstone/TooltipDecorator` property `tooltipProps` to attach props to tooltip component
- `moonstone/Scroller` and `moonstone/VirtualList` ability to scroll via page up and page down keys
- `moonstone/VideoPlayer` tooltip-thumbnail support with the `thumbnailSrc` prop and the `onScrub` callback to fire when the knob moves and a new thumbnail is needed
- `moonstone/VirtualList` ability to navigate via 5way when there are disabled items
- `moonstone/ContextualPopupDecorator` property `popupContainerId` to support configuration of the popup's spotlight container
- `moonstone/ContextualPopupDecorator` property `onOpen` to notify containers when the popup has been opened
- `moonstone/ContextualPopupDecorator` config option `openProp` to support mapping the value of `open` property to the chosen property of wrapped component

### Changed

- `moonstone/ExpandableList` to use 'radio' as the default, and adapt 'single' mode to render as a `moonstone/RadioItem` instead of a `moonstone/CheckboxItem`
- `moonstone/VideoPlayer` to not hide pause icon when it appears
- `moonstone/ContextualPopupDecorator` to set accessibility-related props onto the container node rather than the popup node
- `moonstone/ExpandableItem`, `moonstone/ExpandableList`, `moonstone/ExpandablePicker`, `moonstone/DatePicker`, and `moonstone/TimePicker` to pause spotlight when animating in 5-way mode
- `moonstone/Spinner` to position the text content under the spinner, rather than to the right side
- `moonstone/VideoPlayer` to include hour when announcing the time while scrubbing
- `moonstone/GridListImageItem` to require a `source` prop and not have a default value

### Fixed

- `moonstone/Input` ellipsis to show if placeholder is changed dynamically and is too long
- `moonstone/Marquee` to re-evaluate RTL orientation when its content changes
- `moonstone/VirtualList` to restore focus on short lists
- `moonstone/ExpandableInput` to expand the width of its contained `moonstone/Input`
- `moonstone/Input` support for `dismissOnEnter`
- `moonstone/Input` focus management to prevent stealing focus when programmatically moved elsewhere
- `moonstone/Input` 5-way spot behavior
- `moonstone` international fonts to always be used, even when unsupported font-weights or font-styles are requested
- `moonstone/Panels.Panel` support for selecting components with `.spottable-default` as the default focus target
- `moonstone/Panels` layout in RTL locales
- `moonstone` spottable components to support `onSpotlightDown`, `onSpotlightLeft`, `onSpotlightRight`, and `onSpotlightUp` event property
- `moonstone/VirtualList` losing spotlight when the list is empty
- `moonstone/FormCheckbox` in focused state to have the correct "check" color
- `moonstone/Scroller` and other scrolling components' bug in `navigableFilter` when passed a container id

## [1.4.1] - 2017-07-05

### Changed

- `moonstone/Popup` to only call `onKeyDown` when there is a focused item in the `Popup`
- `moonstone/Scroller`, `moonstone/Picker`, and `moonstone/IncrementSlider` to automatically move focus when the currently focused `moonstone/IconButton` becomes disabled

### Fixed

- `moonstone/ContextualPopupDecorator` close button to account for large text size
- `moonstone/ContextualPopupDecorator` to not spot controls other than its activator when navigating out via 5-way
- `moonstone/Header` to set the value of `marqueeOn` for all types of headers

## [1.4.0] - 2017-06-29

### Deprecated

- `moonstone/Input` prop `noDecorator` is being replaced by `autoFocus` in 2.0.0

### Added

- `moonstone/Scrollbar` property `corner` to add the corner between vertical and horizontal scrollbars
- `moonstone/ScrollThumb` for a thumb of `moonstone/Scrollbar`
- `moonstone/styles/text.less` mixin `.locale-japanese-line-break()` to apply the correct  Japanese language line-break rules for the following multi-line components: `moonstone/BodyText`, `moonstone/Dialog`, `moonstone/Notification`, `moonstone/Popup`, and `moonstone/Tooltip`
- `moonstone/ContextualPopupDecorator` property `popupProps` to attach props to popup component
- `moonstone/VideoPlayer` property `pauseAtEnd` to control forward/backward seeking
- `moonstone/Panels/Header` prop `marqueeOn` to control marquee of header

### Changed

- `moonstone/Panels/Header` to expose its `marqueeOn` prop
- `moonstone/VideoPlayer` to automatically adjust the width of the allocated space for the side components so the media controls have more space to appear on smaller screens
- `moonstone/VideoPlayer` properties `autoCloseTimeout` and `titleHideDelay` default value to `5000`
- `moonstone/VirtualList` to support restoring focus to the last focused item
- `moonstone/Scroller` and other scrolling components to call `onScrollStop` before unmounting if a scroll is in progress
- `moonstone/Scroller` to reveal non-spottable content when navigating out of a scroller

### Fixed

- `moonstone/Dialog` to properly focus via pointer on child components
- `moonstone/VirtualList`, `moonstone/VirtualGridList`, and `moonstone/Scroller` not to be slower when scrolled to the first or the last position by wheeling
- `moonstone` component hold delay time
- `moonstone/VideoPlayer` to show its controls when pressing down the first time
- `moonstone/Panel` autoFocus logic to only focus on initial render
- `moonstone/Input` text colors
- `moonstone/ExpandableInput` to focus its decorator when leaving by 5-way left/right

## [1.3.1] - 2017-06-14

### Fixed

- `moonstone/Picker` support for large text
- `moonstone/Scroller` support for focusing paging controls with the pointer
- `moonstone` CSS rules for unskinned spottable components

## [1.3.0] - 2017-06-12

### Deprecated

- `moonstone/Scroller` props `horizontal` and `vertical`. Deprecated props are replaced with `direction` prop. `horizontal` and `vertical` will be removed in 2.0.0.
- `moonstone/Panel` prop `noAutoFocus` in favor of `autoFocus="none"`

### Added

- `moonstone/Image` support for `children` prop inside images
- `moonstone/Scroller` prop `direction` which replaces `horizontal` and `vertical` props
- `moonstone/VideoPlayer` property `tooltipHideDelay` to hide tooltip with a given amount of time
- `moonstone/VideoPlayer` property `pauseAtEnd` to pause when it reaches either the start or the end of the video
- `moonstone/VideoPlayer` methods `fastForward`, `getMediaState`, `jump`, `pause`, `play`, `rewind`, and `seek` to allow external interaction with the player. See docs for example usage.

### Changed

- `moonstone/Skinnable` to support context and allow it to be added to any component to be individually skinned. This includes a further optimization in skinning which consolidates all color assignments into a single block, so non-color rules aren't unnecessarily duplicated.
- `moonstone/Skinnable` light and dark skin names ("moonstone-light" and "moonstone") to "light" and "dark", respectively
- `moonstone/VideoPlayer` to set play/pause icon to display "play" when rewinding or fast forwarding
- `moonstone/VideoPlayer` to rewind or fast forward when previous command is slow-forward or slow-rewind respectively
- `moonstone/VideoPlayer` to fast forward when previous command is slow-forward and it reaches the last of its play rate
- `moonstone/VideoPlayer` to not play video on reload when `noAutoPlay` is `true`
- `moonstone/VideoPlayer` property `feedbackHideDelay`'s default value to `3000`
- `moonstone/Notification` to break line in characters in ja and zh locale
- `moonstone/Notification` to align texts left in LTR locale and right in RTL locale
- `moonstone/VideoPlayer` to simulate rewind functionality on non-webOS platforms only

### Fixed

- `moonstone/ExpandableItem` to correct the `titleIcon` when using `open` and `disabled`
- `moonstone/GridListImageItem` to center its selection icon on the image instead of the item
- `moonstone/Input` to have correct `Tooltip` position in `RTL`
- `moonstone/SwitchItem` to not unintentionally overflow `Scroller` containers, causing them to jump to the side when focusing
- `moonstone/VideoPlayer` to fast forward properly when video is at paused state
- `moonstone/VideoPlayer` to correctly change sources
- `moonstone/VideoPlayer` to show or hide feedback tooltip properly
- `moonstone/DateTimeDecorator` to work properly with `RadioControllerDecorator`
- `moonstone/Picker` in joined, large text mode so the arrows are properly aligned and sized
- `moonstone/Icon` to reflect the same proportion in relation to its size in large-text mode

## [1.2.0] - 2017-05-17

### Deprecated

- `moonstone/Scroller` and other scrolling components option `indexToFocus` in `scrollTo` method to be removed in 2.0.0

### Added

- `moonstone/Slider` and `moonstone/IncrementSlider` prop `noFill` to support a style without the fill
- `moonstone/Marquee` property `rtl` to set directionality to right-to-left
- `moonstone/VirtualList.GridListImageItem` property `selectionOverlay` to add custom component for selection overlay
- `moonstone/MoonstoneDecorator` property `skin` to let an app choose its skin: "moonstone" and "moonstone-light" are now available
- `moonstone/FormCheckboxItem`
- `moonstone/FormCheckbox`, a standalone checkbox, to support `moonstone/FormCheckboxItem`
- `moonstone/Input` props `invalid` and `invalidMessage` to display a tooltip when input value is invalid
- `moonstone/Scroller` and other scrolling components option `focus` in `scrollTo()` method
- `moonstone/Scroller` and other scrolling components property `spottableScrollbar`
- `moonstone/Icon.IconList` icons: `arrowshrinkleft` and `arrowshrinkright`

### Changed

- `moonstone/Picker` arrow icon for `joined` picker: small when not spotted, hidden when it reaches the end of the picker
- `moonstone/Checkbox` and `moonstone/CheckboxItem` to reflect the latest design
- `moonstone/MoonstoneDecorator/fontGenerator` was refactored to use the browser's FontFace API to dynamically load locale fonts
- `moonstone/VideoPlayer` space allotment on both sides of the playback controls to support 4 buttons; consequently the "more" controls area has shrunk by the same amount
- `moonstone/VideoPlayer` to not disable media button (play/pause)
- `moonstone/Scroller` and other scrolling components so that paging controls are not spottable by default with 5-way
- `moonstone/VideoPlayer`'s more/less button to use updated arrow icon

### Fixed

- `moonstone/MarqueeDecorator` to properly stop marquee on items with `'marqueeOnHover'`
- `moonstone/ExpandableList` to work properly with object-based children
- `moonstone/styles/fonts.less` to restore the Moonstone Icon font to request the local system font by default. Remember to update your webOS build to get the latest version of the font so you don't see empty boxes for your icons.
- `moonstone/Picker` and `moonstone/RangePicker` to now use the correct size from Enyo (60px v.s. 84px) for icon buttons
- `moonstone/Scroller` and other scrolling components to apply ri.scale properly
- `moonstone/Panel` to not cover a `Panels`'s `ApplicationCloseButton` when not using a `Header`
- `moonstone/IncrementSlider` to show tooltip when buttons focused

## [1.1.0] - 2017-04-21

### Deprecated

- `moonstone/ExpandableInput` property `onInputChange`

### Added

- `moonstone/Panels.Panel` prop and `moonstone/MoonstoneDecorator` config option: `noAutoFocus` to support prevention of setting automatic focus after render
- `moonstone/VideoPlayer` props: `backwardIcon`, `forwardIcon`, `jumpBackwardIcon`, `jumpForwardIcon`, `pauseIcon`, and `playIcon` to support icon customization of the player
- `moonstone/VideoPlayer` props `jumpButtonsDisabled` and `rateButtonsDisabled` for disabling the pairs of buttons when it's inappropriate for the playing media
- `moonstone/VideoPlayer` property `playbackRateHash` to support custom playback rates
- `moonstone/VideoPlayer` callback prop `onControlsAvailable` which fires when the players controls show or hide
- `moonstone/Image` support for `onLoad` and `onError` events
- `moonstone/VirtualList.GridListImageItem` prop `placeholder`
- `moonstone/Divider` property `preserveCase` to display text without capitalizing it

### Changed

- `moonstone/Slider` colors and sizing to match the latest designs
- `moonstone/ProgressBar` to position correctly with other components nearby
- `moonstone/Panels` breadcrumb to no longer have a horizontal line above it
- `moonstone/Transition` to measure itself when the CPU is idle
- style for disabled opacity from 0.4 to 0.3
- `moonstone/Button` colors for transparent and translucent background opacity when disabled
- `moonstone/ExpandableInput` property `onInputChange` to fire along with `onChange`. `onInputChange` is deprecated and will be removed in a future update.
- `Moonstone.ttf` font to include new icons
- `moonstone/Icon` to reference additional icons

### Fixed

- `moonstone/Popup` and `moonstone/ContextualPopupDecorator` 5-way navigation behavior
- `moonstone/Input` to not spot its own input decorator on 5-way out
- `moonstone/VideoPlayer` to no longer render its `children` in multiple places
- `moonstone/Button` text color when used on a neutral (light) background in some cases
- `moonstone/Popup` background opacity
- `moonstone/Marquee` to recalculate properly when its contents change
- `moonstone/TimePicker` to display time in correct order
- `moonstone/Scroller` to prefer spotlight navigation to its internal components

## [1.0.0] - 2017-03-31

> NOTE: We have also modified most form components to be usable in a controlled (app manages component
> state) or uncontrolled (Enact manages component state) manner. To put a component into a
> controlled state, pass in `value` (or other appropriate state property such as `selected` or
> `open`) at component creation and then respond to events and update the value as needed. To put a
> component into an uncontrolled state, do not set `value` (or equivalent), at creation. From this
> point on, Enact will manage the state and events will be sent when the state is updated. To
> specify an initial value, use the `defaultValue` (or, `defaultSelected, `defaultOpen, etc.)
> property.  See the documentation for individual components for more information.

### Added

- `moonstone/Button` property `icon` to support a built-in icon next to the text content. The Icon supports everything that `moonstone/Icon` supports, as well as a custom icon.
- `moonstone/MoonstoneDecorator` property `textSize` to resize several components to requested CMR sizes. Simply add `textSize="large"` to your `App` and the new sizes will automatically take effect.

### Changed

- `moonstone/Slider` to use the property `tooltip` instead of `noTooltip`, so the built-in tooltip is not enabled by default
- `moonstone/IncrementSlider` to include tooltip documentation
- `moonstone/ExpandableList` to accept an array of objects as children which are spread onto the generated components
- `moonstone/CheckboxItem` style to match the latest designs, with support for the `moonstone/Checkbox` to be on either the left or the right side by using the `iconPosition` property
- `moonstone/VideoPlayer` to supply every event callback-method with an object representing the VideoPlayer's current state, including: `currentTime`, `duration`, `paused`, `proportionLoaded`, and `proportionPlayed`

### Fixed

- `moonstone/Panels.Panel` behavior for remembering focus on unmount and setting focus after render
- `moonstone/VirtualList.VirtualGridList` showing empty items when items are continuously added dynamically
- `moonstone/Picker` to marquee on focus once again

## [1.0.0-beta.4] - 2017-03-10

### Added

- `moonstone/VirtualList` `indexToFocus` option to `scrollTo` method to focus on item with specified index
- `moonstone/IconButton` and `moonstone/Button` `color` property to add a remote control key color to the button
- `moonstone/Scrollbar` property `disabled` to disable both paging controls when it is true
- `moonstone/VirtualList` parameter `moreInfo` to pass `firstVisibleIndex` and `lastVisibleIndex` when scroll events are firing
- Accessibility support to UI components
- `moonstone/VideoPlayer` property `onUMSMediaInfo` to support the custom webOS “umsmediainfo” event
- `moonstone/Region` component which encourages wrapping components for improved accessibility rather than only preceding the components with a `moonstone/Divider`
- `moonstone/Slider` tooltip. It's enabled by default and comes with options like `noTooltip`, `tooltipAsPercent`, and `tooltipSide`. See the component docs for more details.
- `moonstone/Panels.Panel` property `hideChildren` to defer rendering children
- `moonstone/Spinner` properties `blockClickOn` and `scrim` to block click events behind spinner
- `moonstone/VirtualList` property `clientSize` to specify item dimensions instead of measuring them

### Changed

- `moonstone/VirtualGridImageItem` styles to reduce redundant style code app side
- `moonstone/VirtualList` and `moonstone/VirtualGridList` to add essential CSS for list items automatically
- `moonstone/VirtualList` and `moonstone/VirtualGridList` to not add `data-index` to their item DOM elements directly, but to pass `data-index` as the parameter of their `component` prop like the `key` parameter of their `component` prop
- `moonstone/ExpandableItem` and derivatives to defer focusing the contents until animation completes
- `moonstone/LabeledItem`, `moonstone/ExpandableItem`, `moonstone/ExpandableList` to each support the `node` type in their `label` property. Best used with `ui/Slottable`.

### Fixed

- `moonstone/VirtualList.GridListImageItem` to have proper padding size according to the existence of caption/subcaption
- `moonstone/Scroller` and other scrolling components to display scrollbars with proper size
- `moonstone/VirtualGridList` to not be truncated

### Removed

- `moonstone/Scroller` and other scrolling components property `hideScrollbars` and replaced it with `horizontalScrollbar` and `verticalScrollbar`

## [1.0.0-beta.3] - 2017-02-21

### Added

- `moonstone/VideoPlayer` support for 5-way show/hide of media playback controls
- `moonstone/VideoPlayer` property `feedbackHideDelay`
- `moonstone/Slider` property `onKnobMove` to fire when the knob position changes, independently from the `moonstone/Slider` value
- `moonstone/Slider` properties `active`, `disabled`, `knobStep`, `onActivate`, `onDecrement`, and `onIncrement` as part of enabling 5-way support to `moonstone/Slider`, `moonstone/IncrementSlider` and the media slider for `moonstone/VideoPlayer`
- `moonstone/Slider` now supports `children` which are added to the `Slider`'s knob, and follow it as it moves
- `moonstone/ExpandableInput` properties `iconAfter` and `iconBefore` to display icons after and before the input, respectively
- `moonstone/Dialog` property `preserveCase`, which affects `title` text

### Changed

- `moonstone/IncrementSlider` to change when the buttons are held down
- `moonstone/Marquee` to allow disabled marquees to animate
- `moonstone/Dialog` to marquee `title` and `titleBelow`
- `moonstone/Marquee.MarqueeController` config option `startOnFocus` to `marqueeOnFocus`. `startOnFocus` is deprecated and will be removed in a future update.
- `moonstone/Button`, `moonstone/IconButton`, `moonstone/Item` to not forward `onClick` when `disabled`

### Fixed

- `moonstone/Marquee.MarqueeController` to start marquee on newly registered components when controller has focus and to restart synced marquees after completion
- `moonstone/Scroller` to recalculate when an expandable child opens
- `spotlightDisabled` property support for spottable moonstone components
- `moonstone/Popup` and `moonstone/ContextualPopupDecorator` so that when the popup is closed, spotlight focus returns to the control that had focus prior to the popup opening
- `moonstone/Input` to not get focus when disabled

## [1.0.0-beta.2] - 2017-01-30

### Added

- `moonstone/Panels.Panel` property `showChildren` to support deferring rendering the panel body until animation completes
- `moonstone/MarqueeDecorator` property `invalidateProps` that specifies which props cause the marquee distance to be invalidated
- developer-mode warnings to several components to warn when values are out-of-range
- `moonstone/Divider` property `spacing` which adjusts the amount of empty space above and below the `Divider`. `'normal'`, `'small'`, `'medium'`, `'large'`, and `'none'` are available.
- `moonstone/Picker` when `joined` the ability to be incremented and decremented by arrow keys
- `onSpotlightDisappear` event property support for spottable moonstone components
- `moonstone/VideoPlayer` property `titleHideDelay`

### Changed

- `moonstone/Panels.Panels` and variations to defer rendering the children of contained `Panel` instances until animation completes
- `moonstone/ProgressBar` properties `progress` and `backgroundProgress` to accept a number between 0 and 1
- `moonstone/Slider` and `moonstone/IncrementSlider` property `backgroundPercent` to `backgroundProgress` which now accepts a number between 0 and 1
- `moonstone/Slider` to not ignore `value` prop when it is the same as the previous value
- `moonstone/Picker` component's buttons to reverse their operation such that 'up' selects the previous item and 'down' the next
- `moonstone/Picker` and derivatives may now use numeric width, which represents the amount of characters to use for sizing. `width={4}` represents four characters, `2` for two characters, etc. `width` still accepts the size-name strings.
- `moonstone/Divider` to now behave as a simple horizontal line when no text content is provided
- `moonstone/Scroller` and other scrolling components to not display scrollbar controls by default
- `moonstone/DatePicker` and `moonstone/TimePicker` to emit `onChange` event whenever the value is changed, not just when the component is closed

### Removed

- `moonstone/ProgressBar` properties `min` and `max`

### Fixed

- `moonstone/IncrementSlider` so that the knob is spottable via pointer, and 5-way navigation between the knob and the increment/decrement buttons is functional
- `moonstone/Slider` and `moonstone/IncrementSlider` to not fire `onChange` for value changes from props

## [1.0.0-beta.1] - 2016-12-30

### Added

- `moonstone/VideoPlayer` and `moonstone/TooltipDecorator` components and samples
- `moonstone/Panels.Panels` property `onBack` to support `ui/Cancelable`
- `moonstone/VirtualFlexList` Work-In-Progress component to support variably sized rows or columns
- `moonstone/ExpandableItem` properties `autoClose` and `lockBottom`
- `moonstone/ExpandableList` properties `noAutoClose` and `noLockBottom`
- `moonstone/Picker` property `reverse`
- `moonstone/ContextualPopup` property `noAutoDismiss`
- `moonstone/Dialog` property `scrimType`
- `moonstone/Popup` property `spotlightRestrict`

### Changed

- `moonstone/Panels.Routable` to require a `navigate` configuration property indicating the event callback for back or cancel actions
- `moonstone/MarqueeController` focus/blur handling to start and stop synchronized `moonstone/Marquee` components
- `moonstone/ExpandableList` property `autoClose` to `closeOnSelect` to disambiguate it from the added `autoClose` on 5-way up
- `moonstone/ContextualPopupDecorator.ContextualPopupDecorator` component's `onCloseButtonClick` property to `onClose`
- `moonstone/Dialog` component's `onCloseButtonClicked` property to `onClose`
- `moonstone/Spinner` component's `center` and `middle` properties to a single `centered` property
	that applies both horizontal and vertical centering
- `moonstone/Popup.PopupBase` component's `onCloseButtonClicked` property to `onCloseButtonClick`
- `moonstone/Item.ItemOverlay` component's `autoHide` property to remove the `'no'` option. The same
	effect can be achieved by omitting the property or passing `null`.
- `moonstone/VirtualGridList` to be scrolled by page when navigating with a 5-way direction key
- `moonstone/Scroller`, `moonstone/VirtualList`, `moonstone/VirtualGridList` to no longer respond to mouse down/move/up events
- all Expandables to include a state arrow UI element
- `moonstone/LabeledItem` to support a `titleIcon` property which positions just after the title text
- `moonstone/Button` to include `moonstone/TooltipDecorator`
- `moonstone/Expandable` to support being managed, radio group-style, by a component wrapped with `RadioControllerDecorator` from `ui/RadioDecorator`
- `moonstone/Picker` to animate `moonstone/Marquee` children when any part of the `moonstone/Picker` is focused
- `moonstone/VirtualList` to mute its container instead of disabling it during scroll events
- `moonstone/VirtualList`, `moonstone/VirtualGridList`, and `moonstone/Scroller` to continue scrolling when holding down the paging controls
- `moonstone/VirtualList` to require a `component` prop and not have a default value
- `moonstone/Picker` to continuously change when a button is held down by adding `ui/Holdable`.

### Fixed

- `moonstone/Popup` and `moonstone/ContextualPopup` 5-way navigation behavior using spotlight.
- Bug where a synchronized marquee whose content fit the available space would prevent restarting of the marquees
- `moonstone/Input` to show an ellipsis on the correct side based on the text directionality of the `value` or `placeholder` content.
- `moonstone/VirtualList` and `moonstone/VirtualGridList` to prevent unwanted scrolling when focused with the pointer
- `moonstone/Picker` to remove fingernail when a the pointer is held down, but the pointer is moved off the `joined` picker.
- `moonstone/LabeledItem` to include marquee on both `title` and `label`, and be synchronized

## [1.0.0-alpha.5] - 2016-12-16

No changes.

## [1.0.0-alpha.4] - 2016-12-2

### Added

- `moonstone/Popup`, `moonstone/ContextualPopupDecorator`, `moonstone/Notification`, `moonstone/Dialog` and `moonstone/ExpandableInput` components
- `ItemOverlay` component to `moonstone/Item` module
- `marqueeCentered` prop to `moonstone/MarqueeDecorator` and `moonstone/MarqueeText`
- `placeholder` prop to `moonstone/Image`
- `moonstone/MarqueeController` component to synchronize multiple `moonstone/Marquee` components
- Non-latin locale support to all existing Moonstone components
- Language-specific font support
- `moonstone/IncrementSlider` now accepts customizable increment and decrement icons, as well as `moonstone/Slider` being more responsive to external styling

### Changed

- `moonstone/Input` component's `iconStart` and `iconEnd` properties to be `iconBefore` and `iconAfter`, respectively, for consistency with `moonstone/Item.ItemOverlay` naming
- `moonstone/Icon` and `moonstone/IconButton` so the `children` property supports both font-based icons and images
- the `checked` property to `selected` for consistency across the whole framework. This allows better interoperability when switching between various components.  Affects the following: `CheckboxItem`, `RadioItem`, `SelectableItem`, `Switch`, `SwitchItem`, and `ToggleItem`. Additionally, these now use `moonstone/Item.ItemOverlay` to position and handle their Icons.
- `moonstone/Slider` and `moonstone/IncrementSlider` to be more performant. No changes were made to
	the public API.
- `moonstone/GridListImageItem` so that a placeholder image displays while loading the image, and the caption and subcaption support marqueeing
- `moonstone/MoonstoneDecorator` to add `FloatingLayerDecorator`
- `moonstone/IncrementSlider` in vertical mode looks and works as expected.

### Removed

- LESS mixins that belong in `@enact/ui`, so that only moonstone-specific mixins are contained in
this module. When authoring components and importing mixins, only the local mixins need to be
imported, as they already import the general mixins.
- the `src` property from `moonstone/Icon` and `moonston/IconButton`. Use the support for URLs in
	the `children` property as noted above.
- the `height` property from `moonstone/IncrementSlider` and `moonstone/Slider`

### Fixed

- Joined picker so that it now has correct animation when using the mouse wheel
- Bug in DatePicker/TimePicker that prevented setting of value earlier than 1969

## [1.0.0-alpha.3] - 2016-11-8

### Added

- `moonstone/BodyText`, `moonstone/DatePicker`, `moonstone/DayPicker`, `moonstone/ExpandableItem`, `moonstone/Image`, and `moonstone/TimePicker` components
- `fullBleed` prop to `moonstone/Panels/Header`. When `true`, the header content is indented and the header lines are removed.
- Application close button to `moonstone/Panels`. Fires `onApplicationClose` when clicked. Can be omitted with the `noCloseButton` prop.
- `marqueeDisabled` prop to `moonstone/Picker`
- `padded` prop to `moonstone/RangePicker`
- `forceDirection` prop to `moonstone/Marquee`. Forces the direction of `moonstone/Marquee`. Useful for when `RTL` content cannot be auto detected.

### Changed

- `data` parameter passed to `component` prop of `VirtualList`.
- `moonstone/Expandable` into a submodule of `moonstone/ExpandableItem`
- `ExpandableList` to properly support selection
- `moonstone/Divider`'s `children` property to be optional
- `moonstone/ToggleItem`'s `inline` version to have a `max-width` of `240px`
- `moonstone/Input` to use `<div>` instead of `<label>` for wrapping components. No change to
	functionality, only markup.

### Removed

- `moonstone/ExpandableCheckboxItemGroup` in favor of `ExpandableList`

## [1.0.0-alpha.2] - 2016-10-21

This version includes a lot of refactoring from the previous release. Developers need to switch to the new enact-dev command-line tool.

### Added

- New components and HOCs: `moonstone/Scroller`, `moonstone/VirtualList`, `moonstone/VirtualGridList`, `moonstone/MarqueeText`, `moonstone/Spinner`, `moonstone/ExpandableCheckboxItemGroup`, `moonstone/MarqueeDecorator`
- New options for `ui/Toggleable` HOC
- Marquee support to many components
- Image support to `moonstone/Icon` and `moonstone/IconButton`
- `dismissOnEnter` prop for `moonstone/Input`
- Many more unit tests

### Changed

- Some props for UI state were renamed to have `default` prefix where state was managed by the component. (e.g. `defaultOpen`)

### Fixed

- Many components were fixed, polished, updated and documented
- Inline docs updated to be more consistent and comprehensive<|MERGE_RESOLUTION|>--- conflicted
+++ resolved
@@ -4,15 +4,10 @@
 
 ## [unreleased]
 
-<<<<<<< HEAD
-## Fixed
+### Fixed
 
 - `moonstone/Dialog` read order of dialog contents
-=======
-### Fixed
-
 - `moonstone/Scroller` to go to next page properly via page up/down keys
->>>>>>> b10f833b
 
 ## [2.0.0] - 2018-07-30
 
