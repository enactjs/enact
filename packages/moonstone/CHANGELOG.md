--- conflicted
+++ resolved
@@ -7,11 +7,8 @@
 ### Fixed
 
 - `moonstone/Button` `color` bar height
-<<<<<<< HEAD
+- `moonstone/Slider` to show `tooltip` when disabled
 - `moonstone/TooltipDecorator` to keep showing when changing from pointer mode to 5-way mode
-=======
-- `moonstone/Slider` to show `tooltip` when disabled
->>>>>>> f94221f5
 
 ## [3.1.2] - 2019-09-30
 
