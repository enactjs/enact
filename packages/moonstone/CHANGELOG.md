# Change Log

The following is a curated list of changes in the Enact moonstone module, newest changes on the top.

## [unreleased]

### Added
<<<<<<< HEAD
- `moonstone/VideoPlayer` support for 5-way show/hide of media playback controls
=======

- `moonstone/Slider` properties `active`, `disabled`, `knobStep`, `onActivate`, `onDecrement`, and `onIncrement` as part of enabling 5-way support to `moonstone/Slider`, `moonstone/IncrementSlider` and the media slider for `moonstone/VideoPlayer`
- `moonstone/ExpandableInput` properties `iconAfter` and `iconBefore` to display icons after and before the input, respectively

### Changed

- `moonstone/IncrementSlider` to change when the buttons are held down

### Fixed

- `moonstone/marquee.MarqueeController` to start marquee on newly registered components when controller has focus and to restart synced marquees after completion
>>>>>>> 5be92c5d

## [1.0.0-beta.2] - 2017-01-30

### Added

- `moonstone/Panels.Panel` property `showChildren` to support deferring rendering the panel body until animation completes
- `moonstone/MarqueeDecorator` property `invalidateProps` that specifies which props cause the marquee distance to be invalidated
- developer-mode warnings to several components to warn when values are out-of-range
- `moonstone/Divider` property `spacing` which adjusts the amount of empty space above and below the `Divider`. `'normal'`, `'small'`, `'medium'`, `'large'`, and `'none'` are available.
- `moonstone/Picker` when `joined` the ability to be incremented and decremented by arrow keys
- `onSpotlightDisappear` event property support for spottable moonstone components
- `moonstone/VideoPlayer` property `titleHideDelay`

### Changed

- `moonstone/Panels.Panels` and variations to defer rendering the children of contained `Panel` instances until animation completes
- `moonstone/ProgressBar` properties `progress` and `backgroundProgress` to accept a number between 0 and 1
- `moonstone/Slider` and `moonstone/IncrementSlider` property `backgroundPercent` to `backgroundProgress` which now accepts a number between 0 and 1
- `moonstone/Slider` to not ignore `value` prop when it is the same as the previous value
- `moonstone/Picker` component's buttons to reverse their operation such that 'up' selects the previous item and 'down' the next
- `moonstone/Picker` and derivatives may now use numeric width, which represents the amount of characters to use for sizing. `width={4}` represents four characters, `2` for two characters, etc. `width` still accepts the size-name strings.
- `moonstone/Divider` to now behave as a simple horizontal line when no text content is provided
- `moonstone/Scrollable` to not display scrollbar controls by default
- `moonstone/DatePicker` and `moonstone/TimePicker` to emit `onChange` event whenever the value is changed, not just when the component is closed

### Removed

- `moonstone/ProgressBar` properties `min` and `max`

### Fixed

- `moonstone/IncrementSlider` so that the knob is spottable via pointer, and 5-way navigation between the knob and the increment/decrement buttons is functional
- `moonstone/Slider` and `moonstone/IncrementSlider` to not fire `onChange` for value changes from props
- `spotlightDisabled` property support for spottable moonstone components
- `moonstone/Popup` and `moonstone/ContextualPopupDecorator` so that when the popup is closed, spotlight focus returns to the control that had focus prior to the popup opening.

## [1.0.0-beta.1] - 2016-12-30

### Added

- `moonstone/VideoPlayer` and `moonstone/TooltipDecorator` components and samples
- `moonstone/Panels.Panels` property `onBack` to support `ui/Cancelable`
- `moonstone/VirtualFlexList` Work-In-Progress component to support variably sized rows or columns
- `moonstone/ExpandableItem` properties `autoClose` and `lockBottom`
- `moonstone/ExpandableList` properties `noAutoClose` and `noLockBottom`
- `moonstone/Picker` property `reverse`
- `moonstone/ContextualPopup` property `noAutoDismiss`
- `moonstone/Dialog` property `scrimType`
- `moonstone/Popup` property `spotlightRestrict`

### Changed

- `moonstone/Panels.Routable` to require a `navigate` configuration property indicating the event callback for back or cancel actions
- `moonstone/MarqueeController` focus/blur handling to start and stop synchronized `moonstone/Marquee` components
- `moonstone/ExpandableList` property `autoClose` to `closeOnSelect` to disambiguate it from the added `autoClose` on 5-way up
- `moonstone/ContextualPopupDecorator.ContextualPopupDecorator` component's `onCloseButtonClick` property to `onClose`
- `moonstone/Dialog` component's `onCloseButtonClicked` property to `onClose`
- `moonstone/Spinner` component's `center` and `middle` properties to a single `centered` property
	that applies both horizontal and vertical centering
- `moonstone/Popup.PopupBase` component's `onCloseButtonClicked` property to `onCloseButtonClick`
- `moonstone/Item.ItemOverlay` component's `autoHide` property to remove the `'no'` option. The same
	effect can be achieved by omitting the property or passing `null`.
- `moonstone/VirtualGridList` to be scrolled by page when navigating with a 5-way direction key
- `moonstone/Scroller`, `moonstone/VirtualList`, `moonstone/VirtualGridList`, and `moonstone/Scrollable` to no longer respond to mouse down/move/up events
- all Expandables to include a state arrow UI element
- `moonstone/LabeledItem` to support a `titleIcon` property which positions just after the title text
- `moonstone/Button` to include `moonstone/TooltipDecorator`
- `moonstone/Expandable` to support being managed, radio group-style, by a component wrapped with `RadioControllerDecorator` from `ui/RadioDecorator`
- `moonstone/Picker` to animate `moonstone/Marquee` children when any part of the `moonstone/Picker` is focused
- `moonstone/VirtualList` to mute its container instead of disabling it during scroll events
- `moonstone/VirtualList`, `moonstone/VirtualGridList`, and `moonstone/Scroller` to continue scrolling when holding down the paging controls
- `moonstone/VirtualList` to require a `component` prop and not have a default value
- `moonstone/Picker` to continuously change when a button is held down by adding `ui/Holdable`.

### Fixed

- `moonstone/Popup` and `moonstone/ContextualPopup` 5-way navigation behavior using spotlight.
- Bug where a synchronized marquee whose content fit the available space would prevent restarting of the marquees
- `moonstone/Input` to show an ellipsis on the correct side based on the text directionality of the `value` or `placeholder` content.
- `moonstone/VirtualList` and `moonstone/VirtualGridList` to prevent unwanted scrolling when focused with the pointer
- `moonstone/Picker` to remove fingernail when a the pointer is held down, but the pointer is moved off the `joined` picker.
- `moonstone/LabeledItem` to include marquee on both `title` and `label`, and be synchronized

## [1.0.0-alpha.5] - 2016-12-16

No changes.

## [1.0.0-alpha.4] - 2016-12-2

### Added

- `moonstone/Popup`, `moonstone/ContextualPopupDecorator`, `moonstone/Notification`, `moonstone/Dialog` and `moonstone/ExpandableInput` components
- `ItemOverlay` component to `moonstone/Item` module
- `marqueeCentered` prop to `moonstone/MarqueeDecorator` and `moonstone/MarqueeText`
- `placeholder` prop to `moonstone/Image`
- `moonstone/MarqueeController` component to synchronize multiple `moonstone/Marquee` components
- Non-latin locale support to all existing Moonstone components
- Language-specific font support
- `moonstone/IncrementSlider` now accepts customizable increment and decrement icons, as well as `moonstone/Slider` being more responsive to external styling

### Changed

- `moonstone/Input` component's `iconStart` and `iconEnd` properties to be `iconBefore` and `iconAfter`, respectively, for consistency with `moonstone/Item.ItemOverlay` naming
- `moonstone/Icon` and `moonstone/IconButton` so the `children` property supports both font-based icons and images
- the `checked` property to `selected` for consistency across the whole framework. This allows better interoperability when switching between various components.  Affects the following: `CheckboxItem`, `RadioItem`, `SelectableItem`, `Switch`, `SwitchItem`, and `ToggleItem`. Additionally, these now use `moonstone/Item.ItemOverlay` to position and handle their Icons.
- `moonstone/Slider` and `moonstone/IncrementSlider` to be more performant. No changes were made to
	the public API.
- `moonstone/GridListImageItem` so that a placeholder image displays while loading the image, and the caption and subcaption support marqueeing
- `moonstone/MoonstoneDecorator` to add `FloatingLayerDecorator`
- `moonstone/IncrementSlider` in vertical mode looks and works as expected.

### Removed

- LESS mixins that belong in `@enact/ui`, so that only moonstone-specific mixins are contained in
this module. When authoring components and importing mixins, only the local mixins need to be
imported, as they already import the general mixins.
- the `src` property from `moonstone/Icon` and `moonston/IconButton`. Use the support for URLs in
	the `children` property as noted above.
- the `height` property from `moonstone/IncrementSlider` and `moonstone/Slider`

### Fixed

- Joined picker so that it now has correct animation when using the mouse wheel
- Bug in DatePicker/TimePicker that prevented setting of value earlier than 1969

## [1.0.0-alpha.3] - 2016-11-8

### Added

- `moonstone/BodyText`, `moonstone/DatePicker`, `moonstone/DayPicker`, `moonstone/ExpandableItem`, `moonstone/Image`, and `moonstone/TimePicker` components
- `fullBleed` prop to `moonstone/Panels/Header`. When `true`, the header content is indented and the header lines are removed.
- Application close button to `moonstone/Panels`. Fires `onApplicationClose` when clicked. Can be omitted with the `noCloseButton` prop.
- `marqueeDisabled` prop to `moonstone/Picker`
- `padded` prop to `moonstone/RangePicker`
- `forceDirection` prop to `moonstone/Marquee`. Forces the direction of `moonstone/Marquee`. Useful for when `RTL` content cannot be auto detected.

### Changed

- `data` parameter passed to `component` prop of `VirtualList`.
- `moonstone/Expandable` into a submodule of `moonstone/ExpandableItem`
- `ExpandableList` to properly support selection
- `moonstone/Divider`'s `children` property to be optional
- `moonstone/ToggleItem`'s `inline` version to have a `max-width` of `240px`
- `moonstone/Input` to use `<div>` instead of `<label>` for wrapping components. No change to
	functionality, only markup.

### Removed

- `moonstone/ExpandableCheckboxItemGroup` in favor of `ExpandableList`

## [1.0.0-alpha.2] - 2016-10-21

This version includes a lot of refactoring from the previous release. Developers need to switch to the new enact-dev command-line tool.

### Added

- New components and HOCs: `moonstone/Scroller`, `moonstone/VirtualList`, `moonstone/VirtualGridList`, `moonstone/Scrollable`, `moonstone/MarqueeText`, `moonstone/Spinner`, `moonstone/ExpandableCheckboxItemGroup`, `moonstone/MarqueeDecorator`
- New options for `ui/Toggleable` HOC
- Marquee support to many components
- Image support to `moonstone/Icon` and `moonstone/IconButton`
- `dismissOnEnter` prop for `moonstone/Input`
- Many more unit tests

### Changed

- Some props for UI state were renamed to have `default` prefix where state was managed by the component. (e.g. `defaultOpen`)

### Fixed

- Many components were fixed, polished, updated and documented
- Inline docs updated to be more consistent and comprehensive<|MERGE_RESOLUTION|>--- conflicted
+++ resolved
@@ -5,9 +5,7 @@
 ## [unreleased]
 
 ### Added
-<<<<<<< HEAD
 - `moonstone/VideoPlayer` support for 5-way show/hide of media playback controls
-=======
 
 - `moonstone/Slider` properties `active`, `disabled`, `knobStep`, `onActivate`, `onDecrement`, and `onIncrement` as part of enabling 5-way support to `moonstone/Slider`, `moonstone/IncrementSlider` and the media slider for `moonstone/VideoPlayer`
 - `moonstone/ExpandableInput` properties `iconAfter` and `iconBefore` to display icons after and before the input, respectively
@@ -19,7 +17,6 @@
 ### Fixed
 
 - `moonstone/marquee.MarqueeController` to start marquee on newly registered components when controller has focus and to restart synced marquees after completion
->>>>>>> 5be92c5d
 
 ## [1.0.0-beta.2] - 2017-01-30
 
