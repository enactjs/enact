--- conflicted
+++ resolved
@@ -6,11 +6,8 @@
 
 ### Fixed
 
-<<<<<<< HEAD
 - `moonstone/Panels` to always blur breadcrumbs when transitioning to a new panel
-=======
 - `moonstone/Button` and `moonstone/IconButton` to style image-based icons correctly when focused and disabled
->>>>>>> 09e21d60
 - `moonstone/VideoPlayer` to show correct playback rate feedback on play or pause
 
 ## [2.1.3] - 2018-09-10
