--- conflicted
+++ resolved
@@ -6,11 +6,8 @@
 
 ### Fixed
 
-<<<<<<< HEAD
 - `moonstone/Scroller` to prevent unexpected scrolling when updated by app
-=======
 - `moonstone/Dialog` read order of dialog contents
->>>>>>> 3709ad6b
 - `moonstone/Scroller` to go to next page properly via page up/down keys
 
 ## [2.0.0] - 2018-07-30
