--- conflicted
+++ resolved
@@ -15,13 +15,10 @@
 
 ### Fixed
 
-<<<<<<< HEAD
-- `moonstone/Panels.Panel` support for selecting components with `.spottable-default` as the default focus target
-=======
 - `moonstone/ExpandableInput` to expand the width of its contained `moonstone/Input`
 - `moonstone/InputDecorator` support for `dismissOnEnter`
 - `moonstone` international fonts to always be used, even when unsupported font-weights or font-styles are requested
->>>>>>> 1f51b053
+- `moonstone/Panels.Panel` support for selecting components with `.spottable-default` as the default focus target
 
 ## [1.4.1] - 2017-07-05
 
