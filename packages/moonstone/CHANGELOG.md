--- conflicted
+++ resolved
@@ -4,11 +4,10 @@
 
 ## [unreleased]
 
-<<<<<<< HEAD
 ### Added
 
 - `moonstone/Dropdown` to add new size `x-large`
-=======
+
 ### Fixed
 
 - `moonstone/Header` to fix font size of `titleBelow` and `subTitleBelow`
@@ -36,7 +35,6 @@
 - `moonstone/Skinnable` TypeScript signature
 - `moonstone/Slider` progress bar fill color when focused with `noFill` set
 - `moonstone/VirtualList.VirtualGridList` and `moonstone/VirtualList.VirtualList` to render the first item properly when the `dataSize` prop is updated and the function as a parameter of the `cbScrollTo` prop is called
->>>>>>> a2dfb522
 
 ## [3.0.0-rc.4] - 2019-08-22
 
