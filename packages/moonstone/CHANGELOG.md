# Change Log

The following is a curated list of changes in the Enact moonstone module, newest changes on the top.

## [unreleased]

### Added

- `moonstone/Popup`, `moonstone/Dialog` components
- `marqueeCentered` prop to `moonstone/MarqueeDecorator` and `moonstone/MarqueeText`
- `ItemOverlay` component to `moonstone/Item` module
- `placeholder` prop to `moonstone/Image`
- `moonstone/MarqueeController` component to synchronize multiple `moonstone/Marquee` components

### Changed

<<<<<<< HEAD
- `moonstone/MoonstoneDecorator` adds `FloatingLayerDecorator`
- The property `checked` is now called `selected` for consistency across the whole framework. This allows better interoperability when switching between various components.  Affects the following: `CheckboxItem`, `RadioItem`, `SelectableItem`, `Switch`, `SwitchItem`, and `ToggleItem`.
=======
- the `checked` property to `selected` for consistency across the whole framework. This allows better interoperability when switching between various components.  Affects the following: `CheckboxItem`, `RadioItem`, `SelectableItem`, `Switch`, `SwitchItem`, and `ToggleItem`. Additionally, these now use ItemOverlay to position and handle their Icons.
- the implementation of `moonstone/GridListImageItem` so that a placeholder image displays while loading the image, and the caption and subcaption support marqueeing.
>>>>>>> 45179d50

### Removed

- LESS mixins that belong in `@enact/ui`, so that only moonstone-specific mixins are contained in
this module. When authoring components and importing mixins, only the local mixins need to be
imported, as they already import the general mixins.

### Fixed

- Joined picker so that it now has correct animation when using the mouse wheel.

## [1.0.0-alpha.3] - 2016-11-8

### Added

- `moonstone/BodyText`, `moonstone/DatePicker`, `moonstone/DayPicker`, `moonstone/ExpandableItem`, `moonstone/Image`, and `moonstone/TimePicker` components
- `fullBleed` prop to `moonstone/Panels/Header`. When `true`, the header content is indented and the header lines are removed.
- Application close button to `moonstone/Panels`. Fires `onApplicationClose` when clicked. Can be omitted with the `noCloseButton` prop.
- `marqueeDisabled` prop to `moonstone/Picker`
- `padded` prop to `moonstone/RangePicker`
- `forceDirection` prop to `moonstone/Marquee`. Forces the direction of `moonstone/Marquee`. Useful for when `RTL` content cannot be auto detected.

### Changed

- `data` parameter passed to `component` prop of `VirtualList`.
- `moonstone/Expandable` into a submodule of `moonstone/ExpandableItem`
- `ExpandableList` to properly support selection
- `moonstone/Divider`'s `children` property to be optional
- `moonstone/ToggleItem`'s `inline` version to have a `max-width` of `240px`
- `moonstone/Input` to use `<div>` instead of `<label>` for wrapping components. No change to
	functionality, only markup.

### Removed

- `moonstone/ExpandableCheckboxItemGroup` in favor of `ExpandableList`

## [1.0.0-alpha.2] - 2016-10-21

This version includes a lot of refactoring from the previous release. Developers need to switch to the new enact-dev command-line tool.

### Added

- New components and HOCs: `moonstone/Scroller`, `moonstone/VirtualList`, `moonstone/VirtualGridList`, `moonstone/Scrollable`, `moonstone/MarqueeText`, `moonstone/Spinner`, `moonstone/ExpandableCheckboxItemGroup`, `moonstone/MarqueeDecorator`
- New options for `ui/Toggleable` HOC
- Marquee support to many components
- Image support to `moonstone/Icon` and `moonstone/IconButton`
- `dismissOnEnter` prop for `moonstone/Input`
- Many more unit tests

### Changed

- Some props for UI state were renamed to have `default` prefix where state was managed by the component. (e.g. `defaultOpen`)

### Fixed

- Many components were fixed, polished, updated and documented
- Inline docs updated to be more consistent and comprehensive<|MERGE_RESOLUTION|>--- conflicted
+++ resolved
@@ -14,13 +14,9 @@
 
 ### Changed
 
-<<<<<<< HEAD
-- `moonstone/MoonstoneDecorator` adds `FloatingLayerDecorator`
-- The property `checked` is now called `selected` for consistency across the whole framework. This allows better interoperability when switching between various components.  Affects the following: `CheckboxItem`, `RadioItem`, `SelectableItem`, `Switch`, `SwitchItem`, and `ToggleItem`.
-=======
+- `moonstone/MoonstoneDecorator` to add `FloatingLayerDecorator`
 - the `checked` property to `selected` for consistency across the whole framework. This allows better interoperability when switching between various components.  Affects the following: `CheckboxItem`, `RadioItem`, `SelectableItem`, `Switch`, `SwitchItem`, and `ToggleItem`. Additionally, these now use ItemOverlay to position and handle their Icons.
-- the implementation of `moonstone/GridListImageItem` so that a placeholder image displays while loading the image, and the caption and subcaption support marqueeing.
->>>>>>> 45179d50
+- `moonstone/GridListImageItem` so that a placeholder image displays while loading the image and the caption and subcaption support marqueeing.
 
 ### Removed
 
