--- conflicted
+++ resolved
@@ -7,18 +7,12 @@
 ### Deprecated
 
 ### Added
-<<<<<<< HEAD
-=======
 - `moonstone/Image` support for `children` prop inside images
->>>>>>> 931889a0
-
-### Changed
-
-### Fixed
-<<<<<<< HEAD
-=======
+
+### Changed
+
+### Fixed
 - `moonstone/GridListImageItem` to center its selection icon on the image instead of the item
->>>>>>> 931889a0
 
 ### Removed
 
