# Change Log

The following is a curated list of changes in the Enact moonstone module, newest changes on the top.

## [unreleased]

### Fixed

<<<<<<< HEAD
- `moonstone/Header` input highlight positioning
=======
- `moonstone/MediaOverlay` to not mute media playback
- `moonstone/Panels` animation performance issues on low powered hardware
- `moonstone/VirtualList.VirtualGridList` and `moonstone/VirtualList.VirtualList` to correctly scroll to a selected component when focused via 5way
>>>>>>> b6d211fb

## [3.0.0-rc.2] - 2019-08-08

### Added

- `moonstone/Icon.icons` entries for new icons

### Fixed

- `moonstone` to support custom font for simplified Chinese
- `moonstone` disabled focus appearance to match the latest designs
- `moonstone/DatePicker`, `moonstone/DayPicker`, `moonstone/ExpandableList`, and `moonstone/TimePicker` disabled opacity in high contrast mode
- `moonstone/Picker` to avoid overlapping items on render
- `moonstone/Scroller` and other scrolling components to properly scroll via remote page up/down buttons when nested within another scrolling component
- `moonstone/Scroller`, `moonstone/VirtualList.VirtualGridList`, and `moonstone/VirtualList.VirtualList` to scroll via a page up or down key when focus is on any vertical paging control while in pointer mode
- `moonstone/Scroller`, `moonstone/VirtualList.VirtualGridList`, and `moonstone/VirtualList.VirtualList` to correctly set focus after scrolling by page up/down keys
- `moonstone/Scroller`, `moonstone/VirtualList.VirtualGridList`, and `moonstone/VirtualList.VirtualList` not to scroll via a page up or down key when focus is on any horizontal paging control

## [3.0.0-rc.1] - 2019-07-31

### Added

- `moonstone/LabeledIconButton` prop `flip` to flip the icon horizontally, vertically, or both
- `moonstone/Popup` public class names `body` and `closeContainer`

### Changed

- `moonstone/Dialog` appearance to match the latest designs
- `moonstone/Scroller` and other scrolling components to scroll via remote page up/down buttons when the scrollbar is hidden

### Fixed

- `moonstone` fonts be consolidated under "Moonstone" font-family to properly display all localized fonts when representing glyphs from any locale
- `moonstone/Input` text color when focused and disabled
- `moonstone/Panels` to allow 5-way navigation to components within `controls` when used with a `Header` with `headerInput`
- `moonstone/Panels` to treat all components within `controls` as part of the active panel for the purposes of accessibility
- `moonstone/Scroller` to not jump to the top when right key is pressed in the right most item of a vertical scroller
- `moonstone/Scroller` to not scroll horizontally via 5-way down in horizontal scroller
- `moonstone/Tooltip` arrow gap
- `moonstone/VideoPlayer` feedback tooltip to overlap in non-latin locale
- `moonstone/VideoPlayer` more button tooltip to not clip or reverse text in RTL locales
- `moonstone/VirtualList.VirtualGridList` and `moonstone/VirtualList.VirtualList` to navigate items properly in RTL languages
- `moonstone/VirtualList.VirtualGridList` and `moonstone/VirtualList.VirtualList` to properly navigate from paging controls to controls out of the list

## [3.0.0-beta.2] - 2019-07-23

### Added

- `moonstone/Panels.Header` prop `hideLine` to hide the bottom separator line
- `moonstone/Panels.Header` type "dense" for "AlwaysViewing" Panels types

### Fixed

- `moonstone/Dropdown` button to not animate
- `moonstone/FormCheckboxItem` so it doesn't change size between normal and large text mode
- `moonstone/Heading` to have a bit more space between the text and the line, when the line is present
- `moonstone/LabeledItem` to pass `marqueeOn` prop to its contents
- `moonstone/Panels.Header` to use the latest designs with better spacing between the titles below
- `moonstone/Picker` accessibility read out when a button becomes disabled
- `moonstone/ProgressBar`, `moonstone/Slider`, and `moonstone/IncrementSlider` to use the latest set of design colors
- `moonstone/RadioItem` to have a much prettier dot in dark and light skins
- `moonstone/Spinner` to use the latest designs
- `moonstone/Tooltip` layer order so it doesn't interfere with other positioned elements, like `ContextualPopup`
- `moonstone/VirtualList.VirtualGridList` and `moonstone/VirtualList.VirtualList` to properly respond to 5way directional key presses

## [3.0.0-beta.1] - 2019-07-15

### Removed

- `small` prop in `moonstone/Input`, `moonstone/ToggleButton`, `moonstone/Button`, `moonstone/Icon`, `moonstone/IconButton`, and `moonstone/LabeledIcon`, replaced by `size` prop, which accepts `"small"` or `"large"`
- `moonstone/Divider`, replaced by `moonstone/Heading`

### Added

- `ilib@^14.2.0` as a package peer dependency, which apps will need to include
- `moonstone/Dropdown` widths `tiny`, and `huge`

### Fixed

- Fonts to use the updated names of global fonts available in the system
- `moonstone/Popup` to properly handle closing in mid-transition
- `moonstone/Scroller` to properly move focus out of the container
- `moonstone/VirtualList` to allow keydown events to bubble up when not handled by the component
- `moonstone/IncrementSlider` to support aria-label when disabled
- `moonstone/LabeledItem` to not clip the bottom of descender glyphs in large text mode
- `moonstone/Scroller`, `moonstone/VirtualList.VirtualGridList`, and `moonstone/VirtualList.VirtualList` not to scroll too far by page up/down keys
- `moonstone/VirtualList.VirtualGridList` scrolling when navigating to an adjacent item
- `moonstone/VirtualList.VirtualGridList` and `moonstone/VirtualList.VirtualList` to focus an item properly after an update

## [3.0.0-alpha.7] - 2019-06-24

### Fixed

- `moonstone/Dropdown` to scroll to and focus the selected item when opened
- `moonstone/ExpandableItem.ExpandableItemBase` to not error if `onClose` or `onOpen` was not supplied
- `moonstone/GridListImageItem` to support overriding the `image` CSS class name
- `moonstone/Scroller` to scroll and to move focus to the paging control properly if the current item sticking to the top is only spottable
- `moonstone/VirtualList` to scroll to the focused item when navigating out of the viewport via 5-way

## [3.0.0-alpha.6] - 2019-06-17

### Removed

- `moonstone/Divider`, `moonstone/Dialog`, and `moonstone/Heading` prop `casing`

### Fixed

- `moonstone/Dropdown` to support voice readout
- `moonstone/Dropdown` remaining open after it becomes `disabled`

## [3.0.0-alpha.5] - 2019-06-10

### Added

- `moonstone/Dropdown` property `width` to support `'small'`, `'medium'`, and `'large'` sizes

### Fixed

- `moonstone/Panels.Header` to center text when `centered` is used and additional controls are included by `moonstone/Panels`
- Fonts for non-Latin to not intermix font weights for bold when using a combination of Latin and non-Latin glyphs
- `moonstone/VirtualList` to restore focus to an item when scrollbars are visible

## [3.0.0-alpha.4] - 2019-06-03

### Changed

- `moonstone/Dropdown` to prevent spotlight moving out of the popup
- `moonstone/Dropdown` to use radio selection which allows only changing the selection but not deselection

### Fixed

- Non-Latin locale font assignments to match the new font family support in `LG Smart UI`
- `moonstone/Checkbox`, `moonstone/FormCheckbox`, `moonstone/Panels.Header`, `moonstone/RadioItem`, `moonstone/Slider`, and `moonstone/Switch` to render correctly in high contrast
- `moonstone/VideoPlayer` to hide scrim for high contrast if bottom controls are hidden

## [3.0.0-alpha.3] - 2019-05-29

### Added

- `moonstone/Panels` support for managing share state of contained components
- `moonstone/Scroller` and `moonstone/VirtualList` support for restoring scroll position when within a `moonstone/Panels.Panel`

### Changed

- `moonstone/Scroller` to scroll when no spottable child exists in the pressed 5-way key direction and, when `focusableScrollbar` is set, focus the scrollbar button

### Fixed

- Fonts to correctly use the new font files and updated the international font name from "Moonstone LG Display" to "Moonstone Global"
- `moonstone/Dropdown` `children` propType so it supports the same format as `ui/Group` (an array of strings or an array of objects with props)
- `moonstone/FormCheckbox`, `moonstone/Input`, `moonstone/ProgressBar`, `moonstone/RadioItem`, `moonstone/SwitchItem`, and `moonstone/Tooltip` light skin colors.
- `moonstone/VideoPlayer` to have correct sized control buttons

## [3.0.0-alpha.2] - 2019-05-20

### Added

- `moonstone/Heading` prop `spacing` with default value `'small'`

### Fixed

- `moonstone/Button` background colors for translucent and lightTranslucent
- `moonstone/Checkbox` by updating colors for both dark and light skins
- `moonstone/DaySelector` item text size in large-text mode
- `moonstone/Dropdown` popup scroller arrows showing in non-latin locales and added large-text mode support
- `moonstone/FormCheckboxItem` to match the designs
- `moonstone/Panels.Header` with `Input` to not have a distracting white background color
- `moonstone/Input` caret color to match the designs (black bar on white background, white bar on black background, standard inversion)
- `moonstone/Item` height in non-latin locales
- `moonstone/RadioItem` and `moonstone/SelectableItem` icon size in large-text mode

## [3.0.0-alpha.1] - 2019-05-15

### Removed

- `moonstone/Button` and `moonstone/Panels.Header` prop `casing` which is no longer supported
- `moonstone/Input.InputBase` prop `focused` which was used to indicate when the internal input field had focused but was replaced by the `:focus-within` pseudo-selector
- `moonstone/VirtualList` and `moonstone/VirtualList.VirtualGridList` property `isItemDisabled`

### Added

- `moonstone/BodyText` prop `size` to offer a new "small" size
- `moonstone/Button` prop `iconPosition`
- `moonstone/ContextualPopup` config `noArrow`
- `moonstone/Dropdown` component
- `moonstone/Panels.Header` prop `centered` to support immersive apps with a completely centered design
- `moonstone/Heading` component, an improved version of `moonstone/Divider` with additional features
- `moonstone/Panels` slot `<controls>` to easily add custom controls next to the Panels' "close" button
- `moonstone/Spinner` prop `size` to support a new "small" size for use inside `SlotItem` components
- `moonstone/TooltipDecorator` prop `tooltipRelative` and `moonstone/TooltipDecorator.Tooltip` prop `relative` to support relative positioning. This is an advanced feature and requires a container with specific rules. See documentation for details.

### Changed

- `moonstone/Button.ButtonDecorator` to remove `i18n/Uppercase` HOC
- `moonstone/Button`, `moonstone/Checkbox`, `moonstone/CheckboxItem`, `moonstone/ContextualPopupDecorator`, `moonstone/FormCheckbox`, `moonstone/FormCheckboxItem`, `moonstone/Panels.Header`, `moonstone/Notification`, `moonstone/RadioItem`, and `moonstone/Tooltip` appearance to match the latest designs
- `moonstone/Button`, `moonstone/Dropdown`, `moonstone/Icon`, `moonstone/IconButton`, `moonstone/Input`, and `moonstone/ToggleButton` default size to "small", which unifies their initial heights
- `moonstone/DaySelector` to have squared check boxes to match the rest of the checkmark components
- `moonstone/LabeledIcon` and `moonstone/LabeledIconButton` text size to be smaller
- `moonstone/Panel` and `moonstone/Panels` now allocate slightly more screen edge space for a cleaner look
- `moonstone/Scroller.Scroller`, `moonstone/VirtualList.VirtualGridList`, and `moonstone/VirtualList.VirtualList` scrollbar button to gain focus when pressing a page up or down key if `focusableScrollbar` is true
- global styling rules affecting standard font-weight, disabled opacity, and LESS color variable definitions

### Fixed

- `moonstone/Scroller`, `moonstone/VirtualList.VirtualGridList`, and `moonstone/VirtualList.VirtualList` to scroll by page up/down keys without focus in pointer mode

## [2.6.0] - ???

### Deprecated

- `moonstone/Divider` which will be replaced by `moonstone/Heading`
- `moonstone/Input.InputBase` prop `focused` which will be handled by CSS in 3.0
- `small` prop in `moonstone/Input` and `moonstone/ToggleButton`, which will be replaced by `size="small"` in 3.0

### Added

- `moonstone/Input` and `moonstone/ToggleButton` prop `size`
- `moonstone/Button`, `moonstone/IconButton`, and `moonstone/LabeledIconButton` public class name `large` to support customizing the style for the new `size` prop on `ui/Button`

### Fixed

- `moonstone/EditableIntegerPicker`, `moonstone/Picker`, and `moonstone/RangePicker` to not error when the `min` prop exceeds the `max` prop

## [2.5.3] - 2019-06-06

### Fixed

- `moonstone/ContextualPopupDecorator` imperative methods to be correctly bound to the instance
- `moonstone/ExpandableInput` to retain focus when touching within the input field on touch platforms
- `moonstone/ExpandableList` to not error if `selected` is passed as an array to a non-multi-select list
- `moonstone/Scroller` to allow changing spotlight focus to opposite scroll button when switching to 5way mode
- `moonstone/ExpandableInput` to retain focus when touching within the input field on touch platforms
- `moonstone/Input` refocusing on touch on iOS
- `moonstone/Scroller`, `moonstone/VirtualList.VirtualGridList`, and `moonstone/VirtualList.VirtualList` to change spotlight focus due to touch events
- `moonstone/Slider` to not scroll the viewport when dragging on touch platforms
- `moonstone/VideoPlayer` to correctly handle touch events while moving slider knobs
- `moonstone/VirtualList` and `moonstone/Scroller` to animate with 5-way navigation by default

## [2.5.2] - 2019-04-23

### Fixed

- `moonstone/EditableIntegerPicker` text alignment when not editing the value
- `moonstone/Scroller` to scroll via dragging when the platform has touch support
- `moonstone/VideoPlayer` to continue to display the thumbnail image while the slider is focused

## [2.5.1] - 2019-04-09

### Fixed

- `moonstone/ExpandableInput` to close on touch platforms when tapping another component

## [2.5.0] - 2019-04-01

### Fixed

- `moonstone/ContextualPopupDecorator` method `positionContextualPopup()` to correctly reposition the popup when invoked from app code
- `moonstone/Tooltip` to better support long tooltips
- `moonstone/Popup` to resume spotlight pauses when closing with animation
- `moonstone/Panels` to correctly ignore `null` children

## [2.4.1] - 2019-03-11

### Changed

- `moonstone/Picker` to display more of the selected value in wide instances

### Fixed

- `moonstone/Checkbox`, `moonstone/FormCheckbox`, `moonstone/RadioItem`, `moonstone/SelectableIcon`, and `moonstone/Slider` spotlight muted colors
- `moonstone/Spinner` animation synchronization after a rerender
- `moonstone/TooltipDecorator` to position `Tooltip` correctly when the wrapped component moves or resizes
- `moonstone/VideoPlayer` to continue to show thumbnail when playback control keys are pressed
- `moonstone/VideoPlayer` to stop seeking by remote key when it loses focus
- `moonstone/VirtualList` to only resume spotlight pauses it initiated
- `moonstone/ExpandableItem` to be better optimized on mount

## [2.4.0] - 2019-03-04

### Added

- `line-height` rule to base text CSS for both latin and non-latin locales
- Support for high contrast colors in dark and light `moonstone`
- `moonstone/BodyText` prop `noWrap` which automatically adds `moonstone/Marquee` support as well as limits the content to only display one line of text

### Changed

- `moonstone/Spinner` visuals from 3 spinning balls to an energetic flexing line

### Fixed

- `moonstone/Panels` to set child's `autoFocus` prop to `default-element` when `index` increases
- `moonstone/Slider` to prevent gaining focus when clicked when disabled
- `moonstone/Slider` to prevent default browser scroll behavior when 5-way directional key is pressed on an active knob
- `moonstone/DatePicker` and `moonstone/TimePicker` to close with back/ESC
- `moonstone/DatePicker` and `moonstone/TimePicker` value handling when open on mount
- `moonstone/ContextualPopupDecorator` to correctly focus on popup content when opened

## [2.3.0] - 2019-02-11

### Added

- `moonstone/VirtualList.VirtualGridList` and `moonstone/VirtualList.VirtualList` property `childProps` to support additional props included in the object passed to the `itemsRenderer` callback
- `moonstone/Skinnable` support for `skinVariants`, to enable features like high contrast mode and large text mode
- Support for 8k (UHD2) displays

### Changed

- All content-containing LESS stylesheets (not within a `styles` directory) extensions to be `*.module.less` to retain modular context with CLI 2.x.

### Fixed

- `moonstone/VirtualList` to focus an item properly by `scrollTo` API immediately after a prior call to the same position
- `moonstone/Popup` to close floating layer when the popup closes without animation

## [2.2.9] - 2019-01-11

### Fixed

- `moonstone/Scroller` scrolling to boundary behavior for short scrollers

## [2.2.8] - 2018-12-06

### Fixed

- `moonstone/ExpandableInput` to focus labeled item on close
- `moonstone/ExpandableItem` to disable its spotlight container when the component is disabled
- `moonstone/Scroller` to correctly handle scrolling focused elements and containers into view

## [2.2.7] - 2018-11-21

### Fixed

- `moonstone/Picker`, `moonstone/ExpandablePicker`, `moonstone/ExpandableList`, `moonstone/IncrementSlider` to support disabling voice control

## [2.2.6] - 2018-11-15

### Fixed

- `moonstone/VideoPlayer` to blur slider when hiding media controls
- `moonstone/VideoPlayer` to disable pointer mode when hiding media controls via 5-way
- `moonstone/VirtualList` and `moonstone/Scroller` to not to animate with 5-way navigation by default

## [2.2.5] - 2018-11-05

### Fixed

- `moonstone/ExpandableItem` to not steal focus after closing

## [2.2.4] - 2018-10-29

### Fixed

- `moonstone/MoonstoneDecorator` to apply both Latin and non-Latin rules to the root element so all children inherit the correct default font rules.
- `moonstone/Marquee`, `moonstone/MediaOverlay` to display locale-based font
- `moonstone/DayPicker` separator character used between selected days in the label in fa-IR locale
- `moonstone/Scroller`, `moonstone/VirtualList.VirtualGridList`, and `moonstone/VirtualList.VirtualList` scrolling by voice commands in RTL locales

## [2.2.3] - 2018-10-22

### Fixed

- `moonstone/Scroller` to respect the disabled spotlight container status when handling pointer events
- `moonstone/Scroller` to scroll to the boundary when focusing the first or last element with a minimal margin in 5-way mode
- `moonstone/VideoPlayer` to position the slider knob correctly when beyond the left or right edge of the slider

## [2.2.2] - 2018-10-15

### Fixed

- `moonstone/Scroller` stuttering when page up/down key is pressed

## [2.2.1] - 2018-10-09

### Fixed

- `moonstone/Scroller`, `moonstone/VirtualList.VirtualGridList`, and `moonstone/VirtualList.VirtualList` to notify user when scrolling is not possible via voice command
- `moonstone/TimePicker` to not read out meridiem label when changing the value

## [2.2.0] - 2018-10-02

### Added

- `moonstone/GridListImageItem` voice control feature support

### Fixed

- `moonstone/DayPicker` to prevent closing when selecting days via voice control
- `moonstone/VideoPlayer` to unfocus media controls when hidden
- `moonstone/Scroller` to set correct scroll position when an expandable child is closed
- `moonstone/Scroller` to prevent focusing children while scrolling

## [2.1.4] - 2018-09-17

### Fixed

- `moonstone/Button` and `moonstone/IconButton` to style image-based icons correctly when focused and disabled
- `moonstone/FormCheckboxItem` styling when focused and disabled
- `moonstone/Panels` to always blur breadcrumbs when transitioning to a new panel
- `moonstone/Scroller` to correctly set scroll position when nested item is focused
- `moonstone/Scroller` to not adjust `scrollTop` when nested item is focused
- `moonstone/VideoPlayer` to show correct playback rate feedback on play or pause
- `moonstone/VirtualList.VirtualGridList` and `moonstone/VirtualList.VirtualList` to handle 5way navigation properly when `focusableScrollbar` is true

## [2.1.3] - 2018-09-10

### Fixed

- `moonstone/Scroller`, `moonstone/VirtualList.VirtualGridList`, and `moonstone/VirtualList.VirtualList` to show overscroll effects properly on repeating wheel input
- `moonstone/TooltipDecorator` to handle runtime error when setting `tooltipText` to an empty string
- `moonstone/VideoPlayer` timing to read out `infoComponents` accessibility value when `moreButton` or `moreButtonColor` is pressed

## [2.1.2] - 2018-09-04

### Fixed

- `moonstone/ExpandableItem` to prevent default browser scroll behavior when 5-way key is pressed on the first item or the last item
- `moonstone/Scroller` scrolling behavior for focused items in 5-way mode
- `moonstone/Scroller` to scroll container elements into view
- `moonstone/TooltipDecorator` to update position when `tooltipText` is changed
- `moonstone/VideoPlayer` to prevent default browser scroll behavior when navigating via 5-way
- `moonstone/VirtuaList` to allow `onKeyDown` events to bubble
- `moonstone/VirtualList.VirtualGridList` and `moonstone/VirtualList.VirtualList` scrolling via page up or down keys

## [2.1.1] - 2018-08-27

### Changed

- `moonstone/Scroller`, `moonstone/VirtualList.VirtualGridList`, and `moonstone/VirtualList.VirtualList` to show overscroll effects only by wheel input

### Fixed

- `moonstone/VideoPlayer` so that activity is detected and the `autoCloseTimeout` timer is reset when using 5-way to navigate from the media slider

### Fixed

- `moonstone/Picker` to fire onChange events, due to a hold, consistently across pointer and 5-way navigation

## [2.1.0] - 2018-08-20

### Added

- `moonstone/VideoPlayer` property `noMediaSliderFeedback`
- `moonstone/VideoPlayer.MediaControls` property `playPauseButtonDisabled`

### Changed

- `moonstone/Picker` key down hold threshold to 800ms before firing the `onChange` event

### Fixed

- `moonstone/GridListImageItem` to properly vertically align when the content varies in size
- `moonstone/Scroller`, `moonstone/VirtualList.VirtualGridList`, and `moonstone/VirtualList.VirtualList` to not scroll by dragging
- `moonstone/Slider` to not emit `onChange` event when `value` has not changed
- `moonstone/VideoPlayer` to focus on available media buttons if the default spotlight component is disabled
- `moonstone/VideoPlayer` to keep media controls visible when interacting with popups
- `moonstone/VideoPlayer` to read out `infoComponents` accessibility value when `moreButtonColor` is pressed
- `moonstone/VideoPlayer` to round the time displayed down to the nearest second
- `moonstone/VirtualList` to restore last focused item correctly

## [2.0.2] - 2018-08-13

### Fixed

- `moonstone/DatePicker` to correctly change year when `minYear` and `maxYear` aren't provided
- `moonstone/EditableIntegerPicker` management of spotlight pointer mode
- `moonstone/LabeledIcon` and `moonstone/LabeledIconButton` to have proper spacing and label-alignment with all label positions
- `moonstone/Popup` to prevent duplicate 5-way navigation when `spotlightRestrict="self-first"`
- `moonstone/Scroller` not to scroll to wrong position via 5way navigation in RTL languages
- `moonstone/Scroller` not to scroll when focusing in pointer mode
- `moonstone/Slider` to forward `onActivate` event
- `moonstone/VideoPlayer` to reset key down hold when media becomes unavailable

## [2.0.1] - 2018-08-01

### Fixed

- `moonstone/Dialog` read order of dialog contents
- `moonstone/Scroller` to go to next page properly via page up/down keys

## [2.0.0] - 2018-07-30

### Added

- `moonstone/LabeledIcon` and `moonstone/LabeledIconButton` components for a lightweight `Icon` or `IconButton` with a label
- `moonstone/VideoPlayer` property `noAutoShowMediaControls`

### Fixed

- `moonstone/Scroller` to prevent scrolling via page up/down keys if there is no spottable component in that direction
- `moonstone/Dialog` to hide `titleBelow` when `title` is not set
- `moonstone/Image` to suppress drag and drop support by default
- `moonstone/VideoPlayer` audio guidance behavior of More button
- `moonstone/VirtualList.VirtualGridList` and `moonstone/VirtualList.VirtualList` to handle focus properly via page up/down keys when switching to 5-way mode
- `moonstone/Popup` to spot the content after it's mounted
- `moonstone/Scroller`, `moonstone/VirtualList.VirtualGridList`, and `moonstone/VirtualList.VirtualList` to scroll properly via voice control in RTL locales

## [2.0.0-rc.3] - 2018-07-23

### Changed

- `moonstone/Scroller.Scroller`, `moonstone/VirtualList.VirtualGridList`, and `moonstone/VirtualList.VirtualList` overscroll effect color more recognizable on the focused element

### Fixed

- `moonstone/ContextualPopup` to refocus its activator on close when the popup lacks spottable children
- `moonstone/Scroller`, `moonstone/VirtualList.VirtualGridList`, and `moonstone/VirtualList.VirtualList` to scroll properly when holding down paging control buttons
- `moonstone/ExpandableItem` spotlight behavior when leaving the component via 5-way
- `moonstone/RadioItem` circle thickness to be 2px, matching the design
- `moonstone/Slider` to correctly prevent 5-way actions when activated
- `moonstone/ExpandableItem` and other expandable components to spotlight correctly when switching from pointer mode to 5-way with `closeOnSelect`

## [2.0.0-rc.2] - 2018-07-16

### Fixed

- `moonstone/Input` to not focus by *tab* key
- `moonstone/Picker` to properly set focus when navigating between buttons
- `moonstone/Popup` to set correct open state while transitioning
- `moonstone/ProgressBar.ProgressBarTooltip` unknown props warning
- `moonstone/Scrollable` to disable spotlight container during flick events only when contents can scroll
- `moonstone/Scroller`, `moonstone/VirtualList.VirtualGridList`, and `moonstone/VirtualList.VirtualList` to scroll properly when `animate` is false via `scrollTo`
- `moonstone/Scroller`, `moonstone/VirtualList.VirtualGridList`, and `moonstone/VirtualList.VirtualList` page controls to stop propagating an event when the event is handled
- `moonstone/Scroller`, `moonstone/VirtualList.VirtualGridList`, and `moonstone/VirtualList.VirtualList` to hide overscroll effect when focus is moved from a disabled paging control button to the opposite button
- `moonstone/Scroller`, `moonstone/VirtualList.VirtualGridList`, and `moonstone/VirtualList.VirtualList` to show overscroll effect when reaching the edge for the first time by wheel
- `moonstone/VideoPlayer` to display feedback tooltip when pointer leaves slider while playing
- `moonstone/VirtualList` and `moonstone/VirtualGridList` to restore focus on items focused by pointer

## [2.0.0-rc.1] - 2018-07-09

### Added

- `moonstone/VirtualList.VirtualList` and `moonstone/VirtualList.VirtualGridList` support `data-webos-voice-focused` and `data-webos-voice-group-label`

### Removed

- `moonstone/Button` built-in support for tooltips

### Changed

- `moonstone/Spinner` to blur Spotlight when the spinner is active

### Fixed

- `moonstone/Scroller.Scroller`, `moonstone/VirtualList.VirtualGridList`, and `moonstone/VirtualList.VirtualList` to handle direction, page up, and page down keys properly on page controls them when `focusableScrollbar` is false
- `moonstone/Scroller.Scroller`, `moonstone/VirtualList.VirtualGridList`, and `moonstone/VirtualList.VirtualList` to handle a page up or down key in pointer mode
- `moonstone/VideoPlayer.MediaControls` to correctly handle more button color when the prop is not specified
- `VirtualList.VirtualList` to handle focus properly when switching to 5-way mode

## [2.0.0-beta.9] - 2018-07-02

### Added

- `moonstone/ContextualPopupDecorator` instance method `positionContextualPopup()`
- `moonstone/MoonstoneDecorator` config property `disableFullscreen` to prevent the decorator from filling the entire screen
- `moonstone/Scroller` prop `onUpdate`

### Fixed

- `moonstone/Scrollable` to update scroll properly on pointer click
- `moonstone/TooltipDecorator` to prevent unnecessary re-renders when losing focus
- `moonstone/TooltipDecorator` to not dismiss the tooltip on pointer click

## [2.0.0-beta.8] - 2018-06-25

### Added

- `moonstone/Scroller.Scroller`, `moonstone/VirtualList.VirtualGridList`, and `moonstone/VirtualList.VirtualList` support for scrolling via voice control on webOS
- `moonstone/Scroller.Scroller`, `moonstone/VirtualList.VirtualGridList`, and `moonstone/VirtualList.VirtualList` overscroll effect when the edges are reached

### Changed

- `moonstone/Divider` property `marqueeOn` default value to `render`
- `moonstone/Scroller.Scroller`, `moonstone/VirtualList.VirtualGridList`, and `moonstone/VirtualList.VirtualList` scrollbar button to move a previous or next page when pressing a page up or down key instead of releasing it

### Fixed

- `moonstone/VideoPlayer` to prevent updating state when the source is changed to the preload source, but the current preload source is the same
- `moonstone/MediaOverlay` to marquee correctly
- `moonstone/MediaOverlay` to match UX guidelines

## [2.0.0-beta.7] - 2018-06-11

### Removed

- `moonstone/Dialog` properties `preserveCase` and `showDivider`, replaced by `casing` and `noDivider` respectively
- `moonstone/Divider` property `preserveCase`, replaced by `casing`
- `moonstone/ExpandableInput` property `onInputChange`, replaced by `onChange`
- `moonstone/MoonstoneDecorator.TextSizeDecorator`, replaced by `moonstone/MoonstoneDecorator.AccessibilityDecorator`
- `moonstone/Panels.Header` property `preserveCase`, replaced by `casing`
- `moonstone/Panels.Panel` property `noAutoFocus`, replaced by `autoFocus`
- `moonstone/TooltipDecorator` property `tooltipPreserveCase`, replaced by `tooltipCasing`

### Changed

- `moonstone/VideoPlayer` to allow spotlight focus to move left and right from `MediaControls`
- `moonstone/VideoPlayer` to disable bottom controls when loading until it's playable

### Fixed

- `moonstone/EditableIntegerPicker` to disable itself when on a range consisting of a single static value
- `moonstone/Picker` to disable itself when containing fewer than two items
- `moonstone/Popup` to spot its content correctly when `open` by default
- `moonstone/RangePicker` to disable itself when on a range consisting of a single static value
- `moonstone/TooltipDecorator` to hide when `onDismiss` has been invoked
- `moonstone/VideoPlayer` to show media controls when pressing down in pointer mode
- `moonstone/VideoPlayer` to provide a more natural 5-way focus behavior
- `moonstone/VideoPlayer.MediaControls` to handle left and right key to jump when `moonstone/VideoPlayer` is focused

## [2.0.0-beta.6] - 2018-06-04

### Removed

- `moonstone/IncrementSlider` prop `children` which was no longer supported for setting the tooltip (since 2.0.0-beta.1)

### Fixed

- `moonstone/ContextualPopupDecorator` to allow focusing components under a popup without any focusable components
- `moonstone/Scroller` ordering of logic for Scroller focus to check focus possibilities first then go to fallback at the top of the container
- `moonstone/Scroller` to check focus possibilities first then go to fallback at the top of the container of focused item
- `moonstone/Scroller` to scroll by page when focus was at the edge of the viewport
- `moonstone/ToggleButton` padding and orientation for RTL
- `moonstone/VideoPlayer` to not hide title and info section when showing more components
- `moonstone/VideoPlayer` to select a position in slider to seek in 5-way mode
- `moonstone/VideoPlayer` to show thumbnail only when focused on slider

## [2.0.0-beta.5] - 2018-05-29

### Removed

- `moonstone/Popup`, `moonstone/Dialog` and `moonstone/Notification` property `spotlightRestrict` option `'none'`
- `moonstone/VideoPlayer` prop `preloadSource`, to be replaced by `moonstone/VideoPlayer.Video` prop `preloadSource`
- `moonstone/Button` and `moonstone/IconButton` allowed value `'opaque'` from prop `backgroundOpacity` which was the default and therefore has the same effect as omitting the prop

### Added

- `moonstone/VideoPlayer` props `selection` and `onSeekOutsideRange` to support selecting a range and notification of interactions outside of that range
- `moonstone/VideoPlayer.Video` component to support preloading video sources

### Changed

- `moonstone/VideoPlayer.videoComponent` prop to default to `ui/Media.Media` instead of `'video'`. As a result, to use a custom video element, one must pass an instance of `ui/Media` with its `mediaComponent` prop set to the desired element.

### Fixed

- `moonstone/ContextualPopupDecorator` to properly stop propagating keydown event if fired from the popup container
- `moonstone/Slider` to read when knob gains focus or for a change in value
- `moonstone/Scroller` to not cut off Expandables when scrollbar appears
- `moonstone/VideoPlayer` to correctly read out when play button is pressed
- `moonstone/Divider` to always use a fixed height, regardless of locale

## [2.0.0-beta.4] - 2018-05-21

### Added

- `moonstone/Button` and `moonstone/IconButton` class name `small` to the list of allowed `css` overrides
- `moonstone/VideoPlayer.MediaControls` property `onClose` to handle back key
- `moonstone/ProgressBar` prop `highlighted` for when the UX needs to call special attention to a progress bar

### Changed

- `moonstone/VideoPlayer` to disable media slider when source is unavailable

### Fixed

- `moonstone/ContextualPopupDecorator` to not set focus to activator when closing if focus was set elsewhere
- `moonstone/IconButton` to allow external customization of vertical alignment of its `Icon` by setting `line-height`
- `moonstone/Marquee.MarqueeController` to not cancel valid animations
- `moonstone/VideoPlayer` feedback and feedback icon to hide properly on play/pause/fast forward/rewind
- `moonstone/VideoPlayer` to correctly focus to default media controls component
- `moonstone/VideoPlayer` to close opened popup components when media controls hide
- `moonstone/VideoPlayer` to show controls on mount and when playing next preload video

## [2.0.0-beta.3] - 2018-05-14

### Added

- `moonstone/SelectableItem.SelectableItemDecorator`

### Changed

- `moonstone/ToggleItem` to forward native events on `onFocus` and `onBlur`
- `moonstone/Input` and `moonstone/ExpandableInput` to support forwarding valid `<input>` props to the contained `<input>` node
- `moonstone/ToggleButton` to fire `onToggle` when toggled

### Fixed

- `moonstone/VirtualList.VirtualList` and `moonstone/VirtualList.VirtualGridList` to scroll properly with all enabled items via a page up or down key
- `moonstone/VirtualList.VirtualList`, `moonstone/VirtualList.VirtualGridList`, and `moonstone/Scroller.Scroller` to ignore any user key events in pointer mode
- `moonstone/VirtualList.VirtualList`, `moonstone/VirtualList.VirtualGridList`, and `moonstone/Scroller.Scroller` to pass `data-spotlight-container-disabled` prop to their outer DOM element
- `moonstone/Image` so it automatically swaps the `src` to the appropriate resolution dynamically as the screen resizes
- `moonstone/Popup` to support all `spotlightRestrict` options
- `moonstone` component `disabled` colors to match the most recent design guidelines (from 30% to 60% opacity)
- `moonstone/ExpandableInput` spotlight behavior when leaving the component via 5-way

## [2.0.0-beta.2] - 2018-05-07

### Fixed

- `moonstone/IconButton` to allow theme-style customization, like it claimed was possible
- `moonstone/ExpandableItem` and related expandables to deal with disabled items and the `autoClose`, `lockBottom` and `noLockBottom` props
- `moonstone/Slider` not to fire `onChange` event when 5-ways out of boundary
- `moonstone/ToggleButton` layout for RTL locales
- `moonstone/Item`, `moonstone/SlotItem`, `moonstone/ToggleItem` to not apply duplicate `className` values
- `moonstone/VirtualList.VirtualList`, `moonstone/VirtualList.VirtualGridList`, and `moonstone/Scroller.Scroller` scrollbar button's aria-label in RTL
- `moonstone/VirtualList.VirtualList` and `moonstone/VirtualList.VirtualGridList` to scroll properly with all disabled items
- `moonstone/VirtualList.VirtualList` and `moonstone/VirtualList.VirtualGridList` to not scroll on focus when jumping

## [2.0.0-beta.1] - 2018-04-29

### Removed

- `moonstone/IncrementSlider` and `moonstone/Slider` props `tooltipAsPercent`, `tooltipSide`, and `tooltipForceSide`, to be replaced by `moonstone/IncrementSlider.IncrementSliderTooltip` and `moonstone/Slider.SliderTooltip` props `percent`, and `side`
- `moonstone/IncrementSlider` props `detachedKnob`, `onDecrement`, `onIncrement`, and `scrubbing`
- `moonstone/ProgressBar` props `tooltipSide` and `tooltipForceSide`, to be replaced by `moonstone/ProgressBar.ProgressBarTooltip` prop `side`
- `moonstone/Slider` props `detachedKnob`, `onDecrement`, `onIncrement`, `scrubbing`, and `onKnobMove`
- `moonstone/VideoPlayer` property `tooltipHideDelay`
- `moonstone/VideoPlayer` props `backwardIcon`, `forwardIcon`, `initialJumpDelay`, `jumpBackwardIcon`, `jumpButtonsDisabled`, `jumpDelay`, `jumpForwadIcon`, `leftComponents`, `moreButtonCloseLabel`, `moreButtonColor`, `moreButtonDisabled`, `moreButtonLabel`, `no5WayJump`, `noJumpButtons`, `noRateButtons`, `pauseIcon`, `playIcon`, `rateButtonsDisabled`, and `rightComponents`, replaced by corresponding props on `moonstone/VideoPlayer.MediaControls`
- `moonstone/VideoPlayer` props `onBackwardButtonClick`, `onForwardButtonClick`, `onJumpBackwardButtonClick`, `onJumpForwardButtonClick`, and `onPlayButtonClick`, replaced by `onRewind`, `onFastForward`, `onJumpBackward`, `onJumpForward`, `onPause`, and `onPlay`, respectively

### Added

- `moonstone/DatePicker` props `dayAriaLabel`, `dayLabel`, `monthAriaLabel`, `monthLabel`, `yearAriaLabel` and `yearLabel` to configure the label set on date pickers
- `moonstone/DayPicker` and `moonstone/DaySelector` props `dayNameLength`, `everyDayText`, `everyWeekdayText`, and `everyWeekendText`
- `moonstone/ExpandablePicker` props `checkButtonAriaLabel`, `decrementAriaLabel`, `incrementAriaLabel`, and `pickerAriaLabel` to configure the label set on each button and picker
- `moonstone/MediaOverlay` component
- `moonstone/Picker` props `aria-label`, `decrementAriaLabel`, and `incrementAriaLabel` to configure the label set on each button
- `moonstone/Popup` property `closeButtonAriaLabel` to configure the label set on popup close button
- `moonstone/ProgressBar.ProgressBarTooltip` props `percent` to format the value as a percent and `visible` to control display of the tooltip
- `moonstone/TimePicker` props `hourAriaLabel`, `hourLabel`, `meridiemAriaLabel`, `meridiemLabel`, `minuteAriaLabel`, and `minuteLabel` to configure the label set on time pickers
- `moonstone/VideoPlayer.MediaControls` component to support additional customization of the playback controls
- `moonstone/VideoPlayer` props `mediaControlsComponent`, `onRewind`, `onFastForward`, `onJumpBackward`, `onJumpForward`, `onPause`, `onPlay`, and `preloadSource`
- `moonstone/VirtualList.VirtualList` and `moonstone/VirtualList.VirtualGridList` `role="list"`
- `moonstone/VirtualList.VirtualList` and `moonstone/VirtualList.VirtualGridList` prop `wrap` to support wrap-around spotlight navigation
- `moonstone/VirtualList`, `moonstone/VirtualGridList` and `moonstone/Scroller` props `scrollRightAriaLabel`, `scrollLeftAriaLabel`, `scrollDownAriaLabel`, and `scrollUpAriaLabel` to configure the aria-label set on scroll buttons in the scrollbars

### Changed

- `moonstone/IncrementSlider` and `moonstone/Slider` prop `tooltip` to support either a boolean for the default tooltip or an element or component for a custom tooltip
- `moonstone/Input` to prevent pointer actions on other component when the input has focus
- `moonstone/ProgressBar.ProgressBarTooltip` prop `side` to support either locale-aware or locale-independent positioning
- `moonstone/ProgressBar.ProgressBarTooltip` prop `tooltip` to support custom tooltip components
- `moonstone/Scroller`, `moonstone/Picker`, and `moonstone/IncrementSlider` to retain focus on `moonstone/IconButton` when it becomes disabled

### Fixed

- `moonstone/ExpandableItem` and related expandable components to expand smoothly when used in a scroller
- `moonstone/GridListImageItem` to show proper `placeholder` and `selectionOverlay`
- `moonstone/MoonstoneDecorator` to optimize localized font loading performance
- `moonstone/Scroller` and `moonstone/VirtualList` navigation via 5-way from paging controls
- `moonstone/VideoPlayer` to render bottom controls at idle after mounting
- `moonstone/VirtualList.VirtualList` and `moonstone/VirtualList.VirtualGridList` to give initial focus
- `moonstone/VirtualList.VirtualList` and `moonstone/VirtualList.VirtualGridList` to have the default value for `dataSize`, `pageScroll`, and `spacing` props

## [2.0.0-alpha.8] - 2018-04-17

### Added

- `moonstone/Panels` property `closeButtonAriaLabel` to configure the label set on application close button

### Changed

- `moonstone/VirtualList.VirtualList` and `moonstone/VirtualList.VirtualGridList` to set its ARIA `role` to `"list"`
- `moonstone/VideoPlayer` property `title` to accept node type

### Fixed

- `moonstone/TimePicker` to show `meridiem` correctly in all locales
- `moonstone/Scrollable` scroll buttons to read out out audio guidance when button pressed down
- `moonstone/ExpandableItem` to show label properly when open and disabled
- `moonstone/Notification` to position properly in RTL locales
- `moonstone/VideoPlayer` to show controls when pressing 5-way select

## [2.0.0-alpha.7] - 2018-04-03

### Removed

- `moonstone/VirtualList.VirtualList` and `moonstone/VirtualList.VirtualGridList` prop `data` to eliminate the misunderstanding caused by the ambiguity of `data`

### Added

- `moonstone/VideoPlayer` property `noSpinner` to allow apps to show/hide spinner while loading video

### Changed

- `moonstone/VideoPlayer` to disable play/pause button when media controls are disabled
- `moonstone/VideoPlayer` property `moreButtonColor` to allow setting underline colors for more button
- `moonstone/VirtualList.VirtualList` and `moonstone/VirtualList.VirtualGridList` prop `isItemDisabled`, which accepts a function that checks if the item at the supplied index is disabled
- `moonstone/Panels.Header` support for `headerInput` so the Header can be used as an Input. See documentation for usage examples.
- `moonstone/ProgressBar` property `tooltipSide` to configure tooltip position relative to the progress bar
- `moonstone/ProgressBar` colors (affecting `moonstone/Slider` as well) for light and dark theme to match the latest designs and make them more visible when drawn over arbitrary background colors

### Fixed

- `moonstone/VideoPlayer` to correctly adjust spaces when the number of components changes in `leftComponents` and `rightComponents`
- `moonstone/VideoPlayer` to read out audio guidance every time `source` changes
- `moonstone/VideoPlayer` to display custom thumbnail node
- `moonstone/VideoPlayer` to hide more icon when right components are removed
- `moonstone/Picker` to correctly update pressed state when dragging off buttons
- `moonstone/Notification` to display when it's opened
- `moonstone/VirtualList` and `moonstone/VirtualGridList` to show Spotlight properly while navigating with page up and down keys
- `moonstone/Input` to allow navigating via left or right to other components when the input is active and the selection is at start or end of the text, respectively
- `moonstone/Panels.ActivityPanels` to correctly lay out the existing panel after adding additional panels

## [2.0.0-alpha.6] - 2018-03-22

### Removed

- `moonstone/Slider` exports `SliderFactory` and `SliderBaseFactory`
- `moonstone/IncrementSlider` exports `IncrementSliderFactory` and `IncrementSliderBaseFactory`
- `moonstone/ProgressBar`, `moonstone/Slider`, `moonstone/Slider.SliderTooltip`, `moonstone/IncrementSlider` components' `vertical` property and replaced it with `orientation`

### Added

- `moonstone/VideoPlayer` property `component` to handle custom video element
- `moonstone/IncrementSlider` properties `incrementAriaLabel` and `decrementAriaLabel` to configure the label set on each button
- `moonstone/Input` support for `small` prop
- `moonstone/ProgressBar` support for `tooltip` and `tooltipForceSide`
- `moonstone/ProgressBar`, `moonstone/Slider`, `moonstone/Slider.SliderTooltip`, `moonstone/IncrementSlider` property `orientation` to accept orientation strings like "vertical" and "horizontal" (replaced old `vertical` prop)

### Changed

- `moonstone/Input` input `height`, `vertical-align`, and `margins`. Please verify your layouts to ensure everything lines up correctly; this change may require removal of old sizing and positioning CSS which is no longer necessary.
- `moonstone/FormCheckbox` to have a small border around the circle, according to new GUI designs
- `moonstone/RadioItem` dot size and added an inner-dot to selected-focused state, according to new GUI designs
- `moonstone/ContextualPopup` prop `popupContainerId` to `popupSpotlightId`
- `moonstone/Popup` prop `containerId` to `spotlightId`
- `moonstone/VideoPlayer` prop `containerId` to `spotlightId`
- `moonstone/VirtualList.VirtualList` and `moonstone/VirtualList.VirtualGridList` prop `component` to be replaced by `itemRenderer`

### Fixed

- `moonstone/ExpandableItem` to be more performant when animating
- `moonstone/GridListImageItem` to hide overlay checkmark icon on focus when unselected
- `moonstone/GridListImageItem` to use `ui/GridListImageItem`
- `moonstone/VirtualList`, `moonstone/VirtualGridList` and `moonstone/Scroller` components to use their base UI components
- `moonstone/VirtualList` to show the selected state on hovered paging controls properly
- `moonstone/Slider` to highlight knob when selected
- `moonstone/Slider` to handle updates to its `value` prop correctly
- `moonstone/ToggleItem` to accept HTML DOM node tag names as strings for its `component` property
- `moonstone/Popup` to properly pause and resume spotlight when animating

## [2.0.0-alpha.5] - 2018-03-07

### Removed

- `moonstone/Marquee.MarqueeText`, replaced by `moonstone/Marquee.Marquee`
- `moonstone/VirtualGridList.GridListImageItem`, replaced by `moonstone/GridListImageItem`

### Changed

- `moonstone/Marquee.Marquee` to be `moonstone/Marquee.MarqueeBase`
- `moonstone/ContextualPopupDecorator` to not restore last-focused child
- `moonstone/ExpandableList` to restore focus to the first selected item after opening

### Fixed

- `moonstone/Slider` to correctly show localized percentage value in tooltip when `tooltipAsPercent` is true
- `moonstone/VirtualGridList` to show or hide its scrollbars properly
- `moonstone/Button` text to be properly centered
- `moonstone/Input` to not clip some glyphs at the start of the value

## [2.0.0-alpha.4] - 2018-02-13

### Added

- `moonstone/SlotItem` replacing `moonstone/Item.ItemOverlay`

### Removed

- `moonstone/VirtualFlexList` to be replaced by `ui/VirtualFlexList`
- `moonstone/Button` and `moonstone/IconButton` prop `noAnimation`
- `moonstone/Item.OverlayDecorator`, `moonstone/Item.Overlay`, and `moonstone/Item.ItemOverlay` to be replaced by `moonstone/SlotItem`

### Changed

- `moonstone/Marquee` to do less-costly calculations during measurement and optimized the applied styles
- `moonstone/ExpandableList` to require a unique key for each object type data

### Fixed

- `moonstone/VirtualList` to render properly with fiber reconciler
- `moonstone/VirtualList` focus option in scrollTo api
- `moonstone/ExpandableSpotlightDecorator` to not spot the title upon collapse when in `pointerMode`
- `moonstone/Spinner` to not unpause Spotlight unless it was the one to pause it
- `moonstone/Marquee` to stop when becoming disabled
- `moonstone/Input`, `moonstone/MarqueeDecorator`, and `moonstone/Slider` to prevent unnecessary focus-based updates

## [2.0.0-alpha.3] - 2018-01-18

### Removed

- `moonstone/Scroller` and `moonstone/VirtualList` option `indexToFocus` in `scrollTo` method which is deprecated from 1.2.0
- `moonstone/Scroller` props `horizontal` and `vertical` which are deprecated from 1.3.0 and replaced with `direction` prop
- `moonstone/Button` exports `ButtonFactory` and `ButtonBaseFactory`
- `moonstone/IconButton` exports `IconButtonFactory` and `IconButtonBaseFactory`

### Fixed

- `moonstone/MoonstoneDecorator` root node to fill the entire space available, which simplifies positioning and sizing for child elements (previously always measured 0 in height)
- `moonstone/VirtualList` to prevent infinite function call when a size of contents is slightly longer than a client size without a scrollbar
- `moonstone/VirtualList` to sync scroll position when clientSize changed

## [2.0.0-alpha.2] - 2017-08-29

No significant changes.

## [2.0.0-alpha.1] - 2017-08-27

### Changed

- `moonstone/Button`, `moonstone/Checkbox`, `moonstone/FormCheckbox`, `moonstone/IconButton`, `moonstone/IncrementSlider`, `moonstone/Item`, `moonstone/Picker`, and `moonstone/RangePicker`, `moonstone/Switch` and `moonstone/VideoPlayer` to use `ui/Touchable`

## [1.15.0] - 2018-02-28

### Deprecated

- `moonstone/Marquee.Marquee`, to be moved to `moonstone/Marquee.MarqueeBase` in 2.0.0
- `moonstone/Marquee.MarqueeText`, to be moved to `moonstone/Marquee.Marquee` in 2.0.0

### Fixed

- `moonstone/GridListImageItem` to display correctly

## [1.14.0] - 2018-02-23

### Deprecated

- `moonstone/VirtualFlexList`, to be replaced by `ui/VirtualFlexList` in 2.0.0
- `moonstone/VirtualGridList.GridListImageItem`, to be replaced by `moonstone/GridListImageItem` in 2.0.0
- `moonstone/Button` and `moonstone/IconButton` prop `noAnimation`, to be removed in 2.0.0
- `moonstone/Button.ButtonFactory`, `moonstone/Button.ButtonBaseFactory`, `moonstone/IconButton.IconButtonFactory`, `moonstone/IconButton.IconButtonBaseFactory`, `moonstone/IncrementSlider.IncrementSliderFactory`, `moonstone/IncrementSlider.IncrementSliderBaseFactory`, `moonstone/Slider.SliderFactory`, and `moonstone/Slider.SliderBaseFactory`, to be removed in 2.0.0
- `moonstone/Item.ItemOverlay`, to be replaced by `ui/SlotItem` in 2.0.0
- `moonstone/Item.Overlay` and `moonstone/Item.OverlayDecorator`, to be removed in 2.0.0

### Added

- `moonstone/DaySelector` component
- `moonstone/EditableIntegerPicker` component
- `moonstone/GridListImageItem` component

## [1.13.4] - 2018-07-30

### Fixed

- `moonstone/DatePicker` to calculate min and max year in the current calender

## [1.13.3] - 2018-01-16

### Fixed

- `moonstone/TimePicker` to not read out meridiem label when meridiem picker gets a focus
- `moonstone/Scroller` to correctly update scrollbars when the scroller's contents change

## [1.13.2] - 2017-12-14

### Fixed

- `moonstone/Panels` to maintain spotlight focus when `noAnimation` is set
- `moonstone/Panels` to not accept back key presses during transition
- `moonstone/Panels` to revert 1.13.0 fix that blurred Spotlight when transitioning panels
- `moonstone/Scroller` and other scrolling components to not show scroll thumb when only child item is updated
- `moonstone/Scroller` and other scrolling components to not hide scroll thumb immediately after scroll position reaches the top or the bottom
- `moonstone/Scroller` and other scrolling components to show scroll thumb properly when scroll position reaches the top or the bottom by paging controls

## [1.13.1] - 2017-12-06

### Fixed

- `moonstone/Slider` to not unnecessarily fire `onChange` if the initial value has not changed

## [1.13.0] - 2017-11-28

### Added

- `moonstone/VideoPlayer` props `disabled`, `loading`, `miniFeedbackHideDelay`, and `thumbnailComponent` as well as new APIs: `areControlsVisible`, `getVideoNode`, `showFeedback`, and `toggleControls`

### Fixed

- `moonstone/VirtualList` to render items from a correct index on edge cases at the top of a list
- `moonstone/VirtualList` to handle focus properly via page up at the first page and via page down at the last page
- `moonstone/Expandable` and derivatives to use the new `ease-out-quart` animation timing function to better match the aesthetic of Enyo's Expandables
- `moonstone/TooltipDecorator` to correctly display tooltip direction when locale changes
- `moonstone/Marquee` to restart animation on every resize update
- `moonstone/LabeledItem` to start marquee when hovering while disabled
- `moonstone/Marquee` to correctly start when hovering on disabled spottable components
- `moonstone/Marquee.MarqueeController` to not abort marquee when moving among components
- `moonstone/Picker` marquee issues with disabled buttons or Picker
- `moonstone/Panels` to prevent loss of spotlight issue when moving between panels
- `moonstone/VideoPlayer` to bring it in line with real-world use-cases
- `moonstone/Slider` by removing unnecessary repaints to the screen
- `moonstone/Slider` to fire `onChange` events when the knob is pressed near the boundaries
- `moonstone/VideoPlayer` to correctly position knob when interacting with media slider
- `moonstone/VideoPlayer` to not read out the focused button when the media controls hide
- `moonstone/MarqueeDecorator` to stop when unhovering a disabled component using `marqueeOn` `'focus'`
- `moonstone/Slider` to not forward `onChange` when `disabled` on `mouseUp/click`
- `moonstone/VideoPlayer` to defer rendering playback controls until needed

## [1.12.2] - 2017-11-15

### Fixed

- `moonstone/VirtualList` to scroll and focus properly by pageUp and pageDown when disabled items are in it
- `moonstone/Button` to correctly specify minimum width when in large text mode
- `moonstone/Scroller` and other scrolling components to restore last focused index when panel is changed
- `moonstone/VideoPlayer` to display time correctly in RTL locale
- `moonstone/VirtualList` to scroll correctly using page down key with disabled items
- `moonstone/Scroller` and other scrolling components to not cause a script error when scrollbar is not rendered
- `moonstone/Picker` incrementer and decrementer to not change size when focused
- `moonstone/Panels.Header` to use a slightly smaller font size for `title` in non-latin locales and a line-height for `titleBelow` and `subTitleBelow` that better meets the needs of tall-glyph languages like Tamil and Thai, as well as latin locales
- `moonstone/Scroller` and `moonstone/VirtualList` to keep spotlight when pressing a 5-way control while scrolling
- `moonstone/Panels` to prevent user interaction with panel contents during transition
- `moonstone/Slider` and related components to correctly position knob for `detachedKnob` on mouse down and fire value where mouse was positioned on mouse up
- `moonstone/DayPicker` to update day names when changing locale
- `moonstone/ExpandableItem` and all other `Expandable` components to revert 1.12.1 change to pull down from the top

## [1.12.1] - 2017-11-07

### Fixed

- `moonstone/ExpandableItem` and all other `Expandable` components to now pull down from the top instead of being revealed from the bottom, matching Enyo's design
- `moonstone/VirtualListNative` to scroll properly with page up/down keys if there is a disabled item
- `moonstone/RangePicker` to display negative values correctly in RTL
- `moonstone/Scroller` and other scrolling components to not blur scroll buttons when wheeling
- `moonstone/Scrollbar` to hide scroll thumb immediately without delay after scroll position reaches min or max
- `moonstone/Divider` to pass `marqueeOn` prop
- `moonstone/Slider` to fire `onChange` on mouse up and key up
- `moonstone/VideoPlayer` to show knob when pressed
- `moonstone/Panels.Header` to layout `titleBelow` and `subTitleBelow` correctly
- `moonstone/Panels.Header` to use correct font-weight for `subTitleBelow`
- `moonstone/VirtualList` to restore focus correctly for lists only slightly larger than the viewport

## [1.12.0] - 2017-10-27

### Fixed

- `moonstone/Scroller` and other scrolling components to prevent focusing outside the viewport when pressing a 5-way key during wheeling
- `moonstone/Scroller` to called scrollToBoundary once when focus is moved using holding child item
- `moonstone/VideoPlayer` to apply skin correctly
- `moonstone/Popup` from `last-focused` to `default-element` in `SpotlightContainerDecorator` config
- `moonstone/Panels` to retain focus when back key is pressed on breadcrumb
- `moonstone/Input` to correctly hide VKB when dismissing

## [1.11.0] - 2017-10-24

### Added

- `moonstone/VideoPlayer` properties `seekDisabled` and `onSeekFailed` to disable seek function

### Changed

- `moonstone/ExpandableList` to become `disabled` if there are no children

### Fixed

- `moonstone/Picker` to read out customized accessibility value when picker prop has `joined` and `aria-valuetext`
- `moonstone/Scroller` to apply scroll position on vertical or horizontal Scroller when child gets a focus
- `moonstone/Scroller` and other scrolling components to scroll without animation when panel is changed
- `moonstone/ContextualPopup` padding to not overlap close button
- `moonstone/Scroller` and other scrolling components to change focus via page up/down only when the scrollbar is visible
- `moonstone/Picker` to only increment one value on hold
- `moonstone/ItemOverlay` to remeasure when focused

## [1.10.1] - 2017-10-16

### Fixed

- `moonstone/Scroller` and other scrolling components to scroll via page up/down when focus is inside a Spotlight container
- `moonstone/VirtualList` and `moonstone/VirtualGridList` to scroll by 5-way keys right after wheeling
- `moonstone/VirtualList` not to move focus when a current item and the last item are located at the same line and pressing a page down key
- `moonstone/Slider` knob to follow while dragging for detached knob
- `moonstone/Panels.Header` to layout header row correctly in `standard` type
- `moonstone/Input` to not dismiss on-screen keyboard when dragging cursor out of input box
- `moonstone/Panels.Header` RTL `line-height` issue
- `moonstone/Panels` to render children on idle
- `moonstone/Scroller` and other scrolling components to limit muted spotlight container scrims to their bounds
- `moonstone/Input` to always forward `onKeyUp` event

## [1.10.0] - 2017-10-09

### Added

- `moonstone/VideoPlayer` support for designating components with `.spottable-default` as the default focus target when pressing 5-way down from the slider
- `moonstone/Slider` property `activateOnFocus` which when enabled, allows 5-way directional key interaction with the `Slider` value without pressing [Enter] first
- `moonstone/VideoPlayer` property `noMiniFeedback` to support controlling the visibility of mini feedback
- `ui/Layout`, which provides a technique for laying-out components on the screen using `Cells`, in rows or columns

### Changed

- `moonstone/Popup` to focus on mount if it’s initially opened and non-animating and to always pass an object to `onHide` and `onShow`
- `moonstone/VideoPlayer` to emit `onScrub` event and provide audio guidance when setting focus to slider

### Fixed

- `moonstone/ExpandableItem` and derivatives to restore focus to the Item if the contents were last focused when closed
- `moonstone/Slider` toggling activated state when holding enter/select key
- `moonstone/TimePicker` picker icons shifting slightly when focusing an adjacent picker
- `moonstone/Icon` so it handles color the same way generic text does, by inheriting from the parent's color. This applies to all instances of `Icon`, `IconButton`, and `Icon` inside `Button`.
- `moonstone/fonts` Museo Sans font to correct "Ti" kerning
- `moonstone/VideoPlayer` to correctly position knob on mouse click
- `moonstone/Panels.Header` to show an ellipsis for long titles with RTL text
- `moonstone/Marquee` to restart when invalidated by a prop change and managed by a `moonstone/Marquee.MarqueeController`
- `spotlight.Spotlight` method `focus()` to verify that the target element matches its container's selector rules prior to setting focus
- `moonstone/Picker` to only change picker values `onWheel` when spotted
- `moonstone/VideoPlayer` to hide descendant floating components (tooltips, contextual popups) when the media controls hide

## [1.9.3] - 2017-10-03

### Added

- `moonstone/Button` property value to `backgroundOpacity` called "lightTranslucent" to better serve colorful image backgrounds behind Buttons. This also affects `moonstone/IconButton` and `moonstone/Panels/ApplicationCloseButton`.
- `moonstone/Panels` property `closeButtonBackgroundOpacity` to support `moonstone/Panels/ApplicationCloseButton`'s `backgroundOpacity` prop

### Changed

- `Moonstone Icons` font file to include the latest designs for several icons
- `moonstone/Panels/ApplicationCloseButton` to expose its `backgroundOpacity` prop

### Fixed

- `moonstone/VirtualList` to apply "position: absolute" inline style to items
- `moonstone/Picker` to increment and decrement normally at the edges of joined picker
- `moonstone/Icon` not to read out image characters
- `moonstone/Scroller` and other scrolling components to not accumulate paging scroll by pressing page up/down in scrollbar
- `moonstone/Icon` to correctly display focused state when using external image
- `moonstone/Button` and `moonstone/IconButton` to be properly visually muted when in a muted container

## [1.9.2] - 2017-09-26

### Fixed

- `moonstone/ExpandableList` preventing updates when its children had changed

## [1.9.1] - 2017-09-25

### Fixed

- `moonstone/ExpandableList` run-time error when using an array of objects as children
- `moonstone/VideoPlayer` blocking pointer events when the controls were hidden

## [1.9.0] - 2017-09-22

### Added

- `moonstone/styles/mixins.less` mixins: `.moon-spotlight-margin()` and `.moon-spotlight-padding()`
- `moonstone/Button` property `noAnimation` to support non-animating pressed visual

### Changed

- `moonstone/TimePicker` to use "AM/PM" instead of "meridiem" for label under meridiem picker
- `moonstone/IconButton` default style to not animate on press. NOTE: This behavior will change back to its previous setting in release 2.0.0.
- `moonstone/Popup` to warn when using `scrimType` `'none'` and `spotlightRestrict` `'self-only'`
- `moonstone/Scroller` to block spotlight during scroll
- `moonstone/ExpandableItem` and derivatives to always pause spotlight before animation

### Fixed

- `moonstone/VirtualGridList` to not move focus to wrong column when scrolled from the bottom by holding the "up" key
- `moonstone/VirtualList` to focus an item properly when moving to a next or previous page
- `moonstone/Scroller` and other scrolling components to move focus toward first or last child when page up or down key is pressed if the number of children is small
- `moonstone/VirtualList` to scroll to preserved index when it exists within dataSize for preserving focus
- `moonstone/Picker` buttons to not change size
- `moonstone/Panel` to move key navigation to application close button on holding the "up" key.
- `moonstone/Picker` to show numbers when changing values rapidly
- `moonstone/Popup` layout in large text mode to show close button correctly
- `moonstone/Picker` from moving scroller when pressing 5-way keys in `joined` Picker
- `moonstone/Input` so it displays all locales the same way, without cutting off the edges of characters
- `moonstone/TooltipDecorator` to hide tooltip when 5-way keys are pressed for disabled components
- `moonstone/Picker` to not tremble in width when changing values while using a numeric width prop value
- `moonstone/Picker` to not overlap values when changing values in `vertical`
- `moonstone/ContextualPopup` pointer mode focus behavior for `spotlightRestrict='self-only'`
- `moonstone/VideoPlayer` to prevent interacting with more components in pointer mode when hidden
- `moonstone/Scroller` to not repaint its entire contents whenever partial content is updated
- `moonstone/Slider` knob positioning after its container is resized
- `moonstone/VideoPlayer` to maintain focus when media controls are hidden
- `moonstone/Scroller` to scroll expandable components into view when opening when pointer has moved elsewhere

## [1.8.0] - 2017-09-07

### Deprecated

- `moonstone/Dialog` property `showDivider`, will be replaced by `noDivider` property in 2.0.0

### Added

- `moonstone/Popup` callback property `onShow` which fires after popup appears for both animating and non-animating popups

### Changed

- `moonstone/Popup` callback property `onHide` to run on both animating and non-animating popups
- `moonstone/VideoPlayer` state `playbackRate` to media events
- `moonstone/VideoPlayer` support for `spotlightDisabled`
- `moonstone/VideoPlayer` thumbnail positioning and style
- `moonstone/VirtualList` to render when dataSize increased or decreased
- `moonstone/Dialog` style
- `moonstone/Popup`, `moonstone/Dialog`, and `moonstone/Notification` to support `node` type for children
- `moonstone/Scroller` to forward `onKeyDown` events

### Fixed

- `moonstone/Scroller` and other scrolling components to enable focus when wheel scroll is stopped
- `moonstone/VirtualList` to show scroll thumb when a preserved item is focused in a Panel
- `moonstone/Scroller` to navigate properly with 5-way when expandable child is opened
- `moonstone/VirtualList` to stop scrolling when focus is moved on an item from paging controls or outside
- `moonstone/VirtualList` to move out with 5-way navigation when the first or the last item is disabled
- `moonstone/IconButton` Tooltip position when disabled
- `moonstone/VideoPlayer` Tooltip time after unhovering
- `moonstone/VirtualList` to not show invisible items
- `moonstone/IconButton` Tooltip position when disabled
- `moonstone/VideoPlayer` to display feedback tooltip correctly when navigating in 5-way
- `moonstone/MarqueeDecorator` to work with synchronized `marqueeOn` `'render'` and hovering as well as `marqueOn` `'hover'` when moving rapidly among synchronized marquees
- `moonstone/Input` aria-label for translation
- `moonstone/Marquee` to recalculate inside `moonstone/Scroller` and `moonstone/SelectableItem` by bypassing `shouldComponentUpdate`
- `moonstone/Picker` to marquee when incrementing and decrementing values with the prop `noAnimation`

## [1.7.0] - 2017-08-23

### Deprecated

- `moonstone/TextSizeDecorator` and it will be replaced by `moonstone/AccessibilityDecorator`
- `moonstone/MarqueeDecorator` property `marqueeCentered` and `moonstone/Marquee` property `centered` will be replaced by `alignment` property in 2.0.0

### Added

- `moonstone/TooltipDecorator` config property to direct tooltip into a property instead of adding to `children`
- `moonstone/VideoPlayer` prop `thumbnailUnavailable` to fade thumbnail
- `moonstone/AccessibilityDecorator` with `highContrast` and `textSize`
- `moonstone/VideoPlayer` high contrast scrim
- `moonstone/MarqueeDecorator`and `moonstone/Marquee` property `alignment` to allow setting  alignment of marquee content

### Changed

- `moonstone/Scrollbar` to disable paging control down button properly at the bottom when a scroller size is a non-integer value
- `moonstone/VirtualList`, `moonstone/VirtualGridList`, and `moonstone/Scroller` to scroll on `keydown` event instead of `keyup` event of page up and page down keys
- `moonstone/VirtualGridList` to scroll by item via 5 way key
- `moonstone/VideoPlayer` to read target time when jump by left/right key
- `moonstone/IconButton` to not use `MarqueeDecorator` and `Uppercase`

### Fixed

- `moonstone/VirtualList` and `moonstone/VirtualGridList` to focus the correct item when page up and page down keys are pressed
- `moonstone/VirtualList` to not lose focus when moving out from the first item via 5way when it has disabled items
- `moonstone/Slider` to align tooltip with detached knob
- `moonstone/FormCheckbox` to display correct colors in light skin
- `moonstone/Picker` and `moonstone/RangePicker` to forward `onKeyDown` events when not `joined`
- `moonstone/SelectableItem` to display correct icon width and alignment
- `moonstone/LabeledItem` to always match alignment with the locale
- `moonstone/Scroller` to properly 5-way navigate from scroll buttons
- `moonstone/ExpandableList` to display correct font weight and size for list items
- `moonstone/Divider` to not italicize in non-italic locales
- `moonstone/VideoPlayer` slider knob to follow progress after being selected when seeking
- `moonstone/LabeledItem` to correctly position its icon. This affects all of the `Expandables`, `moonstone/DatePicker` and `moonstone/TimePicker`.
- `moonstone/Panels.Header` and `moonstone/Item` to prevent them from allowing their contents to overflow unexpectedly
- `moonstone/Marquee` to recalculate when vertical scrollbar appears
- `moonstone/SelectableItem` to recalculate marquee when toggled

### Removed

- `moonstone/Input` large-text mode

## [1.6.1] - 2017-08-07

### Changed

- `moonstone/Icon` and `moonstone/IconButton` to no longer fit image source to the icon's boundary

## [1.6.0] - 2017-08-04

### Added

- `moonstone/VideoPlayer` ability to seek when holding down the right and left keys. Sensitivity can be adjusted using throttling options `jumpDelay` and `initialJumpDelay`.
- `moonstone/VideoPlayer` property `no5WayJump` to disable jumping done by 5-way
- `moonstone/VideoPlayer` support for the "More" button to use tooltips
- `moonstone/VideoPlayer` properties `moreButtonLabel` and `moreButtonCloseLabel` to allow customization of the "More" button's tooltip and Aria labels
- `moonstone/VideoPlayer` property `moreButtonDisabled` to disable the "More" button
- `moonstone/Picker` and `moonstone/RangePicker` prop `aria-valuetext` to support reading custom text instead of value
- `moonstone/VideoPlayer` methods `showControls` and `hideControls` to allow external interaction with the player
- `moonstone/Scroller` support for Page Up/Page Down keys in pointer mode when no item has focus

### Changed

- `moonstone/VideoPlayer` to handle play, pause, stop, fast forward and rewind on remote controller
- `moonstone/Marquee` to also start when hovered if `marqueeOnRender` is set

### Fixed

- `moonstone/IconButton` to fit image source within `IconButton`
- `moonstone` icon font sizes for wide icons
- `moonstone/ContextualPopupDecorator` to prefer setting focus to the appropriate popup instead of other underlying controls when using 5-way from the activating control
- `moonstone/Scroller` not scrolled via 5 way when `moonstone/ExpandableList` is opened
- `moonstone/VirtualList` to not let the focus move outside of container even if there are children left when navigating with 5way
- `moonstone/Scroller` and other scrolling components to update disability of paging controls when the scrollbar is set to `visible` and the content becomes shorter
- `moonstone/VideoPlayer` to focus on hover over play/pause button when video is loading
- `moonstone/VideoPlayer` to update and display proper time while moving knob when video is paused
- `moonstone/VideoPlayer` long title overlap issues
- `moonstone/Panels.Header` to apply `marqueeOn` prop to `subTitleBelow` and `titleBelow`
- `moonstone/Picker` wheeling in `moonstone/Scroller`
- `moonstone/IncrementSlider` and `moonstone/Picker` to read value changes when selecting buttons

## [1.5.0] - 2017-07-19

### Added

- `moonstone/Slider` and `moonstone/IncrementSlider` prop `aria-valuetext` to support reading custom text instead of value
- `moonstone/TooltipDecorator` property `tooltipProps` to attach props to tooltip component
- `moonstone/Scroller` and `moonstone/VirtualList` ability to scroll via page up and page down keys
- `moonstone/VideoPlayer` tooltip-thumbnail support with the `thumbnailSrc` prop and the `onScrub` callback to fire when the knob moves and a new thumbnail is needed
- `moonstone/VirtualList` ability to navigate via 5way when there are disabled items
- `moonstone/ContextualPopupDecorator` property `popupContainerId` to support configuration of the popup's spotlight container
- `moonstone/ContextualPopupDecorator` property `onOpen` to notify containers when the popup has been opened
- `moonstone/ContextualPopupDecorator` config option `openProp` to support mapping the value of `open` property to the chosen property of wrapped component

### Changed

- `moonstone/ExpandableList` to use 'radio' as the default, and adapt 'single' mode to render as a `moonstone/RadioItem` instead of a `moonstone/CheckboxItem`
- `moonstone/VideoPlayer` to not hide pause icon when it appears
- `moonstone/ContextualPopupDecorator` to set accessibility-related props onto the container node rather than the popup node
- `moonstone/ExpandableItem`, `moonstone/ExpandableList`, `moonstone/ExpandablePicker`, `moonstone/DatePicker`, and `moonstone/TimePicker` to pause spotlight when animating in 5-way mode
- `moonstone/Spinner` to position the text content under the spinner, rather than to the right side
- `moonstone/VideoPlayer` to include hour when announcing the time while scrubbing
- `moonstone/GridListImageItem` to require a `source` prop and not have a default value

### Fixed

- `moonstone/Input` ellipsis to show if placeholder is changed dynamically and is too long
- `moonstone/Marquee` to re-evaluate RTL orientation when its content changes
- `moonstone/VirtualList` to restore focus on short lists
- `moonstone/ExpandableInput` to expand the width of its contained `moonstone/Input`
- `moonstone/Input` support for `dismissOnEnter`
- `moonstone/Input` focus management to prevent stealing focus when programmatically moved elsewhere
- `moonstone/Input` 5-way spot behavior
- `moonstone` international fonts to always be used, even when unsupported font-weights or font-styles are requested
- `moonstone/Panels.Panel` support for selecting components with `.spottable-default` as the default focus target
- `moonstone/Panels` layout in RTL locales
- `moonstone` spottable components to support `onSpotlightDown`, `onSpotlightLeft`, `onSpotlightRight`, and `onSpotlightUp` event property
- `moonstone/VirtualList` losing spotlight when the list is empty
- `moonstone/FormCheckbox` in focused state to have the correct "check" color
- `moonstone/Scroller` and other scrolling components' bug in `navigableFilter` when passed a container id

## [1.4.1] - 2017-07-05

### Changed

- `moonstone/Popup` to only call `onKeyDown` when there is a focused item in the `Popup`
- `moonstone/Scroller`, `moonstone/Picker`, and `moonstone/IncrementSlider` to automatically move focus when the currently focused `moonstone/IconButton` becomes disabled

### Fixed

- `moonstone/ContextualPopupDecorator` close button to account for large text size
- `moonstone/ContextualPopupDecorator` to not spot controls other than its activator when navigating out via 5-way
- `moonstone/Panels.Header` to set the value of `marqueeOn` for all types of headers

## [1.4.0] - 2017-06-29

### Deprecated

- `moonstone/Input` prop `noDecorator` is being replaced by `autoFocus` in 2.0.0

### Added

- `moonstone/Scrollbar` property `corner` to add the corner between vertical and horizontal scrollbars
- `moonstone/ScrollThumb` for a thumb of `moonstone/Scrollbar`
- `moonstone/styles/text.less` mixin `.locale-japanese-line-break()` to apply the correct  Japanese language line-break rules for the following multi-line components: `moonstone/BodyText`, `moonstone/Dialog`, `moonstone/Notification`, `moonstone/Popup`, and `moonstone/Tooltip`
- `moonstone/ContextualPopupDecorator` property `popupProps` to attach props to popup component
- `moonstone/VideoPlayer` property `pauseAtEnd` to control forward/backward seeking
- `moonstone/Panels/Header` prop `marqueeOn` to control marquee of header

### Changed

- `moonstone/Panels/Header` to expose its `marqueeOn` prop
- `moonstone/VideoPlayer` to automatically adjust the width of the allocated space for the side components so the media controls have more space to appear on smaller screens
- `moonstone/VideoPlayer` properties `autoCloseTimeout` and `titleHideDelay` default value to `5000`
- `moonstone/VirtualList` to support restoring focus to the last focused item
- `moonstone/Scroller` and other scrolling components to call `onScrollStop` before unmounting if a scroll is in progress
- `moonstone/Scroller` to reveal non-spottable content when navigating out of a scroller

### Fixed

- `moonstone/Dialog` to properly focus via pointer on child components
- `moonstone/VirtualList`, `moonstone/VirtualGridList`, and `moonstone/Scroller` not to be slower when scrolled to the first or the last position by wheeling
- `moonstone` component hold delay time
- `moonstone/VideoPlayer` to show its controls when pressing down the first time
- `moonstone/Panel` autoFocus logic to only focus on initial render
- `moonstone/Input` text colors
- `moonstone/ExpandableInput` to focus its decorator when leaving by 5-way left/right

## [1.3.1] - 2017-06-14

### Fixed

- `moonstone/Picker` support for large text
- `moonstone/Scroller` support for focusing paging controls with the pointer
- `moonstone` CSS rules for unskinned spottable components

## [1.3.0] - 2017-06-12

### Deprecated

- `moonstone/Scroller` props `horizontal` and `vertical`. Deprecated props are replaced with `direction` prop. `horizontal` and `vertical` will be removed in 2.0.0.
- `moonstone/Panel` prop `noAutoFocus` in favor of `autoFocus="none"`

### Added

- `moonstone/Image` support for `children` prop inside images
- `moonstone/Scroller` prop `direction` which replaces `horizontal` and `vertical` props
- `moonstone/VideoPlayer` property `tooltipHideDelay` to hide tooltip with a given amount of time
- `moonstone/VideoPlayer` property `pauseAtEnd` to pause when it reaches either the start or the end of the video
- `moonstone/VideoPlayer` methods `fastForward`, `getMediaState`, `jump`, `pause`, `play`, `rewind`, and `seek` to allow external interaction with the player. See docs for example usage.

### Changed

- `moonstone/Skinnable` to support context and allow it to be added to any component to be individually skinned. This includes a further optimization in skinning which consolidates all color assignments into a single block, so non-color rules aren't unnecessarily duplicated.
- `moonstone/Skinnable` light and dark skin names ("moonstone-light" and "moonstone") to "light" and "dark", respectively
- `moonstone/VideoPlayer` to set play/pause icon to display "play" when rewinding or fast forwarding
- `moonstone/VideoPlayer` to rewind or fast forward when previous command is slow-forward or slow-rewind respectively
- `moonstone/VideoPlayer` to fast forward when previous command is slow-forward and it reaches the last of its play rate
- `moonstone/VideoPlayer` to not play video on reload when `noAutoPlay` is `true`
- `moonstone/VideoPlayer` property `feedbackHideDelay`'s default value to `3000`
- `moonstone/Notification` to break line in characters in ja and zh locale
- `moonstone/Notification` to align texts left in LTR locale and right in RTL locale
- `moonstone/VideoPlayer` to simulate rewind functionality on non-webOS platforms only

### Fixed

- `moonstone/ExpandableItem` to correct the `titleIcon` when using `open` and `disabled`
- `moonstone/GridListImageItem` to center its selection icon on the image instead of the item
- `moonstone/Input` to have correct `Tooltip` position in `RTL`
- `moonstone/SwitchItem` to not unintentionally overflow `Scroller` containers, causing them to jump to the side when focusing
- `moonstone/VideoPlayer` to fast forward properly when video is at paused state
- `moonstone/VideoPlayer` to correctly change sources
- `moonstone/VideoPlayer` to show or hide feedback tooltip properly
- `moonstone/DateTimeDecorator` to work properly with `RadioControllerDecorator`
- `moonstone/Picker` in joined, large text mode so the arrows are properly aligned and sized
- `moonstone/Icon` to reflect the same proportion in relation to its size in large-text mode

## [1.2.0] - 2017-05-17

### Deprecated

- `moonstone/Scroller` and other scrolling components option `indexToFocus` in `scrollTo` method to be removed in 2.0.0

### Added

- `moonstone/Slider` and `moonstone/IncrementSlider` prop `noFill` to support a style without the fill
- `moonstone/Marquee` property `rtl` to set directionality to right-to-left
- `moonstone/VirtualList.GridListImageItem` property `selectionOverlay` to add custom component for selection overlay
- `moonstone/MoonstoneDecorator` property `skin` to let an app choose its skin: "moonstone" and "moonstone-light" are now available
- `moonstone/FormCheckboxItem`
- `moonstone/FormCheckbox`, a standalone checkbox, to support `moonstone/FormCheckboxItem`
- `moonstone/Input` props `invalid` and `invalidMessage` to display a tooltip when input value is invalid
- `moonstone/Scroller` and other scrolling components option `focus` in `scrollTo()` method
- `moonstone/Scroller` and other scrolling components property `spottableScrollbar`
- `moonstone/Icon.IconList` icons: `arrowshrinkleft` and `arrowshrinkright`

### Changed

- `moonstone/Picker` arrow icon for `joined` picker: small when not spotted, hidden when it reaches the end of the picker
- `moonstone/Checkbox` and `moonstone/CheckboxItem` to reflect the latest design
- `moonstone/MoonstoneDecorator/fontGenerator` was refactored to use the browser's FontFace API to dynamically load locale fonts
- `moonstone/VideoPlayer` space allotment on both sides of the playback controls to support 4 buttons; consequently the "more" controls area has shrunk by the same amount
- `moonstone/VideoPlayer` to not disable media button (play/pause)
- `moonstone/Scroller` and other scrolling components so that paging controls are not spottable by default with 5-way
- `moonstone/VideoPlayer`'s more/less button to use updated arrow icon

### Fixed

- `moonstone/MarqueeDecorator` to properly stop marquee on items with `'marqueeOnHover'`
- `moonstone/ExpandableList` to work properly with object-based children
- `moonstone/styles/fonts.less` to restore the Moonstone Icon font to request the local system font by default. Remember to update your webOS build to get the latest version of the font so you don't see empty boxes for your icons.
- `moonstone/Picker` and `moonstone/RangePicker` to now use the correct size from Enyo (60px v.s. 84px) for icon buttons
- `moonstone/Scroller` and other scrolling components to apply ri.scale properly
- `moonstone/Panel` to not cover a `Panels`'s `ApplicationCloseButton` when not using a `Header`
- `moonstone/IncrementSlider` to show tooltip when buttons focused

## [1.1.0] - 2017-04-21

### Deprecated

- `moonstone/ExpandableInput` property `onInputChange`

### Added

- `moonstone/Panels.Panel` prop and `moonstone/MoonstoneDecorator` config option: `noAutoFocus` to support prevention of setting automatic focus after render
- `moonstone/VideoPlayer` props: `backwardIcon`, `forwardIcon`, `jumpBackwardIcon`, `jumpForwardIcon`, `pauseIcon`, and `playIcon` to support icon customization of the player
- `moonstone/VideoPlayer` props `jumpButtonsDisabled` and `rateButtonsDisabled` for disabling the pairs of buttons when it's inappropriate for the playing media
- `moonstone/VideoPlayer` property `playbackRateHash` to support custom playback rates
- `moonstone/VideoPlayer` callback prop `onControlsAvailable` which fires when the players controls show or hide
- `moonstone/Image` support for `onLoad` and `onError` events
- `moonstone/VirtualList.GridListImageItem` prop `placeholder`
- `moonstone/Divider` property `preserveCase` to display text without capitalizing it

### Changed

- `moonstone/Slider` colors and sizing to match the latest designs
- `moonstone/ProgressBar` to position correctly with other components nearby
- `moonstone/Panels` breadcrumb to no longer have a horizontal line above it
- `moonstone/Transition` to measure itself when the CPU is idle
- style for disabled opacity from 0.4 to 0.3
- `moonstone/Button` colors for transparent and translucent background opacity when disabled
- `moonstone/ExpandableInput` property `onInputChange` to fire along with `onChange`. `onInputChange` is deprecated and will be removed in a future update.
- `Moonstone.ttf` font to include new icons
- `moonstone/Icon` to reference additional icons

### Fixed

- `moonstone/Popup` and `moonstone/ContextualPopupDecorator` 5-way navigation behavior
- `moonstone/Input` to not spot its own input decorator on 5-way out
- `moonstone/VideoPlayer` to no longer render its `children` in multiple places
- `moonstone/Button` text color when used on a neutral (light) background in some cases
- `moonstone/Popup` background opacity
- `moonstone/Marquee` to recalculate properly when its contents change
- `moonstone/TimePicker` to display time in correct order
- `moonstone/Scroller` to prefer spotlight navigation to its internal components

## [1.0.0] - 2017-03-31

> NOTE: We have also modified most form components to be usable in a controlled (app manages component
> state) or uncontrolled (Enact manages component state) manner. To put a component into a
> controlled state, pass in `value` (or other appropriate state property such as `selected` or
> `open`) at component creation and then respond to events and update the value as needed. To put a
> component into an uncontrolled state, do not set `value` (or equivalent), at creation. From this
> point on, Enact will manage the state and events will be sent when the state is updated. To
> specify an initial value, use the `defaultValue` (or, `defaultSelected, `defaultOpen, etc.)
> property.  See the documentation for individual components for more information.

### Added

- `moonstone/Button` property `icon` to support a built-in icon next to the text content. The Icon supports everything that `moonstone/Icon` supports, as well as a custom icon.
- `moonstone/MoonstoneDecorator` property `textSize` to resize several components to requested CMR sizes. Simply add `textSize="large"` to your `App` and the new sizes will automatically take effect.

### Changed

- `moonstone/Slider` to use the property `tooltip` instead of `noTooltip`, so the built-in tooltip is not enabled by default
- `moonstone/IncrementSlider` to include tooltip documentation
- `moonstone/ExpandableList` to accept an array of objects as children which are spread onto the generated components
- `moonstone/CheckboxItem` style to match the latest designs, with support for the `moonstone/Checkbox` to be on either the left or the right side by using the `iconPosition` property
- `moonstone/VideoPlayer` to supply every event callback-method with an object representing the VideoPlayer's current state, including: `currentTime`, `duration`, `paused`, `proportionLoaded`, and `proportionPlayed`

### Fixed

- `moonstone/Panels.Panel` behavior for remembering focus on unmount and setting focus after render
- `moonstone/VirtualList.VirtualGridList` showing empty items when items are continuously added dynamically
- `moonstone/Picker` to marquee on focus once again

## [1.0.0-beta.4] - 2017-03-10

### Added

- `moonstone/VirtualList` `indexToFocus` option to `scrollTo` method to focus on item with specified index
- `moonstone/IconButton` and `moonstone/Button` `color` property to add a remote control key color to the button
- `moonstone/Scrollbar` property `disabled` to disable both paging controls when it is true
- `moonstone/VirtualList` parameter `moreInfo` to pass `firstVisibleIndex` and `lastVisibleIndex` when scroll events are firing
- Accessibility support to UI components
- `moonstone/VideoPlayer` property `onUMSMediaInfo` to support the custom webOS “umsmediainfo” event
- `moonstone/Region` component which encourages wrapping components for improved accessibility rather than only preceding the components with a `moonstone/Divider`
- `moonstone/Slider` tooltip. It's enabled by default and comes with options like `noTooltip`, `tooltipAsPercent`, and `tooltipSide`. See the component docs for more details.
- `moonstone/Panels.Panel` property `hideChildren` to defer rendering children
- `moonstone/Spinner` properties `blockClickOn` and `scrim` to block click events behind spinner
- `moonstone/VirtualList` property `clientSize` to specify item dimensions instead of measuring them

### Changed

- `moonstone/VirtualGridImageItem` styles to reduce redundant style code app side
- `moonstone/VirtualList` and `moonstone/VirtualGridList` to add essential CSS for list items automatically
- `moonstone/VirtualList` and `moonstone/VirtualGridList` to not add `data-index` to their item DOM elements directly, but to pass `data-index` as the parameter of their `component` prop like the `key` parameter of their `component` prop
- `moonstone/ExpandableItem` and derivatives to defer focusing the contents until animation completes
- `moonstone/LabeledItem`, `moonstone/ExpandableItem`, `moonstone/ExpandableList` to each support the `node` type in their `label` property. Best used with `ui/Slottable`.

### Fixed

- `moonstone/VirtualList.GridListImageItem` to have proper padding size according to the existence of caption/subcaption
- `moonstone/Scroller` and other scrolling components to display scrollbars with proper size
- `moonstone/VirtualGridList` to not be truncated

### Removed

- `moonstone/Scroller` and other scrolling components property `hideScrollbars` and replaced it with `horizontalScrollbar` and `verticalScrollbar`

## [1.0.0-beta.3] - 2017-02-21

### Added

- `moonstone/VideoPlayer` support for 5-way show/hide of media playback controls
- `moonstone/VideoPlayer` property `feedbackHideDelay`
- `moonstone/Slider` property `onKnobMove` to fire when the knob position changes, independently from the `moonstone/Slider` value
- `moonstone/Slider` properties `active`, `disabled`, `knobStep`, `onActivate`, `onDecrement`, and `onIncrement` as part of enabling 5-way support to `moonstone/Slider`, `moonstone/IncrementSlider` and the media slider for `moonstone/VideoPlayer`
- `moonstone/Slider` now supports `children` which are added to the `Slider`'s knob, and follow it as it moves
- `moonstone/ExpandableInput` properties `iconAfter` and `iconBefore` to display icons after and before the input, respectively
- `moonstone/Dialog` property `preserveCase`, which affects `title` text

### Changed

- `moonstone/IncrementSlider` to change when the buttons are held down
- `moonstone/Marquee` to allow disabled marquees to animate
- `moonstone/Dialog` to marquee `title` and `titleBelow`
- `moonstone/Marquee.MarqueeController` config option `startOnFocus` to `marqueeOnFocus`. `startOnFocus` is deprecated and will be removed in a future update.
- `moonstone/Button`, `moonstone/IconButton`, `moonstone/Item` to not forward `onClick` when `disabled`

### Fixed

- `moonstone/Marquee.MarqueeController` to start marquee on newly registered components when controller has focus and to restart synced marquees after completion
- `moonstone/Scroller` to recalculate when an expandable child opens
- `spotlightDisabled` property support for spottable moonstone components
- `moonstone/Popup` and `moonstone/ContextualPopupDecorator` so that when the popup is closed, spotlight focus returns to the control that had focus prior to the popup opening
- `moonstone/Input` to not get focus when disabled

## [1.0.0-beta.2] - 2017-01-30

### Added

- `moonstone/Panels.Panel` property `showChildren` to support deferring rendering the panel body until animation completes
- `moonstone/MarqueeDecorator` property `invalidateProps` that specifies which props cause the marquee distance to be invalidated
- developer-mode warnings to several components to warn when values are out-of-range
- `moonstone/Divider` property `spacing` which adjusts the amount of empty space above and below the `Divider`. `'normal'`, `'small'`, `'medium'`, `'large'`, and `'none'` are available.
- `moonstone/Picker` when `joined` the ability to be incremented and decremented by arrow keys
- `onSpotlightDisappear` event property support for spottable moonstone components
- `moonstone/VideoPlayer` property `titleHideDelay`

### Changed

- `moonstone/Panels.Panels` and variations to defer rendering the children of contained `Panel` instances until animation completes
- `moonstone/ProgressBar` properties `progress` and `backgroundProgress` to accept a number between 0 and 1
- `moonstone/Slider` and `moonstone/IncrementSlider` property `backgroundPercent` to `backgroundProgress` which now accepts a number between 0 and 1
- `moonstone/Slider` to not ignore `value` prop when it is the same as the previous value
- `moonstone/Picker` component's buttons to reverse their operation such that 'up' selects the previous item and 'down' the next
- `moonstone/Picker` and derivatives may now use numeric width, which represents the amount of characters to use for sizing. `width={4}` represents four characters, `2` for two characters, etc. `width` still accepts the size-name strings.
- `moonstone/Divider` to now behave as a simple horizontal line when no text content is provided
- `moonstone/Scroller` and other scrolling components to not display scrollbar controls by default
- `moonstone/DatePicker` and `moonstone/TimePicker` to emit `onChange` event whenever the value is changed, not just when the component is closed

### Removed

- `moonstone/ProgressBar` properties `min` and `max`

### Fixed

- `moonstone/IncrementSlider` so that the knob is spottable via pointer, and 5-way navigation between the knob and the increment/decrement buttons is functional
- `moonstone/Slider` and `moonstone/IncrementSlider` to not fire `onChange` for value changes from props

## [1.0.0-beta.1] - 2016-12-30

### Added

- `moonstone/VideoPlayer` and `moonstone/TooltipDecorator` components and samples
- `moonstone/Panels.Panels` property `onBack` to support `ui/Cancelable`
- `moonstone/VirtualFlexList` Work-In-Progress component to support variably sized rows or columns
- `moonstone/ExpandableItem` properties `autoClose` and `lockBottom`
- `moonstone/ExpandableList` properties `noAutoClose` and `noLockBottom`
- `moonstone/Picker` property `reverse`
- `moonstone/ContextualPopup` property `noAutoDismiss`
- `moonstone/Dialog` property `scrimType`
- `moonstone/Popup` property `spotlightRestrict`

### Changed

- `moonstone/Panels.Routable` to require a `navigate` configuration property indicating the event callback for back or cancel actions
- `moonstone/MarqueeController` focus/blur handling to start and stop synchronized `moonstone/Marquee` components
- `moonstone/ExpandableList` property `autoClose` to `closeOnSelect` to disambiguate it from the added `autoClose` on 5-way up
- `moonstone/ContextualPopupDecorator.ContextualPopupDecorator` component's `onCloseButtonClick` property to `onClose`
- `moonstone/Dialog` component's `onCloseButtonClicked` property to `onClose`
- `moonstone/Spinner` component's `center` and `middle` properties to a single `centered` property
	that applies both horizontal and vertical centering
- `moonstone/Popup.PopupBase` component's `onCloseButtonClicked` property to `onCloseButtonClick`
- `moonstone/Item.ItemOverlay` component's `autoHide` property to remove the `'no'` option. The same
	effect can be achieved by omitting the property or passing `null`.
- `moonstone/VirtualGridList` to be scrolled by page when navigating with a 5-way direction key
- `moonstone/Scroller`, `moonstone/VirtualList`, `moonstone/VirtualGridList` to no longer respond to mouse down/move/up events
- all Expandables to include a state arrow UI element
- `moonstone/LabeledItem` to support a `titleIcon` property which positions just after the title text
- `moonstone/Button` to include `moonstone/TooltipDecorator`
- `moonstone/Expandable` to support being managed, radio group-style, by a component wrapped with `RadioControllerDecorator` from `ui/RadioDecorator`
- `moonstone/Picker` to animate `moonstone/Marquee` children when any part of the `moonstone/Picker` is focused
- `moonstone/VirtualList` to mute its container instead of disabling it during scroll events
- `moonstone/VirtualList`, `moonstone/VirtualGridList`, and `moonstone/Scroller` to continue scrolling when holding down the paging controls
- `moonstone/VirtualList` to require a `component` prop and not have a default value
- `moonstone/Picker` to continuously change when a button is held down by adding `ui/Holdable`.

### Fixed

- `moonstone/Popup` and `moonstone/ContextualPopup` 5-way navigation behavior using spotlight.
- Bug where a synchronized marquee whose content fit the available space would prevent restarting of the marquees
- `moonstone/Input` to show an ellipsis on the correct side based on the text directionality of the `value` or `placeholder` content.
- `moonstone/VirtualList` and `moonstone/VirtualGridList` to prevent unwanted scrolling when focused with the pointer
- `moonstone/Picker` to remove fingernail when a the pointer is held down, but the pointer is moved off the `joined` picker.
- `moonstone/LabeledItem` to include marquee on both `title` and `label`, and be synchronized

## [1.0.0-alpha.5] - 2016-12-16

No changes.

## [1.0.0-alpha.4] - 2016-12-2

### Added

- `moonstone/Popup`, `moonstone/ContextualPopupDecorator`, `moonstone/Notification`, `moonstone/Dialog` and `moonstone/ExpandableInput` components
- `ItemOverlay` component to `moonstone/Item` module
- `marqueeCentered` prop to `moonstone/MarqueeDecorator` and `moonstone/MarqueeText`
- `placeholder` prop to `moonstone/Image`
- `moonstone/MarqueeController` component to synchronize multiple `moonstone/Marquee` components
- Non-latin locale support to all existing Moonstone components
- Language-specific font support
- `moonstone/IncrementSlider` now accepts customizable increment and decrement icons, as well as `moonstone/Slider` being more responsive to external styling

### Changed

- `moonstone/Input` component's `iconStart` and `iconEnd` properties to be `iconBefore` and `iconAfter`, respectively, for consistency with `moonstone/Item.ItemOverlay` naming
- `moonstone/Icon` and `moonstone/IconButton` so the `children` property supports both font-based icons and images
- the `checked` property to `selected` for consistency across the whole framework. This allows better interoperability when switching between various components.  Affects the following: `CheckboxItem`, `RadioItem`, `SelectableItem`, `Switch`, `SwitchItem`, and `ToggleItem`. Additionally, these now use `moonstone/Item.ItemOverlay` to position and handle their Icons.
- `moonstone/Slider` and `moonstone/IncrementSlider` to be more performant. No changes were made to
	the public API.
- `moonstone/GridListImageItem` so that a placeholder image displays while loading the image, and the caption and subcaption support marqueeing
- `moonstone/MoonstoneDecorator` to add `FloatingLayerDecorator`
- `moonstone/IncrementSlider` in vertical mode looks and works as expected.

### Removed

- LESS mixins that belong in `@enact/ui`, so that only moonstone-specific mixins are contained in
this module. When authoring components and importing mixins, only the local mixins need to be
imported, as they already import the general mixins.
- the `src` property from `moonstone/Icon` and `moonston/IconButton`. Use the support for URLs in
	the `children` property as noted above.
- the `height` property from `moonstone/IncrementSlider` and `moonstone/Slider`

### Fixed

- Joined picker so that it now has correct animation when using the mouse wheel
- Bug in DatePicker/TimePicker that prevented setting of value earlier than 1969

## [1.0.0-alpha.3] - 2016-11-8

### Added

- `moonstone/BodyText`, `moonstone/DatePicker`, `moonstone/DayPicker`, `moonstone/ExpandableItem`, `moonstone/Image`, and `moonstone/TimePicker` components
- `fullBleed` prop to `moonstone/Panels/Header`. When `true`, the header content is indented and the header lines are removed.
- Application close button to `moonstone/Panels`. Fires `onApplicationClose` when clicked. Can be omitted with the `noCloseButton` prop.
- `marqueeDisabled` prop to `moonstone/Picker`
- `padded` prop to `moonstone/RangePicker`
- `forceDirection` prop to `moonstone/Marquee`. Forces the direction of `moonstone/Marquee`. Useful for when `RTL` content cannot be auto detected.

### Changed

- `data` parameter passed to `component` prop of `VirtualList`.
- `moonstone/Expandable` into a submodule of `moonstone/ExpandableItem`
- `ExpandableList` to properly support selection
- `moonstone/Divider`'s `children` property to be optional
- `moonstone/ToggleItem`'s `inline` version to have a `max-width` of `240px`
- `moonstone/Input` to use `<div>` instead of `<label>` for wrapping components. No change to
	functionality, only markup.

### Removed

- `moonstone/ExpandableCheckboxItemGroup` in favor of `ExpandableList`

## [1.0.0-alpha.2] - 2016-10-21

This version includes a lot of refactoring from the previous release. Developers need to switch to the new enact-dev command-line tool.

### Added

- New components and HOCs: `moonstone/Scroller`, `moonstone/VirtualList`, `moonstone/VirtualGridList`, `moonstone/MarqueeText`, `moonstone/Spinner`, `moonstone/ExpandableCheckboxItemGroup`, `moonstone/MarqueeDecorator`
- New options for `ui/Toggleable` HOC
- Marquee support to many components
- Image support to `moonstone/Icon` and `moonstone/IconButton`
- `dismissOnEnter` prop for `moonstone/Input`
- Many more unit tests

### Changed

- Some props for UI state were renamed to have `default` prefix where state was managed by the component. (e.g. `defaultOpen`)

### Fixed

- Many components were fixed, polished, updated and documented
- Inline docs updated to be more consistent and comprehensive<|MERGE_RESOLUTION|>--- conflicted
+++ resolved
@@ -6,13 +6,10 @@
 
 ### Fixed
 
-<<<<<<< HEAD
 - `moonstone/Header` input highlight positioning
-=======
 - `moonstone/MediaOverlay` to not mute media playback
 - `moonstone/Panels` animation performance issues on low powered hardware
 - `moonstone/VirtualList.VirtualGridList` and `moonstone/VirtualList.VirtualList` to correctly scroll to a selected component when focused via 5way
->>>>>>> b6d211fb
 
 ## [3.0.0-rc.2] - 2019-08-08
 
