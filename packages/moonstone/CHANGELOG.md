# Change Log

The following is a curated list of changes in the Enact moonstone module, newest changes on the top.

## [unreleased]

### Added

- `moonstone/VideoPlayer` properties `seekDisabled` and `onSeekFailed` to disable seek function

### Changed

- `moonston/ExpandableList` to `disabled` if there are no children

### Fixed

- `moonstone/Scroller.Scrollable` to scroll withtout animation when panel is changed
- `moonstone/ContextualPopup` padding to not overlap close button
- `moonstone/Scroller.Scrollable` and `moonstone/Scroller` to change focus via page up/down only when the scrollbar is visible
- `moonstone/Picker` to only increment one value on hold

## [1.10.1] - 2017-10-16

### Fixed

- `moonstone/Scrollable` and `moonstone/Scroller` to scroll via page up/down when focus is inside a Spotlight container
- `moonstone/VirtualList` and `moonstone/VirtualGridList` to scroll by 5-way keys right after wheeling
- `moonstone/VirtualList` not to move focus when a current item and the last item are located at the same line and pressing a page down key
- `moonstone/Slider` knob to follow while dragging for detached knob
- `moonstone/Header` to layout header row correctly in `standard` type
- `moonstone/Input` to not dismiss on-screen keyboard when dragging cursor out of input box
- `moonstone/Header` RTL `line-height` issue
- `moonstone/Panels` to render children on idle
- `moonstone/Scroller.Scrollable` to limit its muted spotlight container scrim to its bounds
- `moonstone/Input` to always forward `onKeyUp` event

## [1.10.0] - 2017-10-09

### Added

- `moonstone/VideoPlayer` support for designating components with `.spottable-default` as the default focus target when pressing 5-way down from the slider
- `moonstone/Slider` property `activateOnFocus` which when enabled, allows 5-way directional key interaction with the `Slider` value without pressing [Enter] first
- `moonstone/VideoPlayer` property `noMiniFeedback` to support controlling the visibility of mini feedback
- `ui/Layout`, which provides a technique for laying-out components on the screen using `Cells`, in rows or columns

### Changed

- `moonstone/Popup` to focus on mount if it’s initially opened and non-animating and to always pass an object to `onHide` and `onShow`
- `moonstone/VideoPlayer` to emit `onScrub` event and provide audio guidance when setting focus to slider

### Fixed

- `moonstone/ExpandableItem` and derivatives to restore focus to the Item if the contents were last focused when closed
- `moonstone/Slider` toggling activated state when holding enter/select key
- `moonstone/TimePicker` picker icons shifting slightly when focusing an adjacent picker
- `moonstone/Icon` so it handles color the same way generic text does, by inheriting from the parent's color. This applies to all instances of `Icon`, `IconButton`, and `Icon` inside `Button`.
- `moonstone/fonts` Museo Sans font to correct "Ti" kerning
- `moonstone/VideoPlayer` to correctly position knob on mouse click
- `moonstone/Panels.Header` to show an ellipsis for long titles with RTL text
- `moonstone/Marquee` to restart when invalidated by a prop change and managed by a `moonstone/Marquee.MarqueeController`
- `spotlight.Spotlight` method `focus()` to verify that the target element matches its container's selector rules prior to setting focus
- `moonstone/Picker` to only change picker values `onWheel` when spotted
<<<<<<< HEAD
- `moonstone/ItemOverlay` to remeasure when spotted
=======
- `moonstone/VideoPlayer` to hide descendant floating components (tooltips, contextual popups) when the media controls hide
>>>>>>> d4521ee4

## [1.9.3] - 2017-10-03

### Added

- `moonstone/Button` property value to `backgroundOpacity` called "lightTranslucent" to better serve colorful image backgrounds behind Buttons. This also affects `moonstone/IconButton` and `moonstone/Panels/ApplicationCloseButton`.
- `moonstone/Panels` property `closeButtonBackgroundOpacity` to support `moonstone/Panels/ApplicationCloseButton`'s `backgroundOpacity` prop

### Changed

- `Moonstone Icons` font file to include the latest designs for several icons
- `moonstone/Panels/ApplicationCloseButton` to expose its `backgroundOpacity` prop

### Fixed

- `moonstone/VirtualList` to apply "position: absolute" inline style to items
- `moonstone/Picker` to increment and decrement normally at the edges of joined picker
- `moonstone/Icon` not to read out image characters
- `moonstone/Scrollable` not to accumulate paging scroll by pressing page up/down in scrollbar
- `moonstone/Icon` to correctly display focused state when using external image
- `moonstone/Button` and `moonstone/IconButton` to be properly visually muted when in a muted container

## [1.9.2] - 2017-09-26

### Fixed

- `moonstone/ExpandableList` preventing updates when its children had changed

## [1.9.1] - 2017-09-25

### Fixed

- `moonstone/ExpandableList` run-time error when using an array of objects as children
- `moonstone/VideoPlayer` blocking pointer events when the controls were hidden

## [1.9.0] - 2017-09-22

### Added

- `moonstone/styles/mixins.less` mixins: `.moon-spotlight-margin()` and `.moon-spotlight-padding()`
- `moonstone/Button` property `noAnimation` to support non-animating pressed visual

### Changed

- `moonstone/TimePicker` to use "AM/PM" instead of "meridiem" for label under meridiem picker
- `moonstone/IconButton` default style to not animate on press. NOTE: This behavior will change back to its previous setting in release 2.0.0.
- `moonstone/Popup` to warn when using `scrimType` `'none'` and `spotlightRestrict` `'self-only'`
- `moonstone/Scroller` to block spotlight during scroll
- `moonstone/ExpandableItem` and derivatives to always pause spotlight before animation

### Fixed

- `moonstone/VirtualGridList` to not move focus to wrong column when scrolled from the bottom by holding the "up" key
- `moonstone/VirtualList` to focus an item properly when moving to a next or previous page
- `moonstone/Scrollable` to move focus toward first or last child when page up or down key is pressed if the number of children is small
- `moonstone/VirtualList` to scroll to preserved index when it exists within dataSize for preserving focus
- `moonstone/Picker` buttons to not change size
- `moonstone/Panel` to move key navigation to application close button on holding the "up" key.
- `moonstone/Picker` to show numbers when changing values rapidly
- `moonstone/Popup` layout in large text mode to show close button correctly
- `moonstone/Picker` from moving scroller when pressing 5-way keys in `joined` Picker
- `moonstone/Input` so it displays all locales the same way, without cutting off the edges of characters
- `moonstone/TooltipDecorator` to hide tooltip when 5-way keys are pressed for disabled components
- `moonstone/Picker` to not tremble in width when changing values while using a numeric width prop value
- `moonstone/Picker` to not overlap values when changing values in `vertical`
- `moonstone/ContextualPopup` pointer mode focus behavior for `spotlightRestrict='self-only'`
- `moonstone/VideoPlayer` to prevent interacting with more components in pointer mode when hidden
- `moonstone/Scroller` to not repaint its entire contents whenever partial content is updated
- `moonstone/Slider` knob positioning after its container is resized
- `moonstone/VideoPlayer` to maintain focus when media controls are hidden
- `moonstone/Scroller` to scroll expandable components into view when opening when pointer has moved elsewhere

## [1.8.0] - 2017-09-07

### Deprecated

- `moonstone/Dialog` property `showDivider`, will be replaced by `noDivider` property in 2.0.0

### Added

- `moonstone/Popup` callback property `onShow` which fires after popup appears for both animating and non-animating popups

### Changed

- `moonstone/Popup` callback property `onHide` to run on both animating and non-animating popups
- `moonstone/VideoPlayer` state `playbackRate` to media events
- `moonstone/VideoPlayer` support for `spotlightDisabled`
- `moonstone/VideoPlayer` thumbnail positioning and style
- `moonstone/VirtualList` to render when dataSize increased or decreased
- `moonstone/Dialog` style
- `moonstone/Popup`, `moonstone/Dialog`, and `moonstone/Notification` to support `node` type for children
- `moonstone/Scroller` to forward `onKeyDown` events

### Fixed

- `moonstone/Scrollable` to enable focus when wheel scroll is stopped
- `moonstone/VirtualList` to show scroll thumb when a preserved item is focused in a Panel
- `moonstone/Scroller` to navigate properly with 5-way when expandable child is opened
- `moonstone/VirtualList` to stop scrolling when focus is moved on an item from paging controls or outside
- `moonstone/VirtualList` to move out with 5-way navigation when the first or the last item is disabled
- `moonstone/IconButton` Tooltip position when disabled
- `moonstone/VideoPlayer` Tooltip time after unhovering
- `moonstone/VirtualList` to not show invisible items
- `moonstone/IconButton` Tooltip position when disabled
- `moonstone/VideoPlayer` to display feedback tooltip correctly when navigating in 5-way
- `moonstone/MarqueeDecorator` to work with synchronized `marqueeOn` `'render'` and hovering as well as `marqueOn` `'hover'` when moving rapidly among synchronized marquees
- `moonstone/Input` aria-label for translation
- `moonstone/Marquee` to recalculate inside `moonstone/Scroller` and `moonstone/SelectableItem` by bypassing `shouldComponentUpdate`
- `moonstone/Picker` to marquee when incrementing and decrementing values with the prop `noAnimation`

## [1.7.0] - 2017-08-23

### Deprecated

- `moonstone/TextSizeDecorator` and it will be replaced by `moonstone/AccessibilityDecorator`
- `moonstone/MarqueeDecorator` property `marqueeCentered` and `moonstone/Marquee` property `centered` will be replaced by `alignment` property in 2.0.0

### Added

- `moonstone/TooltipDecorator` config property to direct tooltip into a property instead of adding to `children`
- `moonstone/VideoPlayer` prop `thumbnailUnavailable` to fade thumbnail
- `moonstone/AccessibilityDecorator` with `highContrast` and `textSize`
- `moonstone/VideoPlayer` high contrast scrim
- `moonstone/MarqueeDecorator`and `moonstone/Marquee` property `alignment` to allow setting  alignment of marquee content

### Changed

- `moonstone/Scrollbar` to disable paging control down button properly at the bottom when a scroller size is a non-integer value
- `moonstone/VirtualList`, `moonstone/VirtualGridList`, and `moonstone/Scroller` to scroll on `keydown` event instead of `keyup` event of page up and page down keys
- `moonstone/VirtualGridList` to scroll by item via 5 way key
- `moonstone/VideoPlayer` to read target time when jump by left/right key
- `moonstone/IconButton` to not use `MarqueeDecorator` and `Uppercase`

### Fixed

- `moonstone/VirtualList` and `moonstone/VirtualGridList` to focus the correct item when page up and page down keys are pressed
- `moonstone/VirtualList` to not lose focus when moving out from the first item via 5way when it has disabled items
- `moonstone/Slider` to align tooltip with detached knob
- `moonstone/FormCheckbox` to display correct colors in light skin
- `moonstone/Picker` and `moonstone/RangePicker` to forward `onKeyDown` events when not `joined`
- `moonstone/SelectableItem` to display correct icon width and alignment
- `moonstone/LabeledItem` to always match alignment with the locale
- `moonstone/Scroller` to properly 5-way navigate from scroll buttons
- `moonstone/ExpandableList` to display correct font weight and size for list items
- `moonstone/Divider` to not italicize in non-italic locales
- `moonstone/VideoPlayer` slider knob to follow progress after being selected when seeking
- `moonstone/LabeledItem` to correctly position its icon. This affects all of the `Expandables`, `moonstone/DatePicker` and `moonstone/TimePicker`.
- `moonstone/Panels.Header` and `moonstone/Item` to prevent them from allowing their contents to overflow unexpectedly
- `moonstone/Marquee` to recalculate when vertical scrollbar appears
- `moonstone/SelectableItem` to recalculate marquee when toggled

### Removed

- `moonstone/Input` large-text mode

## [1.6.1] - 2017-08-07

### Changed

- `moonstone/Icon` and `moonstone/IconButton` to no longer fit image source to the icon's boundary

## [1.6.0] - 2017-08-04

### Added

- `moonstone/VideoPlayer` ability to seek when holding down the right and left keys. Sensitivity can be adjusted using throttling options `jumpDelay` and `initialJumpDelay`.
- `moonstone/VideoPlayer` property `no5WayJump` to disable jumping done by 5-way
- `moonstone/VideoPlayer` support for the "More" button to use tooltips
- `moonstone/VideoPlayer` properties `moreButtonLabel` and `moreButtonCloseLabel` to allow customization of the "More" button's tooltip and Aria labels
- `moonstone/VideoPlayer` property `moreButtonDisabled` to disable the "More" button
- `moonstone/Picker` and `moonstone/RangePicker` prop `aria-valuetext` to support reading custom text instead of value
- `moonstone/VideoPlayer` methods `showControls` and `hideControls` to allow external interaction with the player
- `moonstone/Scroller` support for Page Up/Page Down keys in pointer mode when no item has focus

### Changed

- `moonstone/VideoPlayer` to handle play, pause, stop, fast forward and rewind on remote controller
- `moonstone/Marquee` to also start when hovered if `marqueeOnRender` is set

### Fixed

- `moonstone/IconButton` to fit image source within `IconButton`
- `moonstone` icon font sizes for wide icons
- `moonstone/ContextualPopupDecorator` to prefer setting focus to the appropriate popup instead of other underlying controls when using 5-way from the activating control
- `moonstone/Scroller` not scrolled via 5 way when `moonstone/ExpandableList` is opened
- `moonstone/VirtualList` to not let the focus move outside of container even if there are children left when navigating with 5way
- `moonstone/Scrollable` to update disability of paging controls when the scrollbar is set to `visible` and the content becomes shorter
- `moonstone/VideoPlayer` to focus on hover over play/pause button when video is loading
- `moonstone/VideoPlayer` to update and display proper time while moving knob when video is paused
- `moonstone/VideoPlayer` long title overlap issues
- `moonstone/Header` to apply `marqueeOn` prop to `subTitleBelow` and `titleBelow`
- `moonstone/Picker` wheeling in `moonstone/Scroller`
- `moonstone/IncrementSlider` and `moonstone/Picker` to read value changes when selecting buttons

## [1.5.0] - 2017-07-19

### Added

- `moonstone/Slider` and `moonstone/IncrementSlider` prop `aria-valuetext` to support reading custom text instead of value
- `moonstone/TooltipDecorator` property `tooltipProps` to attach props to tooltip component
- `moonstone/Scroller` and `moonstone/VirtualList` ability to scroll via page up and page down keys
- `moonstone/VideoPlayer` tooltip-thumbnail support with the `thumbnailSrc` prop and the `onScrub` callback to fire when the knob moves and a new thumbnail is needed
- `moonstone/VirtualList` ability to navigate via 5way when there are disabled items
- `moonstone/ContextualPopupDecorator` property `popupContainerId` to support configuration of the popup's spotlight container
- `moonstone/ContextualPopupDecorator` property `onOpen` to notify containers when the popup has been opened
- `moonstone/ContextualPopupDecorator` config option `openProp` to support mapping the value of `open` property to the chosen property of wrapped component

### Changed

- `moonstone/ExpandableList` to use 'radio' as the default, and adapt 'single' mode to render as a `moonstone/RadioItem` instead of a `moonstone/CheckboxItem`
- `moonstone/VideoPlayer` to not hide pause icon when it appears
- `moonstone/ContextualPopupDecorator` to set accessibility-related props onto the container node rather than the popup node
- `moonstone/ExpandableItem`, `moonstone/ExpandableList`, `moonstone/ExpandablePicker`, `moonstone/DatePicker`, and `moonstone/TimePicker` to pause spotlight when animating in 5-way mode
- `moonstone/Spinner` to position the text content under the spinner, rather than to the right side
- `moonstone/VideoPlayer` to include hour when announcing the time while scrubbing
- `moonstone/GridListImageItem` to require a `source` prop and not have a default value

### Fixed

- `moonstone/Input` ellipsis to show if placeholder is changed dynamically and is too long
- `moonstone/Marquee` to re-evaluate RTL orientation when its content changes
- `moonstone/VirtualList` to restore focus on short lists
- `moonstone/ExpandableInput` to expand the width of its contained `moonstone/Input`
- `moonstone/Input` support for `dismissOnEnter`
- `moonstone/Input` focus management to prevent stealing focus when programmatically moved elsewhere
- `moonstone/Input` 5-way spot behavior
- `moonstone` international fonts to always be used, even when unsupported font-weights or font-styles are requested
- `moonstone/Panels.Panel` support for selecting components with `.spottable-default` as the default focus target
- `moonstone/Panels` layout in RTL locales
- `moonstone` spottable components to support `onSpotlightDown`, `onSpotlightLeft`, `onSpotlightRight`, and `onSpotlightUp` event property
- `moonstone/VirtualList` losing spotlight when the list is empty
- `moonstone/FormCheckbox` in focused state to have the correct "check" color
- `moonstone/Scrollable` bug in `navigableFilter` when passed a container id

## [1.4.1] - 2017-07-05

### Changed

- `moonstone/Popup` to only call `onKeyDown` when there is a focused item in the `Popup`
- `moonstone/Scroller`, `moonstone/Picker`, and `moonstone/IncrementSlider` to automatically move focus when the currently focused `moonstone/IconButton` becomes disabled

### Fixed

- `moonstone/ContextualPopupDecorator` close button to account for large text size
- `moonstone/ContextualPopupDecorator` to not spot controls other than its activator when navigating out via 5-way
- `moonstone/Header` to set the value of `marqueeOn` for all types of headers

## [1.4.0] - 2017-06-29

### Deprecated

- `moonstone/Input` prop `noDecorator` is being replaced by `autoFocus` in 2.0.0

### Added

- `moonstone/Scrollbar` property `corner` to add the corner between vertical and horizontal scrollbars
- `moonstone/ScrollThumb` for a thumb of `moonstone/Scrollbar`
- `moonstone/styles/text.less` mixin `.locale-japanese-line-break()` to apply the correct  Japanese language line-break rules for the following multi-line components: `moonstone/BodyText`, `moonstone/Dialog`, `moonstone/Notification`, `moonstone/Popup`, and `moonstone/Tooltip`
- `moonstone/ContextualPopupDecorator` property `popupProps` to attach props to popup component
- `moonstone/VideoPlayer` property `pauseAtEnd` to control forward/backward seeking
- `moonstone/Panels/Header` prop `marqueeOn` to control marquee of header

### Changed

- `moonstone/Panels/Header` to expose its `marqueeOn` prop
- `moonstone/VideoPlayer` to automatically adjust the width of the allocated space for the side components so the media controls have more space to appear on smaller screens
- `moonstone/VideoPlayer` properties `autoCloseTimeout` and `titleHideDelay` default value to `5000`
- `moonstone/VirtualList` to support restoring focus to the last focused item
- `moonstone/Scrollable` to call `onScrollStop` before unmounting if a scroll is in progress
- `moonstone/Scroller` to reveal non-spottable content when navigating out of a scroller

### Fixed

- `moonstone/Dialog` to properly focus via pointer on child components
- `moonstone/VirtualList`, `moonstone/VirtualGridList`, and `moonstone/Scroller` not to be slower when scrolled to the first or the last position by wheeling
- `moonstone` component hold delay time
- `moonstone/VideoPlayer` to show its controls when pressing down the first time
- `moonstone/Panel` autoFocus logic to only focus on initial render
- `moonstone/Input` text colors
- `moonstone/ExpandableInput` to focus its decorator when leaving by 5-way left/right

## [1.3.1] - 2017-06-14

### Fixed

- `moonstone/Picker` support for large text
- `moonstone/Scroller` support for focusing paging controls with the pointer
- `moonstone` CSS rules for unskinned spottable components

## [1.3.0] - 2017-06-12

### Deprecated

- `moonstone/Scroller` props `horizontal` and `vertical`. Deprecated props are replaced with `direction` prop. `horizontal` and `vertical` will be removed in 2.0.0.
- `moonstone/Panel` prop `noAutoFocus` in favor of `autoFocus="none"`

### Added

- `moonstone/Image` support for `children` prop inside images
- `moonstone/Scroller` prop `direction` which replaces `horizontal` and `vertical` props
- `moonstone/VideoPlayer` property `tooltipHideDelay` to hide tooltip with a given amount of time
- `moonstone/VideoPlayer` property `pauseAtEnd` to pause when it reaches either the start or the end of the video
- `moonstone/VideoPlayer` methods `fastForward`, `getMediaState`, `jump`, `pause`, `play`, `rewind`, and `seek` to allow external interaction with the player. See docs for example usage.

### Changed

- `moonstone/Skinnable` to support context and allow it to be added to any component to be individually skinned. This includes a further optimization in skinning which consolidates all color assignments into a single block, so non-color rules aren't unnecessarily duplicated.
- `moonstone/Skinnable` light and dark skin names ("moonstone-light" and "moonstone") to "light" and "dark", respectively
- `moonstone/VideoPlayer` to set play/pause icon to display "play" when rewinding or fast forwarding
- `moonstone/VideoPlayer` to rewind or fast forward when previous command is slow-forward or slow-rewind respectively
- `moonstone/VideoPlayer` to fast forward when previous command is slow-forward and it reaches the last of its play rate
- `moonstone/VideoPlayer` to not play video on reload when `noAutoPlay` is `true`
- `moonstone/VideoPlayer` property `feedbackHideDelay`'s default value to `3000`
- `moonstone/Notification` to break line in characters in ja and zh locale
- `moonstone/Notification` to align texts left in LTR locale and right in RTL locale
- `moonstone/VideoPlayer` to simulate rewind functionality on non-webOS platforms only

### Fixed

- `moonstone/ExpandableItem` to correct the `titleIcon` when using `open` and `disabled`
- `moonstone/GridListImageItem` to center its selection icon on the image instead of the item
- `moonstone/Input` to have correct `Tooltip` position in `RTL`
- `moonstone/SwitchItem` to not unintentionally overflow `Scroller` containers, causing them to jump to the side when focusing
- `moonstone/VideoPlayer` to fast forward properly when video is at paused state
- `moonstone/VideoPlayer` to correctly change sources
- `moonstone/VideoPlayer` to show or hide feedback tooltip properly
- `moonstone/DateTimeDecorator` to work properly with `RadioControllerDecorator`
- `moonstone/Picker` in joined, large text mode so the arrows are properly aligned and sized
- `moonstone/Icon` to reflect the same proportion in relation to its size in large-text mode

## [1.2.0] - 2017-05-17

### Deprecated

- `moonstone/Scroller.Scrollable` option `indexToFocus` in `scrollTo` method to be removed in 2.0.0

### Added

- `moonstone/Slider` and `moonstone/IncrementSlider` prop `noFill` to support a style without the fill
- `moonstone/Marquee` property `rtl` to set directionality to right-to-left
- `moonstone/VirtualList.GridListImageItem` property `selectionOverlay` to add custom component for selection overlay
- `moonstone/MoonstoneDecorator` property `skin` to let an app choose its skin: "moonstone" and "moonstone-light" are now available
- `moonstone/FormCheckboxItem`
- `moonstone/FormCheckbox`, a standalone checkbox, to support `moonstone/FormCheckboxItem`
- `moonstone/Input` props `invalid` and `invalidMessage` to display a tooltip when input value is invalid
- `moonstone/Scroller.Scrollable` option `focus` in `scrollTo()` method
- `moonstone/Scroller.Scrollable` property `spottableScrollbar`
- `moonstone/Icon.IconList` icons: `arrowshrinkleft` and `arrowshrinkright`

### Changed

- `moonstone/Picker` arrow icon for `joined` picker: small when not spotted, hidden when it reaches the end of the picker
- `moonstone/Checkbox` and `moonstone/CheckboxItem` to reflect the latest design
- `moonstone/MoonstoneDecorator/fontGenerator` was refactored to use the browser's FontFace API to dynamically load locale fonts
- `moonstone/VideoPlayer` space allotment on both sides of the playback controls to support 4 buttons; consequently the "more" controls area has shrunk by the same amount
- `moonstone/VideoPlayer` to not disable media button (play/pause)
- `moonstone/Scroller.Scrollable` so that paging controls are not spottable by default with 5-way
- `moonstone/VideoPlayer`'s more/less button to use updated arrow icon

### Fixed

- `moonstone/MarqueeDecorator` to properly stop marquee on items with `'marqueeOnHover'`
- `moonstone/ExpandableList` to work properly with object-based children
- `moonstone/styles/fonts.less` to restore the Moonstone Icon font to request the local system font by default. Remember to update your webOS build to get the latest version of the font so you don't see empty boxes for your icons.
- `moonstone/Picker` and `moonstone/RangePicker` to now use the correct size from Enyo (60px v.s. 84px) for icon buttons
- `moonstone/Scrollable` to apply ri.scale properly
- `moonstone/Panel` to not cover a `Panels`'s `ApplicationCloseButton` when not using a `Header`
- `moonstone/IncrementSlider` to show tooltip when buttons focused

## [1.1.0] - 2017-04-21

### Deprecated

- `moonstone/ExpandableInput` property `onInputChange`

### Added

- `moonstone/Panels.Panel` prop and `moonstone/MoonstoneDecorator` config option: `noAutoFocus` to support prevention of setting automatic focus after render
- `moonstone/VideoPlayer` props: `backwardIcon`, `forwardIcon`, `jumpBackwardIcon`, `jumpForwardIcon`, `pauseIcon`, and `playIcon` to support icon customization of the player
- `moonstone/VideoPlayer` props `jumpButtonsDisabled` and `rateButtonsDisabled` for disabling the pairs of buttons when it's inappropriate for the playing media
- `moonstone/VideoPlayer` property `playbackRateHash` to support custom playback rates
- `moonstone/VideoPlayer` callback prop `onControlsAvailable` which fires when the players controls show or hide
- `moonstone/Image` support for `onLoad` and `onError` events
- `moonstone/VirtualList.GridListImageItem` prop `placeholder`
- `moonstone/Divider` property `preserveCase` to display text without capitalizing it

### Changed

- `moonstone/Slider` colors and sizing to match the latest designs
- `moonstone/ProgressBar` to position correctly with other components nearby
- `moonstone/Panels` breadcrumb to no longer have a horizontal line above it
- `moonstone/Transition` to measure itself when the CPU is idle
- style for disabled opacity from 0.4 to 0.3
- `moonstone/Button` colors for transparent and translucent background opacity when disabled
- `moonstone/ExpandableInput` property `onInputChange` to fire along with `onChange`. `onInputChange` is deprecated and will be removed in a future update.
- `Moonstone.ttf` font to include new icons
- `moonstone/Icon` to reference additional icons

### Fixed

- `moonstone/Popup` and `moonstone/ContextualPopupDecorator` 5-way navigation behavior
- `moonstone/Input` to not spot its own input decorator on 5-way out
- `moonstone/VideoPlayer` to no longer render its `children` in multiple places
- `moonstone/Button` text color when used on a neutral (light) background in some cases
- `moonstone/Popup` background opacity
- `moonstone/Marquee` to recalculate properly when its contents change
- `moonstone/TimePicker` to display time in correct order
- `moonstone/Scroller` to prefer spotlight navigation to its internal components

## [1.0.0] - 2017-03-31

> NOTE: We have also modified most form components to be usable in a controlled (app manages component
> state) or uncontrolled (Enact manages component state) manner. To put a component into a
> controlled state, pass in `value` (or other appropriate state property such as `selected` or
> `open`) at component creation and then respond to events and update the value as needed. To put a
> component into an uncontrolled state, do not set `value` (or equivalent), at creation. From this
> point on, Enact will manage the state and events will be sent when the state is updated. To
> specify an initial value, use the `defaultValue` (or, `defaultSelected, `defaultOpen, etc.)
> property.  See the documentation for individual components for more information.

### Added

- `moonstone/Button` property `icon` to support a built-in icon next to the text content. The Icon supports everything that `moonstone/Icon` supports, as well as a custom icon.
- `moonstone/MoonstoneDecorator` property `textSize` to resize several components to requested CMR sizes. Simply add `textSize="large"` to your `App` and the new sizes will automatically take effect.

### Changed

- `moonstone/Slider` to use the property `tooltip` instead of `noTooltip`, so the built-in tooltip is not enabled by default
- `moonstone/IncrementSlider` to include tooltip documentation
- `moonstone/ExpandableList` to accept an array of objects as children which are spread onto the generated components
- `moonstone/CheckboxItem` style to match the latest designs, with support for the `moonstone/Checkbox` to be on either the left or the right side by using the `iconPosition` property
- `moonstone/VideoPlayer` to supply every event callback-method with an object representing the VideoPlayer's current state, including: `currentTime`, `duration`, `paused`, `proportionLoaded`, and `proportionPlayed`

### Fixed

- `moonstone/Panels.Panel` behavior for remembering focus on unmount and setting focus after render
- `moonstone/VirtualList.VirtualGridList` showing empty items when items are continuously added dynamically
- `moonstone/Picker` to marquee on focus once again

## [1.0.0-beta.4] - 2017-03-10

### Added

- `moonstone/VirtualList` `indexToFocus` option to `scrollTo` method to focus on item with specified index
- `moonstone/IconButton` and `moonstone/Button` `color` property to add a remote control key color to the button
- `moonstone/Scrollbar` property `disabled` to disable both paging controls when it is true
- `moonstone/VirtualList` parameter `moreInfo` to pass `firstVisibleIndex` and `lastVisibleIndex` when scroll events are firing
- Accessibility support to UI components
- `moonstone/VideoPlayer` property `onUMSMediaInfo` to support the custom webOS “umsmediainfo” event
- `moonstone/Region` component which encourages wrapping components for improved accessibility rather than only preceding the components with a `moonstone/Divider`
- `moonstone/Slider` tooltip. It's enabled by default and comes with options like `noTooltip`, `tooltipAsPercent`, and `tooltipSide`. See the component docs for more details.
- `moonstone/Panels.Panel` property `hideChildren` to defer rendering children
- `moonstone/Spinner` properties `blockClickOn` and `scrim` to block click events behind spinner
- `moonstone/VirtualList` property `clientSize` to specify item dimensions instead of measuring them

### Changed

- `moonstone/VirtualGridImageItem` styles to reduce redundant style code app side
- `moonstone/VirtualList` and `moonstone/VirtualGridList` to add essential CSS for list items automatically
- `moonstone/VirtualList` and `moonstone/VirtualGridList` to not add `data-index` to their item DOM elements directly, but to pass `data-index` as the parameter of their `component` prop like the `key` parameter of their `component` prop
- `moonstone/ExpandableItem` and derivatives to defer focusing the contents until animation completes
- `moonstone/LabeledItem`, `moonstone/ExpandableItem`, `moonstone/ExpandableList` to each support the `node` type in their `label` property. Best used with `ui/Slottable`.

### Fixed

- `moonstone/VirtualList.GridListImageItem` to have proper padding size according to the existence of caption/subcaption
- `moonstone/Scrollable` to display scrollbars with proper size
- `moonstone/VirtualGridList` to not be truncated

### Removed

- `moonstone/Scrollable` property `hideScrollbars` and replaced it with `horizontalScrollbar` and `verticalScrollbar`

## [1.0.0-beta.3] - 2017-02-21

### Added

- `moonstone/VideoPlayer` support for 5-way show/hide of media playback controls
- `moonstone/VideoPlayer` property `feedbackHideDelay`
- `moonstone/Slider` property `onKnobMove` to fire when the knob position changes, independently from the `moonstone/Slider` value
- `moonstone/Slider` properties `active`, `disabled`, `knobStep`, `onActivate`, `onDecrement`, and `onIncrement` as part of enabling 5-way support to `moonstone/Slider`, `moonstone/IncrementSlider` and the media slider for `moonstone/VideoPlayer`
- `moonstone/Slider` now supports `children` which are added to the `Slider`'s knob, and follow it as it moves
- `moonstone/ExpandableInput` properties `iconAfter` and `iconBefore` to display icons after and before the input, respectively
- `moonstone/Dialog` property `preserveCase`, which affects `title` text

### Changed

- `moonstone/IncrementSlider` to change when the buttons are held down
- `moonstone/Marquee` to allow disabled marquees to animate
- `moonstone/Dialog` to marquee `title` and `titleBelow`
- `moonstone/Marquee.MarqueeController` config option `startOnFocus` to `marqueeOnFocus`. `startOnFocus` is deprecated and will be removed in a future update.
- `moonstone/Button`, `moonstone/IconButton`, `moonstone/Item` to not forward `onClick` when `disabled`

### Fixed

- `moonstone/Marquee.MarqueeController` to start marquee on newly registered components when controller has focus and to restart synced marquees after completion
- `moonstone/Scroller` to recalculate when an expandable child opens
- `spotlightDisabled` property support for spottable moonstone components
- `moonstone/Popup` and `moonstone/ContextualPopupDecorator` so that when the popup is closed, spotlight focus returns to the control that had focus prior to the popup opening
- `moonstone/Input` to not get focus when disabled

## [1.0.0-beta.2] - 2017-01-30

### Added

- `moonstone/Panels.Panel` property `showChildren` to support deferring rendering the panel body until animation completes
- `moonstone/MarqueeDecorator` property `invalidateProps` that specifies which props cause the marquee distance to be invalidated
- developer-mode warnings to several components to warn when values are out-of-range
- `moonstone/Divider` property `spacing` which adjusts the amount of empty space above and below the `Divider`. `'normal'`, `'small'`, `'medium'`, `'large'`, and `'none'` are available.
- `moonstone/Picker` when `joined` the ability to be incremented and decremented by arrow keys
- `onSpotlightDisappear` event property support for spottable moonstone components
- `moonstone/VideoPlayer` property `titleHideDelay`

### Changed

- `moonstone/Panels.Panels` and variations to defer rendering the children of contained `Panel` instances until animation completes
- `moonstone/ProgressBar` properties `progress` and `backgroundProgress` to accept a number between 0 and 1
- `moonstone/Slider` and `moonstone/IncrementSlider` property `backgroundPercent` to `backgroundProgress` which now accepts a number between 0 and 1
- `moonstone/Slider` to not ignore `value` prop when it is the same as the previous value
- `moonstone/Picker` component's buttons to reverse their operation such that 'up' selects the previous item and 'down' the next
- `moonstone/Picker` and derivatives may now use numeric width, which represents the amount of characters to use for sizing. `width={4}` represents four characters, `2` for two characters, etc. `width` still accepts the size-name strings.
- `moonstone/Divider` to now behave as a simple horizontal line when no text content is provided
- `moonstone/Scrollable` to not display scrollbar controls by default
- `moonstone/DatePicker` and `moonstone/TimePicker` to emit `onChange` event whenever the value is changed, not just when the component is closed

### Removed

- `moonstone/ProgressBar` properties `min` and `max`

### Fixed

- `moonstone/IncrementSlider` so that the knob is spottable via pointer, and 5-way navigation between the knob and the increment/decrement buttons is functional
- `moonstone/Slider` and `moonstone/IncrementSlider` to not fire `onChange` for value changes from props

## [1.0.0-beta.1] - 2016-12-30

### Added

- `moonstone/VideoPlayer` and `moonstone/TooltipDecorator` components and samples
- `moonstone/Panels.Panels` property `onBack` to support `ui/Cancelable`
- `moonstone/VirtualFlexList` Work-In-Progress component to support variably sized rows or columns
- `moonstone/ExpandableItem` properties `autoClose` and `lockBottom`
- `moonstone/ExpandableList` properties `noAutoClose` and `noLockBottom`
- `moonstone/Picker` property `reverse`
- `moonstone/ContextualPopup` property `noAutoDismiss`
- `moonstone/Dialog` property `scrimType`
- `moonstone/Popup` property `spotlightRestrict`

### Changed

- `moonstone/Panels.Routable` to require a `navigate` configuration property indicating the event callback for back or cancel actions
- `moonstone/MarqueeController` focus/blur handling to start and stop synchronized `moonstone/Marquee` components
- `moonstone/ExpandableList` property `autoClose` to `closeOnSelect` to disambiguate it from the added `autoClose` on 5-way up
- `moonstone/ContextualPopupDecorator.ContextualPopupDecorator` component's `onCloseButtonClick` property to `onClose`
- `moonstone/Dialog` component's `onCloseButtonClicked` property to `onClose`
- `moonstone/Spinner` component's `center` and `middle` properties to a single `centered` property
	that applies both horizontal and vertical centering
- `moonstone/Popup.PopupBase` component's `onCloseButtonClicked` property to `onCloseButtonClick`
- `moonstone/Item.ItemOverlay` component's `autoHide` property to remove the `'no'` option. The same
	effect can be achieved by omitting the property or passing `null`.
- `moonstone/VirtualGridList` to be scrolled by page when navigating with a 5-way direction key
- `moonstone/Scroller`, `moonstone/VirtualList`, `moonstone/VirtualGridList`, and `moonstone/Scrollable` to no longer respond to mouse down/move/up events
- all Expandables to include a state arrow UI element
- `moonstone/LabeledItem` to support a `titleIcon` property which positions just after the title text
- `moonstone/Button` to include `moonstone/TooltipDecorator`
- `moonstone/Expandable` to support being managed, radio group-style, by a component wrapped with `RadioControllerDecorator` from `ui/RadioDecorator`
- `moonstone/Picker` to animate `moonstone/Marquee` children when any part of the `moonstone/Picker` is focused
- `moonstone/VirtualList` to mute its container instead of disabling it during scroll events
- `moonstone/VirtualList`, `moonstone/VirtualGridList`, and `moonstone/Scroller` to continue scrolling when holding down the paging controls
- `moonstone/VirtualList` to require a `component` prop and not have a default value
- `moonstone/Picker` to continuously change when a button is held down by adding `ui/Holdable`.

### Fixed

- `moonstone/Popup` and `moonstone/ContextualPopup` 5-way navigation behavior using spotlight.
- Bug where a synchronized marquee whose content fit the available space would prevent restarting of the marquees
- `moonstone/Input` to show an ellipsis on the correct side based on the text directionality of the `value` or `placeholder` content.
- `moonstone/VirtualList` and `moonstone/VirtualGridList` to prevent unwanted scrolling when focused with the pointer
- `moonstone/Picker` to remove fingernail when a the pointer is held down, but the pointer is moved off the `joined` picker.
- `moonstone/LabeledItem` to include marquee on both `title` and `label`, and be synchronized

## [1.0.0-alpha.5] - 2016-12-16

No changes.

## [1.0.0-alpha.4] - 2016-12-2

### Added

- `moonstone/Popup`, `moonstone/ContextualPopupDecorator`, `moonstone/Notification`, `moonstone/Dialog` and `moonstone/ExpandableInput` components
- `ItemOverlay` component to `moonstone/Item` module
- `marqueeCentered` prop to `moonstone/MarqueeDecorator` and `moonstone/MarqueeText`
- `placeholder` prop to `moonstone/Image`
- `moonstone/MarqueeController` component to synchronize multiple `moonstone/Marquee` components
- Non-latin locale support to all existing Moonstone components
- Language-specific font support
- `moonstone/IncrementSlider` now accepts customizable increment and decrement icons, as well as `moonstone/Slider` being more responsive to external styling

### Changed

- `moonstone/Input` component's `iconStart` and `iconEnd` properties to be `iconBefore` and `iconAfter`, respectively, for consistency with `moonstone/Item.ItemOverlay` naming
- `moonstone/Icon` and `moonstone/IconButton` so the `children` property supports both font-based icons and images
- the `checked` property to `selected` for consistency across the whole framework. This allows better interoperability when switching between various components.  Affects the following: `CheckboxItem`, `RadioItem`, `SelectableItem`, `Switch`, `SwitchItem`, and `ToggleItem`. Additionally, these now use `moonstone/Item.ItemOverlay` to position and handle their Icons.
- `moonstone/Slider` and `moonstone/IncrementSlider` to be more performant. No changes were made to
	the public API.
- `moonstone/GridListImageItem` so that a placeholder image displays while loading the image, and the caption and subcaption support marqueeing
- `moonstone/MoonstoneDecorator` to add `FloatingLayerDecorator`
- `moonstone/IncrementSlider` in vertical mode looks and works as expected.

### Removed

- LESS mixins that belong in `@enact/ui`, so that only moonstone-specific mixins are contained in
this module. When authoring components and importing mixins, only the local mixins need to be
imported, as they already import the general mixins.
- the `src` property from `moonstone/Icon` and `moonston/IconButton`. Use the support for URLs in
	the `children` property as noted above.
- the `height` property from `moonstone/IncrementSlider` and `moonstone/Slider`

### Fixed

- Joined picker so that it now has correct animation when using the mouse wheel
- Bug in DatePicker/TimePicker that prevented setting of value earlier than 1969

## [1.0.0-alpha.3] - 2016-11-8

### Added

- `moonstone/BodyText`, `moonstone/DatePicker`, `moonstone/DayPicker`, `moonstone/ExpandableItem`, `moonstone/Image`, and `moonstone/TimePicker` components
- `fullBleed` prop to `moonstone/Panels/Header`. When `true`, the header content is indented and the header lines are removed.
- Application close button to `moonstone/Panels`. Fires `onApplicationClose` when clicked. Can be omitted with the `noCloseButton` prop.
- `marqueeDisabled` prop to `moonstone/Picker`
- `padded` prop to `moonstone/RangePicker`
- `forceDirection` prop to `moonstone/Marquee`. Forces the direction of `moonstone/Marquee`. Useful for when `RTL` content cannot be auto detected.

### Changed

- `data` parameter passed to `component` prop of `VirtualList`.
- `moonstone/Expandable` into a submodule of `moonstone/ExpandableItem`
- `ExpandableList` to properly support selection
- `moonstone/Divider`'s `children` property to be optional
- `moonstone/ToggleItem`'s `inline` version to have a `max-width` of `240px`
- `moonstone/Input` to use `<div>` instead of `<label>` for wrapping components. No change to
	functionality, only markup.

### Removed

- `moonstone/ExpandableCheckboxItemGroup` in favor of `ExpandableList`

## [1.0.0-alpha.2] - 2016-10-21

This version includes a lot of refactoring from the previous release. Developers need to switch to the new enact-dev command-line tool.

### Added

- New components and HOCs: `moonstone/Scroller`, `moonstone/VirtualList`, `moonstone/VirtualGridList`, `moonstone/Scrollable`, `moonstone/MarqueeText`, `moonstone/Spinner`, `moonstone/ExpandableCheckboxItemGroup`, `moonstone/MarqueeDecorator`
- New options for `ui/Toggleable` HOC
- Marquee support to many components
- Image support to `moonstone/Icon` and `moonstone/IconButton`
- `dismissOnEnter` prop for `moonstone/Input`
- Many more unit tests

### Changed

- Some props for UI state were renamed to have `default` prefix where state was managed by the component. (e.g. `defaultOpen`)

### Fixed

- Many components were fixed, polished, updated and documented
- Inline docs updated to be more consistent and comprehensive<|MERGE_RESOLUTION|>--- conflicted
+++ resolved
@@ -18,6 +18,7 @@
 - `moonstone/ContextualPopup` padding to not overlap close button
 - `moonstone/Scroller.Scrollable` and `moonstone/Scroller` to change focus via page up/down only when the scrollbar is visible
 - `moonstone/Picker` to only increment one value on hold
+- `moonstone/ItemOverlay` to remeasure when focused
 
 ## [1.10.1] - 2017-10-16
 
@@ -60,11 +61,7 @@
 - `moonstone/Marquee` to restart when invalidated by a prop change and managed by a `moonstone/Marquee.MarqueeController`
 - `spotlight.Spotlight` method `focus()` to verify that the target element matches its container's selector rules prior to setting focus
 - `moonstone/Picker` to only change picker values `onWheel` when spotted
-<<<<<<< HEAD
-- `moonstone/ItemOverlay` to remeasure when spotted
-=======
 - `moonstone/VideoPlayer` to hide descendant floating components (tooltips, contextual popups) when the media controls hide
->>>>>>> d4521ee4
 
 ## [1.9.3] - 2017-10-03
 
