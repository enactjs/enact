--- conflicted
+++ resolved
@@ -17,11 +17,8 @@
 - `moonstone/VirtualList.VirtualList` and `moonstone/VirtualList.VirtualGridList` `role="list"`
 - `moonstone/VirtualList`, `moonstone/VirtualGridList` and `moonstone/Scroller` props `scrollRightAriaLabel`, `scrollLeftAriaLabel`, `scrollDownAriaLabel`, and `scrollUpAriaLabel` to configure the aria-label set on scroll buttons in the scrollbars
 - `moonstone/Popup` property `closeButtonAriaLabel` to configure the label set on popup close button
-<<<<<<< HEAD
-- `moonstone/DayPicker` and `moonstone/DaySelector` property `dayNameLength` to configure the length of the day names.
-=======
 - `moonstone/MediaOverlay` component
->>>>>>> 126e39fe
+- `moonstone/DayPicker` and `moonstone/DaySelector` property `dayNameLength` to configure the length of the day names
 
 ### Fixed
 
