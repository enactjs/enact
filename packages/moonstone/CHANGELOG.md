# Change Log

The following is a curated list of changes in the Enact moonstone module, newest changes on the top.

## [unreleased]

### Added

<<<<<<< HEAD
- `moonstone/MoonstoneDecorator/fontGenerator` exports: `isFontReady`, `onFontsLoaded` which let you test for whether an element's font is finished loading, and a callback for when the fonts have all finished loading, respectively

### Changed

- `moonstone/MoonstoneDecorator/fontGenerator` was refactored to use the browser's FontFace API to dynamically load locale fonts
- `moonstone/VideoPlayer` space allotment on both sides of the playback controls to support 3 buttons; consequently the "more" controls area has shrunk by the same amount
- `moonstone/VideoPlayer` to not disable media button (play/pause)
=======
- `moonstone/Input` props `invalid` and `invalidMessage` to display a tooltip when input value is invalid
- `moonstone/VideoPlayer` space allotment on both sides of the playback controls to support 3 buttons; consequently the "more" controls area has shrunk by the same amount
- `moonstone/Slider` prop `noFill` to support a style without the fill
>>>>>>> 8e09a2f9
- `moonstone/Marquee` property `rtl` to set directionality to right-to-left
- `moonstone/FormCheckboxItem`
- `moonstone/FormCheckbox`, a standalone checkbox, to support `moonstone/FormCheckboxItem`

### Fixed

- `moonstone/MarqueeDecorator` to properly stop marquee on items with `'marqueeOnHover'`
- `moonstone/ExpandableList` to work properly with object-based children
- `moonstone/styles/fonts.less` to restore the Moonstone Icon font to request the local system font by default. Remember to update your webOS build to get the latest version of the font so you don't see empty boxes for your icons.
- `moonstone/Picker` and `moonstone/RangePicker` to now use the correct size from Enyo (60px v.s. 84px) for icon buttons

<<<<<<< HEAD
=======
### Changed

- `moonstone/VideoPlayer` to not disable media button (play/pause)
- `moonstone/Picker` arrow icon for `joined` picker: small when not spotted, hidden when it reaches the end of the picker
- `moonstone/Checkbox` and `moonstone/CheckboxItem` to reflect the latest design

>>>>>>> 8e09a2f9
## [1.1.0] - 2017-04-21

### Deprecated

- `moonstone/ExpandableInput` property `onInputChange`

### Added

- `moonstone/Panels.Panel` prop and `moonstone/MoonstoneDecorator` config option: `noAutoFocus` to support prevention of setting automatic focus after render
- `moonstone/VideoPlayer` props: `backwardIcon`, `forwardIcon`, `jumpBackwardIcon`, `jumpForwardIcon`, `pauseIcon`, and `playIcon` to support icon customization of the player
- `moonstone/VideoPlayer` props `jumpButtonsDisabled` and `rateButtonsDisabled` for disabling the pairs of buttons when it's inappropriate for the playing media
- `moonstone/VideoPlayer` property `playbackRateHash` to support custom playback rates
- `moonstone/VideoPlayer` callback prop `onControlsAvailable` which fires when the players controls show or hide
- `moonstone/Image` support for `onLoad` and `onError` events
- `moonstone/VirtualList.GridListImageItem` prop `placeholder`
- `moonstone/Divider` property `preserveCase` to display text without capitalizing it

### Changed

- `moonstone/Slider` colors and sizing to match the latest designs
- `moonstone/ProgressBar` to position correctly with other components nearby
- `moonstone/Panels` breadcrumb to no longer have a horizontal line above it
- `moonstone/Transition` to measure itself when the CPU is idle
- style for disabled opacity from 0.4 to 0.3
- `moonstone/Button` colors for transparent and translucent background opacity when disabled
- `moonstone/ExpandableInput` property `onInputChange` to fire along with `onChange`. `onInputChange` is deprecated and will be removed in a future update.
- `Moonstone.ttf` font to include new icons
- `moonstone/Icon` to reference additional icons

### Fixed

- `moonstone/Popup` and `moonstone/ContextualPopupDecorator` 5-way navigation behavior
- `moonstone/Input` to not spot its own input decorator on 5-way out
- `moonstone/VideoPlayer` to no longer render its `children` in multiple places
- `moonstone/Button` text color when used on a neutral (light) background in some cases
- `moonstone/Popup` background opacity
- `moonstone/Marquee` to recalculate properly when its contents change
- `moonstone/TimePicker` to display time in correct order
- `moonstone/Scroller` to prefer spotlight navigation to its internal components

## [1.0.0] - 2017-03-31

> NOTE: We have also modified most form components to be usable in a controlled (app manages component
> state) or uncontrolled (Enact manages component state) manner. To put a component into a
> controlled state, pass in `value` (or other appropriate state property such as `selected` or
> `open`) at component creation and then respond to events and update the value as needed. To put a
> component into an uncontrolled state, do not set `value` (or equivalent), at creation. From this
> point on, Enact will manage the state and events will be sent when the state is updated. To
> specify an initial value, use the `defaultValue` (or, `defaultSelected, `defaultOpen, etc.)
> property.  See the documentation for individual components for more information.

### Added

- `moonstone/Button` property `icon` to support a built-in icon next to the text content. The Icon supports everything that `moonstone/Icon` supports, as well as a custom icon.
- `moonstone/MoonstoneDecorator` property `textSize` to resize several components to requested CMR sizes. Simply add `textSize="large"` to your `App` and the new sizes will automatically take effect.

### Changed

- `moonstone/Slider` to use the property `tooltip` instead of `noTooltip`, so the built-in tooltip is not enabled by default
- `moonstone/IncrementSlider` to include tooltip documentation
- `moonstone/ExpandableList` to accept an array of objects as children which are spread onto the generated components
- `moonstone/CheckboxItem` style to match the latest designs, with support for the `moonstone/Checkbox` to be on either the left or the right side by using the `iconPosition` property
- `moonstone/VideoPlayer` to supply every event callback-method with an object representing the VideoPlayer's current state, including: `currentTime`, `duration`, `paused`, `proportionLoaded`, and `proportionPlayed`

### Fixed

- `moonstone/Panels.Panel` behavior for remembering focus on unmount and setting focus after render
- `moonstone/VirtualList.VirtualGridList` showing empty items when items are continuously added dynamically
- `moonstone/Picker` to marquee on focus once again

## [1.0.0-beta.4] - 2017-03-10

### Added

- `moonstone/VirtualList` `indexToFocus` option to `scrollTo` method to focus on item with specified index
- `moonstone/IconButton` and `moonstone/Button` `color` property to add a remote control key color to the button
- `moonstone/Scrollbar` property `disabled` to disable both paging controls when it is true
- `moonstone/VirtualList` parameter `moreInfo` to pass `firstVisibleIndex` and `lastVisibleIndex` when scroll events are firing
- Accessibility support to UI components
- `moonstone/VideoPlayer` property `onUMSMediaInfo` to support the custom webOS “umsmediainfo” event
- `moonstone/Region` component which encourages wrapping components for improved accessibility rather than only preceding the components with a `moonstone/Divider`
- `moonstone/Slider` tooltip. It's enabled by default and comes with options like `noTooltip`, `tooltipAsPercent`, and `tooltipSide`. See the component docs for more details.
- `moonstone/Panels.Panel` property `hideChildren` to defer rendering children
- `moonstone/Spinner` properties `blockClickOn` and `scrim` to block click events behind spinner
- `moonstone/VirtualList` property `clientSize` to specify item dimensions instead of measuring them

### Changed

- `moonstone/VirtualGridImageItem` styles to reduce redundant style code app side
- `moonstone/VirtualList` and `moonstone/VirtualGridList` to add essential CSS for list items automatically
- `moonstone/VirtualList` and `moonstone/VirtualGridList` to not add `data-index` to their item DOM elements directly, but to pass `data-index` as the parameter of their `component` prop like the `key` parameter of their `component` prop
- `moonstone/ExpandableItem` and derivatives to defer focusing the contents until animation completes
- `moonstone/LabeledItem`, `moonstone/ExpandableItem`, `moonstone/ExpandableList` to each support the `node` type in their `label` property. Best used with `ui/Slottable`.

### Fixed

- `moonstone/VirtualList.GridListImageItem` to have proper padding size according to the existence of caption/subcaption
- `moonstone/Scrollable` to display scrollbars with proper size
- `moonstone/VirtualGridList` to not be truncated

### Removed

- `moonstone/Scrollable` property `hideScrollbars` and replaced it with `horizontalScrollbar` and `verticalScrollbar`

## [1.0.0-beta.3] - 2017-02-21

### Added

- `moonstone/VideoPlayer` support for 5-way show/hide of media playback controls
- `moonstone/VideoPlayer` property `feedbackHideDelay`
- `moonstone/Slider` property `onKnobMove` to fire when the knob position changes, independently from the `moonstone/Slider` value
- `moonstone/Slider` properties `active`, `disabled`, `knobStep`, `onActivate`, `onDecrement`, and `onIncrement` as part of enabling 5-way support to `moonstone/Slider`, `moonstone/IncrementSlider` and the media slider for `moonstone/VideoPlayer`
- `moonstone/Slider` now supports `children` which are added to the `Slider`'s knob, and follow it as it moves
- `moonstone/ExpandableInput` properties `iconAfter` and `iconBefore` to display icons after and before the input, respectively
- `moonstone/Dialog` property `preserveCase`, which affects `title` text

### Changed

- `moonstone/IncrementSlider` to change when the buttons are held down
- `moonstone/Marquee` to allow disabled marquees to animate
- `moonstone/Dialog` to marquee `title` and `titleBelow`
- `moonstone/Marquee.MarqueeController` config option `startOnFocus` to `marqueeOnFocus`. `startOnFocus` is deprecated and will be removed in a future update.
- `moonstone/Button`, `moonstone/IconButton`, `moonstone/Item` to not forward `onClick` when `disabled`

### Fixed

- `moonstone/Marquee.MarqueeController` to start marquee on newly registered components when controller has focus and to restart synced marquees after completion
- `moonstone/Scroller` to recalculate when an expandable child opens
- `spotlightDisabled` property support for spottable moonstone components
- `moonstone/Popup` and `moonstone/ContextualPopupDecorator` so that when the popup is closed, spotlight focus returns to the control that had focus prior to the popup opening
- `moonstone/Input` to not get focus when disabled

## [1.0.0-beta.2] - 2017-01-30

### Added

- `moonstone/Panels.Panel` property `showChildren` to support deferring rendering the panel body until animation completes
- `moonstone/MarqueeDecorator` property `invalidateProps` that specifies which props cause the marquee distance to be invalidated
- developer-mode warnings to several components to warn when values are out-of-range
- `moonstone/Divider` property `spacing` which adjusts the amount of empty space above and below the `Divider`. `'normal'`, `'small'`, `'medium'`, `'large'`, and `'none'` are available.
- `moonstone/Picker` when `joined` the ability to be incremented and decremented by arrow keys
- `onSpotlightDisappear` event property support for spottable moonstone components
- `moonstone/VideoPlayer` property `titleHideDelay`

### Changed

- `moonstone/Panels.Panels` and variations to defer rendering the children of contained `Panel` instances until animation completes
- `moonstone/ProgressBar` properties `progress` and `backgroundProgress` to accept a number between 0 and 1
- `moonstone/Slider` and `moonstone/IncrementSlider` property `backgroundPercent` to `backgroundProgress` which now accepts a number between 0 and 1
- `moonstone/Slider` to not ignore `value` prop when it is the same as the previous value
- `moonstone/Picker` component's buttons to reverse their operation such that 'up' selects the previous item and 'down' the next
- `moonstone/Picker` and derivatives may now use numeric width, which represents the amount of characters to use for sizing. `width={4}` represents four characters, `2` for two characters, etc. `width` still accepts the size-name strings.
- `moonstone/Divider` to now behave as a simple horizontal line when no text content is provided
- `moonstone/Scrollable` to not display scrollbar controls by default
- `moonstone/DatePicker` and `moonstone/TimePicker` to emit `onChange` event whenever the value is changed, not just when the component is closed

### Removed

- `moonstone/ProgressBar` properties `min` and `max`

### Fixed

- `moonstone/IncrementSlider` so that the knob is spottable via pointer, and 5-way navigation between the knob and the increment/decrement buttons is functional
- `moonstone/Slider` and `moonstone/IncrementSlider` to not fire `onChange` for value changes from props

## [1.0.0-beta.1] - 2016-12-30

### Added

- `moonstone/VideoPlayer` and `moonstone/TooltipDecorator` components and samples
- `moonstone/Panels.Panels` property `onBack` to support `ui/Cancelable`
- `moonstone/VirtualFlexList` Work-In-Progress component to support variably sized rows or columns
- `moonstone/ExpandableItem` properties `autoClose` and `lockBottom`
- `moonstone/ExpandableList` properties `noAutoClose` and `noLockBottom`
- `moonstone/Picker` property `reverse`
- `moonstone/ContextualPopup` property `noAutoDismiss`
- `moonstone/Dialog` property `scrimType`
- `moonstone/Popup` property `spotlightRestrict`

### Changed

- `moonstone/Panels.Routable` to require a `navigate` configuration property indicating the event callback for back or cancel actions
- `moonstone/MarqueeController` focus/blur handling to start and stop synchronized `moonstone/Marquee` components
- `moonstone/ExpandableList` property `autoClose` to `closeOnSelect` to disambiguate it from the added `autoClose` on 5-way up
- `moonstone/ContextualPopupDecorator.ContextualPopupDecorator` component's `onCloseButtonClick` property to `onClose`
- `moonstone/Dialog` component's `onCloseButtonClicked` property to `onClose`
- `moonstone/Spinner` component's `center` and `middle` properties to a single `centered` property
	that applies both horizontal and vertical centering
- `moonstone/Popup.PopupBase` component's `onCloseButtonClicked` property to `onCloseButtonClick`
- `moonstone/Item.ItemOverlay` component's `autoHide` property to remove the `'no'` option. The same
	effect can be achieved by omitting the property or passing `null`.
- `moonstone/VirtualGridList` to be scrolled by page when navigating with a 5-way direction key
- `moonstone/Scroller`, `moonstone/VirtualList`, `moonstone/VirtualGridList`, and `moonstone/Scrollable` to no longer respond to mouse down/move/up events
- all Expandables to include a state arrow UI element
- `moonstone/LabeledItem` to support a `titleIcon` property which positions just after the title text
- `moonstone/Button` to include `moonstone/TooltipDecorator`
- `moonstone/Expandable` to support being managed, radio group-style, by a component wrapped with `RadioControllerDecorator` from `ui/RadioDecorator`
- `moonstone/Picker` to animate `moonstone/Marquee` children when any part of the `moonstone/Picker` is focused
- `moonstone/VirtualList` to mute its container instead of disabling it during scroll events
- `moonstone/VirtualList`, `moonstone/VirtualGridList`, and `moonstone/Scroller` to continue scrolling when holding down the paging controls
- `moonstone/VirtualList` to require a `component` prop and not have a default value
- `moonstone/Picker` to continuously change when a button is held down by adding `ui/Holdable`.

### Fixed

- `moonstone/Popup` and `moonstone/ContextualPopup` 5-way navigation behavior using spotlight.
- Bug where a synchronized marquee whose content fit the available space would prevent restarting of the marquees
- `moonstone/Input` to show an ellipsis on the correct side based on the text directionality of the `value` or `placeholder` content.
- `moonstone/VirtualList` and `moonstone/VirtualGridList` to prevent unwanted scrolling when focused with the pointer
- `moonstone/Picker` to remove fingernail when a the pointer is held down, but the pointer is moved off the `joined` picker.
- `moonstone/LabeledItem` to include marquee on both `title` and `label`, and be synchronized

## [1.0.0-alpha.5] - 2016-12-16

No changes.

## [1.0.0-alpha.4] - 2016-12-2

### Added

- `moonstone/Popup`, `moonstone/ContextualPopupDecorator`, `moonstone/Notification`, `moonstone/Dialog` and `moonstone/ExpandableInput` components
- `ItemOverlay` component to `moonstone/Item` module
- `marqueeCentered` prop to `moonstone/MarqueeDecorator` and `moonstone/MarqueeText`
- `placeholder` prop to `moonstone/Image`
- `moonstone/MarqueeController` component to synchronize multiple `moonstone/Marquee` components
- Non-latin locale support to all existing Moonstone components
- Language-specific font support
- `moonstone/IncrementSlider` now accepts customizable increment and decrement icons, as well as `moonstone/Slider` being more responsive to external styling

### Changed

- `moonstone/Input` component's `iconStart` and `iconEnd` properties to be `iconBefore` and `iconAfter`, respectively, for consistency with `moonstone/Item.ItemOverlay` naming
- `moonstone/Icon` and `moonstone/IconButton` so the `children` property supports both font-based icons and images
- the `checked` property to `selected` for consistency across the whole framework. This allows better interoperability when switching between various components.  Affects the following: `CheckboxItem`, `RadioItem`, `SelectableItem`, `Switch`, `SwitchItem`, and `ToggleItem`. Additionally, these now use `moonstone/Item.ItemOverlay` to position and handle their Icons.
- `moonstone/Slider` and `moonstone/IncrementSlider` to be more performant. No changes were made to
	the public API.
- `moonstone/GridListImageItem` so that a placeholder image displays while loading the image, and the caption and subcaption support marqueeing
- `moonstone/MoonstoneDecorator` to add `FloatingLayerDecorator`
- `moonstone/IncrementSlider` in vertical mode looks and works as expected.

### Removed

- LESS mixins that belong in `@enact/ui`, so that only moonstone-specific mixins are contained in
this module. When authoring components and importing mixins, only the local mixins need to be
imported, as they already import the general mixins.
- the `src` property from `moonstone/Icon` and `moonston/IconButton`. Use the support for URLs in
	the `children` property as noted above.
- the `height` property from `moonstone/IncrementSlider` and `moonstone/Slider`

### Fixed

- Joined picker so that it now has correct animation when using the mouse wheel
- Bug in DatePicker/TimePicker that prevented setting of value earlier than 1969

## [1.0.0-alpha.3] - 2016-11-8

### Added

- `moonstone/BodyText`, `moonstone/DatePicker`, `moonstone/DayPicker`, `moonstone/ExpandableItem`, `moonstone/Image`, and `moonstone/TimePicker` components
- `fullBleed` prop to `moonstone/Panels/Header`. When `true`, the header content is indented and the header lines are removed.
- Application close button to `moonstone/Panels`. Fires `onApplicationClose` when clicked. Can be omitted with the `noCloseButton` prop.
- `marqueeDisabled` prop to `moonstone/Picker`
- `padded` prop to `moonstone/RangePicker`
- `forceDirection` prop to `moonstone/Marquee`. Forces the direction of `moonstone/Marquee`. Useful for when `RTL` content cannot be auto detected.

### Changed

- `data` parameter passed to `component` prop of `VirtualList`.
- `moonstone/Expandable` into a submodule of `moonstone/ExpandableItem`
- `ExpandableList` to properly support selection
- `moonstone/Divider`'s `children` property to be optional
- `moonstone/ToggleItem`'s `inline` version to have a `max-width` of `240px`
- `moonstone/Input` to use `<div>` instead of `<label>` for wrapping components. No change to
	functionality, only markup.

### Removed

- `moonstone/ExpandableCheckboxItemGroup` in favor of `ExpandableList`

## [1.0.0-alpha.2] - 2016-10-21

This version includes a lot of refactoring from the previous release. Developers need to switch to the new enact-dev command-line tool.

### Added

- New components and HOCs: `moonstone/Scroller`, `moonstone/VirtualList`, `moonstone/VirtualGridList`, `moonstone/Scrollable`, `moonstone/MarqueeText`, `moonstone/Spinner`, `moonstone/ExpandableCheckboxItemGroup`, `moonstone/MarqueeDecorator`
- New options for `ui/Toggleable` HOC
- Marquee support to many components
- Image support to `moonstone/Icon` and `moonstone/IconButton`
- `dismissOnEnter` prop for `moonstone/Input`
- Many more unit tests

### Changed

- Some props for UI state were renamed to have `default` prefix where state was managed by the component. (e.g. `defaultOpen`)

### Fixed

- Many components were fixed, polished, updated and documented
- Inline docs updated to be more consistent and comprehensive<|MERGE_RESOLUTION|>--- conflicted
+++ resolved
@@ -6,7 +6,6 @@
 
 ### Added
 
-<<<<<<< HEAD
 - `moonstone/MoonstoneDecorator/fontGenerator` exports: `isFontReady`, `onFontsLoaded` which let you test for whether an element's font is finished loading, and a callback for when the fonts have all finished loading, respectively
 
 ### Changed
@@ -14,11 +13,9 @@
 - `moonstone/MoonstoneDecorator/fontGenerator` was refactored to use the browser's FontFace API to dynamically load locale fonts
 - `moonstone/VideoPlayer` space allotment on both sides of the playback controls to support 3 buttons; consequently the "more" controls area has shrunk by the same amount
 - `moonstone/VideoPlayer` to not disable media button (play/pause)
-=======
 - `moonstone/Input` props `invalid` and `invalidMessage` to display a tooltip when input value is invalid
 - `moonstone/VideoPlayer` space allotment on both sides of the playback controls to support 3 buttons; consequently the "more" controls area has shrunk by the same amount
 - `moonstone/Slider` prop `noFill` to support a style without the fill
->>>>>>> 8e09a2f9
 - `moonstone/Marquee` property `rtl` to set directionality to right-to-left
 - `moonstone/FormCheckboxItem`
 - `moonstone/FormCheckbox`, a standalone checkbox, to support `moonstone/FormCheckboxItem`
@@ -30,15 +27,12 @@
 - `moonstone/styles/fonts.less` to restore the Moonstone Icon font to request the local system font by default. Remember to update your webOS build to get the latest version of the font so you don't see empty boxes for your icons.
 - `moonstone/Picker` and `moonstone/RangePicker` to now use the correct size from Enyo (60px v.s. 84px) for icon buttons
 
-<<<<<<< HEAD
-=======
 ### Changed
 
 - `moonstone/VideoPlayer` to not disable media button (play/pause)
 - `moonstone/Picker` arrow icon for `joined` picker: small when not spotted, hidden when it reaches the end of the picker
 - `moonstone/Checkbox` and `moonstone/CheckboxItem` to reflect the latest design
 
->>>>>>> 8e09a2f9
 ## [1.1.0] - 2017-04-21
 
 ### Deprecated
