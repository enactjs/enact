# Change Log

The following is a curated list of changes in the Enact moonstone module, newest changes on the top.

## [2.0.0-beta.3] - 2018-05-14

### Added

- `moonstone/SelectableItem.SelectableItemDecorator`

### Changed

- `moonstone/ToggleItem` to forward native events on `onFocus` and `onBlur`
- `moonstone/Input` and `moonstone/ExpandableInput` to support forwarding valid `<input>` props to the contained `<input>` node
- `moonstone/ToggleButton` to fire `onToggle` when toggled

### Fixed
- `moonstone/VirtualList.VirtualList` and `moonstone/VirtualList.VirtualGridList` to scroll properly with all enabled items via a page up or down key
- `moonstone/VirtualList.VirtualList`, `moonstone/VirtualList.VirtualGridList`, and `moonstone/Scroller.Scroller` to ignore any user key events in pointer mode
- `moonstone/VirtualList.VirtualList`, `moonstone/VirtualList.VirtualGridList`, and `moonstone/Scroller.Scroller` to pass `data-spotlight-container-disabled` prop to their outer DOM element
- `moonstone/Image` so it automatically swaps the `src` to the appropriate resolution dynamically as the screen resizes
- `moonstone/Popup` to support all `spotlightRestrict` options
<<<<<<< HEAD
- `moonstone/IconButton` to allow external customization of the `Icon` vertical alignment (by setting `line-height`)
=======
- `moonstone` component `disabled` colors to match the most recent design guidelines (from 30% to 60% opacity)
- `moonstone/ExpandableInput` spotlight behavior when leaving the component via 5-way
>>>>>>> 769684a6

## [2.0.0-beta.2] - 2018-05-07

### Fixed

- `moonstone/IconButton` to allow theme-style customization, like it claimed was possible
- `moonstone/ExpandableItem` and related expandables to deal with disabled items and the `autoClose`, `lockBottom` and `noLockBottom` props
- `moonstone/Slider` not to fire `onChange` event when 5-ways out of boundary
- `moonstone/ToggleButton` layout for RTL locales
- `moonstone/Item`, `moonstone/SlotItem`, `moonstone/ToggleItem` to not apply duplicate `className` values
- `moonstone/VirtualList.VirtualList`, `moonstone/VirtualList.VirtualGridList`, and `moonstone/Scroller.Scroller` scrollbar button's aria-label in RTL
- `moonstone/VirtualList.VirtualList` and `moonstone/VirtualList.VirtualGridList` to scroll properly with all disabled items
- `moonstone/VirtualList.VirtualList` and `moonstone/VirtualList.VirtualGridList` to not scroll on focus when jumping

## [2.0.0-beta.1] - 2018-04-29

### Removed

- `moonstone/IncrementSlider` and `moonstone/Slider` props `tooltipAsPercent`, `tooltipSide`, and `tooltipForceSide`, to be replaced by `moonstone/IncrementSlider.IncrementSliderTooltip` and `moonstone/Slider.SliderTooltip` props `percent`, and `side`
- `moonstone/IncrementSlider` props `detachedKnob`, `onDecrement`, `onIncrement`, and `scrubbing`
- `moonstone/ProgressBar` props `tooltipSide` and `tooltipForceSide`, to be replaced by `moonstone/ProgressBar.ProgressBarTooltip` prop `side`
- `moonstone/Slider` props `detachedKnob`, `onDecrement`, `onIncrement`, `scrubbing`, and `onKnobMove`
- `moonstone/VideoPlayer` property `tooltipHideDelay`
- `moonstone/VideoPlayer` props `backwardIcon`, `forwardIcon`, `initialJumpDelay`, `jumpBackwardIcon`, `jumpButtonsDisabled`, `jumpDelay`, `jumpForwadIcon`, `leftComponents`, `moreButtonCloseLabel`, `moreButtonColor`, `moreButtonDisabled`, `moreButtonLabel`, `no5WayJump`, `noJumpButtons`, `noRateButtons`, `pauseIcon`, `playIcon`, `rateButtonsDisabled`, and `rightComponents`, replaced by corresponding props on `moonstone/VideoPlayer.MediaControls`
- `moonstone/VideoPlayer` props `onBackwardButtonClick`, `onForwardButtonClick`, `onJumpBackwardButtonClick`, `onJumpForwardButtonClick`, and `onPlayButtonClick`, replaced by `onRewind`, `onFastForward`, `onJumpBackward`, `onJumpForward`, `onPause`, and `onPlay`, respectively

### Added

- `moonstone/DatePicker` props `dayAriaLabel`, `dayLabel`, `monthAriaLabel`, `monthLabel`, `yearAriaLabel` and `yearLabel` to configure the label set on date pickers
- `moonstone/DayPicker` and `moonstone/DaySelector` props `dayNameLength`, `everyDayText`, `everyWeekdayText`, and `everyWeekendText`
- `moonstone/ExpandablePicker` props `checkButtonAriaLabel`, `decrementAriaLabel`, `incrementAriaLabel`, and `pickerAriaLabel` to configure the label set on each button and picker
- `moonstone/MediaOverlay` component
- `moonstone/Picker` props `aria-label`, `decrementAriaLabel`, and `incrementAriaLabel` to configure the label set on each button
- `moonstone/Popup` property `closeButtonAriaLabel` to configure the label set on popup close button
- `moonstone/ProgressBar.ProgressBarTooltip` props `percent` to format the value as a percent and `visible` to control display of the tooltip
- `moonstone/TimePicker` props `hourAriaLabel`, `hourLabel`, `meridiemAriaLabel`, `meridiemLabel`, `minuteAriaLabel`, and `minuteLabel` to configure the label set on time pickers
- `moonstone/VideoPlayer.MediaControls` component to support additional customization of the playback controls
- `moonstone/VideoPlayer` props `mediaControlsComponent`, `onRewind`, `onFastForward`, `onJumpBackward`, `onJumpForward`, `onPause`, `onPlay`, and `preloadSource`
- `moonstone/VirtualList.VirtualList` and `moonstone/VirtualList.VirtualGridList` `role="list"`
- `moonstone/VirtualList.VirtualList` and `moonstone/VirtualList.VirtualGridList` prop `wrap` to support wrap-around spotlight navigation
- `moonstone/VirtualList`, `moonstone/VirtualGridList` and `moonstone/Scroller` props `scrollRightAriaLabel`, `scrollLeftAriaLabel`, `scrollDownAriaLabel`, and `scrollUpAriaLabel` to configure the aria-label set on scroll buttons in the scrollbars

### Changed

- `moonstone/IncrementSlider` and `moonstone/Slider` prop `tooltip` to support either a boolean for the default tooltip or an element or component for a custom tooltip
- `moonstone/Input` to prevent pointer actions on other component when the input has focus
- `moonstone/ProgressBar.ProgressBarTooltip` prop `side` to support either locale-aware or locale-independent positioning
- `moonstone/ProgressBar.ProgressBarTooltip` prop `tooltip` to support custom tooltip components
- `moonstone/Scroller`, `moonstone/Picker`, and `moonstone/IncrementSlider` to retain focus on `moonstone/IconButton` when it becomes disabled

### Fixed

- `moonstone/ExpandableItem` and related expandable components to expand smoothly when used in a scroller
- `moonstone/GridListImageItem` to show proper `placeholder` and `selectionOverlay`
- `moonstone/MoonstoneDecorator` to optimize localized font loading performance
- `moonstone/Scroller` and `moonstone/VirtualList` navigation via 5-way from paging controls
- `moonstone/VideoPlayer` to render bottom controls at idle after mounting
- `moonstone/VirtualList.VirtualList` and `moonstone/VirtualList.VirtualGridList` to give initial focus
- `moonstone/VirtualList.VirtualList` and `moonstone/VirtualList.VirtualGridList` to have the default value for `dataSize`, `pageScroll`, and `spacing` props

## [2.0.0-alpha.8] - 2018-04-17

### Added

- `moonstone/Panels` property `closeButtonAriaLabel` to configure the label set on application close button

### Changed

- `moonstone/VirtualList.VirtualList` and `moonstone/VirtualList.VirtualGridList` to set its ARIA `role` to `"list"`
- `moonstone/VideoPlayer` property `title` to accept node type

### Fixed

- `moonstone/TimePicker` to show `meridiem` correctly in all locales
- `moonstone/Scrollable` scroll buttons to read out out audio guidance when button pressed down
- `moonstone/ExpandableItem` to show label properly when open and disabled
- `moonstone/Notification` to position properly in RTL locales
- `moonstone/VideoPlayer` to show controls when pressing 5-way select

## [2.0.0-alpha.7] - 2018-04-03

### Removed

- `moonstone/VirtualList.VirtualList` and `moonstone/VirtualList.VirtualGridList` prop `data` to eliminate the misunderstanding caused by the ambiguity of `data`

### Added

- `moonstone/VideoPlayer` property `noSpinner` to allow apps to show/hide spinner while loading video

### Changed

- `moonstone/VideoPlayer` to disable play/pause button when media controls are disabled
- `moonstone/VideoPlayer` property `moreButtonColor` to allow setting underline colors for more button
- `moonstone/VirtualList.VirtualList` and `moonstone/VirtualList.VirtualGridList` prop `isItemDisabled`, which accepts a function that checks if the item at the supplied index is disabled
- `moonstone/Panels.Header` support for `headerInput` so the Header can be used as an Input. See documentation for usage examples.
- `moonstone/ProgressBar` property `tooltipSide` to configure tooltip position relative to the progress bar
- `moonstone/ProgressBar` colors (affecting `moonstone/Slider` as well) for light and dark theme to match the latest designs and make them more visible when drawn over arbitrary background colors

### Fixed

- `moonstone/VideoPlayer` to correctly adjust spaces when the number of components changes in `leftComponents` and `rightComponents`
- `moonstone/VideoPlayer` to read out audio guidance every time `source` changes
- `moonstone/VideoPlayer` to display custom thumbnail node
- `moonstone/VideoPlayer` to hide more icon when right components are removed
- `moonstone/Picker` to correctly update pressed state when dragging off buttons
- `moonstone/Notification` to display when it's opened
- `moonstone/VirtualList` and `moonstone/VirtualGridList` to show Spotlight properly while navigating with page up and down keys
- `moonstone/Input` to allow navigating via left or right to other components when the input is active and the selection is at start or end of the text, respectively
- `moonstone/Panels.ActivityPanels` to correctly lay out the existing panel after adding additional panels

## [2.0.0-alpha.6] - 2018-03-22

### Removed

- `moonstone/Slider` exports `SliderFactory` and `SliderBaseFactory`
- `moonstone/IncrementSlider` exports `IncrementSliderFactory` and `IncrementSliderBaseFactory`
- `moonstone/ProgressBar`, `moonstone/Slider`, `moonstone/Slider.SliderTooltip`, `moonstone/IncrementSlider` components' `vertical` property and replaced it with `orientation`

### Added

- `moonstone/VideoPlayer` property `component` to handle custom video element
- `moonstone/IncrementSlider` properties `incrementAriaLabel` and `decrementAriaLabel` to configure the label set on each button
- `moonstone/Input` support for `small` prop
- `moonstone/ProgressBar` support for `tooltip` and `tooltipForceSide`
- `moonstone/ProgressBar`, `moonstone/Slider`, `moonstone/Slider.SliderTooltip`, `moonstone/IncrementSlider` property `orientation` to accept orientation strings like "vertical" and "horizontal" (replaced old `vertical` prop)

### Changed

- `moonstone/Input` input `height`, `vertical-align`, and `margins`. Please verify your layouts to ensure everything lines up correctly; this change may require removal of old sizing and positioning CSS which is no longer necessary.
- `moonstone/FormCheckbox` to have a small border around the circle, according to new GUI designs
- `moonstone/RadioItem` dot size and added an inner-dot to selected-focused state, according to new GUI designs
- `moonstone/ContextualPopup` prop `popupContainerId` to `popupSpotlightId`
- `moonstone/Popup` prop `containerId` to `spotlightId`
- `moonstone/VideoPlayer` prop `containerId` to `spotlightId`
- `moonstone/VirtualList.VirtualList` and `moonstone/VirtualList.VirtualGridList` prop `component` to be replaced by `itemRenderer`

### Fixed

- `moonstone/ExpandableItem` to be more performant when animating
- `moonstone/GridListImageItem` to hide overlay checkmark icon on focus when unselected
- `moonstone/GridListImageItem` to use `ui/GridListImageItem`
- `moonstone/VirtualList`, `moonstone/VirtualGridList` and `moonstone/Scroller` components to use their base UI components
- `moonstone/VirtualList` to show the selected state on hovered paging controls properly
- `moonstone/Slider` to highlight knob when selected
- `moonstone/Slider` to handle updates to its `value` prop correctly
- `moonstone/ToggleItem` to accept HTML DOM node tag names as strings for its `component` property
- `moonstone/Popup` to properly pause and resume spotlight when animating

## [2.0.0-alpha.5] - 2018-03-07

### Removed

- `moonstone/Marquee.MarqueeText`, replaced by `moonstone/Marquee.Marquee`
- `moonstone/VirtualGridList.GridListImageItem`, replaced by `moonstone/GridListImageItem`

### Changed

- `moonstone/Marquee.Marquee` to be `moonstone/Marquee.MarqueeBase`
- `moonstone/ContextualPopupDecorator` to not restore last-focused child
- `moonstone/ExpandableList` to restore focus to the first selected item after opening

### Fixed

- `moonstone/Slider` to correctly show localized percentage value in tooltip when `tooltipAsPercent` is true
- `moonstone/VirtualGridList` to show or hide its scrollbars properly
- `moonstone/Button` text to be properly centered
- `moonstone/Input` to not clip some glyphs at the start of the value

## [2.0.0-alpha.4] - 2018-02-13

### Added

- `moonstone/SlotItem` replacing `moonstone/Item.ItemOverlay`

### Removed

- `moonstone/VirtualFlexList` to be replaced by `ui/VirtualFlexList`
- `moonstone/Button` and `moonstone/IconButton` prop `noAnimation`
- `moonstone/Item.OverlayDecorator`, `moonstone/Item.Overlay`, and `moonstone/Item.ItemOverlay` to be replaced by `moonstone/SlotItem`

### Changed

- `moonstone/Marquee` to do less-costly calculations during measurement and optimized the applied styles
- `moonstone/ExpandableList` to require a unique key for each object type data

### Fixed

- `moonstone/VirtualList` to render properly with fiber reconciler
- `moonstone/VirtualList` focus option in scrollTo api
- `moonstone/ExpandableSpotlightDecorator` to not spot the title upon collapse when in `pointerMode`
- `moonstone/Spinner` to not unpause Spotlight unless it was the one to pause it
- `moonstone/Marquee` to stop when becoming disabled
- `moonstone/Input`, `moonstone/MarqueeDecorator`, and `moonstone/Slider` to prevent unnecessary focus-based updates

## [2.0.0-alpha.3] - 2018-01-18

### Removed

- `moonstone/Scroller` and `moonstone/VirtualList` option `indexToFocus` in `scrollTo` method which is deprecated from 1.2.0
- `moonstone/Scroller` props `horizontal` and `vertical` which are deprecated from 1.3.0 and replaced with `direction` prop
- `moonstone/Button` exports `ButtonFactory` and `ButtonBaseFactory`
- `moonstone/IconButton` exports `IconButtonFactory` and `IconButtonBaseFactory`

### Fixed

- `moonstone/MoonstoneDecorator` root node to fill the entire space available, which simplifies positioning and sizing for child elements (previously always measured 0 in height)
- `moonstone/VirtualList` to prevent infinite function call when a size of contents is slightly longer than a client size without a scrollbar
- `moonstone/VirtualList` to sync scroll position when clientSize changed

## [2.0.0-alpha.2] - 2017-08-29

No significant changes.

## [2.0.0-alpha.1] - 2017-08-27

### Changed

- `moonstone/Button`, `moonstone/Checkbox`, `moonstone/FormCheckbox`, `moonstone/IconButton`, `moonstone/IncrementSlider`, `moonstone/Item`, `moonstone/Picker`, and `moonstone/RangePicker`, `moonstone/Switch` and `moonstone/VideoPlayer` to use `ui/Touchable`

## [1.15.0] - 2018-02-28

### Deprecated

- `moonstone/Marquee.Marquee`, to be moved to `moonstone/Marquee.MarqueeBase` in 2.0.0
- `moonstone/Marquee.MarqueeText`, to be moved to `moonstone/Marquee.Marquee` in 2.0.0

### Fixed

- `moonstone/GridListImageItem` to display correctly

## [1.14.0] - 2018-02-23

### Deprecated

- `moonstone/VirtualFlexList`, to be replaced by `ui/VirtualFlexList` in 2.0.0
- `moonstone/VirtualGridList.GridListImageItem`, to be replaced by `moonstone/GridListImageItem` in 2.0.0
- `moonstone/Button` and `moonstone/IconButton` prop `noAnimation`, to be removed in 2.0.0
- `moonstone/Button.ButtonFactory`, `moonstone/Button.ButtonBaseFactory`, `moonstone/IconButton.IconButtonFactory`, `moonstone/IconButton.IconButtonBaseFactory`, `moonstone/IncrementSlider.IncrementSliderFactory`, `moonstone/IncrementSlider.IncrementSliderBaseFactory`, `moonstone/Slider.SliderFactory`, and `moonstone/Slider.SliderBaseFactory`, to be removed in 2.0.0
- `moonstone/Item.ItemOverlay`, to be replaced by `ui/SlotItem` in 2.0.0
- `moonstone/Item.Overlay` and `moonstone/Item.OverlayDecorator`, to be removed in 2.0.0

### Added

- `moonstone/DaySelector` component
- `moonstone/EditableIntegerPicker` component
- `moonstone/GridListImageItem` component

## [1.13.3] - 2018-01-16

### Fixed

- `moonstone/TimePicker` to not read out meridiem label when meridiem picker gets a focus
- `moonstone/Scroller` to correctly update scrollbars when the scroller's contents change

## [1.13.2] - 2017-12-14

### Fixed

- `moonstone/Panels` to maintain spotlight focus when `noAnimation` is set
- `moonstone/Panels` to not accept back key presses during transition
- `moonstone/Panels` to revert 1.13.0 fix that blurred Spotlight when transitioning panels
- `moonstone/Scroller` and other scrolling components to not show scroll thumb when only child item is updated
- `moonstone/Scroller` and other scrolling components to not hide scroll thumb immediately after scroll position reaches the top or the bottom
- `moonstone/Scroller` and other scrolling components to show scroll thumb properly when scroll position reaches the top or the bottom by paging controls

## [1.13.1] - 2017-12-06

### Fixed

- `moonstone/Slider` to not unnecessarily fire `onChange` if the initial value has not changed

## [1.13.0] - 2017-11-28

### Added

- `moonstone/VideoPlayer` props `disabled`, `loading`, `miniFeedbackHideDelay`, and `thumbnailComponent` as well as new APIs: `areControlsVisible`, `getVideoNode`, `showFeedback`, and `toggleControls`

### Fixed

- `moonstone/VirtualList` to render items from a correct index on edge cases at the top of a list
- `moonstone/VirtualList` to handle focus properly via page up at the first page and via page down at the last page
- `moonstone/Expandable` and derivatives to use the new `ease-out-quart` animation timing function to better match the aesthetic of Enyo's Expandables
- `moonstone/TooltipDecorator` to correctly display tooltip direction when locale changes
- `moonstone/Marquee` to restart animation on every resize update
- `moonstone/LabeledItem` to start marquee when hovering while disabled
- `moonstone/Marquee` to correctly start when hovering on disabled spottable components
- `moonstone/Marquee.MarqueeController` to not abort marquee when moving among components
- `moonstone/Picker` marquee issues with disabled buttons or Picker
- `moonstone/Panels` to prevent loss of spotlight issue when moving between panels
- `moonstone/VideoPlayer` to bring it in line with real-world use-cases
- `moonstone/Slider` by removing unnecessary repaints to the screen
- `moonstone/Slider` to fire `onChange` events when the knob is pressed near the boundaries
- `moonstone/VideoPlayer` to correctly position knob when interacting with media slider
- `moonstone/VideoPlayer` to not read out the focused button when the media controls hide
- `moonstone/MarqueeDecorator` to stop when unhovering a disabled component using `marqueeOn` `'focus'`
- `moonstone/Slider` to not forward `onChange` when `disabled` on `mouseUp/click`
- `moonstone/VideoPlayer` to defer rendering playback controls until needed

## [1.12.2] - 2017-11-15

### Fixed

- `moonstone/VirtualList` to scroll and focus properly by pageUp and pageDown when disabled items are in it
- `moonstone/Button` to correctly specify minimum width when in large text mode
- `moonstone/Scroller` and other scrolling components to restore last focused index when panel is changed
- `moonstone/VideoPlayer` to display time correctly in RTL locale
- `moonstone/VirtualList` to scroll correctly using page down key with disabled items
- `moonstone/Scroller` and other scrolling components to not cause a script error when scrollbar is not rendered
- `moonstone/Picker` incrementer and decrementer to not change size when focused
- `moonstone/Header` to use a slightly smaller font size for `title` in non-latin locales and a line-height for `titleBelow` and `subTitleBelow` that better meets the needs of tall-glyph languages like Tamil and Thai, as well as latin locales
- `moonstone/Scroller` and `moonstone/VirtualList` to keep spotlight when pressing a 5-way control while scrolling
- `moonstone/Panels` to prevent user interaction with panel contents during transition
- `moonstone/Slider` and related components to correctly position knob for `detachedKnob` on mouse down and fire value where mouse was positioned on mouse up
- `moonstone/DayPicker` to update day names when changing locale
- `moonstone/ExpandableItem` and all other `Expandable` components to revert 1.12.1 change to pull down from the top

## [1.12.1] - 2017-11-07

### Fixed

- `moonstone/ExpandableItem` and all other `Expandable` components to now pull down from the top instead of being revealed from the bottom, matching Enyo's design
- `moonstone/VirtualListNative` to scroll properly with page up/down keys if there is a disabled item
- `moonstone/RangePicker` to display negative values correctly in RTL
- `moonstone/Scroller` and other scrolling components to not blur scroll buttons when wheeling
- `moonstone/Scrollbar` to hide scroll thumb immediately without delay after scroll position reaches min or max
- `moonstone/Divider` to pass `marqueeOn` prop
- `moonstone/Slider` to fire `onChange` on mouse up and key up
- `moonstone/VideoPlayer` to show knob when pressed
- `moonstone/Header` to layout `titleBelow` and `subTitleBelow` correctly
- `moonstone/Header` to use correct font-weight for `subTitleBelow`
- `moonstone/VirtualList` to restore focus correctly for lists only slightly larger than the viewport

## [1.12.0] - 2017-10-27

### Fixed

- `moonstone/Scroller` and other scrolling components to prevent focusing outside the viewport when pressing a 5-way key during wheeling
- `moonstone/Scroller` to called scrollToBoundary once when focus is moved using holding child item
- `moonstone/VideoPlayer` to apply skin correctly
- `moonstone/Popup` from `last-focused` to `default-element` in `SpotlightContainerDecorator` config
- `moonstone/Panels` to retain focus when back key is pressed on breadcrumb
- `moonstone/Input` to correctly hide VKB when dismissing

## [1.11.0] - 2017-10-24

### Added

- `moonstone/VideoPlayer` properties `seekDisabled` and `onSeekFailed` to disable seek function

### Changed

- `moonstone/ExpandableList` to become `disabled` if there are no children

### Fixed

- `moonstone/Picker` to read out customized accessibility value when picker prop has `joined` and `aria-valuetext`
- `moonstone/Scroller` to apply scroll position on vertical or horizontal Scroller when child gets a focus
- `moonstone/Scroller` and other scrolling components to scroll without animation when panel is changed
- `moonstone/ContextualPopup` padding to not overlap close button
- `moonstone/Scroller` and other scrolling components to change focus via page up/down only when the scrollbar is visible
- `moonstone/Picker` to only increment one value on hold
- `moonstone/ItemOverlay` to remeasure when focused

## [1.10.1] - 2017-10-16

### Fixed

- `moonstone/Scroller` and other scrolling components to scroll via page up/down when focus is inside a Spotlight container
- `moonstone/VirtualList` and `moonstone/VirtualGridList` to scroll by 5-way keys right after wheeling
- `moonstone/VirtualList` not to move focus when a current item and the last item are located at the same line and pressing a page down key
- `moonstone/Slider` knob to follow while dragging for detached knob
- `moonstone/Header` to layout header row correctly in `standard` type
- `moonstone/Input` to not dismiss on-screen keyboard when dragging cursor out of input box
- `moonstone/Header` RTL `line-height` issue
- `moonstone/Panels` to render children on idle
- `moonstone/Scroller` and other scrolling components to limit muted spotlight container scrims to their bounds
- `moonstone/Input` to always forward `onKeyUp` event

## [1.10.0] - 2017-10-09

### Added

- `moonstone/VideoPlayer` support for designating components with `.spottable-default` as the default focus target when pressing 5-way down from the slider
- `moonstone/Slider` property `activateOnFocus` which when enabled, allows 5-way directional key interaction with the `Slider` value without pressing [Enter] first
- `moonstone/VideoPlayer` property `noMiniFeedback` to support controlling the visibility of mini feedback
- `ui/Layout`, which provides a technique for laying-out components on the screen using `Cells`, in rows or columns

### Changed

- `moonstone/Popup` to focus on mount if it’s initially opened and non-animating and to always pass an object to `onHide` and `onShow`
- `moonstone/VideoPlayer` to emit `onScrub` event and provide audio guidance when setting focus to slider

### Fixed

- `moonstone/ExpandableItem` and derivatives to restore focus to the Item if the contents were last focused when closed
- `moonstone/Slider` toggling activated state when holding enter/select key
- `moonstone/TimePicker` picker icons shifting slightly when focusing an adjacent picker
- `moonstone/Icon` so it handles color the same way generic text does, by inheriting from the parent's color. This applies to all instances of `Icon`, `IconButton`, and `Icon` inside `Button`.
- `moonstone/fonts` Museo Sans font to correct "Ti" kerning
- `moonstone/VideoPlayer` to correctly position knob on mouse click
- `moonstone/Panels.Header` to show an ellipsis for long titles with RTL text
- `moonstone/Marquee` to restart when invalidated by a prop change and managed by a `moonstone/Marquee.MarqueeController`
- `spotlight.Spotlight` method `focus()` to verify that the target element matches its container's selector rules prior to setting focus
- `moonstone/Picker` to only change picker values `onWheel` when spotted
- `moonstone/VideoPlayer` to hide descendant floating components (tooltips, contextual popups) when the media controls hide

## [1.9.3] - 2017-10-03

### Added

- `moonstone/Button` property value to `backgroundOpacity` called "lightTranslucent" to better serve colorful image backgrounds behind Buttons. This also affects `moonstone/IconButton` and `moonstone/Panels/ApplicationCloseButton`.
- `moonstone/Panels` property `closeButtonBackgroundOpacity` to support `moonstone/Panels/ApplicationCloseButton`'s `backgroundOpacity` prop

### Changed

- `Moonstone Icons` font file to include the latest designs for several icons
- `moonstone/Panels/ApplicationCloseButton` to expose its `backgroundOpacity` prop

### Fixed

- `moonstone/VirtualList` to apply "position: absolute" inline style to items
- `moonstone/Picker` to increment and decrement normally at the edges of joined picker
- `moonstone/Icon` not to read out image characters
- `moonstone/Scroller` and other scrolling components to not accumulate paging scroll by pressing page up/down in scrollbar
- `moonstone/Icon` to correctly display focused state when using external image
- `moonstone/Button` and `moonstone/IconButton` to be properly visually muted when in a muted container

## [1.9.2] - 2017-09-26

### Fixed

- `moonstone/ExpandableList` preventing updates when its children had changed

## [1.9.1] - 2017-09-25

### Fixed

- `moonstone/ExpandableList` run-time error when using an array of objects as children
- `moonstone/VideoPlayer` blocking pointer events when the controls were hidden

## [1.9.0] - 2017-09-22

### Added

- `moonstone/styles/mixins.less` mixins: `.moon-spotlight-margin()` and `.moon-spotlight-padding()`
- `moonstone/Button` property `noAnimation` to support non-animating pressed visual

### Changed

- `moonstone/TimePicker` to use "AM/PM" instead of "meridiem" for label under meridiem picker
- `moonstone/IconButton` default style to not animate on press. NOTE: This behavior will change back to its previous setting in release 2.0.0.
- `moonstone/Popup` to warn when using `scrimType` `'none'` and `spotlightRestrict` `'self-only'`
- `moonstone/Scroller` to block spotlight during scroll
- `moonstone/ExpandableItem` and derivatives to always pause spotlight before animation

### Fixed

- `moonstone/VirtualGridList` to not move focus to wrong column when scrolled from the bottom by holding the "up" key
- `moonstone/VirtualList` to focus an item properly when moving to a next or previous page
- `moonstone/Scroller` and other scrolling components to move focus toward first or last child when page up or down key is pressed if the number of children is small
- `moonstone/VirtualList` to scroll to preserved index when it exists within dataSize for preserving focus
- `moonstone/Picker` buttons to not change size
- `moonstone/Panel` to move key navigation to application close button on holding the "up" key.
- `moonstone/Picker` to show numbers when changing values rapidly
- `moonstone/Popup` layout in large text mode to show close button correctly
- `moonstone/Picker` from moving scroller when pressing 5-way keys in `joined` Picker
- `moonstone/Input` so it displays all locales the same way, without cutting off the edges of characters
- `moonstone/TooltipDecorator` to hide tooltip when 5-way keys are pressed for disabled components
- `moonstone/Picker` to not tremble in width when changing values while using a numeric width prop value
- `moonstone/Picker` to not overlap values when changing values in `vertical`
- `moonstone/ContextualPopup` pointer mode focus behavior for `spotlightRestrict='self-only'`
- `moonstone/VideoPlayer` to prevent interacting with more components in pointer mode when hidden
- `moonstone/Scroller` to not repaint its entire contents whenever partial content is updated
- `moonstone/Slider` knob positioning after its container is resized
- `moonstone/VideoPlayer` to maintain focus when media controls are hidden
- `moonstone/Scroller` to scroll expandable components into view when opening when pointer has moved elsewhere

## [1.8.0] - 2017-09-07

### Deprecated

- `moonstone/Dialog` property `showDivider`, will be replaced by `noDivider` property in 2.0.0

### Added

- `moonstone/Popup` callback property `onShow` which fires after popup appears for both animating and non-animating popups

### Changed

- `moonstone/Popup` callback property `onHide` to run on both animating and non-animating popups
- `moonstone/VideoPlayer` state `playbackRate` to media events
- `moonstone/VideoPlayer` support for `spotlightDisabled`
- `moonstone/VideoPlayer` thumbnail positioning and style
- `moonstone/VirtualList` to render when dataSize increased or decreased
- `moonstone/Dialog` style
- `moonstone/Popup`, `moonstone/Dialog`, and `moonstone/Notification` to support `node` type for children
- `moonstone/Scroller` to forward `onKeyDown` events

### Fixed

- `moonstone/Scroller` and other scrolling components to enable focus when wheel scroll is stopped
- `moonstone/VirtualList` to show scroll thumb when a preserved item is focused in a Panel
- `moonstone/Scroller` to navigate properly with 5-way when expandable child is opened
- `moonstone/VirtualList` to stop scrolling when focus is moved on an item from paging controls or outside
- `moonstone/VirtualList` to move out with 5-way navigation when the first or the last item is disabled
- `moonstone/IconButton` Tooltip position when disabled
- `moonstone/VideoPlayer` Tooltip time after unhovering
- `moonstone/VirtualList` to not show invisible items
- `moonstone/IconButton` Tooltip position when disabled
- `moonstone/VideoPlayer` to display feedback tooltip correctly when navigating in 5-way
- `moonstone/MarqueeDecorator` to work with synchronized `marqueeOn` `'render'` and hovering as well as `marqueOn` `'hover'` when moving rapidly among synchronized marquees
- `moonstone/Input` aria-label for translation
- `moonstone/Marquee` to recalculate inside `moonstone/Scroller` and `moonstone/SelectableItem` by bypassing `shouldComponentUpdate`
- `moonstone/Picker` to marquee when incrementing and decrementing values with the prop `noAnimation`

## [1.7.0] - 2017-08-23

### Deprecated

- `moonstone/TextSizeDecorator` and it will be replaced by `moonstone/AccessibilityDecorator`
- `moonstone/MarqueeDecorator` property `marqueeCentered` and `moonstone/Marquee` property `centered` will be replaced by `alignment` property in 2.0.0

### Added

- `moonstone/TooltipDecorator` config property to direct tooltip into a property instead of adding to `children`
- `moonstone/VideoPlayer` prop `thumbnailUnavailable` to fade thumbnail
- `moonstone/AccessibilityDecorator` with `highContrast` and `textSize`
- `moonstone/VideoPlayer` high contrast scrim
- `moonstone/MarqueeDecorator`and `moonstone/Marquee` property `alignment` to allow setting  alignment of marquee content

### Changed

- `moonstone/Scrollbar` to disable paging control down button properly at the bottom when a scroller size is a non-integer value
- `moonstone/VirtualList`, `moonstone/VirtualGridList`, and `moonstone/Scroller` to scroll on `keydown` event instead of `keyup` event of page up and page down keys
- `moonstone/VirtualGridList` to scroll by item via 5 way key
- `moonstone/VideoPlayer` to read target time when jump by left/right key
- `moonstone/IconButton` to not use `MarqueeDecorator` and `Uppercase`

### Fixed

- `moonstone/VirtualList` and `moonstone/VirtualGridList` to focus the correct item when page up and page down keys are pressed
- `moonstone/VirtualList` to not lose focus when moving out from the first item via 5way when it has disabled items
- `moonstone/Slider` to align tooltip with detached knob
- `moonstone/FormCheckbox` to display correct colors in light skin
- `moonstone/Picker` and `moonstone/RangePicker` to forward `onKeyDown` events when not `joined`
- `moonstone/SelectableItem` to display correct icon width and alignment
- `moonstone/LabeledItem` to always match alignment with the locale
- `moonstone/Scroller` to properly 5-way navigate from scroll buttons
- `moonstone/ExpandableList` to display correct font weight and size for list items
- `moonstone/Divider` to not italicize in non-italic locales
- `moonstone/VideoPlayer` slider knob to follow progress after being selected when seeking
- `moonstone/LabeledItem` to correctly position its icon. This affects all of the `Expandables`, `moonstone/DatePicker` and `moonstone/TimePicker`.
- `moonstone/Panels.Header` and `moonstone/Item` to prevent them from allowing their contents to overflow unexpectedly
- `moonstone/Marquee` to recalculate when vertical scrollbar appears
- `moonstone/SelectableItem` to recalculate marquee when toggled

### Removed

- `moonstone/Input` large-text mode

## [1.6.1] - 2017-08-07

### Changed

- `moonstone/Icon` and `moonstone/IconButton` to no longer fit image source to the icon's boundary

## [1.6.0] - 2017-08-04

### Added

- `moonstone/VideoPlayer` ability to seek when holding down the right and left keys. Sensitivity can be adjusted using throttling options `jumpDelay` and `initialJumpDelay`.
- `moonstone/VideoPlayer` property `no5WayJump` to disable jumping done by 5-way
- `moonstone/VideoPlayer` support for the "More" button to use tooltips
- `moonstone/VideoPlayer` properties `moreButtonLabel` and `moreButtonCloseLabel` to allow customization of the "More" button's tooltip and Aria labels
- `moonstone/VideoPlayer` property `moreButtonDisabled` to disable the "More" button
- `moonstone/Picker` and `moonstone/RangePicker` prop `aria-valuetext` to support reading custom text instead of value
- `moonstone/VideoPlayer` methods `showControls` and `hideControls` to allow external interaction with the player
- `moonstone/Scroller` support for Page Up/Page Down keys in pointer mode when no item has focus

### Changed

- `moonstone/VideoPlayer` to handle play, pause, stop, fast forward and rewind on remote controller
- `moonstone/Marquee` to also start when hovered if `marqueeOnRender` is set

### Fixed

- `moonstone/IconButton` to fit image source within `IconButton`
- `moonstone` icon font sizes for wide icons
- `moonstone/ContextualPopupDecorator` to prefer setting focus to the appropriate popup instead of other underlying controls when using 5-way from the activating control
- `moonstone/Scroller` not scrolled via 5 way when `moonstone/ExpandableList` is opened
- `moonstone/VirtualList` to not let the focus move outside of container even if there are children left when navigating with 5way
- `moonstone/Scroller` and other scrolling components to update disability of paging controls when the scrollbar is set to `visible` and the content becomes shorter
- `moonstone/VideoPlayer` to focus on hover over play/pause button when video is loading
- `moonstone/VideoPlayer` to update and display proper time while moving knob when video is paused
- `moonstone/VideoPlayer` long title overlap issues
- `moonstone/Header` to apply `marqueeOn` prop to `subTitleBelow` and `titleBelow`
- `moonstone/Picker` wheeling in `moonstone/Scroller`
- `moonstone/IncrementSlider` and `moonstone/Picker` to read value changes when selecting buttons

## [1.5.0] - 2017-07-19

### Added

- `moonstone/Slider` and `moonstone/IncrementSlider` prop `aria-valuetext` to support reading custom text instead of value
- `moonstone/TooltipDecorator` property `tooltipProps` to attach props to tooltip component
- `moonstone/Scroller` and `moonstone/VirtualList` ability to scroll via page up and page down keys
- `moonstone/VideoPlayer` tooltip-thumbnail support with the `thumbnailSrc` prop and the `onScrub` callback to fire when the knob moves and a new thumbnail is needed
- `moonstone/VirtualList` ability to navigate via 5way when there are disabled items
- `moonstone/ContextualPopupDecorator` property `popupContainerId` to support configuration of the popup's spotlight container
- `moonstone/ContextualPopupDecorator` property `onOpen` to notify containers when the popup has been opened
- `moonstone/ContextualPopupDecorator` config option `openProp` to support mapping the value of `open` property to the chosen property of wrapped component

### Changed

- `moonstone/ExpandableList` to use 'radio' as the default, and adapt 'single' mode to render as a `moonstone/RadioItem` instead of a `moonstone/CheckboxItem`
- `moonstone/VideoPlayer` to not hide pause icon when it appears
- `moonstone/ContextualPopupDecorator` to set accessibility-related props onto the container node rather than the popup node
- `moonstone/ExpandableItem`, `moonstone/ExpandableList`, `moonstone/ExpandablePicker`, `moonstone/DatePicker`, and `moonstone/TimePicker` to pause spotlight when animating in 5-way mode
- `moonstone/Spinner` to position the text content under the spinner, rather than to the right side
- `moonstone/VideoPlayer` to include hour when announcing the time while scrubbing
- `moonstone/GridListImageItem` to require a `source` prop and not have a default value

### Fixed

- `moonstone/Input` ellipsis to show if placeholder is changed dynamically and is too long
- `moonstone/Marquee` to re-evaluate RTL orientation when its content changes
- `moonstone/VirtualList` to restore focus on short lists
- `moonstone/ExpandableInput` to expand the width of its contained `moonstone/Input`
- `moonstone/Input` support for `dismissOnEnter`
- `moonstone/Input` focus management to prevent stealing focus when programmatically moved elsewhere
- `moonstone/Input` 5-way spot behavior
- `moonstone` international fonts to always be used, even when unsupported font-weights or font-styles are requested
- `moonstone/Panels.Panel` support for selecting components with `.spottable-default` as the default focus target
- `moonstone/Panels` layout in RTL locales
- `moonstone` spottable components to support `onSpotlightDown`, `onSpotlightLeft`, `onSpotlightRight`, and `onSpotlightUp` event property
- `moonstone/VirtualList` losing spotlight when the list is empty
- `moonstone/FormCheckbox` in focused state to have the correct "check" color
- `moonstone/Scroller` and other scrolling components' bug in `navigableFilter` when passed a container id

## [1.4.1] - 2017-07-05

### Changed

- `moonstone/Popup` to only call `onKeyDown` when there is a focused item in the `Popup`
- `moonstone/Scroller`, `moonstone/Picker`, and `moonstone/IncrementSlider` to automatically move focus when the currently focused `moonstone/IconButton` becomes disabled

### Fixed

- `moonstone/ContextualPopupDecorator` close button to account for large text size
- `moonstone/ContextualPopupDecorator` to not spot controls other than its activator when navigating out via 5-way
- `moonstone/Header` to set the value of `marqueeOn` for all types of headers

## [1.4.0] - 2017-06-29

### Deprecated

- `moonstone/Input` prop `noDecorator` is being replaced by `autoFocus` in 2.0.0

### Added

- `moonstone/Scrollbar` property `corner` to add the corner between vertical and horizontal scrollbars
- `moonstone/ScrollThumb` for a thumb of `moonstone/Scrollbar`
- `moonstone/styles/text.less` mixin `.locale-japanese-line-break()` to apply the correct  Japanese language line-break rules for the following multi-line components: `moonstone/BodyText`, `moonstone/Dialog`, `moonstone/Notification`, `moonstone/Popup`, and `moonstone/Tooltip`
- `moonstone/ContextualPopupDecorator` property `popupProps` to attach props to popup component
- `moonstone/VideoPlayer` property `pauseAtEnd` to control forward/backward seeking
- `moonstone/Panels/Header` prop `marqueeOn` to control marquee of header

### Changed

- `moonstone/Panels/Header` to expose its `marqueeOn` prop
- `moonstone/VideoPlayer` to automatically adjust the width of the allocated space for the side components so the media controls have more space to appear on smaller screens
- `moonstone/VideoPlayer` properties `autoCloseTimeout` and `titleHideDelay` default value to `5000`
- `moonstone/VirtualList` to support restoring focus to the last focused item
- `moonstone/Scroller` and other scrolling components to call `onScrollStop` before unmounting if a scroll is in progress
- `moonstone/Scroller` to reveal non-spottable content when navigating out of a scroller

### Fixed

- `moonstone/Dialog` to properly focus via pointer on child components
- `moonstone/VirtualList`, `moonstone/VirtualGridList`, and `moonstone/Scroller` not to be slower when scrolled to the first or the last position by wheeling
- `moonstone` component hold delay time
- `moonstone/VideoPlayer` to show its controls when pressing down the first time
- `moonstone/Panel` autoFocus logic to only focus on initial render
- `moonstone/Input` text colors
- `moonstone/ExpandableInput` to focus its decorator when leaving by 5-way left/right

## [1.3.1] - 2017-06-14

### Fixed

- `moonstone/Picker` support for large text
- `moonstone/Scroller` support for focusing paging controls with the pointer
- `moonstone` CSS rules for unskinned spottable components

## [1.3.0] - 2017-06-12

### Deprecated

- `moonstone/Scroller` props `horizontal` and `vertical`. Deprecated props are replaced with `direction` prop. `horizontal` and `vertical` will be removed in 2.0.0.
- `moonstone/Panel` prop `noAutoFocus` in favor of `autoFocus="none"`

### Added

- `moonstone/Image` support for `children` prop inside images
- `moonstone/Scroller` prop `direction` which replaces `horizontal` and `vertical` props
- `moonstone/VideoPlayer` property `tooltipHideDelay` to hide tooltip with a given amount of time
- `moonstone/VideoPlayer` property `pauseAtEnd` to pause when it reaches either the start or the end of the video
- `moonstone/VideoPlayer` methods `fastForward`, `getMediaState`, `jump`, `pause`, `play`, `rewind`, and `seek` to allow external interaction with the player. See docs for example usage.

### Changed

- `moonstone/Skinnable` to support context and allow it to be added to any component to be individually skinned. This includes a further optimization in skinning which consolidates all color assignments into a single block, so non-color rules aren't unnecessarily duplicated.
- `moonstone/Skinnable` light and dark skin names ("moonstone-light" and "moonstone") to "light" and "dark", respectively
- `moonstone/VideoPlayer` to set play/pause icon to display "play" when rewinding or fast forwarding
- `moonstone/VideoPlayer` to rewind or fast forward when previous command is slow-forward or slow-rewind respectively
- `moonstone/VideoPlayer` to fast forward when previous command is slow-forward and it reaches the last of its play rate
- `moonstone/VideoPlayer` to not play video on reload when `noAutoPlay` is `true`
- `moonstone/VideoPlayer` property `feedbackHideDelay`'s default value to `3000`
- `moonstone/Notification` to break line in characters in ja and zh locale
- `moonstone/Notification` to align texts left in LTR locale and right in RTL locale
- `moonstone/VideoPlayer` to simulate rewind functionality on non-webOS platforms only

### Fixed

- `moonstone/ExpandableItem` to correct the `titleIcon` when using `open` and `disabled`
- `moonstone/GridListImageItem` to center its selection icon on the image instead of the item
- `moonstone/Input` to have correct `Tooltip` position in `RTL`
- `moonstone/SwitchItem` to not unintentionally overflow `Scroller` containers, causing them to jump to the side when focusing
- `moonstone/VideoPlayer` to fast forward properly when video is at paused state
- `moonstone/VideoPlayer` to correctly change sources
- `moonstone/VideoPlayer` to show or hide feedback tooltip properly
- `moonstone/DateTimeDecorator` to work properly with `RadioControllerDecorator`
- `moonstone/Picker` in joined, large text mode so the arrows are properly aligned and sized
- `moonstone/Icon` to reflect the same proportion in relation to its size in large-text mode

## [1.2.0] - 2017-05-17

### Deprecated

- `moonstone/Scroller` and other scrolling components option `indexToFocus` in `scrollTo` method to be removed in 2.0.0

### Added

- `moonstone/Slider` and `moonstone/IncrementSlider` prop `noFill` to support a style without the fill
- `moonstone/Marquee` property `rtl` to set directionality to right-to-left
- `moonstone/VirtualList.GridListImageItem` property `selectionOverlay` to add custom component for selection overlay
- `moonstone/MoonstoneDecorator` property `skin` to let an app choose its skin: "moonstone" and "moonstone-light" are now available
- `moonstone/FormCheckboxItem`
- `moonstone/FormCheckbox`, a standalone checkbox, to support `moonstone/FormCheckboxItem`
- `moonstone/Input` props `invalid` and `invalidMessage` to display a tooltip when input value is invalid
- `moonstone/Scroller` and other scrolling components option `focus` in `scrollTo()` method
- `moonstone/Scroller` and other scrolling components property `spottableScrollbar`
- `moonstone/Icon.IconList` icons: `arrowshrinkleft` and `arrowshrinkright`

### Changed

- `moonstone/Picker` arrow icon for `joined` picker: small when not spotted, hidden when it reaches the end of the picker
- `moonstone/Checkbox` and `moonstone/CheckboxItem` to reflect the latest design
- `moonstone/MoonstoneDecorator/fontGenerator` was refactored to use the browser's FontFace API to dynamically load locale fonts
- `moonstone/VideoPlayer` space allotment on both sides of the playback controls to support 4 buttons; consequently the "more" controls area has shrunk by the same amount
- `moonstone/VideoPlayer` to not disable media button (play/pause)
- `moonstone/Scroller` and other scrolling components so that paging controls are not spottable by default with 5-way
- `moonstone/VideoPlayer`'s more/less button to use updated arrow icon

### Fixed

- `moonstone/MarqueeDecorator` to properly stop marquee on items with `'marqueeOnHover'`
- `moonstone/ExpandableList` to work properly with object-based children
- `moonstone/styles/fonts.less` to restore the Moonstone Icon font to request the local system font by default. Remember to update your webOS build to get the latest version of the font so you don't see empty boxes for your icons.
- `moonstone/Picker` and `moonstone/RangePicker` to now use the correct size from Enyo (60px v.s. 84px) for icon buttons
- `moonstone/Scroller` and other scrolling components to apply ri.scale properly
- `moonstone/Panel` to not cover a `Panels`'s `ApplicationCloseButton` when not using a `Header`
- `moonstone/IncrementSlider` to show tooltip when buttons focused

## [1.1.0] - 2017-04-21

### Deprecated

- `moonstone/ExpandableInput` property `onInputChange`

### Added

- `moonstone/Panels.Panel` prop and `moonstone/MoonstoneDecorator` config option: `noAutoFocus` to support prevention of setting automatic focus after render
- `moonstone/VideoPlayer` props: `backwardIcon`, `forwardIcon`, `jumpBackwardIcon`, `jumpForwardIcon`, `pauseIcon`, and `playIcon` to support icon customization of the player
- `moonstone/VideoPlayer` props `jumpButtonsDisabled` and `rateButtonsDisabled` for disabling the pairs of buttons when it's inappropriate for the playing media
- `moonstone/VideoPlayer` property `playbackRateHash` to support custom playback rates
- `moonstone/VideoPlayer` callback prop `onControlsAvailable` which fires when the players controls show or hide
- `moonstone/Image` support for `onLoad` and `onError` events
- `moonstone/VirtualList.GridListImageItem` prop `placeholder`
- `moonstone/Divider` property `preserveCase` to display text without capitalizing it

### Changed

- `moonstone/Slider` colors and sizing to match the latest designs
- `moonstone/ProgressBar` to position correctly with other components nearby
- `moonstone/Panels` breadcrumb to no longer have a horizontal line above it
- `moonstone/Transition` to measure itself when the CPU is idle
- style for disabled opacity from 0.4 to 0.3
- `moonstone/Button` colors for transparent and translucent background opacity when disabled
- `moonstone/ExpandableInput` property `onInputChange` to fire along with `onChange`. `onInputChange` is deprecated and will be removed in a future update.
- `Moonstone.ttf` font to include new icons
- `moonstone/Icon` to reference additional icons

### Fixed

- `moonstone/Popup` and `moonstone/ContextualPopupDecorator` 5-way navigation behavior
- `moonstone/Input` to not spot its own input decorator on 5-way out
- `moonstone/VideoPlayer` to no longer render its `children` in multiple places
- `moonstone/Button` text color when used on a neutral (light) background in some cases
- `moonstone/Popup` background opacity
- `moonstone/Marquee` to recalculate properly when its contents change
- `moonstone/TimePicker` to display time in correct order
- `moonstone/Scroller` to prefer spotlight navigation to its internal components

## [1.0.0] - 2017-03-31

> NOTE: We have also modified most form components to be usable in a controlled (app manages component
> state) or uncontrolled (Enact manages component state) manner. To put a component into a
> controlled state, pass in `value` (or other appropriate state property such as `selected` or
> `open`) at component creation and then respond to events and update the value as needed. To put a
> component into an uncontrolled state, do not set `value` (or equivalent), at creation. From this
> point on, Enact will manage the state and events will be sent when the state is updated. To
> specify an initial value, use the `defaultValue` (or, `defaultSelected, `defaultOpen, etc.)
> property.  See the documentation for individual components for more information.

### Added

- `moonstone/Button` property `icon` to support a built-in icon next to the text content. The Icon supports everything that `moonstone/Icon` supports, as well as a custom icon.
- `moonstone/MoonstoneDecorator` property `textSize` to resize several components to requested CMR sizes. Simply add `textSize="large"` to your `App` and the new sizes will automatically take effect.

### Changed

- `moonstone/Slider` to use the property `tooltip` instead of `noTooltip`, so the built-in tooltip is not enabled by default
- `moonstone/IncrementSlider` to include tooltip documentation
- `moonstone/ExpandableList` to accept an array of objects as children which are spread onto the generated components
- `moonstone/CheckboxItem` style to match the latest designs, with support for the `moonstone/Checkbox` to be on either the left or the right side by using the `iconPosition` property
- `moonstone/VideoPlayer` to supply every event callback-method with an object representing the VideoPlayer's current state, including: `currentTime`, `duration`, `paused`, `proportionLoaded`, and `proportionPlayed`

### Fixed

- `moonstone/Panels.Panel` behavior for remembering focus on unmount and setting focus after render
- `moonstone/VirtualList.VirtualGridList` showing empty items when items are continuously added dynamically
- `moonstone/Picker` to marquee on focus once again

## [1.0.0-beta.4] - 2017-03-10

### Added

- `moonstone/VirtualList` `indexToFocus` option to `scrollTo` method to focus on item with specified index
- `moonstone/IconButton` and `moonstone/Button` `color` property to add a remote control key color to the button
- `moonstone/Scrollbar` property `disabled` to disable both paging controls when it is true
- `moonstone/VirtualList` parameter `moreInfo` to pass `firstVisibleIndex` and `lastVisibleIndex` when scroll events are firing
- Accessibility support to UI components
- `moonstone/VideoPlayer` property `onUMSMediaInfo` to support the custom webOS “umsmediainfo” event
- `moonstone/Region` component which encourages wrapping components for improved accessibility rather than only preceding the components with a `moonstone/Divider`
- `moonstone/Slider` tooltip. It's enabled by default and comes with options like `noTooltip`, `tooltipAsPercent`, and `tooltipSide`. See the component docs for more details.
- `moonstone/Panels.Panel` property `hideChildren` to defer rendering children
- `moonstone/Spinner` properties `blockClickOn` and `scrim` to block click events behind spinner
- `moonstone/VirtualList` property `clientSize` to specify item dimensions instead of measuring them

### Changed

- `moonstone/VirtualGridImageItem` styles to reduce redundant style code app side
- `moonstone/VirtualList` and `moonstone/VirtualGridList` to add essential CSS for list items automatically
- `moonstone/VirtualList` and `moonstone/VirtualGridList` to not add `data-index` to their item DOM elements directly, but to pass `data-index` as the parameter of their `component` prop like the `key` parameter of their `component` prop
- `moonstone/ExpandableItem` and derivatives to defer focusing the contents until animation completes
- `moonstone/LabeledItem`, `moonstone/ExpandableItem`, `moonstone/ExpandableList` to each support the `node` type in their `label` property. Best used with `ui/Slottable`.

### Fixed

- `moonstone/VirtualList.GridListImageItem` to have proper padding size according to the existence of caption/subcaption
- `moonstone/Scroller` and other scrolling components to display scrollbars with proper size
- `moonstone/VirtualGridList` to not be truncated

### Removed

- `moonstone/Scroller` and other scrolling components property `hideScrollbars` and replaced it with `horizontalScrollbar` and `verticalScrollbar`

## [1.0.0-beta.3] - 2017-02-21

### Added

- `moonstone/VideoPlayer` support for 5-way show/hide of media playback controls
- `moonstone/VideoPlayer` property `feedbackHideDelay`
- `moonstone/Slider` property `onKnobMove` to fire when the knob position changes, independently from the `moonstone/Slider` value
- `moonstone/Slider` properties `active`, `disabled`, `knobStep`, `onActivate`, `onDecrement`, and `onIncrement` as part of enabling 5-way support to `moonstone/Slider`, `moonstone/IncrementSlider` and the media slider for `moonstone/VideoPlayer`
- `moonstone/Slider` now supports `children` which are added to the `Slider`'s knob, and follow it as it moves
- `moonstone/ExpandableInput` properties `iconAfter` and `iconBefore` to display icons after and before the input, respectively
- `moonstone/Dialog` property `preserveCase`, which affects `title` text

### Changed

- `moonstone/IncrementSlider` to change when the buttons are held down
- `moonstone/Marquee` to allow disabled marquees to animate
- `moonstone/Dialog` to marquee `title` and `titleBelow`
- `moonstone/Marquee.MarqueeController` config option `startOnFocus` to `marqueeOnFocus`. `startOnFocus` is deprecated and will be removed in a future update.
- `moonstone/Button`, `moonstone/IconButton`, `moonstone/Item` to not forward `onClick` when `disabled`

### Fixed

- `moonstone/Marquee.MarqueeController` to start marquee on newly registered components when controller has focus and to restart synced marquees after completion
- `moonstone/Scroller` to recalculate when an expandable child opens
- `spotlightDisabled` property support for spottable moonstone components
- `moonstone/Popup` and `moonstone/ContextualPopupDecorator` so that when the popup is closed, spotlight focus returns to the control that had focus prior to the popup opening
- `moonstone/Input` to not get focus when disabled

## [1.0.0-beta.2] - 2017-01-30

### Added

- `moonstone/Panels.Panel` property `showChildren` to support deferring rendering the panel body until animation completes
- `moonstone/MarqueeDecorator` property `invalidateProps` that specifies which props cause the marquee distance to be invalidated
- developer-mode warnings to several components to warn when values are out-of-range
- `moonstone/Divider` property `spacing` which adjusts the amount of empty space above and below the `Divider`. `'normal'`, `'small'`, `'medium'`, `'large'`, and `'none'` are available.
- `moonstone/Picker` when `joined` the ability to be incremented and decremented by arrow keys
- `onSpotlightDisappear` event property support for spottable moonstone components
- `moonstone/VideoPlayer` property `titleHideDelay`

### Changed

- `moonstone/Panels.Panels` and variations to defer rendering the children of contained `Panel` instances until animation completes
- `moonstone/ProgressBar` properties `progress` and `backgroundProgress` to accept a number between 0 and 1
- `moonstone/Slider` and `moonstone/IncrementSlider` property `backgroundPercent` to `backgroundProgress` which now accepts a number between 0 and 1
- `moonstone/Slider` to not ignore `value` prop when it is the same as the previous value
- `moonstone/Picker` component's buttons to reverse their operation such that 'up' selects the previous item and 'down' the next
- `moonstone/Picker` and derivatives may now use numeric width, which represents the amount of characters to use for sizing. `width={4}` represents four characters, `2` for two characters, etc. `width` still accepts the size-name strings.
- `moonstone/Divider` to now behave as a simple horizontal line when no text content is provided
- `moonstone/Scroller` and other scrolling components to not display scrollbar controls by default
- `moonstone/DatePicker` and `moonstone/TimePicker` to emit `onChange` event whenever the value is changed, not just when the component is closed

### Removed

- `moonstone/ProgressBar` properties `min` and `max`

### Fixed

- `moonstone/IncrementSlider` so that the knob is spottable via pointer, and 5-way navigation between the knob and the increment/decrement buttons is functional
- `moonstone/Slider` and `moonstone/IncrementSlider` to not fire `onChange` for value changes from props

## [1.0.0-beta.1] - 2016-12-30

### Added

- `moonstone/VideoPlayer` and `moonstone/TooltipDecorator` components and samples
- `moonstone/Panels.Panels` property `onBack` to support `ui/Cancelable`
- `moonstone/VirtualFlexList` Work-In-Progress component to support variably sized rows or columns
- `moonstone/ExpandableItem` properties `autoClose` and `lockBottom`
- `moonstone/ExpandableList` properties `noAutoClose` and `noLockBottom`
- `moonstone/Picker` property `reverse`
- `moonstone/ContextualPopup` property `noAutoDismiss`
- `moonstone/Dialog` property `scrimType`
- `moonstone/Popup` property `spotlightRestrict`

### Changed

- `moonstone/Panels.Routable` to require a `navigate` configuration property indicating the event callback for back or cancel actions
- `moonstone/MarqueeController` focus/blur handling to start and stop synchronized `moonstone/Marquee` components
- `moonstone/ExpandableList` property `autoClose` to `closeOnSelect` to disambiguate it from the added `autoClose` on 5-way up
- `moonstone/ContextualPopupDecorator.ContextualPopupDecorator` component's `onCloseButtonClick` property to `onClose`
- `moonstone/Dialog` component's `onCloseButtonClicked` property to `onClose`
- `moonstone/Spinner` component's `center` and `middle` properties to a single `centered` property
	that applies both horizontal and vertical centering
- `moonstone/Popup.PopupBase` component's `onCloseButtonClicked` property to `onCloseButtonClick`
- `moonstone/Item.ItemOverlay` component's `autoHide` property to remove the `'no'` option. The same
	effect can be achieved by omitting the property or passing `null`.
- `moonstone/VirtualGridList` to be scrolled by page when navigating with a 5-way direction key
- `moonstone/Scroller`, `moonstone/VirtualList`, `moonstone/VirtualGridList` to no longer respond to mouse down/move/up events
- all Expandables to include a state arrow UI element
- `moonstone/LabeledItem` to support a `titleIcon` property which positions just after the title text
- `moonstone/Button` to include `moonstone/TooltipDecorator`
- `moonstone/Expandable` to support being managed, radio group-style, by a component wrapped with `RadioControllerDecorator` from `ui/RadioDecorator`
- `moonstone/Picker` to animate `moonstone/Marquee` children when any part of the `moonstone/Picker` is focused
- `moonstone/VirtualList` to mute its container instead of disabling it during scroll events
- `moonstone/VirtualList`, `moonstone/VirtualGridList`, and `moonstone/Scroller` to continue scrolling when holding down the paging controls
- `moonstone/VirtualList` to require a `component` prop and not have a default value
- `moonstone/Picker` to continuously change when a button is held down by adding `ui/Holdable`.

### Fixed

- `moonstone/Popup` and `moonstone/ContextualPopup` 5-way navigation behavior using spotlight.
- Bug where a synchronized marquee whose content fit the available space would prevent restarting of the marquees
- `moonstone/Input` to show an ellipsis on the correct side based on the text directionality of the `value` or `placeholder` content.
- `moonstone/VirtualList` and `moonstone/VirtualGridList` to prevent unwanted scrolling when focused with the pointer
- `moonstone/Picker` to remove fingernail when a the pointer is held down, but the pointer is moved off the `joined` picker.
- `moonstone/LabeledItem` to include marquee on both `title` and `label`, and be synchronized

## [1.0.0-alpha.5] - 2016-12-16

No changes.

## [1.0.0-alpha.4] - 2016-12-2

### Added

- `moonstone/Popup`, `moonstone/ContextualPopupDecorator`, `moonstone/Notification`, `moonstone/Dialog` and `moonstone/ExpandableInput` components
- `ItemOverlay` component to `moonstone/Item` module
- `marqueeCentered` prop to `moonstone/MarqueeDecorator` and `moonstone/MarqueeText`
- `placeholder` prop to `moonstone/Image`
- `moonstone/MarqueeController` component to synchronize multiple `moonstone/Marquee` components
- Non-latin locale support to all existing Moonstone components
- Language-specific font support
- `moonstone/IncrementSlider` now accepts customizable increment and decrement icons, as well as `moonstone/Slider` being more responsive to external styling

### Changed

- `moonstone/Input` component's `iconStart` and `iconEnd` properties to be `iconBefore` and `iconAfter`, respectively, for consistency with `moonstone/Item.ItemOverlay` naming
- `moonstone/Icon` and `moonstone/IconButton` so the `children` property supports both font-based icons and images
- the `checked` property to `selected` for consistency across the whole framework. This allows better interoperability when switching between various components.  Affects the following: `CheckboxItem`, `RadioItem`, `SelectableItem`, `Switch`, `SwitchItem`, and `ToggleItem`. Additionally, these now use `moonstone/Item.ItemOverlay` to position and handle their Icons.
- `moonstone/Slider` and `moonstone/IncrementSlider` to be more performant. No changes were made to
	the public API.
- `moonstone/GridListImageItem` so that a placeholder image displays while loading the image, and the caption and subcaption support marqueeing
- `moonstone/MoonstoneDecorator` to add `FloatingLayerDecorator`
- `moonstone/IncrementSlider` in vertical mode looks and works as expected.

### Removed

- LESS mixins that belong in `@enact/ui`, so that only moonstone-specific mixins are contained in
this module. When authoring components and importing mixins, only the local mixins need to be
imported, as they already import the general mixins.
- the `src` property from `moonstone/Icon` and `moonston/IconButton`. Use the support for URLs in
	the `children` property as noted above.
- the `height` property from `moonstone/IncrementSlider` and `moonstone/Slider`

### Fixed

- Joined picker so that it now has correct animation when using the mouse wheel
- Bug in DatePicker/TimePicker that prevented setting of value earlier than 1969

## [1.0.0-alpha.3] - 2016-11-8

### Added

- `moonstone/BodyText`, `moonstone/DatePicker`, `moonstone/DayPicker`, `moonstone/ExpandableItem`, `moonstone/Image`, and `moonstone/TimePicker` components
- `fullBleed` prop to `moonstone/Panels/Header`. When `true`, the header content is indented and the header lines are removed.
- Application close button to `moonstone/Panels`. Fires `onApplicationClose` when clicked. Can be omitted with the `noCloseButton` prop.
- `marqueeDisabled` prop to `moonstone/Picker`
- `padded` prop to `moonstone/RangePicker`
- `forceDirection` prop to `moonstone/Marquee`. Forces the direction of `moonstone/Marquee`. Useful for when `RTL` content cannot be auto detected.

### Changed

- `data` parameter passed to `component` prop of `VirtualList`.
- `moonstone/Expandable` into a submodule of `moonstone/ExpandableItem`
- `ExpandableList` to properly support selection
- `moonstone/Divider`'s `children` property to be optional
- `moonstone/ToggleItem`'s `inline` version to have a `max-width` of `240px`
- `moonstone/Input` to use `<div>` instead of `<label>` for wrapping components. No change to
	functionality, only markup.

### Removed

- `moonstone/ExpandableCheckboxItemGroup` in favor of `ExpandableList`

## [1.0.0-alpha.2] - 2016-10-21

This version includes a lot of refactoring from the previous release. Developers need to switch to the new enact-dev command-line tool.

### Added

- New components and HOCs: `moonstone/Scroller`, `moonstone/VirtualList`, `moonstone/VirtualGridList`, `moonstone/MarqueeText`, `moonstone/Spinner`, `moonstone/ExpandableCheckboxItemGroup`, `moonstone/MarqueeDecorator`
- New options for `ui/Toggleable` HOC
- Marquee support to many components
- Image support to `moonstone/Icon` and `moonstone/IconButton`
- `dismissOnEnter` prop for `moonstone/Input`
- Many more unit tests

### Changed

- Some props for UI state were renamed to have `default` prefix where state was managed by the component. (e.g. `defaultOpen`)

### Fixed

- Many components were fixed, polished, updated and documented
- Inline docs updated to be more consistent and comprehensive<|MERGE_RESOLUTION|>--- conflicted
+++ resolved
@@ -1,6 +1,16 @@
 # Change Log
 
 The following is a curated list of changes in the Enact moonstone module, newest changes on the top.
+
+## [unreleased]
+
+### Added
+
+- `moonstone/Button` and `moonstone/IconButton` class name `small` to the list of allowed `css` overrides
+
+### Fixed
+
+- `moonstone/IconButton` to allow external customization of the `Icon` vertical alignment (by setting `line-height`)
 
 ## [2.0.0-beta.3] - 2018-05-14
 
@@ -15,17 +25,14 @@
 - `moonstone/ToggleButton` to fire `onToggle` when toggled
 
 ### Fixed
+
 - `moonstone/VirtualList.VirtualList` and `moonstone/VirtualList.VirtualGridList` to scroll properly with all enabled items via a page up or down key
 - `moonstone/VirtualList.VirtualList`, `moonstone/VirtualList.VirtualGridList`, and `moonstone/Scroller.Scroller` to ignore any user key events in pointer mode
 - `moonstone/VirtualList.VirtualList`, `moonstone/VirtualList.VirtualGridList`, and `moonstone/Scroller.Scroller` to pass `data-spotlight-container-disabled` prop to their outer DOM element
 - `moonstone/Image` so it automatically swaps the `src` to the appropriate resolution dynamically as the screen resizes
 - `moonstone/Popup` to support all `spotlightRestrict` options
-<<<<<<< HEAD
-- `moonstone/IconButton` to allow external customization of the `Icon` vertical alignment (by setting `line-height`)
-=======
 - `moonstone` component `disabled` colors to match the most recent design guidelines (from 30% to 60% opacity)
 - `moonstone/ExpandableInput` spotlight behavior when leaving the component via 5-way
->>>>>>> 769684a6
 
 ## [2.0.0-beta.2] - 2018-05-07
 
