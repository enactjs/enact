--- conflicted
+++ resolved
@@ -7,18 +7,14 @@
 ### Added
 
 - `moonstone/VirtualList.VirtualList` and `moonstone/VirtualList.VirtualGridList` `role="list"`
-<<<<<<< HEAD
+- `moonstone/VirtualList`, `moonstone/VirtualGridList` and `moonstone/Scroller` props `scrollRightAriaLabel`, `scrollLeftAriaLabel`, `scrollDownAriaLabel`, and `scrollUpAriaLabel` to configure the aria-label set on scroll buttons in the scrollbars
+- `moonstone/Popup` property `closeButtonAriaLabel` to configure the label set on popup close button
+
+## [2.0.0-alpha.8] - 2018-04-17
+
+### Added
+
 - `moonstone/Panels` property `closeButtonAriaLabel` to configure the label set on application close button
-- `moonstone/Popup` property `closeButtonAriaLabel` to configure the label set on popup close button
-=======
-- `moonstone/VirtualList`, `moonstone/VirtualGridList` and `moonstone/Scroller` props `scrollRightAriaLabel`, `scrollLeftAriaLabel`, `scrollDownAriaLabel`, and `scrollUpAriaLabel` to configure the aria-label set on scroll buttons in the scrollbars
-
-## [2.0.0-alpha.8] - 2018-04-17
-
-### Added
-
-- `moonstone/Panels` property `closeButtonAriaLabel` to configure the label set on application close button
->>>>>>> 71bf1b44
 
 ### Changed
 
