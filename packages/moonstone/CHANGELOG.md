--- conflicted
+++ resolved
@@ -16,11 +16,8 @@
 - `moonstone/TimePicker` to use "AM/PM" instead of "meridiem" for label under meridiem picker
 - `moonstone/IconButton` default style to not animate on press. NOTE: This behavior will change back to its previous setting in release 2.0.0.
 - `moonstone/Popup` to warn when using `scrimType` `'none'` and `spotlightRestrict` `'self-only'`
-<<<<<<< HEAD
 - `moonstone/Scroller` to block spotlight during scroll
-=======
 - `moonstone/ExpandableItem` and derivatives to always pause spotlight before animation
->>>>>>> 68e7f075
 
 ### Fixed
 
