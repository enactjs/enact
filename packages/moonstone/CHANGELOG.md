# Change Log

The following is a curated list of changes in the Enact moonstone module, newest changes on the top.

## [unreleased]

### Fixed

- `moonstone/TooltipDecorator` to prevent unnecessary re-renders when losing focus

## [2.0.0-beta.8] - 2018-06-25

### Added

<<<<<<< HEAD
- `moonstone/VirtualList.VirtualList`, `moonstone/VirtualList.VirtualGridList`, and `moonstone/Scroller.Scroller` overscroll effect when the edges are reached
- `moonstone/Scroller` prop `onUpdate`
=======
- `moonstone/Scroller.Scroller`, `moonstone/VirtualList.VirtualGridList`, and `moonstone/VirtualList.VirtualList` support for scrolling via voice control on webOS
- `moonstone/Scroller.Scroller`, `moonstone/VirtualList.VirtualGridList`, and `moonstone/VirtualList.VirtualList` overscroll effect when the edges are reached
>>>>>>> 666b4296

### Changed

- `moonstone/Divider` property `marqueeOn` default value to `render`
- `moonstone/Scroller.Scroller`, `moonstone/VirtualList.VirtualGridList`, and `moonstone/VirtualList.VirtualList` scrollbar button to move a previous or next page when pressing a page up or down key instead of releasing it

### Fixed

- `moonstone/VideoPlayer` to prevent updating state when the source is changed to the preload source, but the current preload source is the same
<<<<<<< HEAD
- `moonstone/Scrollable` to update scroll properly on pointer click
=======
- `moonstone/MediaOverlay` to marquee correctly
- `moonstone/MediaOverlay` to match UX guidelines
>>>>>>> 666b4296

## [2.0.0-beta.7] - 2018-06-11

### Removed

- `moonstone/Dialog` properties `preserveCase` and `showDivider`, replaced by `casing` and `noDivider` respectively
- `moonstone/Divider` property `preserveCase`, replaced by `casing`
- `moonstone/ExpandableInput` property `onInputChange`, replaced by `onChange`
- `moonstone/MoonstoneDecorator.TextSizeDecorator`, replaced by `moonstone/MoonstoneDecorator.AccessibilityDecorator`
- `moonstone/Panels.Header` property `preserveCase`, replaced by `casing`
- `moonstone/Panels.Panel` property `noAutoFocus`, replaced by `autoFocus`
- `moonstone/TooltipDecorator` property `tooltipPreserveCase`, replaced by `tooltipCasing`

### Changed

- `moonstone/VideoPlayer` to allow spotlight focus to move left and right from `MediaControls`
- `moonstone/VideoPlayer` to disable bottom controls when loading until it's playable

### Fixed

- `moonstone/EditableIntegerPicker` to disable itself when on a range consisting of a single static value
- `moonstone/Picker` to disable itself when containing fewer than two items
- `moonstone/Popup` to spot its content correctly when `open` by default
- `moonstone/RangePicker` to disable itself when on a range consisting of a single static value
- `moonstone/TooltipDecorator` to hide when `onDismiss` has been invoked
- `moonstone/VideoPlayer` to show media controls when pressing down in pointer mode
- `moonstone/VideoPlayer` to provide a more natural 5-way focus behavior
- `moonstone/VideoPlayer.MediaControls` to handle left and right key to jump when `moonstone/VideoPlayer` is focused

## [2.0.0-beta.6] - 2018-06-04

### Removed

- `moonstone/IncrementSlider` prop `children` which was no longer supported for setting the tooltip (since 2.0.0-beta.1)

### Fixed

- `moonstone/ContextualPopupDecorator` to allow focusing components under a popup without any focusable components
- `moonstone/Scroller` ordering of logic for Scroller focus to check focus possibilities first then go to fallback at the top of the container
- `moonstone/Scroller` to check focus possibilities first then go to fallback at the top of the container of focused item
- `moonstone/Scroller` to scroll by page when focus was at the edge of the viewport
- `moonstone/ToggleButton` padding and orientation for RTL
- `moonstone/VideoPlayer` to not hide title and info section when showing more components
- `moonstone/VideoPlayer` to select a position in slider to seek in 5-way mode
- `moonstone/VideoPlayer` to show thumbnail only when focused on slider

## [2.0.0-beta.5] - 2018-05-29

### Removed

- `moonstone/Popup`, `moonstone/Dialog` and `moonstone/Notification` property `spotlightRestrict` option `'none'`
- `moonstone/VideoPlayer` prop `preloadSource`, to be replaced by `moonstone/VideoPlayer.Video` prop `preloadSource`
- `moonstone/Button` and `moonstone/IconButton` allowed value `'opaque'` from prop `backgroundOpacity` which was the default and therefore has the same effect as omitting the prop

### Added

- `moonstone/VideoPlayer` props `selection` and `onSeekOutsideRange` to support selecting a range and notification of interactions outside of that range
- `moonstone/VideoPlayer.Video` component to support preloading video sources

### Changed

- `moonstone/VideoPlayer.videoComponent` prop to default to `ui/Media.Media` instead of `'video'`. As a result, to use a custom video element, one must pass an instance of `ui/Media` with its `mediaComponent` prop set to the desired element.

### Fixed

- `moonstone/ContextualPopupDecorator` to properly stop propagating keydown event if fired from the popup container
- `moonstone/Slider` to read when knob gains focus or for a change in value
- `moonstone/Scroller` to not cut off Expandables when scrollbar appears
- `moonstone/VideoPlayer` to correctly read out when play button is pressed

## [2.0.0-beta.4] - 2018-05-21

### Added

- `moonstone/Button` and `moonstone/IconButton` class name `small` to the list of allowed `css` overrides
- `moonstone/VideoPlayer.MediaControls` property `onClose` to handle back key
- `moonstone/ProgressBar` prop `highlighted` for when the UX needs to call special attention to a progress bar

### Changed

- `moonstone/VideoPlayer` to disable media slider when source is unavailable

### Fixed

- `moonstone/ContextualPopupDecorator` to not set focus to activator when closing if focus was set elsewhere
- `moonstone/IconButton` to allow external customization of vertical alignment of its `Icon` by setting `line-height`
- `moonstone/Marquee.MarqueeController` to not cancel valid animations
- `moonstone/VideoPlayer` feedback and feedback icon to hide properly on play/pause/fast forward/rewind
- `moonstone/VideoPlayer` to correctly focus to default media controls component
- `moonstone/VideoPlayer` to close opened popup components when media controls hide
- `moonstone/VideoPlayer` to show controls on mount and when playing next preload video

## [2.0.0-beta.3] - 2018-05-14

### Added

- `moonstone/SelectableItem.SelectableItemDecorator`

### Changed

- `moonstone/ToggleItem` to forward native events on `onFocus` and `onBlur`
- `moonstone/Input` and `moonstone/ExpandableInput` to support forwarding valid `<input>` props to the contained `<input>` node
- `moonstone/ToggleButton` to fire `onToggle` when toggled

### Fixed

- `moonstone/VirtualList.VirtualList` and `moonstone/VirtualList.VirtualGridList` to scroll properly with all enabled items via a page up or down key
- `moonstone/VirtualList.VirtualList`, `moonstone/VirtualList.VirtualGridList`, and `moonstone/Scroller.Scroller` to ignore any user key events in pointer mode
- `moonstone/VirtualList.VirtualList`, `moonstone/VirtualList.VirtualGridList`, and `moonstone/Scroller.Scroller` to pass `data-spotlight-container-disabled` prop to their outer DOM element
- `moonstone/Image` so it automatically swaps the `src` to the appropriate resolution dynamically as the screen resizes
- `moonstone/Popup` to support all `spotlightRestrict` options
- `moonstone` component `disabled` colors to match the most recent design guidelines (from 30% to 60% opacity)
- `moonstone/ExpandableInput` spotlight behavior when leaving the component via 5-way

## [2.0.0-beta.2] - 2018-05-07

### Fixed

- `moonstone/IconButton` to allow theme-style customization, like it claimed was possible
- `moonstone/ExpandableItem` and related expandables to deal with disabled items and the `autoClose`, `lockBottom` and `noLockBottom` props
- `moonstone/Slider` not to fire `onChange` event when 5-ways out of boundary
- `moonstone/ToggleButton` layout for RTL locales
- `moonstone/Item`, `moonstone/SlotItem`, `moonstone/ToggleItem` to not apply duplicate `className` values
- `moonstone/VirtualList.VirtualList`, `moonstone/VirtualList.VirtualGridList`, and `moonstone/Scroller.Scroller` scrollbar button's aria-label in RTL
- `moonstone/VirtualList.VirtualList` and `moonstone/VirtualList.VirtualGridList` to scroll properly with all disabled items
- `moonstone/VirtualList.VirtualList` and `moonstone/VirtualList.VirtualGridList` to not scroll on focus when jumping

## [2.0.0-beta.1] - 2018-04-29

### Removed

- `moonstone/IncrementSlider` and `moonstone/Slider` props `tooltipAsPercent`, `tooltipSide`, and `tooltipForceSide`, to be replaced by `moonstone/IncrementSlider.IncrementSliderTooltip` and `moonstone/Slider.SliderTooltip` props `percent`, and `side`
- `moonstone/IncrementSlider` props `detachedKnob`, `onDecrement`, `onIncrement`, and `scrubbing`
- `moonstone/ProgressBar` props `tooltipSide` and `tooltipForceSide`, to be replaced by `moonstone/ProgressBar.ProgressBarTooltip` prop `side`
- `moonstone/Slider` props `detachedKnob`, `onDecrement`, `onIncrement`, `scrubbing`, and `onKnobMove`
- `moonstone/VideoPlayer` property `tooltipHideDelay`
- `moonstone/VideoPlayer` props `backwardIcon`, `forwardIcon`, `initialJumpDelay`, `jumpBackwardIcon`, `jumpButtonsDisabled`, `jumpDelay`, `jumpForwadIcon`, `leftComponents`, `moreButtonCloseLabel`, `moreButtonColor`, `moreButtonDisabled`, `moreButtonLabel`, `no5WayJump`, `noJumpButtons`, `noRateButtons`, `pauseIcon`, `playIcon`, `rateButtonsDisabled`, and `rightComponents`, replaced by corresponding props on `moonstone/VideoPlayer.MediaControls`
- `moonstone/VideoPlayer` props `onBackwardButtonClick`, `onForwardButtonClick`, `onJumpBackwardButtonClick`, `onJumpForwardButtonClick`, and `onPlayButtonClick`, replaced by `onRewind`, `onFastForward`, `onJumpBackward`, `onJumpForward`, `onPause`, and `onPlay`, respectively

### Added

- `moonstone/DatePicker` props `dayAriaLabel`, `dayLabel`, `monthAriaLabel`, `monthLabel`, `yearAriaLabel` and `yearLabel` to configure the label set on date pickers
- `moonstone/DayPicker` and `moonstone/DaySelector` props `dayNameLength`, `everyDayText`, `everyWeekdayText`, and `everyWeekendText`
- `moonstone/ExpandablePicker` props `checkButtonAriaLabel`, `decrementAriaLabel`, `incrementAriaLabel`, and `pickerAriaLabel` to configure the label set on each button and picker
- `moonstone/MediaOverlay` component
- `moonstone/Picker` props `aria-label`, `decrementAriaLabel`, and `incrementAriaLabel` to configure the label set on each button
- `moonstone/Popup` property `closeButtonAriaLabel` to configure the label set on popup close button
- `moonstone/ProgressBar.ProgressBarTooltip` props `percent` to format the value as a percent and `visible` to control display of the tooltip
- `moonstone/TimePicker` props `hourAriaLabel`, `hourLabel`, `meridiemAriaLabel`, `meridiemLabel`, `minuteAriaLabel`, and `minuteLabel` to configure the label set on time pickers
- `moonstone/VideoPlayer.MediaControls` component to support additional customization of the playback controls
- `moonstone/VideoPlayer` props `mediaControlsComponent`, `onRewind`, `onFastForward`, `onJumpBackward`, `onJumpForward`, `onPause`, `onPlay`, and `preloadSource`
- `moonstone/VirtualList.VirtualList` and `moonstone/VirtualList.VirtualGridList` `role="list"`
- `moonstone/VirtualList.VirtualList` and `moonstone/VirtualList.VirtualGridList` prop `wrap` to support wrap-around spotlight navigation
- `moonstone/VirtualList`, `moonstone/VirtualGridList` and `moonstone/Scroller` props `scrollRightAriaLabel`, `scrollLeftAriaLabel`, `scrollDownAriaLabel`, and `scrollUpAriaLabel` to configure the aria-label set on scroll buttons in the scrollbars

### Changed

- `moonstone/IncrementSlider` and `moonstone/Slider` prop `tooltip` to support either a boolean for the default tooltip or an element or component for a custom tooltip
- `moonstone/Input` to prevent pointer actions on other component when the input has focus
- `moonstone/ProgressBar.ProgressBarTooltip` prop `side` to support either locale-aware or locale-independent positioning
- `moonstone/ProgressBar.ProgressBarTooltip` prop `tooltip` to support custom tooltip components
- `moonstone/Scroller`, `moonstone/Picker`, and `moonstone/IncrementSlider` to retain focus on `moonstone/IconButton` when it becomes disabled

### Fixed

- `moonstone/ExpandableItem` and related expandable components to expand smoothly when used in a scroller
- `moonstone/GridListImageItem` to show proper `placeholder` and `selectionOverlay`
- `moonstone/MoonstoneDecorator` to optimize localized font loading performance
- `moonstone/Scroller` and `moonstone/VirtualList` navigation via 5-way from paging controls
- `moonstone/VideoPlayer` to render bottom controls at idle after mounting
- `moonstone/VirtualList.VirtualList` and `moonstone/VirtualList.VirtualGridList` to give initial focus
- `moonstone/VirtualList.VirtualList` and `moonstone/VirtualList.VirtualGridList` to have the default value for `dataSize`, `pageScroll`, and `spacing` props

## [2.0.0-alpha.8] - 2018-04-17

### Added

- `moonstone/Panels` property `closeButtonAriaLabel` to configure the label set on application close button

### Changed

- `moonstone/VirtualList.VirtualList` and `moonstone/VirtualList.VirtualGridList` to set its ARIA `role` to `"list"`
- `moonstone/VideoPlayer` property `title` to accept node type

### Fixed

- `moonstone/TimePicker` to show `meridiem` correctly in all locales
- `moonstone/Scrollable` scroll buttons to read out out audio guidance when button pressed down
- `moonstone/ExpandableItem` to show label properly when open and disabled
- `moonstone/Notification` to position properly in RTL locales
- `moonstone/VideoPlayer` to show controls when pressing 5-way select

## [2.0.0-alpha.7] - 2018-04-03

### Removed

- `moonstone/VirtualList.VirtualList` and `moonstone/VirtualList.VirtualGridList` prop `data` to eliminate the misunderstanding caused by the ambiguity of `data`

### Added

- `moonstone/VideoPlayer` property `noSpinner` to allow apps to show/hide spinner while loading video

### Changed

- `moonstone/VideoPlayer` to disable play/pause button when media controls are disabled
- `moonstone/VideoPlayer` property `moreButtonColor` to allow setting underline colors for more button
- `moonstone/VirtualList.VirtualList` and `moonstone/VirtualList.VirtualGridList` prop `isItemDisabled`, which accepts a function that checks if the item at the supplied index is disabled
- `moonstone/Panels.Header` support for `headerInput` so the Header can be used as an Input. See documentation for usage examples.
- `moonstone/ProgressBar` property `tooltipSide` to configure tooltip position relative to the progress bar
- `moonstone/ProgressBar` colors (affecting `moonstone/Slider` as well) for light and dark theme to match the latest designs and make them more visible when drawn over arbitrary background colors

### Fixed

- `moonstone/VideoPlayer` to correctly adjust spaces when the number of components changes in `leftComponents` and `rightComponents`
- `moonstone/VideoPlayer` to read out audio guidance every time `source` changes
- `moonstone/VideoPlayer` to display custom thumbnail node
- `moonstone/VideoPlayer` to hide more icon when right components are removed
- `moonstone/Picker` to correctly update pressed state when dragging off buttons
- `moonstone/Notification` to display when it's opened
- `moonstone/VirtualList` and `moonstone/VirtualGridList` to show Spotlight properly while navigating with page up and down keys
- `moonstone/Input` to allow navigating via left or right to other components when the input is active and the selection is at start or end of the text, respectively
- `moonstone/Panels.ActivityPanels` to correctly lay out the existing panel after adding additional panels

## [2.0.0-alpha.6] - 2018-03-22

### Removed

- `moonstone/Slider` exports `SliderFactory` and `SliderBaseFactory`
- `moonstone/IncrementSlider` exports `IncrementSliderFactory` and `IncrementSliderBaseFactory`
- `moonstone/ProgressBar`, `moonstone/Slider`, `moonstone/Slider.SliderTooltip`, `moonstone/IncrementSlider` components' `vertical` property and replaced it with `orientation`

### Added

- `moonstone/VideoPlayer` property `component` to handle custom video element
- `moonstone/IncrementSlider` properties `incrementAriaLabel` and `decrementAriaLabel` to configure the label set on each button
- `moonstone/Input` support for `small` prop
- `moonstone/ProgressBar` support for `tooltip` and `tooltipForceSide`
- `moonstone/ProgressBar`, `moonstone/Slider`, `moonstone/Slider.SliderTooltip`, `moonstone/IncrementSlider` property `orientation` to accept orientation strings like "vertical" and "horizontal" (replaced old `vertical` prop)

### Changed

- `moonstone/Input` input `height`, `vertical-align`, and `margins`. Please verify your layouts to ensure everything lines up correctly; this change may require removal of old sizing and positioning CSS which is no longer necessary.
- `moonstone/FormCheckbox` to have a small border around the circle, according to new GUI designs
- `moonstone/RadioItem` dot size and added an inner-dot to selected-focused state, according to new GUI designs
- `moonstone/ContextualPopup` prop `popupContainerId` to `popupSpotlightId`
- `moonstone/Popup` prop `containerId` to `spotlightId`
- `moonstone/VideoPlayer` prop `containerId` to `spotlightId`
- `moonstone/VirtualList.VirtualList` and `moonstone/VirtualList.VirtualGridList` prop `component` to be replaced by `itemRenderer`

### Fixed

- `moonstone/ExpandableItem` to be more performant when animating
- `moonstone/GridListImageItem` to hide overlay checkmark icon on focus when unselected
- `moonstone/GridListImageItem` to use `ui/GridListImageItem`
- `moonstone/VirtualList`, `moonstone/VirtualGridList` and `moonstone/Scroller` components to use their base UI components
- `moonstone/VirtualList` to show the selected state on hovered paging controls properly
- `moonstone/Slider` to highlight knob when selected
- `moonstone/Slider` to handle updates to its `value` prop correctly
- `moonstone/ToggleItem` to accept HTML DOM node tag names as strings for its `component` property
- `moonstone/Popup` to properly pause and resume spotlight when animating

## [2.0.0-alpha.5] - 2018-03-07

### Removed

- `moonstone/Marquee.MarqueeText`, replaced by `moonstone/Marquee.Marquee`
- `moonstone/VirtualGridList.GridListImageItem`, replaced by `moonstone/GridListImageItem`

### Changed

- `moonstone/Marquee.Marquee` to be `moonstone/Marquee.MarqueeBase`
- `moonstone/ContextualPopupDecorator` to not restore last-focused child
- `moonstone/ExpandableList` to restore focus to the first selected item after opening

### Fixed

- `moonstone/Slider` to correctly show localized percentage value in tooltip when `tooltipAsPercent` is true
- `moonstone/VirtualGridList` to show or hide its scrollbars properly
- `moonstone/Button` text to be properly centered
- `moonstone/Input` to not clip some glyphs at the start of the value

## [2.0.0-alpha.4] - 2018-02-13

### Added

- `moonstone/SlotItem` replacing `moonstone/Item.ItemOverlay`

### Removed

- `moonstone/VirtualFlexList` to be replaced by `ui/VirtualFlexList`
- `moonstone/Button` and `moonstone/IconButton` prop `noAnimation`
- `moonstone/Item.OverlayDecorator`, `moonstone/Item.Overlay`, and `moonstone/Item.ItemOverlay` to be replaced by `moonstone/SlotItem`

### Changed

- `moonstone/Marquee` to do less-costly calculations during measurement and optimized the applied styles
- `moonstone/ExpandableList` to require a unique key for each object type data

### Fixed

- `moonstone/VirtualList` to render properly with fiber reconciler
- `moonstone/VirtualList` focus option in scrollTo api
- `moonstone/ExpandableSpotlightDecorator` to not spot the title upon collapse when in `pointerMode`
- `moonstone/Spinner` to not unpause Spotlight unless it was the one to pause it
- `moonstone/Marquee` to stop when becoming disabled
- `moonstone/Input`, `moonstone/MarqueeDecorator`, and `moonstone/Slider` to prevent unnecessary focus-based updates

## [2.0.0-alpha.3] - 2018-01-18

### Removed

- `moonstone/Scroller` and `moonstone/VirtualList` option `indexToFocus` in `scrollTo` method which is deprecated from 1.2.0
- `moonstone/Scroller` props `horizontal` and `vertical` which are deprecated from 1.3.0 and replaced with `direction` prop
- `moonstone/Button` exports `ButtonFactory` and `ButtonBaseFactory`
- `moonstone/IconButton` exports `IconButtonFactory` and `IconButtonBaseFactory`

### Fixed

- `moonstone/MoonstoneDecorator` root node to fill the entire space available, which simplifies positioning and sizing for child elements (previously always measured 0 in height)
- `moonstone/VirtualList` to prevent infinite function call when a size of contents is slightly longer than a client size without a scrollbar
- `moonstone/VirtualList` to sync scroll position when clientSize changed

## [2.0.0-alpha.2] - 2017-08-29

No significant changes.

## [2.0.0-alpha.1] - 2017-08-27

### Changed

- `moonstone/Button`, `moonstone/Checkbox`, `moonstone/FormCheckbox`, `moonstone/IconButton`, `moonstone/IncrementSlider`, `moonstone/Item`, `moonstone/Picker`, and `moonstone/RangePicker`, `moonstone/Switch` and `moonstone/VideoPlayer` to use `ui/Touchable`

## [1.15.0] - 2018-02-28

### Deprecated

- `moonstone/Marquee.Marquee`, to be moved to `moonstone/Marquee.MarqueeBase` in 2.0.0
- `moonstone/Marquee.MarqueeText`, to be moved to `moonstone/Marquee.Marquee` in 2.0.0

### Fixed

- `moonstone/GridListImageItem` to display correctly

## [1.14.0] - 2018-02-23

### Deprecated

- `moonstone/VirtualFlexList`, to be replaced by `ui/VirtualFlexList` in 2.0.0
- `moonstone/VirtualGridList.GridListImageItem`, to be replaced by `moonstone/GridListImageItem` in 2.0.0
- `moonstone/Button` and `moonstone/IconButton` prop `noAnimation`, to be removed in 2.0.0
- `moonstone/Button.ButtonFactory`, `moonstone/Button.ButtonBaseFactory`, `moonstone/IconButton.IconButtonFactory`, `moonstone/IconButton.IconButtonBaseFactory`, `moonstone/IncrementSlider.IncrementSliderFactory`, `moonstone/IncrementSlider.IncrementSliderBaseFactory`, `moonstone/Slider.SliderFactory`, and `moonstone/Slider.SliderBaseFactory`, to be removed in 2.0.0
- `moonstone/Item.ItemOverlay`, to be replaced by `ui/SlotItem` in 2.0.0
- `moonstone/Item.Overlay` and `moonstone/Item.OverlayDecorator`, to be removed in 2.0.0

### Added

- `moonstone/DaySelector` component
- `moonstone/EditableIntegerPicker` component
- `moonstone/GridListImageItem` component

## [1.13.3] - 2018-01-16

### Fixed

- `moonstone/TimePicker` to not read out meridiem label when meridiem picker gets a focus
- `moonstone/Scroller` to correctly update scrollbars when the scroller's contents change

## [1.13.2] - 2017-12-14

### Fixed

- `moonstone/Panels` to maintain spotlight focus when `noAnimation` is set
- `moonstone/Panels` to not accept back key presses during transition
- `moonstone/Panels` to revert 1.13.0 fix that blurred Spotlight when transitioning panels
- `moonstone/Scroller` and other scrolling components to not show scroll thumb when only child item is updated
- `moonstone/Scroller` and other scrolling components to not hide scroll thumb immediately after scroll position reaches the top or the bottom
- `moonstone/Scroller` and other scrolling components to show scroll thumb properly when scroll position reaches the top or the bottom by paging controls

## [1.13.1] - 2017-12-06

### Fixed

- `moonstone/Slider` to not unnecessarily fire `onChange` if the initial value has not changed

## [1.13.0] - 2017-11-28

### Added

- `moonstone/VideoPlayer` props `disabled`, `loading`, `miniFeedbackHideDelay`, and `thumbnailComponent` as well as new APIs: `areControlsVisible`, `getVideoNode`, `showFeedback`, and `toggleControls`

### Fixed

- `moonstone/VirtualList` to render items from a correct index on edge cases at the top of a list
- `moonstone/VirtualList` to handle focus properly via page up at the first page and via page down at the last page
- `moonstone/Expandable` and derivatives to use the new `ease-out-quart` animation timing function to better match the aesthetic of Enyo's Expandables
- `moonstone/TooltipDecorator` to correctly display tooltip direction when locale changes
- `moonstone/Marquee` to restart animation on every resize update
- `moonstone/LabeledItem` to start marquee when hovering while disabled
- `moonstone/Marquee` to correctly start when hovering on disabled spottable components
- `moonstone/Marquee.MarqueeController` to not abort marquee when moving among components
- `moonstone/Picker` marquee issues with disabled buttons or Picker
- `moonstone/Panels` to prevent loss of spotlight issue when moving between panels
- `moonstone/VideoPlayer` to bring it in line with real-world use-cases
- `moonstone/Slider` by removing unnecessary repaints to the screen
- `moonstone/Slider` to fire `onChange` events when the knob is pressed near the boundaries
- `moonstone/VideoPlayer` to correctly position knob when interacting with media slider
- `moonstone/VideoPlayer` to not read out the focused button when the media controls hide
- `moonstone/MarqueeDecorator` to stop when unhovering a disabled component using `marqueeOn` `'focus'`
- `moonstone/Slider` to not forward `onChange` when `disabled` on `mouseUp/click`
- `moonstone/VideoPlayer` to defer rendering playback controls until needed

## [1.12.2] - 2017-11-15

### Fixed

- `moonstone/VirtualList` to scroll and focus properly by pageUp and pageDown when disabled items are in it
- `moonstone/Button` to correctly specify minimum width when in large text mode
- `moonstone/Scroller` and other scrolling components to restore last focused index when panel is changed
- `moonstone/VideoPlayer` to display time correctly in RTL locale
- `moonstone/VirtualList` to scroll correctly using page down key with disabled items
- `moonstone/Scroller` and other scrolling components to not cause a script error when scrollbar is not rendered
- `moonstone/Picker` incrementer and decrementer to not change size when focused
- `moonstone/Header` to use a slightly smaller font size for `title` in non-latin locales and a line-height for `titleBelow` and `subTitleBelow` that better meets the needs of tall-glyph languages like Tamil and Thai, as well as latin locales
- `moonstone/Scroller` and `moonstone/VirtualList` to keep spotlight when pressing a 5-way control while scrolling
- `moonstone/Panels` to prevent user interaction with panel contents during transition
- `moonstone/Slider` and related components to correctly position knob for `detachedKnob` on mouse down and fire value where mouse was positioned on mouse up
- `moonstone/DayPicker` to update day names when changing locale
- `moonstone/ExpandableItem` and all other `Expandable` components to revert 1.12.1 change to pull down from the top

## [1.12.1] - 2017-11-07

### Fixed

- `moonstone/ExpandableItem` and all other `Expandable` components to now pull down from the top instead of being revealed from the bottom, matching Enyo's design
- `moonstone/VirtualListNative` to scroll properly with page up/down keys if there is a disabled item
- `moonstone/RangePicker` to display negative values correctly in RTL
- `moonstone/Scroller` and other scrolling components to not blur scroll buttons when wheeling
- `moonstone/Scrollbar` to hide scroll thumb immediately without delay after scroll position reaches min or max
- `moonstone/Divider` to pass `marqueeOn` prop
- `moonstone/Slider` to fire `onChange` on mouse up and key up
- `moonstone/VideoPlayer` to show knob when pressed
- `moonstone/Header` to layout `titleBelow` and `subTitleBelow` correctly
- `moonstone/Header` to use correct font-weight for `subTitleBelow`
- `moonstone/VirtualList` to restore focus correctly for lists only slightly larger than the viewport

## [1.12.0] - 2017-10-27

### Fixed

- `moonstone/Scroller` and other scrolling components to prevent focusing outside the viewport when pressing a 5-way key during wheeling
- `moonstone/Scroller` to called scrollToBoundary once when focus is moved using holding child item
- `moonstone/VideoPlayer` to apply skin correctly
- `moonstone/Popup` from `last-focused` to `default-element` in `SpotlightContainerDecorator` config
- `moonstone/Panels` to retain focus when back key is pressed on breadcrumb
- `moonstone/Input` to correctly hide VKB when dismissing

## [1.11.0] - 2017-10-24

### Added

- `moonstone/VideoPlayer` properties `seekDisabled` and `onSeekFailed` to disable seek function

### Changed

- `moonstone/ExpandableList` to become `disabled` if there are no children

### Fixed

- `moonstone/Picker` to read out customized accessibility value when picker prop has `joined` and `aria-valuetext`
- `moonstone/Scroller` to apply scroll position on vertical or horizontal Scroller when child gets a focus
- `moonstone/Scroller` and other scrolling components to scroll without animation when panel is changed
- `moonstone/ContextualPopup` padding to not overlap close button
- `moonstone/Scroller` and other scrolling components to change focus via page up/down only when the scrollbar is visible
- `moonstone/Picker` to only increment one value on hold
- `moonstone/ItemOverlay` to remeasure when focused

## [1.10.1] - 2017-10-16

### Fixed

- `moonstone/Scroller` and other scrolling components to scroll via page up/down when focus is inside a Spotlight container
- `moonstone/VirtualList` and `moonstone/VirtualGridList` to scroll by 5-way keys right after wheeling
- `moonstone/VirtualList` not to move focus when a current item and the last item are located at the same line and pressing a page down key
- `moonstone/Slider` knob to follow while dragging for detached knob
- `moonstone/Header` to layout header row correctly in `standard` type
- `moonstone/Input` to not dismiss on-screen keyboard when dragging cursor out of input box
- `moonstone/Header` RTL `line-height` issue
- `moonstone/Panels` to render children on idle
- `moonstone/Scroller` and other scrolling components to limit muted spotlight container scrims to their bounds
- `moonstone/Input` to always forward `onKeyUp` event

## [1.10.0] - 2017-10-09

### Added

- `moonstone/VideoPlayer` support for designating components with `.spottable-default` as the default focus target when pressing 5-way down from the slider
- `moonstone/Slider` property `activateOnFocus` which when enabled, allows 5-way directional key interaction with the `Slider` value without pressing [Enter] first
- `moonstone/VideoPlayer` property `noMiniFeedback` to support controlling the visibility of mini feedback
- `ui/Layout`, which provides a technique for laying-out components on the screen using `Cells`, in rows or columns

### Changed

- `moonstone/Popup` to focus on mount if it’s initially opened and non-animating and to always pass an object to `onHide` and `onShow`
- `moonstone/VideoPlayer` to emit `onScrub` event and provide audio guidance when setting focus to slider

### Fixed

- `moonstone/ExpandableItem` and derivatives to restore focus to the Item if the contents were last focused when closed
- `moonstone/Slider` toggling activated state when holding enter/select key
- `moonstone/TimePicker` picker icons shifting slightly when focusing an adjacent picker
- `moonstone/Icon` so it handles color the same way generic text does, by inheriting from the parent's color. This applies to all instances of `Icon`, `IconButton`, and `Icon` inside `Button`.
- `moonstone/fonts` Museo Sans font to correct "Ti" kerning
- `moonstone/VideoPlayer` to correctly position knob on mouse click
- `moonstone/Panels.Header` to show an ellipsis for long titles with RTL text
- `moonstone/Marquee` to restart when invalidated by a prop change and managed by a `moonstone/Marquee.MarqueeController`
- `spotlight.Spotlight` method `focus()` to verify that the target element matches its container's selector rules prior to setting focus
- `moonstone/Picker` to only change picker values `onWheel` when spotted
- `moonstone/VideoPlayer` to hide descendant floating components (tooltips, contextual popups) when the media controls hide

## [1.9.3] - 2017-10-03

### Added

- `moonstone/Button` property value to `backgroundOpacity` called "lightTranslucent" to better serve colorful image backgrounds behind Buttons. This also affects `moonstone/IconButton` and `moonstone/Panels/ApplicationCloseButton`.
- `moonstone/Panels` property `closeButtonBackgroundOpacity` to support `moonstone/Panels/ApplicationCloseButton`'s `backgroundOpacity` prop

### Changed

- `Moonstone Icons` font file to include the latest designs for several icons
- `moonstone/Panels/ApplicationCloseButton` to expose its `backgroundOpacity` prop

### Fixed

- `moonstone/VirtualList` to apply "position: absolute" inline style to items
- `moonstone/Picker` to increment and decrement normally at the edges of joined picker
- `moonstone/Icon` not to read out image characters
- `moonstone/Scroller` and other scrolling components to not accumulate paging scroll by pressing page up/down in scrollbar
- `moonstone/Icon` to correctly display focused state when using external image
- `moonstone/Button` and `moonstone/IconButton` to be properly visually muted when in a muted container

## [1.9.2] - 2017-09-26

### Fixed

- `moonstone/ExpandableList` preventing updates when its children had changed

## [1.9.1] - 2017-09-25

### Fixed

- `moonstone/ExpandableList` run-time error when using an array of objects as children
- `moonstone/VideoPlayer` blocking pointer events when the controls were hidden

## [1.9.0] - 2017-09-22

### Added

- `moonstone/styles/mixins.less` mixins: `.moon-spotlight-margin()` and `.moon-spotlight-padding()`
- `moonstone/Button` property `noAnimation` to support non-animating pressed visual

### Changed

- `moonstone/TimePicker` to use "AM/PM" instead of "meridiem" for label under meridiem picker
- `moonstone/IconButton` default style to not animate on press. NOTE: This behavior will change back to its previous setting in release 2.0.0.
- `moonstone/Popup` to warn when using `scrimType` `'none'` and `spotlightRestrict` `'self-only'`
- `moonstone/Scroller` to block spotlight during scroll
- `moonstone/ExpandableItem` and derivatives to always pause spotlight before animation

### Fixed

- `moonstone/VirtualGridList` to not move focus to wrong column when scrolled from the bottom by holding the "up" key
- `moonstone/VirtualList` to focus an item properly when moving to a next or previous page
- `moonstone/Scroller` and other scrolling components to move focus toward first or last child when page up or down key is pressed if the number of children is small
- `moonstone/VirtualList` to scroll to preserved index when it exists within dataSize for preserving focus
- `moonstone/Picker` buttons to not change size
- `moonstone/Panel` to move key navigation to application close button on holding the "up" key.
- `moonstone/Picker` to show numbers when changing values rapidly
- `moonstone/Popup` layout in large text mode to show close button correctly
- `moonstone/Picker` from moving scroller when pressing 5-way keys in `joined` Picker
- `moonstone/Input` so it displays all locales the same way, without cutting off the edges of characters
- `moonstone/TooltipDecorator` to hide tooltip when 5-way keys are pressed for disabled components
- `moonstone/Picker` to not tremble in width when changing values while using a numeric width prop value
- `moonstone/Picker` to not overlap values when changing values in `vertical`
- `moonstone/ContextualPopup` pointer mode focus behavior for `spotlightRestrict='self-only'`
- `moonstone/VideoPlayer` to prevent interacting with more components in pointer mode when hidden
- `moonstone/Scroller` to not repaint its entire contents whenever partial content is updated
- `moonstone/Slider` knob positioning after its container is resized
- `moonstone/VideoPlayer` to maintain focus when media controls are hidden
- `moonstone/Scroller` to scroll expandable components into view when opening when pointer has moved elsewhere

## [1.8.0] - 2017-09-07

### Deprecated

- `moonstone/Dialog` property `showDivider`, will be replaced by `noDivider` property in 2.0.0

### Added

- `moonstone/Popup` callback property `onShow` which fires after popup appears for both animating and non-animating popups

### Changed

- `moonstone/Popup` callback property `onHide` to run on both animating and non-animating popups
- `moonstone/VideoPlayer` state `playbackRate` to media events
- `moonstone/VideoPlayer` support for `spotlightDisabled`
- `moonstone/VideoPlayer` thumbnail positioning and style
- `moonstone/VirtualList` to render when dataSize increased or decreased
- `moonstone/Dialog` style
- `moonstone/Popup`, `moonstone/Dialog`, and `moonstone/Notification` to support `node` type for children
- `moonstone/Scroller` to forward `onKeyDown` events

### Fixed

- `moonstone/Scroller` and other scrolling components to enable focus when wheel scroll is stopped
- `moonstone/VirtualList` to show scroll thumb when a preserved item is focused in a Panel
- `moonstone/Scroller` to navigate properly with 5-way when expandable child is opened
- `moonstone/VirtualList` to stop scrolling when focus is moved on an item from paging controls or outside
- `moonstone/VirtualList` to move out with 5-way navigation when the first or the last item is disabled
- `moonstone/IconButton` Tooltip position when disabled
- `moonstone/VideoPlayer` Tooltip time after unhovering
- `moonstone/VirtualList` to not show invisible items
- `moonstone/IconButton` Tooltip position when disabled
- `moonstone/VideoPlayer` to display feedback tooltip correctly when navigating in 5-way
- `moonstone/MarqueeDecorator` to work with synchronized `marqueeOn` `'render'` and hovering as well as `marqueOn` `'hover'` when moving rapidly among synchronized marquees
- `moonstone/Input` aria-label for translation
- `moonstone/Marquee` to recalculate inside `moonstone/Scroller` and `moonstone/SelectableItem` by bypassing `shouldComponentUpdate`
- `moonstone/Picker` to marquee when incrementing and decrementing values with the prop `noAnimation`

## [1.7.0] - 2017-08-23

### Deprecated

- `moonstone/TextSizeDecorator` and it will be replaced by `moonstone/AccessibilityDecorator`
- `moonstone/MarqueeDecorator` property `marqueeCentered` and `moonstone/Marquee` property `centered` will be replaced by `alignment` property in 2.0.0

### Added

- `moonstone/TooltipDecorator` config property to direct tooltip into a property instead of adding to `children`
- `moonstone/VideoPlayer` prop `thumbnailUnavailable` to fade thumbnail
- `moonstone/AccessibilityDecorator` with `highContrast` and `textSize`
- `moonstone/VideoPlayer` high contrast scrim
- `moonstone/MarqueeDecorator`and `moonstone/Marquee` property `alignment` to allow setting  alignment of marquee content

### Changed

- `moonstone/Scrollbar` to disable paging control down button properly at the bottom when a scroller size is a non-integer value
- `moonstone/VirtualList`, `moonstone/VirtualGridList`, and `moonstone/Scroller` to scroll on `keydown` event instead of `keyup` event of page up and page down keys
- `moonstone/VirtualGridList` to scroll by item via 5 way key
- `moonstone/VideoPlayer` to read target time when jump by left/right key
- `moonstone/IconButton` to not use `MarqueeDecorator` and `Uppercase`

### Fixed

- `moonstone/VirtualList` and `moonstone/VirtualGridList` to focus the correct item when page up and page down keys are pressed
- `moonstone/VirtualList` to not lose focus when moving out from the first item via 5way when it has disabled items
- `moonstone/Slider` to align tooltip with detached knob
- `moonstone/FormCheckbox` to display correct colors in light skin
- `moonstone/Picker` and `moonstone/RangePicker` to forward `onKeyDown` events when not `joined`
- `moonstone/SelectableItem` to display correct icon width and alignment
- `moonstone/LabeledItem` to always match alignment with the locale
- `moonstone/Scroller` to properly 5-way navigate from scroll buttons
- `moonstone/ExpandableList` to display correct font weight and size for list items
- `moonstone/Divider` to not italicize in non-italic locales
- `moonstone/VideoPlayer` slider knob to follow progress after being selected when seeking
- `moonstone/LabeledItem` to correctly position its icon. This affects all of the `Expandables`, `moonstone/DatePicker` and `moonstone/TimePicker`.
- `moonstone/Panels.Header` and `moonstone/Item` to prevent them from allowing their contents to overflow unexpectedly
- `moonstone/Marquee` to recalculate when vertical scrollbar appears
- `moonstone/SelectableItem` to recalculate marquee when toggled

### Removed

- `moonstone/Input` large-text mode

## [1.6.1] - 2017-08-07

### Changed

- `moonstone/Icon` and `moonstone/IconButton` to no longer fit image source to the icon's boundary

## [1.6.0] - 2017-08-04

### Added

- `moonstone/VideoPlayer` ability to seek when holding down the right and left keys. Sensitivity can be adjusted using throttling options `jumpDelay` and `initialJumpDelay`.
- `moonstone/VideoPlayer` property `no5WayJump` to disable jumping done by 5-way
- `moonstone/VideoPlayer` support for the "More" button to use tooltips
- `moonstone/VideoPlayer` properties `moreButtonLabel` and `moreButtonCloseLabel` to allow customization of the "More" button's tooltip and Aria labels
- `moonstone/VideoPlayer` property `moreButtonDisabled` to disable the "More" button
- `moonstone/Picker` and `moonstone/RangePicker` prop `aria-valuetext` to support reading custom text instead of value
- `moonstone/VideoPlayer` methods `showControls` and `hideControls` to allow external interaction with the player
- `moonstone/Scroller` support for Page Up/Page Down keys in pointer mode when no item has focus

### Changed

- `moonstone/VideoPlayer` to handle play, pause, stop, fast forward and rewind on remote controller
- `moonstone/Marquee` to also start when hovered if `marqueeOnRender` is set

### Fixed

- `moonstone/IconButton` to fit image source within `IconButton`
- `moonstone` icon font sizes for wide icons
- `moonstone/ContextualPopupDecorator` to prefer setting focus to the appropriate popup instead of other underlying controls when using 5-way from the activating control
- `moonstone/Scroller` not scrolled via 5 way when `moonstone/ExpandableList` is opened
- `moonstone/VirtualList` to not let the focus move outside of container even if there are children left when navigating with 5way
- `moonstone/Scroller` and other scrolling components to update disability of paging controls when the scrollbar is set to `visible` and the content becomes shorter
- `moonstone/VideoPlayer` to focus on hover over play/pause button when video is loading
- `moonstone/VideoPlayer` to update and display proper time while moving knob when video is paused
- `moonstone/VideoPlayer` long title overlap issues
- `moonstone/Header` to apply `marqueeOn` prop to `subTitleBelow` and `titleBelow`
- `moonstone/Picker` wheeling in `moonstone/Scroller`
- `moonstone/IncrementSlider` and `moonstone/Picker` to read value changes when selecting buttons

## [1.5.0] - 2017-07-19

### Added

- `moonstone/Slider` and `moonstone/IncrementSlider` prop `aria-valuetext` to support reading custom text instead of value
- `moonstone/TooltipDecorator` property `tooltipProps` to attach props to tooltip component
- `moonstone/Scroller` and `moonstone/VirtualList` ability to scroll via page up and page down keys
- `moonstone/VideoPlayer` tooltip-thumbnail support with the `thumbnailSrc` prop and the `onScrub` callback to fire when the knob moves and a new thumbnail is needed
- `moonstone/VirtualList` ability to navigate via 5way when there are disabled items
- `moonstone/ContextualPopupDecorator` property `popupContainerId` to support configuration of the popup's spotlight container
- `moonstone/ContextualPopupDecorator` property `onOpen` to notify containers when the popup has been opened
- `moonstone/ContextualPopupDecorator` config option `openProp` to support mapping the value of `open` property to the chosen property of wrapped component

### Changed

- `moonstone/ExpandableList` to use 'radio' as the default, and adapt 'single' mode to render as a `moonstone/RadioItem` instead of a `moonstone/CheckboxItem`
- `moonstone/VideoPlayer` to not hide pause icon when it appears
- `moonstone/ContextualPopupDecorator` to set accessibility-related props onto the container node rather than the popup node
- `moonstone/ExpandableItem`, `moonstone/ExpandableList`, `moonstone/ExpandablePicker`, `moonstone/DatePicker`, and `moonstone/TimePicker` to pause spotlight when animating in 5-way mode
- `moonstone/Spinner` to position the text content under the spinner, rather than to the right side
- `moonstone/VideoPlayer` to include hour when announcing the time while scrubbing
- `moonstone/GridListImageItem` to require a `source` prop and not have a default value

### Fixed

- `moonstone/Input` ellipsis to show if placeholder is changed dynamically and is too long
- `moonstone/Marquee` to re-evaluate RTL orientation when its content changes
- `moonstone/VirtualList` to restore focus on short lists
- `moonstone/ExpandableInput` to expand the width of its contained `moonstone/Input`
- `moonstone/Input` support for `dismissOnEnter`
- `moonstone/Input` focus management to prevent stealing focus when programmatically moved elsewhere
- `moonstone/Input` 5-way spot behavior
- `moonstone` international fonts to always be used, even when unsupported font-weights or font-styles are requested
- `moonstone/Panels.Panel` support for selecting components with `.spottable-default` as the default focus target
- `moonstone/Panels` layout in RTL locales
- `moonstone` spottable components to support `onSpotlightDown`, `onSpotlightLeft`, `onSpotlightRight`, and `onSpotlightUp` event property
- `moonstone/VirtualList` losing spotlight when the list is empty
- `moonstone/FormCheckbox` in focused state to have the correct "check" color
- `moonstone/Scroller` and other scrolling components' bug in `navigableFilter` when passed a container id

## [1.4.1] - 2017-07-05

### Changed

- `moonstone/Popup` to only call `onKeyDown` when there is a focused item in the `Popup`
- `moonstone/Scroller`, `moonstone/Picker`, and `moonstone/IncrementSlider` to automatically move focus when the currently focused `moonstone/IconButton` becomes disabled

### Fixed

- `moonstone/ContextualPopupDecorator` close button to account for large text size
- `moonstone/ContextualPopupDecorator` to not spot controls other than its activator when navigating out via 5-way
- `moonstone/Header` to set the value of `marqueeOn` for all types of headers

## [1.4.0] - 2017-06-29

### Deprecated

- `moonstone/Input` prop `noDecorator` is being replaced by `autoFocus` in 2.0.0

### Added

- `moonstone/Scrollbar` property `corner` to add the corner between vertical and horizontal scrollbars
- `moonstone/ScrollThumb` for a thumb of `moonstone/Scrollbar`
- `moonstone/styles/text.less` mixin `.locale-japanese-line-break()` to apply the correct  Japanese language line-break rules for the following multi-line components: `moonstone/BodyText`, `moonstone/Dialog`, `moonstone/Notification`, `moonstone/Popup`, and `moonstone/Tooltip`
- `moonstone/ContextualPopupDecorator` property `popupProps` to attach props to popup component
- `moonstone/VideoPlayer` property `pauseAtEnd` to control forward/backward seeking
- `moonstone/Panels/Header` prop `marqueeOn` to control marquee of header

### Changed

- `moonstone/Panels/Header` to expose its `marqueeOn` prop
- `moonstone/VideoPlayer` to automatically adjust the width of the allocated space for the side components so the media controls have more space to appear on smaller screens
- `moonstone/VideoPlayer` properties `autoCloseTimeout` and `titleHideDelay` default value to `5000`
- `moonstone/VirtualList` to support restoring focus to the last focused item
- `moonstone/Scroller` and other scrolling components to call `onScrollStop` before unmounting if a scroll is in progress
- `moonstone/Scroller` to reveal non-spottable content when navigating out of a scroller

### Fixed

- `moonstone/Dialog` to properly focus via pointer on child components
- `moonstone/VirtualList`, `moonstone/VirtualGridList`, and `moonstone/Scroller` not to be slower when scrolled to the first or the last position by wheeling
- `moonstone` component hold delay time
- `moonstone/VideoPlayer` to show its controls when pressing down the first time
- `moonstone/Panel` autoFocus logic to only focus on initial render
- `moonstone/Input` text colors
- `moonstone/ExpandableInput` to focus its decorator when leaving by 5-way left/right

## [1.3.1] - 2017-06-14

### Fixed

- `moonstone/Picker` support for large text
- `moonstone/Scroller` support for focusing paging controls with the pointer
- `moonstone` CSS rules for unskinned spottable components

## [1.3.0] - 2017-06-12

### Deprecated

- `moonstone/Scroller` props `horizontal` and `vertical`. Deprecated props are replaced with `direction` prop. `horizontal` and `vertical` will be removed in 2.0.0.
- `moonstone/Panel` prop `noAutoFocus` in favor of `autoFocus="none"`

### Added

- `moonstone/Image` support for `children` prop inside images
- `moonstone/Scroller` prop `direction` which replaces `horizontal` and `vertical` props
- `moonstone/VideoPlayer` property `tooltipHideDelay` to hide tooltip with a given amount of time
- `moonstone/VideoPlayer` property `pauseAtEnd` to pause when it reaches either the start or the end of the video
- `moonstone/VideoPlayer` methods `fastForward`, `getMediaState`, `jump`, `pause`, `play`, `rewind`, and `seek` to allow external interaction with the player. See docs for example usage.

### Changed

- `moonstone/Skinnable` to support context and allow it to be added to any component to be individually skinned. This includes a further optimization in skinning which consolidates all color assignments into a single block, so non-color rules aren't unnecessarily duplicated.
- `moonstone/Skinnable` light and dark skin names ("moonstone-light" and "moonstone") to "light" and "dark", respectively
- `moonstone/VideoPlayer` to set play/pause icon to display "play" when rewinding or fast forwarding
- `moonstone/VideoPlayer` to rewind or fast forward when previous command is slow-forward or slow-rewind respectively
- `moonstone/VideoPlayer` to fast forward when previous command is slow-forward and it reaches the last of its play rate
- `moonstone/VideoPlayer` to not play video on reload when `noAutoPlay` is `true`
- `moonstone/VideoPlayer` property `feedbackHideDelay`'s default value to `3000`
- `moonstone/Notification` to break line in characters in ja and zh locale
- `moonstone/Notification` to align texts left in LTR locale and right in RTL locale
- `moonstone/VideoPlayer` to simulate rewind functionality on non-webOS platforms only

### Fixed

- `moonstone/ExpandableItem` to correct the `titleIcon` when using `open` and `disabled`
- `moonstone/GridListImageItem` to center its selection icon on the image instead of the item
- `moonstone/Input` to have correct `Tooltip` position in `RTL`
- `moonstone/SwitchItem` to not unintentionally overflow `Scroller` containers, causing them to jump to the side when focusing
- `moonstone/VideoPlayer` to fast forward properly when video is at paused state
- `moonstone/VideoPlayer` to correctly change sources
- `moonstone/VideoPlayer` to show or hide feedback tooltip properly
- `moonstone/DateTimeDecorator` to work properly with `RadioControllerDecorator`
- `moonstone/Picker` in joined, large text mode so the arrows are properly aligned and sized
- `moonstone/Icon` to reflect the same proportion in relation to its size in large-text mode

## [1.2.0] - 2017-05-17

### Deprecated

- `moonstone/Scroller` and other scrolling components option `indexToFocus` in `scrollTo` method to be removed in 2.0.0

### Added

- `moonstone/Slider` and `moonstone/IncrementSlider` prop `noFill` to support a style without the fill
- `moonstone/Marquee` property `rtl` to set directionality to right-to-left
- `moonstone/VirtualList.GridListImageItem` property `selectionOverlay` to add custom component for selection overlay
- `moonstone/MoonstoneDecorator` property `skin` to let an app choose its skin: "moonstone" and "moonstone-light" are now available
- `moonstone/FormCheckboxItem`
- `moonstone/FormCheckbox`, a standalone checkbox, to support `moonstone/FormCheckboxItem`
- `moonstone/Input` props `invalid` and `invalidMessage` to display a tooltip when input value is invalid
- `moonstone/Scroller` and other scrolling components option `focus` in `scrollTo()` method
- `moonstone/Scroller` and other scrolling components property `spottableScrollbar`
- `moonstone/Icon.IconList` icons: `arrowshrinkleft` and `arrowshrinkright`

### Changed

- `moonstone/Picker` arrow icon for `joined` picker: small when not spotted, hidden when it reaches the end of the picker
- `moonstone/Checkbox` and `moonstone/CheckboxItem` to reflect the latest design
- `moonstone/MoonstoneDecorator/fontGenerator` was refactored to use the browser's FontFace API to dynamically load locale fonts
- `moonstone/VideoPlayer` space allotment on both sides of the playback controls to support 4 buttons; consequently the "more" controls area has shrunk by the same amount
- `moonstone/VideoPlayer` to not disable media button (play/pause)
- `moonstone/Scroller` and other scrolling components so that paging controls are not spottable by default with 5-way
- `moonstone/VideoPlayer`'s more/less button to use updated arrow icon

### Fixed

- `moonstone/MarqueeDecorator` to properly stop marquee on items with `'marqueeOnHover'`
- `moonstone/ExpandableList` to work properly with object-based children
- `moonstone/styles/fonts.less` to restore the Moonstone Icon font to request the local system font by default. Remember to update your webOS build to get the latest version of the font so you don't see empty boxes for your icons.
- `moonstone/Picker` and `moonstone/RangePicker` to now use the correct size from Enyo (60px v.s. 84px) for icon buttons
- `moonstone/Scroller` and other scrolling components to apply ri.scale properly
- `moonstone/Panel` to not cover a `Panels`'s `ApplicationCloseButton` when not using a `Header`
- `moonstone/IncrementSlider` to show tooltip when buttons focused

## [1.1.0] - 2017-04-21

### Deprecated

- `moonstone/ExpandableInput` property `onInputChange`

### Added

- `moonstone/Panels.Panel` prop and `moonstone/MoonstoneDecorator` config option: `noAutoFocus` to support prevention of setting automatic focus after render
- `moonstone/VideoPlayer` props: `backwardIcon`, `forwardIcon`, `jumpBackwardIcon`, `jumpForwardIcon`, `pauseIcon`, and `playIcon` to support icon customization of the player
- `moonstone/VideoPlayer` props `jumpButtonsDisabled` and `rateButtonsDisabled` for disabling the pairs of buttons when it's inappropriate for the playing media
- `moonstone/VideoPlayer` property `playbackRateHash` to support custom playback rates
- `moonstone/VideoPlayer` callback prop `onControlsAvailable` which fires when the players controls show or hide
- `moonstone/Image` support for `onLoad` and `onError` events
- `moonstone/VirtualList.GridListImageItem` prop `placeholder`
- `moonstone/Divider` property `preserveCase` to display text without capitalizing it

### Changed

- `moonstone/Slider` colors and sizing to match the latest designs
- `moonstone/ProgressBar` to position correctly with other components nearby
- `moonstone/Panels` breadcrumb to no longer have a horizontal line above it
- `moonstone/Transition` to measure itself when the CPU is idle
- style for disabled opacity from 0.4 to 0.3
- `moonstone/Button` colors for transparent and translucent background opacity when disabled
- `moonstone/ExpandableInput` property `onInputChange` to fire along with `onChange`. `onInputChange` is deprecated and will be removed in a future update.
- `Moonstone.ttf` font to include new icons
- `moonstone/Icon` to reference additional icons

### Fixed

- `moonstone/Popup` and `moonstone/ContextualPopupDecorator` 5-way navigation behavior
- `moonstone/Input` to not spot its own input decorator on 5-way out
- `moonstone/VideoPlayer` to no longer render its `children` in multiple places
- `moonstone/Button` text color when used on a neutral (light) background in some cases
- `moonstone/Popup` background opacity
- `moonstone/Marquee` to recalculate properly when its contents change
- `moonstone/TimePicker` to display time in correct order
- `moonstone/Scroller` to prefer spotlight navigation to its internal components

## [1.0.0] - 2017-03-31

> NOTE: We have also modified most form components to be usable in a controlled (app manages component
> state) or uncontrolled (Enact manages component state) manner. To put a component into a
> controlled state, pass in `value` (or other appropriate state property such as `selected` or
> `open`) at component creation and then respond to events and update the value as needed. To put a
> component into an uncontrolled state, do not set `value` (or equivalent), at creation. From this
> point on, Enact will manage the state and events will be sent when the state is updated. To
> specify an initial value, use the `defaultValue` (or, `defaultSelected, `defaultOpen, etc.)
> property.  See the documentation for individual components for more information.

### Added

- `moonstone/Button` property `icon` to support a built-in icon next to the text content. The Icon supports everything that `moonstone/Icon` supports, as well as a custom icon.
- `moonstone/MoonstoneDecorator` property `textSize` to resize several components to requested CMR sizes. Simply add `textSize="large"` to your `App` and the new sizes will automatically take effect.

### Changed

- `moonstone/Slider` to use the property `tooltip` instead of `noTooltip`, so the built-in tooltip is not enabled by default
- `moonstone/IncrementSlider` to include tooltip documentation
- `moonstone/ExpandableList` to accept an array of objects as children which are spread onto the generated components
- `moonstone/CheckboxItem` style to match the latest designs, with support for the `moonstone/Checkbox` to be on either the left or the right side by using the `iconPosition` property
- `moonstone/VideoPlayer` to supply every event callback-method with an object representing the VideoPlayer's current state, including: `currentTime`, `duration`, `paused`, `proportionLoaded`, and `proportionPlayed`

### Fixed

- `moonstone/Panels.Panel` behavior for remembering focus on unmount and setting focus after render
- `moonstone/VirtualList.VirtualGridList` showing empty items when items are continuously added dynamically
- `moonstone/Picker` to marquee on focus once again

## [1.0.0-beta.4] - 2017-03-10

### Added

- `moonstone/VirtualList` `indexToFocus` option to `scrollTo` method to focus on item with specified index
- `moonstone/IconButton` and `moonstone/Button` `color` property to add a remote control key color to the button
- `moonstone/Scrollbar` property `disabled` to disable both paging controls when it is true
- `moonstone/VirtualList` parameter `moreInfo` to pass `firstVisibleIndex` and `lastVisibleIndex` when scroll events are firing
- Accessibility support to UI components
- `moonstone/VideoPlayer` property `onUMSMediaInfo` to support the custom webOS “umsmediainfo” event
- `moonstone/Region` component which encourages wrapping components for improved accessibility rather than only preceding the components with a `moonstone/Divider`
- `moonstone/Slider` tooltip. It's enabled by default and comes with options like `noTooltip`, `tooltipAsPercent`, and `tooltipSide`. See the component docs for more details.
- `moonstone/Panels.Panel` property `hideChildren` to defer rendering children
- `moonstone/Spinner` properties `blockClickOn` and `scrim` to block click events behind spinner
- `moonstone/VirtualList` property `clientSize` to specify item dimensions instead of measuring them

### Changed

- `moonstone/VirtualGridImageItem` styles to reduce redundant style code app side
- `moonstone/VirtualList` and `moonstone/VirtualGridList` to add essential CSS for list items automatically
- `moonstone/VirtualList` and `moonstone/VirtualGridList` to not add `data-index` to their item DOM elements directly, but to pass `data-index` as the parameter of their `component` prop like the `key` parameter of their `component` prop
- `moonstone/ExpandableItem` and derivatives to defer focusing the contents until animation completes
- `moonstone/LabeledItem`, `moonstone/ExpandableItem`, `moonstone/ExpandableList` to each support the `node` type in their `label` property. Best used with `ui/Slottable`.

### Fixed

- `moonstone/VirtualList.GridListImageItem` to have proper padding size according to the existence of caption/subcaption
- `moonstone/Scroller` and other scrolling components to display scrollbars with proper size
- `moonstone/VirtualGridList` to not be truncated

### Removed

- `moonstone/Scroller` and other scrolling components property `hideScrollbars` and replaced it with `horizontalScrollbar` and `verticalScrollbar`

## [1.0.0-beta.3] - 2017-02-21

### Added

- `moonstone/VideoPlayer` support for 5-way show/hide of media playback controls
- `moonstone/VideoPlayer` property `feedbackHideDelay`
- `moonstone/Slider` property `onKnobMove` to fire when the knob position changes, independently from the `moonstone/Slider` value
- `moonstone/Slider` properties `active`, `disabled`, `knobStep`, `onActivate`, `onDecrement`, and `onIncrement` as part of enabling 5-way support to `moonstone/Slider`, `moonstone/IncrementSlider` and the media slider for `moonstone/VideoPlayer`
- `moonstone/Slider` now supports `children` which are added to the `Slider`'s knob, and follow it as it moves
- `moonstone/ExpandableInput` properties `iconAfter` and `iconBefore` to display icons after and before the input, respectively
- `moonstone/Dialog` property `preserveCase`, which affects `title` text

### Changed

- `moonstone/IncrementSlider` to change when the buttons are held down
- `moonstone/Marquee` to allow disabled marquees to animate
- `moonstone/Dialog` to marquee `title` and `titleBelow`
- `moonstone/Marquee.MarqueeController` config option `startOnFocus` to `marqueeOnFocus`. `startOnFocus` is deprecated and will be removed in a future update.
- `moonstone/Button`, `moonstone/IconButton`, `moonstone/Item` to not forward `onClick` when `disabled`

### Fixed

- `moonstone/Marquee.MarqueeController` to start marquee on newly registered components when controller has focus and to restart synced marquees after completion
- `moonstone/Scroller` to recalculate when an expandable child opens
- `spotlightDisabled` property support for spottable moonstone components
- `moonstone/Popup` and `moonstone/ContextualPopupDecorator` so that when the popup is closed, spotlight focus returns to the control that had focus prior to the popup opening
- `moonstone/Input` to not get focus when disabled

## [1.0.0-beta.2] - 2017-01-30

### Added

- `moonstone/Panels.Panel` property `showChildren` to support deferring rendering the panel body until animation completes
- `moonstone/MarqueeDecorator` property `invalidateProps` that specifies which props cause the marquee distance to be invalidated
- developer-mode warnings to several components to warn when values are out-of-range
- `moonstone/Divider` property `spacing` which adjusts the amount of empty space above and below the `Divider`. `'normal'`, `'small'`, `'medium'`, `'large'`, and `'none'` are available.
- `moonstone/Picker` when `joined` the ability to be incremented and decremented by arrow keys
- `onSpotlightDisappear` event property support for spottable moonstone components
- `moonstone/VideoPlayer` property `titleHideDelay`

### Changed

- `moonstone/Panels.Panels` and variations to defer rendering the children of contained `Panel` instances until animation completes
- `moonstone/ProgressBar` properties `progress` and `backgroundProgress` to accept a number between 0 and 1
- `moonstone/Slider` and `moonstone/IncrementSlider` property `backgroundPercent` to `backgroundProgress` which now accepts a number between 0 and 1
- `moonstone/Slider` to not ignore `value` prop when it is the same as the previous value
- `moonstone/Picker` component's buttons to reverse their operation such that 'up' selects the previous item and 'down' the next
- `moonstone/Picker` and derivatives may now use numeric width, which represents the amount of characters to use for sizing. `width={4}` represents four characters, `2` for two characters, etc. `width` still accepts the size-name strings.
- `moonstone/Divider` to now behave as a simple horizontal line when no text content is provided
- `moonstone/Scroller` and other scrolling components to not display scrollbar controls by default
- `moonstone/DatePicker` and `moonstone/TimePicker` to emit `onChange` event whenever the value is changed, not just when the component is closed

### Removed

- `moonstone/ProgressBar` properties `min` and `max`

### Fixed

- `moonstone/IncrementSlider` so that the knob is spottable via pointer, and 5-way navigation between the knob and the increment/decrement buttons is functional
- `moonstone/Slider` and `moonstone/IncrementSlider` to not fire `onChange` for value changes from props

## [1.0.0-beta.1] - 2016-12-30

### Added

- `moonstone/VideoPlayer` and `moonstone/TooltipDecorator` components and samples
- `moonstone/Panels.Panels` property `onBack` to support `ui/Cancelable`
- `moonstone/VirtualFlexList` Work-In-Progress component to support variably sized rows or columns
- `moonstone/ExpandableItem` properties `autoClose` and `lockBottom`
- `moonstone/ExpandableList` properties `noAutoClose` and `noLockBottom`
- `moonstone/Picker` property `reverse`
- `moonstone/ContextualPopup` property `noAutoDismiss`
- `moonstone/Dialog` property `scrimType`
- `moonstone/Popup` property `spotlightRestrict`

### Changed

- `moonstone/Panels.Routable` to require a `navigate` configuration property indicating the event callback for back or cancel actions
- `moonstone/MarqueeController` focus/blur handling to start and stop synchronized `moonstone/Marquee` components
- `moonstone/ExpandableList` property `autoClose` to `closeOnSelect` to disambiguate it from the added `autoClose` on 5-way up
- `moonstone/ContextualPopupDecorator.ContextualPopupDecorator` component's `onCloseButtonClick` property to `onClose`
- `moonstone/Dialog` component's `onCloseButtonClicked` property to `onClose`
- `moonstone/Spinner` component's `center` and `middle` properties to a single `centered` property
	that applies both horizontal and vertical centering
- `moonstone/Popup.PopupBase` component's `onCloseButtonClicked` property to `onCloseButtonClick`
- `moonstone/Item.ItemOverlay` component's `autoHide` property to remove the `'no'` option. The same
	effect can be achieved by omitting the property or passing `null`.
- `moonstone/VirtualGridList` to be scrolled by page when navigating with a 5-way direction key
- `moonstone/Scroller`, `moonstone/VirtualList`, `moonstone/VirtualGridList` to no longer respond to mouse down/move/up events
- all Expandables to include a state arrow UI element
- `moonstone/LabeledItem` to support a `titleIcon` property which positions just after the title text
- `moonstone/Button` to include `moonstone/TooltipDecorator`
- `moonstone/Expandable` to support being managed, radio group-style, by a component wrapped with `RadioControllerDecorator` from `ui/RadioDecorator`
- `moonstone/Picker` to animate `moonstone/Marquee` children when any part of the `moonstone/Picker` is focused
- `moonstone/VirtualList` to mute its container instead of disabling it during scroll events
- `moonstone/VirtualList`, `moonstone/VirtualGridList`, and `moonstone/Scroller` to continue scrolling when holding down the paging controls
- `moonstone/VirtualList` to require a `component` prop and not have a default value
- `moonstone/Picker` to continuously change when a button is held down by adding `ui/Holdable`.

### Fixed

- `moonstone/Popup` and `moonstone/ContextualPopup` 5-way navigation behavior using spotlight.
- Bug where a synchronized marquee whose content fit the available space would prevent restarting of the marquees
- `moonstone/Input` to show an ellipsis on the correct side based on the text directionality of the `value` or `placeholder` content.
- `moonstone/VirtualList` and `moonstone/VirtualGridList` to prevent unwanted scrolling when focused with the pointer
- `moonstone/Picker` to remove fingernail when a the pointer is held down, but the pointer is moved off the `joined` picker.
- `moonstone/LabeledItem` to include marquee on both `title` and `label`, and be synchronized

## [1.0.0-alpha.5] - 2016-12-16

No changes.

## [1.0.0-alpha.4] - 2016-12-2

### Added

- `moonstone/Popup`, `moonstone/ContextualPopupDecorator`, `moonstone/Notification`, `moonstone/Dialog` and `moonstone/ExpandableInput` components
- `ItemOverlay` component to `moonstone/Item` module
- `marqueeCentered` prop to `moonstone/MarqueeDecorator` and `moonstone/MarqueeText`
- `placeholder` prop to `moonstone/Image`
- `moonstone/MarqueeController` component to synchronize multiple `moonstone/Marquee` components
- Non-latin locale support to all existing Moonstone components
- Language-specific font support
- `moonstone/IncrementSlider` now accepts customizable increment and decrement icons, as well as `moonstone/Slider` being more responsive to external styling

### Changed

- `moonstone/Input` component's `iconStart` and `iconEnd` properties to be `iconBefore` and `iconAfter`, respectively, for consistency with `moonstone/Item.ItemOverlay` naming
- `moonstone/Icon` and `moonstone/IconButton` so the `children` property supports both font-based icons and images
- the `checked` property to `selected` for consistency across the whole framework. This allows better interoperability when switching between various components.  Affects the following: `CheckboxItem`, `RadioItem`, `SelectableItem`, `Switch`, `SwitchItem`, and `ToggleItem`. Additionally, these now use `moonstone/Item.ItemOverlay` to position and handle their Icons.
- `moonstone/Slider` and `moonstone/IncrementSlider` to be more performant. No changes were made to
	the public API.
- `moonstone/GridListImageItem` so that a placeholder image displays while loading the image, and the caption and subcaption support marqueeing
- `moonstone/MoonstoneDecorator` to add `FloatingLayerDecorator`
- `moonstone/IncrementSlider` in vertical mode looks and works as expected.

### Removed

- LESS mixins that belong in `@enact/ui`, so that only moonstone-specific mixins are contained in
this module. When authoring components and importing mixins, only the local mixins need to be
imported, as they already import the general mixins.
- the `src` property from `moonstone/Icon` and `moonston/IconButton`. Use the support for URLs in
	the `children` property as noted above.
- the `height` property from `moonstone/IncrementSlider` and `moonstone/Slider`

### Fixed

- Joined picker so that it now has correct animation when using the mouse wheel
- Bug in DatePicker/TimePicker that prevented setting of value earlier than 1969

## [1.0.0-alpha.3] - 2016-11-8

### Added

- `moonstone/BodyText`, `moonstone/DatePicker`, `moonstone/DayPicker`, `moonstone/ExpandableItem`, `moonstone/Image`, and `moonstone/TimePicker` components
- `fullBleed` prop to `moonstone/Panels/Header`. When `true`, the header content is indented and the header lines are removed.
- Application close button to `moonstone/Panels`. Fires `onApplicationClose` when clicked. Can be omitted with the `noCloseButton` prop.
- `marqueeDisabled` prop to `moonstone/Picker`
- `padded` prop to `moonstone/RangePicker`
- `forceDirection` prop to `moonstone/Marquee`. Forces the direction of `moonstone/Marquee`. Useful for when `RTL` content cannot be auto detected.

### Changed

- `data` parameter passed to `component` prop of `VirtualList`.
- `moonstone/Expandable` into a submodule of `moonstone/ExpandableItem`
- `ExpandableList` to properly support selection
- `moonstone/Divider`'s `children` property to be optional
- `moonstone/ToggleItem`'s `inline` version to have a `max-width` of `240px`
- `moonstone/Input` to use `<div>` instead of `<label>` for wrapping components. No change to
	functionality, only markup.

### Removed

- `moonstone/ExpandableCheckboxItemGroup` in favor of `ExpandableList`

## [1.0.0-alpha.2] - 2016-10-21

This version includes a lot of refactoring from the previous release. Developers need to switch to the new enact-dev command-line tool.

### Added

- New components and HOCs: `moonstone/Scroller`, `moonstone/VirtualList`, `moonstone/VirtualGridList`, `moonstone/MarqueeText`, `moonstone/Spinner`, `moonstone/ExpandableCheckboxItemGroup`, `moonstone/MarqueeDecorator`
- New options for `ui/Toggleable` HOC
- Marquee support to many components
- Image support to `moonstone/Icon` and `moonstone/IconButton`
- `dismissOnEnter` prop for `moonstone/Input`
- Many more unit tests

### Changed

- Some props for UI state were renamed to have `default` prefix where state was managed by the component. (e.g. `defaultOpen`)

### Fixed

- Many components were fixed, polished, updated and documented
- Inline docs updated to be more consistent and comprehensive<|MERGE_RESOLUTION|>--- conflicted
+++ resolved
@@ -4,21 +4,21 @@
 
 ## [unreleased]
 
-### Fixed
-
+### Added
+
+- `moonstone/Scroller` prop `onUpdate`
+
+### Fixed
+
+- `moonstone/Scrollable` to update scroll properly on pointer click
 - `moonstone/TooltipDecorator` to prevent unnecessary re-renders when losing focus
 
 ## [2.0.0-beta.8] - 2018-06-25
 
 ### Added
 
-<<<<<<< HEAD
-- `moonstone/VirtualList.VirtualList`, `moonstone/VirtualList.VirtualGridList`, and `moonstone/Scroller.Scroller` overscroll effect when the edges are reached
-- `moonstone/Scroller` prop `onUpdate`
-=======
 - `moonstone/Scroller.Scroller`, `moonstone/VirtualList.VirtualGridList`, and `moonstone/VirtualList.VirtualList` support for scrolling via voice control on webOS
 - `moonstone/Scroller.Scroller`, `moonstone/VirtualList.VirtualGridList`, and `moonstone/VirtualList.VirtualList` overscroll effect when the edges are reached
->>>>>>> 666b4296
 
 ### Changed
 
@@ -28,12 +28,8 @@
 ### Fixed
 
 - `moonstone/VideoPlayer` to prevent updating state when the source is changed to the preload source, but the current preload source is the same
-<<<<<<< HEAD
-- `moonstone/Scrollable` to update scroll properly on pointer click
-=======
 - `moonstone/MediaOverlay` to marquee correctly
 - `moonstone/MediaOverlay` to match UX guidelines
->>>>>>> 666b4296
 
 ## [2.0.0-beta.7] - 2018-06-11
 
