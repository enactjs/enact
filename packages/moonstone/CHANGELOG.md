--- conflicted
+++ resolved
@@ -35,14 +35,11 @@
 - `moonstone/Scroller` to properly 5-way navigate from scroll buttons
 - `moonstone/ExpandableList` to display correct font weight and size for list items
 - `moonstone/Divider` to not italicize in non-italic locales
-<<<<<<< HEAD
 - `moonstone/VideoPlayer` slider knob to follow progress after being selected when seeking
-=======
 - `moonstone/LabeledItem` to correctly position its icon. This affects all of the `Expandables`,`moonstone/DatePicker` and `moonstone/TimePicker`.
 - `moonstone/Panels.Header` and `moonstone/Item` to prevent them from allowing their contents to overflow unexpectedly
 - `moonstone/MarqueeText` to recalculate when vertical scrollbar appears
 - `moonstone/SelectableItem` to recalculate marquee when toggled.
->>>>>>> 9d171625
 
 ### Removed
 
