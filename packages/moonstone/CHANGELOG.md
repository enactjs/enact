--- conflicted
+++ resolved
@@ -2,17 +2,13 @@
 
 The following is a curated list of changes in the Enact moonstone module, newest changes on the top.
 
-<<<<<<< HEAD
 ## [unreleased]
 
 ### Added
 
 - `moonstone/VideoPlayer` properties `seekDisabled` and `onSeekFailed` to disable seek function
 
-### Changed
-=======
 ## [1.10.1] - 2017-10-16
->>>>>>> 7a8cfe8c
 
 ### Fixed
 
