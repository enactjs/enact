# Change Log

The following is a curated list of changes in the Enact moonstone module, newest changes on the top.

## [unreleased]

### Deprecated

### Added

### Changed

<<<<<<< HEAD
### Fixed

- `moonstone/Marquee` to re-evaluate RTL orientation when its content changes

### Removed
=======
- `moonstone/ExpandableList` to use 'radio' as the default, and adapt 'single' mode to render as a `moonstone/RadioItem` instead of a `moonstone/CheckboxItem`

### Fixed

- `moonstone/ExpandableInput` to expand the width of its contained `moonstone/Input`
- `moonstone/InputDecorator` support for `dismissOnEnter`
- `moonstone` international fonts to always be used, even when unsupported font-weights or font-styles are requested
>>>>>>> 58d08668

## [1.4.1] - 2017-07-05

### Changed

- `moonstone/Popup` to only call `onKeyDown` when there is a focused item in the `Popup`
- `moonstone/Scroller`, `moonstone/Picker`, and `moonstone/IncrementSlider` to automatically move focus when the currently focused `moonstone/IconButton` becomes disabled

### Fixed

- `moonstone/ContextualPopupDecorator` close button to account for large text size
- `moonstone/ContextualPopupDecorator` to not spot controls other than its activator when navigating out via 5-way
- `moonstone/Header` to set the value of `marqueeOn` for all types of headers

## [1.4.0] - 2017-06-29

### Deprecated

- `moonstone/Input` prop `noDecorator` is being replaced by `autoFocus` in 2.0.0

### Added

- `moonstone/Scrollbar` property `corner` to add the corner between vertical and horizontal scrollbars
- `moonstone/ScrollThumb` for a thumb of `moonstone/Scrollbar`
- `moonstone/styles/text.less` mixin `.locale-japanese-line-break()` to apply the correct  Japanese language line-break rules for the following multi-line components: `moonstone/BodyText`, `moonstone/Dialog`, `moonstone/Notification`, `moonstone/Popup`, and `moonstone/Tooltip`
- `moonstone/ContextualPopupDecorator` property `popupProps` to attach props to popup component
- `moonstone/VideoPlayer` property `pauseAtEnd` to control forward/backward seeking
- `moonstone/Panels/Header` prop `marqueeOn` to control marquee of header

### Changed

- `moonstone/Panels/Header` to expose its `marqueeOn` prop
- `moonstone/VideoPlayer` to automatically adjust the width of the allocated space for the side components so the media controls have more space to appear on smaller screens
- `moonstone/VideoPlayer` properties `autoCloseTimeout` and `titleHideDelay` default value to `5000`
- `moonstone/VirtualList` to support restoring focus to the last focused item
- `moonstone/Scrollable` to call `onScrollStop` before unmounting if a scroll is in progress
- `moonstone/Scroller` to reveal non-spottable content when navigating out of a scroller

### Fixed

- `moonstone/Dialog` to properly focus via pointer on child components
- `moonstone/VirtualList`, `moonstone/VirtualGridList`, and `moonstone/Scroller` not to be slower when scrolled to the first or the last position by wheeling
- `moonstone` component hold delay time
- `moonstone/VideoPlayer` to show its controls when pressing down the first time
- `moonstone/Panel` autoFocus logic to only focus on initial render
- `moonstone/Input` text colors
- `moonstone/ExpandableInput` to focus its decorator when leaving by 5-way left/right

## [1.3.1] - 2017-06-14

### Fixed

- `moonstone/Picker` support for large text
- `moonstone/Scroller` support for focusing paging controls with the pointer
- `moonstone` CSS rules for unskinned spottable components

## [1.3.0] - 2017-06-12

### Deprecated

- `moonstone/Scroller` props `horizontal` and `vertical`. Deprecated props are replaced with `direction` prop. `horizontal` and `vertical` will be removed in 2.0.0.
- `moonstone/Panel` prop `noAutoFocus` in favor of `autoFocus="none"`

### Added

- `moonstone/Image` support for `children` prop inside images
- `moonstone/Scroller` prop `direction` which replaces `horizontal` and `vertical` props
- `moonstone/VideoPlayer` property `tooltipHideDelay` to hide tooltip with a given amount of time
- `moonstone/VideoPlayer` property `pauseAtEnd` to pause when it reaches either the start or the end of the video
- `moonstone/VideoPlayer` methods `fastForward`, `getMediaState`, `jump`, `pause`, `play`, `rewind`, and `seek` to allow external interaction with the player. See docs for example usage.

### Changed

- `moonstone/Skinnable` to support context and allow it to be added to any component to be individually skinned. This includes a further optimization in skinning which consolidates all color assignments into a single block, so non-color rules aren't unnecessarily duplicated.
- `moonstone/Skinnable` light and dark skin names ("moonstone-light" and "moonstone") to "light" and "dark", respectively
- `moonstone/VideoPlayer` to set play/pause icon to display "play" when rewinding or fast forwarding
- `moonstone/VideoPlayer` to rewind or fast forward when previous command is slow-forward or slow-rewind respectively
- `moonstone/VideoPlayer` to fast forward when previous command is slow-forward and it reaches the last of its play rate
- `moonstone/VideoPlayer` to not play video on reload when `noAutoPlay` is `true`
- `moonstone/VideoPlayer` property `feedbackHideDelay`'s default value to `3000`
- `moonstone/Notification` to break line in characters in ja and zh locale
- `moonstone/Notification` to align texts left in LTR locale and right in RTL locale
- `moonstone/VideoPlayer` to simulate rewind functionality on non-webOS platforms only

### Fixed

- `moonstone/ExpandableItem` to correct the `titleIcon` when using `open` and `disabled`
- `moonstone/GridListImageItem` to center its selection icon on the image instead of the item
- `moonstone/Input` to have correct `Tooltip` position in `RTL`
- `moonstone/SwitchItem` to not unintentionally overflow `Scroller` containers, causing them to jump to the side when focusing
- `moonstone/VideoPlayer` to fast forward properly when video is at paused state
- `moonstone/VideoPlayer` to correctly change sources
- `moonstone/VideoPlayer` to show or hide feedback tooltip properly
- `moonstone/DateTimeDecorator` to work properly with `RadioControllerDecorator`
- `moonstone/Picker` in joined, large text mode so the arrows are properly aligned and sized
- `moonstone/Icon` to reflect the same proportion in relation to its size in large-text mode

## [1.2.0] - 2017-05-17

### Deprecated

- `moonstone/Scroller.Scrollable` option `indexToFocus` in `scrollTo` method to be removed in 2.0.0

### Added

- `moonstone/Slider` and `moonstone/IncrementSlider` prop `noFill` to support a style without the fill
- `moonstone/Marquee` property `rtl` to set directionality to right-to-left
- `moonstone/VirtualList.GridListImageItem` property `selectionOverlay` to add custom component for selection overlay
- `moonstone/MoonstoneDecorator` property `skin` to let an app choose its skin: "moonstone" and "moonstone-light" are now available
- `moonstone/FormCheckboxItem`
- `moonstone/FormCheckbox`, a standalone checkbox, to support `moonstone/FormCheckboxItem`
- `moonstone/Input` props `invalid` and `invalidMessage` to display a tooltip when input value is invalid
- `moonstone/Scroller.Scrollable` option `focus` in `scrollTo()` method
- `moonstone/Scroller.Scrollable` property `spottableScrollbar`
- `moonstone/Icon.IconList` icons: `arrowshrinkleft` and `arrowshrinkright`

### Changed

- `moonstone/Picker` arrow icon for `joined` picker: small when not spotted, hidden when it reaches the end of the picker
- `moonstone/Checkbox` and `moonstone/CheckboxItem` to reflect the latest design
- `moonstone/MoonstoneDecorator/fontGenerator` was refactored to use the browser's FontFace API to dynamically load locale fonts
- `moonstone/VideoPlayer` space allotment on both sides of the playback controls to support 4 buttons; consequently the "more" controls area has shrunk by the same amount
- `moonstone/VideoPlayer` to not disable media button (play/pause)
- `moonstone/Scroller.Scrollable` so that paging controls are not spottable by default with 5-way
- `moonstone/VideoPlayer`'s more/less button to use updated arrow icon

### Fixed

- `moonstone/MarqueeDecorator` to properly stop marquee on items with `'marqueeOnHover'`
- `moonstone/ExpandableList` to work properly with object-based children
- `moonstone/styles/fonts.less` to restore the Moonstone Icon font to request the local system font by default. Remember to update your webOS build to get the latest version of the font so you don't see empty boxes for your icons.
- `moonstone/Picker` and `moonstone/RangePicker` to now use the correct size from Enyo (60px v.s. 84px) for icon buttons
- `moonstone/Scrollable` to apply ri.scale properly
- `moonstone/Panel` to not cover a `Panels`'s `ApplicationCloseButton` when not using a `Header`
- `moonstone/IncrementSlider` to show tooltip when buttons focused

## [1.1.0] - 2017-04-21

### Deprecated

- `moonstone/ExpandableInput` property `onInputChange`

### Added

- `moonstone/Panels.Panel` prop and `moonstone/MoonstoneDecorator` config option: `noAutoFocus` to support prevention of setting automatic focus after render
- `moonstone/VideoPlayer` props: `backwardIcon`, `forwardIcon`, `jumpBackwardIcon`, `jumpForwardIcon`, `pauseIcon`, and `playIcon` to support icon customization of the player
- `moonstone/VideoPlayer` props `jumpButtonsDisabled` and `rateButtonsDisabled` for disabling the pairs of buttons when it's inappropriate for the playing media
- `moonstone/VideoPlayer` property `playbackRateHash` to support custom playback rates
- `moonstone/VideoPlayer` callback prop `onControlsAvailable` which fires when the players controls show or hide
- `moonstone/Image` support for `onLoad` and `onError` events
- `moonstone/VirtualList.GridListImageItem` prop `placeholder`
- `moonstone/Divider` property `preserveCase` to display text without capitalizing it

### Changed

- `moonstone/Slider` colors and sizing to match the latest designs
- `moonstone/ProgressBar` to position correctly with other components nearby
- `moonstone/Panels` breadcrumb to no longer have a horizontal line above it
- `moonstone/Transition` to measure itself when the CPU is idle
- style for disabled opacity from 0.4 to 0.3
- `moonstone/Button` colors for transparent and translucent background opacity when disabled
- `moonstone/ExpandableInput` property `onInputChange` to fire along with `onChange`. `onInputChange` is deprecated and will be removed in a future update.
- `Moonstone.ttf` font to include new icons
- `moonstone/Icon` to reference additional icons

### Fixed

- `moonstone/Popup` and `moonstone/ContextualPopupDecorator` 5-way navigation behavior
- `moonstone/Input` to not spot its own input decorator on 5-way out
- `moonstone/VideoPlayer` to no longer render its `children` in multiple places
- `moonstone/Button` text color when used on a neutral (light) background in some cases
- `moonstone/Popup` background opacity
- `moonstone/Marquee` to recalculate properly when its contents change
- `moonstone/TimePicker` to display time in correct order
- `moonstone/Scroller` to prefer spotlight navigation to its internal components

## [1.0.0] - 2017-03-31

> NOTE: We have also modified most form components to be usable in a controlled (app manages component
> state) or uncontrolled (Enact manages component state) manner. To put a component into a
> controlled state, pass in `value` (or other appropriate state property such as `selected` or
> `open`) at component creation and then respond to events and update the value as needed. To put a
> component into an uncontrolled state, do not set `value` (or equivalent), at creation. From this
> point on, Enact will manage the state and events will be sent when the state is updated. To
> specify an initial value, use the `defaultValue` (or, `defaultSelected, `defaultOpen, etc.)
> property.  See the documentation for individual components for more information.

### Added

- `moonstone/Button` property `icon` to support a built-in icon next to the text content. The Icon supports everything that `moonstone/Icon` supports, as well as a custom icon.
- `moonstone/MoonstoneDecorator` property `textSize` to resize several components to requested CMR sizes. Simply add `textSize="large"` to your `App` and the new sizes will automatically take effect.

### Changed

- `moonstone/Slider` to use the property `tooltip` instead of `noTooltip`, so the built-in tooltip is not enabled by default
- `moonstone/IncrementSlider` to include tooltip documentation
- `moonstone/ExpandableList` to accept an array of objects as children which are spread onto the generated components
- `moonstone/CheckboxItem` style to match the latest designs, with support for the `moonstone/Checkbox` to be on either the left or the right side by using the `iconPosition` property
- `moonstone/VideoPlayer` to supply every event callback-method with an object representing the VideoPlayer's current state, including: `currentTime`, `duration`, `paused`, `proportionLoaded`, and `proportionPlayed`

### Fixed

- `moonstone/Panels.Panel` behavior for remembering focus on unmount and setting focus after render
- `moonstone/VirtualList.VirtualGridList` showing empty items when items are continuously added dynamically
- `moonstone/Picker` to marquee on focus once again

## [1.0.0-beta.4] - 2017-03-10

### Added

- `moonstone/VirtualList` `indexToFocus` option to `scrollTo` method to focus on item with specified index
- `moonstone/IconButton` and `moonstone/Button` `color` property to add a remote control key color to the button
- `moonstone/Scrollbar` property `disabled` to disable both paging controls when it is true
- `moonstone/VirtualList` parameter `moreInfo` to pass `firstVisibleIndex` and `lastVisibleIndex` when scroll events are firing
- Accessibility support to UI components
- `moonstone/VideoPlayer` property `onUMSMediaInfo` to support the custom webOS “umsmediainfo” event
- `moonstone/Region` component which encourages wrapping components for improved accessibility rather than only preceding the components with a `moonstone/Divider`
- `moonstone/Slider` tooltip. It's enabled by default and comes with options like `noTooltip`, `tooltipAsPercent`, and `tooltipSide`. See the component docs for more details.
- `moonstone/Panels.Panel` property `hideChildren` to defer rendering children
- `moonstone/Spinner` properties `blockClickOn` and `scrim` to block click events behind spinner
- `moonstone/VirtualList` property `clientSize` to specify item dimensions instead of measuring them

### Changed

- `moonstone/VirtualGridImageItem` styles to reduce redundant style code app side
- `moonstone/VirtualList` and `moonstone/VirtualGridList` to add essential CSS for list items automatically
- `moonstone/VirtualList` and `moonstone/VirtualGridList` to not add `data-index` to their item DOM elements directly, but to pass `data-index` as the parameter of their `component` prop like the `key` parameter of their `component` prop
- `moonstone/ExpandableItem` and derivatives to defer focusing the contents until animation completes
- `moonstone/LabeledItem`, `moonstone/ExpandableItem`, `moonstone/ExpandableList` to each support the `node` type in their `label` property. Best used with `ui/Slottable`.

### Fixed

- `moonstone/VirtualList.GridListImageItem` to have proper padding size according to the existence of caption/subcaption
- `moonstone/Scrollable` to display scrollbars with proper size
- `moonstone/VirtualGridList` to not be truncated

### Removed

- `moonstone/Scrollable` property `hideScrollbars` and replaced it with `horizontalScrollbar` and `verticalScrollbar`

## [1.0.0-beta.3] - 2017-02-21

### Added

- `moonstone/VideoPlayer` support for 5-way show/hide of media playback controls
- `moonstone/VideoPlayer` property `feedbackHideDelay`
- `moonstone/Slider` property `onKnobMove` to fire when the knob position changes, independently from the `moonstone/Slider` value
- `moonstone/Slider` properties `active`, `disabled`, `knobStep`, `onActivate`, `onDecrement`, and `onIncrement` as part of enabling 5-way support to `moonstone/Slider`, `moonstone/IncrementSlider` and the media slider for `moonstone/VideoPlayer`
- `moonstone/Slider` now supports `children` which are added to the `Slider`'s knob, and follow it as it moves
- `moonstone/ExpandableInput` properties `iconAfter` and `iconBefore` to display icons after and before the input, respectively
- `moonstone/Dialog` property `preserveCase`, which affects `title` text

### Changed

- `moonstone/IncrementSlider` to change when the buttons are held down
- `moonstone/Marquee` to allow disabled marquees to animate
- `moonstone/Dialog` to marquee `title` and `titleBelow`
- `moonstone/Marquee.MarqueeController` config option `startOnFocus` to `marqueeOnFocus`. `startOnFocus` is deprecated and will be removed in a future update.
- `moonstone/Button`, `moonstone/IconButton`, `moonstone/Item` to not forward `onClick` when `disabled`

### Fixed

- `moonstone/Marquee.MarqueeController` to start marquee on newly registered components when controller has focus and to restart synced marquees after completion
- `moonstone/Scroller` to recalculate when an expandable child opens
- `spotlightDisabled` property support for spottable moonstone components
- `moonstone/Popup` and `moonstone/ContextualPopupDecorator` so that when the popup is closed, spotlight focus returns to the control that had focus prior to the popup opening
- `moonstone/Input` to not get focus when disabled

## [1.0.0-beta.2] - 2017-01-30

### Added

- `moonstone/Panels.Panel` property `showChildren` to support deferring rendering the panel body until animation completes
- `moonstone/MarqueeDecorator` property `invalidateProps` that specifies which props cause the marquee distance to be invalidated
- developer-mode warnings to several components to warn when values are out-of-range
- `moonstone/Divider` property `spacing` which adjusts the amount of empty space above and below the `Divider`. `'normal'`, `'small'`, `'medium'`, `'large'`, and `'none'` are available.
- `moonstone/Picker` when `joined` the ability to be incremented and decremented by arrow keys
- `onSpotlightDisappear` event property support for spottable moonstone components
- `moonstone/VideoPlayer` property `titleHideDelay`

### Changed

- `moonstone/Panels.Panels` and variations to defer rendering the children of contained `Panel` instances until animation completes
- `moonstone/ProgressBar` properties `progress` and `backgroundProgress` to accept a number between 0 and 1
- `moonstone/Slider` and `moonstone/IncrementSlider` property `backgroundPercent` to `backgroundProgress` which now accepts a number between 0 and 1
- `moonstone/Slider` to not ignore `value` prop when it is the same as the previous value
- `moonstone/Picker` component's buttons to reverse their operation such that 'up' selects the previous item and 'down' the next
- `moonstone/Picker` and derivatives may now use numeric width, which represents the amount of characters to use for sizing. `width={4}` represents four characters, `2` for two characters, etc. `width` still accepts the size-name strings.
- `moonstone/Divider` to now behave as a simple horizontal line when no text content is provided
- `moonstone/Scrollable` to not display scrollbar controls by default
- `moonstone/DatePicker` and `moonstone/TimePicker` to emit `onChange` event whenever the value is changed, not just when the component is closed

### Removed

- `moonstone/ProgressBar` properties `min` and `max`

### Fixed

- `moonstone/IncrementSlider` so that the knob is spottable via pointer, and 5-way navigation between the knob and the increment/decrement buttons is functional
- `moonstone/Slider` and `moonstone/IncrementSlider` to not fire `onChange` for value changes from props

## [1.0.0-beta.1] - 2016-12-30

### Added

- `moonstone/VideoPlayer` and `moonstone/TooltipDecorator` components and samples
- `moonstone/Panels.Panels` property `onBack` to support `ui/Cancelable`
- `moonstone/VirtualFlexList` Work-In-Progress component to support variably sized rows or columns
- `moonstone/ExpandableItem` properties `autoClose` and `lockBottom`
- `moonstone/ExpandableList` properties `noAutoClose` and `noLockBottom`
- `moonstone/Picker` property `reverse`
- `moonstone/ContextualPopup` property `noAutoDismiss`
- `moonstone/Dialog` property `scrimType`
- `moonstone/Popup` property `spotlightRestrict`

### Changed

- `moonstone/Panels.Routable` to require a `navigate` configuration property indicating the event callback for back or cancel actions
- `moonstone/MarqueeController` focus/blur handling to start and stop synchronized `moonstone/Marquee` components
- `moonstone/ExpandableList` property `autoClose` to `closeOnSelect` to disambiguate it from the added `autoClose` on 5-way up
- `moonstone/ContextualPopupDecorator.ContextualPopupDecorator` component's `onCloseButtonClick` property to `onClose`
- `moonstone/Dialog` component's `onCloseButtonClicked` property to `onClose`
- `moonstone/Spinner` component's `center` and `middle` properties to a single `centered` property
	that applies both horizontal and vertical centering
- `moonstone/Popup.PopupBase` component's `onCloseButtonClicked` property to `onCloseButtonClick`
- `moonstone/Item.ItemOverlay` component's `autoHide` property to remove the `'no'` option. The same
	effect can be achieved by omitting the property or passing `null`.
- `moonstone/VirtualGridList` to be scrolled by page when navigating with a 5-way direction key
- `moonstone/Scroller`, `moonstone/VirtualList`, `moonstone/VirtualGridList`, and `moonstone/Scrollable` to no longer respond to mouse down/move/up events
- all Expandables to include a state arrow UI element
- `moonstone/LabeledItem` to support a `titleIcon` property which positions just after the title text
- `moonstone/Button` to include `moonstone/TooltipDecorator`
- `moonstone/Expandable` to support being managed, radio group-style, by a component wrapped with `RadioControllerDecorator` from `ui/RadioDecorator`
- `moonstone/Picker` to animate `moonstone/Marquee` children when any part of the `moonstone/Picker` is focused
- `moonstone/VirtualList` to mute its container instead of disabling it during scroll events
- `moonstone/VirtualList`, `moonstone/VirtualGridList`, and `moonstone/Scroller` to continue scrolling when holding down the paging controls
- `moonstone/VirtualList` to require a `component` prop and not have a default value
- `moonstone/Picker` to continuously change when a button is held down by adding `ui/Holdable`.

### Fixed

- `moonstone/Popup` and `moonstone/ContextualPopup` 5-way navigation behavior using spotlight.
- Bug where a synchronized marquee whose content fit the available space would prevent restarting of the marquees
- `moonstone/Input` to show an ellipsis on the correct side based on the text directionality of the `value` or `placeholder` content.
- `moonstone/VirtualList` and `moonstone/VirtualGridList` to prevent unwanted scrolling when focused with the pointer
- `moonstone/Picker` to remove fingernail when a the pointer is held down, but the pointer is moved off the `joined` picker.
- `moonstone/LabeledItem` to include marquee on both `title` and `label`, and be synchronized

## [1.0.0-alpha.5] - 2016-12-16

No changes.

## [1.0.0-alpha.4] - 2016-12-2

### Added

- `moonstone/Popup`, `moonstone/ContextualPopupDecorator`, `moonstone/Notification`, `moonstone/Dialog` and `moonstone/ExpandableInput` components
- `ItemOverlay` component to `moonstone/Item` module
- `marqueeCentered` prop to `moonstone/MarqueeDecorator` and `moonstone/MarqueeText`
- `placeholder` prop to `moonstone/Image`
- `moonstone/MarqueeController` component to synchronize multiple `moonstone/Marquee` components
- Non-latin locale support to all existing Moonstone components
- Language-specific font support
- `moonstone/IncrementSlider` now accepts customizable increment and decrement icons, as well as `moonstone/Slider` being more responsive to external styling

### Changed

- `moonstone/Input` component's `iconStart` and `iconEnd` properties to be `iconBefore` and `iconAfter`, respectively, for consistency with `moonstone/Item.ItemOverlay` naming
- `moonstone/Icon` and `moonstone/IconButton` so the `children` property supports both font-based icons and images
- the `checked` property to `selected` for consistency across the whole framework. This allows better interoperability when switching between various components.  Affects the following: `CheckboxItem`, `RadioItem`, `SelectableItem`, `Switch`, `SwitchItem`, and `ToggleItem`. Additionally, these now use `moonstone/Item.ItemOverlay` to position and handle their Icons.
- `moonstone/Slider` and `moonstone/IncrementSlider` to be more performant. No changes were made to
	the public API.
- `moonstone/GridListImageItem` so that a placeholder image displays while loading the image, and the caption and subcaption support marqueeing
- `moonstone/MoonstoneDecorator` to add `FloatingLayerDecorator`
- `moonstone/IncrementSlider` in vertical mode looks and works as expected.

### Removed

- LESS mixins that belong in `@enact/ui`, so that only moonstone-specific mixins are contained in
this module. When authoring components and importing mixins, only the local mixins need to be
imported, as they already import the general mixins.
- the `src` property from `moonstone/Icon` and `moonston/IconButton`. Use the support for URLs in
	the `children` property as noted above.
- the `height` property from `moonstone/IncrementSlider` and `moonstone/Slider`

### Fixed

- Joined picker so that it now has correct animation when using the mouse wheel
- Bug in DatePicker/TimePicker that prevented setting of value earlier than 1969

## [1.0.0-alpha.3] - 2016-11-8

### Added

- `moonstone/BodyText`, `moonstone/DatePicker`, `moonstone/DayPicker`, `moonstone/ExpandableItem`, `moonstone/Image`, and `moonstone/TimePicker` components
- `fullBleed` prop to `moonstone/Panels/Header`. When `true`, the header content is indented and the header lines are removed.
- Application close button to `moonstone/Panels`. Fires `onApplicationClose` when clicked. Can be omitted with the `noCloseButton` prop.
- `marqueeDisabled` prop to `moonstone/Picker`
- `padded` prop to `moonstone/RangePicker`
- `forceDirection` prop to `moonstone/Marquee`. Forces the direction of `moonstone/Marquee`. Useful for when `RTL` content cannot be auto detected.

### Changed

- `data` parameter passed to `component` prop of `VirtualList`.
- `moonstone/Expandable` into a submodule of `moonstone/ExpandableItem`
- `ExpandableList` to properly support selection
- `moonstone/Divider`'s `children` property to be optional
- `moonstone/ToggleItem`'s `inline` version to have a `max-width` of `240px`
- `moonstone/Input` to use `<div>` instead of `<label>` for wrapping components. No change to
	functionality, only markup.

### Removed

- `moonstone/ExpandableCheckboxItemGroup` in favor of `ExpandableList`

## [1.0.0-alpha.2] - 2016-10-21

This version includes a lot of refactoring from the previous release. Developers need to switch to the new enact-dev command-line tool.

### Added

- New components and HOCs: `moonstone/Scroller`, `moonstone/VirtualList`, `moonstone/VirtualGridList`, `moonstone/Scrollable`, `moonstone/MarqueeText`, `moonstone/Spinner`, `moonstone/ExpandableCheckboxItemGroup`, `moonstone/MarqueeDecorator`
- New options for `ui/Toggleable` HOC
- Marquee support to many components
- Image support to `moonstone/Icon` and `moonstone/IconButton`
- `dismissOnEnter` prop for `moonstone/Input`
- Many more unit tests

### Changed

- Some props for UI state were renamed to have `default` prefix where state was managed by the component. (e.g. `defaultOpen`)

### Fixed

- Many components were fixed, polished, updated and documented
- Inline docs updated to be more consistent and comprehensive<|MERGE_RESOLUTION|>--- conflicted
+++ resolved
@@ -10,13 +10,11 @@
 
 ### Changed
 
-<<<<<<< HEAD
 ### Fixed
 
 - `moonstone/Marquee` to re-evaluate RTL orientation when its content changes
 
 ### Removed
-=======
 - `moonstone/ExpandableList` to use 'radio' as the default, and adapt 'single' mode to render as a `moonstone/RadioItem` instead of a `moonstone/CheckboxItem`
 
 ### Fixed
@@ -24,7 +22,6 @@
 - `moonstone/ExpandableInput` to expand the width of its contained `moonstone/Input`
 - `moonstone/InputDecorator` support for `dismissOnEnter`
 - `moonstone` international fonts to always be used, even when unsupported font-weights or font-styles are requested
->>>>>>> 58d08668
 
 ## [1.4.1] - 2017-07-05
 
