# Change Log

The following is a curated list of changes in the Enact moonstone module, newest changes on the top.

<<<<<<< HEAD
## [unreleased]

### Changed

- `moonstone/Button`, `moonstone/IconButton`, `moonstone/IncrementSlider`, `moonstone/Picker`, and `moonstone/RangePicker` to use `ui/Touchable`
=======
## [1.7.0] - 2017-08-23

### Deprecated

- `moonstone/TextSizeDecorator` and it will be replaced by `moonstone/AccessibilityDecorator`
- `moonstone/MarqueeDecorator` property `marqueeCentered` and `moonstone/Marquee` property `centered` will be replaced by `alignment` property in 2.0.0

### Added

- `moonstone/TooltipDecorator` config property to direct tooltip into a property instead of adding to `children`
- `moonstone/VideoPlayer` prop `thumbnailUnavailable` to fade thumbnail
- `moonstone/AccessibilityDecorator` with `highContrast` and `textSize`
- `moonstone/VideoPlayer` high contrast scrim
- `moonstone/MarqueeDecorator`and `moonstone/Marquee` property `alignment` to allow setting  alignment of marquee content

### Changed

- `moonstone/Scrollbar` to disable paging control down button properly at the bottom when a scroller size is a non-integer value
- `moonstone/VirtualList`, `moonstone/VirtualGridList`, and `moonstone/Scroller` to scroll on `keydown` event instead of `keyup` event of page up and page down keys
- `moonstone/VirtualGridList` to scroll by item via 5 way key
- `moonstone/VideoPlayer` to read target time when jump by left/right key
- `moonstone/IconButton` to not use `MarqueeDecorator` and `Uppercase`

### Fixed

- `moonstone/VirtualList` and `moonstone/VirtualGridList` to focus the correct item when page up and page down keys are pressed
- `moonstone/VirtualList` not to lose focus when moving out from the first item via 5way when it has disabled items
- `moonstone/Slider` to align tooltip with detached knob
- `moonstone/FormCheckbox` to display correct colors in light skin
- `moonstone/Picker` and `moonstone/RangePicker` to forward `onKeyDown` events when not `joined`
- `moonstone/SelectableItem` to display correct icon width and alignment
- `moonstone/LabeledItem` to always match alignment with the locale
- `moonstone/Scroller` to properly 5-way navigate from scroll buttons
- `moonstone/ExpandableList` to display correct font weight and size for list items
- `moonstone/Divider` to not italicize in non-italic locales
- `moonstone/VideoPlayer` slider knob to follow progress after being selected when seeking
- `moonstone/LabeledItem` to correctly position its icon. This affects all of the `Expandables`, `moonstone/DatePicker` and `moonstone/TimePicker`.
- `moonstone/Panels.Header` and `moonstone/Item` to prevent them from allowing their contents to overflow unexpectedly
- `moonstone/Marquee` to recalculate when vertical scrollbar appears
- `moonstone/SelectableItem` to recalculate marquee when toggled

### Removed

- `moonstone/Input` large-text mode
>>>>>>> 95654953

## [1.6.1] - 2017-08-07

### Changed

- `moonstone/Icon` and `moonstone/IconButton` to no longer fit image source to the icon's boundary

## [1.6.0] - 2017-08-04

### Added

- `moonstone/VideoPlayer` ability to seek when holding down the right and left keys. Sensitivity can be adjusted using throttling options `jumpDelay` and `initialJumpDelay`.
- `moonstone/VideoPlayer` property `no5WayJump` to disable jumping done by 5-way
- `moonstone/VideoPlayer` support for the "More" button to use tooltips
- `moonstone/VideoPlayer` properties `moreButtonLabel` and `moreButtonCloseLabel` to allow customization of the "More" button's tooltip and Aria labels
- `moonstone/VideoPlayer` property `moreButtonDisabled` to disable the "More" button
- `moonstone/Picker` and `moonstone/RangePicker` prop `aria-valuetext` to support reading custom text instead of value
- `moonstone/VideoPlayer` methods `showControls` and `hideControls` to allow external interaction with the player
- `moonstone/Scroller` support for Page Up/Page Down keys in pointer mode when no item has focus

### Changed

- `moonstone/VideoPlayer` to handle play, pause, stop, fast forward and rewind on remote controller
- `moonstone/Marquee` to also start when hovered if `marqueeOnRender` is set

### Fixed

- `moonstone/IconButton` to fit image source within `IconButton`
- `moonstone` icon font sizes for wide icons
- `moonstone/ContextualPopupDecorator` to prefer setting focus to the appropriate popup instead of other underlying controls when using 5-way from the activating control
- `moonstone/Scroller` not scrolled via 5 way when `moonstone/ExpandableList` is opened
- `moonstone/VirtualList` not to let the focus move outside of container even if there are children left when navigating with 5way
- `moonstone/Scrollable` to update disability of paging controls when the scrollbar is set to `visible` and the content becomes shorter
- `moonstone/VideoPlayer` to focus on hover over play/pause button when video is loading
- `moonstone/VideoPlayer` to update and display proper time while moving knob when video is paused
- `moonstone/VideoPlayer` long title overlap issues
- `moonstone/Header` to apply `marqueeOn` prop to `subTitleBelow` and `titleBelow`
- `moonstone/Picker` wheeling in `moonstone/Scroller`
- `moonstone/IncrementSlider` and `moonstone/Picker` to read value changes when selecting buttons

## [1.5.0] - 2017-07-19

### Added

- `moonstone/Slider` and `moonstone/IncrementSlider` prop `aria-valuetext` to support reading custom text instead of value
- `moonstone/TooltipDecorator` property `tooltipProps` to attach props to tooltip component
- `moonstone/Scroller` and `moonstone/VirtualList` ability to scroll via page up and page down keys
- `moonstone/VideoPlayer` tooltip-thumbnail support with the `thumbnailSrc` prop and the `onScrub` callback to fire when the knob moves and a new thumbnail is needed
- `moonstone/VirtualList` ability to navigate via 5way when there are disabled items
- `moonstone/ContextualPopupDecorator` property `popupContainerId` to support configuration of the popup's spotlight container
- `moonstone/ContextualPopupDecorator` property `onOpen` to notify containers when the popup has been opened
- `moonstone/ContextualPopupDecorator` config option `openProp` to support mapping the value of `open` property to the chosen property of wrapped component

### Changed

- `moonstone/ExpandableList` to use 'radio' as the default, and adapt 'single' mode to render as a `moonstone/RadioItem` instead of a `moonstone/CheckboxItem`
- `moonstone/VideoPlayer` not to hide pause icon when it appears
- `moonstone/ContextualPopupDecorator` to set accessibility-related props onto the container node rather than the popup node
- `moonstone/ExpandableItem`, `moonstone/ExpandableList`, `moonstone/ExpandablePicker`, `moonstone/DatePicker`, and `moonstone/TimePicker` to pause spotlight when animating in 5-way mode
- `moonstone/Spinner` to position the text content under the spinner, rather than to the right side
- `moonstone/VideoPlayer` to include hour when announcing the time while scrubbing
- `moonstone/GridListImageItem` to require a `source` prop and not have a default value

### Fixed

- `moonstone/Input` ellipsis to show if placeholder is changed dynamically and is too long
- `moonstone/Marquee` to re-evaluate RTL orientation when its content changes
- `moonstone/VirtualList` to restore focus on short lists
- `moonstone/ExpandableInput` to expand the width of its contained `moonstone/Input`
- `moonstone/Input` support for `dismissOnEnter`
- `moonstone/Input` focus management to prevent stealing focus when programmatically moved elsewhere
- `moonstone/Input` 5-way spot behavior
- `moonstone` international fonts to always be used, even when unsupported font-weights or font-styles are requested
- `moonstone/Panels.Panel` support for selecting components with `.spottable-default` as the default focus target
- `moonstone/Panels` layout in RTL locales
- `moonstone` spottable components to support `onSpotlightDown`, `onSpotlightLeft`, `onSpotlightRight`, and `onSpotlightUp` event property
- `moonstone/VirtualList` losing spotlight when the list is empty
- `moonstone/FormCheckbox` in focused state to have the correct "check" color
- `moonstone/Scrollable` bug in `navigableFilter` when passed a container id

## [1.4.1] - 2017-07-05

### Changed

- `moonstone/Popup` to only call `onKeyDown` when there is a focused item in the `Popup`
- `moonstone/Scroller`, `moonstone/Picker`, and `moonstone/IncrementSlider` to automatically move focus when the currently focused `moonstone/IconButton` becomes disabled

### Fixed

- `moonstone/ContextualPopupDecorator` close button to account for large text size
- `moonstone/ContextualPopupDecorator` to not spot controls other than its activator when navigating out via 5-way
- `moonstone/Header` to set the value of `marqueeOn` for all types of headers

## [1.4.0] - 2017-06-29

### Deprecated

- `moonstone/Input` prop `noDecorator` is being replaced by `autoFocus` in 2.0.0

### Added

- `moonstone/Scrollbar` property `corner` to add the corner between vertical and horizontal scrollbars
- `moonstone/ScrollThumb` for a thumb of `moonstone/Scrollbar`
- `moonstone/styles/text.less` mixin `.locale-japanese-line-break()` to apply the correct  Japanese language line-break rules for the following multi-line components: `moonstone/BodyText`, `moonstone/Dialog`, `moonstone/Notification`, `moonstone/Popup`, and `moonstone/Tooltip`
- `moonstone/ContextualPopupDecorator` property `popupProps` to attach props to popup component
- `moonstone/VideoPlayer` property `pauseAtEnd` to control forward/backward seeking
- `moonstone/Panels/Header` prop `marqueeOn` to control marquee of header

### Changed

- `moonstone/Panels/Header` to expose its `marqueeOn` prop
- `moonstone/VideoPlayer` to automatically adjust the width of the allocated space for the side components so the media controls have more space to appear on smaller screens
- `moonstone/VideoPlayer` properties `autoCloseTimeout` and `titleHideDelay` default value to `5000`
- `moonstone/VirtualList` to support restoring focus to the last focused item
- `moonstone/Scrollable` to call `onScrollStop` before unmounting if a scroll is in progress
- `moonstone/Scroller` to reveal non-spottable content when navigating out of a scroller

### Fixed

- `moonstone/Dialog` to properly focus via pointer on child components
- `moonstone/VirtualList`, `moonstone/VirtualGridList`, and `moonstone/Scroller` not to be slower when scrolled to the first or the last position by wheeling
- `moonstone` component hold delay time
- `moonstone/VideoPlayer` to show its controls when pressing down the first time
- `moonstone/Panel` autoFocus logic to only focus on initial render
- `moonstone/Input` text colors
- `moonstone/ExpandableInput` to focus its decorator when leaving by 5-way left/right

## [1.3.1] - 2017-06-14

### Fixed

- `moonstone/Picker` support for large text
- `moonstone/Scroller` support for focusing paging controls with the pointer
- `moonstone` CSS rules for unskinned spottable components

## [1.3.0] - 2017-06-12

### Deprecated

- `moonstone/Scroller` props `horizontal` and `vertical`. Deprecated props are replaced with `direction` prop. `horizontal` and `vertical` will be removed in 2.0.0.
- `moonstone/Panel` prop `noAutoFocus` in favor of `autoFocus="none"`

### Added

- `moonstone/Image` support for `children` prop inside images
- `moonstone/Scroller` prop `direction` which replaces `horizontal` and `vertical` props
- `moonstone/VideoPlayer` property `tooltipHideDelay` to hide tooltip with a given amount of time
- `moonstone/VideoPlayer` property `pauseAtEnd` to pause when it reaches either the start or the end of the video
- `moonstone/VideoPlayer` methods `fastForward`, `getMediaState`, `jump`, `pause`, `play`, `rewind`, and `seek` to allow external interaction with the player. See docs for example usage.

### Changed

- `moonstone/Skinnable` to support context and allow it to be added to any component to be individually skinned. This includes a further optimization in skinning which consolidates all color assignments into a single block, so non-color rules aren't unnecessarily duplicated.
- `moonstone/Skinnable` light and dark skin names ("moonstone-light" and "moonstone") to "light" and "dark", respectively
- `moonstone/VideoPlayer` to set play/pause icon to display "play" when rewinding or fast forwarding
- `moonstone/VideoPlayer` to rewind or fast forward when previous command is slow-forward or slow-rewind respectively
- `moonstone/VideoPlayer` to fast forward when previous command is slow-forward and it reaches the last of its play rate
- `moonstone/VideoPlayer` to not play video on reload when `noAutoPlay` is `true`
- `moonstone/VideoPlayer` property `feedbackHideDelay`'s default value to `3000`
- `moonstone/Notification` to break line in characters in ja and zh locale
- `moonstone/Notification` to align texts left in LTR locale and right in RTL locale
- `moonstone/VideoPlayer` to simulate rewind functionality on non-webOS platforms only

### Fixed

- `moonstone/ExpandableItem` to correct the `titleIcon` when using `open` and `disabled`
- `moonstone/GridListImageItem` to center its selection icon on the image instead of the item
- `moonstone/Input` to have correct `Tooltip` position in `RTL`
- `moonstone/SwitchItem` to not unintentionally overflow `Scroller` containers, causing them to jump to the side when focusing
- `moonstone/VideoPlayer` to fast forward properly when video is at paused state
- `moonstone/VideoPlayer` to correctly change sources
- `moonstone/VideoPlayer` to show or hide feedback tooltip properly
- `moonstone/DateTimeDecorator` to work properly with `RadioControllerDecorator`
- `moonstone/Picker` in joined, large text mode so the arrows are properly aligned and sized
- `moonstone/Icon` to reflect the same proportion in relation to its size in large-text mode

## [1.2.0] - 2017-05-17

### Deprecated

- `moonstone/Scroller.Scrollable` option `indexToFocus` in `scrollTo` method to be removed in 2.0.0

### Added

- `moonstone/Slider` and `moonstone/IncrementSlider` prop `noFill` to support a style without the fill
- `moonstone/Marquee` property `rtl` to set directionality to right-to-left
- `moonstone/VirtualList.GridListImageItem` property `selectionOverlay` to add custom component for selection overlay
- `moonstone/MoonstoneDecorator` property `skin` to let an app choose its skin: "moonstone" and "moonstone-light" are now available
- `moonstone/FormCheckboxItem`
- `moonstone/FormCheckbox`, a standalone checkbox, to support `moonstone/FormCheckboxItem`
- `moonstone/Input` props `invalid` and `invalidMessage` to display a tooltip when input value is invalid
- `moonstone/Scroller.Scrollable` option `focus` in `scrollTo()` method
- `moonstone/Scroller.Scrollable` property `spottableScrollbar`
- `moonstone/Icon.IconList` icons: `arrowshrinkleft` and `arrowshrinkright`

### Changed

- `moonstone/Picker` arrow icon for `joined` picker: small when not spotted, hidden when it reaches the end of the picker
- `moonstone/Checkbox` and `moonstone/CheckboxItem` to reflect the latest design
- `moonstone/MoonstoneDecorator/fontGenerator` was refactored to use the browser's FontFace API to dynamically load locale fonts
- `moonstone/VideoPlayer` space allotment on both sides of the playback controls to support 4 buttons; consequently the "more" controls area has shrunk by the same amount
- `moonstone/VideoPlayer` to not disable media button (play/pause)
- `moonstone/Scroller.Scrollable` so that paging controls are not spottable by default with 5-way
- `moonstone/VideoPlayer`'s more/less button to use updated arrow icon

### Fixed

- `moonstone/MarqueeDecorator` to properly stop marquee on items with `'marqueeOnHover'`
- `moonstone/ExpandableList` to work properly with object-based children
- `moonstone/styles/fonts.less` to restore the Moonstone Icon font to request the local system font by default. Remember to update your webOS build to get the latest version of the font so you don't see empty boxes for your icons.
- `moonstone/Picker` and `moonstone/RangePicker` to now use the correct size from Enyo (60px v.s. 84px) for icon buttons
- `moonstone/Scrollable` to apply ri.scale properly
- `moonstone/Panel` to not cover a `Panels`'s `ApplicationCloseButton` when not using a `Header`
- `moonstone/IncrementSlider` to show tooltip when buttons focused

## [1.1.0] - 2017-04-21

### Deprecated

- `moonstone/ExpandableInput` property `onInputChange`

### Added

- `moonstone/Panels.Panel` prop and `moonstone/MoonstoneDecorator` config option: `noAutoFocus` to support prevention of setting automatic focus after render
- `moonstone/VideoPlayer` props: `backwardIcon`, `forwardIcon`, `jumpBackwardIcon`, `jumpForwardIcon`, `pauseIcon`, and `playIcon` to support icon customization of the player
- `moonstone/VideoPlayer` props `jumpButtonsDisabled` and `rateButtonsDisabled` for disabling the pairs of buttons when it's inappropriate for the playing media
- `moonstone/VideoPlayer` property `playbackRateHash` to support custom playback rates
- `moonstone/VideoPlayer` callback prop `onControlsAvailable` which fires when the players controls show or hide
- `moonstone/Image` support for `onLoad` and `onError` events
- `moonstone/VirtualList.GridListImageItem` prop `placeholder`
- `moonstone/Divider` property `preserveCase` to display text without capitalizing it

### Changed

- `moonstone/Slider` colors and sizing to match the latest designs
- `moonstone/ProgressBar` to position correctly with other components nearby
- `moonstone/Panels` breadcrumb to no longer have a horizontal line above it
- `moonstone/Transition` to measure itself when the CPU is idle
- style for disabled opacity from 0.4 to 0.3
- `moonstone/Button` colors for transparent and translucent background opacity when disabled
- `moonstone/ExpandableInput` property `onInputChange` to fire along with `onChange`. `onInputChange` is deprecated and will be removed in a future update.
- `Moonstone.ttf` font to include new icons
- `moonstone/Icon` to reference additional icons

### Fixed

- `moonstone/Popup` and `moonstone/ContextualPopupDecorator` 5-way navigation behavior
- `moonstone/Input` to not spot its own input decorator on 5-way out
- `moonstone/VideoPlayer` to no longer render its `children` in multiple places
- `moonstone/Button` text color when used on a neutral (light) background in some cases
- `moonstone/Popup` background opacity
- `moonstone/Marquee` to recalculate properly when its contents change
- `moonstone/TimePicker` to display time in correct order
- `moonstone/Scroller` to prefer spotlight navigation to its internal components

## [1.0.0] - 2017-03-31

> NOTE: We have also modified most form components to be usable in a controlled (app manages component
> state) or uncontrolled (Enact manages component state) manner. To put a component into a
> controlled state, pass in `value` (or other appropriate state property such as `selected` or
> `open`) at component creation and then respond to events and update the value as needed. To put a
> component into an uncontrolled state, do not set `value` (or equivalent), at creation. From this
> point on, Enact will manage the state and events will be sent when the state is updated. To
> specify an initial value, use the `defaultValue` (or, `defaultSelected, `defaultOpen, etc.)
> property.  See the documentation for individual components for more information.

### Added

- `moonstone/Button` property `icon` to support a built-in icon next to the text content. The Icon supports everything that `moonstone/Icon` supports, as well as a custom icon.
- `moonstone/MoonstoneDecorator` property `textSize` to resize several components to requested CMR sizes. Simply add `textSize="large"` to your `App` and the new sizes will automatically take effect.

### Changed

- `moonstone/Slider` to use the property `tooltip` instead of `noTooltip`, so the built-in tooltip is not enabled by default
- `moonstone/IncrementSlider` to include tooltip documentation
- `moonstone/ExpandableList` to accept an array of objects as children which are spread onto the generated components
- `moonstone/CheckboxItem` style to match the latest designs, with support for the `moonstone/Checkbox` to be on either the left or the right side by using the `iconPosition` property
- `moonstone/VideoPlayer` to supply every event callback-method with an object representing the VideoPlayer's current state, including: `currentTime`, `duration`, `paused`, `proportionLoaded`, and `proportionPlayed`

### Fixed

- `moonstone/Panels.Panel` behavior for remembering focus on unmount and setting focus after render
- `moonstone/VirtualList.VirtualGridList` showing empty items when items are continuously added dynamically
- `moonstone/Picker` to marquee on focus once again

## [1.0.0-beta.4] - 2017-03-10

### Added

- `moonstone/VirtualList` `indexToFocus` option to `scrollTo` method to focus on item with specified index
- `moonstone/IconButton` and `moonstone/Button` `color` property to add a remote control key color to the button
- `moonstone/Scrollbar` property `disabled` to disable both paging controls when it is true
- `moonstone/VirtualList` parameter `moreInfo` to pass `firstVisibleIndex` and `lastVisibleIndex` when scroll events are firing
- Accessibility support to UI components
- `moonstone/VideoPlayer` property `onUMSMediaInfo` to support the custom webOS “umsmediainfo” event
- `moonstone/Region` component which encourages wrapping components for improved accessibility rather than only preceding the components with a `moonstone/Divider`
- `moonstone/Slider` tooltip. It's enabled by default and comes with options like `noTooltip`, `tooltipAsPercent`, and `tooltipSide`. See the component docs for more details.
- `moonstone/Panels.Panel` property `hideChildren` to defer rendering children
- `moonstone/Spinner` properties `blockClickOn` and `scrim` to block click events behind spinner
- `moonstone/VirtualList` property `clientSize` to specify item dimensions instead of measuring them

### Changed

- `moonstone/VirtualGridImageItem` styles to reduce redundant style code app side
- `moonstone/VirtualList` and `moonstone/VirtualGridList` to add essential CSS for list items automatically
- `moonstone/VirtualList` and `moonstone/VirtualGridList` to not add `data-index` to their item DOM elements directly, but to pass `data-index` as the parameter of their `component` prop like the `key` parameter of their `component` prop
- `moonstone/ExpandableItem` and derivatives to defer focusing the contents until animation completes
- `moonstone/LabeledItem`, `moonstone/ExpandableItem`, `moonstone/ExpandableList` to each support the `node` type in their `label` property. Best used with `ui/Slottable`.

### Fixed

- `moonstone/VirtualList.GridListImageItem` to have proper padding size according to the existence of caption/subcaption
- `moonstone/Scrollable` to display scrollbars with proper size
- `moonstone/VirtualGridList` to not be truncated

### Removed

- `moonstone/Scrollable` property `hideScrollbars` and replaced it with `horizontalScrollbar` and `verticalScrollbar`

## [1.0.0-beta.3] - 2017-02-21

### Added

- `moonstone/VideoPlayer` support for 5-way show/hide of media playback controls
- `moonstone/VideoPlayer` property `feedbackHideDelay`
- `moonstone/Slider` property `onKnobMove` to fire when the knob position changes, independently from the `moonstone/Slider` value
- `moonstone/Slider` properties `active`, `disabled`, `knobStep`, `onActivate`, `onDecrement`, and `onIncrement` as part of enabling 5-way support to `moonstone/Slider`, `moonstone/IncrementSlider` and the media slider for `moonstone/VideoPlayer`
- `moonstone/Slider` now supports `children` which are added to the `Slider`'s knob, and follow it as it moves
- `moonstone/ExpandableInput` properties `iconAfter` and `iconBefore` to display icons after and before the input, respectively
- `moonstone/Dialog` property `preserveCase`, which affects `title` text

### Changed

- `moonstone/IncrementSlider` to change when the buttons are held down
- `moonstone/Marquee` to allow disabled marquees to animate
- `moonstone/Dialog` to marquee `title` and `titleBelow`
- `moonstone/Marquee.MarqueeController` config option `startOnFocus` to `marqueeOnFocus`. `startOnFocus` is deprecated and will be removed in a future update.
- `moonstone/Button`, `moonstone/IconButton`, `moonstone/Item` to not forward `onClick` when `disabled`

### Fixed

- `moonstone/Marquee.MarqueeController` to start marquee on newly registered components when controller has focus and to restart synced marquees after completion
- `moonstone/Scroller` to recalculate when an expandable child opens
- `spotlightDisabled` property support for spottable moonstone components
- `moonstone/Popup` and `moonstone/ContextualPopupDecorator` so that when the popup is closed, spotlight focus returns to the control that had focus prior to the popup opening
- `moonstone/Input` to not get focus when disabled

## [1.0.0-beta.2] - 2017-01-30

### Added

- `moonstone/Panels.Panel` property `showChildren` to support deferring rendering the panel body until animation completes
- `moonstone/MarqueeDecorator` property `invalidateProps` that specifies which props cause the marquee distance to be invalidated
- developer-mode warnings to several components to warn when values are out-of-range
- `moonstone/Divider` property `spacing` which adjusts the amount of empty space above and below the `Divider`. `'normal'`, `'small'`, `'medium'`, `'large'`, and `'none'` are available.
- `moonstone/Picker` when `joined` the ability to be incremented and decremented by arrow keys
- `onSpotlightDisappear` event property support for spottable moonstone components
- `moonstone/VideoPlayer` property `titleHideDelay`

### Changed

- `moonstone/Panels.Panels` and variations to defer rendering the children of contained `Panel` instances until animation completes
- `moonstone/ProgressBar` properties `progress` and `backgroundProgress` to accept a number between 0 and 1
- `moonstone/Slider` and `moonstone/IncrementSlider` property `backgroundPercent` to `backgroundProgress` which now accepts a number between 0 and 1
- `moonstone/Slider` to not ignore `value` prop when it is the same as the previous value
- `moonstone/Picker` component's buttons to reverse their operation such that 'up' selects the previous item and 'down' the next
- `moonstone/Picker` and derivatives may now use numeric width, which represents the amount of characters to use for sizing. `width={4}` represents four characters, `2` for two characters, etc. `width` still accepts the size-name strings.
- `moonstone/Divider` to now behave as a simple horizontal line when no text content is provided
- `moonstone/Scrollable` to not display scrollbar controls by default
- `moonstone/DatePicker` and `moonstone/TimePicker` to emit `onChange` event whenever the value is changed, not just when the component is closed

### Removed

- `moonstone/ProgressBar` properties `min` and `max`

### Fixed

- `moonstone/IncrementSlider` so that the knob is spottable via pointer, and 5-way navigation between the knob and the increment/decrement buttons is functional
- `moonstone/Slider` and `moonstone/IncrementSlider` to not fire `onChange` for value changes from props

## [1.0.0-beta.1] - 2016-12-30

### Added

- `moonstone/VideoPlayer` and `moonstone/TooltipDecorator` components and samples
- `moonstone/Panels.Panels` property `onBack` to support `ui/Cancelable`
- `moonstone/VirtualFlexList` Work-In-Progress component to support variably sized rows or columns
- `moonstone/ExpandableItem` properties `autoClose` and `lockBottom`
- `moonstone/ExpandableList` properties `noAutoClose` and `noLockBottom`
- `moonstone/Picker` property `reverse`
- `moonstone/ContextualPopup` property `noAutoDismiss`
- `moonstone/Dialog` property `scrimType`
- `moonstone/Popup` property `spotlightRestrict`

### Changed

- `moonstone/Panels.Routable` to require a `navigate` configuration property indicating the event callback for back or cancel actions
- `moonstone/MarqueeController` focus/blur handling to start and stop synchronized `moonstone/Marquee` components
- `moonstone/ExpandableList` property `autoClose` to `closeOnSelect` to disambiguate it from the added `autoClose` on 5-way up
- `moonstone/ContextualPopupDecorator.ContextualPopupDecorator` component's `onCloseButtonClick` property to `onClose`
- `moonstone/Dialog` component's `onCloseButtonClicked` property to `onClose`
- `moonstone/Spinner` component's `center` and `middle` properties to a single `centered` property
	that applies both horizontal and vertical centering
- `moonstone/Popup.PopupBase` component's `onCloseButtonClicked` property to `onCloseButtonClick`
- `moonstone/Item.ItemOverlay` component's `autoHide` property to remove the `'no'` option. The same
	effect can be achieved by omitting the property or passing `null`.
- `moonstone/VirtualGridList` to be scrolled by page when navigating with a 5-way direction key
- `moonstone/Scroller`, `moonstone/VirtualList`, `moonstone/VirtualGridList`, and `moonstone/Scrollable` to no longer respond to mouse down/move/up events
- all Expandables to include a state arrow UI element
- `moonstone/LabeledItem` to support a `titleIcon` property which positions just after the title text
- `moonstone/Button` to include `moonstone/TooltipDecorator`
- `moonstone/Expandable` to support being managed, radio group-style, by a component wrapped with `RadioControllerDecorator` from `ui/RadioDecorator`
- `moonstone/Picker` to animate `moonstone/Marquee` children when any part of the `moonstone/Picker` is focused
- `moonstone/VirtualList` to mute its container instead of disabling it during scroll events
- `moonstone/VirtualList`, `moonstone/VirtualGridList`, and `moonstone/Scroller` to continue scrolling when holding down the paging controls
- `moonstone/VirtualList` to require a `component` prop and not have a default value
- `moonstone/Picker` to continuously change when a button is held down by adding `ui/Holdable`.

### Fixed

- `moonstone/Popup` and `moonstone/ContextualPopup` 5-way navigation behavior using spotlight.
- Bug where a synchronized marquee whose content fit the available space would prevent restarting of the marquees
- `moonstone/Input` to show an ellipsis on the correct side based on the text directionality of the `value` or `placeholder` content.
- `moonstone/VirtualList` and `moonstone/VirtualGridList` to prevent unwanted scrolling when focused with the pointer
- `moonstone/Picker` to remove fingernail when a the pointer is held down, but the pointer is moved off the `joined` picker.
- `moonstone/LabeledItem` to include marquee on both `title` and `label`, and be synchronized

## [1.0.0-alpha.5] - 2016-12-16

No changes.

## [1.0.0-alpha.4] - 2016-12-2

### Added

- `moonstone/Popup`, `moonstone/ContextualPopupDecorator`, `moonstone/Notification`, `moonstone/Dialog` and `moonstone/ExpandableInput` components
- `ItemOverlay` component to `moonstone/Item` module
- `marqueeCentered` prop to `moonstone/MarqueeDecorator` and `moonstone/MarqueeText`
- `placeholder` prop to `moonstone/Image`
- `moonstone/MarqueeController` component to synchronize multiple `moonstone/Marquee` components
- Non-latin locale support to all existing Moonstone components
- Language-specific font support
- `moonstone/IncrementSlider` now accepts customizable increment and decrement icons, as well as `moonstone/Slider` being more responsive to external styling

### Changed

- `moonstone/Input` component's `iconStart` and `iconEnd` properties to be `iconBefore` and `iconAfter`, respectively, for consistency with `moonstone/Item.ItemOverlay` naming
- `moonstone/Icon` and `moonstone/IconButton` so the `children` property supports both font-based icons and images
- the `checked` property to `selected` for consistency across the whole framework. This allows better interoperability when switching between various components.  Affects the following: `CheckboxItem`, `RadioItem`, `SelectableItem`, `Switch`, `SwitchItem`, and `ToggleItem`. Additionally, these now use `moonstone/Item.ItemOverlay` to position and handle their Icons.
- `moonstone/Slider` and `moonstone/IncrementSlider` to be more performant. No changes were made to
	the public API.
- `moonstone/GridListImageItem` so that a placeholder image displays while loading the image, and the caption and subcaption support marqueeing
- `moonstone/MoonstoneDecorator` to add `FloatingLayerDecorator`
- `moonstone/IncrementSlider` in vertical mode looks and works as expected.

### Removed

- LESS mixins that belong in `@enact/ui`, so that only moonstone-specific mixins are contained in
this module. When authoring components and importing mixins, only the local mixins need to be
imported, as they already import the general mixins.
- the `src` property from `moonstone/Icon` and `moonston/IconButton`. Use the support for URLs in
	the `children` property as noted above.
- the `height` property from `moonstone/IncrementSlider` and `moonstone/Slider`

### Fixed

- Joined picker so that it now has correct animation when using the mouse wheel
- Bug in DatePicker/TimePicker that prevented setting of value earlier than 1969

## [1.0.0-alpha.3] - 2016-11-8

### Added

- `moonstone/BodyText`, `moonstone/DatePicker`, `moonstone/DayPicker`, `moonstone/ExpandableItem`, `moonstone/Image`, and `moonstone/TimePicker` components
- `fullBleed` prop to `moonstone/Panels/Header`. When `true`, the header content is indented and the header lines are removed.
- Application close button to `moonstone/Panels`. Fires `onApplicationClose` when clicked. Can be omitted with the `noCloseButton` prop.
- `marqueeDisabled` prop to `moonstone/Picker`
- `padded` prop to `moonstone/RangePicker`
- `forceDirection` prop to `moonstone/Marquee`. Forces the direction of `moonstone/Marquee`. Useful for when `RTL` content cannot be auto detected.

### Changed

- `data` parameter passed to `component` prop of `VirtualList`.
- `moonstone/Expandable` into a submodule of `moonstone/ExpandableItem`
- `ExpandableList` to properly support selection
- `moonstone/Divider`'s `children` property to be optional
- `moonstone/ToggleItem`'s `inline` version to have a `max-width` of `240px`
- `moonstone/Input` to use `<div>` instead of `<label>` for wrapping components. No change to
	functionality, only markup.

### Removed

- `moonstone/ExpandableCheckboxItemGroup` in favor of `ExpandableList`

## [1.0.0-alpha.2] - 2016-10-21

This version includes a lot of refactoring from the previous release. Developers need to switch to the new enact-dev command-line tool.

### Added

- New components and HOCs: `moonstone/Scroller`, `moonstone/VirtualList`, `moonstone/VirtualGridList`, `moonstone/Scrollable`, `moonstone/MarqueeText`, `moonstone/Spinner`, `moonstone/ExpandableCheckboxItemGroup`, `moonstone/MarqueeDecorator`
- New options for `ui/Toggleable` HOC
- Marquee support to many components
- Image support to `moonstone/Icon` and `moonstone/IconButton`
- `dismissOnEnter` prop for `moonstone/Input`
- Many more unit tests

### Changed

- Some props for UI state were renamed to have `default` prefix where state was managed by the component. (e.g. `defaultOpen`)

### Fixed

- Many components were fixed, polished, updated and documented
- Inline docs updated to be more consistent and comprehensive<|MERGE_RESOLUTION|>--- conflicted
+++ resolved
@@ -2,13 +2,11 @@
 
 The following is a curated list of changes in the Enact moonstone module, newest changes on the top.
 
-<<<<<<< HEAD
 ## [unreleased]
 
 ### Changed
 
 - `moonstone/Button`, `moonstone/IconButton`, `moonstone/IncrementSlider`, `moonstone/Picker`, and `moonstone/RangePicker` to use `ui/Touchable`
-=======
 ## [1.7.0] - 2017-08-23
 
 ### Deprecated
@@ -53,7 +51,6 @@
 ### Removed
 
 - `moonstone/Input` large-text mode
->>>>>>> 95654953
 
 ## [1.6.1] - 2017-08-07
 
