# Change Log

The following is a curated list of changes in the Enact moonstone module, newest changes on the top.

## [unreleased]

### Fixed

<<<<<<< HEAD
- `moonstone/Scroller` to scroll to the scroll boundary when focused to the first or last element
=======
- `moonstone/VideoPlayer` to position the slider knob correctly when beyond the left or right edge of the slider
>>>>>>> 1b736b40

## [2.2.2] - 2018-10-15

### Fixed

- `moonstone/Scroller` stuttering when page up/down key is pressed

## [2.2.1] - 2018-10-09

### Fixed

- `moonstone/Scroller`, `moonstone/VirtualList.VirtualGridList`, and `moonstone/VirtualList.VirtualList` to notify user when scrolling is not possible via voice command
- `moonstone/TimePicker` to not read out meridiem label when changing the value

## [2.2.0] - 2018-10-02

### Added

- `moonstone/GridListImageItem` voice control feature support

### Fixed

- `moonstone/DayPicker` to prevent closing when selecting days via voice control
- `moonstone/VideoPlayer` to unfocus media controls when hidden
- `moonstone/Scroller` to set correct scroll position when an expandable child is closed
- `moonstone/Scroller` to prevent focusing children while scrolling

## [2.1.4] - 2018-09-17

### Fixed

- `moonstone/Button` and `moonstone/IconButton` to style image-based icons correctly when focused and disabled
- `moonstone/FormCheckboxItem` styling when focused and disabled
- `moonstone/Panels` to always blur breadcrumbs when transitioning to a new panel
- `moonstone/Scroller` to correctly set scroll position when nested item is focused
- `moonstone/Scroller` to not adjust `scrollTop` when nested item is focused
- `moonstone/VideoPlayer` to show correct playback rate feedback on play or pause
- `moonstone/VirtualList.VirtualGridList` and `moonstone/VirtualList.VirtualList` to handle 5way navigation properly when `focusableScrollbar` is true

## [2.1.3] - 2018-09-10

### Fixed

- `moonstone/Scroller`, `moonstone/VirtualList.VirtualGridList`, and `moonstone/VirtualList.VirtualList` to show overscroll effects properly on repeating wheel input
- `moonstone/TooltipDecorator` to handle runtime error when setting `tooltipText` to an empty string
- `moonstone/VideoPlayer` timing to read out `infoComponents` accessibility value when `moreButton` or `moreButtonColor` is pressed

## [2.1.2] - 2018-09-04

### Fixed

- `moonstone/ExpandableItem` to prevent default browser scroll behavior when 5-way key is pressed on the first item or the last item
- `moonstone/Scroller` scrolling behavior for focused items in 5-way mode
- `moonstone/Scroller` to scroll container elements into view
- `moonstone/TooltipDecorator` to update position when `tooltipText` is changed
- `moonstone/VideoPlayer` to prevent default browser scroll behavior when navigating via 5-way
- `moonstone/VirtuaList` to allow `onKeyDown` events to bubble
- `moonstone/VirtualList.VirtualGridList` and `moonstone/VirtualList.VirtualList` scrolling via page up or down keys

## [2.1.1] - 2018-08-27

### Changed

- `moonstone/Scroller`, `moonstone/VirtualList.VirtualGridList`, and `moonstone/VirtualList.VirtualList` to show overscroll effects only by wheel input

### Fixed

- `moonstone/VideoPlayer` so that activity is detected and the `autoCloseTimeout` timer is reset when using 5-way to navigate from the media slider

## [2.1.0] - 2018-08-20

### Added

- `moonstone/VideoPlayer` property `noMediaSliderFeedback`
- `moonstone/VideoPlayer.MediaControls` property `playPauseButtonDisabled`

### Changed

- `moonstone/Picker` key down hold threshold to 800ms before firing the `onChange` event

### Fixed

- `moonstone/GridListImageItem` to properly vertically align when the content varies in size
- `moonstone/Scroller`, `moonstone/VirtualList.VirtualGridList`, and `moonstone/VirtualList.VirtualList` to not scroll by dragging
- `moonstone/Slider` to not emit `onChange` event when `value` has not changed
- `moonstone/VideoPlayer` to focus on available media buttons if the default spotlight component is disabled
- `moonstone/VideoPlayer` to keep media controls visible when interacting with popups
- `moonstone/VideoPlayer` to read out `infoComponents` accessibility value when `moreButtonColor` is pressed
- `moonstone/VideoPlayer` to round the time displayed down to the nearest second
- `moonstone/VirtualList` to restore last focused item correctly

## [2.0.2] - 2018-08-13

### Fixed

- `moonstone/DatePicker` to correctly change year when `minYear` and `maxYear` aren't provided
- `moonstone/EditableIntegerPicker` management of spotlight pointer mode
- `moonstone/LabeledIcon` and `moonstone/LabeledIconButton` to have proper spacing and label-alignment with all label positions
- `moonstone/Popup` to prevent duplicate 5-way navigation when `spotlightRestrict="self-first"`
- `moonstone/Scroller` not to scroll to wrong position via 5way navigation in RTL languages
- `moonstone/Scroller` not to scroll when focusing in pointer mode
- `moonstone/Slider` to forward `onActivate` event
- `moonstone/VideoPlayer` to reset key down hold when media becomes unavailable

## [2.0.1] - 2018-08-01

### Fixed

- `moonstone/Dialog` read order of dialog contents
- `moonstone/Scroller` to go to next page properly via page up/down keys

## [2.0.0] - 2018-07-30

### Added

- `moonstone/LabeledIcon` and `moonstone/LabeledIconButton` components for a lightweight `Icon` or `IconButton` with a label
- `moonstone/VideoPlayer` property `noAutoShowMediaControls`

### Fixed

- `moonstone/Scroller` to prevent scrolling via page up/down keys if there is no spottable component in that direction
- `moonstone/Dialog` to hide `titleBelow` when `title` is not set
- `moonstone/Image` to suppress drag and drop support by default
- `moonstone/VideoPlayer` audio guidance behavior of More button
- `moonstone/VirtualList.VirtualGridList` and `moonstone/VirtualList.VirtualList` to handle focus properly via page up/down keys when switching to 5-way mode
- `moonstone/Popup` to spot the content after it's mounted
- `moonstone/Scroller`, `moonstone/VirtualList.VirtualGridList`, and `moonstone/VirtualList.VirtualList` to scroll properly via voice control in RTL locales

## [2.0.0-rc.3] - 2018-07-23

### Changed

- `moonstone/Scroller.Scroller`, `moonstone/VirtualList.VirtualGridList`, and `moonstone/VirtualList.VirtualList` overscroll effect color more recognizable on the focused element

### Fixed

- `moonstone/ContextualPopup` to refocus its activator on close when the popup lacks spottable children
- `moonstone/Scroller`, `moonstone/VirtualList.VirtualGridList`, and `moonstone/VirtualList.VirtualList` to scroll properly when holding down paging control buttons
- `moonstone/ExpandableItem` spotlight behavior when leaving the component via 5-way
- `moonstone/RadioItem` circle thickness to be 2px, matching the design
- `moonstone/Slider` to correctly prevent 5-way actions when activated
- `moonstone/ExpandableItem` and other expandable components to spotlight correctly when switching from pointer mode to 5-way with `closeOnSelect`

## [2.0.0-rc.2] - 2018-07-16

### Fixed

- `moonstone/Input` to not focus by *tab* key
- `moonstone/Picker` to properly set focus when navigating between buttons
- `moonstone/Popup` to set correct open state while transitioning
- `moonstone/ProgressBar.ProgressBarTooltip` unknown props warning
- `moonstone/Scrollable` to disable spotlight container during flick events only when contents can scroll
- `moonstone/Scroller`, `moonstone/VirtualList.VirtualGridList`, and `moonstone/VirtualList.VirtualList` to scroll properly when `animate` is false via `scrollTo`
- `moonstone/Scroller`, `moonstone/VirtualList.VirtualGridList`, and `moonstone/VirtualList.VirtualList` page controls to stop propagating an event when the event is handled
- `moonstone/Scroller`, `moonstone/VirtualList.VirtualGridList`, and `moonstone/VirtualList.VirtualList` to hide overscroll effect when focus is moved from a disabled paging control button to the opposite button
- `moonstone/Scroller`, `moonstone/VirtualList.VirtualGridList`, and `moonstone/VirtualList.VirtualList` to show overscroll effect when reaching the edge for the first time by wheel
- `moonstone/VideoPlayer` to display feedback tooltip when pointer leaves slider while playing
- `moonstone/VirtualList` and `moonstone/VirtualGridList` to restore focus on items focused by pointer

## [2.0.0-rc.1] - 2018-07-09

### Added

- `moonstone/VirtualList.VirtualList` and `moonstone/VirtualList.VirtualGridList` support `data-webos-voice-focused` and `data-webos-voice-group-label`

### Removed

- `moonstone/Button` built-in support for tooltips

### Changed

- `moonstone/Spinner` to blur Spotlight when the spinner is active

### Fixed

- `moonstone/Scroller.Scroller`, `moonstone/VirtualList.VirtualGridList`, and `moonstone/VirtualList.VirtualList` to handle direction, page up, and page down keys properly on page controls them when `focusableScrollbar` is false
- `moonstone/Scroller.Scroller`, `moonstone/VirtualList.VirtualGridList`, and `moonstone/VirtualList.VirtualList` to handle a page up or down key in pointer mode
- `moonstone/VideoPlayer.MediaControls` to correctly handle more button color when the prop is not specified
- `VirtualList.VirtualList` to handle focus properly when switching to 5-way mode

## [2.0.0-beta.9] - 2018-07-02

### Added

- `moonstone/ContextualPopupDecorator` instance method `positionContextualPopup()`
- `moonstone/MoonstoneDecorator` config property `disableFullscreen` to prevent the decorator from filling the entire screen
- `moonstone/Scroller` prop `onUpdate`

### Fixed

- `moonstone/Scrollable` to update scroll properly on pointer click
- `moonstone/TooltipDecorator` to prevent unnecessary re-renders when losing focus
- `moonstone/TooltipDecorator` to not dismiss the tooltip on pointer click

## [2.0.0-beta.8] - 2018-06-25

### Added

- `moonstone/Scroller.Scroller`, `moonstone/VirtualList.VirtualGridList`, and `moonstone/VirtualList.VirtualList` support for scrolling via voice control on webOS
- `moonstone/Scroller.Scroller`, `moonstone/VirtualList.VirtualGridList`, and `moonstone/VirtualList.VirtualList` overscroll effect when the edges are reached

### Changed

- `moonstone/Divider` property `marqueeOn` default value to `render`
- `moonstone/Scroller.Scroller`, `moonstone/VirtualList.VirtualGridList`, and `moonstone/VirtualList.VirtualList` scrollbar button to move a previous or next page when pressing a page up or down key instead of releasing it

### Fixed

- `moonstone/VideoPlayer` to prevent updating state when the source is changed to the preload source, but the current preload source is the same
- `moonstone/MediaOverlay` to marquee correctly
- `moonstone/MediaOverlay` to match UX guidelines

## [2.0.0-beta.7] - 2018-06-11

### Removed

- `moonstone/Dialog` properties `preserveCase` and `showDivider`, replaced by `casing` and `noDivider` respectively
- `moonstone/Divider` property `preserveCase`, replaced by `casing`
- `moonstone/ExpandableInput` property `onInputChange`, replaced by `onChange`
- `moonstone/MoonstoneDecorator.TextSizeDecorator`, replaced by `moonstone/MoonstoneDecorator.AccessibilityDecorator`
- `moonstone/Panels.Header` property `preserveCase`, replaced by `casing`
- `moonstone/Panels.Panel` property `noAutoFocus`, replaced by `autoFocus`
- `moonstone/TooltipDecorator` property `tooltipPreserveCase`, replaced by `tooltipCasing`

### Changed

- `moonstone/VideoPlayer` to allow spotlight focus to move left and right from `MediaControls`
- `moonstone/VideoPlayer` to disable bottom controls when loading until it's playable

### Fixed

- `moonstone/EditableIntegerPicker` to disable itself when on a range consisting of a single static value
- `moonstone/Picker` to disable itself when containing fewer than two items
- `moonstone/Popup` to spot its content correctly when `open` by default
- `moonstone/RangePicker` to disable itself when on a range consisting of a single static value
- `moonstone/TooltipDecorator` to hide when `onDismiss` has been invoked
- `moonstone/VideoPlayer` to show media controls when pressing down in pointer mode
- `moonstone/VideoPlayer` to provide a more natural 5-way focus behavior
- `moonstone/VideoPlayer.MediaControls` to handle left and right key to jump when `moonstone/VideoPlayer` is focused

## [2.0.0-beta.6] - 2018-06-04

### Removed

- `moonstone/IncrementSlider` prop `children` which was no longer supported for setting the tooltip (since 2.0.0-beta.1)

### Fixed

- `moonstone/ContextualPopupDecorator` to allow focusing components under a popup without any focusable components
- `moonstone/Scroller` ordering of logic for Scroller focus to check focus possibilities first then go to fallback at the top of the container
- `moonstone/Scroller` to check focus possibilities first then go to fallback at the top of the container of focused item
- `moonstone/Scroller` to scroll by page when focus was at the edge of the viewport
- `moonstone/ToggleButton` padding and orientation for RTL
- `moonstone/VideoPlayer` to not hide title and info section when showing more components
- `moonstone/VideoPlayer` to select a position in slider to seek in 5-way mode
- `moonstone/VideoPlayer` to show thumbnail only when focused on slider

## [2.0.0-beta.5] - 2018-05-29

### Removed

- `moonstone/Popup`, `moonstone/Dialog` and `moonstone/Notification` property `spotlightRestrict` option `'none'`
- `moonstone/VideoPlayer` prop `preloadSource`, to be replaced by `moonstone/VideoPlayer.Video` prop `preloadSource`
- `moonstone/Button` and `moonstone/IconButton` allowed value `'opaque'` from prop `backgroundOpacity` which was the default and therefore has the same effect as omitting the prop

### Added

- `moonstone/VideoPlayer` props `selection` and `onSeekOutsideRange` to support selecting a range and notification of interactions outside of that range
- `moonstone/VideoPlayer.Video` component to support preloading video sources

### Changed

- `moonstone/VideoPlayer.videoComponent` prop to default to `ui/Media.Media` instead of `'video'`. As a result, to use a custom video element, one must pass an instance of `ui/Media` with its `mediaComponent` prop set to the desired element.

### Fixed

- `moonstone/ContextualPopupDecorator` to properly stop propagating keydown event if fired from the popup container
- `moonstone/Slider` to read when knob gains focus or for a change in value
- `moonstone/Scroller` to not cut off Expandables when scrollbar appears
- `moonstone/VideoPlayer` to correctly read out when play button is pressed
- `moonstone/Divider` to always use a fixed height, regardless of locale

## [2.0.0-beta.4] - 2018-05-21

### Added

- `moonstone/Button` and `moonstone/IconButton` class name `small` to the list of allowed `css` overrides
- `moonstone/VideoPlayer.MediaControls` property `onClose` to handle back key
- `moonstone/ProgressBar` prop `highlighted` for when the UX needs to call special attention to a progress bar

### Changed

- `moonstone/VideoPlayer` to disable media slider when source is unavailable

### Fixed

- `moonstone/ContextualPopupDecorator` to not set focus to activator when closing if focus was set elsewhere
- `moonstone/IconButton` to allow external customization of vertical alignment of its `Icon` by setting `line-height`
- `moonstone/Marquee.MarqueeController` to not cancel valid animations
- `moonstone/VideoPlayer` feedback and feedback icon to hide properly on play/pause/fast forward/rewind
- `moonstone/VideoPlayer` to correctly focus to default media controls component
- `moonstone/VideoPlayer` to close opened popup components when media controls hide
- `moonstone/VideoPlayer` to show controls on mount and when playing next preload video

## [2.0.0-beta.3] - 2018-05-14

### Added

- `moonstone/SelectableItem.SelectableItemDecorator`

### Changed

- `moonstone/ToggleItem` to forward native events on `onFocus` and `onBlur`
- `moonstone/Input` and `moonstone/ExpandableInput` to support forwarding valid `<input>` props to the contained `<input>` node
- `moonstone/ToggleButton` to fire `onToggle` when toggled

### Fixed

- `moonstone/VirtualList.VirtualList` and `moonstone/VirtualList.VirtualGridList` to scroll properly with all enabled items via a page up or down key
- `moonstone/VirtualList.VirtualList`, `moonstone/VirtualList.VirtualGridList`, and `moonstone/Scroller.Scroller` to ignore any user key events in pointer mode
- `moonstone/VirtualList.VirtualList`, `moonstone/VirtualList.VirtualGridList`, and `moonstone/Scroller.Scroller` to pass `data-spotlight-container-disabled` prop to their outer DOM element
- `moonstone/Image` so it automatically swaps the `src` to the appropriate resolution dynamically as the screen resizes
- `moonstone/Popup` to support all `spotlightRestrict` options
- `moonstone` component `disabled` colors to match the most recent design guidelines (from 30% to 60% opacity)
- `moonstone/ExpandableInput` spotlight behavior when leaving the component via 5-way

## [2.0.0-beta.2] - 2018-05-07

### Fixed

- `moonstone/IconButton` to allow theme-style customization, like it claimed was possible
- `moonstone/ExpandableItem` and related expandables to deal with disabled items and the `autoClose`, `lockBottom` and `noLockBottom` props
- `moonstone/Slider` not to fire `onChange` event when 5-ways out of boundary
- `moonstone/ToggleButton` layout for RTL locales
- `moonstone/Item`, `moonstone/SlotItem`, `moonstone/ToggleItem` to not apply duplicate `className` values
- `moonstone/VirtualList.VirtualList`, `moonstone/VirtualList.VirtualGridList`, and `moonstone/Scroller.Scroller` scrollbar button's aria-label in RTL
- `moonstone/VirtualList.VirtualList` and `moonstone/VirtualList.VirtualGridList` to scroll properly with all disabled items
- `moonstone/VirtualList.VirtualList` and `moonstone/VirtualList.VirtualGridList` to not scroll on focus when jumping

## [2.0.0-beta.1] - 2018-04-29

### Removed

- `moonstone/IncrementSlider` and `moonstone/Slider` props `tooltipAsPercent`, `tooltipSide`, and `tooltipForceSide`, to be replaced by `moonstone/IncrementSlider.IncrementSliderTooltip` and `moonstone/Slider.SliderTooltip` props `percent`, and `side`
- `moonstone/IncrementSlider` props `detachedKnob`, `onDecrement`, `onIncrement`, and `scrubbing`
- `moonstone/ProgressBar` props `tooltipSide` and `tooltipForceSide`, to be replaced by `moonstone/ProgressBar.ProgressBarTooltip` prop `side`
- `moonstone/Slider` props `detachedKnob`, `onDecrement`, `onIncrement`, `scrubbing`, and `onKnobMove`
- `moonstone/VideoPlayer` property `tooltipHideDelay`
- `moonstone/VideoPlayer` props `backwardIcon`, `forwardIcon`, `initialJumpDelay`, `jumpBackwardIcon`, `jumpButtonsDisabled`, `jumpDelay`, `jumpForwadIcon`, `leftComponents`, `moreButtonCloseLabel`, `moreButtonColor`, `moreButtonDisabled`, `moreButtonLabel`, `no5WayJump`, `noJumpButtons`, `noRateButtons`, `pauseIcon`, `playIcon`, `rateButtonsDisabled`, and `rightComponents`, replaced by corresponding props on `moonstone/VideoPlayer.MediaControls`
- `moonstone/VideoPlayer` props `onBackwardButtonClick`, `onForwardButtonClick`, `onJumpBackwardButtonClick`, `onJumpForwardButtonClick`, and `onPlayButtonClick`, replaced by `onRewind`, `onFastForward`, `onJumpBackward`, `onJumpForward`, `onPause`, and `onPlay`, respectively

### Added

- `moonstone/DatePicker` props `dayAriaLabel`, `dayLabel`, `monthAriaLabel`, `monthLabel`, `yearAriaLabel` and `yearLabel` to configure the label set on date pickers
- `moonstone/DayPicker` and `moonstone/DaySelector` props `dayNameLength`, `everyDayText`, `everyWeekdayText`, and `everyWeekendText`
- `moonstone/ExpandablePicker` props `checkButtonAriaLabel`, `decrementAriaLabel`, `incrementAriaLabel`, and `pickerAriaLabel` to configure the label set on each button and picker
- `moonstone/MediaOverlay` component
- `moonstone/Picker` props `aria-label`, `decrementAriaLabel`, and `incrementAriaLabel` to configure the label set on each button
- `moonstone/Popup` property `closeButtonAriaLabel` to configure the label set on popup close button
- `moonstone/ProgressBar.ProgressBarTooltip` props `percent` to format the value as a percent and `visible` to control display of the tooltip
- `moonstone/TimePicker` props `hourAriaLabel`, `hourLabel`, `meridiemAriaLabel`, `meridiemLabel`, `minuteAriaLabel`, and `minuteLabel` to configure the label set on time pickers
- `moonstone/VideoPlayer.MediaControls` component to support additional customization of the playback controls
- `moonstone/VideoPlayer` props `mediaControlsComponent`, `onRewind`, `onFastForward`, `onJumpBackward`, `onJumpForward`, `onPause`, `onPlay`, and `preloadSource`
- `moonstone/VirtualList.VirtualList` and `moonstone/VirtualList.VirtualGridList` `role="list"`
- `moonstone/VirtualList.VirtualList` and `moonstone/VirtualList.VirtualGridList` prop `wrap` to support wrap-around spotlight navigation
- `moonstone/VirtualList`, `moonstone/VirtualGridList` and `moonstone/Scroller` props `scrollRightAriaLabel`, `scrollLeftAriaLabel`, `scrollDownAriaLabel`, and `scrollUpAriaLabel` to configure the aria-label set on scroll buttons in the scrollbars

### Changed

- `moonstone/IncrementSlider` and `moonstone/Slider` prop `tooltip` to support either a boolean for the default tooltip or an element or component for a custom tooltip
- `moonstone/Input` to prevent pointer actions on other component when the input has focus
- `moonstone/ProgressBar.ProgressBarTooltip` prop `side` to support either locale-aware or locale-independent positioning
- `moonstone/ProgressBar.ProgressBarTooltip` prop `tooltip` to support custom tooltip components
- `moonstone/Scroller`, `moonstone/Picker`, and `moonstone/IncrementSlider` to retain focus on `moonstone/IconButton` when it becomes disabled

### Fixed

- `moonstone/ExpandableItem` and related expandable components to expand smoothly when used in a scroller
- `moonstone/GridListImageItem` to show proper `placeholder` and `selectionOverlay`
- `moonstone/MoonstoneDecorator` to optimize localized font loading performance
- `moonstone/Scroller` and `moonstone/VirtualList` navigation via 5-way from paging controls
- `moonstone/VideoPlayer` to render bottom controls at idle after mounting
- `moonstone/VirtualList.VirtualList` and `moonstone/VirtualList.VirtualGridList` to give initial focus
- `moonstone/VirtualList.VirtualList` and `moonstone/VirtualList.VirtualGridList` to have the default value for `dataSize`, `pageScroll`, and `spacing` props

## [2.0.0-alpha.8] - 2018-04-17

### Added

- `moonstone/Panels` property `closeButtonAriaLabel` to configure the label set on application close button

### Changed

- `moonstone/VirtualList.VirtualList` and `moonstone/VirtualList.VirtualGridList` to set its ARIA `role` to `"list"`
- `moonstone/VideoPlayer` property `title` to accept node type

### Fixed

- `moonstone/TimePicker` to show `meridiem` correctly in all locales
- `moonstone/Scrollable` scroll buttons to read out out audio guidance when button pressed down
- `moonstone/ExpandableItem` to show label properly when open and disabled
- `moonstone/Notification` to position properly in RTL locales
- `moonstone/VideoPlayer` to show controls when pressing 5-way select

## [2.0.0-alpha.7] - 2018-04-03

### Removed

- `moonstone/VirtualList.VirtualList` and `moonstone/VirtualList.VirtualGridList` prop `data` to eliminate the misunderstanding caused by the ambiguity of `data`

### Added

- `moonstone/VideoPlayer` property `noSpinner` to allow apps to show/hide spinner while loading video

### Changed

- `moonstone/VideoPlayer` to disable play/pause button when media controls are disabled
- `moonstone/VideoPlayer` property `moreButtonColor` to allow setting underline colors for more button
- `moonstone/VirtualList.VirtualList` and `moonstone/VirtualList.VirtualGridList` prop `isItemDisabled`, which accepts a function that checks if the item at the supplied index is disabled
- `moonstone/Panels.Header` support for `headerInput` so the Header can be used as an Input. See documentation for usage examples.
- `moonstone/ProgressBar` property `tooltipSide` to configure tooltip position relative to the progress bar
- `moonstone/ProgressBar` colors (affecting `moonstone/Slider` as well) for light and dark theme to match the latest designs and make them more visible when drawn over arbitrary background colors

### Fixed

- `moonstone/VideoPlayer` to correctly adjust spaces when the number of components changes in `leftComponents` and `rightComponents`
- `moonstone/VideoPlayer` to read out audio guidance every time `source` changes
- `moonstone/VideoPlayer` to display custom thumbnail node
- `moonstone/VideoPlayer` to hide more icon when right components are removed
- `moonstone/Picker` to correctly update pressed state when dragging off buttons
- `moonstone/Notification` to display when it's opened
- `moonstone/VirtualList` and `moonstone/VirtualGridList` to show Spotlight properly while navigating with page up and down keys
- `moonstone/Input` to allow navigating via left or right to other components when the input is active and the selection is at start or end of the text, respectively
- `moonstone/Panels.ActivityPanels` to correctly lay out the existing panel after adding additional panels

## [2.0.0-alpha.6] - 2018-03-22

### Removed

- `moonstone/Slider` exports `SliderFactory` and `SliderBaseFactory`
- `moonstone/IncrementSlider` exports `IncrementSliderFactory` and `IncrementSliderBaseFactory`
- `moonstone/ProgressBar`, `moonstone/Slider`, `moonstone/Slider.SliderTooltip`, `moonstone/IncrementSlider` components' `vertical` property and replaced it with `orientation`

### Added

- `moonstone/VideoPlayer` property `component` to handle custom video element
- `moonstone/IncrementSlider` properties `incrementAriaLabel` and `decrementAriaLabel` to configure the label set on each button
- `moonstone/Input` support for `small` prop
- `moonstone/ProgressBar` support for `tooltip` and `tooltipForceSide`
- `moonstone/ProgressBar`, `moonstone/Slider`, `moonstone/Slider.SliderTooltip`, `moonstone/IncrementSlider` property `orientation` to accept orientation strings like "vertical" and "horizontal" (replaced old `vertical` prop)

### Changed

- `moonstone/Input` input `height`, `vertical-align`, and `margins`. Please verify your layouts to ensure everything lines up correctly; this change may require removal of old sizing and positioning CSS which is no longer necessary.
- `moonstone/FormCheckbox` to have a small border around the circle, according to new GUI designs
- `moonstone/RadioItem` dot size and added an inner-dot to selected-focused state, according to new GUI designs
- `moonstone/ContextualPopup` prop `popupContainerId` to `popupSpotlightId`
- `moonstone/Popup` prop `containerId` to `spotlightId`
- `moonstone/VideoPlayer` prop `containerId` to `spotlightId`
- `moonstone/VirtualList.VirtualList` and `moonstone/VirtualList.VirtualGridList` prop `component` to be replaced by `itemRenderer`

### Fixed

- `moonstone/ExpandableItem` to be more performant when animating
- `moonstone/GridListImageItem` to hide overlay checkmark icon on focus when unselected
- `moonstone/GridListImageItem` to use `ui/GridListImageItem`
- `moonstone/VirtualList`, `moonstone/VirtualGridList` and `moonstone/Scroller` components to use their base UI components
- `moonstone/VirtualList` to show the selected state on hovered paging controls properly
- `moonstone/Slider` to highlight knob when selected
- `moonstone/Slider` to handle updates to its `value` prop correctly
- `moonstone/ToggleItem` to accept HTML DOM node tag names as strings for its `component` property
- `moonstone/Popup` to properly pause and resume spotlight when animating

## [2.0.0-alpha.5] - 2018-03-07

### Removed

- `moonstone/Marquee.MarqueeText`, replaced by `moonstone/Marquee.Marquee`
- `moonstone/VirtualGridList.GridListImageItem`, replaced by `moonstone/GridListImageItem`

### Changed

- `moonstone/Marquee.Marquee` to be `moonstone/Marquee.MarqueeBase`
- `moonstone/ContextualPopupDecorator` to not restore last-focused child
- `moonstone/ExpandableList` to restore focus to the first selected item after opening

### Fixed

- `moonstone/Slider` to correctly show localized percentage value in tooltip when `tooltipAsPercent` is true
- `moonstone/VirtualGridList` to show or hide its scrollbars properly
- `moonstone/Button` text to be properly centered
- `moonstone/Input` to not clip some glyphs at the start of the value

## [2.0.0-alpha.4] - 2018-02-13

### Added

- `moonstone/SlotItem` replacing `moonstone/Item.ItemOverlay`

### Removed

- `moonstone/VirtualFlexList` to be replaced by `ui/VirtualFlexList`
- `moonstone/Button` and `moonstone/IconButton` prop `noAnimation`
- `moonstone/Item.OverlayDecorator`, `moonstone/Item.Overlay`, and `moonstone/Item.ItemOverlay` to be replaced by `moonstone/SlotItem`

### Changed

- `moonstone/Marquee` to do less-costly calculations during measurement and optimized the applied styles
- `moonstone/ExpandableList` to require a unique key for each object type data

### Fixed

- `moonstone/VirtualList` to render properly with fiber reconciler
- `moonstone/VirtualList` focus option in scrollTo api
- `moonstone/ExpandableSpotlightDecorator` to not spot the title upon collapse when in `pointerMode`
- `moonstone/Spinner` to not unpause Spotlight unless it was the one to pause it
- `moonstone/Marquee` to stop when becoming disabled
- `moonstone/Input`, `moonstone/MarqueeDecorator`, and `moonstone/Slider` to prevent unnecessary focus-based updates

## [2.0.0-alpha.3] - 2018-01-18

### Removed

- `moonstone/Scroller` and `moonstone/VirtualList` option `indexToFocus` in `scrollTo` method which is deprecated from 1.2.0
- `moonstone/Scroller` props `horizontal` and `vertical` which are deprecated from 1.3.0 and replaced with `direction` prop
- `moonstone/Button` exports `ButtonFactory` and `ButtonBaseFactory`
- `moonstone/IconButton` exports `IconButtonFactory` and `IconButtonBaseFactory`

### Fixed

- `moonstone/MoonstoneDecorator` root node to fill the entire space available, which simplifies positioning and sizing for child elements (previously always measured 0 in height)
- `moonstone/VirtualList` to prevent infinite function call when a size of contents is slightly longer than a client size without a scrollbar
- `moonstone/VirtualList` to sync scroll position when clientSize changed

## [2.0.0-alpha.2] - 2017-08-29

No significant changes.

## [2.0.0-alpha.1] - 2017-08-27

### Changed

- `moonstone/Button`, `moonstone/Checkbox`, `moonstone/FormCheckbox`, `moonstone/IconButton`, `moonstone/IncrementSlider`, `moonstone/Item`, `moonstone/Picker`, and `moonstone/RangePicker`, `moonstone/Switch` and `moonstone/VideoPlayer` to use `ui/Touchable`

## [1.15.0] - 2018-02-28

### Deprecated

- `moonstone/Marquee.Marquee`, to be moved to `moonstone/Marquee.MarqueeBase` in 2.0.0
- `moonstone/Marquee.MarqueeText`, to be moved to `moonstone/Marquee.Marquee` in 2.0.0

### Fixed

- `moonstone/GridListImageItem` to display correctly

## [1.14.0] - 2018-02-23

### Deprecated

- `moonstone/VirtualFlexList`, to be replaced by `ui/VirtualFlexList` in 2.0.0
- `moonstone/VirtualGridList.GridListImageItem`, to be replaced by `moonstone/GridListImageItem` in 2.0.0
- `moonstone/Button` and `moonstone/IconButton` prop `noAnimation`, to be removed in 2.0.0
- `moonstone/Button.ButtonFactory`, `moonstone/Button.ButtonBaseFactory`, `moonstone/IconButton.IconButtonFactory`, `moonstone/IconButton.IconButtonBaseFactory`, `moonstone/IncrementSlider.IncrementSliderFactory`, `moonstone/IncrementSlider.IncrementSliderBaseFactory`, `moonstone/Slider.SliderFactory`, and `moonstone/Slider.SliderBaseFactory`, to be removed in 2.0.0
- `moonstone/Item.ItemOverlay`, to be replaced by `ui/SlotItem` in 2.0.0
- `moonstone/Item.Overlay` and `moonstone/Item.OverlayDecorator`, to be removed in 2.0.0

### Added

- `moonstone/DaySelector` component
- `moonstone/EditableIntegerPicker` component
- `moonstone/GridListImageItem` component

## [1.13.4] - 2018-07-30

### Fixed

- `moonstone/DatePicker` to calculate min and max year in the current calender

## [1.13.3] - 2018-01-16

### Fixed

- `moonstone/TimePicker` to not read out meridiem label when meridiem picker gets a focus
- `moonstone/Scroller` to correctly update scrollbars when the scroller's contents change

## [1.13.2] - 2017-12-14

### Fixed

- `moonstone/Panels` to maintain spotlight focus when `noAnimation` is set
- `moonstone/Panels` to not accept back key presses during transition
- `moonstone/Panels` to revert 1.13.0 fix that blurred Spotlight when transitioning panels
- `moonstone/Scroller` and other scrolling components to not show scroll thumb when only child item is updated
- `moonstone/Scroller` and other scrolling components to not hide scroll thumb immediately after scroll position reaches the top or the bottom
- `moonstone/Scroller` and other scrolling components to show scroll thumb properly when scroll position reaches the top or the bottom by paging controls

## [1.13.1] - 2017-12-06

### Fixed

- `moonstone/Slider` to not unnecessarily fire `onChange` if the initial value has not changed

## [1.13.0] - 2017-11-28

### Added

- `moonstone/VideoPlayer` props `disabled`, `loading`, `miniFeedbackHideDelay`, and `thumbnailComponent` as well as new APIs: `areControlsVisible`, `getVideoNode`, `showFeedback`, and `toggleControls`

### Fixed

- `moonstone/VirtualList` to render items from a correct index on edge cases at the top of a list
- `moonstone/VirtualList` to handle focus properly via page up at the first page and via page down at the last page
- `moonstone/Expandable` and derivatives to use the new `ease-out-quart` animation timing function to better match the aesthetic of Enyo's Expandables
- `moonstone/TooltipDecorator` to correctly display tooltip direction when locale changes
- `moonstone/Marquee` to restart animation on every resize update
- `moonstone/LabeledItem` to start marquee when hovering while disabled
- `moonstone/Marquee` to correctly start when hovering on disabled spottable components
- `moonstone/Marquee.MarqueeController` to not abort marquee when moving among components
- `moonstone/Picker` marquee issues with disabled buttons or Picker
- `moonstone/Panels` to prevent loss of spotlight issue when moving between panels
- `moonstone/VideoPlayer` to bring it in line with real-world use-cases
- `moonstone/Slider` by removing unnecessary repaints to the screen
- `moonstone/Slider` to fire `onChange` events when the knob is pressed near the boundaries
- `moonstone/VideoPlayer` to correctly position knob when interacting with media slider
- `moonstone/VideoPlayer` to not read out the focused button when the media controls hide
- `moonstone/MarqueeDecorator` to stop when unhovering a disabled component using `marqueeOn` `'focus'`
- `moonstone/Slider` to not forward `onChange` when `disabled` on `mouseUp/click`
- `moonstone/VideoPlayer` to defer rendering playback controls until needed

## [1.12.2] - 2017-11-15

### Fixed

- `moonstone/VirtualList` to scroll and focus properly by pageUp and pageDown when disabled items are in it
- `moonstone/Button` to correctly specify minimum width when in large text mode
- `moonstone/Scroller` and other scrolling components to restore last focused index when panel is changed
- `moonstone/VideoPlayer` to display time correctly in RTL locale
- `moonstone/VirtualList` to scroll correctly using page down key with disabled items
- `moonstone/Scroller` and other scrolling components to not cause a script error when scrollbar is not rendered
- `moonstone/Picker` incrementer and decrementer to not change size when focused
- `moonstone/Header` to use a slightly smaller font size for `title` in non-latin locales and a line-height for `titleBelow` and `subTitleBelow` that better meets the needs of tall-glyph languages like Tamil and Thai, as well as latin locales
- `moonstone/Scroller` and `moonstone/VirtualList` to keep spotlight when pressing a 5-way control while scrolling
- `moonstone/Panels` to prevent user interaction with panel contents during transition
- `moonstone/Slider` and related components to correctly position knob for `detachedKnob` on mouse down and fire value where mouse was positioned on mouse up
- `moonstone/DayPicker` to update day names when changing locale
- `moonstone/ExpandableItem` and all other `Expandable` components to revert 1.12.1 change to pull down from the top

## [1.12.1] - 2017-11-07

### Fixed

- `moonstone/ExpandableItem` and all other `Expandable` components to now pull down from the top instead of being revealed from the bottom, matching Enyo's design
- `moonstone/VirtualListNative` to scroll properly with page up/down keys if there is a disabled item
- `moonstone/RangePicker` to display negative values correctly in RTL
- `moonstone/Scroller` and other scrolling components to not blur scroll buttons when wheeling
- `moonstone/Scrollbar` to hide scroll thumb immediately without delay after scroll position reaches min or max
- `moonstone/Divider` to pass `marqueeOn` prop
- `moonstone/Slider` to fire `onChange` on mouse up and key up
- `moonstone/VideoPlayer` to show knob when pressed
- `moonstone/Header` to layout `titleBelow` and `subTitleBelow` correctly
- `moonstone/Header` to use correct font-weight for `subTitleBelow`
- `moonstone/VirtualList` to restore focus correctly for lists only slightly larger than the viewport

## [1.12.0] - 2017-10-27

### Fixed

- `moonstone/Scroller` and other scrolling components to prevent focusing outside the viewport when pressing a 5-way key during wheeling
- `moonstone/Scroller` to called scrollToBoundary once when focus is moved using holding child item
- `moonstone/VideoPlayer` to apply skin correctly
- `moonstone/Popup` from `last-focused` to `default-element` in `SpotlightContainerDecorator` config
- `moonstone/Panels` to retain focus when back key is pressed on breadcrumb
- `moonstone/Input` to correctly hide VKB when dismissing

## [1.11.0] - 2017-10-24

### Added

- `moonstone/VideoPlayer` properties `seekDisabled` and `onSeekFailed` to disable seek function

### Changed

- `moonstone/ExpandableList` to become `disabled` if there are no children

### Fixed

- `moonstone/Picker` to read out customized accessibility value when picker prop has `joined` and `aria-valuetext`
- `moonstone/Scroller` to apply scroll position on vertical or horizontal Scroller when child gets a focus
- `moonstone/Scroller` and other scrolling components to scroll without animation when panel is changed
- `moonstone/ContextualPopup` padding to not overlap close button
- `moonstone/Scroller` and other scrolling components to change focus via page up/down only when the scrollbar is visible
- `moonstone/Picker` to only increment one value on hold
- `moonstone/ItemOverlay` to remeasure when focused

## [1.10.1] - 2017-10-16

### Fixed

- `moonstone/Scroller` and other scrolling components to scroll via page up/down when focus is inside a Spotlight container
- `moonstone/VirtualList` and `moonstone/VirtualGridList` to scroll by 5-way keys right after wheeling
- `moonstone/VirtualList` not to move focus when a current item and the last item are located at the same line and pressing a page down key
- `moonstone/Slider` knob to follow while dragging for detached knob
- `moonstone/Header` to layout header row correctly in `standard` type
- `moonstone/Input` to not dismiss on-screen keyboard when dragging cursor out of input box
- `moonstone/Header` RTL `line-height` issue
- `moonstone/Panels` to render children on idle
- `moonstone/Scroller` and other scrolling components to limit muted spotlight container scrims to their bounds
- `moonstone/Input` to always forward `onKeyUp` event

## [1.10.0] - 2017-10-09

### Added

- `moonstone/VideoPlayer` support for designating components with `.spottable-default` as the default focus target when pressing 5-way down from the slider
- `moonstone/Slider` property `activateOnFocus` which when enabled, allows 5-way directional key interaction with the `Slider` value without pressing [Enter] first
- `moonstone/VideoPlayer` property `noMiniFeedback` to support controlling the visibility of mini feedback
- `ui/Layout`, which provides a technique for laying-out components on the screen using `Cells`, in rows or columns

### Changed

- `moonstone/Popup` to focus on mount if it’s initially opened and non-animating and to always pass an object to `onHide` and `onShow`
- `moonstone/VideoPlayer` to emit `onScrub` event and provide audio guidance when setting focus to slider

### Fixed

- `moonstone/ExpandableItem` and derivatives to restore focus to the Item if the contents were last focused when closed
- `moonstone/Slider` toggling activated state when holding enter/select key
- `moonstone/TimePicker` picker icons shifting slightly when focusing an adjacent picker
- `moonstone/Icon` so it handles color the same way generic text does, by inheriting from the parent's color. This applies to all instances of `Icon`, `IconButton`, and `Icon` inside `Button`.
- `moonstone/fonts` Museo Sans font to correct "Ti" kerning
- `moonstone/VideoPlayer` to correctly position knob on mouse click
- `moonstone/Panels.Header` to show an ellipsis for long titles with RTL text
- `moonstone/Marquee` to restart when invalidated by a prop change and managed by a `moonstone/Marquee.MarqueeController`
- `spotlight.Spotlight` method `focus()` to verify that the target element matches its container's selector rules prior to setting focus
- `moonstone/Picker` to only change picker values `onWheel` when spotted
- `moonstone/VideoPlayer` to hide descendant floating components (tooltips, contextual popups) when the media controls hide

## [1.9.3] - 2017-10-03

### Added

- `moonstone/Button` property value to `backgroundOpacity` called "lightTranslucent" to better serve colorful image backgrounds behind Buttons. This also affects `moonstone/IconButton` and `moonstone/Panels/ApplicationCloseButton`.
- `moonstone/Panels` property `closeButtonBackgroundOpacity` to support `moonstone/Panels/ApplicationCloseButton`'s `backgroundOpacity` prop

### Changed

- `Moonstone Icons` font file to include the latest designs for several icons
- `moonstone/Panels/ApplicationCloseButton` to expose its `backgroundOpacity` prop

### Fixed

- `moonstone/VirtualList` to apply "position: absolute" inline style to items
- `moonstone/Picker` to increment and decrement normally at the edges of joined picker
- `moonstone/Icon` not to read out image characters
- `moonstone/Scroller` and other scrolling components to not accumulate paging scroll by pressing page up/down in scrollbar
- `moonstone/Icon` to correctly display focused state when using external image
- `moonstone/Button` and `moonstone/IconButton` to be properly visually muted when in a muted container

## [1.9.2] - 2017-09-26

### Fixed

- `moonstone/ExpandableList` preventing updates when its children had changed

## [1.9.1] - 2017-09-25

### Fixed

- `moonstone/ExpandableList` run-time error when using an array of objects as children
- `moonstone/VideoPlayer` blocking pointer events when the controls were hidden

## [1.9.0] - 2017-09-22

### Added

- `moonstone/styles/mixins.less` mixins: `.moon-spotlight-margin()` and `.moon-spotlight-padding()`
- `moonstone/Button` property `noAnimation` to support non-animating pressed visual

### Changed

- `moonstone/TimePicker` to use "AM/PM" instead of "meridiem" for label under meridiem picker
- `moonstone/IconButton` default style to not animate on press. NOTE: This behavior will change back to its previous setting in release 2.0.0.
- `moonstone/Popup` to warn when using `scrimType` `'none'` and `spotlightRestrict` `'self-only'`
- `moonstone/Scroller` to block spotlight during scroll
- `moonstone/ExpandableItem` and derivatives to always pause spotlight before animation

### Fixed

- `moonstone/VirtualGridList` to not move focus to wrong column when scrolled from the bottom by holding the "up" key
- `moonstone/VirtualList` to focus an item properly when moving to a next or previous page
- `moonstone/Scroller` and other scrolling components to move focus toward first or last child when page up or down key is pressed if the number of children is small
- `moonstone/VirtualList` to scroll to preserved index when it exists within dataSize for preserving focus
- `moonstone/Picker` buttons to not change size
- `moonstone/Panel` to move key navigation to application close button on holding the "up" key.
- `moonstone/Picker` to show numbers when changing values rapidly
- `moonstone/Popup` layout in large text mode to show close button correctly
- `moonstone/Picker` from moving scroller when pressing 5-way keys in `joined` Picker
- `moonstone/Input` so it displays all locales the same way, without cutting off the edges of characters
- `moonstone/TooltipDecorator` to hide tooltip when 5-way keys are pressed for disabled components
- `moonstone/Picker` to not tremble in width when changing values while using a numeric width prop value
- `moonstone/Picker` to not overlap values when changing values in `vertical`
- `moonstone/ContextualPopup` pointer mode focus behavior for `spotlightRestrict='self-only'`
- `moonstone/VideoPlayer` to prevent interacting with more components in pointer mode when hidden
- `moonstone/Scroller` to not repaint its entire contents whenever partial content is updated
- `moonstone/Slider` knob positioning after its container is resized
- `moonstone/VideoPlayer` to maintain focus when media controls are hidden
- `moonstone/Scroller` to scroll expandable components into view when opening when pointer has moved elsewhere

## [1.8.0] - 2017-09-07

### Deprecated

- `moonstone/Dialog` property `showDivider`, will be replaced by `noDivider` property in 2.0.0

### Added

- `moonstone/Popup` callback property `onShow` which fires after popup appears for both animating and non-animating popups

### Changed

- `moonstone/Popup` callback property `onHide` to run on both animating and non-animating popups
- `moonstone/VideoPlayer` state `playbackRate` to media events
- `moonstone/VideoPlayer` support for `spotlightDisabled`
- `moonstone/VideoPlayer` thumbnail positioning and style
- `moonstone/VirtualList` to render when dataSize increased or decreased
- `moonstone/Dialog` style
- `moonstone/Popup`, `moonstone/Dialog`, and `moonstone/Notification` to support `node` type for children
- `moonstone/Scroller` to forward `onKeyDown` events

### Fixed

- `moonstone/Scroller` and other scrolling components to enable focus when wheel scroll is stopped
- `moonstone/VirtualList` to show scroll thumb when a preserved item is focused in a Panel
- `moonstone/Scroller` to navigate properly with 5-way when expandable child is opened
- `moonstone/VirtualList` to stop scrolling when focus is moved on an item from paging controls or outside
- `moonstone/VirtualList` to move out with 5-way navigation when the first or the last item is disabled
- `moonstone/IconButton` Tooltip position when disabled
- `moonstone/VideoPlayer` Tooltip time after unhovering
- `moonstone/VirtualList` to not show invisible items
- `moonstone/IconButton` Tooltip position when disabled
- `moonstone/VideoPlayer` to display feedback tooltip correctly when navigating in 5-way
- `moonstone/MarqueeDecorator` to work with synchronized `marqueeOn` `'render'` and hovering as well as `marqueOn` `'hover'` when moving rapidly among synchronized marquees
- `moonstone/Input` aria-label for translation
- `moonstone/Marquee` to recalculate inside `moonstone/Scroller` and `moonstone/SelectableItem` by bypassing `shouldComponentUpdate`
- `moonstone/Picker` to marquee when incrementing and decrementing values with the prop `noAnimation`

## [1.7.0] - 2017-08-23

### Deprecated

- `moonstone/TextSizeDecorator` and it will be replaced by `moonstone/AccessibilityDecorator`
- `moonstone/MarqueeDecorator` property `marqueeCentered` and `moonstone/Marquee` property `centered` will be replaced by `alignment` property in 2.0.0

### Added

- `moonstone/TooltipDecorator` config property to direct tooltip into a property instead of adding to `children`
- `moonstone/VideoPlayer` prop `thumbnailUnavailable` to fade thumbnail
- `moonstone/AccessibilityDecorator` with `highContrast` and `textSize`
- `moonstone/VideoPlayer` high contrast scrim
- `moonstone/MarqueeDecorator`and `moonstone/Marquee` property `alignment` to allow setting  alignment of marquee content

### Changed

- `moonstone/Scrollbar` to disable paging control down button properly at the bottom when a scroller size is a non-integer value
- `moonstone/VirtualList`, `moonstone/VirtualGridList`, and `moonstone/Scroller` to scroll on `keydown` event instead of `keyup` event of page up and page down keys
- `moonstone/VirtualGridList` to scroll by item via 5 way key
- `moonstone/VideoPlayer` to read target time when jump by left/right key
- `moonstone/IconButton` to not use `MarqueeDecorator` and `Uppercase`

### Fixed

- `moonstone/VirtualList` and `moonstone/VirtualGridList` to focus the correct item when page up and page down keys are pressed
- `moonstone/VirtualList` to not lose focus when moving out from the first item via 5way when it has disabled items
- `moonstone/Slider` to align tooltip with detached knob
- `moonstone/FormCheckbox` to display correct colors in light skin
- `moonstone/Picker` and `moonstone/RangePicker` to forward `onKeyDown` events when not `joined`
- `moonstone/SelectableItem` to display correct icon width and alignment
- `moonstone/LabeledItem` to always match alignment with the locale
- `moonstone/Scroller` to properly 5-way navigate from scroll buttons
- `moonstone/ExpandableList` to display correct font weight and size for list items
- `moonstone/Divider` to not italicize in non-italic locales
- `moonstone/VideoPlayer` slider knob to follow progress after being selected when seeking
- `moonstone/LabeledItem` to correctly position its icon. This affects all of the `Expandables`, `moonstone/DatePicker` and `moonstone/TimePicker`.
- `moonstone/Panels.Header` and `moonstone/Item` to prevent them from allowing their contents to overflow unexpectedly
- `moonstone/Marquee` to recalculate when vertical scrollbar appears
- `moonstone/SelectableItem` to recalculate marquee when toggled

### Removed

- `moonstone/Input` large-text mode

## [1.6.1] - 2017-08-07

### Changed

- `moonstone/Icon` and `moonstone/IconButton` to no longer fit image source to the icon's boundary

## [1.6.0] - 2017-08-04

### Added

- `moonstone/VideoPlayer` ability to seek when holding down the right and left keys. Sensitivity can be adjusted using throttling options `jumpDelay` and `initialJumpDelay`.
- `moonstone/VideoPlayer` property `no5WayJump` to disable jumping done by 5-way
- `moonstone/VideoPlayer` support for the "More" button to use tooltips
- `moonstone/VideoPlayer` properties `moreButtonLabel` and `moreButtonCloseLabel` to allow customization of the "More" button's tooltip and Aria labels
- `moonstone/VideoPlayer` property `moreButtonDisabled` to disable the "More" button
- `moonstone/Picker` and `moonstone/RangePicker` prop `aria-valuetext` to support reading custom text instead of value
- `moonstone/VideoPlayer` methods `showControls` and `hideControls` to allow external interaction with the player
- `moonstone/Scroller` support for Page Up/Page Down keys in pointer mode when no item has focus

### Changed

- `moonstone/VideoPlayer` to handle play, pause, stop, fast forward and rewind on remote controller
- `moonstone/Marquee` to also start when hovered if `marqueeOnRender` is set

### Fixed

- `moonstone/IconButton` to fit image source within `IconButton`
- `moonstone` icon font sizes for wide icons
- `moonstone/ContextualPopupDecorator` to prefer setting focus to the appropriate popup instead of other underlying controls when using 5-way from the activating control
- `moonstone/Scroller` not scrolled via 5 way when `moonstone/ExpandableList` is opened
- `moonstone/VirtualList` to not let the focus move outside of container even if there are children left when navigating with 5way
- `moonstone/Scroller` and other scrolling components to update disability of paging controls when the scrollbar is set to `visible` and the content becomes shorter
- `moonstone/VideoPlayer` to focus on hover over play/pause button when video is loading
- `moonstone/VideoPlayer` to update and display proper time while moving knob when video is paused
- `moonstone/VideoPlayer` long title overlap issues
- `moonstone/Header` to apply `marqueeOn` prop to `subTitleBelow` and `titleBelow`
- `moonstone/Picker` wheeling in `moonstone/Scroller`
- `moonstone/IncrementSlider` and `moonstone/Picker` to read value changes when selecting buttons

## [1.5.0] - 2017-07-19

### Added

- `moonstone/Slider` and `moonstone/IncrementSlider` prop `aria-valuetext` to support reading custom text instead of value
- `moonstone/TooltipDecorator` property `tooltipProps` to attach props to tooltip component
- `moonstone/Scroller` and `moonstone/VirtualList` ability to scroll via page up and page down keys
- `moonstone/VideoPlayer` tooltip-thumbnail support with the `thumbnailSrc` prop and the `onScrub` callback to fire when the knob moves and a new thumbnail is needed
- `moonstone/VirtualList` ability to navigate via 5way when there are disabled items
- `moonstone/ContextualPopupDecorator` property `popupContainerId` to support configuration of the popup's spotlight container
- `moonstone/ContextualPopupDecorator` property `onOpen` to notify containers when the popup has been opened
- `moonstone/ContextualPopupDecorator` config option `openProp` to support mapping the value of `open` property to the chosen property of wrapped component

### Changed

- `moonstone/ExpandableList` to use 'radio' as the default, and adapt 'single' mode to render as a `moonstone/RadioItem` instead of a `moonstone/CheckboxItem`
- `moonstone/VideoPlayer` to not hide pause icon when it appears
- `moonstone/ContextualPopupDecorator` to set accessibility-related props onto the container node rather than the popup node
- `moonstone/ExpandableItem`, `moonstone/ExpandableList`, `moonstone/ExpandablePicker`, `moonstone/DatePicker`, and `moonstone/TimePicker` to pause spotlight when animating in 5-way mode
- `moonstone/Spinner` to position the text content under the spinner, rather than to the right side
- `moonstone/VideoPlayer` to include hour when announcing the time while scrubbing
- `moonstone/GridListImageItem` to require a `source` prop and not have a default value

### Fixed

- `moonstone/Input` ellipsis to show if placeholder is changed dynamically and is too long
- `moonstone/Marquee` to re-evaluate RTL orientation when its content changes
- `moonstone/VirtualList` to restore focus on short lists
- `moonstone/ExpandableInput` to expand the width of its contained `moonstone/Input`
- `moonstone/Input` support for `dismissOnEnter`
- `moonstone/Input` focus management to prevent stealing focus when programmatically moved elsewhere
- `moonstone/Input` 5-way spot behavior
- `moonstone` international fonts to always be used, even when unsupported font-weights or font-styles are requested
- `moonstone/Panels.Panel` support for selecting components with `.spottable-default` as the default focus target
- `moonstone/Panels` layout in RTL locales
- `moonstone` spottable components to support `onSpotlightDown`, `onSpotlightLeft`, `onSpotlightRight`, and `onSpotlightUp` event property
- `moonstone/VirtualList` losing spotlight when the list is empty
- `moonstone/FormCheckbox` in focused state to have the correct "check" color
- `moonstone/Scroller` and other scrolling components' bug in `navigableFilter` when passed a container id

## [1.4.1] - 2017-07-05

### Changed

- `moonstone/Popup` to only call `onKeyDown` when there is a focused item in the `Popup`
- `moonstone/Scroller`, `moonstone/Picker`, and `moonstone/IncrementSlider` to automatically move focus when the currently focused `moonstone/IconButton` becomes disabled

### Fixed

- `moonstone/ContextualPopupDecorator` close button to account for large text size
- `moonstone/ContextualPopupDecorator` to not spot controls other than its activator when navigating out via 5-way
- `moonstone/Header` to set the value of `marqueeOn` for all types of headers

## [1.4.0] - 2017-06-29

### Deprecated

- `moonstone/Input` prop `noDecorator` is being replaced by `autoFocus` in 2.0.0

### Added

- `moonstone/Scrollbar` property `corner` to add the corner between vertical and horizontal scrollbars
- `moonstone/ScrollThumb` for a thumb of `moonstone/Scrollbar`
- `moonstone/styles/text.less` mixin `.locale-japanese-line-break()` to apply the correct  Japanese language line-break rules for the following multi-line components: `moonstone/BodyText`, `moonstone/Dialog`, `moonstone/Notification`, `moonstone/Popup`, and `moonstone/Tooltip`
- `moonstone/ContextualPopupDecorator` property `popupProps` to attach props to popup component
- `moonstone/VideoPlayer` property `pauseAtEnd` to control forward/backward seeking
- `moonstone/Panels/Header` prop `marqueeOn` to control marquee of header

### Changed

- `moonstone/Panels/Header` to expose its `marqueeOn` prop
- `moonstone/VideoPlayer` to automatically adjust the width of the allocated space for the side components so the media controls have more space to appear on smaller screens
- `moonstone/VideoPlayer` properties `autoCloseTimeout` and `titleHideDelay` default value to `5000`
- `moonstone/VirtualList` to support restoring focus to the last focused item
- `moonstone/Scroller` and other scrolling components to call `onScrollStop` before unmounting if a scroll is in progress
- `moonstone/Scroller` to reveal non-spottable content when navigating out of a scroller

### Fixed

- `moonstone/Dialog` to properly focus via pointer on child components
- `moonstone/VirtualList`, `moonstone/VirtualGridList`, and `moonstone/Scroller` not to be slower when scrolled to the first or the last position by wheeling
- `moonstone` component hold delay time
- `moonstone/VideoPlayer` to show its controls when pressing down the first time
- `moonstone/Panel` autoFocus logic to only focus on initial render
- `moonstone/Input` text colors
- `moonstone/ExpandableInput` to focus its decorator when leaving by 5-way left/right

## [1.3.1] - 2017-06-14

### Fixed

- `moonstone/Picker` support for large text
- `moonstone/Scroller` support for focusing paging controls with the pointer
- `moonstone` CSS rules for unskinned spottable components

## [1.3.0] - 2017-06-12

### Deprecated

- `moonstone/Scroller` props `horizontal` and `vertical`. Deprecated props are replaced with `direction` prop. `horizontal` and `vertical` will be removed in 2.0.0.
- `moonstone/Panel` prop `noAutoFocus` in favor of `autoFocus="none"`

### Added

- `moonstone/Image` support for `children` prop inside images
- `moonstone/Scroller` prop `direction` which replaces `horizontal` and `vertical` props
- `moonstone/VideoPlayer` property `tooltipHideDelay` to hide tooltip with a given amount of time
- `moonstone/VideoPlayer` property `pauseAtEnd` to pause when it reaches either the start or the end of the video
- `moonstone/VideoPlayer` methods `fastForward`, `getMediaState`, `jump`, `pause`, `play`, `rewind`, and `seek` to allow external interaction with the player. See docs for example usage.

### Changed

- `moonstone/Skinnable` to support context and allow it to be added to any component to be individually skinned. This includes a further optimization in skinning which consolidates all color assignments into a single block, so non-color rules aren't unnecessarily duplicated.
- `moonstone/Skinnable` light and dark skin names ("moonstone-light" and "moonstone") to "light" and "dark", respectively
- `moonstone/VideoPlayer` to set play/pause icon to display "play" when rewinding or fast forwarding
- `moonstone/VideoPlayer` to rewind or fast forward when previous command is slow-forward or slow-rewind respectively
- `moonstone/VideoPlayer` to fast forward when previous command is slow-forward and it reaches the last of its play rate
- `moonstone/VideoPlayer` to not play video on reload when `noAutoPlay` is `true`
- `moonstone/VideoPlayer` property `feedbackHideDelay`'s default value to `3000`
- `moonstone/Notification` to break line in characters in ja and zh locale
- `moonstone/Notification` to align texts left in LTR locale and right in RTL locale
- `moonstone/VideoPlayer` to simulate rewind functionality on non-webOS platforms only

### Fixed

- `moonstone/ExpandableItem` to correct the `titleIcon` when using `open` and `disabled`
- `moonstone/GridListImageItem` to center its selection icon on the image instead of the item
- `moonstone/Input` to have correct `Tooltip` position in `RTL`
- `moonstone/SwitchItem` to not unintentionally overflow `Scroller` containers, causing them to jump to the side when focusing
- `moonstone/VideoPlayer` to fast forward properly when video is at paused state
- `moonstone/VideoPlayer` to correctly change sources
- `moonstone/VideoPlayer` to show or hide feedback tooltip properly
- `moonstone/DateTimeDecorator` to work properly with `RadioControllerDecorator`
- `moonstone/Picker` in joined, large text mode so the arrows are properly aligned and sized
- `moonstone/Icon` to reflect the same proportion in relation to its size in large-text mode

## [1.2.0] - 2017-05-17

### Deprecated

- `moonstone/Scroller` and other scrolling components option `indexToFocus` in `scrollTo` method to be removed in 2.0.0

### Added

- `moonstone/Slider` and `moonstone/IncrementSlider` prop `noFill` to support a style without the fill
- `moonstone/Marquee` property `rtl` to set directionality to right-to-left
- `moonstone/VirtualList.GridListImageItem` property `selectionOverlay` to add custom component for selection overlay
- `moonstone/MoonstoneDecorator` property `skin` to let an app choose its skin: "moonstone" and "moonstone-light" are now available
- `moonstone/FormCheckboxItem`
- `moonstone/FormCheckbox`, a standalone checkbox, to support `moonstone/FormCheckboxItem`
- `moonstone/Input` props `invalid` and `invalidMessage` to display a tooltip when input value is invalid
- `moonstone/Scroller` and other scrolling components option `focus` in `scrollTo()` method
- `moonstone/Scroller` and other scrolling components property `spottableScrollbar`
- `moonstone/Icon.IconList` icons: `arrowshrinkleft` and `arrowshrinkright`

### Changed

- `moonstone/Picker` arrow icon for `joined` picker: small when not spotted, hidden when it reaches the end of the picker
- `moonstone/Checkbox` and `moonstone/CheckboxItem` to reflect the latest design
- `moonstone/MoonstoneDecorator/fontGenerator` was refactored to use the browser's FontFace API to dynamically load locale fonts
- `moonstone/VideoPlayer` space allotment on both sides of the playback controls to support 4 buttons; consequently the "more" controls area has shrunk by the same amount
- `moonstone/VideoPlayer` to not disable media button (play/pause)
- `moonstone/Scroller` and other scrolling components so that paging controls are not spottable by default with 5-way
- `moonstone/VideoPlayer`'s more/less button to use updated arrow icon

### Fixed

- `moonstone/MarqueeDecorator` to properly stop marquee on items with `'marqueeOnHover'`
- `moonstone/ExpandableList` to work properly with object-based children
- `moonstone/styles/fonts.less` to restore the Moonstone Icon font to request the local system font by default. Remember to update your webOS build to get the latest version of the font so you don't see empty boxes for your icons.
- `moonstone/Picker` and `moonstone/RangePicker` to now use the correct size from Enyo (60px v.s. 84px) for icon buttons
- `moonstone/Scroller` and other scrolling components to apply ri.scale properly
- `moonstone/Panel` to not cover a `Panels`'s `ApplicationCloseButton` when not using a `Header`
- `moonstone/IncrementSlider` to show tooltip when buttons focused

## [1.1.0] - 2017-04-21

### Deprecated

- `moonstone/ExpandableInput` property `onInputChange`

### Added

- `moonstone/Panels.Panel` prop and `moonstone/MoonstoneDecorator` config option: `noAutoFocus` to support prevention of setting automatic focus after render
- `moonstone/VideoPlayer` props: `backwardIcon`, `forwardIcon`, `jumpBackwardIcon`, `jumpForwardIcon`, `pauseIcon`, and `playIcon` to support icon customization of the player
- `moonstone/VideoPlayer` props `jumpButtonsDisabled` and `rateButtonsDisabled` for disabling the pairs of buttons when it's inappropriate for the playing media
- `moonstone/VideoPlayer` property `playbackRateHash` to support custom playback rates
- `moonstone/VideoPlayer` callback prop `onControlsAvailable` which fires when the players controls show or hide
- `moonstone/Image` support for `onLoad` and `onError` events
- `moonstone/VirtualList.GridListImageItem` prop `placeholder`
- `moonstone/Divider` property `preserveCase` to display text without capitalizing it

### Changed

- `moonstone/Slider` colors and sizing to match the latest designs
- `moonstone/ProgressBar` to position correctly with other components nearby
- `moonstone/Panels` breadcrumb to no longer have a horizontal line above it
- `moonstone/Transition` to measure itself when the CPU is idle
- style for disabled opacity from 0.4 to 0.3
- `moonstone/Button` colors for transparent and translucent background opacity when disabled
- `moonstone/ExpandableInput` property `onInputChange` to fire along with `onChange`. `onInputChange` is deprecated and will be removed in a future update.
- `Moonstone.ttf` font to include new icons
- `moonstone/Icon` to reference additional icons

### Fixed

- `moonstone/Popup` and `moonstone/ContextualPopupDecorator` 5-way navigation behavior
- `moonstone/Input` to not spot its own input decorator on 5-way out
- `moonstone/VideoPlayer` to no longer render its `children` in multiple places
- `moonstone/Button` text color when used on a neutral (light) background in some cases
- `moonstone/Popup` background opacity
- `moonstone/Marquee` to recalculate properly when its contents change
- `moonstone/TimePicker` to display time in correct order
- `moonstone/Scroller` to prefer spotlight navigation to its internal components

## [1.0.0] - 2017-03-31

> NOTE: We have also modified most form components to be usable in a controlled (app manages component
> state) or uncontrolled (Enact manages component state) manner. To put a component into a
> controlled state, pass in `value` (or other appropriate state property such as `selected` or
> `open`) at component creation and then respond to events and update the value as needed. To put a
> component into an uncontrolled state, do not set `value` (or equivalent), at creation. From this
> point on, Enact will manage the state and events will be sent when the state is updated. To
> specify an initial value, use the `defaultValue` (or, `defaultSelected, `defaultOpen, etc.)
> property.  See the documentation for individual components for more information.

### Added

- `moonstone/Button` property `icon` to support a built-in icon next to the text content. The Icon supports everything that `moonstone/Icon` supports, as well as a custom icon.
- `moonstone/MoonstoneDecorator` property `textSize` to resize several components to requested CMR sizes. Simply add `textSize="large"` to your `App` and the new sizes will automatically take effect.

### Changed

- `moonstone/Slider` to use the property `tooltip` instead of `noTooltip`, so the built-in tooltip is not enabled by default
- `moonstone/IncrementSlider` to include tooltip documentation
- `moonstone/ExpandableList` to accept an array of objects as children which are spread onto the generated components
- `moonstone/CheckboxItem` style to match the latest designs, with support for the `moonstone/Checkbox` to be on either the left or the right side by using the `iconPosition` property
- `moonstone/VideoPlayer` to supply every event callback-method with an object representing the VideoPlayer's current state, including: `currentTime`, `duration`, `paused`, `proportionLoaded`, and `proportionPlayed`

### Fixed

- `moonstone/Panels.Panel` behavior for remembering focus on unmount and setting focus after render
- `moonstone/VirtualList.VirtualGridList` showing empty items when items are continuously added dynamically
- `moonstone/Picker` to marquee on focus once again

## [1.0.0-beta.4] - 2017-03-10

### Added

- `moonstone/VirtualList` `indexToFocus` option to `scrollTo` method to focus on item with specified index
- `moonstone/IconButton` and `moonstone/Button` `color` property to add a remote control key color to the button
- `moonstone/Scrollbar` property `disabled` to disable both paging controls when it is true
- `moonstone/VirtualList` parameter `moreInfo` to pass `firstVisibleIndex` and `lastVisibleIndex` when scroll events are firing
- Accessibility support to UI components
- `moonstone/VideoPlayer` property `onUMSMediaInfo` to support the custom webOS “umsmediainfo” event
- `moonstone/Region` component which encourages wrapping components for improved accessibility rather than only preceding the components with a `moonstone/Divider`
- `moonstone/Slider` tooltip. It's enabled by default and comes with options like `noTooltip`, `tooltipAsPercent`, and `tooltipSide`. See the component docs for more details.
- `moonstone/Panels.Panel` property `hideChildren` to defer rendering children
- `moonstone/Spinner` properties `blockClickOn` and `scrim` to block click events behind spinner
- `moonstone/VirtualList` property `clientSize` to specify item dimensions instead of measuring them

### Changed

- `moonstone/VirtualGridImageItem` styles to reduce redundant style code app side
- `moonstone/VirtualList` and `moonstone/VirtualGridList` to add essential CSS for list items automatically
- `moonstone/VirtualList` and `moonstone/VirtualGridList` to not add `data-index` to their item DOM elements directly, but to pass `data-index` as the parameter of their `component` prop like the `key` parameter of their `component` prop
- `moonstone/ExpandableItem` and derivatives to defer focusing the contents until animation completes
- `moonstone/LabeledItem`, `moonstone/ExpandableItem`, `moonstone/ExpandableList` to each support the `node` type in their `label` property. Best used with `ui/Slottable`.

### Fixed

- `moonstone/VirtualList.GridListImageItem` to have proper padding size according to the existence of caption/subcaption
- `moonstone/Scroller` and other scrolling components to display scrollbars with proper size
- `moonstone/VirtualGridList` to not be truncated

### Removed

- `moonstone/Scroller` and other scrolling components property `hideScrollbars` and replaced it with `horizontalScrollbar` and `verticalScrollbar`

## [1.0.0-beta.3] - 2017-02-21

### Added

- `moonstone/VideoPlayer` support for 5-way show/hide of media playback controls
- `moonstone/VideoPlayer` property `feedbackHideDelay`
- `moonstone/Slider` property `onKnobMove` to fire when the knob position changes, independently from the `moonstone/Slider` value
- `moonstone/Slider` properties `active`, `disabled`, `knobStep`, `onActivate`, `onDecrement`, and `onIncrement` as part of enabling 5-way support to `moonstone/Slider`, `moonstone/IncrementSlider` and the media slider for `moonstone/VideoPlayer`
- `moonstone/Slider` now supports `children` which are added to the `Slider`'s knob, and follow it as it moves
- `moonstone/ExpandableInput` properties `iconAfter` and `iconBefore` to display icons after and before the input, respectively
- `moonstone/Dialog` property `preserveCase`, which affects `title` text

### Changed

- `moonstone/IncrementSlider` to change when the buttons are held down
- `moonstone/Marquee` to allow disabled marquees to animate
- `moonstone/Dialog` to marquee `title` and `titleBelow`
- `moonstone/Marquee.MarqueeController` config option `startOnFocus` to `marqueeOnFocus`. `startOnFocus` is deprecated and will be removed in a future update.
- `moonstone/Button`, `moonstone/IconButton`, `moonstone/Item` to not forward `onClick` when `disabled`

### Fixed

- `moonstone/Marquee.MarqueeController` to start marquee on newly registered components when controller has focus and to restart synced marquees after completion
- `moonstone/Scroller` to recalculate when an expandable child opens
- `spotlightDisabled` property support for spottable moonstone components
- `moonstone/Popup` and `moonstone/ContextualPopupDecorator` so that when the popup is closed, spotlight focus returns to the control that had focus prior to the popup opening
- `moonstone/Input` to not get focus when disabled

## [1.0.0-beta.2] - 2017-01-30

### Added

- `moonstone/Panels.Panel` property `showChildren` to support deferring rendering the panel body until animation completes
- `moonstone/MarqueeDecorator` property `invalidateProps` that specifies which props cause the marquee distance to be invalidated
- developer-mode warnings to several components to warn when values are out-of-range
- `moonstone/Divider` property `spacing` which adjusts the amount of empty space above and below the `Divider`. `'normal'`, `'small'`, `'medium'`, `'large'`, and `'none'` are available.
- `moonstone/Picker` when `joined` the ability to be incremented and decremented by arrow keys
- `onSpotlightDisappear` event property support for spottable moonstone components
- `moonstone/VideoPlayer` property `titleHideDelay`

### Changed

- `moonstone/Panels.Panels` and variations to defer rendering the children of contained `Panel` instances until animation completes
- `moonstone/ProgressBar` properties `progress` and `backgroundProgress` to accept a number between 0 and 1
- `moonstone/Slider` and `moonstone/IncrementSlider` property `backgroundPercent` to `backgroundProgress` which now accepts a number between 0 and 1
- `moonstone/Slider` to not ignore `value` prop when it is the same as the previous value
- `moonstone/Picker` component's buttons to reverse their operation such that 'up' selects the previous item and 'down' the next
- `moonstone/Picker` and derivatives may now use numeric width, which represents the amount of characters to use for sizing. `width={4}` represents four characters, `2` for two characters, etc. `width` still accepts the size-name strings.
- `moonstone/Divider` to now behave as a simple horizontal line when no text content is provided
- `moonstone/Scroller` and other scrolling components to not display scrollbar controls by default
- `moonstone/DatePicker` and `moonstone/TimePicker` to emit `onChange` event whenever the value is changed, not just when the component is closed

### Removed

- `moonstone/ProgressBar` properties `min` and `max`

### Fixed

- `moonstone/IncrementSlider` so that the knob is spottable via pointer, and 5-way navigation between the knob and the increment/decrement buttons is functional
- `moonstone/Slider` and `moonstone/IncrementSlider` to not fire `onChange` for value changes from props

## [1.0.0-beta.1] - 2016-12-30

### Added

- `moonstone/VideoPlayer` and `moonstone/TooltipDecorator` components and samples
- `moonstone/Panels.Panels` property `onBack` to support `ui/Cancelable`
- `moonstone/VirtualFlexList` Work-In-Progress component to support variably sized rows or columns
- `moonstone/ExpandableItem` properties `autoClose` and `lockBottom`
- `moonstone/ExpandableList` properties `noAutoClose` and `noLockBottom`
- `moonstone/Picker` property `reverse`
- `moonstone/ContextualPopup` property `noAutoDismiss`
- `moonstone/Dialog` property `scrimType`
- `moonstone/Popup` property `spotlightRestrict`

### Changed

- `moonstone/Panels.Routable` to require a `navigate` configuration property indicating the event callback for back or cancel actions
- `moonstone/MarqueeController` focus/blur handling to start and stop synchronized `moonstone/Marquee` components
- `moonstone/ExpandableList` property `autoClose` to `closeOnSelect` to disambiguate it from the added `autoClose` on 5-way up
- `moonstone/ContextualPopupDecorator.ContextualPopupDecorator` component's `onCloseButtonClick` property to `onClose`
- `moonstone/Dialog` component's `onCloseButtonClicked` property to `onClose`
- `moonstone/Spinner` component's `center` and `middle` properties to a single `centered` property
	that applies both horizontal and vertical centering
- `moonstone/Popup.PopupBase` component's `onCloseButtonClicked` property to `onCloseButtonClick`
- `moonstone/Item.ItemOverlay` component's `autoHide` property to remove the `'no'` option. The same
	effect can be achieved by omitting the property or passing `null`.
- `moonstone/VirtualGridList` to be scrolled by page when navigating with a 5-way direction key
- `moonstone/Scroller`, `moonstone/VirtualList`, `moonstone/VirtualGridList` to no longer respond to mouse down/move/up events
- all Expandables to include a state arrow UI element
- `moonstone/LabeledItem` to support a `titleIcon` property which positions just after the title text
- `moonstone/Button` to include `moonstone/TooltipDecorator`
- `moonstone/Expandable` to support being managed, radio group-style, by a component wrapped with `RadioControllerDecorator` from `ui/RadioDecorator`
- `moonstone/Picker` to animate `moonstone/Marquee` children when any part of the `moonstone/Picker` is focused
- `moonstone/VirtualList` to mute its container instead of disabling it during scroll events
- `moonstone/VirtualList`, `moonstone/VirtualGridList`, and `moonstone/Scroller` to continue scrolling when holding down the paging controls
- `moonstone/VirtualList` to require a `component` prop and not have a default value
- `moonstone/Picker` to continuously change when a button is held down by adding `ui/Holdable`.

### Fixed

- `moonstone/Popup` and `moonstone/ContextualPopup` 5-way navigation behavior using spotlight.
- Bug where a synchronized marquee whose content fit the available space would prevent restarting of the marquees
- `moonstone/Input` to show an ellipsis on the correct side based on the text directionality of the `value` or `placeholder` content.
- `moonstone/VirtualList` and `moonstone/VirtualGridList` to prevent unwanted scrolling when focused with the pointer
- `moonstone/Picker` to remove fingernail when a the pointer is held down, but the pointer is moved off the `joined` picker.
- `moonstone/LabeledItem` to include marquee on both `title` and `label`, and be synchronized

## [1.0.0-alpha.5] - 2016-12-16

No changes.

## [1.0.0-alpha.4] - 2016-12-2

### Added

- `moonstone/Popup`, `moonstone/ContextualPopupDecorator`, `moonstone/Notification`, `moonstone/Dialog` and `moonstone/ExpandableInput` components
- `ItemOverlay` component to `moonstone/Item` module
- `marqueeCentered` prop to `moonstone/MarqueeDecorator` and `moonstone/MarqueeText`
- `placeholder` prop to `moonstone/Image`
- `moonstone/MarqueeController` component to synchronize multiple `moonstone/Marquee` components
- Non-latin locale support to all existing Moonstone components
- Language-specific font support
- `moonstone/IncrementSlider` now accepts customizable increment and decrement icons, as well as `moonstone/Slider` being more responsive to external styling

### Changed

- `moonstone/Input` component's `iconStart` and `iconEnd` properties to be `iconBefore` and `iconAfter`, respectively, for consistency with `moonstone/Item.ItemOverlay` naming
- `moonstone/Icon` and `moonstone/IconButton` so the `children` property supports both font-based icons and images
- the `checked` property to `selected` for consistency across the whole framework. This allows better interoperability when switching between various components.  Affects the following: `CheckboxItem`, `RadioItem`, `SelectableItem`, `Switch`, `SwitchItem`, and `ToggleItem`. Additionally, these now use `moonstone/Item.ItemOverlay` to position and handle their Icons.
- `moonstone/Slider` and `moonstone/IncrementSlider` to be more performant. No changes were made to
	the public API.
- `moonstone/GridListImageItem` so that a placeholder image displays while loading the image, and the caption and subcaption support marqueeing
- `moonstone/MoonstoneDecorator` to add `FloatingLayerDecorator`
- `moonstone/IncrementSlider` in vertical mode looks and works as expected.

### Removed

- LESS mixins that belong in `@enact/ui`, so that only moonstone-specific mixins are contained in
this module. When authoring components and importing mixins, only the local mixins need to be
imported, as they already import the general mixins.
- the `src` property from `moonstone/Icon` and `moonston/IconButton`. Use the support for URLs in
	the `children` property as noted above.
- the `height` property from `moonstone/IncrementSlider` and `moonstone/Slider`

### Fixed

- Joined picker so that it now has correct animation when using the mouse wheel
- Bug in DatePicker/TimePicker that prevented setting of value earlier than 1969

## [1.0.0-alpha.3] - 2016-11-8

### Added

- `moonstone/BodyText`, `moonstone/DatePicker`, `moonstone/DayPicker`, `moonstone/ExpandableItem`, `moonstone/Image`, and `moonstone/TimePicker` components
- `fullBleed` prop to `moonstone/Panels/Header`. When `true`, the header content is indented and the header lines are removed.
- Application close button to `moonstone/Panels`. Fires `onApplicationClose` when clicked. Can be omitted with the `noCloseButton` prop.
- `marqueeDisabled` prop to `moonstone/Picker`
- `padded` prop to `moonstone/RangePicker`
- `forceDirection` prop to `moonstone/Marquee`. Forces the direction of `moonstone/Marquee`. Useful for when `RTL` content cannot be auto detected.

### Changed

- `data` parameter passed to `component` prop of `VirtualList`.
- `moonstone/Expandable` into a submodule of `moonstone/ExpandableItem`
- `ExpandableList` to properly support selection
- `moonstone/Divider`'s `children` property to be optional
- `moonstone/ToggleItem`'s `inline` version to have a `max-width` of `240px`
- `moonstone/Input` to use `<div>` instead of `<label>` for wrapping components. No change to
	functionality, only markup.

### Removed

- `moonstone/ExpandableCheckboxItemGroup` in favor of `ExpandableList`

## [1.0.0-alpha.2] - 2016-10-21

This version includes a lot of refactoring from the previous release. Developers need to switch to the new enact-dev command-line tool.

### Added

- New components and HOCs: `moonstone/Scroller`, `moonstone/VirtualList`, `moonstone/VirtualGridList`, `moonstone/MarqueeText`, `moonstone/Spinner`, `moonstone/ExpandableCheckboxItemGroup`, `moonstone/MarqueeDecorator`
- New options for `ui/Toggleable` HOC
- Marquee support to many components
- Image support to `moonstone/Icon` and `moonstone/IconButton`
- `dismissOnEnter` prop for `moonstone/Input`
- Many more unit tests

### Changed

- Some props for UI state were renamed to have `default` prefix where state was managed by the component. (e.g. `defaultOpen`)

### Fixed

- Many components were fixed, polished, updated and documented
- Inline docs updated to be more consistent and comprehensive<|MERGE_RESOLUTION|>--- conflicted
+++ resolved
@@ -6,11 +6,8 @@
 
 ### Fixed
 
-<<<<<<< HEAD
-- `moonstone/Scroller` to scroll to the scroll boundary when focused to the first or last element
-=======
+- `moonstone/Scroller` to scroll to the boundary when focusing the first or last element with a minimal margin in 5-way mode
 - `moonstone/VideoPlayer` to position the slider knob correctly when beyond the left or right edge of the slider
->>>>>>> 1b736b40
 
 ## [2.2.2] - 2018-10-15
 
