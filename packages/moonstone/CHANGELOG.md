--- conflicted
+++ resolved
@@ -22,13 +22,10 @@
 ### Fixed
 
 - `moonstone/Dialog` to properly focus via pointer on child components
-<<<<<<< HEAD
 - `moonstone/VirtualList`, `moonstone/VirtualGridList`, and `moonstone/Scroller` not to be slower when scrolled to the first or the last position by wheeling
-=======
 - `moonstone` component hold delay time
 - `moonstone/Panel` autoFocus logic to only focus on initial render
 - `moonstone/Input` text colors
->>>>>>> a3a2ea35
 
 ### Removed
 
