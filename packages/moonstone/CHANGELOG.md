--- conflicted
+++ resolved
@@ -28,9 +28,7 @@
 ### Fixed
 
 - `moonstone/Scroller` and `moonstone/VirtualList` navigation via 5-way from paging controls
-<<<<<<< HEAD
 - `moonstone/ExpandableItem` and related expandable components to expand smoothly when used in a scroller.
-=======
 - `moonstone/MoonstoneDecorator` to optimize localized font loading performance
 - `moonstone/VideoPlayer` to render bottom controls at idle after mounting
 - `moonstone/VirtualList.VirtualList` and `moonstone/VirtualList.VirtualGridList` to give initial focus
@@ -43,7 +41,6 @@
 - `moonstone/ProgressBar.ProgressBarTooltip` prop `side` to support either locale-aware or locale-independent positioning
 - `moonstone/ProgressBar.ProgressBarTooltip` prop `tooltip` to support custom tooltip components
 - `moonstone/Scroller`, `moonstone/Picker`, and `moonstone/IncrementSlider` to retain focus on `moonstone/IconButton` when it becomes disabled
->>>>>>> f8b98e47
 
 ## [2.0.0-alpha.8] - 2018-04-17
 
