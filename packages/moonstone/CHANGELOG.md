--- conflicted
+++ resolved
@@ -6,12 +6,9 @@
 
 ### Fixed
 
-<<<<<<< HEAD
 - `moonstone/Input` text color
-=======
 - `moonstone` internationalization resource loading
 - `moonstone/VirtualList.VirtualGridList` and `moonstone/VirtualList.VirtualList` scrolling when an item which will be in viewport gets focus
->>>>>>> 31afecc8
 - `moonstone/VirtualList.VirtualList` to scroll properly when an item gets focus in VirtualList with different item size
 
 ## [3.1.0] - 2019-09-16
