# Change Log

The following is a curated list of changes in the Enact moonstone module, newest changes on the top.

## [unreleased]

### Added

- `moonstone/VideoPlayer` props: `backwardIcon`, `forwardIcon`, `jumpBackwardIcon`, `jumpForwardIcon`, `pauseIcon`, and `playIcon` to support icon customization of the player
- `moonstone/VideoPlayer` props `jumpButtonsDisabled` and `rateButtonsDisabled` for disabling the pairs of buttons when it's inappropriate for the playing media

### Changed

- `moonstone/Slider` colors and sizing to match the latest designs
- `moonstone/ProgressBar` to position correctly with other components nearby
- `moonstone/Panels` breadcrumb to no longer have a horizontal line above it
<<<<<<< HEAD
- `moonstone/ExpandableInput` property `onInputChange` is fired as `onChange`. `onInputChange` is deprecated and will be removed in a future update.
=======
- `moonstone/Transition` now measures itself when the CPU is idle.
>>>>>>> 72814b22

### Fixed

- `moonstone/Popup.Popup` and `moonstone/ContextualPopupDecorator.ContextualPopupDecorator` 5-way navigation behavior
- `moonstone/Input` to not spot its own input decorator on 5-way out
- `moonstone/VideoPlayer` to no longer render its `children` in multiple places
- `moonstone/Button` text color when used on a neutral (light) background in some cases
- `moonstone/Popup` background opacity

## [1.0.0] - 2017-03-31

> NOTE: We have also modified most form components to be usable in a controlled (app manages component
> state) or uncontrolled (Enact manages component state) manner. To put a component into a
> controlled state, pass in `value` (or other appropriate state property such as `selected` or
> `open`) at component creation and then respond to events and update the value as needed. To put a
> component into an uncontrolled state, do not set `value` (or equivalent), at creation. From this
> point on, Enact will manage the state and events will be sent when the state is updated. To
> specify an initial value, use the `defaultValue` (or, `defaultSelected, `defaultOpen, etc.)
> property.  See the documentation for individual components for more information.

### Added

- `moonstone/Button` property `icon` to support a built-in icon next to the text content. The Icon supports everything that `moonstone/Icon` supports, as well as a custom icon.
- `moonstone/MoonstoneDecorator` property `textSize` to resize several components to requested CMR sizes. Simply add `textSize="large"` to your `App` and the new sizes will automatically take effect.

### Changed

- `moonstone/Slider` to use the property `tooltip` instead of `noTooltip`, so the built-in tooltip is not enabled by default
- `moonstone/IncrementSlider` to include tooltip documentation
- `moonstone/ExpandableList` to accept an array of objects as children which are spread onto the generated components
- `moonstone/CheckboxItem` style to match the latest designs, with support for the `moonstone/Checkbox` to be on either the left or the right side by using the `iconPosition` property
- `moonstone/VideoPlayer` to supply every event callback-method with an object representing the VideoPlayer's current state, including: `currentTime`, `duration`, `paused`, `proportionLoaded`, and `proportionPlayed`

### Fixed

- `moonstone/Panels.Panel` behavior for remembering focus on unmount and setting focus after render
- `moonstone/VirtualList.VirtualGridList` showing empty items when items are continuously added dynamically
- `moonstone/Picker` to marquee on focus once again

## [1.0.0-beta.4] - 2017-03-10

### Added

- `moonstone/VirtualList` `indexToFocus` option to `scrollTo` method to focus on item with specified index
- `moonstone/IconButton` and `moonstone/Button` `color` property to add a remote control key color to the button
- `moonstone/Scrollbar` property `disabled` to disable both paging controls when it is true
- `moonstone/VirtualList` parameter `moreInfo` to pass `firstVisibleIndex` and `lastVisibleIndex` when scroll events are firing
- Accessibility support to UI components
- `moonstone/VideoPlayer` property `onUMSMediaInfo` to support the custom webOS “umsmediainfo” event
- `moonstone/Region` component which encourages wrapping components for improved accessibility rather than only preceding the components with a `moonstone/Divider`
- `moonstone/Slider` tooltip. It's enabled by default and comes with options like `noTooltip`, `tooltipAsPercent`, and `tooltipSide`. See the component docs for more details.
- `moonstone/Panels.Panel` property `hideChildren` to defer rendering children
- `moonstone/Spinner` properties `blockClickOn` and `scrim` to block click events behind spinner
- `moonstone/VirtualList` property `clientSize` to specify item dimensions instead of measuring them

### Changed

- `moonstone/VirtualGridImageItem` styles to reduce redundant style code app side
- `moonstone/VirtualList` and `moonstone/VirtualGridList` to add essential CSS for list items automatically
- `moonstone/VirtualList` and `moonstone/VirtualGridList` to not add `data-index` to their item DOM elements directly, but to pass `data-index` as the parameter of their `component` prop like the `key` parameter of their `component` prop
- `moonstone/ExpandableItem` and derivatives to defer focusing the contents until animation completes
- `moonstone/LabeledItem`, `moonstone/ExpandableItem`, `moonstone/ExpandableList` to each support the `node` type in their `label` property. Best used with `ui/Slottable`.

### Fixed

- `moonstone/VirtualList.GridListImageItem` to have proper padding size according to the existence of caption/subcaption
- `moonstone/Scrollable` to display scrollbars with proper size
- `moonstone/VirtualGridList` to not be truncated

### Removed

- `moonstone/Scrollable` property `hideScrollbars` and replaced it with `horizontalScrollbar` and `verticalScrollbar`

## [1.0.0-beta.3] - 2017-02-21

### Added

- `moonstone/VideoPlayer` support for 5-way show/hide of media playback controls
- `moonstone/VideoPlayer` property `feedbackHideDelay`
- `moonstone/Slider` property `onKnobMove` to fire when the knob position changes, independently from the `moonstone/Slider` value
- `moonstone/Slider` properties `active`, `disabled`, `knobStep`, `onActivate`, `onDecrement`, and `onIncrement` as part of enabling 5-way support to `moonstone/Slider`, `moonstone/IncrementSlider` and the media slider for `moonstone/VideoPlayer`
- `moonstone/Slider` now supports `children` which are added to the `Slider`'s knob, and follow it as it moves
- `moonstone/ExpandableInput` properties `iconAfter` and `iconBefore` to display icons after and before the input, respectively
- `moonstone/Dialog` property `preserveCase`, which affects `title` text

### Changed

- `moonstone/IncrementSlider` to change when the buttons are held down
- `moonstone/Marquee` to allow disabled marquees to animate
- `moonstone/Dialog` to marquee `title` and `titleBelow`
- `moonstone/Marquee.MarqueeController` config option `startOnFocus` to `marqueeOnFocus`. `startOnFocus` is deprecated and will be removed in a future update.
- `moonstone/Button`, `moonstone/IconButton`, `moonstone/Item` to not forward `onClick` when `disabled`

### Fixed

- `moonstone/Marquee.MarqueeController` to start marquee on newly registered components when controller has focus and to restart synced marquees after completion
- `moonstone/Scroller` to recalculate when an expandable child opens
- `spotlightDisabled` property support for spottable moonstone components
- `moonstone/Popup` and `moonstone/ContextualPopupDecorator` so that when the popup is closed, spotlight focus returns to the control that had focus prior to the popup opening
- `moonstone/Input` to not get focus when disabled

## [1.0.0-beta.2] - 2017-01-30

### Added

- `moonstone/Panels.Panel` property `showChildren` to support deferring rendering the panel body until animation completes
- `moonstone/MarqueeDecorator` property `invalidateProps` that specifies which props cause the marquee distance to be invalidated
- developer-mode warnings to several components to warn when values are out-of-range
- `moonstone/Divider` property `spacing` which adjusts the amount of empty space above and below the `Divider`. `'normal'`, `'small'`, `'medium'`, `'large'`, and `'none'` are available.
- `moonstone/Picker` when `joined` the ability to be incremented and decremented by arrow keys
- `onSpotlightDisappear` event property support for spottable moonstone components
- `moonstone/VideoPlayer` property `titleHideDelay`

### Changed

- `moonstone/Panels.Panels` and variations to defer rendering the children of contained `Panel` instances until animation completes
- `moonstone/ProgressBar` properties `progress` and `backgroundProgress` to accept a number between 0 and 1
- `moonstone/Slider` and `moonstone/IncrementSlider` property `backgroundPercent` to `backgroundProgress` which now accepts a number between 0 and 1
- `moonstone/Slider` to not ignore `value` prop when it is the same as the previous value
- `moonstone/Picker` component's buttons to reverse their operation such that 'up' selects the previous item and 'down' the next
- `moonstone/Picker` and derivatives may now use numeric width, which represents the amount of characters to use for sizing. `width={4}` represents four characters, `2` for two characters, etc. `width` still accepts the size-name strings.
- `moonstone/Divider` to now behave as a simple horizontal line when no text content is provided
- `moonstone/Scrollable` to not display scrollbar controls by default
- `moonstone/DatePicker` and `moonstone/TimePicker` to emit `onChange` event whenever the value is changed, not just when the component is closed

### Removed

- `moonstone/ProgressBar` properties `min` and `max`

### Fixed

- `moonstone/IncrementSlider` so that the knob is spottable via pointer, and 5-way navigation between the knob and the increment/decrement buttons is functional
- `moonstone/Slider` and `moonstone/IncrementSlider` to not fire `onChange` for value changes from props

## [1.0.0-beta.1] - 2016-12-30

### Added

- `moonstone/VideoPlayer` and `moonstone/TooltipDecorator` components and samples
- `moonstone/Panels.Panels` property `onBack` to support `ui/Cancelable`
- `moonstone/VirtualFlexList` Work-In-Progress component to support variably sized rows or columns
- `moonstone/ExpandableItem` properties `autoClose` and `lockBottom`
- `moonstone/ExpandableList` properties `noAutoClose` and `noLockBottom`
- `moonstone/Picker` property `reverse`
- `moonstone/ContextualPopup` property `noAutoDismiss`
- `moonstone/Dialog` property `scrimType`
- `moonstone/Popup` property `spotlightRestrict`

### Changed

- `moonstone/Panels.Routable` to require a `navigate` configuration property indicating the event callback for back or cancel actions
- `moonstone/MarqueeController` focus/blur handling to start and stop synchronized `moonstone/Marquee` components
- `moonstone/ExpandableList` property `autoClose` to `closeOnSelect` to disambiguate it from the added `autoClose` on 5-way up
- `moonstone/ContextualPopupDecorator.ContextualPopupDecorator` component's `onCloseButtonClick` property to `onClose`
- `moonstone/Dialog` component's `onCloseButtonClicked` property to `onClose`
- `moonstone/Spinner` component's `center` and `middle` properties to a single `centered` property
	that applies both horizontal and vertical centering
- `moonstone/Popup.PopupBase` component's `onCloseButtonClicked` property to `onCloseButtonClick`
- `moonstone/Item.ItemOverlay` component's `autoHide` property to remove the `'no'` option. The same
	effect can be achieved by omitting the property or passing `null`.
- `moonstone/VirtualGridList` to be scrolled by page when navigating with a 5-way direction key
- `moonstone/Scroller`, `moonstone/VirtualList`, `moonstone/VirtualGridList`, and `moonstone/Scrollable` to no longer respond to mouse down/move/up events
- all Expandables to include a state arrow UI element
- `moonstone/LabeledItem` to support a `titleIcon` property which positions just after the title text
- `moonstone/Button` to include `moonstone/TooltipDecorator`
- `moonstone/Expandable` to support being managed, radio group-style, by a component wrapped with `RadioControllerDecorator` from `ui/RadioDecorator`
- `moonstone/Picker` to animate `moonstone/Marquee` children when any part of the `moonstone/Picker` is focused
- `moonstone/VirtualList` to mute its container instead of disabling it during scroll events
- `moonstone/VirtualList`, `moonstone/VirtualGridList`, and `moonstone/Scroller` to continue scrolling when holding down the paging controls
- `moonstone/VirtualList` to require a `component` prop and not have a default value
- `moonstone/Picker` to continuously change when a button is held down by adding `ui/Holdable`.

### Fixed

- `moonstone/Popup` and `moonstone/ContextualPopup` 5-way navigation behavior using spotlight.
- Bug where a synchronized marquee whose content fit the available space would prevent restarting of the marquees
- `moonstone/Input` to show an ellipsis on the correct side based on the text directionality of the `value` or `placeholder` content.
- `moonstone/VirtualList` and `moonstone/VirtualGridList` to prevent unwanted scrolling when focused with the pointer
- `moonstone/Picker` to remove fingernail when a the pointer is held down, but the pointer is moved off the `joined` picker.
- `moonstone/LabeledItem` to include marquee on both `title` and `label`, and be synchronized

## [1.0.0-alpha.5] - 2016-12-16

No changes.

## [1.0.0-alpha.4] - 2016-12-2

### Added

- `moonstone/Popup`, `moonstone/ContextualPopupDecorator`, `moonstone/Notification`, `moonstone/Dialog` and `moonstone/ExpandableInput` components
- `ItemOverlay` component to `moonstone/Item` module
- `marqueeCentered` prop to `moonstone/MarqueeDecorator` and `moonstone/MarqueeText`
- `placeholder` prop to `moonstone/Image`
- `moonstone/MarqueeController` component to synchronize multiple `moonstone/Marquee` components
- Non-latin locale support to all existing Moonstone components
- Language-specific font support
- `moonstone/IncrementSlider` now accepts customizable increment and decrement icons, as well as `moonstone/Slider` being more responsive to external styling

### Changed

- `moonstone/Input` component's `iconStart` and `iconEnd` properties to be `iconBefore` and `iconAfter`, respectively, for consistency with `moonstone/Item.ItemOverlay` naming
- `moonstone/Icon` and `moonstone/IconButton` so the `children` property supports both font-based icons and images
- the `checked` property to `selected` for consistency across the whole framework. This allows better interoperability when switching between various components.  Affects the following: `CheckboxItem`, `RadioItem`, `SelectableItem`, `Switch`, `SwitchItem`, and `ToggleItem`. Additionally, these now use `moonstone/Item.ItemOverlay` to position and handle their Icons.
- `moonstone/Slider` and `moonstone/IncrementSlider` to be more performant. No changes were made to
	the public API.
- `moonstone/GridListImageItem` so that a placeholder image displays while loading the image, and the caption and subcaption support marqueeing
- `moonstone/MoonstoneDecorator` to add `FloatingLayerDecorator`
- `moonstone/IncrementSlider` in vertical mode looks and works as expected.

### Removed

- LESS mixins that belong in `@enact/ui`, so that only moonstone-specific mixins are contained in
this module. When authoring components and importing mixins, only the local mixins need to be
imported, as they already import the general mixins.
- the `src` property from `moonstone/Icon` and `moonston/IconButton`. Use the support for URLs in
	the `children` property as noted above.
- the `height` property from `moonstone/IncrementSlider` and `moonstone/Slider`

### Fixed

- Joined picker so that it now has correct animation when using the mouse wheel
- Bug in DatePicker/TimePicker that prevented setting of value earlier than 1969

## [1.0.0-alpha.3] - 2016-11-8

### Added

- `moonstone/BodyText`, `moonstone/DatePicker`, `moonstone/DayPicker`, `moonstone/ExpandableItem`, `moonstone/Image`, and `moonstone/TimePicker` components
- `fullBleed` prop to `moonstone/Panels/Header`. When `true`, the header content is indented and the header lines are removed.
- Application close button to `moonstone/Panels`. Fires `onApplicationClose` when clicked. Can be omitted with the `noCloseButton` prop.
- `marqueeDisabled` prop to `moonstone/Picker`
- `padded` prop to `moonstone/RangePicker`
- `forceDirection` prop to `moonstone/Marquee`. Forces the direction of `moonstone/Marquee`. Useful for when `RTL` content cannot be auto detected.

### Changed

- `data` parameter passed to `component` prop of `VirtualList`.
- `moonstone/Expandable` into a submodule of `moonstone/ExpandableItem`
- `ExpandableList` to properly support selection
- `moonstone/Divider`'s `children` property to be optional
- `moonstone/ToggleItem`'s `inline` version to have a `max-width` of `240px`
- `moonstone/Input` to use `<div>` instead of `<label>` for wrapping components. No change to
	functionality, only markup.

### Removed

- `moonstone/ExpandableCheckboxItemGroup` in favor of `ExpandableList`

## [1.0.0-alpha.2] - 2016-10-21

This version includes a lot of refactoring from the previous release. Developers need to switch to the new enact-dev command-line tool.

### Added

- New components and HOCs: `moonstone/Scroller`, `moonstone/VirtualList`, `moonstone/VirtualGridList`, `moonstone/Scrollable`, `moonstone/MarqueeText`, `moonstone/Spinner`, `moonstone/ExpandableCheckboxItemGroup`, `moonstone/MarqueeDecorator`
- New options for `ui/Toggleable` HOC
- Marquee support to many components
- Image support to `moonstone/Icon` and `moonstone/IconButton`
- `dismissOnEnter` prop for `moonstone/Input`
- Many more unit tests

### Changed

- Some props for UI state were renamed to have `default` prefix where state was managed by the component. (e.g. `defaultOpen`)

### Fixed

- Many components were fixed, polished, updated and documented
- Inline docs updated to be more consistent and comprehensive<|MERGE_RESOLUTION|>--- conflicted
+++ resolved
@@ -14,11 +14,8 @@
 - `moonstone/Slider` colors and sizing to match the latest designs
 - `moonstone/ProgressBar` to position correctly with other components nearby
 - `moonstone/Panels` breadcrumb to no longer have a horizontal line above it
-<<<<<<< HEAD
+- `moonstone/Transition` now measures itself when the CPU is idle.
 - `moonstone/ExpandableInput` property `onInputChange` is fired as `onChange`. `onInputChange` is deprecated and will be removed in a future update.
-=======
-- `moonstone/Transition` now measures itself when the CPU is idle.
->>>>>>> 72814b22
 
 ### Fixed
 
