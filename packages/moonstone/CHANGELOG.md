--- conflicted
+++ resolved
@@ -4,16 +4,14 @@
 
 ## [unreleased]
 
-<<<<<<< HEAD
 ### Deprecated
 
 - `moonstone/Marquee.Marquee`, to be moved to `moonstone/Marquee.MarqueeBase` in 2.0.0
 - `moonstone/Marquee.MarqueeText`, to be moved to `moonstone/Marquee.Marquee` in 2.0.0
-=======
+
 ### Fixed
 
 - `moonstone/GridListImageItem` to display correctly
->>>>>>> 3233bae5
 
 ## [1.14.0] - 2017-02-23
 
