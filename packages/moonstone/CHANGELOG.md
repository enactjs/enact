# Change Log

The following is a curated list of changes in the Enact moonstone module, newest changes on the top.

## [unreleased]

### Added

- `moonstone/VideoPlayer` property `moreButtonColor` to allow setting underline colors for more button

### Fixed

- `moonstone/Picker` to correctly update pressed state when dragging off buttons

## [2.0.0-alpha.6] - 2018-03-22

### Removed

- `moonstone/Slider` exports `SliderFactory` and `SliderBaseFactory`
- `moonstone/IncrementSlider` exports `IncrementSliderFactory` and `IncrementSliderBaseFactory`
- `moonstone/ProgressBar`, `moonstone/Slider`, `moonstone/Slider.SliderTooltip`, `moonstone/IncrementSlider` components' `vertical` property and replaced it with `orientation`

### Added

- `moonstone/VideoPlayer` property `component` to handle custom video element
- `moonstone/IncrementSlider` properties `incrementAriaLabel` and `decrementAriaLabel` to configure the label set on each button
- `moonstone/Input` support for `small` prop
<<<<<<< HEAD
- `moonstone/Panels.Header` support for `headerInput` so the Header can be used as an Input. See documentation for usage examples.
=======
- `moonstone/ProgressBar` support for `tooltip` and `tooltipForceSide`
- `moonstone/ProgressBar`, `moonstone/Slider`, `moonstone/Slider.SliderTooltip`, `moonstone/IncrementSlider` property `orientation` to accept orientation strings like "vertical" and "horizontal" (replaced old `vertical` prop)
>>>>>>> 8d3050de

### Changed

- `moonstone/Input` input `height`, `vertical-align`, and `margins`. Please verify your layouts to ensure everything lines up correctly; this change may require removal of old sizing and positioning CSS which is no longer necessary.
- `moonstone/FormCheckbox` to have a small border around the circle, according to new GUI designs
- `moonstone/RadioItem` dot size and added an inner-dot to selected-focused state, according to new GUI designs
- `moonstone/ContextualPopup` prop `popupContainerId` to `popupSpotlightId`
- `moonstone/Popup` prop `containerId` to `spotlightId`
- `moonstone/VideoPlayer` prop `containerId` to `spotlightId`
- `moonstone/VirtualList.VirtualList` and `moonstone/VirtualList.VirtualGridList` prop `component` to be replaced by `itemRenderer`

### Fixed

- `moonstone/ExpandableItem` to be more performant when animating
- `moonstone/GridListImageItem` to hide overlay checkmark icon on focus when unselected
- `moonstone/GridListImageItem` to use `ui/GridListImageItem`
- `moonstone/VirtualList`, `moonstone/VirtualGridList` and `moonstone/Scroller` components to use their base UI components
- `moonstone/VirtualList` to show the selected state on hovered paging controls properly
- `moonstone/Slider` to highlight knob when selected
- `moonstone/Slider` to handle updates to its `value` prop correctly
- `moonstone/ToggleItem` to accept HTML DOM node tag names as strings for its `component` property
- `moonstone/Popup` to properly pause and resume spotlight when animating

## [2.0.0-alpha.5] - 2018-03-07

### Removed

- `moonstone/Marquee.MarqueeText`, replaced by `moonstone/Marquee.Marquee`
- `moonstone/VirtualGridList.GridListImageItem`, replaced by `moonstone/GridListImageItem`

### Changed

- `moonstone/Marquee.Marquee` to be `moonstone/Marquee.MarqueeBase`
- `moonstone/ContextualPopupDecorator` to not restore last-focused child
- `moonstone/ExpandableList` to restore focus to the first selected item after opening

### Fixed

- `moonstone/Slider` to correctly show localized percentage value in tooltip when `tooltipAsPercent` is true
- `moonstone/VirtualGridList` to show or hide its scrollbars properly
- `moonstone/Button` text to be properly centered
- `moonstone/Input` to not clip some glyphs at the start of the value

## [2.0.0-alpha.4] - 2018-02-13

### Added

- `moonstone/SlotItem` replacing `moonstone/Item.ItemOverlay`

### Removed

- `moonstone/VirtualFlexList` to be replaced by `ui/VirtualFlexList`
- `moonstone/Button` and `moonstone/IconButton` prop `noAnimation`
- `moonstone/Item.OverlayDecorator`, `moonstone/Item.Overlay`, and `moonstone/Item.ItemOverlay` to be replaced by `moonstone/SlotItem`

### Changed

- `moonstone/Marquee` to do less-costly calculations during measurement and optimized the applied styles
- `moonstone/ExpandableList` to require a unique key for each object type data

### Fixed

- `moonstone/VirtualList` to render properly with fiber reconciler
- `moonstone/VirtualList` focus option in scrollTo api
- `moonstone/ExpandableSpotlightDecorator` to not spot the title upon collapse when in `pointerMode`
- `moonstone/Spinner` to not unpause Spotlight unless it was the one to pause it
- `moonstone/Marquee` to stop when becoming disabled
- `moonstone/Input`, `moonstone/MarqueeDecorator`, and `moonstone/Slider` to prevent unnecessary focus-based updates

## [2.0.0-alpha.3] - 2018-01-18

### Removed

- `moonstone/Scroller` and `moonstone/VirtualList` option `indexToFocus` in `scrollTo` method which is deprecated from 1.2.0
- `moonstone/Scroller` props `horizontal` and `vertical` which are deprecated from 1.3.0 and replaced with `direction` prop
- `moonstone/Button` exports `ButtonFactory` and `ButtonBaseFactory`
- `moonstone/IconButton` exports `IconButtonFactory` and `IconButtonBaseFactory`

### Fixed

- `moonstone/MoonstoneDecorator` root node to fill the entire space available, which simplifies positioning and sizing for child elements (previously always measured 0 in height)
- `moonstone/VirtualList` to prevent infinite function call when a size of contents is slightly longer than a client size without a scrollbar
- `moonstone/VirtualList` to sync scroll position when clientSize changed

## [2.0.0-alpha.2] - 2017-08-29

No significant changes.

## [2.0.0-alpha.1] - 2017-08-27

### Changed

- `moonstone/Button`, `moonstone/Checkbox`, `moonstone/FormCheckbox`, `moonstone/IconButton`, `moonstone/IncrementSlider`, `moonstone/Item`, `moonstone/Picker`, and `moonstone/RangePicker`, `moonstone/Switch` and `moonstone/VideoPlayer` to use `ui/Touchable`

## [1.15.0] - 2018-02-28

### Deprecated

- `moonstone/Marquee.Marquee`, to be moved to `moonstone/Marquee.MarqueeBase` in 2.0.0
- `moonstone/Marquee.MarqueeText`, to be moved to `moonstone/Marquee.Marquee` in 2.0.0

### Fixed

- `moonstone/GridListImageItem` to display correctly

## [1.14.0] - 2018-02-23

### Deprecated

- `moonstone/VirtualFlexList`, to be replaced by `ui/VirtualFlexList` in 2.0.0
- `moonstone/VirtualGridList.GridListImageItem`, to be replaced by `moonstone/GridListImageItem` in 2.0.0
- `moonstone/Button` and `moonstone/IconButton` prop `noAnimation`, to be removed in 2.0.0
- `moonstone/Button.ButtonFactory`, `moonstone/Button.ButtonBaseFactory`, `moonstone/IconButton.IconButtonFactory`, `moonstone/IconButton.IconButtonBaseFactory`, `moonstone/IncrementSlider.IncrementSliderFactory`, `moonstone/IncrementSlider.IncrementSliderBaseFactory`, `moonstone/Slider.SliderFactory`, and `moonstone/Slider.SliderBaseFactory`, to be removed in 2.0.0
- `moonstone/Item.ItemOverlay`, to be replaced by `ui/SlotItem` in 2.0.0
- `moonstone/Item.Overlay` and `moonstone/Item.OverlayDecorator`, to be removed in 2.0.0

### Added

- `moonstone/DaySelector` component
- `moonstone/EditableIntegerPicker` component
- `moonstone/GridListImageItem` component

## [1.13.3] - 2018-01-16

### Fixed

- `moonstone/TimePicker` to not read out meridiem label when meridiem picker gets a focus
- `moonstone/Scroller` to correctly update scrollbars when the scroller's contents change

## [1.13.2] - 2017-12-14

### Fixed

- `moonstone/Panels` to maintain spotlight focus when `noAnimation` is set
- `moonstone/Panels` to not accept back key presses during transition
- `moonstone/Panels` to revert 1.13.0 fix that blurred Spotlight when transitioning panels
- `moonstone/Scroller` and other scrolling components to not show scroll thumb when only child item is updated
- `moonstone/Scroller` and other scrolling components to not hide scroll thumb immediately after scroll position reaches the top or the bottom
- `moonstone/Scroller` and other scrolling components to show scroll thumb properly when scroll position reaches the top or the bottom by paging controls

## [1.13.1] - 2017-12-06

### Fixed

- `moonstone/Slider` to not unnecessarily fire `onChange` if the initial value has not changed

## [1.13.0] - 2017-11-28

### Added

- `moonstone/VideoPlayer` props `disabled`, `loading`, `miniFeedbackHideDelay`, and `thumbnailComponent` as well as new APIs: `areControlsVisible`, `getVideoNode`, `showFeedback`, and `toggleControls`

### Fixed

- `moonstone/VirtualList` to render items from a correct index on edge cases at the top of a list
- `moonstone/VirtualList` to handle focus properly via page up at the first page and via page down at the last page
- `moonstone/Expandable` and derivatives to use the new `ease-out-quart` animation timing function to better match the aesthetic of Enyo's Expandables
- `moonstone/TooltipDecorator` to correctly display tooltip direction when locale changes
- `moonstone/Marquee` to restart animation on every resize update
- `moonstone/LabeledItem` to start marquee when hovering while disabled
- `moonstone/Marquee` to correctly start when hovering on disabled spottable components
- `moonstone/Marquee.MarqueeController` to not abort marquee when moving among components
- `moonstone/Picker` marquee issues with disabled buttons or Picker
- `moonstone/Panels` to prevent loss of spotlight issue when moving between panels
- `moonstone/VideoPlayer` to bring it in line with real-world use-cases
- `moonstone/Slider` by removing unnecessary repaints to the screen
- `moonstone/Slider` to fire `onChange` events when the knob is pressed near the boundaries
- `moonstone/VideoPlayer` to correctly position knob when interacting with media slider
- `moonstone/VideoPlayer` to not read out the focused button when the media controls hide
- `moonstone/MarqueeDecorator` to stop when unhovering a disabled component using `marqueeOn` `'focus'`
- `moonstone/Slider` to not forward `onChange` when `disabled` on `mouseUp/click`
- `moonstone/VideoPlayer` to defer rendering playback controls until needed

## [1.12.2] - 2017-11-15

### Fixed

- `moonstone/VirtualList` to scroll and focus properly by pageUp and pageDown when disabled items are in it
- `moonstone/Button` to correctly specify minimum width when in large text mode
- `moonstone/Scroller` and other scrolling components to restore last focused index when panel is changed
- `moonstone/VideoPlayer` to display time correctly in RTL locale
- `moonstone/VirtualList` to scroll correctly using page down key with disabled items
- `moonstone/Scroller` and other scrolling components to not cause a script error when scrollbar is not rendered
- `moonstone/Picker` incrementer and decrementer to not change size when focused
- `moonstone/Header` to use a slightly smaller font size for `title` in non-latin locales and a line-height for `titleBelow` and `subTitleBelow` that better meets the needs of tall-glyph languages like Tamil and Thai, as well as latin locales
- `moonstone/Scroller` and `moonstone/VirtualList` to keep spotlight when pressing a 5-way control while scrolling
- `moonstone/Panels` to prevent user interaction with panel contents during transition
- `moonstone/Slider` and related components to correctly position knob for `detachedKnob` on mouse down and fire value where mouse was positioned on mouse up
- `moonstone/DayPicker` to update day names when changing locale
- `moonstone/ExpandableItem` and all other `Expandable` components to revert 1.12.1 change to pull down from the top

## [1.12.1] - 2017-11-07

### Fixed

- `moonstone/ExpandableItem` and all other `Expandable` components to now pull down from the top instead of being revealed from the bottom, matching Enyo's design
- `moonstone/VirtualListNative` to scroll properly with page up/down keys if there is a disabled item
- `moonstone/RangePicker` to display negative values correctly in RTL
- `moonstone/Scroller` and other scrolling components to not blur scroll buttons when wheeling
- `moonstone/Scrollbar` to hide scroll thumb immediately without delay after scroll position reaches min or max
- `moonstone/Divider` to pass `marqueeOn` prop
- `moonstone/Slider` to fire `onChange` on mouse up and key up
- `moonstone/VideoPlayer` to show knob when pressed
- `moonstone/Header` to layout `titleBelow` and `subTitleBelow` correctly
- `moonstone/Header` to use correct font-weight for `subTitleBelow`
- `moonstone/VirtualList` to restore focus correctly for lists only slightly larger than the viewport

## [1.12.0] - 2017-10-27

### Fixed

- `moonstone/Scroller` and other scrolling components to prevent focusing outside the viewport when pressing a 5-way key during wheeling
- `moonstone/Scroller` to called scrollToBoundary once when focus is moved using holding child item
- `moonstone/VideoPlayer` to apply skin correctly
- `moonstone/Popup` from `last-focused` to `default-element` in `SpotlightContainerDecorator` config
- `moonstone/Panels` to retain focus when back key is pressed on breadcrumb
- `moonstone/Input` to correctly hide VKB when dismissing

## [1.11.0] - 2017-10-24

### Added

- `moonstone/VideoPlayer` properties `seekDisabled` and `onSeekFailed` to disable seek function

### Changed

- `moonstone/ExpandableList` to become `disabled` if there are no children

### Fixed

- `moonstone/Picker` to read out customized accessibility value when picker prop has `joined` and `aria-valuetext`
- `moonstone/Scroller` to apply scroll position on vertical or horizontal Scroller when child gets a focus
- `moonstone/Scroller` and other scrolling components to scroll without animation when panel is changed
- `moonstone/ContextualPopup` padding to not overlap close button
- `moonstone/Scroller` and other scrolling components to change focus via page up/down only when the scrollbar is visible
- `moonstone/Picker` to only increment one value on hold
- `moonstone/ItemOverlay` to remeasure when focused

## [1.10.1] - 2017-10-16

### Fixed

- `moonstone/Scroller` and other scrolling components to scroll via page up/down when focus is inside a Spotlight container
- `moonstone/VirtualList` and `moonstone/VirtualGridList` to scroll by 5-way keys right after wheeling
- `moonstone/VirtualList` not to move focus when a current item and the last item are located at the same line and pressing a page down key
- `moonstone/Slider` knob to follow while dragging for detached knob
- `moonstone/Header` to layout header row correctly in `standard` type
- `moonstone/Input` to not dismiss on-screen keyboard when dragging cursor out of input box
- `moonstone/Header` RTL `line-height` issue
- `moonstone/Panels` to render children on idle
- `moonstone/Scroller` and other scrolling components to limit muted spotlight container scrims to their bounds
- `moonstone/Input` to always forward `onKeyUp` event

## [1.10.0] - 2017-10-09

### Added

- `moonstone/VideoPlayer` support for designating components with `.spottable-default` as the default focus target when pressing 5-way down from the slider
- `moonstone/Slider` property `activateOnFocus` which when enabled, allows 5-way directional key interaction with the `Slider` value without pressing [Enter] first
- `moonstone/VideoPlayer` property `noMiniFeedback` to support controlling the visibility of mini feedback
- `ui/Layout`, which provides a technique for laying-out components on the screen using `Cells`, in rows or columns

### Changed

- `moonstone/Popup` to focus on mount if it’s initially opened and non-animating and to always pass an object to `onHide` and `onShow`
- `moonstone/VideoPlayer` to emit `onScrub` event and provide audio guidance when setting focus to slider

### Fixed

- `moonstone/ExpandableItem` and derivatives to restore focus to the Item if the contents were last focused when closed
- `moonstone/Slider` toggling activated state when holding enter/select key
- `moonstone/TimePicker` picker icons shifting slightly when focusing an adjacent picker
- `moonstone/Icon` so it handles color the same way generic text does, by inheriting from the parent's color. This applies to all instances of `Icon`, `IconButton`, and `Icon` inside `Button`.
- `moonstone/fonts` Museo Sans font to correct "Ti" kerning
- `moonstone/VideoPlayer` to correctly position knob on mouse click
- `moonstone/Panels.Header` to show an ellipsis for long titles with RTL text
- `moonstone/Marquee` to restart when invalidated by a prop change and managed by a `moonstone/Marquee.MarqueeController`
- `spotlight.Spotlight` method `focus()` to verify that the target element matches its container's selector rules prior to setting focus
- `moonstone/Picker` to only change picker values `onWheel` when spotted
- `moonstone/VideoPlayer` to hide descendant floating components (tooltips, contextual popups) when the media controls hide

## [1.9.3] - 2017-10-03

### Added

- `moonstone/Button` property value to `backgroundOpacity` called "lightTranslucent" to better serve colorful image backgrounds behind Buttons. This also affects `moonstone/IconButton` and `moonstone/Panels/ApplicationCloseButton`.
- `moonstone/Panels` property `closeButtonBackgroundOpacity` to support `moonstone/Panels/ApplicationCloseButton`'s `backgroundOpacity` prop

### Changed

- `Moonstone Icons` font file to include the latest designs for several icons
- `moonstone/Panels/ApplicationCloseButton` to expose its `backgroundOpacity` prop

### Fixed

- `moonstone/VirtualList` to apply "position: absolute" inline style to items
- `moonstone/Picker` to increment and decrement normally at the edges of joined picker
- `moonstone/Icon` not to read out image characters
- `moonstone/Scroller` and other scrolling components to not accumulate paging scroll by pressing page up/down in scrollbar
- `moonstone/Icon` to correctly display focused state when using external image
- `moonstone/Button` and `moonstone/IconButton` to be properly visually muted when in a muted container

## [1.9.2] - 2017-09-26

### Fixed

- `moonstone/ExpandableList` preventing updates when its children had changed

## [1.9.1] - 2017-09-25

### Fixed

- `moonstone/ExpandableList` run-time error when using an array of objects as children
- `moonstone/VideoPlayer` blocking pointer events when the controls were hidden

## [1.9.0] - 2017-09-22

### Added

- `moonstone/styles/mixins.less` mixins: `.moon-spotlight-margin()` and `.moon-spotlight-padding()`
- `moonstone/Button` property `noAnimation` to support non-animating pressed visual

### Changed

- `moonstone/TimePicker` to use "AM/PM" instead of "meridiem" for label under meridiem picker
- `moonstone/IconButton` default style to not animate on press. NOTE: This behavior will change back to its previous setting in release 2.0.0.
- `moonstone/Popup` to warn when using `scrimType` `'none'` and `spotlightRestrict` `'self-only'`
- `moonstone/Scroller` to block spotlight during scroll
- `moonstone/ExpandableItem` and derivatives to always pause spotlight before animation

### Fixed

- `moonstone/VirtualGridList` to not move focus to wrong column when scrolled from the bottom by holding the "up" key
- `moonstone/VirtualList` to focus an item properly when moving to a next or previous page
- `moonstone/Scroller` and other scrolling components to move focus toward first or last child when page up or down key is pressed if the number of children is small
- `moonstone/VirtualList` to scroll to preserved index when it exists within dataSize for preserving focus
- `moonstone/Picker` buttons to not change size
- `moonstone/Panel` to move key navigation to application close button on holding the "up" key.
- `moonstone/Picker` to show numbers when changing values rapidly
- `moonstone/Popup` layout in large text mode to show close button correctly
- `moonstone/Picker` from moving scroller when pressing 5-way keys in `joined` Picker
- `moonstone/Input` so it displays all locales the same way, without cutting off the edges of characters
- `moonstone/TooltipDecorator` to hide tooltip when 5-way keys are pressed for disabled components
- `moonstone/Picker` to not tremble in width when changing values while using a numeric width prop value
- `moonstone/Picker` to not overlap values when changing values in `vertical`
- `moonstone/ContextualPopup` pointer mode focus behavior for `spotlightRestrict='self-only'`
- `moonstone/VideoPlayer` to prevent interacting with more components in pointer mode when hidden
- `moonstone/Scroller` to not repaint its entire contents whenever partial content is updated
- `moonstone/Slider` knob positioning after its container is resized
- `moonstone/VideoPlayer` to maintain focus when media controls are hidden
- `moonstone/Scroller` to scroll expandable components into view when opening when pointer has moved elsewhere

## [1.8.0] - 2017-09-07

### Deprecated

- `moonstone/Dialog` property `showDivider`, will be replaced by `noDivider` property in 2.0.0

### Added

- `moonstone/Popup` callback property `onShow` which fires after popup appears for both animating and non-animating popups

### Changed

- `moonstone/Popup` callback property `onHide` to run on both animating and non-animating popups
- `moonstone/VideoPlayer` state `playbackRate` to media events
- `moonstone/VideoPlayer` support for `spotlightDisabled`
- `moonstone/VideoPlayer` thumbnail positioning and style
- `moonstone/VirtualList` to render when dataSize increased or decreased
- `moonstone/Dialog` style
- `moonstone/Popup`, `moonstone/Dialog`, and `moonstone/Notification` to support `node` type for children
- `moonstone/Scroller` to forward `onKeyDown` events

### Fixed

- `moonstone/Scroller` and other scrolling components to enable focus when wheel scroll is stopped
- `moonstone/VirtualList` to show scroll thumb when a preserved item is focused in a Panel
- `moonstone/Scroller` to navigate properly with 5-way when expandable child is opened
- `moonstone/VirtualList` to stop scrolling when focus is moved on an item from paging controls or outside
- `moonstone/VirtualList` to move out with 5-way navigation when the first or the last item is disabled
- `moonstone/IconButton` Tooltip position when disabled
- `moonstone/VideoPlayer` Tooltip time after unhovering
- `moonstone/VirtualList` to not show invisible items
- `moonstone/IconButton` Tooltip position when disabled
- `moonstone/VideoPlayer` to display feedback tooltip correctly when navigating in 5-way
- `moonstone/MarqueeDecorator` to work with synchronized `marqueeOn` `'render'` and hovering as well as `marqueOn` `'hover'` when moving rapidly among synchronized marquees
- `moonstone/Input` aria-label for translation
- `moonstone/Marquee` to recalculate inside `moonstone/Scroller` and `moonstone/SelectableItem` by bypassing `shouldComponentUpdate`
- `moonstone/Picker` to marquee when incrementing and decrementing values with the prop `noAnimation`

## [1.7.0] - 2017-08-23

### Deprecated

- `moonstone/TextSizeDecorator` and it will be replaced by `moonstone/AccessibilityDecorator`
- `moonstone/MarqueeDecorator` property `marqueeCentered` and `moonstone/Marquee` property `centered` will be replaced by `alignment` property in 2.0.0

### Added

- `moonstone/TooltipDecorator` config property to direct tooltip into a property instead of adding to `children`
- `moonstone/VideoPlayer` prop `thumbnailUnavailable` to fade thumbnail
- `moonstone/AccessibilityDecorator` with `highContrast` and `textSize`
- `moonstone/VideoPlayer` high contrast scrim
- `moonstone/MarqueeDecorator`and `moonstone/Marquee` property `alignment` to allow setting  alignment of marquee content

### Changed

- `moonstone/Scrollbar` to disable paging control down button properly at the bottom when a scroller size is a non-integer value
- `moonstone/VirtualList`, `moonstone/VirtualGridList`, and `moonstone/Scroller` to scroll on `keydown` event instead of `keyup` event of page up and page down keys
- `moonstone/VirtualGridList` to scroll by item via 5 way key
- `moonstone/VideoPlayer` to read target time when jump by left/right key
- `moonstone/IconButton` to not use `MarqueeDecorator` and `Uppercase`

### Fixed

- `moonstone/VirtualList` and `moonstone/VirtualGridList` to focus the correct item when page up and page down keys are pressed
- `moonstone/VirtualList` to not lose focus when moving out from the first item via 5way when it has disabled items
- `moonstone/Slider` to align tooltip with detached knob
- `moonstone/FormCheckbox` to display correct colors in light skin
- `moonstone/Picker` and `moonstone/RangePicker` to forward `onKeyDown` events when not `joined`
- `moonstone/SelectableItem` to display correct icon width and alignment
- `moonstone/LabeledItem` to always match alignment with the locale
- `moonstone/Scroller` to properly 5-way navigate from scroll buttons
- `moonstone/ExpandableList` to display correct font weight and size for list items
- `moonstone/Divider` to not italicize in non-italic locales
- `moonstone/VideoPlayer` slider knob to follow progress after being selected when seeking
- `moonstone/LabeledItem` to correctly position its icon. This affects all of the `Expandables`, `moonstone/DatePicker` and `moonstone/TimePicker`.
- `moonstone/Panels.Header` and `moonstone/Item` to prevent them from allowing their contents to overflow unexpectedly
- `moonstone/Marquee` to recalculate when vertical scrollbar appears
- `moonstone/SelectableItem` to recalculate marquee when toggled

### Removed

- `moonstone/Input` large-text mode

## [1.6.1] - 2017-08-07

### Changed

- `moonstone/Icon` and `moonstone/IconButton` to no longer fit image source to the icon's boundary

## [1.6.0] - 2017-08-04

### Added

- `moonstone/VideoPlayer` ability to seek when holding down the right and left keys. Sensitivity can be adjusted using throttling options `jumpDelay` and `initialJumpDelay`.
- `moonstone/VideoPlayer` property `no5WayJump` to disable jumping done by 5-way
- `moonstone/VideoPlayer` support for the "More" button to use tooltips
- `moonstone/VideoPlayer` properties `moreButtonLabel` and `moreButtonCloseLabel` to allow customization of the "More" button's tooltip and Aria labels
- `moonstone/VideoPlayer` property `moreButtonDisabled` to disable the "More" button
- `moonstone/Picker` and `moonstone/RangePicker` prop `aria-valuetext` to support reading custom text instead of value
- `moonstone/VideoPlayer` methods `showControls` and `hideControls` to allow external interaction with the player
- `moonstone/Scroller` support for Page Up/Page Down keys in pointer mode when no item has focus

### Changed

- `moonstone/VideoPlayer` to handle play, pause, stop, fast forward and rewind on remote controller
- `moonstone/Marquee` to also start when hovered if `marqueeOnRender` is set

### Fixed

- `moonstone/IconButton` to fit image source within `IconButton`
- `moonstone` icon font sizes for wide icons
- `moonstone/ContextualPopupDecorator` to prefer setting focus to the appropriate popup instead of other underlying controls when using 5-way from the activating control
- `moonstone/Scroller` not scrolled via 5 way when `moonstone/ExpandableList` is opened
- `moonstone/VirtualList` to not let the focus move outside of container even if there are children left when navigating with 5way
- `moonstone/Scroller` and other scrolling components to update disability of paging controls when the scrollbar is set to `visible` and the content becomes shorter
- `moonstone/VideoPlayer` to focus on hover over play/pause button when video is loading
- `moonstone/VideoPlayer` to update and display proper time while moving knob when video is paused
- `moonstone/VideoPlayer` long title overlap issues
- `moonstone/Header` to apply `marqueeOn` prop to `subTitleBelow` and `titleBelow`
- `moonstone/Picker` wheeling in `moonstone/Scroller`
- `moonstone/IncrementSlider` and `moonstone/Picker` to read value changes when selecting buttons

## [1.5.0] - 2017-07-19

### Added

- `moonstone/Slider` and `moonstone/IncrementSlider` prop `aria-valuetext` to support reading custom text instead of value
- `moonstone/TooltipDecorator` property `tooltipProps` to attach props to tooltip component
- `moonstone/Scroller` and `moonstone/VirtualList` ability to scroll via page up and page down keys
- `moonstone/VideoPlayer` tooltip-thumbnail support with the `thumbnailSrc` prop and the `onScrub` callback to fire when the knob moves and a new thumbnail is needed
- `moonstone/VirtualList` ability to navigate via 5way when there are disabled items
- `moonstone/ContextualPopupDecorator` property `popupContainerId` to support configuration of the popup's spotlight container
- `moonstone/ContextualPopupDecorator` property `onOpen` to notify containers when the popup has been opened
- `moonstone/ContextualPopupDecorator` config option `openProp` to support mapping the value of `open` property to the chosen property of wrapped component

### Changed

- `moonstone/ExpandableList` to use 'radio' as the default, and adapt 'single' mode to render as a `moonstone/RadioItem` instead of a `moonstone/CheckboxItem`
- `moonstone/VideoPlayer` to not hide pause icon when it appears
- `moonstone/ContextualPopupDecorator` to set accessibility-related props onto the container node rather than the popup node
- `moonstone/ExpandableItem`, `moonstone/ExpandableList`, `moonstone/ExpandablePicker`, `moonstone/DatePicker`, and `moonstone/TimePicker` to pause spotlight when animating in 5-way mode
- `moonstone/Spinner` to position the text content under the spinner, rather than to the right side
- `moonstone/VideoPlayer` to include hour when announcing the time while scrubbing
- `moonstone/GridListImageItem` to require a `source` prop and not have a default value

### Fixed

- `moonstone/Input` ellipsis to show if placeholder is changed dynamically and is too long
- `moonstone/Marquee` to re-evaluate RTL orientation when its content changes
- `moonstone/VirtualList` to restore focus on short lists
- `moonstone/ExpandableInput` to expand the width of its contained `moonstone/Input`
- `moonstone/Input` support for `dismissOnEnter`
- `moonstone/Input` focus management to prevent stealing focus when programmatically moved elsewhere
- `moonstone/Input` 5-way spot behavior
- `moonstone` international fonts to always be used, even when unsupported font-weights or font-styles are requested
- `moonstone/Panels.Panel` support for selecting components with `.spottable-default` as the default focus target
- `moonstone/Panels` layout in RTL locales
- `moonstone` spottable components to support `onSpotlightDown`, `onSpotlightLeft`, `onSpotlightRight`, and `onSpotlightUp` event property
- `moonstone/VirtualList` losing spotlight when the list is empty
- `moonstone/FormCheckbox` in focused state to have the correct "check" color
- `moonstone/Scroller` and other scrolling components' bug in `navigableFilter` when passed a container id

## [1.4.1] - 2017-07-05

### Changed

- `moonstone/Popup` to only call `onKeyDown` when there is a focused item in the `Popup`
- `moonstone/Scroller`, `moonstone/Picker`, and `moonstone/IncrementSlider` to automatically move focus when the currently focused `moonstone/IconButton` becomes disabled

### Fixed

- `moonstone/ContextualPopupDecorator` close button to account for large text size
- `moonstone/ContextualPopupDecorator` to not spot controls other than its activator when navigating out via 5-way
- `moonstone/Header` to set the value of `marqueeOn` for all types of headers

## [1.4.0] - 2017-06-29

### Deprecated

- `moonstone/Input` prop `noDecorator` is being replaced by `autoFocus` in 2.0.0

### Added

- `moonstone/Scrollbar` property `corner` to add the corner between vertical and horizontal scrollbars
- `moonstone/ScrollThumb` for a thumb of `moonstone/Scrollbar`
- `moonstone/styles/text.less` mixin `.locale-japanese-line-break()` to apply the correct  Japanese language line-break rules for the following multi-line components: `moonstone/BodyText`, `moonstone/Dialog`, `moonstone/Notification`, `moonstone/Popup`, and `moonstone/Tooltip`
- `moonstone/ContextualPopupDecorator` property `popupProps` to attach props to popup component
- `moonstone/VideoPlayer` property `pauseAtEnd` to control forward/backward seeking
- `moonstone/Panels/Header` prop `marqueeOn` to control marquee of header

### Changed

- `moonstone/Panels/Header` to expose its `marqueeOn` prop
- `moonstone/VideoPlayer` to automatically adjust the width of the allocated space for the side components so the media controls have more space to appear on smaller screens
- `moonstone/VideoPlayer` properties `autoCloseTimeout` and `titleHideDelay` default value to `5000`
- `moonstone/VirtualList` to support restoring focus to the last focused item
- `moonstone/Scroller` and other scrolling components to call `onScrollStop` before unmounting if a scroll is in progress
- `moonstone/Scroller` to reveal non-spottable content when navigating out of a scroller

### Fixed

- `moonstone/Dialog` to properly focus via pointer on child components
- `moonstone/VirtualList`, `moonstone/VirtualGridList`, and `moonstone/Scroller` not to be slower when scrolled to the first or the last position by wheeling
- `moonstone` component hold delay time
- `moonstone/VideoPlayer` to show its controls when pressing down the first time
- `moonstone/Panel` autoFocus logic to only focus on initial render
- `moonstone/Input` text colors
- `moonstone/ExpandableInput` to focus its decorator when leaving by 5-way left/right

## [1.3.1] - 2017-06-14

### Fixed

- `moonstone/Picker` support for large text
- `moonstone/Scroller` support for focusing paging controls with the pointer
- `moonstone` CSS rules for unskinned spottable components

## [1.3.0] - 2017-06-12

### Deprecated

- `moonstone/Scroller` props `horizontal` and `vertical`. Deprecated props are replaced with `direction` prop. `horizontal` and `vertical` will be removed in 2.0.0.
- `moonstone/Panel` prop `noAutoFocus` in favor of `autoFocus="none"`

### Added

- `moonstone/Image` support for `children` prop inside images
- `moonstone/Scroller` prop `direction` which replaces `horizontal` and `vertical` props
- `moonstone/VideoPlayer` property `tooltipHideDelay` to hide tooltip with a given amount of time
- `moonstone/VideoPlayer` property `pauseAtEnd` to pause when it reaches either the start or the end of the video
- `moonstone/VideoPlayer` methods `fastForward`, `getMediaState`, `jump`, `pause`, `play`, `rewind`, and `seek` to allow external interaction with the player. See docs for example usage.

### Changed

- `moonstone/Skinnable` to support context and allow it to be added to any component to be individually skinned. This includes a further optimization in skinning which consolidates all color assignments into a single block, so non-color rules aren't unnecessarily duplicated.
- `moonstone/Skinnable` light and dark skin names ("moonstone-light" and "moonstone") to "light" and "dark", respectively
- `moonstone/VideoPlayer` to set play/pause icon to display "play" when rewinding or fast forwarding
- `moonstone/VideoPlayer` to rewind or fast forward when previous command is slow-forward or slow-rewind respectively
- `moonstone/VideoPlayer` to fast forward when previous command is slow-forward and it reaches the last of its play rate
- `moonstone/VideoPlayer` to not play video on reload when `noAutoPlay` is `true`
- `moonstone/VideoPlayer` property `feedbackHideDelay`'s default value to `3000`
- `moonstone/Notification` to break line in characters in ja and zh locale
- `moonstone/Notification` to align texts left in LTR locale and right in RTL locale
- `moonstone/VideoPlayer` to simulate rewind functionality on non-webOS platforms only

### Fixed

- `moonstone/ExpandableItem` to correct the `titleIcon` when using `open` and `disabled`
- `moonstone/GridListImageItem` to center its selection icon on the image instead of the item
- `moonstone/Input` to have correct `Tooltip` position in `RTL`
- `moonstone/SwitchItem` to not unintentionally overflow `Scroller` containers, causing them to jump to the side when focusing
- `moonstone/VideoPlayer` to fast forward properly when video is at paused state
- `moonstone/VideoPlayer` to correctly change sources
- `moonstone/VideoPlayer` to show or hide feedback tooltip properly
- `moonstone/DateTimeDecorator` to work properly with `RadioControllerDecorator`
- `moonstone/Picker` in joined, large text mode so the arrows are properly aligned and sized
- `moonstone/Icon` to reflect the same proportion in relation to its size in large-text mode

## [1.2.0] - 2017-05-17

### Deprecated

- `moonstone/Scroller` and other scrolling components option `indexToFocus` in `scrollTo` method to be removed in 2.0.0

### Added

- `moonstone/Slider` and `moonstone/IncrementSlider` prop `noFill` to support a style without the fill
- `moonstone/Marquee` property `rtl` to set directionality to right-to-left
- `moonstone/VirtualList.GridListImageItem` property `selectionOverlay` to add custom component for selection overlay
- `moonstone/MoonstoneDecorator` property `skin` to let an app choose its skin: "moonstone" and "moonstone-light" are now available
- `moonstone/FormCheckboxItem`
- `moonstone/FormCheckbox`, a standalone checkbox, to support `moonstone/FormCheckboxItem`
- `moonstone/Input` props `invalid` and `invalidMessage` to display a tooltip when input value is invalid
- `moonstone/Scroller` and other scrolling components option `focus` in `scrollTo()` method
- `moonstone/Scroller` and other scrolling components property `spottableScrollbar`
- `moonstone/Icon.IconList` icons: `arrowshrinkleft` and `arrowshrinkright`

### Changed

- `moonstone/Picker` arrow icon for `joined` picker: small when not spotted, hidden when it reaches the end of the picker
- `moonstone/Checkbox` and `moonstone/CheckboxItem` to reflect the latest design
- `moonstone/MoonstoneDecorator/fontGenerator` was refactored to use the browser's FontFace API to dynamically load locale fonts
- `moonstone/VideoPlayer` space allotment on both sides of the playback controls to support 4 buttons; consequently the "more" controls area has shrunk by the same amount
- `moonstone/VideoPlayer` to not disable media button (play/pause)
- `moonstone/Scroller` and other scrolling components so that paging controls are not spottable by default with 5-way
- `moonstone/VideoPlayer`'s more/less button to use updated arrow icon

### Fixed

- `moonstone/MarqueeDecorator` to properly stop marquee on items with `'marqueeOnHover'`
- `moonstone/ExpandableList` to work properly with object-based children
- `moonstone/styles/fonts.less` to restore the Moonstone Icon font to request the local system font by default. Remember to update your webOS build to get the latest version of the font so you don't see empty boxes for your icons.
- `moonstone/Picker` and `moonstone/RangePicker` to now use the correct size from Enyo (60px v.s. 84px) for icon buttons
- `moonstone/Scroller` and other scrolling components to apply ri.scale properly
- `moonstone/Panel` to not cover a `Panels`'s `ApplicationCloseButton` when not using a `Header`
- `moonstone/IncrementSlider` to show tooltip when buttons focused

## [1.1.0] - 2017-04-21

### Deprecated

- `moonstone/ExpandableInput` property `onInputChange`

### Added

- `moonstone/Panels.Panel` prop and `moonstone/MoonstoneDecorator` config option: `noAutoFocus` to support prevention of setting automatic focus after render
- `moonstone/VideoPlayer` props: `backwardIcon`, `forwardIcon`, `jumpBackwardIcon`, `jumpForwardIcon`, `pauseIcon`, and `playIcon` to support icon customization of the player
- `moonstone/VideoPlayer` props `jumpButtonsDisabled` and `rateButtonsDisabled` for disabling the pairs of buttons when it's inappropriate for the playing media
- `moonstone/VideoPlayer` property `playbackRateHash` to support custom playback rates
- `moonstone/VideoPlayer` callback prop `onControlsAvailable` which fires when the players controls show or hide
- `moonstone/Image` support for `onLoad` and `onError` events
- `moonstone/VirtualList.GridListImageItem` prop `placeholder`
- `moonstone/Divider` property `preserveCase` to display text without capitalizing it

### Changed

- `moonstone/Slider` colors and sizing to match the latest designs
- `moonstone/ProgressBar` to position correctly with other components nearby
- `moonstone/Panels` breadcrumb to no longer have a horizontal line above it
- `moonstone/Transition` to measure itself when the CPU is idle
- style for disabled opacity from 0.4 to 0.3
- `moonstone/Button` colors for transparent and translucent background opacity when disabled
- `moonstone/ExpandableInput` property `onInputChange` to fire along with `onChange`. `onInputChange` is deprecated and will be removed in a future update.
- `Moonstone.ttf` font to include new icons
- `moonstone/Icon` to reference additional icons

### Fixed

- `moonstone/Popup` and `moonstone/ContextualPopupDecorator` 5-way navigation behavior
- `moonstone/Input` to not spot its own input decorator on 5-way out
- `moonstone/VideoPlayer` to no longer render its `children` in multiple places
- `moonstone/Button` text color when used on a neutral (light) background in some cases
- `moonstone/Popup` background opacity
- `moonstone/Marquee` to recalculate properly when its contents change
- `moonstone/TimePicker` to display time in correct order
- `moonstone/Scroller` to prefer spotlight navigation to its internal components

## [1.0.0] - 2017-03-31

> NOTE: We have also modified most form components to be usable in a controlled (app manages component
> state) or uncontrolled (Enact manages component state) manner. To put a component into a
> controlled state, pass in `value` (or other appropriate state property such as `selected` or
> `open`) at component creation and then respond to events and update the value as needed. To put a
> component into an uncontrolled state, do not set `value` (or equivalent), at creation. From this
> point on, Enact will manage the state and events will be sent when the state is updated. To
> specify an initial value, use the `defaultValue` (or, `defaultSelected, `defaultOpen, etc.)
> property.  See the documentation for individual components for more information.

### Added

- `moonstone/Button` property `icon` to support a built-in icon next to the text content. The Icon supports everything that `moonstone/Icon` supports, as well as a custom icon.
- `moonstone/MoonstoneDecorator` property `textSize` to resize several components to requested CMR sizes. Simply add `textSize="large"` to your `App` and the new sizes will automatically take effect.

### Changed

- `moonstone/Slider` to use the property `tooltip` instead of `noTooltip`, so the built-in tooltip is not enabled by default
- `moonstone/IncrementSlider` to include tooltip documentation
- `moonstone/ExpandableList` to accept an array of objects as children which are spread onto the generated components
- `moonstone/CheckboxItem` style to match the latest designs, with support for the `moonstone/Checkbox` to be on either the left or the right side by using the `iconPosition` property
- `moonstone/VideoPlayer` to supply every event callback-method with an object representing the VideoPlayer's current state, including: `currentTime`, `duration`, `paused`, `proportionLoaded`, and `proportionPlayed`

### Fixed

- `moonstone/Panels.Panel` behavior for remembering focus on unmount and setting focus after render
- `moonstone/VirtualList.VirtualGridList` showing empty items when items are continuously added dynamically
- `moonstone/Picker` to marquee on focus once again

## [1.0.0-beta.4] - 2017-03-10

### Added

- `moonstone/VirtualList` `indexToFocus` option to `scrollTo` method to focus on item with specified index
- `moonstone/IconButton` and `moonstone/Button` `color` property to add a remote control key color to the button
- `moonstone/Scrollbar` property `disabled` to disable both paging controls when it is true
- `moonstone/VirtualList` parameter `moreInfo` to pass `firstVisibleIndex` and `lastVisibleIndex` when scroll events are firing
- Accessibility support to UI components
- `moonstone/VideoPlayer` property `onUMSMediaInfo` to support the custom webOS “umsmediainfo” event
- `moonstone/Region` component which encourages wrapping components for improved accessibility rather than only preceding the components with a `moonstone/Divider`
- `moonstone/Slider` tooltip. It's enabled by default and comes with options like `noTooltip`, `tooltipAsPercent`, and `tooltipSide`. See the component docs for more details.
- `moonstone/Panels.Panel` property `hideChildren` to defer rendering children
- `moonstone/Spinner` properties `blockClickOn` and `scrim` to block click events behind spinner
- `moonstone/VirtualList` property `clientSize` to specify item dimensions instead of measuring them

### Changed

- `moonstone/VirtualGridImageItem` styles to reduce redundant style code app side
- `moonstone/VirtualList` and `moonstone/VirtualGridList` to add essential CSS for list items automatically
- `moonstone/VirtualList` and `moonstone/VirtualGridList` to not add `data-index` to their item DOM elements directly, but to pass `data-index` as the parameter of their `component` prop like the `key` parameter of their `component` prop
- `moonstone/ExpandableItem` and derivatives to defer focusing the contents until animation completes
- `moonstone/LabeledItem`, `moonstone/ExpandableItem`, `moonstone/ExpandableList` to each support the `node` type in their `label` property. Best used with `ui/Slottable`.

### Fixed

- `moonstone/VirtualList.GridListImageItem` to have proper padding size according to the existence of caption/subcaption
- `moonstone/Scroller` and other scrolling components to display scrollbars with proper size
- `moonstone/VirtualGridList` to not be truncated

### Removed

- `moonstone/Scroller` and other scrolling components property `hideScrollbars` and replaced it with `horizontalScrollbar` and `verticalScrollbar`

## [1.0.0-beta.3] - 2017-02-21

### Added

- `moonstone/VideoPlayer` support for 5-way show/hide of media playback controls
- `moonstone/VideoPlayer` property `feedbackHideDelay`
- `moonstone/Slider` property `onKnobMove` to fire when the knob position changes, independently from the `moonstone/Slider` value
- `moonstone/Slider` properties `active`, `disabled`, `knobStep`, `onActivate`, `onDecrement`, and `onIncrement` as part of enabling 5-way support to `moonstone/Slider`, `moonstone/IncrementSlider` and the media slider for `moonstone/VideoPlayer`
- `moonstone/Slider` now supports `children` which are added to the `Slider`'s knob, and follow it as it moves
- `moonstone/ExpandableInput` properties `iconAfter` and `iconBefore` to display icons after and before the input, respectively
- `moonstone/Dialog` property `preserveCase`, which affects `title` text

### Changed

- `moonstone/IncrementSlider` to change when the buttons are held down
- `moonstone/Marquee` to allow disabled marquees to animate
- `moonstone/Dialog` to marquee `title` and `titleBelow`
- `moonstone/Marquee.MarqueeController` config option `startOnFocus` to `marqueeOnFocus`. `startOnFocus` is deprecated and will be removed in a future update.
- `moonstone/Button`, `moonstone/IconButton`, `moonstone/Item` to not forward `onClick` when `disabled`

### Fixed

- `moonstone/Marquee.MarqueeController` to start marquee on newly registered components when controller has focus and to restart synced marquees after completion
- `moonstone/Scroller` to recalculate when an expandable child opens
- `spotlightDisabled` property support for spottable moonstone components
- `moonstone/Popup` and `moonstone/ContextualPopupDecorator` so that when the popup is closed, spotlight focus returns to the control that had focus prior to the popup opening
- `moonstone/Input` to not get focus when disabled

## [1.0.0-beta.2] - 2017-01-30

### Added

- `moonstone/Panels.Panel` property `showChildren` to support deferring rendering the panel body until animation completes
- `moonstone/MarqueeDecorator` property `invalidateProps` that specifies which props cause the marquee distance to be invalidated
- developer-mode warnings to several components to warn when values are out-of-range
- `moonstone/Divider` property `spacing` which adjusts the amount of empty space above and below the `Divider`. `'normal'`, `'small'`, `'medium'`, `'large'`, and `'none'` are available.
- `moonstone/Picker` when `joined` the ability to be incremented and decremented by arrow keys
- `onSpotlightDisappear` event property support for spottable moonstone components
- `moonstone/VideoPlayer` property `titleHideDelay`

### Changed

- `moonstone/Panels.Panels` and variations to defer rendering the children of contained `Panel` instances until animation completes
- `moonstone/ProgressBar` properties `progress` and `backgroundProgress` to accept a number between 0 and 1
- `moonstone/Slider` and `moonstone/IncrementSlider` property `backgroundPercent` to `backgroundProgress` which now accepts a number between 0 and 1
- `moonstone/Slider` to not ignore `value` prop when it is the same as the previous value
- `moonstone/Picker` component's buttons to reverse their operation such that 'up' selects the previous item and 'down' the next
- `moonstone/Picker` and derivatives may now use numeric width, which represents the amount of characters to use for sizing. `width={4}` represents four characters, `2` for two characters, etc. `width` still accepts the size-name strings.
- `moonstone/Divider` to now behave as a simple horizontal line when no text content is provided
- `moonstone/Scroller` and other scrolling components to not display scrollbar controls by default
- `moonstone/DatePicker` and `moonstone/TimePicker` to emit `onChange` event whenever the value is changed, not just when the component is closed

### Removed

- `moonstone/ProgressBar` properties `min` and `max`

### Fixed

- `moonstone/IncrementSlider` so that the knob is spottable via pointer, and 5-way navigation between the knob and the increment/decrement buttons is functional
- `moonstone/Slider` and `moonstone/IncrementSlider` to not fire `onChange` for value changes from props

## [1.0.0-beta.1] - 2016-12-30

### Added

- `moonstone/VideoPlayer` and `moonstone/TooltipDecorator` components and samples
- `moonstone/Panels.Panels` property `onBack` to support `ui/Cancelable`
- `moonstone/VirtualFlexList` Work-In-Progress component to support variably sized rows or columns
- `moonstone/ExpandableItem` properties `autoClose` and `lockBottom`
- `moonstone/ExpandableList` properties `noAutoClose` and `noLockBottom`
- `moonstone/Picker` property `reverse`
- `moonstone/ContextualPopup` property `noAutoDismiss`
- `moonstone/Dialog` property `scrimType`
- `moonstone/Popup` property `spotlightRestrict`

### Changed

- `moonstone/Panels.Routable` to require a `navigate` configuration property indicating the event callback for back or cancel actions
- `moonstone/MarqueeController` focus/blur handling to start and stop synchronized `moonstone/Marquee` components
- `moonstone/ExpandableList` property `autoClose` to `closeOnSelect` to disambiguate it from the added `autoClose` on 5-way up
- `moonstone/ContextualPopupDecorator.ContextualPopupDecorator` component's `onCloseButtonClick` property to `onClose`
- `moonstone/Dialog` component's `onCloseButtonClicked` property to `onClose`
- `moonstone/Spinner` component's `center` and `middle` properties to a single `centered` property
	that applies both horizontal and vertical centering
- `moonstone/Popup.PopupBase` component's `onCloseButtonClicked` property to `onCloseButtonClick`
- `moonstone/Item.ItemOverlay` component's `autoHide` property to remove the `'no'` option. The same
	effect can be achieved by omitting the property or passing `null`.
- `moonstone/VirtualGridList` to be scrolled by page when navigating with a 5-way direction key
- `moonstone/Scroller`, `moonstone/VirtualList`, `moonstone/VirtualGridList` to no longer respond to mouse down/move/up events
- all Expandables to include a state arrow UI element
- `moonstone/LabeledItem` to support a `titleIcon` property which positions just after the title text
- `moonstone/Button` to include `moonstone/TooltipDecorator`
- `moonstone/Expandable` to support being managed, radio group-style, by a component wrapped with `RadioControllerDecorator` from `ui/RadioDecorator`
- `moonstone/Picker` to animate `moonstone/Marquee` children when any part of the `moonstone/Picker` is focused
- `moonstone/VirtualList` to mute its container instead of disabling it during scroll events
- `moonstone/VirtualList`, `moonstone/VirtualGridList`, and `moonstone/Scroller` to continue scrolling when holding down the paging controls
- `moonstone/VirtualList` to require a `component` prop and not have a default value
- `moonstone/Picker` to continuously change when a button is held down by adding `ui/Holdable`.

### Fixed

- `moonstone/Popup` and `moonstone/ContextualPopup` 5-way navigation behavior using spotlight.
- Bug where a synchronized marquee whose content fit the available space would prevent restarting of the marquees
- `moonstone/Input` to show an ellipsis on the correct side based on the text directionality of the `value` or `placeholder` content.
- `moonstone/VirtualList` and `moonstone/VirtualGridList` to prevent unwanted scrolling when focused with the pointer
- `moonstone/Picker` to remove fingernail when a the pointer is held down, but the pointer is moved off the `joined` picker.
- `moonstone/LabeledItem` to include marquee on both `title` and `label`, and be synchronized

## [1.0.0-alpha.5] - 2016-12-16

No changes.

## [1.0.0-alpha.4] - 2016-12-2

### Added

- `moonstone/Popup`, `moonstone/ContextualPopupDecorator`, `moonstone/Notification`, `moonstone/Dialog` and `moonstone/ExpandableInput` components
- `ItemOverlay` component to `moonstone/Item` module
- `marqueeCentered` prop to `moonstone/MarqueeDecorator` and `moonstone/MarqueeText`
- `placeholder` prop to `moonstone/Image`
- `moonstone/MarqueeController` component to synchronize multiple `moonstone/Marquee` components
- Non-latin locale support to all existing Moonstone components
- Language-specific font support
- `moonstone/IncrementSlider` now accepts customizable increment and decrement icons, as well as `moonstone/Slider` being more responsive to external styling

### Changed

- `moonstone/Input` component's `iconStart` and `iconEnd` properties to be `iconBefore` and `iconAfter`, respectively, for consistency with `moonstone/Item.ItemOverlay` naming
- `moonstone/Icon` and `moonstone/IconButton` so the `children` property supports both font-based icons and images
- the `checked` property to `selected` for consistency across the whole framework. This allows better interoperability when switching between various components.  Affects the following: `CheckboxItem`, `RadioItem`, `SelectableItem`, `Switch`, `SwitchItem`, and `ToggleItem`. Additionally, these now use `moonstone/Item.ItemOverlay` to position and handle their Icons.
- `moonstone/Slider` and `moonstone/IncrementSlider` to be more performant. No changes were made to
	the public API.
- `moonstone/GridListImageItem` so that a placeholder image displays while loading the image, and the caption and subcaption support marqueeing
- `moonstone/MoonstoneDecorator` to add `FloatingLayerDecorator`
- `moonstone/IncrementSlider` in vertical mode looks and works as expected.

### Removed

- LESS mixins that belong in `@enact/ui`, so that only moonstone-specific mixins are contained in
this module. When authoring components and importing mixins, only the local mixins need to be
imported, as they already import the general mixins.
- the `src` property from `moonstone/Icon` and `moonston/IconButton`. Use the support for URLs in
	the `children` property as noted above.
- the `height` property from `moonstone/IncrementSlider` and `moonstone/Slider`

### Fixed

- Joined picker so that it now has correct animation when using the mouse wheel
- Bug in DatePicker/TimePicker that prevented setting of value earlier than 1969

## [1.0.0-alpha.3] - 2016-11-8

### Added

- `moonstone/BodyText`, `moonstone/DatePicker`, `moonstone/DayPicker`, `moonstone/ExpandableItem`, `moonstone/Image`, and `moonstone/TimePicker` components
- `fullBleed` prop to `moonstone/Panels/Header`. When `true`, the header content is indented and the header lines are removed.
- Application close button to `moonstone/Panels`. Fires `onApplicationClose` when clicked. Can be omitted with the `noCloseButton` prop.
- `marqueeDisabled` prop to `moonstone/Picker`
- `padded` prop to `moonstone/RangePicker`
- `forceDirection` prop to `moonstone/Marquee`. Forces the direction of `moonstone/Marquee`. Useful for when `RTL` content cannot be auto detected.

### Changed

- `data` parameter passed to `component` prop of `VirtualList`.
- `moonstone/Expandable` into a submodule of `moonstone/ExpandableItem`
- `ExpandableList` to properly support selection
- `moonstone/Divider`'s `children` property to be optional
- `moonstone/ToggleItem`'s `inline` version to have a `max-width` of `240px`
- `moonstone/Input` to use `<div>` instead of `<label>` for wrapping components. No change to
	functionality, only markup.

### Removed

- `moonstone/ExpandableCheckboxItemGroup` in favor of `ExpandableList`

## [1.0.0-alpha.2] - 2016-10-21

This version includes a lot of refactoring from the previous release. Developers need to switch to the new enact-dev command-line tool.

### Added

- New components and HOCs: `moonstone/Scroller`, `moonstone/VirtualList`, `moonstone/VirtualGridList`, `moonstone/MarqueeText`, `moonstone/Spinner`, `moonstone/ExpandableCheckboxItemGroup`, `moonstone/MarqueeDecorator`
- New options for `ui/Toggleable` HOC
- Marquee support to many components
- Image support to `moonstone/Icon` and `moonstone/IconButton`
- `dismissOnEnter` prop for `moonstone/Input`
- Many more unit tests

### Changed

- Some props for UI state were renamed to have `default` prefix where state was managed by the component. (e.g. `defaultOpen`)

### Fixed

- Many components were fixed, polished, updated and documented
- Inline docs updated to be more consistent and comprehensive<|MERGE_RESOLUTION|>--- conflicted
+++ resolved
@@ -7,6 +7,7 @@
 ### Added
 
 - `moonstone/VideoPlayer` property `moreButtonColor` to allow setting underline colors for more button
+- `moonstone/Panels.Header` support for `headerInput` so the Header can be used as an Input. See documentation for usage examples.
 
 ### Fixed
 
@@ -25,12 +26,8 @@
 - `moonstone/VideoPlayer` property `component` to handle custom video element
 - `moonstone/IncrementSlider` properties `incrementAriaLabel` and `decrementAriaLabel` to configure the label set on each button
 - `moonstone/Input` support for `small` prop
-<<<<<<< HEAD
-- `moonstone/Panels.Header` support for `headerInput` so the Header can be used as an Input. See documentation for usage examples.
-=======
 - `moonstone/ProgressBar` support for `tooltip` and `tooltipForceSide`
 - `moonstone/ProgressBar`, `moonstone/Slider`, `moonstone/Slider.SliderTooltip`, `moonstone/IncrementSlider` property `orientation` to accept orientation strings like "vertical" and "horizontal" (replaced old `vertical` prop)
->>>>>>> 8d3050de
 
 ### Changed
 
