# Change Log

The following is a curated list of changes in the Enact moonstone module, newest changes on the top.

## [Unreleased]

### Deprecated

### Added

### Changed

### Fixed

<<<<<<< HEAD
- `moonstone/VideoPlayer` tooltip time after `mouseOut`
=======
-`moonstone/IconButton` Tooltip position when disabled
>>>>>>> f797cd65

## [1.7.0] - 2017-08-23

### Deprecated

- `moonstone/TextSizeDecorator` and it will be replaced by `moonstone/AccessibilityDecorator`
- `moonstone/MarqueeDecorator` property `marqueeCentered` and `moonstone/Marquee` property `centered` will be replaced by `alignment` property in 2.0.0

### Added

- `moonstone/TooltipDecorator` config property to direct tooltip into a property instead of adding to `children`
- `moonstone/VideoPlayer` prop `thumbnailUnavailable` to fade thumbnail
- `moonstone/AccessibilityDecorator` with `highContrast` and `textSize`
- `moonstone/VideoPlayer` high contrast scrim
- `moonstone/MarqueeDecorator`and `moonstone/Marquee` property `alignment` to allow setting  alignment of marquee content

### Changed

- `moonstone/Scrollbar` to disable paging control down button properly at the bottom when a scroller size is a non-integer value
- `moonstone/VirtualList`, `moonstone/VirtualGridList`, and `moonstone/Scroller` to scroll on `keydown` event instead of `keyup` event of page up and page down keys
- `moonstone/VirtualGridList` to scroll by item via 5 way key
- `moonstone/VideoPlayer` to read target time when jump by left/right key
- `moonstone/IconButton` to not use `MarqueeDecorator` and `Uppercase`

### Fixed

- `moonstone/VirtualList` and `moonstone/VirtualGridList` to focus the correct item when page up and page down keys are pressed
- `moonstone/VirtualList` not to lose focus when moving out from the first item via 5way when it has disabled items
- `moonstone/Slider` to align tooltip with detached knob
- `moonstone/FormCheckbox` to display correct colors in light skin
- `moonstone/Picker` and `moonstone/RangePicker` to forward `onKeyDown` events when not `joined`
- `moonstone/SelectableItem` to display correct icon width and alignment
- `moonstone/LabeledItem` to always match alignment with the locale
- `moonstone/Scroller` to properly 5-way navigate from scroll buttons
- `moonstone/ExpandableList` to display correct font weight and size for list items
- `moonstone/Divider` to not italicize in non-italic locales
- `moonstone/VideoPlayer` slider knob to follow progress after being selected when seeking
- `moonstone/LabeledItem` to correctly position its icon. This affects all of the `Expandables`, `moonstone/DatePicker` and `moonstone/TimePicker`.
- `moonstone/Panels.Header` and `moonstone/Item` to prevent them from allowing their contents to overflow unexpectedly
- `moonstone/Marquee` to recalculate when vertical scrollbar appears
- `moonstone/SelectableItem` to recalculate marquee when toggled

### Removed

- `moonstone/Input` large-text mode

## [1.6.1] - 2017-08-07

### Changed

- `moonstone/Icon` and `moonstone/IconButton` to no longer fit image source to the icon's boundary

## [1.6.0] - 2017-08-04

### Added

- `moonstone/VideoPlayer` ability to seek when holding down the right and left keys. Sensitivity can be adjusted using throttling options `jumpDelay` and `initialJumpDelay`.
- `moonstone/VideoPlayer` property `no5WayJump` to disable jumping done by 5-way
- `moonstone/VideoPlayer` support for the "More" button to use tooltips
- `moonstone/VideoPlayer` properties `moreButtonLabel` and `moreButtonCloseLabel` to allow customization of the "More" button's tooltip and Aria labels
- `moonstone/VideoPlayer` property `moreButtonDisabled` to disable the "More" button
- `moonstone/Picker` and `moonstone/RangePicker` prop `aria-valuetext` to support reading custom text instead of value
- `moonstone/VideoPlayer` methods `showControls` and `hideControls` to allow external interaction with the player
- `moonstone/Scroller` support for Page Up/Page Down keys in pointer mode when no item has focus

### Changed

- `moonstone/VideoPlayer` to handle play, pause, stop, fast forward and rewind on remote controller
- `moonstone/Marquee` to also start when hovered if `marqueeOnRender` is set

### Fixed

- `moonstone/IconButton` to fit image source within `IconButton`
- `moonstone` icon font sizes for wide icons
- `moonstone/ContextualPopupDecorator` to prefer setting focus to the appropriate popup instead of other underlying controls when using 5-way from the activating control
- `moonstone/Scroller` not scrolled via 5 way when `moonstone/ExpandableList` is opened
- `moonstone/VirtualList` not to let the focus move outside of container even if there are children left when navigating with 5way
- `moonstone/Scrollable` to update disability of paging controls when the scrollbar is set to `visible` and the content becomes shorter
- `moonstone/VideoPlayer` to focus on hover over play/pause button when video is loading
- `moonstone/VideoPlayer` to update and display proper time while moving knob when video is paused
- `moonstone/VideoPlayer` long title overlap issues
- `moonstone/Header` to apply `marqueeOn` prop to `subTitleBelow` and `titleBelow`
- `moonstone/Picker` wheeling in `moonstone/Scroller`
- `moonstone/IncrementSlider` and `moonstone/Picker` to read value changes when selecting buttons

## [1.5.0] - 2017-07-19

### Added

- `moonstone/Slider` and `moonstone/IncrementSlider` prop `aria-valuetext` to support reading custom text instead of value
- `moonstone/TooltipDecorator` property `tooltipProps` to attach props to tooltip component
- `moonstone/Scroller` and `moonstone/VirtualList` ability to scroll via page up and page down keys
- `moonstone/VideoPlayer` tooltip-thumbnail support with the `thumbnailSrc` prop and the `onScrub` callback to fire when the knob moves and a new thumbnail is needed
- `moonstone/VirtualList` ability to navigate via 5way when there are disabled items
- `moonstone/ContextualPopupDecorator` property `popupContainerId` to support configuration of the popup's spotlight container
- `moonstone/ContextualPopupDecorator` property `onOpen` to notify containers when the popup has been opened
- `moonstone/ContextualPopupDecorator` config option `openProp` to support mapping the value of `open` property to the chosen property of wrapped component

### Changed

- `moonstone/ExpandableList` to use 'radio' as the default, and adapt 'single' mode to render as a `moonstone/RadioItem` instead of a `moonstone/CheckboxItem`
- `moonstone/VideoPlayer` not to hide pause icon when it appears
- `moonstone/ContextualPopupDecorator` to set accessibility-related props onto the container node rather than the popup node
- `moonstone/ExpandableItem`, `moonstone/ExpandableList`, `moonstone/ExpandablePicker`, `moonstone/DatePicker`, and `moonstone/TimePicker` to pause spotlight when animating in 5-way mode
- `moonstone/Spinner` to position the text content under the spinner, rather than to the right side
- `moonstone/VideoPlayer` to include hour when announcing the time while scrubbing
- `moonstone/GridListImageItem` to require a `source` prop and not have a default value

### Fixed

- `moonstone/Input` ellipsis to show if placeholder is changed dynamically and is too long
- `moonstone/Marquee` to re-evaluate RTL orientation when its content changes
- `moonstone/VirtualList` to restore focus on short lists
- `moonstone/ExpandableInput` to expand the width of its contained `moonstone/Input`
- `moonstone/Input` support for `dismissOnEnter`
- `moonstone/Input` focus management to prevent stealing focus when programmatically moved elsewhere
- `moonstone/Input` 5-way spot behavior
- `moonstone` international fonts to always be used, even when unsupported font-weights or font-styles are requested
- `moonstone/Panels.Panel` support for selecting components with `.spottable-default` as the default focus target
- `moonstone/Panels` layout in RTL locales
- `moonstone` spottable components to support `onSpotlightDown`, `onSpotlightLeft`, `onSpotlightRight`, and `onSpotlightUp` event property
- `moonstone/VirtualList` losing spotlight when the list is empty
- `moonstone/FormCheckbox` in focused state to have the correct "check" color
- `moonstone/Scrollable` bug in `navigableFilter` when passed a container id

## [1.4.1] - 2017-07-05

### Changed

- `moonstone/Popup` to only call `onKeyDown` when there is a focused item in the `Popup`
- `moonstone/Scroller`, `moonstone/Picker`, and `moonstone/IncrementSlider` to automatically move focus when the currently focused `moonstone/IconButton` becomes disabled

### Fixed

- `moonstone/ContextualPopupDecorator` close button to account for large text size
- `moonstone/ContextualPopupDecorator` to not spot controls other than its activator when navigating out via 5-way
- `moonstone/Header` to set the value of `marqueeOn` for all types of headers

## [1.4.0] - 2017-06-29

### Deprecated

- `moonstone/Input` prop `noDecorator` is being replaced by `autoFocus` in 2.0.0

### Added

- `moonstone/Scrollbar` property `corner` to add the corner between vertical and horizontal scrollbars
- `moonstone/ScrollThumb` for a thumb of `moonstone/Scrollbar`
- `moonstone/styles/text.less` mixin `.locale-japanese-line-break()` to apply the correct  Japanese language line-break rules for the following multi-line components: `moonstone/BodyText`, `moonstone/Dialog`, `moonstone/Notification`, `moonstone/Popup`, and `moonstone/Tooltip`
- `moonstone/ContextualPopupDecorator` property `popupProps` to attach props to popup component
- `moonstone/VideoPlayer` property `pauseAtEnd` to control forward/backward seeking
- `moonstone/Panels/Header` prop `marqueeOn` to control marquee of header

### Changed

- `moonstone/Panels/Header` to expose its `marqueeOn` prop
- `moonstone/VideoPlayer` to automatically adjust the width of the allocated space for the side components so the media controls have more space to appear on smaller screens
- `moonstone/VideoPlayer` properties `autoCloseTimeout` and `titleHideDelay` default value to `5000`
- `moonstone/VirtualList` to support restoring focus to the last focused item
- `moonstone/Scrollable` to call `onScrollStop` before unmounting if a scroll is in progress
- `moonstone/Scroller` to reveal non-spottable content when navigating out of a scroller

### Fixed

- `moonstone/Dialog` to properly focus via pointer on child components
- `moonstone/VirtualList`, `moonstone/VirtualGridList`, and `moonstone/Scroller` not to be slower when scrolled to the first or the last position by wheeling
- `moonstone` component hold delay time
- `moonstone/VideoPlayer` to show its controls when pressing down the first time
- `moonstone/Panel` autoFocus logic to only focus on initial render
- `moonstone/Input` text colors
- `moonstone/ExpandableInput` to focus its decorator when leaving by 5-way left/right

## [1.3.1] - 2017-06-14

### Fixed

- `moonstone/Picker` support for large text
- `moonstone/Scroller` support for focusing paging controls with the pointer
- `moonstone` CSS rules for unskinned spottable components

## [1.3.0] - 2017-06-12

### Deprecated

- `moonstone/Scroller` props `horizontal` and `vertical`. Deprecated props are replaced with `direction` prop. `horizontal` and `vertical` will be removed in 2.0.0.
- `moonstone/Panel` prop `noAutoFocus` in favor of `autoFocus="none"`

### Added

- `moonstone/Image` support for `children` prop inside images
- `moonstone/Scroller` prop `direction` which replaces `horizontal` and `vertical` props
- `moonstone/VideoPlayer` property `tooltipHideDelay` to hide tooltip with a given amount of time
- `moonstone/VideoPlayer` property `pauseAtEnd` to pause when it reaches either the start or the end of the video
- `moonstone/VideoPlayer` methods `fastForward`, `getMediaState`, `jump`, `pause`, `play`, `rewind`, and `seek` to allow external interaction with the player. See docs for example usage.

### Changed

- `moonstone/Skinnable` to support context and allow it to be added to any component to be individually skinned. This includes a further optimization in skinning which consolidates all color assignments into a single block, so non-color rules aren't unnecessarily duplicated.
- `moonstone/Skinnable` light and dark skin names ("moonstone-light" and "moonstone") to "light" and "dark", respectively
- `moonstone/VideoPlayer` to set play/pause icon to display "play" when rewinding or fast forwarding
- `moonstone/VideoPlayer` to rewind or fast forward when previous command is slow-forward or slow-rewind respectively
- `moonstone/VideoPlayer` to fast forward when previous command is slow-forward and it reaches the last of its play rate
- `moonstone/VideoPlayer` to not play video on reload when `noAutoPlay` is `true`
- `moonstone/VideoPlayer` property `feedbackHideDelay`'s default value to `3000`
- `moonstone/Notification` to break line in characters in ja and zh locale
- `moonstone/Notification` to align texts left in LTR locale and right in RTL locale
- `moonstone/VideoPlayer` to simulate rewind functionality on non-webOS platforms only

### Fixed

- `moonstone/ExpandableItem` to correct the `titleIcon` when using `open` and `disabled`
- `moonstone/GridListImageItem` to center its selection icon on the image instead of the item
- `moonstone/Input` to have correct `Tooltip` position in `RTL`
- `moonstone/SwitchItem` to not unintentionally overflow `Scroller` containers, causing them to jump to the side when focusing
- `moonstone/VideoPlayer` to fast forward properly when video is at paused state
- `moonstone/VideoPlayer` to correctly change sources
- `moonstone/VideoPlayer` to show or hide feedback tooltip properly
- `moonstone/DateTimeDecorator` to work properly with `RadioControllerDecorator`
- `moonstone/Picker` in joined, large text mode so the arrows are properly aligned and sized
- `moonstone/Icon` to reflect the same proportion in relation to its size in large-text mode

## [1.2.0] - 2017-05-17

### Deprecated

- `moonstone/Scroller.Scrollable` option `indexToFocus` in `scrollTo` method to be removed in 2.0.0

### Added

- `moonstone/Slider` and `moonstone/IncrementSlider` prop `noFill` to support a style without the fill
- `moonstone/Marquee` property `rtl` to set directionality to right-to-left
- `moonstone/VirtualList.GridListImageItem` property `selectionOverlay` to add custom component for selection overlay
- `moonstone/MoonstoneDecorator` property `skin` to let an app choose its skin: "moonstone" and "moonstone-light" are now available
- `moonstone/FormCheckboxItem`
- `moonstone/FormCheckbox`, a standalone checkbox, to support `moonstone/FormCheckboxItem`
- `moonstone/Input` props `invalid` and `invalidMessage` to display a tooltip when input value is invalid
- `moonstone/Scroller.Scrollable` option `focus` in `scrollTo()` method
- `moonstone/Scroller.Scrollable` property `spottableScrollbar`
- `moonstone/Icon.IconList` icons: `arrowshrinkleft` and `arrowshrinkright`

### Changed

- `moonstone/Picker` arrow icon for `joined` picker: small when not spotted, hidden when it reaches the end of the picker
- `moonstone/Checkbox` and `moonstone/CheckboxItem` to reflect the latest design
- `moonstone/MoonstoneDecorator/fontGenerator` was refactored to use the browser's FontFace API to dynamically load locale fonts
- `moonstone/VideoPlayer` space allotment on both sides of the playback controls to support 4 buttons; consequently the "more" controls area has shrunk by the same amount
- `moonstone/VideoPlayer` to not disable media button (play/pause)
- `moonstone/Scroller.Scrollable` so that paging controls are not spottable by default with 5-way
- `moonstone/VideoPlayer`'s more/less button to use updated arrow icon

### Fixed

- `moonstone/MarqueeDecorator` to properly stop marquee on items with `'marqueeOnHover'`
- `moonstone/ExpandableList` to work properly with object-based children
- `moonstone/styles/fonts.less` to restore the Moonstone Icon font to request the local system font by default. Remember to update your webOS build to get the latest version of the font so you don't see empty boxes for your icons.
- `moonstone/Picker` and `moonstone/RangePicker` to now use the correct size from Enyo (60px v.s. 84px) for icon buttons
- `moonstone/Scrollable` to apply ri.scale properly
- `moonstone/Panel` to not cover a `Panels`'s `ApplicationCloseButton` when not using a `Header`
- `moonstone/IncrementSlider` to show tooltip when buttons focused

## [1.1.0] - 2017-04-21

### Deprecated

- `moonstone/ExpandableInput` property `onInputChange`

### Added

- `moonstone/Panels.Panel` prop and `moonstone/MoonstoneDecorator` config option: `noAutoFocus` to support prevention of setting automatic focus after render
- `moonstone/VideoPlayer` props: `backwardIcon`, `forwardIcon`, `jumpBackwardIcon`, `jumpForwardIcon`, `pauseIcon`, and `playIcon` to support icon customization of the player
- `moonstone/VideoPlayer` props `jumpButtonsDisabled` and `rateButtonsDisabled` for disabling the pairs of buttons when it's inappropriate for the playing media
- `moonstone/VideoPlayer` property `playbackRateHash` to support custom playback rates
- `moonstone/VideoPlayer` callback prop `onControlsAvailable` which fires when the players controls show or hide
- `moonstone/Image` support for `onLoad` and `onError` events
- `moonstone/VirtualList.GridListImageItem` prop `placeholder`
- `moonstone/Divider` property `preserveCase` to display text without capitalizing it

### Changed

- `moonstone/Slider` colors and sizing to match the latest designs
- `moonstone/ProgressBar` to position correctly with other components nearby
- `moonstone/Panels` breadcrumb to no longer have a horizontal line above it
- `moonstone/Transition` to measure itself when the CPU is idle
- style for disabled opacity from 0.4 to 0.3
- `moonstone/Button` colors for transparent and translucent background opacity when disabled
- `moonstone/ExpandableInput` property `onInputChange` to fire along with `onChange`. `onInputChange` is deprecated and will be removed in a future update.
- `Moonstone.ttf` font to include new icons
- `moonstone/Icon` to reference additional icons

### Fixed

- `moonstone/Popup` and `moonstone/ContextualPopupDecorator` 5-way navigation behavior
- `moonstone/Input` to not spot its own input decorator on 5-way out
- `moonstone/VideoPlayer` to no longer render its `children` in multiple places
- `moonstone/Button` text color when used on a neutral (light) background in some cases
- `moonstone/Popup` background opacity
- `moonstone/Marquee` to recalculate properly when its contents change
- `moonstone/TimePicker` to display time in correct order
- `moonstone/Scroller` to prefer spotlight navigation to its internal components

## [1.0.0] - 2017-03-31

> NOTE: We have also modified most form components to be usable in a controlled (app manages component
> state) or uncontrolled (Enact manages component state) manner. To put a component into a
> controlled state, pass in `value` (or other appropriate state property such as `selected` or
> `open`) at component creation and then respond to events and update the value as needed. To put a
> component into an uncontrolled state, do not set `value` (or equivalent), at creation. From this
> point on, Enact will manage the state and events will be sent when the state is updated. To
> specify an initial value, use the `defaultValue` (or, `defaultSelected, `defaultOpen, etc.)
> property.  See the documentation for individual components for more information.

### Added

- `moonstone/Button` property `icon` to support a built-in icon next to the text content. The Icon supports everything that `moonstone/Icon` supports, as well as a custom icon.
- `moonstone/MoonstoneDecorator` property `textSize` to resize several components to requested CMR sizes. Simply add `textSize="large"` to your `App` and the new sizes will automatically take effect.

### Changed

- `moonstone/Slider` to use the property `tooltip` instead of `noTooltip`, so the built-in tooltip is not enabled by default
- `moonstone/IncrementSlider` to include tooltip documentation
- `moonstone/ExpandableList` to accept an array of objects as children which are spread onto the generated components
- `moonstone/CheckboxItem` style to match the latest designs, with support for the `moonstone/Checkbox` to be on either the left or the right side by using the `iconPosition` property
- `moonstone/VideoPlayer` to supply every event callback-method with an object representing the VideoPlayer's current state, including: `currentTime`, `duration`, `paused`, `proportionLoaded`, and `proportionPlayed`

### Fixed

- `moonstone/Panels.Panel` behavior for remembering focus on unmount and setting focus after render
- `moonstone/VirtualList.VirtualGridList` showing empty items when items are continuously added dynamically
- `moonstone/Picker` to marquee on focus once again

## [1.0.0-beta.4] - 2017-03-10

### Added

- `moonstone/VirtualList` `indexToFocus` option to `scrollTo` method to focus on item with specified index
- `moonstone/IconButton` and `moonstone/Button` `color` property to add a remote control key color to the button
- `moonstone/Scrollbar` property `disabled` to disable both paging controls when it is true
- `moonstone/VirtualList` parameter `moreInfo` to pass `firstVisibleIndex` and `lastVisibleIndex` when scroll events are firing
- Accessibility support to UI components
- `moonstone/VideoPlayer` property `onUMSMediaInfo` to support the custom webOS “umsmediainfo” event
- `moonstone/Region` component which encourages wrapping components for improved accessibility rather than only preceding the components with a `moonstone/Divider`
- `moonstone/Slider` tooltip. It's enabled by default and comes with options like `noTooltip`, `tooltipAsPercent`, and `tooltipSide`. See the component docs for more details.
- `moonstone/Panels.Panel` property `hideChildren` to defer rendering children
- `moonstone/Spinner` properties `blockClickOn` and `scrim` to block click events behind spinner
- `moonstone/VirtualList` property `clientSize` to specify item dimensions instead of measuring them

### Changed

- `moonstone/VirtualGridImageItem` styles to reduce redundant style code app side
- `moonstone/VirtualList` and `moonstone/VirtualGridList` to add essential CSS for list items automatically
- `moonstone/VirtualList` and `moonstone/VirtualGridList` to not add `data-index` to their item DOM elements directly, but to pass `data-index` as the parameter of their `component` prop like the `key` parameter of their `component` prop
- `moonstone/ExpandableItem` and derivatives to defer focusing the contents until animation completes
- `moonstone/LabeledItem`, `moonstone/ExpandableItem`, `moonstone/ExpandableList` to each support the `node` type in their `label` property. Best used with `ui/Slottable`.

### Fixed

- `moonstone/VirtualList.GridListImageItem` to have proper padding size according to the existence of caption/subcaption
- `moonstone/Scrollable` to display scrollbars with proper size
- `moonstone/VirtualGridList` to not be truncated

### Removed

- `moonstone/Scrollable` property `hideScrollbars` and replaced it with `horizontalScrollbar` and `verticalScrollbar`

## [1.0.0-beta.3] - 2017-02-21

### Added

- `moonstone/VideoPlayer` support for 5-way show/hide of media playback controls
- `moonstone/VideoPlayer` property `feedbackHideDelay`
- `moonstone/Slider` property `onKnobMove` to fire when the knob position changes, independently from the `moonstone/Slider` value
- `moonstone/Slider` properties `active`, `disabled`, `knobStep`, `onActivate`, `onDecrement`, and `onIncrement` as part of enabling 5-way support to `moonstone/Slider`, `moonstone/IncrementSlider` and the media slider for `moonstone/VideoPlayer`
- `moonstone/Slider` now supports `children` which are added to the `Slider`'s knob, and follow it as it moves
- `moonstone/ExpandableInput` properties `iconAfter` and `iconBefore` to display icons after and before the input, respectively
- `moonstone/Dialog` property `preserveCase`, which affects `title` text

### Changed

- `moonstone/IncrementSlider` to change when the buttons are held down
- `moonstone/Marquee` to allow disabled marquees to animate
- `moonstone/Dialog` to marquee `title` and `titleBelow`
- `moonstone/Marquee.MarqueeController` config option `startOnFocus` to `marqueeOnFocus`. `startOnFocus` is deprecated and will be removed in a future update.
- `moonstone/Button`, `moonstone/IconButton`, `moonstone/Item` to not forward `onClick` when `disabled`

### Fixed

- `moonstone/Marquee.MarqueeController` to start marquee on newly registered components when controller has focus and to restart synced marquees after completion
- `moonstone/Scroller` to recalculate when an expandable child opens
- `spotlightDisabled` property support for spottable moonstone components
- `moonstone/Popup` and `moonstone/ContextualPopupDecorator` so that when the popup is closed, spotlight focus returns to the control that had focus prior to the popup opening
- `moonstone/Input` to not get focus when disabled

## [1.0.0-beta.2] - 2017-01-30

### Added

- `moonstone/Panels.Panel` property `showChildren` to support deferring rendering the panel body until animation completes
- `moonstone/MarqueeDecorator` property `invalidateProps` that specifies which props cause the marquee distance to be invalidated
- developer-mode warnings to several components to warn when values are out-of-range
- `moonstone/Divider` property `spacing` which adjusts the amount of empty space above and below the `Divider`. `'normal'`, `'small'`, `'medium'`, `'large'`, and `'none'` are available.
- `moonstone/Picker` when `joined` the ability to be incremented and decremented by arrow keys
- `onSpotlightDisappear` event property support for spottable moonstone components
- `moonstone/VideoPlayer` property `titleHideDelay`

### Changed

- `moonstone/Panels.Panels` and variations to defer rendering the children of contained `Panel` instances until animation completes
- `moonstone/ProgressBar` properties `progress` and `backgroundProgress` to accept a number between 0 and 1
- `moonstone/Slider` and `moonstone/IncrementSlider` property `backgroundPercent` to `backgroundProgress` which now accepts a number between 0 and 1
- `moonstone/Slider` to not ignore `value` prop when it is the same as the previous value
- `moonstone/Picker` component's buttons to reverse their operation such that 'up' selects the previous item and 'down' the next
- `moonstone/Picker` and derivatives may now use numeric width, which represents the amount of characters to use for sizing. `width={4}` represents four characters, `2` for two characters, etc. `width` still accepts the size-name strings.
- `moonstone/Divider` to now behave as a simple horizontal line when no text content is provided
- `moonstone/Scrollable` to not display scrollbar controls by default
- `moonstone/DatePicker` and `moonstone/TimePicker` to emit `onChange` event whenever the value is changed, not just when the component is closed

### Removed

- `moonstone/ProgressBar` properties `min` and `max`

### Fixed

- `moonstone/IncrementSlider` so that the knob is spottable via pointer, and 5-way navigation between the knob and the increment/decrement buttons is functional
- `moonstone/Slider` and `moonstone/IncrementSlider` to not fire `onChange` for value changes from props

## [1.0.0-beta.1] - 2016-12-30

### Added

- `moonstone/VideoPlayer` and `moonstone/TooltipDecorator` components and samples
- `moonstone/Panels.Panels` property `onBack` to support `ui/Cancelable`
- `moonstone/VirtualFlexList` Work-In-Progress component to support variably sized rows or columns
- `moonstone/ExpandableItem` properties `autoClose` and `lockBottom`
- `moonstone/ExpandableList` properties `noAutoClose` and `noLockBottom`
- `moonstone/Picker` property `reverse`
- `moonstone/ContextualPopup` property `noAutoDismiss`
- `moonstone/Dialog` property `scrimType`
- `moonstone/Popup` property `spotlightRestrict`

### Changed

- `moonstone/Panels.Routable` to require a `navigate` configuration property indicating the event callback for back or cancel actions
- `moonstone/MarqueeController` focus/blur handling to start and stop synchronized `moonstone/Marquee` components
- `moonstone/ExpandableList` property `autoClose` to `closeOnSelect` to disambiguate it from the added `autoClose` on 5-way up
- `moonstone/ContextualPopupDecorator.ContextualPopupDecorator` component's `onCloseButtonClick` property to `onClose`
- `moonstone/Dialog` component's `onCloseButtonClicked` property to `onClose`
- `moonstone/Spinner` component's `center` and `middle` properties to a single `centered` property
	that applies both horizontal and vertical centering
- `moonstone/Popup.PopupBase` component's `onCloseButtonClicked` property to `onCloseButtonClick`
- `moonstone/Item.ItemOverlay` component's `autoHide` property to remove the `'no'` option. The same
	effect can be achieved by omitting the property or passing `null`.
- `moonstone/VirtualGridList` to be scrolled by page when navigating with a 5-way direction key
- `moonstone/Scroller`, `moonstone/VirtualList`, `moonstone/VirtualGridList`, and `moonstone/Scrollable` to no longer respond to mouse down/move/up events
- all Expandables to include a state arrow UI element
- `moonstone/LabeledItem` to support a `titleIcon` property which positions just after the title text
- `moonstone/Button` to include `moonstone/TooltipDecorator`
- `moonstone/Expandable` to support being managed, radio group-style, by a component wrapped with `RadioControllerDecorator` from `ui/RadioDecorator`
- `moonstone/Picker` to animate `moonstone/Marquee` children when any part of the `moonstone/Picker` is focused
- `moonstone/VirtualList` to mute its container instead of disabling it during scroll events
- `moonstone/VirtualList`, `moonstone/VirtualGridList`, and `moonstone/Scroller` to continue scrolling when holding down the paging controls
- `moonstone/VirtualList` to require a `component` prop and not have a default value
- `moonstone/Picker` to continuously change when a button is held down by adding `ui/Holdable`.

### Fixed

- `moonstone/Popup` and `moonstone/ContextualPopup` 5-way navigation behavior using spotlight.
- Bug where a synchronized marquee whose content fit the available space would prevent restarting of the marquees
- `moonstone/Input` to show an ellipsis on the correct side based on the text directionality of the `value` or `placeholder` content.
- `moonstone/VirtualList` and `moonstone/VirtualGridList` to prevent unwanted scrolling when focused with the pointer
- `moonstone/Picker` to remove fingernail when a the pointer is held down, but the pointer is moved off the `joined` picker.
- `moonstone/LabeledItem` to include marquee on both `title` and `label`, and be synchronized

## [1.0.0-alpha.5] - 2016-12-16

No changes.

## [1.0.0-alpha.4] - 2016-12-2

### Added

- `moonstone/Popup`, `moonstone/ContextualPopupDecorator`, `moonstone/Notification`, `moonstone/Dialog` and `moonstone/ExpandableInput` components
- `ItemOverlay` component to `moonstone/Item` module
- `marqueeCentered` prop to `moonstone/MarqueeDecorator` and `moonstone/MarqueeText`
- `placeholder` prop to `moonstone/Image`
- `moonstone/MarqueeController` component to synchronize multiple `moonstone/Marquee` components
- Non-latin locale support to all existing Moonstone components
- Language-specific font support
- `moonstone/IncrementSlider` now accepts customizable increment and decrement icons, as well as `moonstone/Slider` being more responsive to external styling

### Changed

- `moonstone/Input` component's `iconStart` and `iconEnd` properties to be `iconBefore` and `iconAfter`, respectively, for consistency with `moonstone/Item.ItemOverlay` naming
- `moonstone/Icon` and `moonstone/IconButton` so the `children` property supports both font-based icons and images
- the `checked` property to `selected` for consistency across the whole framework. This allows better interoperability when switching between various components.  Affects the following: `CheckboxItem`, `RadioItem`, `SelectableItem`, `Switch`, `SwitchItem`, and `ToggleItem`. Additionally, these now use `moonstone/Item.ItemOverlay` to position and handle their Icons.
- `moonstone/Slider` and `moonstone/IncrementSlider` to be more performant. No changes were made to
	the public API.
- `moonstone/GridListImageItem` so that a placeholder image displays while loading the image, and the caption and subcaption support marqueeing
- `moonstone/MoonstoneDecorator` to add `FloatingLayerDecorator`
- `moonstone/IncrementSlider` in vertical mode looks and works as expected.

### Removed

- LESS mixins that belong in `@enact/ui`, so that only moonstone-specific mixins are contained in
this module. When authoring components and importing mixins, only the local mixins need to be
imported, as they already import the general mixins.
- the `src` property from `moonstone/Icon` and `moonston/IconButton`. Use the support for URLs in
	the `children` property as noted above.
- the `height` property from `moonstone/IncrementSlider` and `moonstone/Slider`

### Fixed

- Joined picker so that it now has correct animation when using the mouse wheel
- Bug in DatePicker/TimePicker that prevented setting of value earlier than 1969

## [1.0.0-alpha.3] - 2016-11-8

### Added

- `moonstone/BodyText`, `moonstone/DatePicker`, `moonstone/DayPicker`, `moonstone/ExpandableItem`, `moonstone/Image`, and `moonstone/TimePicker` components
- `fullBleed` prop to `moonstone/Panels/Header`. When `true`, the header content is indented and the header lines are removed.
- Application close button to `moonstone/Panels`. Fires `onApplicationClose` when clicked. Can be omitted with the `noCloseButton` prop.
- `marqueeDisabled` prop to `moonstone/Picker`
- `padded` prop to `moonstone/RangePicker`
- `forceDirection` prop to `moonstone/Marquee`. Forces the direction of `moonstone/Marquee`. Useful for when `RTL` content cannot be auto detected.

### Changed

- `data` parameter passed to `component` prop of `VirtualList`.
- `moonstone/Expandable` into a submodule of `moonstone/ExpandableItem`
- `ExpandableList` to properly support selection
- `moonstone/Divider`'s `children` property to be optional
- `moonstone/ToggleItem`'s `inline` version to have a `max-width` of `240px`
- `moonstone/Input` to use `<div>` instead of `<label>` for wrapping components. No change to
	functionality, only markup.

### Removed

- `moonstone/ExpandableCheckboxItemGroup` in favor of `ExpandableList`

## [1.0.0-alpha.2] - 2016-10-21

This version includes a lot of refactoring from the previous release. Developers need to switch to the new enact-dev command-line tool.

### Added

- New components and HOCs: `moonstone/Scroller`, `moonstone/VirtualList`, `moonstone/VirtualGridList`, `moonstone/Scrollable`, `moonstone/MarqueeText`, `moonstone/Spinner`, `moonstone/ExpandableCheckboxItemGroup`, `moonstone/MarqueeDecorator`
- New options for `ui/Toggleable` HOC
- Marquee support to many components
- Image support to `moonstone/Icon` and `moonstone/IconButton`
- `dismissOnEnter` prop for `moonstone/Input`
- Many more unit tests

### Changed

- Some props for UI state were renamed to have `default` prefix where state was managed by the component. (e.g. `defaultOpen`)

### Fixed

- Many components were fixed, polished, updated and documented
- Inline docs updated to be more consistent and comprehensive<|MERGE_RESOLUTION|>--- conflicted
+++ resolved
@@ -12,11 +12,8 @@
 
 ### Fixed
 
-<<<<<<< HEAD
-- `moonstone/VideoPlayer` tooltip time after `mouseOut`
-=======
--`moonstone/IconButton` Tooltip position when disabled
->>>>>>> f797cd65
+- `moonstone/IconButton` Tooltip position when disabled
+- `moonstone/VideoPlayer` Tooltip time after `mouseOut`
 
 ## [1.7.0] - 2017-08-23
 
