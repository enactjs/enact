# Change Log

The following is a curated list of changes in the Enact moonstone module, newest changes on the top.

## [unreleased]

### Fixed

- `moonstone/Popup` to properly handle closing in mid-transition
<<<<<<< HEAD
- `moonstone/IncrementSlider` to support aria-label when disabled
=======
- `moonstone/Scroller` to properly move focus out of the container
- `moonstone/VirtualList` to allow keydown events to bubble up when not handled by the component
>>>>>>> 02fe8536

## [3.0.0-alpha.7] - 2019-06-24

### Fixed

- `moonstone/Dropdown` to scroll to and focus the selected item when opened
- `moonstone/ExpandableItem.ExpandableItemBase` to not error if `onClose` or `onOpen` was not supplied
- `moonstone/GridListImageItem` to support overriding the `image` CSS class name
- `moonstone/Scroller` to scroll and to move focus to the paging control properly if the current item sticking to the top is only spottable
- `moonstone/VirtualList` to scroll to the focused item when navigating out of the viewport via 5-way

## [3.0.0-alpha.6] - 2019-06-17

### Removed

- `moonstone/Divider`, `moonstone/Dialog`, and `moonstone/Heading` prop `casing`

### Fixed

- `moonstone/Dropdown` to support voice readout
- `moonstone/Dropdown` remaining open after it becomes `disabled`

## [3.0.0-alpha.5] - 2019-06-10

### Added

- `moonstone/Dropdown` property `width` to support `'small'`, `'medium'`, and `'large'` sizes

### Fixed

- `moonstone/Header` to center text when `centered` is used and additional controls are included by `moonstone/Panels`
- `Fonts` for non-Latin to not intermix font weights for bold when using a combination of Latin and non-Latin glyphs
- `moonstone/VirtualList` to restore focus to an item when scrollbars are visible

## [3.0.0-alpha.4] - 2019-06-03

### Changed

- `moonstone/Dropdown` to prevent spotlight moving out of the popup
- `moonstone/Dropdown` to use radio selection which allows only changing the selection but not deselection

### Fixed

- Non-Latin locale font assignments to match the new font family support in `LG Smart UI`
- `moonstone/Checkbox`, `moonstone/FormCheckbox`, `moonstone/Header`, `moonstone/RadioItem`, `moonstone/Slider`, and `moonstone/Switch` to render correctly in high contrast
- `moonstone/VideoPlayer` to hide scrim for high contrast if bottom controls are hidden

## [3.0.0-alpha.3] - 2019-05-29

### Added

- `moonstone/Panels` support for managing share state of contained components
- `moonstone/Scroller` and `moonstone/VirtualList` support for restoring scroll position when within a `moonstone/Panels.Panel`

### Changed

- `moonstone/Scroller` to scroll when no spottable child exists in the pressed 5-way key direction and, when `focusableScrollbar` is set, focus the scrollbar button

### Fixed

- Fonts to correctly use the new font files and updated the international font name from "Moonstone LG Display" to "Moonstone Global"
- `moonstone/Dropdown` `children` propType so it supports the same format as `ui/Group` (an array of strings or an array of objects with props)
- `moonstone/FormCheckbox`, `moonstone/Input`, `moonstone/ProgressBar`, `moonstone/RadioItem`, `moonstone/SwitchItem`, and `moonstone/Tooltip` light skin colors.
- `moonstone/VideoPlayer` to have correct sized control buttons

## [3.0.0-alpha.2] - 2019-05-20

### Added

- `moonstone/Heading` prop `spacing` with default value `'small'`

### Fixed

- `moonstone/Button` background colors for translucent and lightTranslucent
- `moonstone/Checkbox` by updating colors for both dark and light skins
- `moonstone/DaySelector` item text size in large-text mode
- `moonstone/Dropdown` popup scroller arrows showing in non-latin locales and added large-text mode support
- `moonstone/FormCheckboxItem` to match the designs
- `moonstone/Header` with `Input` to not have a distracting white background color
- `moonstone/Input` caret color to match the designs (black bar on white background, white bar on black background, standard inversion)
- `moonstone/Item` height in non-latin locales
- `moonstone/RadioItem` and `moonstone/SelectableItem` icon size in large-text mode

## [3.0.0-alpha.1] - 2019-05-15

### Removed

- `moonstone/Button` and `moonstone/Panels.Header` prop `casing` which is no longer supported
- `moonstone/Input.InputBase` prop `focused` which was used to indicate when the internal input field had focused but was replaced by the `:focus-within` pseudo-selector
- `moonstone/VirtualList` and `moonstone/VirtualList.VirtualGridList` property `isItemDisabled`

### Added

- `moonstone/BodyText` prop `size` to offer a new "small" size
- `moonstone/Button` prop `iconPosition`
- `moonstone/ContextualPopup` config `noArrow`
- `moonstone/Dropdown` component
- `moonstone/Header` prop `centered` to support immersive apps with a completely centered design
- `moonstone/Heading` component, an improved version of `moonstone/Divider` with additional features
- `moonstone/Panels` slot `<controls>` to easily add custom controls next to the Panels' "close" button
- `moonstone/Spinner` prop `size` to support a new "small" size for use inside `SlotItem` components
- `moonstone/TooltipDecorator` prop `tooltipRelative` and `moonstone/TooltipDecorator.Tooltip` prop `relative` to support relative positioning. This is an advanced feature and requires a container with specific rules. See documentation for details.

### Changed

- `moonstone/Button.ButtonDecorator` to remove `i18n/Uppercase` HOC
- `moonstone/Button`, `moonstone/Checkbox`, `moonstone/CheckboxItem`, `moonstone/ContextualPopupDecorator`, `moonstone/FormCheckbox`, `moonstone/FormCheckboxItem`, `moonstone/Header`, `moonstone/Notification`, `moonstone/RadioItem`, and `moonstone/Tooltip` appearance to match the latest designs
- `moonstone/Button`, `moonstone/Dropdown`, `moonstone/Icon`, `moonstone/IconButton`, `moonstone/Input`, and `moonstone/ToggleButton` default size to "small", which unifies their initial heights
- `moonstone/DaySelector` to have squared check boxes to match the rest of the checkmark components
- `moonstone/LabeledIcon` and `moonstone/LabeledIconButton` text size to be smaller
- `moonstone/Panel` and `moonstone/Panels` now allocate slightly more screen edge space for a cleaner look
- `moonstone/Scroller.Scroller`, `moonstone/VirtualList.VirtualGridList`, and `moonstone/VirtualList.VirtualList` scrollbar button to gain focus when pressing a page up or down key if `focusableScrollbar` is true
- global styling rules affecting standard font-weight, disabled opacity, and LESS color variable definitions

### Fixed

- `moonstone/Scroller`, `moonstone/VirtualList.VirtualGridList`, and `moonstone/VirtualList.VirtualList` to scroll by page up/down keys without focus in pointer mode

## [2.6.0] - ???

### Deprecated

- `moonstone/Divider` which will be replaced by `moonstone/Heading`
- `moonstone/Input.InputBase` prop `focused` which will be handled by CSS in 3.0
- `small` prop in `moonstone/Input` and `moonstone/ToggleButton`, which will be replaced by `size="small"` in 3.0

### Added

- `moonstone/Input` and `moonstone/ToggleButton` prop `size`
- `moonstone/Button`, `moonstone/IconButton`, and `moonstone/LabeledIconButton` public class name `large` to support customizing the style for the new `size` prop on `ui/Button`

### Fixed

- `moonstone/EditableIntegerPicker`, `moonstone/Picker`, and `moonstone/RangePicker` to not error when the `min` prop exceeds the `max` prop

## [2.5.3] - 2019-06-06

### Fixed

- `moonstone/ContextualPopupDecorator` imperative methods to be correctly bound to the instance
- `moonstone/ExpandableInput` to retain focus when touching within the input field on touch platforms
- `moonstone/ExpandableList` to not error if `selected` is passed as an array to a non-multi-select list
- `moonstone/Scroller` to allow changing spotlight focus to opposite scroll button when switching to 5way mode
- `moonstone/ExpandableInput` to retain focus when touching within the input field on touch platforms
- `moonstone/Input` refocusing on touch on iOS
- `moonstone/Scroller`, `moonstone/VirtualList.VirtualGridList`, and `moonstone/VirtualList.VirtualList` to change spotlight focus due to touch events
- `moonstone/Slider` to not scroll the viewport when dragging on touch platforms
- `moonstone/VideoPlayer` to correctly handle touch events while moving slider knobs
- `moonstone/VirtualList` and `moonstone/Scroller` to animate with 5-way navigation by default

## [2.5.2] - 2019-04-23

### Fixed

- `moonstone/EditableIntegerPicker` text alignment when not editing the value
- `moonstone/Scroller` to scroll via dragging when the platform has touch support
- `moonstone/VideoPlayer` to continue to display the thumbnail image while the slider is focused

## [2.5.1] - 2019-04-09

### Fixed

- `moonstone/ExpandableInput` to close on touch platforms when tapping another component

## [2.5.0] - 2019-04-01

### Fixed

- `moonstone/ContextualPopupDecorator` method `positionContextualPopup()` to correctly reposition the popup when invoked from app code
- `moonstone/Tooltip` to better support long tooltips
- `moonstone/Popup` to resume spotlight pauses when closing with animation
- `moonstone/Panels` to correctly ignore `null` children

## [2.4.1] - 2019-03-11

### Changed

- `moonstone/Picker` to display more of the selected value in wide instances

### Fixed

- `moonstone/Checkbox`, `moonstone/FormCheckbox`, `moonstone/RadioItem`, `moonstone/SelectableIcon`, and `moonstone/Slider` spotlight muted colors
- `moonstone/Spinner` animation synchronization after a rerender
- `moonstone/TooltipDecorator` to position `Tooltip` correctly when the wrapped component moves or resizes
- `moonstone/VideoPlayer` to continue to show thumbnail when playback control keys are pressed
- `moonstone/VideoPlayer` to stop seeking by remote key when it loses focus
- `moonstone/VirtualList` to only resume spotlight pauses it initiated
- `moonstone/ExpandableItem` to be better optimized on mount

## [2.4.0] - 2019-03-04

### Added

- `line-height` rule to base text CSS for both latin and non-latin locales
- Support for high contrast colors in dark and light `moonstone`
- `moonstone/BodyText` prop `noWrap` which automatically adds `moonstone/Marquee` support as well as limits the content to only display one line of text

### Changed

- `moonstone/Spinner` visuals from 3 spinning balls to an energetic flexing line

### Fixed

- `moonstone/Panels` to set child's `autoFocus` prop to `default-element` when `index` increases
- `moonstone/Slider` to prevent gaining focus when clicked when disabled
- `moonstone/Slider` to prevent default browser scroll behavior when 5-way directional key is pressed on an active knob
- `moonstone/DatePicker` and `moonstone/TimePicker` to close with back/ESC
- `moonstone/DatePicker` and `moonstone/TimePicker` value handling when open on mount
- `moonstone/ContextualPopupDecorator` to correctly focus on popup content when opened

## [2.3.0] - 2019-02-11

### Added

- `moonstone/VirtualList.VirtualGridList` and `moonstone/VirtualList.VirtualList` property `childProps` to support additional props included in the object passed to the `itemsRenderer` callback
- `moonstone/Skinnable` support for `skinVariants`, to enable features like high contrast mode and large text mode
- Support for 8k (UHD2) displays

### Changed

- All content-containing LESS stylesheets (not within a `styles` directory) extensions to be `*.module.less` to retain modular context with CLI 2.x.

### Fixed

- `moonstone/VirtualList` to focus an item properly by `scrollTo` API immediately after a prior call to the same position
- `moonstone/Popup` to close floating layer when the popup closes without animation

## [2.2.9] - 2019-01-11

### Fixed

- `moonstone/Scroller` scrolling to boundary behavior for short scrollers

## [2.2.8] - 2018-12-06

### Fixed

- `moonstone/ExpandableInput` to focus labeled item on close
- `moonstone/ExpandableItem` to disable its spotlight container when the component is disabled
- `moonstone/Scroller` to correctly handle scrolling focused elements and containers into view

## [2.2.7] - 2018-11-21

### Fixed

- `moonstone/Picker`, `moonstone/ExpandablePicker`, `moonstone/ExpandableList`, `moonstone/IncrementSlider` to support disabling voice control

## [2.2.6] - 2018-11-15

### Fixed

- `moonstone/VideoPlayer` to blur slider when hiding media controls
- `moonstone/VideoPlayer` to disable pointer mode when hiding media controls via 5-way
- `moonstone/VirtualList` and `moonstone/Scroller` to not to animate with 5-way navigation by default

## [2.2.5] - 2018-11-05

### Fixed

- `moonstone/ExpandableItem` to not steal focus after closing

## [2.2.4] - 2018-10-29

### Fixed

- `moonstone/MoonstoneDecorator` to apply both Latin and non-Latin rules to the root element so all children inherit the correct default font rules.
- `moonstone/Marquee`, `moonstone/MediaOverlay` to display locale-based font
- `moonstone/DayPicker` separator character used between selected days in the label in fa-IR locale
- `moonstone/Scroller`, `moonstone/VirtualList.VirtualGridList`, and `moonstone/VirtualList.VirtualList` scrolling by voice commands in RTL locales

## [2.2.3] - 2018-10-22

### Fixed

- `moonstone/Scroller` to respect the disabled spotlight container status when handling pointer events
- `moonstone/Scroller` to scroll to the boundary when focusing the first or last element with a minimal margin in 5-way mode
- `moonstone/VideoPlayer` to position the slider knob correctly when beyond the left or right edge of the slider

## [2.2.2] - 2018-10-15

### Fixed

- `moonstone/Scroller` stuttering when page up/down key is pressed

## [2.2.1] - 2018-10-09

### Fixed

- `moonstone/Scroller`, `moonstone/VirtualList.VirtualGridList`, and `moonstone/VirtualList.VirtualList` to notify user when scrolling is not possible via voice command
- `moonstone/TimePicker` to not read out meridiem label when changing the value

## [2.2.0] - 2018-10-02

### Added

- `moonstone/GridListImageItem` voice control feature support

### Fixed

- `moonstone/DayPicker` to prevent closing when selecting days via voice control
- `moonstone/VideoPlayer` to unfocus media controls when hidden
- `moonstone/Scroller` to set correct scroll position when an expandable child is closed
- `moonstone/Scroller` to prevent focusing children while scrolling

## [2.1.4] - 2018-09-17

### Fixed

- `moonstone/Button` and `moonstone/IconButton` to style image-based icons correctly when focused and disabled
- `moonstone/FormCheckboxItem` styling when focused and disabled
- `moonstone/Panels` to always blur breadcrumbs when transitioning to a new panel
- `moonstone/Scroller` to correctly set scroll position when nested item is focused
- `moonstone/Scroller` to not adjust `scrollTop` when nested item is focused
- `moonstone/VideoPlayer` to show correct playback rate feedback on play or pause
- `moonstone/VirtualList.VirtualGridList` and `moonstone/VirtualList.VirtualList` to handle 5way navigation properly when `focusableScrollbar` is true

## [2.1.3] - 2018-09-10

### Fixed

- `moonstone/Scroller`, `moonstone/VirtualList.VirtualGridList`, and `moonstone/VirtualList.VirtualList` to show overscroll effects properly on repeating wheel input
- `moonstone/TooltipDecorator` to handle runtime error when setting `tooltipText` to an empty string
- `moonstone/VideoPlayer` timing to read out `infoComponents` accessibility value when `moreButton` or `moreButtonColor` is pressed

## [2.1.2] - 2018-09-04

### Fixed

- `moonstone/ExpandableItem` to prevent default browser scroll behavior when 5-way key is pressed on the first item or the last item
- `moonstone/Scroller` scrolling behavior for focused items in 5-way mode
- `moonstone/Scroller` to scroll container elements into view
- `moonstone/TooltipDecorator` to update position when `tooltipText` is changed
- `moonstone/VideoPlayer` to prevent default browser scroll behavior when navigating via 5-way
- `moonstone/VirtuaList` to allow `onKeyDown` events to bubble
- `moonstone/VirtualList.VirtualGridList` and `moonstone/VirtualList.VirtualList` scrolling via page up or down keys

## [2.1.1] - 2018-08-27

### Changed

- `moonstone/Scroller`, `moonstone/VirtualList.VirtualGridList`, and `moonstone/VirtualList.VirtualList` to show overscroll effects only by wheel input

### Fixed

- `moonstone/VideoPlayer` so that activity is detected and the `autoCloseTimeout` timer is reset when using 5-way to navigate from the media slider

### Fixed

- `moonstone/Picker` to fire onChange events, due to a hold, consistently across pointer and 5-way navigation

## [2.1.0] - 2018-08-20

### Added

- `moonstone/VideoPlayer` property `noMediaSliderFeedback`
- `moonstone/VideoPlayer.MediaControls` property `playPauseButtonDisabled`

### Changed

- `moonstone/Picker` key down hold threshold to 800ms before firing the `onChange` event

### Fixed

- `moonstone/GridListImageItem` to properly vertically align when the content varies in size
- `moonstone/Scroller`, `moonstone/VirtualList.VirtualGridList`, and `moonstone/VirtualList.VirtualList` to not scroll by dragging
- `moonstone/Slider` to not emit `onChange` event when `value` has not changed
- `moonstone/VideoPlayer` to focus on available media buttons if the default spotlight component is disabled
- `moonstone/VideoPlayer` to keep media controls visible when interacting with popups
- `moonstone/VideoPlayer` to read out `infoComponents` accessibility value when `moreButtonColor` is pressed
- `moonstone/VideoPlayer` to round the time displayed down to the nearest second
- `moonstone/VirtualList` to restore last focused item correctly

## [2.0.2] - 2018-08-13

### Fixed

- `moonstone/DatePicker` to correctly change year when `minYear` and `maxYear` aren't provided
- `moonstone/EditableIntegerPicker` management of spotlight pointer mode
- `moonstone/LabeledIcon` and `moonstone/LabeledIconButton` to have proper spacing and label-alignment with all label positions
- `moonstone/Popup` to prevent duplicate 5-way navigation when `spotlightRestrict="self-first"`
- `moonstone/Scroller` not to scroll to wrong position via 5way navigation in RTL languages
- `moonstone/Scroller` not to scroll when focusing in pointer mode
- `moonstone/Slider` to forward `onActivate` event
- `moonstone/VideoPlayer` to reset key down hold when media becomes unavailable

## [2.0.1] - 2018-08-01

### Fixed

- `moonstone/Dialog` read order of dialog contents
- `moonstone/Scroller` to go to next page properly via page up/down keys

## [2.0.0] - 2018-07-30

### Added

- `moonstone/LabeledIcon` and `moonstone/LabeledIconButton` components for a lightweight `Icon` or `IconButton` with a label
- `moonstone/VideoPlayer` property `noAutoShowMediaControls`

### Fixed

- `moonstone/Scroller` to prevent scrolling via page up/down keys if there is no spottable component in that direction
- `moonstone/Dialog` to hide `titleBelow` when `title` is not set
- `moonstone/Image` to suppress drag and drop support by default
- `moonstone/VideoPlayer` audio guidance behavior of More button
- `moonstone/VirtualList.VirtualGridList` and `moonstone/VirtualList.VirtualList` to handle focus properly via page up/down keys when switching to 5-way mode
- `moonstone/Popup` to spot the content after it's mounted
- `moonstone/Scroller`, `moonstone/VirtualList.VirtualGridList`, and `moonstone/VirtualList.VirtualList` to scroll properly via voice control in RTL locales

## [2.0.0-rc.3] - 2018-07-23

### Changed

- `moonstone/Scroller.Scroller`, `moonstone/VirtualList.VirtualGridList`, and `moonstone/VirtualList.VirtualList` overscroll effect color more recognizable on the focused element

### Fixed

- `moonstone/ContextualPopup` to refocus its activator on close when the popup lacks spottable children
- `moonstone/Scroller`, `moonstone/VirtualList.VirtualGridList`, and `moonstone/VirtualList.VirtualList` to scroll properly when holding down paging control buttons
- `moonstone/ExpandableItem` spotlight behavior when leaving the component via 5-way
- `moonstone/RadioItem` circle thickness to be 2px, matching the design
- `moonstone/Slider` to correctly prevent 5-way actions when activated
- `moonstone/ExpandableItem` and other expandable components to spotlight correctly when switching from pointer mode to 5-way with `closeOnSelect`

## [2.0.0-rc.2] - 2018-07-16

### Fixed

- `moonstone/Input` to not focus by *tab* key
- `moonstone/Picker` to properly set focus when navigating between buttons
- `moonstone/Popup` to set correct open state while transitioning
- `moonstone/ProgressBar.ProgressBarTooltip` unknown props warning
- `moonstone/Scrollable` to disable spotlight container during flick events only when contents can scroll
- `moonstone/Scroller`, `moonstone/VirtualList.VirtualGridList`, and `moonstone/VirtualList.VirtualList` to scroll properly when `animate` is false via `scrollTo`
- `moonstone/Scroller`, `moonstone/VirtualList.VirtualGridList`, and `moonstone/VirtualList.VirtualList` page controls to stop propagating an event when the event is handled
- `moonstone/Scroller`, `moonstone/VirtualList.VirtualGridList`, and `moonstone/VirtualList.VirtualList` to hide overscroll effect when focus is moved from a disabled paging control button to the opposite button
- `moonstone/Scroller`, `moonstone/VirtualList.VirtualGridList`, and `moonstone/VirtualList.VirtualList` to show overscroll effect when reaching the edge for the first time by wheel
- `moonstone/VideoPlayer` to display feedback tooltip when pointer leaves slider while playing
- `moonstone/VirtualList` and `moonstone/VirtualGridList` to restore focus on items focused by pointer

## [2.0.0-rc.1] - 2018-07-09

### Added

- `moonstone/VirtualList.VirtualList` and `moonstone/VirtualList.VirtualGridList` support `data-webos-voice-focused` and `data-webos-voice-group-label`

### Removed

- `moonstone/Button` built-in support for tooltips

### Changed

- `moonstone/Spinner` to blur Spotlight when the spinner is active

### Fixed

- `moonstone/Scroller.Scroller`, `moonstone/VirtualList.VirtualGridList`, and `moonstone/VirtualList.VirtualList` to handle direction, page up, and page down keys properly on page controls them when `focusableScrollbar` is false
- `moonstone/Scroller.Scroller`, `moonstone/VirtualList.VirtualGridList`, and `moonstone/VirtualList.VirtualList` to handle a page up or down key in pointer mode
- `moonstone/VideoPlayer.MediaControls` to correctly handle more button color when the prop is not specified
- `VirtualList.VirtualList` to handle focus properly when switching to 5-way mode

## [2.0.0-beta.9] - 2018-07-02

### Added

- `moonstone/ContextualPopupDecorator` instance method `positionContextualPopup()`
- `moonstone/MoonstoneDecorator` config property `disableFullscreen` to prevent the decorator from filling the entire screen
- `moonstone/Scroller` prop `onUpdate`

### Fixed

- `moonstone/Scrollable` to update scroll properly on pointer click
- `moonstone/TooltipDecorator` to prevent unnecessary re-renders when losing focus
- `moonstone/TooltipDecorator` to not dismiss the tooltip on pointer click

## [2.0.0-beta.8] - 2018-06-25

### Added

- `moonstone/Scroller.Scroller`, `moonstone/VirtualList.VirtualGridList`, and `moonstone/VirtualList.VirtualList` support for scrolling via voice control on webOS
- `moonstone/Scroller.Scroller`, `moonstone/VirtualList.VirtualGridList`, and `moonstone/VirtualList.VirtualList` overscroll effect when the edges are reached

### Changed

- `moonstone/Divider` property `marqueeOn` default value to `render`
- `moonstone/Scroller.Scroller`, `moonstone/VirtualList.VirtualGridList`, and `moonstone/VirtualList.VirtualList` scrollbar button to move a previous or next page when pressing a page up or down key instead of releasing it

### Fixed

- `moonstone/VideoPlayer` to prevent updating state when the source is changed to the preload source, but the current preload source is the same
- `moonstone/MediaOverlay` to marquee correctly
- `moonstone/MediaOverlay` to match UX guidelines

## [2.0.0-beta.7] - 2018-06-11

### Removed

- `moonstone/Dialog` properties `preserveCase` and `showDivider`, replaced by `casing` and `noDivider` respectively
- `moonstone/Divider` property `preserveCase`, replaced by `casing`
- `moonstone/ExpandableInput` property `onInputChange`, replaced by `onChange`
- `moonstone/MoonstoneDecorator.TextSizeDecorator`, replaced by `moonstone/MoonstoneDecorator.AccessibilityDecorator`
- `moonstone/Panels.Header` property `preserveCase`, replaced by `casing`
- `moonstone/Panels.Panel` property `noAutoFocus`, replaced by `autoFocus`
- `moonstone/TooltipDecorator` property `tooltipPreserveCase`, replaced by `tooltipCasing`

### Changed

- `moonstone/VideoPlayer` to allow spotlight focus to move left and right from `MediaControls`
- `moonstone/VideoPlayer` to disable bottom controls when loading until it's playable

### Fixed

- `moonstone/EditableIntegerPicker` to disable itself when on a range consisting of a single static value
- `moonstone/Picker` to disable itself when containing fewer than two items
- `moonstone/Popup` to spot its content correctly when `open` by default
- `moonstone/RangePicker` to disable itself when on a range consisting of a single static value
- `moonstone/TooltipDecorator` to hide when `onDismiss` has been invoked
- `moonstone/VideoPlayer` to show media controls when pressing down in pointer mode
- `moonstone/VideoPlayer` to provide a more natural 5-way focus behavior
- `moonstone/VideoPlayer.MediaControls` to handle left and right key to jump when `moonstone/VideoPlayer` is focused

## [2.0.0-beta.6] - 2018-06-04

### Removed

- `moonstone/IncrementSlider` prop `children` which was no longer supported for setting the tooltip (since 2.0.0-beta.1)

### Fixed

- `moonstone/ContextualPopupDecorator` to allow focusing components under a popup without any focusable components
- `moonstone/Scroller` ordering of logic for Scroller focus to check focus possibilities first then go to fallback at the top of the container
- `moonstone/Scroller` to check focus possibilities first then go to fallback at the top of the container of focused item
- `moonstone/Scroller` to scroll by page when focus was at the edge of the viewport
- `moonstone/ToggleButton` padding and orientation for RTL
- `moonstone/VideoPlayer` to not hide title and info section when showing more components
- `moonstone/VideoPlayer` to select a position in slider to seek in 5-way mode
- `moonstone/VideoPlayer` to show thumbnail only when focused on slider

## [2.0.0-beta.5] - 2018-05-29

### Removed

- `moonstone/Popup`, `moonstone/Dialog` and `moonstone/Notification` property `spotlightRestrict` option `'none'`
- `moonstone/VideoPlayer` prop `preloadSource`, to be replaced by `moonstone/VideoPlayer.Video` prop `preloadSource`
- `moonstone/Button` and `moonstone/IconButton` allowed value `'opaque'` from prop `backgroundOpacity` which was the default and therefore has the same effect as omitting the prop

### Added

- `moonstone/VideoPlayer` props `selection` and `onSeekOutsideRange` to support selecting a range and notification of interactions outside of that range
- `moonstone/VideoPlayer.Video` component to support preloading video sources

### Changed

- `moonstone/VideoPlayer.videoComponent` prop to default to `ui/Media.Media` instead of `'video'`. As a result, to use a custom video element, one must pass an instance of `ui/Media` with its `mediaComponent` prop set to the desired element.

### Fixed

- `moonstone/ContextualPopupDecorator` to properly stop propagating keydown event if fired from the popup container
- `moonstone/Slider` to read when knob gains focus or for a change in value
- `moonstone/Scroller` to not cut off Expandables when scrollbar appears
- `moonstone/VideoPlayer` to correctly read out when play button is pressed
- `moonstone/Divider` to always use a fixed height, regardless of locale

## [2.0.0-beta.4] - 2018-05-21

### Added

- `moonstone/Button` and `moonstone/IconButton` class name `small` to the list of allowed `css` overrides
- `moonstone/VideoPlayer.MediaControls` property `onClose` to handle back key
- `moonstone/ProgressBar` prop `highlighted` for when the UX needs to call special attention to a progress bar

### Changed

- `moonstone/VideoPlayer` to disable media slider when source is unavailable

### Fixed

- `moonstone/ContextualPopupDecorator` to not set focus to activator when closing if focus was set elsewhere
- `moonstone/IconButton` to allow external customization of vertical alignment of its `Icon` by setting `line-height`
- `moonstone/Marquee.MarqueeController` to not cancel valid animations
- `moonstone/VideoPlayer` feedback and feedback icon to hide properly on play/pause/fast forward/rewind
- `moonstone/VideoPlayer` to correctly focus to default media controls component
- `moonstone/VideoPlayer` to close opened popup components when media controls hide
- `moonstone/VideoPlayer` to show controls on mount and when playing next preload video

## [2.0.0-beta.3] - 2018-05-14

### Added

- `moonstone/SelectableItem.SelectableItemDecorator`

### Changed

- `moonstone/ToggleItem` to forward native events on `onFocus` and `onBlur`
- `moonstone/Input` and `moonstone/ExpandableInput` to support forwarding valid `<input>` props to the contained `<input>` node
- `moonstone/ToggleButton` to fire `onToggle` when toggled

### Fixed

- `moonstone/VirtualList.VirtualList` and `moonstone/VirtualList.VirtualGridList` to scroll properly with all enabled items via a page up or down key
- `moonstone/VirtualList.VirtualList`, `moonstone/VirtualList.VirtualGridList`, and `moonstone/Scroller.Scroller` to ignore any user key events in pointer mode
- `moonstone/VirtualList.VirtualList`, `moonstone/VirtualList.VirtualGridList`, and `moonstone/Scroller.Scroller` to pass `data-spotlight-container-disabled` prop to their outer DOM element
- `moonstone/Image` so it automatically swaps the `src` to the appropriate resolution dynamically as the screen resizes
- `moonstone/Popup` to support all `spotlightRestrict` options
- `moonstone` component `disabled` colors to match the most recent design guidelines (from 30% to 60% opacity)
- `moonstone/ExpandableInput` spotlight behavior when leaving the component via 5-way

## [2.0.0-beta.2] - 2018-05-07

### Fixed

- `moonstone/IconButton` to allow theme-style customization, like it claimed was possible
- `moonstone/ExpandableItem` and related expandables to deal with disabled items and the `autoClose`, `lockBottom` and `noLockBottom` props
- `moonstone/Slider` not to fire `onChange` event when 5-ways out of boundary
- `moonstone/ToggleButton` layout for RTL locales
- `moonstone/Item`, `moonstone/SlotItem`, `moonstone/ToggleItem` to not apply duplicate `className` values
- `moonstone/VirtualList.VirtualList`, `moonstone/VirtualList.VirtualGridList`, and `moonstone/Scroller.Scroller` scrollbar button's aria-label in RTL
- `moonstone/VirtualList.VirtualList` and `moonstone/VirtualList.VirtualGridList` to scroll properly with all disabled items
- `moonstone/VirtualList.VirtualList` and `moonstone/VirtualList.VirtualGridList` to not scroll on focus when jumping

## [2.0.0-beta.1] - 2018-04-29

### Removed

- `moonstone/IncrementSlider` and `moonstone/Slider` props `tooltipAsPercent`, `tooltipSide`, and `tooltipForceSide`, to be replaced by `moonstone/IncrementSlider.IncrementSliderTooltip` and `moonstone/Slider.SliderTooltip` props `percent`, and `side`
- `moonstone/IncrementSlider` props `detachedKnob`, `onDecrement`, `onIncrement`, and `scrubbing`
- `moonstone/ProgressBar` props `tooltipSide` and `tooltipForceSide`, to be replaced by `moonstone/ProgressBar.ProgressBarTooltip` prop `side`
- `moonstone/Slider` props `detachedKnob`, `onDecrement`, `onIncrement`, `scrubbing`, and `onKnobMove`
- `moonstone/VideoPlayer` property `tooltipHideDelay`
- `moonstone/VideoPlayer` props `backwardIcon`, `forwardIcon`, `initialJumpDelay`, `jumpBackwardIcon`, `jumpButtonsDisabled`, `jumpDelay`, `jumpForwadIcon`, `leftComponents`, `moreButtonCloseLabel`, `moreButtonColor`, `moreButtonDisabled`, `moreButtonLabel`, `no5WayJump`, `noJumpButtons`, `noRateButtons`, `pauseIcon`, `playIcon`, `rateButtonsDisabled`, and `rightComponents`, replaced by corresponding props on `moonstone/VideoPlayer.MediaControls`
- `moonstone/VideoPlayer` props `onBackwardButtonClick`, `onForwardButtonClick`, `onJumpBackwardButtonClick`, `onJumpForwardButtonClick`, and `onPlayButtonClick`, replaced by `onRewind`, `onFastForward`, `onJumpBackward`, `onJumpForward`, `onPause`, and `onPlay`, respectively

### Added

- `moonstone/DatePicker` props `dayAriaLabel`, `dayLabel`, `monthAriaLabel`, `monthLabel`, `yearAriaLabel` and `yearLabel` to configure the label set on date pickers
- `moonstone/DayPicker` and `moonstone/DaySelector` props `dayNameLength`, `everyDayText`, `everyWeekdayText`, and `everyWeekendText`
- `moonstone/ExpandablePicker` props `checkButtonAriaLabel`, `decrementAriaLabel`, `incrementAriaLabel`, and `pickerAriaLabel` to configure the label set on each button and picker
- `moonstone/MediaOverlay` component
- `moonstone/Picker` props `aria-label`, `decrementAriaLabel`, and `incrementAriaLabel` to configure the label set on each button
- `moonstone/Popup` property `closeButtonAriaLabel` to configure the label set on popup close button
- `moonstone/ProgressBar.ProgressBarTooltip` props `percent` to format the value as a percent and `visible` to control display of the tooltip
- `moonstone/TimePicker` props `hourAriaLabel`, `hourLabel`, `meridiemAriaLabel`, `meridiemLabel`, `minuteAriaLabel`, and `minuteLabel` to configure the label set on time pickers
- `moonstone/VideoPlayer.MediaControls` component to support additional customization of the playback controls
- `moonstone/VideoPlayer` props `mediaControlsComponent`, `onRewind`, `onFastForward`, `onJumpBackward`, `onJumpForward`, `onPause`, `onPlay`, and `preloadSource`
- `moonstone/VirtualList.VirtualList` and `moonstone/VirtualList.VirtualGridList` `role="list"`
- `moonstone/VirtualList.VirtualList` and `moonstone/VirtualList.VirtualGridList` prop `wrap` to support wrap-around spotlight navigation
- `moonstone/VirtualList`, `moonstone/VirtualGridList` and `moonstone/Scroller` props `scrollRightAriaLabel`, `scrollLeftAriaLabel`, `scrollDownAriaLabel`, and `scrollUpAriaLabel` to configure the aria-label set on scroll buttons in the scrollbars

### Changed

- `moonstone/IncrementSlider` and `moonstone/Slider` prop `tooltip` to support either a boolean for the default tooltip or an element or component for a custom tooltip
- `moonstone/Input` to prevent pointer actions on other component when the input has focus
- `moonstone/ProgressBar.ProgressBarTooltip` prop `side` to support either locale-aware or locale-independent positioning
- `moonstone/ProgressBar.ProgressBarTooltip` prop `tooltip` to support custom tooltip components
- `moonstone/Scroller`, `moonstone/Picker`, and `moonstone/IncrementSlider` to retain focus on `moonstone/IconButton` when it becomes disabled

### Fixed

- `moonstone/ExpandableItem` and related expandable components to expand smoothly when used in a scroller
- `moonstone/GridListImageItem` to show proper `placeholder` and `selectionOverlay`
- `moonstone/MoonstoneDecorator` to optimize localized font loading performance
- `moonstone/Scroller` and `moonstone/VirtualList` navigation via 5-way from paging controls
- `moonstone/VideoPlayer` to render bottom controls at idle after mounting
- `moonstone/VirtualList.VirtualList` and `moonstone/VirtualList.VirtualGridList` to give initial focus
- `moonstone/VirtualList.VirtualList` and `moonstone/VirtualList.VirtualGridList` to have the default value for `dataSize`, `pageScroll`, and `spacing` props

## [2.0.0-alpha.8] - 2018-04-17

### Added

- `moonstone/Panels` property `closeButtonAriaLabel` to configure the label set on application close button

### Changed

- `moonstone/VirtualList.VirtualList` and `moonstone/VirtualList.VirtualGridList` to set its ARIA `role` to `"list"`
- `moonstone/VideoPlayer` property `title` to accept node type

### Fixed

- `moonstone/TimePicker` to show `meridiem` correctly in all locales
- `moonstone/Scrollable` scroll buttons to read out out audio guidance when button pressed down
- `moonstone/ExpandableItem` to show label properly when open and disabled
- `moonstone/Notification` to position properly in RTL locales
- `moonstone/VideoPlayer` to show controls when pressing 5-way select

## [2.0.0-alpha.7] - 2018-04-03

### Removed

- `moonstone/VirtualList.VirtualList` and `moonstone/VirtualList.VirtualGridList` prop `data` to eliminate the misunderstanding caused by the ambiguity of `data`

### Added

- `moonstone/VideoPlayer` property `noSpinner` to allow apps to show/hide spinner while loading video

### Changed

- `moonstone/VideoPlayer` to disable play/pause button when media controls are disabled
- `moonstone/VideoPlayer` property `moreButtonColor` to allow setting underline colors for more button
- `moonstone/VirtualList.VirtualList` and `moonstone/VirtualList.VirtualGridList` prop `isItemDisabled`, which accepts a function that checks if the item at the supplied index is disabled
- `moonstone/Panels.Header` support for `headerInput` so the Header can be used as an Input. See documentation for usage examples.
- `moonstone/ProgressBar` property `tooltipSide` to configure tooltip position relative to the progress bar
- `moonstone/ProgressBar` colors (affecting `moonstone/Slider` as well) for light and dark theme to match the latest designs and make them more visible when drawn over arbitrary background colors

### Fixed

- `moonstone/VideoPlayer` to correctly adjust spaces when the number of components changes in `leftComponents` and `rightComponents`
- `moonstone/VideoPlayer` to read out audio guidance every time `source` changes
- `moonstone/VideoPlayer` to display custom thumbnail node
- `moonstone/VideoPlayer` to hide more icon when right components are removed
- `moonstone/Picker` to correctly update pressed state when dragging off buttons
- `moonstone/Notification` to display when it's opened
- `moonstone/VirtualList` and `moonstone/VirtualGridList` to show Spotlight properly while navigating with page up and down keys
- `moonstone/Input` to allow navigating via left or right to other components when the input is active and the selection is at start or end of the text, respectively
- `moonstone/Panels.ActivityPanels` to correctly lay out the existing panel after adding additional panels

## [2.0.0-alpha.6] - 2018-03-22

### Removed

- `moonstone/Slider` exports `SliderFactory` and `SliderBaseFactory`
- `moonstone/IncrementSlider` exports `IncrementSliderFactory` and `IncrementSliderBaseFactory`
- `moonstone/ProgressBar`, `moonstone/Slider`, `moonstone/Slider.SliderTooltip`, `moonstone/IncrementSlider` components' `vertical` property and replaced it with `orientation`

### Added

- `moonstone/VideoPlayer` property `component` to handle custom video element
- `moonstone/IncrementSlider` properties `incrementAriaLabel` and `decrementAriaLabel` to configure the label set on each button
- `moonstone/Input` support for `small` prop
- `moonstone/ProgressBar` support for `tooltip` and `tooltipForceSide`
- `moonstone/ProgressBar`, `moonstone/Slider`, `moonstone/Slider.SliderTooltip`, `moonstone/IncrementSlider` property `orientation` to accept orientation strings like "vertical" and "horizontal" (replaced old `vertical` prop)

### Changed

- `moonstone/Input` input `height`, `vertical-align`, and `margins`. Please verify your layouts to ensure everything lines up correctly; this change may require removal of old sizing and positioning CSS which is no longer necessary.
- `moonstone/FormCheckbox` to have a small border around the circle, according to new GUI designs
- `moonstone/RadioItem` dot size and added an inner-dot to selected-focused state, according to new GUI designs
- `moonstone/ContextualPopup` prop `popupContainerId` to `popupSpotlightId`
- `moonstone/Popup` prop `containerId` to `spotlightId`
- `moonstone/VideoPlayer` prop `containerId` to `spotlightId`
- `moonstone/VirtualList.VirtualList` and `moonstone/VirtualList.VirtualGridList` prop `component` to be replaced by `itemRenderer`

### Fixed

- `moonstone/ExpandableItem` to be more performant when animating
- `moonstone/GridListImageItem` to hide overlay checkmark icon on focus when unselected
- `moonstone/GridListImageItem` to use `ui/GridListImageItem`
- `moonstone/VirtualList`, `moonstone/VirtualGridList` and `moonstone/Scroller` components to use their base UI components
- `moonstone/VirtualList` to show the selected state on hovered paging controls properly
- `moonstone/Slider` to highlight knob when selected
- `moonstone/Slider` to handle updates to its `value` prop correctly
- `moonstone/ToggleItem` to accept HTML DOM node tag names as strings for its `component` property
- `moonstone/Popup` to properly pause and resume spotlight when animating

## [2.0.0-alpha.5] - 2018-03-07

### Removed

- `moonstone/Marquee.MarqueeText`, replaced by `moonstone/Marquee.Marquee`
- `moonstone/VirtualGridList.GridListImageItem`, replaced by `moonstone/GridListImageItem`

### Changed

- `moonstone/Marquee.Marquee` to be `moonstone/Marquee.MarqueeBase`
- `moonstone/ContextualPopupDecorator` to not restore last-focused child
- `moonstone/ExpandableList` to restore focus to the first selected item after opening

### Fixed

- `moonstone/Slider` to correctly show localized percentage value in tooltip when `tooltipAsPercent` is true
- `moonstone/VirtualGridList` to show or hide its scrollbars properly
- `moonstone/Button` text to be properly centered
- `moonstone/Input` to not clip some glyphs at the start of the value

## [2.0.0-alpha.4] - 2018-02-13

### Added

- `moonstone/SlotItem` replacing `moonstone/Item.ItemOverlay`

### Removed

- `moonstone/VirtualFlexList` to be replaced by `ui/VirtualFlexList`
- `moonstone/Button` and `moonstone/IconButton` prop `noAnimation`
- `moonstone/Item.OverlayDecorator`, `moonstone/Item.Overlay`, and `moonstone/Item.ItemOverlay` to be replaced by `moonstone/SlotItem`

### Changed

- `moonstone/Marquee` to do less-costly calculations during measurement and optimized the applied styles
- `moonstone/ExpandableList` to require a unique key for each object type data

### Fixed

- `moonstone/VirtualList` to render properly with fiber reconciler
- `moonstone/VirtualList` focus option in scrollTo api
- `moonstone/ExpandableSpotlightDecorator` to not spot the title upon collapse when in `pointerMode`
- `moonstone/Spinner` to not unpause Spotlight unless it was the one to pause it
- `moonstone/Marquee` to stop when becoming disabled
- `moonstone/Input`, `moonstone/MarqueeDecorator`, and `moonstone/Slider` to prevent unnecessary focus-based updates

## [2.0.0-alpha.3] - 2018-01-18

### Removed

- `moonstone/Scroller` and `moonstone/VirtualList` option `indexToFocus` in `scrollTo` method which is deprecated from 1.2.0
- `moonstone/Scroller` props `horizontal` and `vertical` which are deprecated from 1.3.0 and replaced with `direction` prop
- `moonstone/Button` exports `ButtonFactory` and `ButtonBaseFactory`
- `moonstone/IconButton` exports `IconButtonFactory` and `IconButtonBaseFactory`

### Fixed

- `moonstone/MoonstoneDecorator` root node to fill the entire space available, which simplifies positioning and sizing for child elements (previously always measured 0 in height)
- `moonstone/VirtualList` to prevent infinite function call when a size of contents is slightly longer than a client size without a scrollbar
- `moonstone/VirtualList` to sync scroll position when clientSize changed

## [2.0.0-alpha.2] - 2017-08-29

No significant changes.

## [2.0.0-alpha.1] - 2017-08-27

### Changed

- `moonstone/Button`, `moonstone/Checkbox`, `moonstone/FormCheckbox`, `moonstone/IconButton`, `moonstone/IncrementSlider`, `moonstone/Item`, `moonstone/Picker`, and `moonstone/RangePicker`, `moonstone/Switch` and `moonstone/VideoPlayer` to use `ui/Touchable`

## [1.15.0] - 2018-02-28

### Deprecated

- `moonstone/Marquee.Marquee`, to be moved to `moonstone/Marquee.MarqueeBase` in 2.0.0
- `moonstone/Marquee.MarqueeText`, to be moved to `moonstone/Marquee.Marquee` in 2.0.0

### Fixed

- `moonstone/GridListImageItem` to display correctly

## [1.14.0] - 2018-02-23

### Deprecated

- `moonstone/VirtualFlexList`, to be replaced by `ui/VirtualFlexList` in 2.0.0
- `moonstone/VirtualGridList.GridListImageItem`, to be replaced by `moonstone/GridListImageItem` in 2.0.0
- `moonstone/Button` and `moonstone/IconButton` prop `noAnimation`, to be removed in 2.0.0
- `moonstone/Button.ButtonFactory`, `moonstone/Button.ButtonBaseFactory`, `moonstone/IconButton.IconButtonFactory`, `moonstone/IconButton.IconButtonBaseFactory`, `moonstone/IncrementSlider.IncrementSliderFactory`, `moonstone/IncrementSlider.IncrementSliderBaseFactory`, `moonstone/Slider.SliderFactory`, and `moonstone/Slider.SliderBaseFactory`, to be removed in 2.0.0
- `moonstone/Item.ItemOverlay`, to be replaced by `ui/SlotItem` in 2.0.0
- `moonstone/Item.Overlay` and `moonstone/Item.OverlayDecorator`, to be removed in 2.0.0

### Added

- `moonstone/DaySelector` component
- `moonstone/EditableIntegerPicker` component
- `moonstone/GridListImageItem` component

## [1.13.4] - 2018-07-30

### Fixed

- `moonstone/DatePicker` to calculate min and max year in the current calender

## [1.13.3] - 2018-01-16

### Fixed

- `moonstone/TimePicker` to not read out meridiem label when meridiem picker gets a focus
- `moonstone/Scroller` to correctly update scrollbars when the scroller's contents change

## [1.13.2] - 2017-12-14

### Fixed

- `moonstone/Panels` to maintain spotlight focus when `noAnimation` is set
- `moonstone/Panels` to not accept back key presses during transition
- `moonstone/Panels` to revert 1.13.0 fix that blurred Spotlight when transitioning panels
- `moonstone/Scroller` and other scrolling components to not show scroll thumb when only child item is updated
- `moonstone/Scroller` and other scrolling components to not hide scroll thumb immediately after scroll position reaches the top or the bottom
- `moonstone/Scroller` and other scrolling components to show scroll thumb properly when scroll position reaches the top or the bottom by paging controls

## [1.13.1] - 2017-12-06

### Fixed

- `moonstone/Slider` to not unnecessarily fire `onChange` if the initial value has not changed

## [1.13.0] - 2017-11-28

### Added

- `moonstone/VideoPlayer` props `disabled`, `loading`, `miniFeedbackHideDelay`, and `thumbnailComponent` as well as new APIs: `areControlsVisible`, `getVideoNode`, `showFeedback`, and `toggleControls`

### Fixed

- `moonstone/VirtualList` to render items from a correct index on edge cases at the top of a list
- `moonstone/VirtualList` to handle focus properly via page up at the first page and via page down at the last page
- `moonstone/Expandable` and derivatives to use the new `ease-out-quart` animation timing function to better match the aesthetic of Enyo's Expandables
- `moonstone/TooltipDecorator` to correctly display tooltip direction when locale changes
- `moonstone/Marquee` to restart animation on every resize update
- `moonstone/LabeledItem` to start marquee when hovering while disabled
- `moonstone/Marquee` to correctly start when hovering on disabled spottable components
- `moonstone/Marquee.MarqueeController` to not abort marquee when moving among components
- `moonstone/Picker` marquee issues with disabled buttons or Picker
- `moonstone/Panels` to prevent loss of spotlight issue when moving between panels
- `moonstone/VideoPlayer` to bring it in line with real-world use-cases
- `moonstone/Slider` by removing unnecessary repaints to the screen
- `moonstone/Slider` to fire `onChange` events when the knob is pressed near the boundaries
- `moonstone/VideoPlayer` to correctly position knob when interacting with media slider
- `moonstone/VideoPlayer` to not read out the focused button when the media controls hide
- `moonstone/MarqueeDecorator` to stop when unhovering a disabled component using `marqueeOn` `'focus'`
- `moonstone/Slider` to not forward `onChange` when `disabled` on `mouseUp/click`
- `moonstone/VideoPlayer` to defer rendering playback controls until needed

## [1.12.2] - 2017-11-15

### Fixed

- `moonstone/VirtualList` to scroll and focus properly by pageUp and pageDown when disabled items are in it
- `moonstone/Button` to correctly specify minimum width when in large text mode
- `moonstone/Scroller` and other scrolling components to restore last focused index when panel is changed
- `moonstone/VideoPlayer` to display time correctly in RTL locale
- `moonstone/VirtualList` to scroll correctly using page down key with disabled items
- `moonstone/Scroller` and other scrolling components to not cause a script error when scrollbar is not rendered
- `moonstone/Picker` incrementer and decrementer to not change size when focused
- `moonstone/Header` to use a slightly smaller font size for `title` in non-latin locales and a line-height for `titleBelow` and `subTitleBelow` that better meets the needs of tall-glyph languages like Tamil and Thai, as well as latin locales
- `moonstone/Scroller` and `moonstone/VirtualList` to keep spotlight when pressing a 5-way control while scrolling
- `moonstone/Panels` to prevent user interaction with panel contents during transition
- `moonstone/Slider` and related components to correctly position knob for `detachedKnob` on mouse down and fire value where mouse was positioned on mouse up
- `moonstone/DayPicker` to update day names when changing locale
- `moonstone/ExpandableItem` and all other `Expandable` components to revert 1.12.1 change to pull down from the top

## [1.12.1] - 2017-11-07

### Fixed

- `moonstone/ExpandableItem` and all other `Expandable` components to now pull down from the top instead of being revealed from the bottom, matching Enyo's design
- `moonstone/VirtualListNative` to scroll properly with page up/down keys if there is a disabled item
- `moonstone/RangePicker` to display negative values correctly in RTL
- `moonstone/Scroller` and other scrolling components to not blur scroll buttons when wheeling
- `moonstone/Scrollbar` to hide scroll thumb immediately without delay after scroll position reaches min or max
- `moonstone/Divider` to pass `marqueeOn` prop
- `moonstone/Slider` to fire `onChange` on mouse up and key up
- `moonstone/VideoPlayer` to show knob when pressed
- `moonstone/Header` to layout `titleBelow` and `subTitleBelow` correctly
- `moonstone/Header` to use correct font-weight for `subTitleBelow`
- `moonstone/VirtualList` to restore focus correctly for lists only slightly larger than the viewport

## [1.12.0] - 2017-10-27

### Fixed

- `moonstone/Scroller` and other scrolling components to prevent focusing outside the viewport when pressing a 5-way key during wheeling
- `moonstone/Scroller` to called scrollToBoundary once when focus is moved using holding child item
- `moonstone/VideoPlayer` to apply skin correctly
- `moonstone/Popup` from `last-focused` to `default-element` in `SpotlightContainerDecorator` config
- `moonstone/Panels` to retain focus when back key is pressed on breadcrumb
- `moonstone/Input` to correctly hide VKB when dismissing

## [1.11.0] - 2017-10-24

### Added

- `moonstone/VideoPlayer` properties `seekDisabled` and `onSeekFailed` to disable seek function

### Changed

- `moonstone/ExpandableList` to become `disabled` if there are no children

### Fixed

- `moonstone/Picker` to read out customized accessibility value when picker prop has `joined` and `aria-valuetext`
- `moonstone/Scroller` to apply scroll position on vertical or horizontal Scroller when child gets a focus
- `moonstone/Scroller` and other scrolling components to scroll without animation when panel is changed
- `moonstone/ContextualPopup` padding to not overlap close button
- `moonstone/Scroller` and other scrolling components to change focus via page up/down only when the scrollbar is visible
- `moonstone/Picker` to only increment one value on hold
- `moonstone/ItemOverlay` to remeasure when focused

## [1.10.1] - 2017-10-16

### Fixed

- `moonstone/Scroller` and other scrolling components to scroll via page up/down when focus is inside a Spotlight container
- `moonstone/VirtualList` and `moonstone/VirtualGridList` to scroll by 5-way keys right after wheeling
- `moonstone/VirtualList` not to move focus when a current item and the last item are located at the same line and pressing a page down key
- `moonstone/Slider` knob to follow while dragging for detached knob
- `moonstone/Header` to layout header row correctly in `standard` type
- `moonstone/Input` to not dismiss on-screen keyboard when dragging cursor out of input box
- `moonstone/Header` RTL `line-height` issue
- `moonstone/Panels` to render children on idle
- `moonstone/Scroller` and other scrolling components to limit muted spotlight container scrims to their bounds
- `moonstone/Input` to always forward `onKeyUp` event

## [1.10.0] - 2017-10-09

### Added

- `moonstone/VideoPlayer` support for designating components with `.spottable-default` as the default focus target when pressing 5-way down from the slider
- `moonstone/Slider` property `activateOnFocus` which when enabled, allows 5-way directional key interaction with the `Slider` value without pressing [Enter] first
- `moonstone/VideoPlayer` property `noMiniFeedback` to support controlling the visibility of mini feedback
- `ui/Layout`, which provides a technique for laying-out components on the screen using `Cells`, in rows or columns

### Changed

- `moonstone/Popup` to focus on mount if it’s initially opened and non-animating and to always pass an object to `onHide` and `onShow`
- `moonstone/VideoPlayer` to emit `onScrub` event and provide audio guidance when setting focus to slider

### Fixed

- `moonstone/ExpandableItem` and derivatives to restore focus to the Item if the contents were last focused when closed
- `moonstone/Slider` toggling activated state when holding enter/select key
- `moonstone/TimePicker` picker icons shifting slightly when focusing an adjacent picker
- `moonstone/Icon` so it handles color the same way generic text does, by inheriting from the parent's color. This applies to all instances of `Icon`, `IconButton`, and `Icon` inside `Button`.
- `moonstone/fonts` Museo Sans font to correct "Ti" kerning
- `moonstone/VideoPlayer` to correctly position knob on mouse click
- `moonstone/Panels.Header` to show an ellipsis for long titles with RTL text
- `moonstone/Marquee` to restart when invalidated by a prop change and managed by a `moonstone/Marquee.MarqueeController`
- `spotlight.Spotlight` method `focus()` to verify that the target element matches its container's selector rules prior to setting focus
- `moonstone/Picker` to only change picker values `onWheel` when spotted
- `moonstone/VideoPlayer` to hide descendant floating components (tooltips, contextual popups) when the media controls hide

## [1.9.3] - 2017-10-03

### Added

- `moonstone/Button` property value to `backgroundOpacity` called "lightTranslucent" to better serve colorful image backgrounds behind Buttons. This also affects `moonstone/IconButton` and `moonstone/Panels/ApplicationCloseButton`.
- `moonstone/Panels` property `closeButtonBackgroundOpacity` to support `moonstone/Panels/ApplicationCloseButton`'s `backgroundOpacity` prop

### Changed

- `Moonstone Icons` font file to include the latest designs for several icons
- `moonstone/Panels/ApplicationCloseButton` to expose its `backgroundOpacity` prop

### Fixed

- `moonstone/VirtualList` to apply "position: absolute" inline style to items
- `moonstone/Picker` to increment and decrement normally at the edges of joined picker
- `moonstone/Icon` not to read out image characters
- `moonstone/Scroller` and other scrolling components to not accumulate paging scroll by pressing page up/down in scrollbar
- `moonstone/Icon` to correctly display focused state when using external image
- `moonstone/Button` and `moonstone/IconButton` to be properly visually muted when in a muted container

## [1.9.2] - 2017-09-26

### Fixed

- `moonstone/ExpandableList` preventing updates when its children had changed

## [1.9.1] - 2017-09-25

### Fixed

- `moonstone/ExpandableList` run-time error when using an array of objects as children
- `moonstone/VideoPlayer` blocking pointer events when the controls were hidden

## [1.9.0] - 2017-09-22

### Added

- `moonstone/styles/mixins.less` mixins: `.moon-spotlight-margin()` and `.moon-spotlight-padding()`
- `moonstone/Button` property `noAnimation` to support non-animating pressed visual

### Changed

- `moonstone/TimePicker` to use "AM/PM" instead of "meridiem" for label under meridiem picker
- `moonstone/IconButton` default style to not animate on press. NOTE: This behavior will change back to its previous setting in release 2.0.0.
- `moonstone/Popup` to warn when using `scrimType` `'none'` and `spotlightRestrict` `'self-only'`
- `moonstone/Scroller` to block spotlight during scroll
- `moonstone/ExpandableItem` and derivatives to always pause spotlight before animation

### Fixed

- `moonstone/VirtualGridList` to not move focus to wrong column when scrolled from the bottom by holding the "up" key
- `moonstone/VirtualList` to focus an item properly when moving to a next or previous page
- `moonstone/Scroller` and other scrolling components to move focus toward first or last child when page up or down key is pressed if the number of children is small
- `moonstone/VirtualList` to scroll to preserved index when it exists within dataSize for preserving focus
- `moonstone/Picker` buttons to not change size
- `moonstone/Panel` to move key navigation to application close button on holding the "up" key.
- `moonstone/Picker` to show numbers when changing values rapidly
- `moonstone/Popup` layout in large text mode to show close button correctly
- `moonstone/Picker` from moving scroller when pressing 5-way keys in `joined` Picker
- `moonstone/Input` so it displays all locales the same way, without cutting off the edges of characters
- `moonstone/TooltipDecorator` to hide tooltip when 5-way keys are pressed for disabled components
- `moonstone/Picker` to not tremble in width when changing values while using a numeric width prop value
- `moonstone/Picker` to not overlap values when changing values in `vertical`
- `moonstone/ContextualPopup` pointer mode focus behavior for `spotlightRestrict='self-only'`
- `moonstone/VideoPlayer` to prevent interacting with more components in pointer mode when hidden
- `moonstone/Scroller` to not repaint its entire contents whenever partial content is updated
- `moonstone/Slider` knob positioning after its container is resized
- `moonstone/VideoPlayer` to maintain focus when media controls are hidden
- `moonstone/Scroller` to scroll expandable components into view when opening when pointer has moved elsewhere

## [1.8.0] - 2017-09-07

### Deprecated

- `moonstone/Dialog` property `showDivider`, will be replaced by `noDivider` property in 2.0.0

### Added

- `moonstone/Popup` callback property `onShow` which fires after popup appears for both animating and non-animating popups

### Changed

- `moonstone/Popup` callback property `onHide` to run on both animating and non-animating popups
- `moonstone/VideoPlayer` state `playbackRate` to media events
- `moonstone/VideoPlayer` support for `spotlightDisabled`
- `moonstone/VideoPlayer` thumbnail positioning and style
- `moonstone/VirtualList` to render when dataSize increased or decreased
- `moonstone/Dialog` style
- `moonstone/Popup`, `moonstone/Dialog`, and `moonstone/Notification` to support `node` type for children
- `moonstone/Scroller` to forward `onKeyDown` events

### Fixed

- `moonstone/Scroller` and other scrolling components to enable focus when wheel scroll is stopped
- `moonstone/VirtualList` to show scroll thumb when a preserved item is focused in a Panel
- `moonstone/Scroller` to navigate properly with 5-way when expandable child is opened
- `moonstone/VirtualList` to stop scrolling when focus is moved on an item from paging controls or outside
- `moonstone/VirtualList` to move out with 5-way navigation when the first or the last item is disabled
- `moonstone/IconButton` Tooltip position when disabled
- `moonstone/VideoPlayer` Tooltip time after unhovering
- `moonstone/VirtualList` to not show invisible items
- `moonstone/IconButton` Tooltip position when disabled
- `moonstone/VideoPlayer` to display feedback tooltip correctly when navigating in 5-way
- `moonstone/MarqueeDecorator` to work with synchronized `marqueeOn` `'render'` and hovering as well as `marqueOn` `'hover'` when moving rapidly among synchronized marquees
- `moonstone/Input` aria-label for translation
- `moonstone/Marquee` to recalculate inside `moonstone/Scroller` and `moonstone/SelectableItem` by bypassing `shouldComponentUpdate`
- `moonstone/Picker` to marquee when incrementing and decrementing values with the prop `noAnimation`

## [1.7.0] - 2017-08-23

### Deprecated

- `moonstone/TextSizeDecorator` and it will be replaced by `moonstone/AccessibilityDecorator`
- `moonstone/MarqueeDecorator` property `marqueeCentered` and `moonstone/Marquee` property `centered` will be replaced by `alignment` property in 2.0.0

### Added

- `moonstone/TooltipDecorator` config property to direct tooltip into a property instead of adding to `children`
- `moonstone/VideoPlayer` prop `thumbnailUnavailable` to fade thumbnail
- `moonstone/AccessibilityDecorator` with `highContrast` and `textSize`
- `moonstone/VideoPlayer` high contrast scrim
- `moonstone/MarqueeDecorator`and `moonstone/Marquee` property `alignment` to allow setting  alignment of marquee content

### Changed

- `moonstone/Scrollbar` to disable paging control down button properly at the bottom when a scroller size is a non-integer value
- `moonstone/VirtualList`, `moonstone/VirtualGridList`, and `moonstone/Scroller` to scroll on `keydown` event instead of `keyup` event of page up and page down keys
- `moonstone/VirtualGridList` to scroll by item via 5 way key
- `moonstone/VideoPlayer` to read target time when jump by left/right key
- `moonstone/IconButton` to not use `MarqueeDecorator` and `Uppercase`

### Fixed

- `moonstone/VirtualList` and `moonstone/VirtualGridList` to focus the correct item when page up and page down keys are pressed
- `moonstone/VirtualList` to not lose focus when moving out from the first item via 5way when it has disabled items
- `moonstone/Slider` to align tooltip with detached knob
- `moonstone/FormCheckbox` to display correct colors in light skin
- `moonstone/Picker` and `moonstone/RangePicker` to forward `onKeyDown` events when not `joined`
- `moonstone/SelectableItem` to display correct icon width and alignment
- `moonstone/LabeledItem` to always match alignment with the locale
- `moonstone/Scroller` to properly 5-way navigate from scroll buttons
- `moonstone/ExpandableList` to display correct font weight and size for list items
- `moonstone/Divider` to not italicize in non-italic locales
- `moonstone/VideoPlayer` slider knob to follow progress after being selected when seeking
- `moonstone/LabeledItem` to correctly position its icon. This affects all of the `Expandables`, `moonstone/DatePicker` and `moonstone/TimePicker`.
- `moonstone/Panels.Header` and `moonstone/Item` to prevent them from allowing their contents to overflow unexpectedly
- `moonstone/Marquee` to recalculate when vertical scrollbar appears
- `moonstone/SelectableItem` to recalculate marquee when toggled

### Removed

- `moonstone/Input` large-text mode

## [1.6.1] - 2017-08-07

### Changed

- `moonstone/Icon` and `moonstone/IconButton` to no longer fit image source to the icon's boundary

## [1.6.0] - 2017-08-04

### Added

- `moonstone/VideoPlayer` ability to seek when holding down the right and left keys. Sensitivity can be adjusted using throttling options `jumpDelay` and `initialJumpDelay`.
- `moonstone/VideoPlayer` property `no5WayJump` to disable jumping done by 5-way
- `moonstone/VideoPlayer` support for the "More" button to use tooltips
- `moonstone/VideoPlayer` properties `moreButtonLabel` and `moreButtonCloseLabel` to allow customization of the "More" button's tooltip and Aria labels
- `moonstone/VideoPlayer` property `moreButtonDisabled` to disable the "More" button
- `moonstone/Picker` and `moonstone/RangePicker` prop `aria-valuetext` to support reading custom text instead of value
- `moonstone/VideoPlayer` methods `showControls` and `hideControls` to allow external interaction with the player
- `moonstone/Scroller` support for Page Up/Page Down keys in pointer mode when no item has focus

### Changed

- `moonstone/VideoPlayer` to handle play, pause, stop, fast forward and rewind on remote controller
- `moonstone/Marquee` to also start when hovered if `marqueeOnRender` is set

### Fixed

- `moonstone/IconButton` to fit image source within `IconButton`
- `moonstone` icon font sizes for wide icons
- `moonstone/ContextualPopupDecorator` to prefer setting focus to the appropriate popup instead of other underlying controls when using 5-way from the activating control
- `moonstone/Scroller` not scrolled via 5 way when `moonstone/ExpandableList` is opened
- `moonstone/VirtualList` to not let the focus move outside of container even if there are children left when navigating with 5way
- `moonstone/Scroller` and other scrolling components to update disability of paging controls when the scrollbar is set to `visible` and the content becomes shorter
- `moonstone/VideoPlayer` to focus on hover over play/pause button when video is loading
- `moonstone/VideoPlayer` to update and display proper time while moving knob when video is paused
- `moonstone/VideoPlayer` long title overlap issues
- `moonstone/Header` to apply `marqueeOn` prop to `subTitleBelow` and `titleBelow`
- `moonstone/Picker` wheeling in `moonstone/Scroller`
- `moonstone/IncrementSlider` and `moonstone/Picker` to read value changes when selecting buttons

## [1.5.0] - 2017-07-19

### Added

- `moonstone/Slider` and `moonstone/IncrementSlider` prop `aria-valuetext` to support reading custom text instead of value
- `moonstone/TooltipDecorator` property `tooltipProps` to attach props to tooltip component
- `moonstone/Scroller` and `moonstone/VirtualList` ability to scroll via page up and page down keys
- `moonstone/VideoPlayer` tooltip-thumbnail support with the `thumbnailSrc` prop and the `onScrub` callback to fire when the knob moves and a new thumbnail is needed
- `moonstone/VirtualList` ability to navigate via 5way when there are disabled items
- `moonstone/ContextualPopupDecorator` property `popupContainerId` to support configuration of the popup's spotlight container
- `moonstone/ContextualPopupDecorator` property `onOpen` to notify containers when the popup has been opened
- `moonstone/ContextualPopupDecorator` config option `openProp` to support mapping the value of `open` property to the chosen property of wrapped component

### Changed

- `moonstone/ExpandableList` to use 'radio' as the default, and adapt 'single' mode to render as a `moonstone/RadioItem` instead of a `moonstone/CheckboxItem`
- `moonstone/VideoPlayer` to not hide pause icon when it appears
- `moonstone/ContextualPopupDecorator` to set accessibility-related props onto the container node rather than the popup node
- `moonstone/ExpandableItem`, `moonstone/ExpandableList`, `moonstone/ExpandablePicker`, `moonstone/DatePicker`, and `moonstone/TimePicker` to pause spotlight when animating in 5-way mode
- `moonstone/Spinner` to position the text content under the spinner, rather than to the right side
- `moonstone/VideoPlayer` to include hour when announcing the time while scrubbing
- `moonstone/GridListImageItem` to require a `source` prop and not have a default value

### Fixed

- `moonstone/Input` ellipsis to show if placeholder is changed dynamically and is too long
- `moonstone/Marquee` to re-evaluate RTL orientation when its content changes
- `moonstone/VirtualList` to restore focus on short lists
- `moonstone/ExpandableInput` to expand the width of its contained `moonstone/Input`
- `moonstone/Input` support for `dismissOnEnter`
- `moonstone/Input` focus management to prevent stealing focus when programmatically moved elsewhere
- `moonstone/Input` 5-way spot behavior
- `moonstone` international fonts to always be used, even when unsupported font-weights or font-styles are requested
- `moonstone/Panels.Panel` support for selecting components with `.spottable-default` as the default focus target
- `moonstone/Panels` layout in RTL locales
- `moonstone` spottable components to support `onSpotlightDown`, `onSpotlightLeft`, `onSpotlightRight`, and `onSpotlightUp` event property
- `moonstone/VirtualList` losing spotlight when the list is empty
- `moonstone/FormCheckbox` in focused state to have the correct "check" color
- `moonstone/Scroller` and other scrolling components' bug in `navigableFilter` when passed a container id

## [1.4.1] - 2017-07-05

### Changed

- `moonstone/Popup` to only call `onKeyDown` when there is a focused item in the `Popup`
- `moonstone/Scroller`, `moonstone/Picker`, and `moonstone/IncrementSlider` to automatically move focus when the currently focused `moonstone/IconButton` becomes disabled

### Fixed

- `moonstone/ContextualPopupDecorator` close button to account for large text size
- `moonstone/ContextualPopupDecorator` to not spot controls other than its activator when navigating out via 5-way
- `moonstone/Header` to set the value of `marqueeOn` for all types of headers

## [1.4.0] - 2017-06-29

### Deprecated

- `moonstone/Input` prop `noDecorator` is being replaced by `autoFocus` in 2.0.0

### Added

- `moonstone/Scrollbar` property `corner` to add the corner between vertical and horizontal scrollbars
- `moonstone/ScrollThumb` for a thumb of `moonstone/Scrollbar`
- `moonstone/styles/text.less` mixin `.locale-japanese-line-break()` to apply the correct  Japanese language line-break rules for the following multi-line components: `moonstone/BodyText`, `moonstone/Dialog`, `moonstone/Notification`, `moonstone/Popup`, and `moonstone/Tooltip`
- `moonstone/ContextualPopupDecorator` property `popupProps` to attach props to popup component
- `moonstone/VideoPlayer` property `pauseAtEnd` to control forward/backward seeking
- `moonstone/Panels/Header` prop `marqueeOn` to control marquee of header

### Changed

- `moonstone/Panels/Header` to expose its `marqueeOn` prop
- `moonstone/VideoPlayer` to automatically adjust the width of the allocated space for the side components so the media controls have more space to appear on smaller screens
- `moonstone/VideoPlayer` properties `autoCloseTimeout` and `titleHideDelay` default value to `5000`
- `moonstone/VirtualList` to support restoring focus to the last focused item
- `moonstone/Scroller` and other scrolling components to call `onScrollStop` before unmounting if a scroll is in progress
- `moonstone/Scroller` to reveal non-spottable content when navigating out of a scroller

### Fixed

- `moonstone/Dialog` to properly focus via pointer on child components
- `moonstone/VirtualList`, `moonstone/VirtualGridList`, and `moonstone/Scroller` not to be slower when scrolled to the first or the last position by wheeling
- `moonstone` component hold delay time
- `moonstone/VideoPlayer` to show its controls when pressing down the first time
- `moonstone/Panel` autoFocus logic to only focus on initial render
- `moonstone/Input` text colors
- `moonstone/ExpandableInput` to focus its decorator when leaving by 5-way left/right

## [1.3.1] - 2017-06-14

### Fixed

- `moonstone/Picker` support for large text
- `moonstone/Scroller` support for focusing paging controls with the pointer
- `moonstone` CSS rules for unskinned spottable components

## [1.3.0] - 2017-06-12

### Deprecated

- `moonstone/Scroller` props `horizontal` and `vertical`. Deprecated props are replaced with `direction` prop. `horizontal` and `vertical` will be removed in 2.0.0.
- `moonstone/Panel` prop `noAutoFocus` in favor of `autoFocus="none"`

### Added

- `moonstone/Image` support for `children` prop inside images
- `moonstone/Scroller` prop `direction` which replaces `horizontal` and `vertical` props
- `moonstone/VideoPlayer` property `tooltipHideDelay` to hide tooltip with a given amount of time
- `moonstone/VideoPlayer` property `pauseAtEnd` to pause when it reaches either the start or the end of the video
- `moonstone/VideoPlayer` methods `fastForward`, `getMediaState`, `jump`, `pause`, `play`, `rewind`, and `seek` to allow external interaction with the player. See docs for example usage.

### Changed

- `moonstone/Skinnable` to support context and allow it to be added to any component to be individually skinned. This includes a further optimization in skinning which consolidates all color assignments into a single block, so non-color rules aren't unnecessarily duplicated.
- `moonstone/Skinnable` light and dark skin names ("moonstone-light" and "moonstone") to "light" and "dark", respectively
- `moonstone/VideoPlayer` to set play/pause icon to display "play" when rewinding or fast forwarding
- `moonstone/VideoPlayer` to rewind or fast forward when previous command is slow-forward or slow-rewind respectively
- `moonstone/VideoPlayer` to fast forward when previous command is slow-forward and it reaches the last of its play rate
- `moonstone/VideoPlayer` to not play video on reload when `noAutoPlay` is `true`
- `moonstone/VideoPlayer` property `feedbackHideDelay`'s default value to `3000`
- `moonstone/Notification` to break line in characters in ja and zh locale
- `moonstone/Notification` to align texts left in LTR locale and right in RTL locale
- `moonstone/VideoPlayer` to simulate rewind functionality on non-webOS platforms only

### Fixed

- `moonstone/ExpandableItem` to correct the `titleIcon` when using `open` and `disabled`
- `moonstone/GridListImageItem` to center its selection icon on the image instead of the item
- `moonstone/Input` to have correct `Tooltip` position in `RTL`
- `moonstone/SwitchItem` to not unintentionally overflow `Scroller` containers, causing them to jump to the side when focusing
- `moonstone/VideoPlayer` to fast forward properly when video is at paused state
- `moonstone/VideoPlayer` to correctly change sources
- `moonstone/VideoPlayer` to show or hide feedback tooltip properly
- `moonstone/DateTimeDecorator` to work properly with `RadioControllerDecorator`
- `moonstone/Picker` in joined, large text mode so the arrows are properly aligned and sized
- `moonstone/Icon` to reflect the same proportion in relation to its size in large-text mode

## [1.2.0] - 2017-05-17

### Deprecated

- `moonstone/Scroller` and other scrolling components option `indexToFocus` in `scrollTo` method to be removed in 2.0.0

### Added

- `moonstone/Slider` and `moonstone/IncrementSlider` prop `noFill` to support a style without the fill
- `moonstone/Marquee` property `rtl` to set directionality to right-to-left
- `moonstone/VirtualList.GridListImageItem` property `selectionOverlay` to add custom component for selection overlay
- `moonstone/MoonstoneDecorator` property `skin` to let an app choose its skin: "moonstone" and "moonstone-light" are now available
- `moonstone/FormCheckboxItem`
- `moonstone/FormCheckbox`, a standalone checkbox, to support `moonstone/FormCheckboxItem`
- `moonstone/Input` props `invalid` and `invalidMessage` to display a tooltip when input value is invalid
- `moonstone/Scroller` and other scrolling components option `focus` in `scrollTo()` method
- `moonstone/Scroller` and other scrolling components property `spottableScrollbar`
- `moonstone/Icon.IconList` icons: `arrowshrinkleft` and `arrowshrinkright`

### Changed

- `moonstone/Picker` arrow icon for `joined` picker: small when not spotted, hidden when it reaches the end of the picker
- `moonstone/Checkbox` and `moonstone/CheckboxItem` to reflect the latest design
- `moonstone/MoonstoneDecorator/fontGenerator` was refactored to use the browser's FontFace API to dynamically load locale fonts
- `moonstone/VideoPlayer` space allotment on both sides of the playback controls to support 4 buttons; consequently the "more" controls area has shrunk by the same amount
- `moonstone/VideoPlayer` to not disable media button (play/pause)
- `moonstone/Scroller` and other scrolling components so that paging controls are not spottable by default with 5-way
- `moonstone/VideoPlayer`'s more/less button to use updated arrow icon

### Fixed

- `moonstone/MarqueeDecorator` to properly stop marquee on items with `'marqueeOnHover'`
- `moonstone/ExpandableList` to work properly with object-based children
- `moonstone/styles/fonts.less` to restore the Moonstone Icon font to request the local system font by default. Remember to update your webOS build to get the latest version of the font so you don't see empty boxes for your icons.
- `moonstone/Picker` and `moonstone/RangePicker` to now use the correct size from Enyo (60px v.s. 84px) for icon buttons
- `moonstone/Scroller` and other scrolling components to apply ri.scale properly
- `moonstone/Panel` to not cover a `Panels`'s `ApplicationCloseButton` when not using a `Header`
- `moonstone/IncrementSlider` to show tooltip when buttons focused

## [1.1.0] - 2017-04-21

### Deprecated

- `moonstone/ExpandableInput` property `onInputChange`

### Added

- `moonstone/Panels.Panel` prop and `moonstone/MoonstoneDecorator` config option: `noAutoFocus` to support prevention of setting automatic focus after render
- `moonstone/VideoPlayer` props: `backwardIcon`, `forwardIcon`, `jumpBackwardIcon`, `jumpForwardIcon`, `pauseIcon`, and `playIcon` to support icon customization of the player
- `moonstone/VideoPlayer` props `jumpButtonsDisabled` and `rateButtonsDisabled` for disabling the pairs of buttons when it's inappropriate for the playing media
- `moonstone/VideoPlayer` property `playbackRateHash` to support custom playback rates
- `moonstone/VideoPlayer` callback prop `onControlsAvailable` which fires when the players controls show or hide
- `moonstone/Image` support for `onLoad` and `onError` events
- `moonstone/VirtualList.GridListImageItem` prop `placeholder`
- `moonstone/Divider` property `preserveCase` to display text without capitalizing it

### Changed

- `moonstone/Slider` colors and sizing to match the latest designs
- `moonstone/ProgressBar` to position correctly with other components nearby
- `moonstone/Panels` breadcrumb to no longer have a horizontal line above it
- `moonstone/Transition` to measure itself when the CPU is idle
- style for disabled opacity from 0.4 to 0.3
- `moonstone/Button` colors for transparent and translucent background opacity when disabled
- `moonstone/ExpandableInput` property `onInputChange` to fire along with `onChange`. `onInputChange` is deprecated and will be removed in a future update.
- `Moonstone.ttf` font to include new icons
- `moonstone/Icon` to reference additional icons

### Fixed

- `moonstone/Popup` and `moonstone/ContextualPopupDecorator` 5-way navigation behavior
- `moonstone/Input` to not spot its own input decorator on 5-way out
- `moonstone/VideoPlayer` to no longer render its `children` in multiple places
- `moonstone/Button` text color when used on a neutral (light) background in some cases
- `moonstone/Popup` background opacity
- `moonstone/Marquee` to recalculate properly when its contents change
- `moonstone/TimePicker` to display time in correct order
- `moonstone/Scroller` to prefer spotlight navigation to its internal components

## [1.0.0] - 2017-03-31

> NOTE: We have also modified most form components to be usable in a controlled (app manages component
> state) or uncontrolled (Enact manages component state) manner. To put a component into a
> controlled state, pass in `value` (or other appropriate state property such as `selected` or
> `open`) at component creation and then respond to events and update the value as needed. To put a
> component into an uncontrolled state, do not set `value` (or equivalent), at creation. From this
> point on, Enact will manage the state and events will be sent when the state is updated. To
> specify an initial value, use the `defaultValue` (or, `defaultSelected, `defaultOpen, etc.)
> property.  See the documentation for individual components for more information.

### Added

- `moonstone/Button` property `icon` to support a built-in icon next to the text content. The Icon supports everything that `moonstone/Icon` supports, as well as a custom icon.
- `moonstone/MoonstoneDecorator` property `textSize` to resize several components to requested CMR sizes. Simply add `textSize="large"` to your `App` and the new sizes will automatically take effect.

### Changed

- `moonstone/Slider` to use the property `tooltip` instead of `noTooltip`, so the built-in tooltip is not enabled by default
- `moonstone/IncrementSlider` to include tooltip documentation
- `moonstone/ExpandableList` to accept an array of objects as children which are spread onto the generated components
- `moonstone/CheckboxItem` style to match the latest designs, with support for the `moonstone/Checkbox` to be on either the left or the right side by using the `iconPosition` property
- `moonstone/VideoPlayer` to supply every event callback-method with an object representing the VideoPlayer's current state, including: `currentTime`, `duration`, `paused`, `proportionLoaded`, and `proportionPlayed`

### Fixed

- `moonstone/Panels.Panel` behavior for remembering focus on unmount and setting focus after render
- `moonstone/VirtualList.VirtualGridList` showing empty items when items are continuously added dynamically
- `moonstone/Picker` to marquee on focus once again

## [1.0.0-beta.4] - 2017-03-10

### Added

- `moonstone/VirtualList` `indexToFocus` option to `scrollTo` method to focus on item with specified index
- `moonstone/IconButton` and `moonstone/Button` `color` property to add a remote control key color to the button
- `moonstone/Scrollbar` property `disabled` to disable both paging controls when it is true
- `moonstone/VirtualList` parameter `moreInfo` to pass `firstVisibleIndex` and `lastVisibleIndex` when scroll events are firing
- Accessibility support to UI components
- `moonstone/VideoPlayer` property `onUMSMediaInfo` to support the custom webOS “umsmediainfo” event
- `moonstone/Region` component which encourages wrapping components for improved accessibility rather than only preceding the components with a `moonstone/Divider`
- `moonstone/Slider` tooltip. It's enabled by default and comes with options like `noTooltip`, `tooltipAsPercent`, and `tooltipSide`. See the component docs for more details.
- `moonstone/Panels.Panel` property `hideChildren` to defer rendering children
- `moonstone/Spinner` properties `blockClickOn` and `scrim` to block click events behind spinner
- `moonstone/VirtualList` property `clientSize` to specify item dimensions instead of measuring them

### Changed

- `moonstone/VirtualGridImageItem` styles to reduce redundant style code app side
- `moonstone/VirtualList` and `moonstone/VirtualGridList` to add essential CSS for list items automatically
- `moonstone/VirtualList` and `moonstone/VirtualGridList` to not add `data-index` to their item DOM elements directly, but to pass `data-index` as the parameter of their `component` prop like the `key` parameter of their `component` prop
- `moonstone/ExpandableItem` and derivatives to defer focusing the contents until animation completes
- `moonstone/LabeledItem`, `moonstone/ExpandableItem`, `moonstone/ExpandableList` to each support the `node` type in their `label` property. Best used with `ui/Slottable`.

### Fixed

- `moonstone/VirtualList.GridListImageItem` to have proper padding size according to the existence of caption/subcaption
- `moonstone/Scroller` and other scrolling components to display scrollbars with proper size
- `moonstone/VirtualGridList` to not be truncated

### Removed

- `moonstone/Scroller` and other scrolling components property `hideScrollbars` and replaced it with `horizontalScrollbar` and `verticalScrollbar`

## [1.0.0-beta.3] - 2017-02-21

### Added

- `moonstone/VideoPlayer` support for 5-way show/hide of media playback controls
- `moonstone/VideoPlayer` property `feedbackHideDelay`
- `moonstone/Slider` property `onKnobMove` to fire when the knob position changes, independently from the `moonstone/Slider` value
- `moonstone/Slider` properties `active`, `disabled`, `knobStep`, `onActivate`, `onDecrement`, and `onIncrement` as part of enabling 5-way support to `moonstone/Slider`, `moonstone/IncrementSlider` and the media slider for `moonstone/VideoPlayer`
- `moonstone/Slider` now supports `children` which are added to the `Slider`'s knob, and follow it as it moves
- `moonstone/ExpandableInput` properties `iconAfter` and `iconBefore` to display icons after and before the input, respectively
- `moonstone/Dialog` property `preserveCase`, which affects `title` text

### Changed

- `moonstone/IncrementSlider` to change when the buttons are held down
- `moonstone/Marquee` to allow disabled marquees to animate
- `moonstone/Dialog` to marquee `title` and `titleBelow`
- `moonstone/Marquee.MarqueeController` config option `startOnFocus` to `marqueeOnFocus`. `startOnFocus` is deprecated and will be removed in a future update.
- `moonstone/Button`, `moonstone/IconButton`, `moonstone/Item` to not forward `onClick` when `disabled`

### Fixed

- `moonstone/Marquee.MarqueeController` to start marquee on newly registered components when controller has focus and to restart synced marquees after completion
- `moonstone/Scroller` to recalculate when an expandable child opens
- `spotlightDisabled` property support for spottable moonstone components
- `moonstone/Popup` and `moonstone/ContextualPopupDecorator` so that when the popup is closed, spotlight focus returns to the control that had focus prior to the popup opening
- `moonstone/Input` to not get focus when disabled

## [1.0.0-beta.2] - 2017-01-30

### Added

- `moonstone/Panels.Panel` property `showChildren` to support deferring rendering the panel body until animation completes
- `moonstone/MarqueeDecorator` property `invalidateProps` that specifies which props cause the marquee distance to be invalidated
- developer-mode warnings to several components to warn when values are out-of-range
- `moonstone/Divider` property `spacing` which adjusts the amount of empty space above and below the `Divider`. `'normal'`, `'small'`, `'medium'`, `'large'`, and `'none'` are available.
- `moonstone/Picker` when `joined` the ability to be incremented and decremented by arrow keys
- `onSpotlightDisappear` event property support for spottable moonstone components
- `moonstone/VideoPlayer` property `titleHideDelay`

### Changed

- `moonstone/Panels.Panels` and variations to defer rendering the children of contained `Panel` instances until animation completes
- `moonstone/ProgressBar` properties `progress` and `backgroundProgress` to accept a number between 0 and 1
- `moonstone/Slider` and `moonstone/IncrementSlider` property `backgroundPercent` to `backgroundProgress` which now accepts a number between 0 and 1
- `moonstone/Slider` to not ignore `value` prop when it is the same as the previous value
- `moonstone/Picker` component's buttons to reverse their operation such that 'up' selects the previous item and 'down' the next
- `moonstone/Picker` and derivatives may now use numeric width, which represents the amount of characters to use for sizing. `width={4}` represents four characters, `2` for two characters, etc. `width` still accepts the size-name strings.
- `moonstone/Divider` to now behave as a simple horizontal line when no text content is provided
- `moonstone/Scroller` and other scrolling components to not display scrollbar controls by default
- `moonstone/DatePicker` and `moonstone/TimePicker` to emit `onChange` event whenever the value is changed, not just when the component is closed

### Removed

- `moonstone/ProgressBar` properties `min` and `max`

### Fixed

- `moonstone/IncrementSlider` so that the knob is spottable via pointer, and 5-way navigation between the knob and the increment/decrement buttons is functional
- `moonstone/Slider` and `moonstone/IncrementSlider` to not fire `onChange` for value changes from props

## [1.0.0-beta.1] - 2016-12-30

### Added

- `moonstone/VideoPlayer` and `moonstone/TooltipDecorator` components and samples
- `moonstone/Panels.Panels` property `onBack` to support `ui/Cancelable`
- `moonstone/VirtualFlexList` Work-In-Progress component to support variably sized rows or columns
- `moonstone/ExpandableItem` properties `autoClose` and `lockBottom`
- `moonstone/ExpandableList` properties `noAutoClose` and `noLockBottom`
- `moonstone/Picker` property `reverse`
- `moonstone/ContextualPopup` property `noAutoDismiss`
- `moonstone/Dialog` property `scrimType`
- `moonstone/Popup` property `spotlightRestrict`

### Changed

- `moonstone/Panels.Routable` to require a `navigate` configuration property indicating the event callback for back or cancel actions
- `moonstone/MarqueeController` focus/blur handling to start and stop synchronized `moonstone/Marquee` components
- `moonstone/ExpandableList` property `autoClose` to `closeOnSelect` to disambiguate it from the added `autoClose` on 5-way up
- `moonstone/ContextualPopupDecorator.ContextualPopupDecorator` component's `onCloseButtonClick` property to `onClose`
- `moonstone/Dialog` component's `onCloseButtonClicked` property to `onClose`
- `moonstone/Spinner` component's `center` and `middle` properties to a single `centered` property
	that applies both horizontal and vertical centering
- `moonstone/Popup.PopupBase` component's `onCloseButtonClicked` property to `onCloseButtonClick`
- `moonstone/Item.ItemOverlay` component's `autoHide` property to remove the `'no'` option. The same
	effect can be achieved by omitting the property or passing `null`.
- `moonstone/VirtualGridList` to be scrolled by page when navigating with a 5-way direction key
- `moonstone/Scroller`, `moonstone/VirtualList`, `moonstone/VirtualGridList` to no longer respond to mouse down/move/up events
- all Expandables to include a state arrow UI element
- `moonstone/LabeledItem` to support a `titleIcon` property which positions just after the title text
- `moonstone/Button` to include `moonstone/TooltipDecorator`
- `moonstone/Expandable` to support being managed, radio group-style, by a component wrapped with `RadioControllerDecorator` from `ui/RadioDecorator`
- `moonstone/Picker` to animate `moonstone/Marquee` children when any part of the `moonstone/Picker` is focused
- `moonstone/VirtualList` to mute its container instead of disabling it during scroll events
- `moonstone/VirtualList`, `moonstone/VirtualGridList`, and `moonstone/Scroller` to continue scrolling when holding down the paging controls
- `moonstone/VirtualList` to require a `component` prop and not have a default value
- `moonstone/Picker` to continuously change when a button is held down by adding `ui/Holdable`.

### Fixed

- `moonstone/Popup` and `moonstone/ContextualPopup` 5-way navigation behavior using spotlight.
- Bug where a synchronized marquee whose content fit the available space would prevent restarting of the marquees
- `moonstone/Input` to show an ellipsis on the correct side based on the text directionality of the `value` or `placeholder` content.
- `moonstone/VirtualList` and `moonstone/VirtualGridList` to prevent unwanted scrolling when focused with the pointer
- `moonstone/Picker` to remove fingernail when a the pointer is held down, but the pointer is moved off the `joined` picker.
- `moonstone/LabeledItem` to include marquee on both `title` and `label`, and be synchronized

## [1.0.0-alpha.5] - 2016-12-16

No changes.

## [1.0.0-alpha.4] - 2016-12-2

### Added

- `moonstone/Popup`, `moonstone/ContextualPopupDecorator`, `moonstone/Notification`, `moonstone/Dialog` and `moonstone/ExpandableInput` components
- `ItemOverlay` component to `moonstone/Item` module
- `marqueeCentered` prop to `moonstone/MarqueeDecorator` and `moonstone/MarqueeText`
- `placeholder` prop to `moonstone/Image`
- `moonstone/MarqueeController` component to synchronize multiple `moonstone/Marquee` components
- Non-latin locale support to all existing Moonstone components
- Language-specific font support
- `moonstone/IncrementSlider` now accepts customizable increment and decrement icons, as well as `moonstone/Slider` being more responsive to external styling

### Changed

- `moonstone/Input` component's `iconStart` and `iconEnd` properties to be `iconBefore` and `iconAfter`, respectively, for consistency with `moonstone/Item.ItemOverlay` naming
- `moonstone/Icon` and `moonstone/IconButton` so the `children` property supports both font-based icons and images
- the `checked` property to `selected` for consistency across the whole framework. This allows better interoperability when switching between various components.  Affects the following: `CheckboxItem`, `RadioItem`, `SelectableItem`, `Switch`, `SwitchItem`, and `ToggleItem`. Additionally, these now use `moonstone/Item.ItemOverlay` to position and handle their Icons.
- `moonstone/Slider` and `moonstone/IncrementSlider` to be more performant. No changes were made to
	the public API.
- `moonstone/GridListImageItem` so that a placeholder image displays while loading the image, and the caption and subcaption support marqueeing
- `moonstone/MoonstoneDecorator` to add `FloatingLayerDecorator`
- `moonstone/IncrementSlider` in vertical mode looks and works as expected.

### Removed

- LESS mixins that belong in `@enact/ui`, so that only moonstone-specific mixins are contained in
this module. When authoring components and importing mixins, only the local mixins need to be
imported, as they already import the general mixins.
- the `src` property from `moonstone/Icon` and `moonston/IconButton`. Use the support for URLs in
	the `children` property as noted above.
- the `height` property from `moonstone/IncrementSlider` and `moonstone/Slider`

### Fixed

- Joined picker so that it now has correct animation when using the mouse wheel
- Bug in DatePicker/TimePicker that prevented setting of value earlier than 1969

## [1.0.0-alpha.3] - 2016-11-8

### Added

- `moonstone/BodyText`, `moonstone/DatePicker`, `moonstone/DayPicker`, `moonstone/ExpandableItem`, `moonstone/Image`, and `moonstone/TimePicker` components
- `fullBleed` prop to `moonstone/Panels/Header`. When `true`, the header content is indented and the header lines are removed.
- Application close button to `moonstone/Panels`. Fires `onApplicationClose` when clicked. Can be omitted with the `noCloseButton` prop.
- `marqueeDisabled` prop to `moonstone/Picker`
- `padded` prop to `moonstone/RangePicker`
- `forceDirection` prop to `moonstone/Marquee`. Forces the direction of `moonstone/Marquee`. Useful for when `RTL` content cannot be auto detected.

### Changed

- `data` parameter passed to `component` prop of `VirtualList`.
- `moonstone/Expandable` into a submodule of `moonstone/ExpandableItem`
- `ExpandableList` to properly support selection
- `moonstone/Divider`'s `children` property to be optional
- `moonstone/ToggleItem`'s `inline` version to have a `max-width` of `240px`
- `moonstone/Input` to use `<div>` instead of `<label>` for wrapping components. No change to
	functionality, only markup.

### Removed

- `moonstone/ExpandableCheckboxItemGroup` in favor of `ExpandableList`

## [1.0.0-alpha.2] - 2016-10-21

This version includes a lot of refactoring from the previous release. Developers need to switch to the new enact-dev command-line tool.

### Added

- New components and HOCs: `moonstone/Scroller`, `moonstone/VirtualList`, `moonstone/VirtualGridList`, `moonstone/MarqueeText`, `moonstone/Spinner`, `moonstone/ExpandableCheckboxItemGroup`, `moonstone/MarqueeDecorator`
- New options for `ui/Toggleable` HOC
- Marquee support to many components
- Image support to `moonstone/Icon` and `moonstone/IconButton`
- `dismissOnEnter` prop for `moonstone/Input`
- Many more unit tests

### Changed

- Some props for UI state were renamed to have `default` prefix where state was managed by the component. (e.g. `defaultOpen`)

### Fixed

- Many components were fixed, polished, updated and documented
- Inline docs updated to be more consistent and comprehensive<|MERGE_RESOLUTION|>--- conflicted
+++ resolved
@@ -7,12 +7,9 @@
 ### Fixed
 
 - `moonstone/Popup` to properly handle closing in mid-transition
-<<<<<<< HEAD
-- `moonstone/IncrementSlider` to support aria-label when disabled
-=======
 - `moonstone/Scroller` to properly move focus out of the container
 - `moonstone/VirtualList` to allow keydown events to bubble up when not handled by the component
->>>>>>> 02fe8536
+- `moonstone/IncrementSlider` to support aria-label when disabled
 
 ## [3.0.0-alpha.7] - 2019-06-24
 
