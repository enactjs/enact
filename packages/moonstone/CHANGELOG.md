--- conflicted
+++ resolved
@@ -15,10 +15,8 @@
 
 - `moonstone/Input` to not focus by *tab* key
 - `moonstone/Picker` to properly set focus when navigating between buttons
-<<<<<<< HEAD
 - `moonstone/Scrollable` to disable container during flick events only when contents can scroll
 - `moonstone/Popup` to set correct open state while transitioning
-=======
 - `moonstone/ProgressBar.ProgressBarTooltip` unknown props warning
 - `moonstone/Scrollable` to disable spotlight container during flick events only when contents can scroll
 - `moonstone/Scroller`, `moonstone/VirtualList.VirtualGridList`, and `moonstone/VirtualList.VirtualList` to scroll properly when `animate` is false via `scrollTo`
@@ -27,7 +25,6 @@
 - `moonstone/Scroller`, `moonstone/VirtualList.VirtualGridList`, and `moonstone/VirtualList.VirtualList` to show overscroll effect when reaching the edge for the first time by wheel
 - `moonstone/VideoPlayer` to display feedback tooltip when pointer leaves slider while playing
 - `moonstone/VirtualList` and `moonstone/VirtualGridList` to restore focus on items focused by pointer
->>>>>>> 2ecaaf12
 
 ## [2.0.0-rc.1] - 2018-07-09
 
