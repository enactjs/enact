# Change Log

The following is a curated list of changes in the Enact moonstone module, newest changes on the top.

## [unreleased]

### Fixed

<<<<<<< HEAD
- `moonstone/VideoPlayer` to reset key down hold when media becomes unavailable
=======
- `moonstone/EditableIntegerPicker` management of spotlight pointer mode
- `moonstone/Popup` to prevent duplicate 5-way navigation when `spotlightRestrict="self-first"`
- `moonstone/Scroller` not to scroll to wrong position via 5way navigation in RTL languages
- `moonstone/Slider` to forward `onActivate` event

## [2.0.1] - 2018-08-01

### Fixed

- `moonstone/Dialog` read order of dialog contents
- `moonstone/Scroller` to go to next page properly via page up/down keys

## [2.0.0] - 2018-07-30

### Added

- `moonstone/LabeledIcon` and `moonstone/LabeledIconButton` components for a lightweight `Icon` or `IconButton` with a label
- `moonstone/VideoPlayer` property `noAutoShowMediaControls`

### Fixed

>>>>>>> 15f77dc5
- `moonstone/Scroller` to prevent scrolling via page up/down keys if there is no spottable component in that direction
- `moonstone/Dialog` to hide `titleBelow` when `title` is not set
- `moonstone/Image` to suppress drag and drop support by default
- `moonstone/VideoPlayer` audio guidance behavior of More button
- `moonstone/VirtualList.VirtualGridList` and `moonstone/VirtualList.VirtualList` to handle focus properly via page up/down keys when switching to 5-way mode
- `moonstone/Popup` to spot the content after it's mounted
- `moonstone/Scroller`, `moonstone/VirtualList.VirtualGridList`, and `moonstone/VirtualList.VirtualList` to scroll properly via voice control in RTL locales

## [2.0.0-rc.3] - 2018-07-23

### Changed

- `moonstone/Scroller.Scroller`, `moonstone/VirtualList.VirtualGridList`, and `moonstone/VirtualList.VirtualList` overscroll effect color more recognizable on the focused element

### Fixed

- `moonstone/ContextualPopup` to refocus its activator on close when the popup lacks spottable children
- `moonstone/Scroller`, `moonstone/VirtualList.VirtualGridList`, and `moonstone/VirtualList.VirtualList` to scroll properly when holding down paging control buttons
- `moonstone/ExpandableItem` spotlight behavior when leaving the component via 5-way
- `moonstone/RadioItem` circle thickness to be 2px, matching the design
- `moonstone/Slider` to correctly prevent 5-way actions when activated
- `moonstone/ExpandableItem` and other expandable components to spotlight correctly when switching from pointer mode to 5-way with `closeOnSelect`

## [2.0.0-rc.2] - 2018-07-16

### Fixed

- `moonstone/Input` to not focus by *tab* key
- `moonstone/Picker` to properly set focus when navigating between buttons
- `moonstone/Popup` to set correct open state while transitioning
- `moonstone/ProgressBar.ProgressBarTooltip` unknown props warning
- `moonstone/Scrollable` to disable spotlight container during flick events only when contents can scroll
- `moonstone/Scroller`, `moonstone/VirtualList.VirtualGridList`, and `moonstone/VirtualList.VirtualList` to scroll properly when `animate` is false via `scrollTo`
- `moonstone/Scroller`, `moonstone/VirtualList.VirtualGridList`, and `moonstone/VirtualList.VirtualList` page controls to stop propagating an event when the event is handled
- `moonstone/Scroller`, `moonstone/VirtualList.VirtualGridList`, and `moonstone/VirtualList.VirtualList` to hide overscroll effect when focus is moved from a disabled paging control button to the opposite button
- `moonstone/Scroller`, `moonstone/VirtualList.VirtualGridList`, and `moonstone/VirtualList.VirtualList` to show overscroll effect when reaching the edge for the first time by wheel
- `moonstone/VideoPlayer` to display feedback tooltip when pointer leaves slider while playing
- `moonstone/VirtualList` and `moonstone/VirtualGridList` to restore focus on items focused by pointer

## [2.0.0-rc.1] - 2018-07-09

### Added

- `moonstone/VirtualList.VirtualList` and `moonstone/VirtualList.VirtualGridList` support `data-webos-voice-focused` and `data-webos-voice-group-label`

### Removed

- `moonstone/Button` built-in support for tooltips

### Changed

- `moonstone/Spinner` to blur Spotlight when the spinner is active

### Fixed

- `moonstone/Scroller.Scroller`, `moonstone/VirtualList.VirtualGridList`, and `moonstone/VirtualList.VirtualList` to handle direction, page up, and page down keys properly on page controls them when `focusableScrollbar` is false
- `moonstone/Scroller.Scroller`, `moonstone/VirtualList.VirtualGridList`, and `moonstone/VirtualList.VirtualList` to handle a page up or down key in pointer mode
- `moonstone/VideoPlayer.MediaControls` to correctly handle more button color when the prop is not specified
- `VirtualList.VirtualList` to handle focus properly when switching to 5-way mode

## [2.0.0-beta.9] - 2018-07-02

### Added

- `moonstone/ContextualPopupDecorator` instance method `positionContextualPopup()`
- `moonstone/MoonstoneDecorator` config property `disableFullscreen` to prevent the decorator from filling the entire screen
- `moonstone/Scroller` prop `onUpdate`

### Fixed

- `moonstone/Scrollable` to update scroll properly on pointer click
- `moonstone/TooltipDecorator` to prevent unnecessary re-renders when losing focus
- `moonstone/TooltipDecorator` to not dismiss the tooltip on pointer click

## [2.0.0-beta.8] - 2018-06-25

### Added

- `moonstone/Scroller.Scroller`, `moonstone/VirtualList.VirtualGridList`, and `moonstone/VirtualList.VirtualList` support for scrolling via voice control on webOS
- `moonstone/Scroller.Scroller`, `moonstone/VirtualList.VirtualGridList`, and `moonstone/VirtualList.VirtualList` overscroll effect when the edges are reached

### Changed

- `moonstone/Divider` property `marqueeOn` default value to `render`
- `moonstone/Scroller.Scroller`, `moonstone/VirtualList.VirtualGridList`, and `moonstone/VirtualList.VirtualList` scrollbar button to move a previous or next page when pressing a page up or down key instead of releasing it

### Fixed

- `moonstone/VideoPlayer` to prevent updating state when the source is changed to the preload source, but the current preload source is the same
- `moonstone/MediaOverlay` to marquee correctly
- `moonstone/MediaOverlay` to match UX guidelines

## [2.0.0-beta.7] - 2018-06-11

### Removed

- `moonstone/Dialog` properties `preserveCase` and `showDivider`, replaced by `casing` and `noDivider` respectively
- `moonstone/Divider` property `preserveCase`, replaced by `casing`
- `moonstone/ExpandableInput` property `onInputChange`, replaced by `onChange`
- `moonstone/MoonstoneDecorator.TextSizeDecorator`, replaced by `moonstone/MoonstoneDecorator.AccessibilityDecorator`
- `moonstone/Panels.Header` property `preserveCase`, replaced by `casing`
- `moonstone/Panels.Panel` property `noAutoFocus`, replaced by `autoFocus`
- `moonstone/TooltipDecorator` property `tooltipPreserveCase`, replaced by `tooltipCasing`

### Changed

- `moonstone/VideoPlayer` to allow spotlight focus to move left and right from `MediaControls`
- `moonstone/VideoPlayer` to disable bottom controls when loading until it's playable

### Fixed

- `moonstone/EditableIntegerPicker` to disable itself when on a range consisting of a single static value
- `moonstone/Picker` to disable itself when containing fewer than two items
- `moonstone/Popup` to spot its content correctly when `open` by default
- `moonstone/RangePicker` to disable itself when on a range consisting of a single static value
- `moonstone/TooltipDecorator` to hide when `onDismiss` has been invoked
- `moonstone/VideoPlayer` to show media controls when pressing down in pointer mode
- `moonstone/VideoPlayer` to provide a more natural 5-way focus behavior
- `moonstone/VideoPlayer.MediaControls` to handle left and right key to jump when `moonstone/VideoPlayer` is focused

## [2.0.0-beta.6] - 2018-06-04

### Removed

- `moonstone/IncrementSlider` prop `children` which was no longer supported for setting the tooltip (since 2.0.0-beta.1)

### Fixed

- `moonstone/ContextualPopupDecorator` to allow focusing components under a popup without any focusable components
- `moonstone/Scroller` ordering of logic for Scroller focus to check focus possibilities first then go to fallback at the top of the container
- `moonstone/Scroller` to check focus possibilities first then go to fallback at the top of the container of focused item
- `moonstone/Scroller` to scroll by page when focus was at the edge of the viewport
- `moonstone/ToggleButton` padding and orientation for RTL
- `moonstone/VideoPlayer` to not hide title and info section when showing more components
- `moonstone/VideoPlayer` to select a position in slider to seek in 5-way mode
- `moonstone/VideoPlayer` to show thumbnail only when focused on slider

## [2.0.0-beta.5] - 2018-05-29

### Removed

- `moonstone/Popup`, `moonstone/Dialog` and `moonstone/Notification` property `spotlightRestrict` option `'none'`
- `moonstone/VideoPlayer` prop `preloadSource`, to be replaced by `moonstone/VideoPlayer.Video` prop `preloadSource`
- `moonstone/Button` and `moonstone/IconButton` allowed value `'opaque'` from prop `backgroundOpacity` which was the default and therefore has the same effect as omitting the prop

### Added

- `moonstone/VideoPlayer` props `selection` and `onSeekOutsideRange` to support selecting a range and notification of interactions outside of that range
- `moonstone/VideoPlayer.Video` component to support preloading video sources

### Changed

- `moonstone/VideoPlayer.videoComponent` prop to default to `ui/Media.Media` instead of `'video'`. As a result, to use a custom video element, one must pass an instance of `ui/Media` with its `mediaComponent` prop set to the desired element.

### Fixed

- `moonstone/ContextualPopupDecorator` to properly stop propagating keydown event if fired from the popup container
- `moonstone/Slider` to read when knob gains focus or for a change in value
- `moonstone/Scroller` to not cut off Expandables when scrollbar appears
- `moonstone/VideoPlayer` to correctly read out when play button is pressed
- `moonstone/Divider` to always use a fixed height, regardless of locale

## [2.0.0-beta.4] - 2018-05-21

### Added

- `moonstone/Button` and `moonstone/IconButton` class name `small` to the list of allowed `css` overrides
- `moonstone/VideoPlayer.MediaControls` property `onClose` to handle back key
- `moonstone/ProgressBar` prop `highlighted` for when the UX needs to call special attention to a progress bar

### Changed

- `moonstone/VideoPlayer` to disable media slider when source is unavailable

### Fixed

- `moonstone/ContextualPopupDecorator` to not set focus to activator when closing if focus was set elsewhere
- `moonstone/IconButton` to allow external customization of vertical alignment of its `Icon` by setting `line-height`
- `moonstone/Marquee.MarqueeController` to not cancel valid animations
- `moonstone/VideoPlayer` feedback and feedback icon to hide properly on play/pause/fast forward/rewind
- `moonstone/VideoPlayer` to correctly focus to default media controls component
- `moonstone/VideoPlayer` to close opened popup components when media controls hide
- `moonstone/VideoPlayer` to show controls on mount and when playing next preload video

## [2.0.0-beta.3] - 2018-05-14

### Added

- `moonstone/SelectableItem.SelectableItemDecorator`

### Changed

- `moonstone/ToggleItem` to forward native events on `onFocus` and `onBlur`
- `moonstone/Input` and `moonstone/ExpandableInput` to support forwarding valid `<input>` props to the contained `<input>` node
- `moonstone/ToggleButton` to fire `onToggle` when toggled

### Fixed

- `moonstone/VirtualList.VirtualList` and `moonstone/VirtualList.VirtualGridList` to scroll properly with all enabled items via a page up or down key
- `moonstone/VirtualList.VirtualList`, `moonstone/VirtualList.VirtualGridList`, and `moonstone/Scroller.Scroller` to ignore any user key events in pointer mode
- `moonstone/VirtualList.VirtualList`, `moonstone/VirtualList.VirtualGridList`, and `moonstone/Scroller.Scroller` to pass `data-spotlight-container-disabled` prop to their outer DOM element
- `moonstone/Image` so it automatically swaps the `src` to the appropriate resolution dynamically as the screen resizes
- `moonstone/Popup` to support all `spotlightRestrict` options
- `moonstone` component `disabled` colors to match the most recent design guidelines (from 30% to 60% opacity)
- `moonstone/ExpandableInput` spotlight behavior when leaving the component via 5-way

## [2.0.0-beta.2] - 2018-05-07

### Fixed

- `moonstone/IconButton` to allow theme-style customization, like it claimed was possible
- `moonstone/ExpandableItem` and related expandables to deal with disabled items and the `autoClose`, `lockBottom` and `noLockBottom` props
- `moonstone/Slider` not to fire `onChange` event when 5-ways out of boundary
- `moonstone/ToggleButton` layout for RTL locales
- `moonstone/Item`, `moonstone/SlotItem`, `moonstone/ToggleItem` to not apply duplicate `className` values
- `moonstone/VirtualList.VirtualList`, `moonstone/VirtualList.VirtualGridList`, and `moonstone/Scroller.Scroller` scrollbar button's aria-label in RTL
- `moonstone/VirtualList.VirtualList` and `moonstone/VirtualList.VirtualGridList` to scroll properly with all disabled items
- `moonstone/VirtualList.VirtualList` and `moonstone/VirtualList.VirtualGridList` to not scroll on focus when jumping

## [2.0.0-beta.1] - 2018-04-29

### Removed

- `moonstone/IncrementSlider` and `moonstone/Slider` props `tooltipAsPercent`, `tooltipSide`, and `tooltipForceSide`, to be replaced by `moonstone/IncrementSlider.IncrementSliderTooltip` and `moonstone/Slider.SliderTooltip` props `percent`, and `side`
- `moonstone/IncrementSlider` props `detachedKnob`, `onDecrement`, `onIncrement`, and `scrubbing`
- `moonstone/ProgressBar` props `tooltipSide` and `tooltipForceSide`, to be replaced by `moonstone/ProgressBar.ProgressBarTooltip` prop `side`
- `moonstone/Slider` props `detachedKnob`, `onDecrement`, `onIncrement`, `scrubbing`, and `onKnobMove`
- `moonstone/VideoPlayer` property `tooltipHideDelay`
- `moonstone/VideoPlayer` props `backwardIcon`, `forwardIcon`, `initialJumpDelay`, `jumpBackwardIcon`, `jumpButtonsDisabled`, `jumpDelay`, `jumpForwadIcon`, `leftComponents`, `moreButtonCloseLabel`, `moreButtonColor`, `moreButtonDisabled`, `moreButtonLabel`, `no5WayJump`, `noJumpButtons`, `noRateButtons`, `pauseIcon`, `playIcon`, `rateButtonsDisabled`, and `rightComponents`, replaced by corresponding props on `moonstone/VideoPlayer.MediaControls`
- `moonstone/VideoPlayer` props `onBackwardButtonClick`, `onForwardButtonClick`, `onJumpBackwardButtonClick`, `onJumpForwardButtonClick`, and `onPlayButtonClick`, replaced by `onRewind`, `onFastForward`, `onJumpBackward`, `onJumpForward`, `onPause`, and `onPlay`, respectively

### Added

- `moonstone/DatePicker` props `dayAriaLabel`, `dayLabel`, `monthAriaLabel`, `monthLabel`, `yearAriaLabel` and `yearLabel` to configure the label set on date pickers
- `moonstone/DayPicker` and `moonstone/DaySelector` props `dayNameLength`, `everyDayText`, `everyWeekdayText`, and `everyWeekendText`
- `moonstone/ExpandablePicker` props `checkButtonAriaLabel`, `decrementAriaLabel`, `incrementAriaLabel`, and `pickerAriaLabel` to configure the label set on each button and picker
- `moonstone/MediaOverlay` component
- `moonstone/Picker` props `aria-label`, `decrementAriaLabel`, and `incrementAriaLabel` to configure the label set on each button
- `moonstone/Popup` property `closeButtonAriaLabel` to configure the label set on popup close button
- `moonstone/ProgressBar.ProgressBarTooltip` props `percent` to format the value as a percent and `visible` to control display of the tooltip
- `moonstone/TimePicker` props `hourAriaLabel`, `hourLabel`, `meridiemAriaLabel`, `meridiemLabel`, `minuteAriaLabel`, and `minuteLabel` to configure the label set on time pickers
- `moonstone/VideoPlayer.MediaControls` component to support additional customization of the playback controls
- `moonstone/VideoPlayer` props `mediaControlsComponent`, `onRewind`, `onFastForward`, `onJumpBackward`, `onJumpForward`, `onPause`, `onPlay`, and `preloadSource`
- `moonstone/VirtualList.VirtualList` and `moonstone/VirtualList.VirtualGridList` `role="list"`
- `moonstone/VirtualList.VirtualList` and `moonstone/VirtualList.VirtualGridList` prop `wrap` to support wrap-around spotlight navigation
- `moonstone/VirtualList`, `moonstone/VirtualGridList` and `moonstone/Scroller` props `scrollRightAriaLabel`, `scrollLeftAriaLabel`, `scrollDownAriaLabel`, and `scrollUpAriaLabel` to configure the aria-label set on scroll buttons in the scrollbars

### Changed

- `moonstone/IncrementSlider` and `moonstone/Slider` prop `tooltip` to support either a boolean for the default tooltip or an element or component for a custom tooltip
- `moonstone/Input` to prevent pointer actions on other component when the input has focus
- `moonstone/ProgressBar.ProgressBarTooltip` prop `side` to support either locale-aware or locale-independent positioning
- `moonstone/ProgressBar.ProgressBarTooltip` prop `tooltip` to support custom tooltip components
- `moonstone/Scroller`, `moonstone/Picker`, and `moonstone/IncrementSlider` to retain focus on `moonstone/IconButton` when it becomes disabled

### Fixed

- `moonstone/ExpandableItem` and related expandable components to expand smoothly when used in a scroller
- `moonstone/GridListImageItem` to show proper `placeholder` and `selectionOverlay`
- `moonstone/MoonstoneDecorator` to optimize localized font loading performance
- `moonstone/Scroller` and `moonstone/VirtualList` navigation via 5-way from paging controls
- `moonstone/VideoPlayer` to render bottom controls at idle after mounting
- `moonstone/VirtualList.VirtualList` and `moonstone/VirtualList.VirtualGridList` to give initial focus
- `moonstone/VirtualList.VirtualList` and `moonstone/VirtualList.VirtualGridList` to have the default value for `dataSize`, `pageScroll`, and `spacing` props

## [2.0.0-alpha.8] - 2018-04-17

### Added

- `moonstone/Panels` property `closeButtonAriaLabel` to configure the label set on application close button

### Changed

- `moonstone/VirtualList.VirtualList` and `moonstone/VirtualList.VirtualGridList` to set its ARIA `role` to `"list"`
- `moonstone/VideoPlayer` property `title` to accept node type

### Fixed

- `moonstone/TimePicker` to show `meridiem` correctly in all locales
- `moonstone/Scrollable` scroll buttons to read out out audio guidance when button pressed down
- `moonstone/ExpandableItem` to show label properly when open and disabled
- `moonstone/Notification` to position properly in RTL locales
- `moonstone/VideoPlayer` to show controls when pressing 5-way select

## [2.0.0-alpha.7] - 2018-04-03

### Removed

- `moonstone/VirtualList.VirtualList` and `moonstone/VirtualList.VirtualGridList` prop `data` to eliminate the misunderstanding caused by the ambiguity of `data`

### Added

- `moonstone/VideoPlayer` property `noSpinner` to allow apps to show/hide spinner while loading video

### Changed

- `moonstone/VideoPlayer` to disable play/pause button when media controls are disabled
- `moonstone/VideoPlayer` property `moreButtonColor` to allow setting underline colors for more button
- `moonstone/VirtualList.VirtualList` and `moonstone/VirtualList.VirtualGridList` prop `isItemDisabled`, which accepts a function that checks if the item at the supplied index is disabled
- `moonstone/Panels.Header` support for `headerInput` so the Header can be used as an Input. See documentation for usage examples.
- `moonstone/ProgressBar` property `tooltipSide` to configure tooltip position relative to the progress bar
- `moonstone/ProgressBar` colors (affecting `moonstone/Slider` as well) for light and dark theme to match the latest designs and make them more visible when drawn over arbitrary background colors

### Fixed

- `moonstone/VideoPlayer` to correctly adjust spaces when the number of components changes in `leftComponents` and `rightComponents`
- `moonstone/VideoPlayer` to read out audio guidance every time `source` changes
- `moonstone/VideoPlayer` to display custom thumbnail node
- `moonstone/VideoPlayer` to hide more icon when right components are removed
- `moonstone/Picker` to correctly update pressed state when dragging off buttons
- `moonstone/Notification` to display when it's opened
- `moonstone/VirtualList` and `moonstone/VirtualGridList` to show Spotlight properly while navigating with page up and down keys
- `moonstone/Input` to allow navigating via left or right to other components when the input is active and the selection is at start or end of the text, respectively
- `moonstone/Panels.ActivityPanels` to correctly lay out the existing panel after adding additional panels

## [2.0.0-alpha.6] - 2018-03-22

### Removed

- `moonstone/Slider` exports `SliderFactory` and `SliderBaseFactory`
- `moonstone/IncrementSlider` exports `IncrementSliderFactory` and `IncrementSliderBaseFactory`
- `moonstone/ProgressBar`, `moonstone/Slider`, `moonstone/Slider.SliderTooltip`, `moonstone/IncrementSlider` components' `vertical` property and replaced it with `orientation`

### Added

- `moonstone/VideoPlayer` property `component` to handle custom video element
- `moonstone/IncrementSlider` properties `incrementAriaLabel` and `decrementAriaLabel` to configure the label set on each button
- `moonstone/Input` support for `small` prop
- `moonstone/ProgressBar` support for `tooltip` and `tooltipForceSide`
- `moonstone/ProgressBar`, `moonstone/Slider`, `moonstone/Slider.SliderTooltip`, `moonstone/IncrementSlider` property `orientation` to accept orientation strings like "vertical" and "horizontal" (replaced old `vertical` prop)

### Changed

- `moonstone/Input` input `height`, `vertical-align`, and `margins`. Please verify your layouts to ensure everything lines up correctly; this change may require removal of old sizing and positioning CSS which is no longer necessary.
- `moonstone/FormCheckbox` to have a small border around the circle, according to new GUI designs
- `moonstone/RadioItem` dot size and added an inner-dot to selected-focused state, according to new GUI designs
- `moonstone/ContextualPopup` prop `popupContainerId` to `popupSpotlightId`
- `moonstone/Popup` prop `containerId` to `spotlightId`
- `moonstone/VideoPlayer` prop `containerId` to `spotlightId`
- `moonstone/VirtualList.VirtualList` and `moonstone/VirtualList.VirtualGridList` prop `component` to be replaced by `itemRenderer`

### Fixed

- `moonstone/ExpandableItem` to be more performant when animating
- `moonstone/GridListImageItem` to hide overlay checkmark icon on focus when unselected
- `moonstone/GridListImageItem` to use `ui/GridListImageItem`
- `moonstone/VirtualList`, `moonstone/VirtualGridList` and `moonstone/Scroller` components to use their base UI components
- `moonstone/VirtualList` to show the selected state on hovered paging controls properly
- `moonstone/Slider` to highlight knob when selected
- `moonstone/Slider` to handle updates to its `value` prop correctly
- `moonstone/ToggleItem` to accept HTML DOM node tag names as strings for its `component` property
- `moonstone/Popup` to properly pause and resume spotlight when animating

## [2.0.0-alpha.5] - 2018-03-07

### Removed

- `moonstone/Marquee.MarqueeText`, replaced by `moonstone/Marquee.Marquee`
- `moonstone/VirtualGridList.GridListImageItem`, replaced by `moonstone/GridListImageItem`

### Changed

- `moonstone/Marquee.Marquee` to be `moonstone/Marquee.MarqueeBase`
- `moonstone/ContextualPopupDecorator` to not restore last-focused child
- `moonstone/ExpandableList` to restore focus to the first selected item after opening

### Fixed

- `moonstone/Slider` to correctly show localized percentage value in tooltip when `tooltipAsPercent` is true
- `moonstone/VirtualGridList` to show or hide its scrollbars properly
- `moonstone/Button` text to be properly centered
- `moonstone/Input` to not clip some glyphs at the start of the value

## [2.0.0-alpha.4] - 2018-02-13

### Added

- `moonstone/SlotItem` replacing `moonstone/Item.ItemOverlay`

### Removed

- `moonstone/VirtualFlexList` to be replaced by `ui/VirtualFlexList`
- `moonstone/Button` and `moonstone/IconButton` prop `noAnimation`
- `moonstone/Item.OverlayDecorator`, `moonstone/Item.Overlay`, and `moonstone/Item.ItemOverlay` to be replaced by `moonstone/SlotItem`

### Changed

- `moonstone/Marquee` to do less-costly calculations during measurement and optimized the applied styles
- `moonstone/ExpandableList` to require a unique key for each object type data

### Fixed

- `moonstone/VirtualList` to render properly with fiber reconciler
- `moonstone/VirtualList` focus option in scrollTo api
- `moonstone/ExpandableSpotlightDecorator` to not spot the title upon collapse when in `pointerMode`
- `moonstone/Spinner` to not unpause Spotlight unless it was the one to pause it
- `moonstone/Marquee` to stop when becoming disabled
- `moonstone/Input`, `moonstone/MarqueeDecorator`, and `moonstone/Slider` to prevent unnecessary focus-based updates

## [2.0.0-alpha.3] - 2018-01-18

### Removed

- `moonstone/Scroller` and `moonstone/VirtualList` option `indexToFocus` in `scrollTo` method which is deprecated from 1.2.0
- `moonstone/Scroller` props `horizontal` and `vertical` which are deprecated from 1.3.0 and replaced with `direction` prop
- `moonstone/Button` exports `ButtonFactory` and `ButtonBaseFactory`
- `moonstone/IconButton` exports `IconButtonFactory` and `IconButtonBaseFactory`

### Fixed

- `moonstone/MoonstoneDecorator` root node to fill the entire space available, which simplifies positioning and sizing for child elements (previously always measured 0 in height)
- `moonstone/VirtualList` to prevent infinite function call when a size of contents is slightly longer than a client size without a scrollbar
- `moonstone/VirtualList` to sync scroll position when clientSize changed

## [2.0.0-alpha.2] - 2017-08-29

No significant changes.

## [2.0.0-alpha.1] - 2017-08-27

### Changed

- `moonstone/Button`, `moonstone/Checkbox`, `moonstone/FormCheckbox`, `moonstone/IconButton`, `moonstone/IncrementSlider`, `moonstone/Item`, `moonstone/Picker`, and `moonstone/RangePicker`, `moonstone/Switch` and `moonstone/VideoPlayer` to use `ui/Touchable`

## [1.15.0] - 2018-02-28

### Deprecated

- `moonstone/Marquee.Marquee`, to be moved to `moonstone/Marquee.MarqueeBase` in 2.0.0
- `moonstone/Marquee.MarqueeText`, to be moved to `moonstone/Marquee.Marquee` in 2.0.0

### Fixed

- `moonstone/GridListImageItem` to display correctly

## [1.14.0] - 2018-02-23

### Deprecated

- `moonstone/VirtualFlexList`, to be replaced by `ui/VirtualFlexList` in 2.0.0
- `moonstone/VirtualGridList.GridListImageItem`, to be replaced by `moonstone/GridListImageItem` in 2.0.0
- `moonstone/Button` and `moonstone/IconButton` prop `noAnimation`, to be removed in 2.0.0
- `moonstone/Button.ButtonFactory`, `moonstone/Button.ButtonBaseFactory`, `moonstone/IconButton.IconButtonFactory`, `moonstone/IconButton.IconButtonBaseFactory`, `moonstone/IncrementSlider.IncrementSliderFactory`, `moonstone/IncrementSlider.IncrementSliderBaseFactory`, `moonstone/Slider.SliderFactory`, and `moonstone/Slider.SliderBaseFactory`, to be removed in 2.0.0
- `moonstone/Item.ItemOverlay`, to be replaced by `ui/SlotItem` in 2.0.0
- `moonstone/Item.Overlay` and `moonstone/Item.OverlayDecorator`, to be removed in 2.0.0

### Added

- `moonstone/DaySelector` component
- `moonstone/EditableIntegerPicker` component
- `moonstone/GridListImageItem` component

## [1.13.4] - 2018-07-30

### Fixed

- `moonstone/DatePicker` to calculate min and max year in the current calender

## [1.13.3] - 2018-01-16

### Fixed

- `moonstone/TimePicker` to not read out meridiem label when meridiem picker gets a focus
- `moonstone/Scroller` to correctly update scrollbars when the scroller's contents change

## [1.13.2] - 2017-12-14

### Fixed

- `moonstone/Panels` to maintain spotlight focus when `noAnimation` is set
- `moonstone/Panels` to not accept back key presses during transition
- `moonstone/Panels` to revert 1.13.0 fix that blurred Spotlight when transitioning panels
- `moonstone/Scroller` and other scrolling components to not show scroll thumb when only child item is updated
- `moonstone/Scroller` and other scrolling components to not hide scroll thumb immediately after scroll position reaches the top or the bottom
- `moonstone/Scroller` and other scrolling components to show scroll thumb properly when scroll position reaches the top or the bottom by paging controls

## [1.13.1] - 2017-12-06

### Fixed

- `moonstone/Slider` to not unnecessarily fire `onChange` if the initial value has not changed

## [1.13.0] - 2017-11-28

### Added

- `moonstone/VideoPlayer` props `disabled`, `loading`, `miniFeedbackHideDelay`, and `thumbnailComponent` as well as new APIs: `areControlsVisible`, `getVideoNode`, `showFeedback`, and `toggleControls`

### Fixed

- `moonstone/VirtualList` to render items from a correct index on edge cases at the top of a list
- `moonstone/VirtualList` to handle focus properly via page up at the first page and via page down at the last page
- `moonstone/Expandable` and derivatives to use the new `ease-out-quart` animation timing function to better match the aesthetic of Enyo's Expandables
- `moonstone/TooltipDecorator` to correctly display tooltip direction when locale changes
- `moonstone/Marquee` to restart animation on every resize update
- `moonstone/LabeledItem` to start marquee when hovering while disabled
- `moonstone/Marquee` to correctly start when hovering on disabled spottable components
- `moonstone/Marquee.MarqueeController` to not abort marquee when moving among components
- `moonstone/Picker` marquee issues with disabled buttons or Picker
- `moonstone/Panels` to prevent loss of spotlight issue when moving between panels
- `moonstone/VideoPlayer` to bring it in line with real-world use-cases
- `moonstone/Slider` by removing unnecessary repaints to the screen
- `moonstone/Slider` to fire `onChange` events when the knob is pressed near the boundaries
- `moonstone/VideoPlayer` to correctly position knob when interacting with media slider
- `moonstone/VideoPlayer` to not read out the focused button when the media controls hide
- `moonstone/MarqueeDecorator` to stop when unhovering a disabled component using `marqueeOn` `'focus'`
- `moonstone/Slider` to not forward `onChange` when `disabled` on `mouseUp/click`
- `moonstone/VideoPlayer` to defer rendering playback controls until needed

## [1.12.2] - 2017-11-15

### Fixed

- `moonstone/VirtualList` to scroll and focus properly by pageUp and pageDown when disabled items are in it
- `moonstone/Button` to correctly specify minimum width when in large text mode
- `moonstone/Scroller` and other scrolling components to restore last focused index when panel is changed
- `moonstone/VideoPlayer` to display time correctly in RTL locale
- `moonstone/VirtualList` to scroll correctly using page down key with disabled items
- `moonstone/Scroller` and other scrolling components to not cause a script error when scrollbar is not rendered
- `moonstone/Picker` incrementer and decrementer to not change size when focused
- `moonstone/Header` to use a slightly smaller font size for `title` in non-latin locales and a line-height for `titleBelow` and `subTitleBelow` that better meets the needs of tall-glyph languages like Tamil and Thai, as well as latin locales
- `moonstone/Scroller` and `moonstone/VirtualList` to keep spotlight when pressing a 5-way control while scrolling
- `moonstone/Panels` to prevent user interaction with panel contents during transition
- `moonstone/Slider` and related components to correctly position knob for `detachedKnob` on mouse down and fire value where mouse was positioned on mouse up
- `moonstone/DayPicker` to update day names when changing locale
- `moonstone/ExpandableItem` and all other `Expandable` components to revert 1.12.1 change to pull down from the top

## [1.12.1] - 2017-11-07

### Fixed

- `moonstone/ExpandableItem` and all other `Expandable` components to now pull down from the top instead of being revealed from the bottom, matching Enyo's design
- `moonstone/VirtualListNative` to scroll properly with page up/down keys if there is a disabled item
- `moonstone/RangePicker` to display negative values correctly in RTL
- `moonstone/Scroller` and other scrolling components to not blur scroll buttons when wheeling
- `moonstone/Scrollbar` to hide scroll thumb immediately without delay after scroll position reaches min or max
- `moonstone/Divider` to pass `marqueeOn` prop
- `moonstone/Slider` to fire `onChange` on mouse up and key up
- `moonstone/VideoPlayer` to show knob when pressed
- `moonstone/Header` to layout `titleBelow` and `subTitleBelow` correctly
- `moonstone/Header` to use correct font-weight for `subTitleBelow`
- `moonstone/VirtualList` to restore focus correctly for lists only slightly larger than the viewport

## [1.12.0] - 2017-10-27

### Fixed

- `moonstone/Scroller` and other scrolling components to prevent focusing outside the viewport when pressing a 5-way key during wheeling
- `moonstone/Scroller` to called scrollToBoundary once when focus is moved using holding child item
- `moonstone/VideoPlayer` to apply skin correctly
- `moonstone/Popup` from `last-focused` to `default-element` in `SpotlightContainerDecorator` config
- `moonstone/Panels` to retain focus when back key is pressed on breadcrumb
- `moonstone/Input` to correctly hide VKB when dismissing

## [1.11.0] - 2017-10-24

### Added

- `moonstone/VideoPlayer` properties `seekDisabled` and `onSeekFailed` to disable seek function

### Changed

- `moonstone/ExpandableList` to become `disabled` if there are no children

### Fixed

- `moonstone/Picker` to read out customized accessibility value when picker prop has `joined` and `aria-valuetext`
- `moonstone/Scroller` to apply scroll position on vertical or horizontal Scroller when child gets a focus
- `moonstone/Scroller` and other scrolling components to scroll without animation when panel is changed
- `moonstone/ContextualPopup` padding to not overlap close button
- `moonstone/Scroller` and other scrolling components to change focus via page up/down only when the scrollbar is visible
- `moonstone/Picker` to only increment one value on hold
- `moonstone/ItemOverlay` to remeasure when focused

## [1.10.1] - 2017-10-16

### Fixed

- `moonstone/Scroller` and other scrolling components to scroll via page up/down when focus is inside a Spotlight container
- `moonstone/VirtualList` and `moonstone/VirtualGridList` to scroll by 5-way keys right after wheeling
- `moonstone/VirtualList` not to move focus when a current item and the last item are located at the same line and pressing a page down key
- `moonstone/Slider` knob to follow while dragging for detached knob
- `moonstone/Header` to layout header row correctly in `standard` type
- `moonstone/Input` to not dismiss on-screen keyboard when dragging cursor out of input box
- `moonstone/Header` RTL `line-height` issue
- `moonstone/Panels` to render children on idle
- `moonstone/Scroller` and other scrolling components to limit muted spotlight container scrims to their bounds
- `moonstone/Input` to always forward `onKeyUp` event

## [1.10.0] - 2017-10-09

### Added

- `moonstone/VideoPlayer` support for designating components with `.spottable-default` as the default focus target when pressing 5-way down from the slider
- `moonstone/Slider` property `activateOnFocus` which when enabled, allows 5-way directional key interaction with the `Slider` value without pressing [Enter] first
- `moonstone/VideoPlayer` property `noMiniFeedback` to support controlling the visibility of mini feedback
- `ui/Layout`, which provides a technique for laying-out components on the screen using `Cells`, in rows or columns

### Changed

- `moonstone/Popup` to focus on mount if it’s initially opened and non-animating and to always pass an object to `onHide` and `onShow`
- `moonstone/VideoPlayer` to emit `onScrub` event and provide audio guidance when setting focus to slider

### Fixed

- `moonstone/ExpandableItem` and derivatives to restore focus to the Item if the contents were last focused when closed
- `moonstone/Slider` toggling activated state when holding enter/select key
- `moonstone/TimePicker` picker icons shifting slightly when focusing an adjacent picker
- `moonstone/Icon` so it handles color the same way generic text does, by inheriting from the parent's color. This applies to all instances of `Icon`, `IconButton`, and `Icon` inside `Button`.
- `moonstone/fonts` Museo Sans font to correct "Ti" kerning
- `moonstone/VideoPlayer` to correctly position knob on mouse click
- `moonstone/Panels.Header` to show an ellipsis for long titles with RTL text
- `moonstone/Marquee` to restart when invalidated by a prop change and managed by a `moonstone/Marquee.MarqueeController`
- `spotlight.Spotlight` method `focus()` to verify that the target element matches its container's selector rules prior to setting focus
- `moonstone/Picker` to only change picker values `onWheel` when spotted
- `moonstone/VideoPlayer` to hide descendant floating components (tooltips, contextual popups) when the media controls hide

## [1.9.3] - 2017-10-03

### Added

- `moonstone/Button` property value to `backgroundOpacity` called "lightTranslucent" to better serve colorful image backgrounds behind Buttons. This also affects `moonstone/IconButton` and `moonstone/Panels/ApplicationCloseButton`.
- `moonstone/Panels` property `closeButtonBackgroundOpacity` to support `moonstone/Panels/ApplicationCloseButton`'s `backgroundOpacity` prop

### Changed

- `Moonstone Icons` font file to include the latest designs for several icons
- `moonstone/Panels/ApplicationCloseButton` to expose its `backgroundOpacity` prop

### Fixed

- `moonstone/VirtualList` to apply "position: absolute" inline style to items
- `moonstone/Picker` to increment and decrement normally at the edges of joined picker
- `moonstone/Icon` not to read out image characters
- `moonstone/Scroller` and other scrolling components to not accumulate paging scroll by pressing page up/down in scrollbar
- `moonstone/Icon` to correctly display focused state when using external image
- `moonstone/Button` and `moonstone/IconButton` to be properly visually muted when in a muted container

## [1.9.2] - 2017-09-26

### Fixed

- `moonstone/ExpandableList` preventing updates when its children had changed

## [1.9.1] - 2017-09-25

### Fixed

- `moonstone/ExpandableList` run-time error when using an array of objects as children
- `moonstone/VideoPlayer` blocking pointer events when the controls were hidden

## [1.9.0] - 2017-09-22

### Added

- `moonstone/styles/mixins.less` mixins: `.moon-spotlight-margin()` and `.moon-spotlight-padding()`
- `moonstone/Button` property `noAnimation` to support non-animating pressed visual

### Changed

- `moonstone/TimePicker` to use "AM/PM" instead of "meridiem" for label under meridiem picker
- `moonstone/IconButton` default style to not animate on press. NOTE: This behavior will change back to its previous setting in release 2.0.0.
- `moonstone/Popup` to warn when using `scrimType` `'none'` and `spotlightRestrict` `'self-only'`
- `moonstone/Scroller` to block spotlight during scroll
- `moonstone/ExpandableItem` and derivatives to always pause spotlight before animation

### Fixed

- `moonstone/VirtualGridList` to not move focus to wrong column when scrolled from the bottom by holding the "up" key
- `moonstone/VirtualList` to focus an item properly when moving to a next or previous page
- `moonstone/Scroller` and other scrolling components to move focus toward first or last child when page up or down key is pressed if the number of children is small
- `moonstone/VirtualList` to scroll to preserved index when it exists within dataSize for preserving focus
- `moonstone/Picker` buttons to not change size
- `moonstone/Panel` to move key navigation to application close button on holding the "up" key.
- `moonstone/Picker` to show numbers when changing values rapidly
- `moonstone/Popup` layout in large text mode to show close button correctly
- `moonstone/Picker` from moving scroller when pressing 5-way keys in `joined` Picker
- `moonstone/Input` so it displays all locales the same way, without cutting off the edges of characters
- `moonstone/TooltipDecorator` to hide tooltip when 5-way keys are pressed for disabled components
- `moonstone/Picker` to not tremble in width when changing values while using a numeric width prop value
- `moonstone/Picker` to not overlap values when changing values in `vertical`
- `moonstone/ContextualPopup` pointer mode focus behavior for `spotlightRestrict='self-only'`
- `moonstone/VideoPlayer` to prevent interacting with more components in pointer mode when hidden
- `moonstone/Scroller` to not repaint its entire contents whenever partial content is updated
- `moonstone/Slider` knob positioning after its container is resized
- `moonstone/VideoPlayer` to maintain focus when media controls are hidden
- `moonstone/Scroller` to scroll expandable components into view when opening when pointer has moved elsewhere

## [1.8.0] - 2017-09-07

### Deprecated

- `moonstone/Dialog` property `showDivider`, will be replaced by `noDivider` property in 2.0.0

### Added

- `moonstone/Popup` callback property `onShow` which fires after popup appears for both animating and non-animating popups

### Changed

- `moonstone/Popup` callback property `onHide` to run on both animating and non-animating popups
- `moonstone/VideoPlayer` state `playbackRate` to media events
- `moonstone/VideoPlayer` support for `spotlightDisabled`
- `moonstone/VideoPlayer` thumbnail positioning and style
- `moonstone/VirtualList` to render when dataSize increased or decreased
- `moonstone/Dialog` style
- `moonstone/Popup`, `moonstone/Dialog`, and `moonstone/Notification` to support `node` type for children
- `moonstone/Scroller` to forward `onKeyDown` events

### Fixed

- `moonstone/Scroller` and other scrolling components to enable focus when wheel scroll is stopped
- `moonstone/VirtualList` to show scroll thumb when a preserved item is focused in a Panel
- `moonstone/Scroller` to navigate properly with 5-way when expandable child is opened
- `moonstone/VirtualList` to stop scrolling when focus is moved on an item from paging controls or outside
- `moonstone/VirtualList` to move out with 5-way navigation when the first or the last item is disabled
- `moonstone/IconButton` Tooltip position when disabled
- `moonstone/VideoPlayer` Tooltip time after unhovering
- `moonstone/VirtualList` to not show invisible items
- `moonstone/IconButton` Tooltip position when disabled
- `moonstone/VideoPlayer` to display feedback tooltip correctly when navigating in 5-way
- `moonstone/MarqueeDecorator` to work with synchronized `marqueeOn` `'render'` and hovering as well as `marqueOn` `'hover'` when moving rapidly among synchronized marquees
- `moonstone/Input` aria-label for translation
- `moonstone/Marquee` to recalculate inside `moonstone/Scroller` and `moonstone/SelectableItem` by bypassing `shouldComponentUpdate`
- `moonstone/Picker` to marquee when incrementing and decrementing values with the prop `noAnimation`

## [1.7.0] - 2017-08-23

### Deprecated

- `moonstone/TextSizeDecorator` and it will be replaced by `moonstone/AccessibilityDecorator`
- `moonstone/MarqueeDecorator` property `marqueeCentered` and `moonstone/Marquee` property `centered` will be replaced by `alignment` property in 2.0.0

### Added

- `moonstone/TooltipDecorator` config property to direct tooltip into a property instead of adding to `children`
- `moonstone/VideoPlayer` prop `thumbnailUnavailable` to fade thumbnail
- `moonstone/AccessibilityDecorator` with `highContrast` and `textSize`
- `moonstone/VideoPlayer` high contrast scrim
- `moonstone/MarqueeDecorator`and `moonstone/Marquee` property `alignment` to allow setting  alignment of marquee content

### Changed

- `moonstone/Scrollbar` to disable paging control down button properly at the bottom when a scroller size is a non-integer value
- `moonstone/VirtualList`, `moonstone/VirtualGridList`, and `moonstone/Scroller` to scroll on `keydown` event instead of `keyup` event of page up and page down keys
- `moonstone/VirtualGridList` to scroll by item via 5 way key
- `moonstone/VideoPlayer` to read target time when jump by left/right key
- `moonstone/IconButton` to not use `MarqueeDecorator` and `Uppercase`

### Fixed

- `moonstone/VirtualList` and `moonstone/VirtualGridList` to focus the correct item when page up and page down keys are pressed
- `moonstone/VirtualList` to not lose focus when moving out from the first item via 5way when it has disabled items
- `moonstone/Slider` to align tooltip with detached knob
- `moonstone/FormCheckbox` to display correct colors in light skin
- `moonstone/Picker` and `moonstone/RangePicker` to forward `onKeyDown` events when not `joined`
- `moonstone/SelectableItem` to display correct icon width and alignment
- `moonstone/LabeledItem` to always match alignment with the locale
- `moonstone/Scroller` to properly 5-way navigate from scroll buttons
- `moonstone/ExpandableList` to display correct font weight and size for list items
- `moonstone/Divider` to not italicize in non-italic locales
- `moonstone/VideoPlayer` slider knob to follow progress after being selected when seeking
- `moonstone/LabeledItem` to correctly position its icon. This affects all of the `Expandables`, `moonstone/DatePicker` and `moonstone/TimePicker`.
- `moonstone/Panels.Header` and `moonstone/Item` to prevent them from allowing their contents to overflow unexpectedly
- `moonstone/Marquee` to recalculate when vertical scrollbar appears
- `moonstone/SelectableItem` to recalculate marquee when toggled

### Removed

- `moonstone/Input` large-text mode

## [1.6.1] - 2017-08-07

### Changed

- `moonstone/Icon` and `moonstone/IconButton` to no longer fit image source to the icon's boundary

## [1.6.0] - 2017-08-04

### Added

- `moonstone/VideoPlayer` ability to seek when holding down the right and left keys. Sensitivity can be adjusted using throttling options `jumpDelay` and `initialJumpDelay`.
- `moonstone/VideoPlayer` property `no5WayJump` to disable jumping done by 5-way
- `moonstone/VideoPlayer` support for the "More" button to use tooltips
- `moonstone/VideoPlayer` properties `moreButtonLabel` and `moreButtonCloseLabel` to allow customization of the "More" button's tooltip and Aria labels
- `moonstone/VideoPlayer` property `moreButtonDisabled` to disable the "More" button
- `moonstone/Picker` and `moonstone/RangePicker` prop `aria-valuetext` to support reading custom text instead of value
- `moonstone/VideoPlayer` methods `showControls` and `hideControls` to allow external interaction with the player
- `moonstone/Scroller` support for Page Up/Page Down keys in pointer mode when no item has focus

### Changed

- `moonstone/VideoPlayer` to handle play, pause, stop, fast forward and rewind on remote controller
- `moonstone/Marquee` to also start when hovered if `marqueeOnRender` is set

### Fixed

- `moonstone/IconButton` to fit image source within `IconButton`
- `moonstone` icon font sizes for wide icons
- `moonstone/ContextualPopupDecorator` to prefer setting focus to the appropriate popup instead of other underlying controls when using 5-way from the activating control
- `moonstone/Scroller` not scrolled via 5 way when `moonstone/ExpandableList` is opened
- `moonstone/VirtualList` to not let the focus move outside of container even if there are children left when navigating with 5way
- `moonstone/Scroller` and other scrolling components to update disability of paging controls when the scrollbar is set to `visible` and the content becomes shorter
- `moonstone/VideoPlayer` to focus on hover over play/pause button when video is loading
- `moonstone/VideoPlayer` to update and display proper time while moving knob when video is paused
- `moonstone/VideoPlayer` long title overlap issues
- `moonstone/Header` to apply `marqueeOn` prop to `subTitleBelow` and `titleBelow`
- `moonstone/Picker` wheeling in `moonstone/Scroller`
- `moonstone/IncrementSlider` and `moonstone/Picker` to read value changes when selecting buttons

## [1.5.0] - 2017-07-19

### Added

- `moonstone/Slider` and `moonstone/IncrementSlider` prop `aria-valuetext` to support reading custom text instead of value
- `moonstone/TooltipDecorator` property `tooltipProps` to attach props to tooltip component
- `moonstone/Scroller` and `moonstone/VirtualList` ability to scroll via page up and page down keys
- `moonstone/VideoPlayer` tooltip-thumbnail support with the `thumbnailSrc` prop and the `onScrub` callback to fire when the knob moves and a new thumbnail is needed
- `moonstone/VirtualList` ability to navigate via 5way when there are disabled items
- `moonstone/ContextualPopupDecorator` property `popupContainerId` to support configuration of the popup's spotlight container
- `moonstone/ContextualPopupDecorator` property `onOpen` to notify containers when the popup has been opened
- `moonstone/ContextualPopupDecorator` config option `openProp` to support mapping the value of `open` property to the chosen property of wrapped component

### Changed

- `moonstone/ExpandableList` to use 'radio' as the default, and adapt 'single' mode to render as a `moonstone/RadioItem` instead of a `moonstone/CheckboxItem`
- `moonstone/VideoPlayer` to not hide pause icon when it appears
- `moonstone/ContextualPopupDecorator` to set accessibility-related props onto the container node rather than the popup node
- `moonstone/ExpandableItem`, `moonstone/ExpandableList`, `moonstone/ExpandablePicker`, `moonstone/DatePicker`, and `moonstone/TimePicker` to pause spotlight when animating in 5-way mode
- `moonstone/Spinner` to position the text content under the spinner, rather than to the right side
- `moonstone/VideoPlayer` to include hour when announcing the time while scrubbing
- `moonstone/GridListImageItem` to require a `source` prop and not have a default value

### Fixed

- `moonstone/Input` ellipsis to show if placeholder is changed dynamically and is too long
- `moonstone/Marquee` to re-evaluate RTL orientation when its content changes
- `moonstone/VirtualList` to restore focus on short lists
- `moonstone/ExpandableInput` to expand the width of its contained `moonstone/Input`
- `moonstone/Input` support for `dismissOnEnter`
- `moonstone/Input` focus management to prevent stealing focus when programmatically moved elsewhere
- `moonstone/Input` 5-way spot behavior
- `moonstone` international fonts to always be used, even when unsupported font-weights or font-styles are requested
- `moonstone/Panels.Panel` support for selecting components with `.spottable-default` as the default focus target
- `moonstone/Panels` layout in RTL locales
- `moonstone` spottable components to support `onSpotlightDown`, `onSpotlightLeft`, `onSpotlightRight`, and `onSpotlightUp` event property
- `moonstone/VirtualList` losing spotlight when the list is empty
- `moonstone/FormCheckbox` in focused state to have the correct "check" color
- `moonstone/Scroller` and other scrolling components' bug in `navigableFilter` when passed a container id

## [1.4.1] - 2017-07-05

### Changed

- `moonstone/Popup` to only call `onKeyDown` when there is a focused item in the `Popup`
- `moonstone/Scroller`, `moonstone/Picker`, and `moonstone/IncrementSlider` to automatically move focus when the currently focused `moonstone/IconButton` becomes disabled

### Fixed

- `moonstone/ContextualPopupDecorator` close button to account for large text size
- `moonstone/ContextualPopupDecorator` to not spot controls other than its activator when navigating out via 5-way
- `moonstone/Header` to set the value of `marqueeOn` for all types of headers

## [1.4.0] - 2017-06-29

### Deprecated

- `moonstone/Input` prop `noDecorator` is being replaced by `autoFocus` in 2.0.0

### Added

- `moonstone/Scrollbar` property `corner` to add the corner between vertical and horizontal scrollbars
- `moonstone/ScrollThumb` for a thumb of `moonstone/Scrollbar`
- `moonstone/styles/text.less` mixin `.locale-japanese-line-break()` to apply the correct  Japanese language line-break rules for the following multi-line components: `moonstone/BodyText`, `moonstone/Dialog`, `moonstone/Notification`, `moonstone/Popup`, and `moonstone/Tooltip`
- `moonstone/ContextualPopupDecorator` property `popupProps` to attach props to popup component
- `moonstone/VideoPlayer` property `pauseAtEnd` to control forward/backward seeking
- `moonstone/Panels/Header` prop `marqueeOn` to control marquee of header

### Changed

- `moonstone/Panels/Header` to expose its `marqueeOn` prop
- `moonstone/VideoPlayer` to automatically adjust the width of the allocated space for the side components so the media controls have more space to appear on smaller screens
- `moonstone/VideoPlayer` properties `autoCloseTimeout` and `titleHideDelay` default value to `5000`
- `moonstone/VirtualList` to support restoring focus to the last focused item
- `moonstone/Scroller` and other scrolling components to call `onScrollStop` before unmounting if a scroll is in progress
- `moonstone/Scroller` to reveal non-spottable content when navigating out of a scroller

### Fixed

- `moonstone/Dialog` to properly focus via pointer on child components
- `moonstone/VirtualList`, `moonstone/VirtualGridList`, and `moonstone/Scroller` not to be slower when scrolled to the first or the last position by wheeling
- `moonstone` component hold delay time
- `moonstone/VideoPlayer` to show its controls when pressing down the first time
- `moonstone/Panel` autoFocus logic to only focus on initial render
- `moonstone/Input` text colors
- `moonstone/ExpandableInput` to focus its decorator when leaving by 5-way left/right

## [1.3.1] - 2017-06-14

### Fixed

- `moonstone/Picker` support for large text
- `moonstone/Scroller` support for focusing paging controls with the pointer
- `moonstone` CSS rules for unskinned spottable components

## [1.3.0] - 2017-06-12

### Deprecated

- `moonstone/Scroller` props `horizontal` and `vertical`. Deprecated props are replaced with `direction` prop. `horizontal` and `vertical` will be removed in 2.0.0.
- `moonstone/Panel` prop `noAutoFocus` in favor of `autoFocus="none"`

### Added

- `moonstone/Image` support for `children` prop inside images
- `moonstone/Scroller` prop `direction` which replaces `horizontal` and `vertical` props
- `moonstone/VideoPlayer` property `tooltipHideDelay` to hide tooltip with a given amount of time
- `moonstone/VideoPlayer` property `pauseAtEnd` to pause when it reaches either the start or the end of the video
- `moonstone/VideoPlayer` methods `fastForward`, `getMediaState`, `jump`, `pause`, `play`, `rewind`, and `seek` to allow external interaction with the player. See docs for example usage.

### Changed

- `moonstone/Skinnable` to support context and allow it to be added to any component to be individually skinned. This includes a further optimization in skinning which consolidates all color assignments into a single block, so non-color rules aren't unnecessarily duplicated.
- `moonstone/Skinnable` light and dark skin names ("moonstone-light" and "moonstone") to "light" and "dark", respectively
- `moonstone/VideoPlayer` to set play/pause icon to display "play" when rewinding or fast forwarding
- `moonstone/VideoPlayer` to rewind or fast forward when previous command is slow-forward or slow-rewind respectively
- `moonstone/VideoPlayer` to fast forward when previous command is slow-forward and it reaches the last of its play rate
- `moonstone/VideoPlayer` to not play video on reload when `noAutoPlay` is `true`
- `moonstone/VideoPlayer` property `feedbackHideDelay`'s default value to `3000`
- `moonstone/Notification` to break line in characters in ja and zh locale
- `moonstone/Notification` to align texts left in LTR locale and right in RTL locale
- `moonstone/VideoPlayer` to simulate rewind functionality on non-webOS platforms only

### Fixed

- `moonstone/ExpandableItem` to correct the `titleIcon` when using `open` and `disabled`
- `moonstone/GridListImageItem` to center its selection icon on the image instead of the item
- `moonstone/Input` to have correct `Tooltip` position in `RTL`
- `moonstone/SwitchItem` to not unintentionally overflow `Scroller` containers, causing them to jump to the side when focusing
- `moonstone/VideoPlayer` to fast forward properly when video is at paused state
- `moonstone/VideoPlayer` to correctly change sources
- `moonstone/VideoPlayer` to show or hide feedback tooltip properly
- `moonstone/DateTimeDecorator` to work properly with `RadioControllerDecorator`
- `moonstone/Picker` in joined, large text mode so the arrows are properly aligned and sized
- `moonstone/Icon` to reflect the same proportion in relation to its size in large-text mode

## [1.2.0] - 2017-05-17

### Deprecated

- `moonstone/Scroller` and other scrolling components option `indexToFocus` in `scrollTo` method to be removed in 2.0.0

### Added

- `moonstone/Slider` and `moonstone/IncrementSlider` prop `noFill` to support a style without the fill
- `moonstone/Marquee` property `rtl` to set directionality to right-to-left
- `moonstone/VirtualList.GridListImageItem` property `selectionOverlay` to add custom component for selection overlay
- `moonstone/MoonstoneDecorator` property `skin` to let an app choose its skin: "moonstone" and "moonstone-light" are now available
- `moonstone/FormCheckboxItem`
- `moonstone/FormCheckbox`, a standalone checkbox, to support `moonstone/FormCheckboxItem`
- `moonstone/Input` props `invalid` and `invalidMessage` to display a tooltip when input value is invalid
- `moonstone/Scroller` and other scrolling components option `focus` in `scrollTo()` method
- `moonstone/Scroller` and other scrolling components property `spottableScrollbar`
- `moonstone/Icon.IconList` icons: `arrowshrinkleft` and `arrowshrinkright`

### Changed

- `moonstone/Picker` arrow icon for `joined` picker: small when not spotted, hidden when it reaches the end of the picker
- `moonstone/Checkbox` and `moonstone/CheckboxItem` to reflect the latest design
- `moonstone/MoonstoneDecorator/fontGenerator` was refactored to use the browser's FontFace API to dynamically load locale fonts
- `moonstone/VideoPlayer` space allotment on both sides of the playback controls to support 4 buttons; consequently the "more" controls area has shrunk by the same amount
- `moonstone/VideoPlayer` to not disable media button (play/pause)
- `moonstone/Scroller` and other scrolling components so that paging controls are not spottable by default with 5-way
- `moonstone/VideoPlayer`'s more/less button to use updated arrow icon

### Fixed

- `moonstone/MarqueeDecorator` to properly stop marquee on items with `'marqueeOnHover'`
- `moonstone/ExpandableList` to work properly with object-based children
- `moonstone/styles/fonts.less` to restore the Moonstone Icon font to request the local system font by default. Remember to update your webOS build to get the latest version of the font so you don't see empty boxes for your icons.
- `moonstone/Picker` and `moonstone/RangePicker` to now use the correct size from Enyo (60px v.s. 84px) for icon buttons
- `moonstone/Scroller` and other scrolling components to apply ri.scale properly
- `moonstone/Panel` to not cover a `Panels`'s `ApplicationCloseButton` when not using a `Header`
- `moonstone/IncrementSlider` to show tooltip when buttons focused

## [1.1.0] - 2017-04-21

### Deprecated

- `moonstone/ExpandableInput` property `onInputChange`

### Added

- `moonstone/Panels.Panel` prop and `moonstone/MoonstoneDecorator` config option: `noAutoFocus` to support prevention of setting automatic focus after render
- `moonstone/VideoPlayer` props: `backwardIcon`, `forwardIcon`, `jumpBackwardIcon`, `jumpForwardIcon`, `pauseIcon`, and `playIcon` to support icon customization of the player
- `moonstone/VideoPlayer` props `jumpButtonsDisabled` and `rateButtonsDisabled` for disabling the pairs of buttons when it's inappropriate for the playing media
- `moonstone/VideoPlayer` property `playbackRateHash` to support custom playback rates
- `moonstone/VideoPlayer` callback prop `onControlsAvailable` which fires when the players controls show or hide
- `moonstone/Image` support for `onLoad` and `onError` events
- `moonstone/VirtualList.GridListImageItem` prop `placeholder`
- `moonstone/Divider` property `preserveCase` to display text without capitalizing it

### Changed

- `moonstone/Slider` colors and sizing to match the latest designs
- `moonstone/ProgressBar` to position correctly with other components nearby
- `moonstone/Panels` breadcrumb to no longer have a horizontal line above it
- `moonstone/Transition` to measure itself when the CPU is idle
- style for disabled opacity from 0.4 to 0.3
- `moonstone/Button` colors for transparent and translucent background opacity when disabled
- `moonstone/ExpandableInput` property `onInputChange` to fire along with `onChange`. `onInputChange` is deprecated and will be removed in a future update.
- `Moonstone.ttf` font to include new icons
- `moonstone/Icon` to reference additional icons

### Fixed

- `moonstone/Popup` and `moonstone/ContextualPopupDecorator` 5-way navigation behavior
- `moonstone/Input` to not spot its own input decorator on 5-way out
- `moonstone/VideoPlayer` to no longer render its `children` in multiple places
- `moonstone/Button` text color when used on a neutral (light) background in some cases
- `moonstone/Popup` background opacity
- `moonstone/Marquee` to recalculate properly when its contents change
- `moonstone/TimePicker` to display time in correct order
- `moonstone/Scroller` to prefer spotlight navigation to its internal components

## [1.0.0] - 2017-03-31

> NOTE: We have also modified most form components to be usable in a controlled (app manages component
> state) or uncontrolled (Enact manages component state) manner. To put a component into a
> controlled state, pass in `value` (or other appropriate state property such as `selected` or
> `open`) at component creation and then respond to events and update the value as needed. To put a
> component into an uncontrolled state, do not set `value` (or equivalent), at creation. From this
> point on, Enact will manage the state and events will be sent when the state is updated. To
> specify an initial value, use the `defaultValue` (or, `defaultSelected, `defaultOpen, etc.)
> property.  See the documentation for individual components for more information.

### Added

- `moonstone/Button` property `icon` to support a built-in icon next to the text content. The Icon supports everything that `moonstone/Icon` supports, as well as a custom icon.
- `moonstone/MoonstoneDecorator` property `textSize` to resize several components to requested CMR sizes. Simply add `textSize="large"` to your `App` and the new sizes will automatically take effect.

### Changed

- `moonstone/Slider` to use the property `tooltip` instead of `noTooltip`, so the built-in tooltip is not enabled by default
- `moonstone/IncrementSlider` to include tooltip documentation
- `moonstone/ExpandableList` to accept an array of objects as children which are spread onto the generated components
- `moonstone/CheckboxItem` style to match the latest designs, with support for the `moonstone/Checkbox` to be on either the left or the right side by using the `iconPosition` property
- `moonstone/VideoPlayer` to supply every event callback-method with an object representing the VideoPlayer's current state, including: `currentTime`, `duration`, `paused`, `proportionLoaded`, and `proportionPlayed`

### Fixed

- `moonstone/Panels.Panel` behavior for remembering focus on unmount and setting focus after render
- `moonstone/VirtualList.VirtualGridList` showing empty items when items are continuously added dynamically
- `moonstone/Picker` to marquee on focus once again

## [1.0.0-beta.4] - 2017-03-10

### Added

- `moonstone/VirtualList` `indexToFocus` option to `scrollTo` method to focus on item with specified index
- `moonstone/IconButton` and `moonstone/Button` `color` property to add a remote control key color to the button
- `moonstone/Scrollbar` property `disabled` to disable both paging controls when it is true
- `moonstone/VirtualList` parameter `moreInfo` to pass `firstVisibleIndex` and `lastVisibleIndex` when scroll events are firing
- Accessibility support to UI components
- `moonstone/VideoPlayer` property `onUMSMediaInfo` to support the custom webOS “umsmediainfo” event
- `moonstone/Region` component which encourages wrapping components for improved accessibility rather than only preceding the components with a `moonstone/Divider`
- `moonstone/Slider` tooltip. It's enabled by default and comes with options like `noTooltip`, `tooltipAsPercent`, and `tooltipSide`. See the component docs for more details.
- `moonstone/Panels.Panel` property `hideChildren` to defer rendering children
- `moonstone/Spinner` properties `blockClickOn` and `scrim` to block click events behind spinner
- `moonstone/VirtualList` property `clientSize` to specify item dimensions instead of measuring them

### Changed

- `moonstone/VirtualGridImageItem` styles to reduce redundant style code app side
- `moonstone/VirtualList` and `moonstone/VirtualGridList` to add essential CSS for list items automatically
- `moonstone/VirtualList` and `moonstone/VirtualGridList` to not add `data-index` to their item DOM elements directly, but to pass `data-index` as the parameter of their `component` prop like the `key` parameter of their `component` prop
- `moonstone/ExpandableItem` and derivatives to defer focusing the contents until animation completes
- `moonstone/LabeledItem`, `moonstone/ExpandableItem`, `moonstone/ExpandableList` to each support the `node` type in their `label` property. Best used with `ui/Slottable`.

### Fixed

- `moonstone/VirtualList.GridListImageItem` to have proper padding size according to the existence of caption/subcaption
- `moonstone/Scroller` and other scrolling components to display scrollbars with proper size
- `moonstone/VirtualGridList` to not be truncated

### Removed

- `moonstone/Scroller` and other scrolling components property `hideScrollbars` and replaced it with `horizontalScrollbar` and `verticalScrollbar`

## [1.0.0-beta.3] - 2017-02-21

### Added

- `moonstone/VideoPlayer` support for 5-way show/hide of media playback controls
- `moonstone/VideoPlayer` property `feedbackHideDelay`
- `moonstone/Slider` property `onKnobMove` to fire when the knob position changes, independently from the `moonstone/Slider` value
- `moonstone/Slider` properties `active`, `disabled`, `knobStep`, `onActivate`, `onDecrement`, and `onIncrement` as part of enabling 5-way support to `moonstone/Slider`, `moonstone/IncrementSlider` and the media slider for `moonstone/VideoPlayer`
- `moonstone/Slider` now supports `children` which are added to the `Slider`'s knob, and follow it as it moves
- `moonstone/ExpandableInput` properties `iconAfter` and `iconBefore` to display icons after and before the input, respectively
- `moonstone/Dialog` property `preserveCase`, which affects `title` text

### Changed

- `moonstone/IncrementSlider` to change when the buttons are held down
- `moonstone/Marquee` to allow disabled marquees to animate
- `moonstone/Dialog` to marquee `title` and `titleBelow`
- `moonstone/Marquee.MarqueeController` config option `startOnFocus` to `marqueeOnFocus`. `startOnFocus` is deprecated and will be removed in a future update.
- `moonstone/Button`, `moonstone/IconButton`, `moonstone/Item` to not forward `onClick` when `disabled`

### Fixed

- `moonstone/Marquee.MarqueeController` to start marquee on newly registered components when controller has focus and to restart synced marquees after completion
- `moonstone/Scroller` to recalculate when an expandable child opens
- `spotlightDisabled` property support for spottable moonstone components
- `moonstone/Popup` and `moonstone/ContextualPopupDecorator` so that when the popup is closed, spotlight focus returns to the control that had focus prior to the popup opening
- `moonstone/Input` to not get focus when disabled

## [1.0.0-beta.2] - 2017-01-30

### Added

- `moonstone/Panels.Panel` property `showChildren` to support deferring rendering the panel body until animation completes
- `moonstone/MarqueeDecorator` property `invalidateProps` that specifies which props cause the marquee distance to be invalidated
- developer-mode warnings to several components to warn when values are out-of-range
- `moonstone/Divider` property `spacing` which adjusts the amount of empty space above and below the `Divider`. `'normal'`, `'small'`, `'medium'`, `'large'`, and `'none'` are available.
- `moonstone/Picker` when `joined` the ability to be incremented and decremented by arrow keys
- `onSpotlightDisappear` event property support for spottable moonstone components
- `moonstone/VideoPlayer` property `titleHideDelay`

### Changed

- `moonstone/Panels.Panels` and variations to defer rendering the children of contained `Panel` instances until animation completes
- `moonstone/ProgressBar` properties `progress` and `backgroundProgress` to accept a number between 0 and 1
- `moonstone/Slider` and `moonstone/IncrementSlider` property `backgroundPercent` to `backgroundProgress` which now accepts a number between 0 and 1
- `moonstone/Slider` to not ignore `value` prop when it is the same as the previous value
- `moonstone/Picker` component's buttons to reverse their operation such that 'up' selects the previous item and 'down' the next
- `moonstone/Picker` and derivatives may now use numeric width, which represents the amount of characters to use for sizing. `width={4}` represents four characters, `2` for two characters, etc. `width` still accepts the size-name strings.
- `moonstone/Divider` to now behave as a simple horizontal line when no text content is provided
- `moonstone/Scroller` and other scrolling components to not display scrollbar controls by default
- `moonstone/DatePicker` and `moonstone/TimePicker` to emit `onChange` event whenever the value is changed, not just when the component is closed

### Removed

- `moonstone/ProgressBar` properties `min` and `max`

### Fixed

- `moonstone/IncrementSlider` so that the knob is spottable via pointer, and 5-way navigation between the knob and the increment/decrement buttons is functional
- `moonstone/Slider` and `moonstone/IncrementSlider` to not fire `onChange` for value changes from props

## [1.0.0-beta.1] - 2016-12-30

### Added

- `moonstone/VideoPlayer` and `moonstone/TooltipDecorator` components and samples
- `moonstone/Panels.Panels` property `onBack` to support `ui/Cancelable`
- `moonstone/VirtualFlexList` Work-In-Progress component to support variably sized rows or columns
- `moonstone/ExpandableItem` properties `autoClose` and `lockBottom`
- `moonstone/ExpandableList` properties `noAutoClose` and `noLockBottom`
- `moonstone/Picker` property `reverse`
- `moonstone/ContextualPopup` property `noAutoDismiss`
- `moonstone/Dialog` property `scrimType`
- `moonstone/Popup` property `spotlightRestrict`

### Changed

- `moonstone/Panels.Routable` to require a `navigate` configuration property indicating the event callback for back or cancel actions
- `moonstone/MarqueeController` focus/blur handling to start and stop synchronized `moonstone/Marquee` components
- `moonstone/ExpandableList` property `autoClose` to `closeOnSelect` to disambiguate it from the added `autoClose` on 5-way up
- `moonstone/ContextualPopupDecorator.ContextualPopupDecorator` component's `onCloseButtonClick` property to `onClose`
- `moonstone/Dialog` component's `onCloseButtonClicked` property to `onClose`
- `moonstone/Spinner` component's `center` and `middle` properties to a single `centered` property
	that applies both horizontal and vertical centering
- `moonstone/Popup.PopupBase` component's `onCloseButtonClicked` property to `onCloseButtonClick`
- `moonstone/Item.ItemOverlay` component's `autoHide` property to remove the `'no'` option. The same
	effect can be achieved by omitting the property or passing `null`.
- `moonstone/VirtualGridList` to be scrolled by page when navigating with a 5-way direction key
- `moonstone/Scroller`, `moonstone/VirtualList`, `moonstone/VirtualGridList` to no longer respond to mouse down/move/up events
- all Expandables to include a state arrow UI element
- `moonstone/LabeledItem` to support a `titleIcon` property which positions just after the title text
- `moonstone/Button` to include `moonstone/TooltipDecorator`
- `moonstone/Expandable` to support being managed, radio group-style, by a component wrapped with `RadioControllerDecorator` from `ui/RadioDecorator`
- `moonstone/Picker` to animate `moonstone/Marquee` children when any part of the `moonstone/Picker` is focused
- `moonstone/VirtualList` to mute its container instead of disabling it during scroll events
- `moonstone/VirtualList`, `moonstone/VirtualGridList`, and `moonstone/Scroller` to continue scrolling when holding down the paging controls
- `moonstone/VirtualList` to require a `component` prop and not have a default value
- `moonstone/Picker` to continuously change when a button is held down by adding `ui/Holdable`.

### Fixed

- `moonstone/Popup` and `moonstone/ContextualPopup` 5-way navigation behavior using spotlight.
- Bug where a synchronized marquee whose content fit the available space would prevent restarting of the marquees
- `moonstone/Input` to show an ellipsis on the correct side based on the text directionality of the `value` or `placeholder` content.
- `moonstone/VirtualList` and `moonstone/VirtualGridList` to prevent unwanted scrolling when focused with the pointer
- `moonstone/Picker` to remove fingernail when a the pointer is held down, but the pointer is moved off the `joined` picker.
- `moonstone/LabeledItem` to include marquee on both `title` and `label`, and be synchronized

## [1.0.0-alpha.5] - 2016-12-16

No changes.

## [1.0.0-alpha.4] - 2016-12-2

### Added

- `moonstone/Popup`, `moonstone/ContextualPopupDecorator`, `moonstone/Notification`, `moonstone/Dialog` and `moonstone/ExpandableInput` components
- `ItemOverlay` component to `moonstone/Item` module
- `marqueeCentered` prop to `moonstone/MarqueeDecorator` and `moonstone/MarqueeText`
- `placeholder` prop to `moonstone/Image`
- `moonstone/MarqueeController` component to synchronize multiple `moonstone/Marquee` components
- Non-latin locale support to all existing Moonstone components
- Language-specific font support
- `moonstone/IncrementSlider` now accepts customizable increment and decrement icons, as well as `moonstone/Slider` being more responsive to external styling

### Changed

- `moonstone/Input` component's `iconStart` and `iconEnd` properties to be `iconBefore` and `iconAfter`, respectively, for consistency with `moonstone/Item.ItemOverlay` naming
- `moonstone/Icon` and `moonstone/IconButton` so the `children` property supports both font-based icons and images
- the `checked` property to `selected` for consistency across the whole framework. This allows better interoperability when switching between various components.  Affects the following: `CheckboxItem`, `RadioItem`, `SelectableItem`, `Switch`, `SwitchItem`, and `ToggleItem`. Additionally, these now use `moonstone/Item.ItemOverlay` to position and handle their Icons.
- `moonstone/Slider` and `moonstone/IncrementSlider` to be more performant. No changes were made to
	the public API.
- `moonstone/GridListImageItem` so that a placeholder image displays while loading the image, and the caption and subcaption support marqueeing
- `moonstone/MoonstoneDecorator` to add `FloatingLayerDecorator`
- `moonstone/IncrementSlider` in vertical mode looks and works as expected.

### Removed

- LESS mixins that belong in `@enact/ui`, so that only moonstone-specific mixins are contained in
this module. When authoring components and importing mixins, only the local mixins need to be
imported, as they already import the general mixins.
- the `src` property from `moonstone/Icon` and `moonston/IconButton`. Use the support for URLs in
	the `children` property as noted above.
- the `height` property from `moonstone/IncrementSlider` and `moonstone/Slider`

### Fixed

- Joined picker so that it now has correct animation when using the mouse wheel
- Bug in DatePicker/TimePicker that prevented setting of value earlier than 1969

## [1.0.0-alpha.3] - 2016-11-8

### Added

- `moonstone/BodyText`, `moonstone/DatePicker`, `moonstone/DayPicker`, `moonstone/ExpandableItem`, `moonstone/Image`, and `moonstone/TimePicker` components
- `fullBleed` prop to `moonstone/Panels/Header`. When `true`, the header content is indented and the header lines are removed.
- Application close button to `moonstone/Panels`. Fires `onApplicationClose` when clicked. Can be omitted with the `noCloseButton` prop.
- `marqueeDisabled` prop to `moonstone/Picker`
- `padded` prop to `moonstone/RangePicker`
- `forceDirection` prop to `moonstone/Marquee`. Forces the direction of `moonstone/Marquee`. Useful for when `RTL` content cannot be auto detected.

### Changed

- `data` parameter passed to `component` prop of `VirtualList`.
- `moonstone/Expandable` into a submodule of `moonstone/ExpandableItem`
- `ExpandableList` to properly support selection
- `moonstone/Divider`'s `children` property to be optional
- `moonstone/ToggleItem`'s `inline` version to have a `max-width` of `240px`
- `moonstone/Input` to use `<div>` instead of `<label>` for wrapping components. No change to
	functionality, only markup.

### Removed

- `moonstone/ExpandableCheckboxItemGroup` in favor of `ExpandableList`

## [1.0.0-alpha.2] - 2016-10-21

This version includes a lot of refactoring from the previous release. Developers need to switch to the new enact-dev command-line tool.

### Added

- New components and HOCs: `moonstone/Scroller`, `moonstone/VirtualList`, `moonstone/VirtualGridList`, `moonstone/MarqueeText`, `moonstone/Spinner`, `moonstone/ExpandableCheckboxItemGroup`, `moonstone/MarqueeDecorator`
- New options for `ui/Toggleable` HOC
- Marquee support to many components
- Image support to `moonstone/Icon` and `moonstone/IconButton`
- `dismissOnEnter` prop for `moonstone/Input`
- Many more unit tests

### Changed

- Some props for UI state were renamed to have `default` prefix where state was managed by the component. (e.g. `defaultOpen`)

### Fixed

- Many components were fixed, polished, updated and documented
- Inline docs updated to be more consistent and comprehensive<|MERGE_RESOLUTION|>--- conflicted
+++ resolved
@@ -6,9 +6,7 @@
 
 ### Fixed
 
-<<<<<<< HEAD
 - `moonstone/VideoPlayer` to reset key down hold when media becomes unavailable
-=======
 - `moonstone/EditableIntegerPicker` management of spotlight pointer mode
 - `moonstone/Popup` to prevent duplicate 5-way navigation when `spotlightRestrict="self-first"`
 - `moonstone/Scroller` not to scroll to wrong position via 5way navigation in RTL languages
@@ -30,7 +28,6 @@
 
 ### Fixed
 
->>>>>>> 15f77dc5
 - `moonstone/Scroller` to prevent scrolling via page up/down keys if there is no spottable component in that direction
 - `moonstone/Dialog` to hide `titleBelow` when `title` is not set
 - `moonstone/Image` to suppress drag and drop support by default
