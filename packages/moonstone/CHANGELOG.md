--- conflicted
+++ resolved
@@ -21,16 +21,13 @@
 - `moonstone/Panels` to allow 5-way navigation to components within `controls` when used with a `Header` with `headerInput`
 - `moonstone/Panels` to treat all components within `controls` as part of the active panel for the purposes of accessibility
 - `moonstone/Scroller` to not jump to the top when right key is pressed in the right most item of a vertical scroller
-<<<<<<< HEAD
 - `moonstone/Scroller` and other scrolling components to properly scroll via remote page up/down buttons when nested within another scrolling component
-=======
 - `moonstone/Scroller` to not scroll horizontally via 5-way down in horizontal scroller
 - `moonstone/Tooltip` arrow gap
 - `moonstone/VideoPlayer` feedback tooltip to overlap in non-latin locale
 - `moonstone/VideoPlayer` more button tooltip to not clip or reverse text in RTL locales
 - `moonstone/VirtualList.VirtualGridList` and `moonstone/VirtualList.VirtualList` to navigate items properly in RTL languages
 - `moonstone/VirtualList.VirtualGridList` and `moonstone/VirtualList.VirtualList` to properly navigate from paging controls to controls out of the list
->>>>>>> 79ed1ce7
 
 ## [3.0.0-beta.2] - 2019-07-23
 
