--- conflicted
+++ resolved
@@ -17,12 +17,9 @@
 
 - `moonstone/TimePicker` to show `meridiem` correctly in all locales
 - `moonstone/Scrollable/ScrollButtons` to read out out audio guidance when button down.
-<<<<<<< HEAD
 - `moonstone/MoonstoneDecorator.I18nDecorator` to optimize localized font loading performance
 - `moonstone/styles/fonts.less` to remove specified unicode range definitions
-=======
 - `moonstone/ExpandableItem` to show label properly when open and disabled
->>>>>>> 127b3dad
 
 ## [2.0.0-alpha.7 - 2018-04-03]
 
