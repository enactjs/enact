--- conflicted
+++ resolved
@@ -23,14 +23,11 @@
 ### Fixed
 
 - `moonstone/ExpandableItem` to be more performant when animating
-<<<<<<< HEAD
-- `moonstone/Slider` to handle updates to its `value` prop correctly
-=======
 - `moonstone/GridListImageItem` to hide overlay checkmark icon on focus when unselected
 - `moonstone/GridListImageItem` to use `ui/GridListImageItem`
 - `moonstone/VirtualList`, `moonstone/VirtualGridList` and `moonstone/Scroller` components to use their base UI components
 - `moonstone/Slider` to highlight knob when selected
->>>>>>> e2413d3a
+- `moonstone/Slider` to handle updates to its `value` prop correctly
 
 ## [2.0.0-alpha.5] - 2018-03-07
 
