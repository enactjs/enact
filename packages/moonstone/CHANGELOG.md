# Change Log

The following is a curated list of changes in the Enact moonstone module, newest changes on the top.

## [unreleased]

### Added

### Changed

### Fixed

<<<<<<< HEAD
- `moonstone/VideoPlayer` to display time correctly in RTL locale
=======
- `moonstone/Scrollable` to not cause a script error when scrollbar is not rendered
>>>>>>> acc40d2a
- `moonstone/Picker` incrementer and decrementer to not change size when focused

## [1.12.1] - 2017-11-07

### Fixed

- `moonstone/ExpandableItem` and all other `Expandable` components to now pull down from the top instead of being revealed from the bottom, matching Enyo's design
- `moonstone/VirtualListNative` to scroll properly with page up/down keys if there is an disabled item
- `moonstone/RangePicker` to display negative values correctly in RTL
- `moonstone/Scrollable` to not blur scroll buttons when wheeling
- `moonstone/Scrollbar` to hide scroll thumb immediately without delay after scroll position to be min or max
- `moonstone/Divider` to pass `marqueeOn` prop
- `moonstone/Slider` to fire `onChange` on mouse up and key up
- `moonstone/VideoPlayer` to show knob when pressed
- `moonstone/Header` to layout `titleBelow` and `subTitleBelow` correctly
- `moonstone/Header` to use correct font-weight for `subTitleBelow`

## [1.12.0] - 2017-10-27

### Fixed

- `moonstone/Scrollable` to prevent focusing outside the viewport when pressing a 5-way key during wheeling
- `moonstone/Scroller` to called scrollToBoundary once when focus is moved using holding child item
- `moonstone/VideoPlayer` to apply skin correctly
- `moonstone/Popup` from `last-focused` to `default-element` in `SpotlightContainerDecorator` config
- `moonstone/Panels` to retain focus when back key is pressed on breadcrumb
- `moonstone/Input` to correctly hide VKB when dismissing

## [1.11.0] - 2017-10-24

### Added

- `moonstone/VideoPlayer` properties `seekDisabled` and `onSeekFailed` to disable seek function

### Changed

- `moonstone/ExpandableList` to become `disabled` if there are no children

### Fixed

- `moonstone/Picker` to read out customized accessibility value when picker prop has `joined` and `aria-valuetext`
- `moonstone/Scroller` to apply scroll position on vertical or horizontal Scroller when child gets a focus
- `moonstone/Scroller.Scrollable` to scroll withtout animation when panel is changed
- `moonstone/ContextualPopup` padding to not overlap close button
- `moonstone/Scroller.Scrollable` and `moonstone/Scroller` to change focus via page up/down only when the scrollbar is visible
- `moonstone/Picker` to only increment one value on hold
- `moonstone/ItemOverlay` to remeasure when focused

## [1.10.1] - 2017-10-16

### Fixed

- `moonstone/Scrollable` and `moonstone/Scroller` to scroll via page up/down when focus is inside a Spotlight container
- `moonstone/VirtualList` and `moonstone/VirtualGridList` to scroll by 5-way keys right after wheeling
- `moonstone/VirtualList` not to move focus when a current item and the last item are located at the same line and pressing a page down key
- `moonstone/Slider` knob to follow while dragging for detached knob
- `moonstone/Header` to layout header row correctly in `standard` type
- `moonstone/Input` to not dismiss on-screen keyboard when dragging cursor out of input box
- `moonstone/Header` RTL `line-height` issue
- `moonstone/Panels` to render children on idle
- `moonstone/Scroller.Scrollable` to limit its muted spotlight container scrim to its bounds
- `moonstone/Input` to always forward `onKeyUp` event

## [1.10.0] - 2017-10-09

### Added

- `moonstone/VideoPlayer` support for designating components with `.spottable-default` as the default focus target when pressing 5-way down from the slider
- `moonstone/Slider` property `activateOnFocus` which when enabled, allows 5-way directional key interaction with the `Slider` value without pressing [Enter] first
- `moonstone/VideoPlayer` property `noMiniFeedback` to support controlling the visibility of mini feedback
- `ui/Layout`, which provides a technique for laying-out components on the screen using `Cells`, in rows or columns

### Changed

- `moonstone/Popup` to focus on mount if it’s initially opened and non-animating and to always pass an object to `onHide` and `onShow`
- `moonstone/VideoPlayer` to emit `onScrub` event and provide audio guidance when setting focus to slider

### Fixed

- `moonstone/ExpandableItem` and derivatives to restore focus to the Item if the contents were last focused when closed
- `moonstone/Slider` toggling activated state when holding enter/select key
- `moonstone/TimePicker` picker icons shifting slightly when focusing an adjacent picker
- `moonstone/Icon` so it handles color the same way generic text does, by inheriting from the parent's color. This applies to all instances of `Icon`, `IconButton`, and `Icon` inside `Button`.
- `moonstone/fonts` Museo Sans font to correct "Ti" kerning
- `moonstone/VideoPlayer` to correctly position knob on mouse click
- `moonstone/Panels.Header` to show an ellipsis for long titles with RTL text
- `moonstone/Marquee` to restart when invalidated by a prop change and managed by a `moonstone/Marquee.MarqueeController`
- `spotlight.Spotlight` method `focus()` to verify that the target element matches its container's selector rules prior to setting focus
- `moonstone/Picker` to only change picker values `onWheel` when spotted
- `moonstone/VideoPlayer` to hide descendant floating components (tooltips, contextual popups) when the media controls hide

## [1.9.3] - 2017-10-03

### Added

- `moonstone/Button` property value to `backgroundOpacity` called "lightTranslucent" to better serve colorful image backgrounds behind Buttons. This also affects `moonstone/IconButton` and `moonstone/Panels/ApplicationCloseButton`.
- `moonstone/Panels` property `closeButtonBackgroundOpacity` to support `moonstone/Panels/ApplicationCloseButton`'s `backgroundOpacity` prop

### Changed

- `Moonstone Icons` font file to include the latest designs for several icons
- `moonstone/Panels/ApplicationCloseButton` to expose its `backgroundOpacity` prop

### Fixed

- `moonstone/VirtualList` to apply "position: absolute" inline style to items
- `moonstone/Picker` to increment and decrement normally at the edges of joined picker
- `moonstone/Icon` not to read out image characters
- `moonstone/Scrollable` not to accumulate paging scroll by pressing page up/down in scrollbar
- `moonstone/Icon` to correctly display focused state when using external image
- `moonstone/Button` and `moonstone/IconButton` to be properly visually muted when in a muted container

## [1.9.2] - 2017-09-26

### Fixed

- `moonstone/ExpandableList` preventing updates when its children had changed

## [1.9.1] - 2017-09-25

### Fixed

- `moonstone/ExpandableList` run-time error when using an array of objects as children
- `moonstone/VideoPlayer` blocking pointer events when the controls were hidden

## [1.9.0] - 2017-09-22

### Added

- `moonstone/styles/mixins.less` mixins: `.moon-spotlight-margin()` and `.moon-spotlight-padding()`
- `moonstone/Button` property `noAnimation` to support non-animating pressed visual

### Changed

- `moonstone/TimePicker` to use "AM/PM" instead of "meridiem" for label under meridiem picker
- `moonstone/IconButton` default style to not animate on press. NOTE: This behavior will change back to its previous setting in release 2.0.0.
- `moonstone/Popup` to warn when using `scrimType` `'none'` and `spotlightRestrict` `'self-only'`
- `moonstone/Scroller` to block spotlight during scroll
- `moonstone/ExpandableItem` and derivatives to always pause spotlight before animation

### Fixed

- `moonstone/VirtualGridList` to not move focus to wrong column when scrolled from the bottom by holding the "up" key
- `moonstone/VirtualList` to focus an item properly when moving to a next or previous page
- `moonstone/Scrollable` to move focus toward first or last child when page up or down key is pressed if the number of children is small
- `moonstone/VirtualList` to scroll to preserved index when it exists within dataSize for preserving focus
- `moonstone/Picker` buttons to not change size
- `moonstone/Panel` to move key navigation to application close button on holding the "up" key.
- `moonstone/Picker` to show numbers when changing values rapidly
- `moonstone/Popup` layout in large text mode to show close button correctly
- `moonstone/Picker` from moving scroller when pressing 5-way keys in `joined` Picker
- `moonstone/Input` so it displays all locales the same way, without cutting off the edges of characters
- `moonstone/TooltipDecorator` to hide tooltip when 5-way keys are pressed for disabled components
- `moonstone/Picker` to not tremble in width when changing values while using a numeric width prop value
- `moonstone/Picker` to not overlap values when changing values in `vertical`
- `moonstone/ContextualPopup` pointer mode focus behavior for `spotlightRestrict='self-only'`
- `moonstone/VideoPlayer` to prevent interacting with more components in pointer mode when hidden
- `moonstone/Scroller` to not repaint its entire contents whenever partial content is updated
- `moonstone/Slider` knob positioning after its container is resized
- `moonstone/VideoPlayer` to maintain focus when media controls are hidden
- `moonstone/Scroller` to scroll expandable components into view when opening when pointer has moved elsewhere

## [1.8.0] - 2017-09-07

### Deprecated

- `moonstone/Dialog` property `showDivider`, will be replaced by `noDivider` property in 2.0.0

### Added

- `moonstone/Popup` callback property `onShow` which fires after popup appears for both animating and non-animating popups

### Changed

- `moonstone/Popup` callback property `onHide` to run on both animating and non-animating popups
- `moonstone/VideoPlayer` state `playbackRate` to media events
- `moonstone/VideoPlayer` support for `spotlightDisabled`
- `moonstone/VideoPlayer` thumbnail positioning and style
- `moonstone/VirtualList` to render when dataSize increased or decreased
- `moonstone/Dialog` style
- `moonstone/Popup`, `moonstone/Dialog`, and `moonstone/Notification` to support `node` type for children
- `moonstone/Scroller` to forward `onKeyDown` events

### Fixed

- `moonstone/Scrollable` to enable focus when wheel scroll is stopped
- `moonstone/VirtualList` to show scroll thumb when a preserved item is focused in a Panel
- `moonstone/Scroller` to navigate properly with 5-way when expandable child is opened
- `moonstone/VirtualList` to stop scrolling when focus is moved on an item from paging controls or outside
- `moonstone/VirtualList` to move out with 5-way navigation when the first or the last item is disabled
- `moonstone/IconButton` Tooltip position when disabled
- `moonstone/VideoPlayer` Tooltip time after unhovering
- `moonstone/VirtualList` to not show invisible items
- `moonstone/IconButton` Tooltip position when disabled
- `moonstone/VideoPlayer` to display feedback tooltip correctly when navigating in 5-way
- `moonstone/MarqueeDecorator` to work with synchronized `marqueeOn` `'render'` and hovering as well as `marqueOn` `'hover'` when moving rapidly among synchronized marquees
- `moonstone/Input` aria-label for translation
- `moonstone/Marquee` to recalculate inside `moonstone/Scroller` and `moonstone/SelectableItem` by bypassing `shouldComponentUpdate`
- `moonstone/Picker` to marquee when incrementing and decrementing values with the prop `noAnimation`

## [1.7.0] - 2017-08-23

### Deprecated

- `moonstone/TextSizeDecorator` and it will be replaced by `moonstone/AccessibilityDecorator`
- `moonstone/MarqueeDecorator` property `marqueeCentered` and `moonstone/Marquee` property `centered` will be replaced by `alignment` property in 2.0.0

### Added

- `moonstone/TooltipDecorator` config property to direct tooltip into a property instead of adding to `children`
- `moonstone/VideoPlayer` prop `thumbnailUnavailable` to fade thumbnail
- `moonstone/AccessibilityDecorator` with `highContrast` and `textSize`
- `moonstone/VideoPlayer` high contrast scrim
- `moonstone/MarqueeDecorator`and `moonstone/Marquee` property `alignment` to allow setting  alignment of marquee content

### Changed

- `moonstone/Scrollbar` to disable paging control down button properly at the bottom when a scroller size is a non-integer value
- `moonstone/VirtualList`, `moonstone/VirtualGridList`, and `moonstone/Scroller` to scroll on `keydown` event instead of `keyup` event of page up and page down keys
- `moonstone/VirtualGridList` to scroll by item via 5 way key
- `moonstone/VideoPlayer` to read target time when jump by left/right key
- `moonstone/IconButton` to not use `MarqueeDecorator` and `Uppercase`

### Fixed

- `moonstone/VirtualList` and `moonstone/VirtualGridList` to focus the correct item when page up and page down keys are pressed
- `moonstone/VirtualList` to not lose focus when moving out from the first item via 5way when it has disabled items
- `moonstone/Slider` to align tooltip with detached knob
- `moonstone/FormCheckbox` to display correct colors in light skin
- `moonstone/Picker` and `moonstone/RangePicker` to forward `onKeyDown` events when not `joined`
- `moonstone/SelectableItem` to display correct icon width and alignment
- `moonstone/LabeledItem` to always match alignment with the locale
- `moonstone/Scroller` to properly 5-way navigate from scroll buttons
- `moonstone/ExpandableList` to display correct font weight and size for list items
- `moonstone/Divider` to not italicize in non-italic locales
- `moonstone/VideoPlayer` slider knob to follow progress after being selected when seeking
- `moonstone/LabeledItem` to correctly position its icon. This affects all of the `Expandables`, `moonstone/DatePicker` and `moonstone/TimePicker`.
- `moonstone/Panels.Header` and `moonstone/Item` to prevent them from allowing their contents to overflow unexpectedly
- `moonstone/Marquee` to recalculate when vertical scrollbar appears
- `moonstone/SelectableItem` to recalculate marquee when toggled

### Removed

- `moonstone/Input` large-text mode

## [1.6.1] - 2017-08-07

### Changed

- `moonstone/Icon` and `moonstone/IconButton` to no longer fit image source to the icon's boundary

## [1.6.0] - 2017-08-04

### Added

- `moonstone/VideoPlayer` ability to seek when holding down the right and left keys. Sensitivity can be adjusted using throttling options `jumpDelay` and `initialJumpDelay`.
- `moonstone/VideoPlayer` property `no5WayJump` to disable jumping done by 5-way
- `moonstone/VideoPlayer` support for the "More" button to use tooltips
- `moonstone/VideoPlayer` properties `moreButtonLabel` and `moreButtonCloseLabel` to allow customization of the "More" button's tooltip and Aria labels
- `moonstone/VideoPlayer` property `moreButtonDisabled` to disable the "More" button
- `moonstone/Picker` and `moonstone/RangePicker` prop `aria-valuetext` to support reading custom text instead of value
- `moonstone/VideoPlayer` methods `showControls` and `hideControls` to allow external interaction with the player
- `moonstone/Scroller` support for Page Up/Page Down keys in pointer mode when no item has focus

### Changed

- `moonstone/VideoPlayer` to handle play, pause, stop, fast forward and rewind on remote controller
- `moonstone/Marquee` to also start when hovered if `marqueeOnRender` is set

### Fixed

- `moonstone/IconButton` to fit image source within `IconButton`
- `moonstone` icon font sizes for wide icons
- `moonstone/ContextualPopupDecorator` to prefer setting focus to the appropriate popup instead of other underlying controls when using 5-way from the activating control
- `moonstone/Scroller` not scrolled via 5 way when `moonstone/ExpandableList` is opened
- `moonstone/VirtualList` to not let the focus move outside of container even if there are children left when navigating with 5way
- `moonstone/Scrollable` to update disability of paging controls when the scrollbar is set to `visible` and the content becomes shorter
- `moonstone/VideoPlayer` to focus on hover over play/pause button when video is loading
- `moonstone/VideoPlayer` to update and display proper time while moving knob when video is paused
- `moonstone/VideoPlayer` long title overlap issues
- `moonstone/Header` to apply `marqueeOn` prop to `subTitleBelow` and `titleBelow`
- `moonstone/Picker` wheeling in `moonstone/Scroller`
- `moonstone/IncrementSlider` and `moonstone/Picker` to read value changes when selecting buttons

## [1.5.0] - 2017-07-19

### Added

- `moonstone/Slider` and `moonstone/IncrementSlider` prop `aria-valuetext` to support reading custom text instead of value
- `moonstone/TooltipDecorator` property `tooltipProps` to attach props to tooltip component
- `moonstone/Scroller` and `moonstone/VirtualList` ability to scroll via page up and page down keys
- `moonstone/VideoPlayer` tooltip-thumbnail support with the `thumbnailSrc` prop and the `onScrub` callback to fire when the knob moves and a new thumbnail is needed
- `moonstone/VirtualList` ability to navigate via 5way when there are disabled items
- `moonstone/ContextualPopupDecorator` property `popupContainerId` to support configuration of the popup's spotlight container
- `moonstone/ContextualPopupDecorator` property `onOpen` to notify containers when the popup has been opened
- `moonstone/ContextualPopupDecorator` config option `openProp` to support mapping the value of `open` property to the chosen property of wrapped component

### Changed

- `moonstone/ExpandableList` to use 'radio' as the default, and adapt 'single' mode to render as a `moonstone/RadioItem` instead of a `moonstone/CheckboxItem`
- `moonstone/VideoPlayer` to not hide pause icon when it appears
- `moonstone/ContextualPopupDecorator` to set accessibility-related props onto the container node rather than the popup node
- `moonstone/ExpandableItem`, `moonstone/ExpandableList`, `moonstone/ExpandablePicker`, `moonstone/DatePicker`, and `moonstone/TimePicker` to pause spotlight when animating in 5-way mode
- `moonstone/Spinner` to position the text content under the spinner, rather than to the right side
- `moonstone/VideoPlayer` to include hour when announcing the time while scrubbing
- `moonstone/GridListImageItem` to require a `source` prop and not have a default value

### Fixed

- `moonstone/Input` ellipsis to show if placeholder is changed dynamically and is too long
- `moonstone/Marquee` to re-evaluate RTL orientation when its content changes
- `moonstone/VirtualList` to restore focus on short lists
- `moonstone/ExpandableInput` to expand the width of its contained `moonstone/Input`
- `moonstone/Input` support for `dismissOnEnter`
- `moonstone/Input` focus management to prevent stealing focus when programmatically moved elsewhere
- `moonstone/Input` 5-way spot behavior
- `moonstone` international fonts to always be used, even when unsupported font-weights or font-styles are requested
- `moonstone/Panels.Panel` support for selecting components with `.spottable-default` as the default focus target
- `moonstone/Panels` layout in RTL locales
- `moonstone` spottable components to support `onSpotlightDown`, `onSpotlightLeft`, `onSpotlightRight`, and `onSpotlightUp` event property
- `moonstone/VirtualList` losing spotlight when the list is empty
- `moonstone/FormCheckbox` in focused state to have the correct "check" color
- `moonstone/Scrollable` bug in `navigableFilter` when passed a container id

## [1.4.1] - 2017-07-05

### Changed

- `moonstone/Popup` to only call `onKeyDown` when there is a focused item in the `Popup`
- `moonstone/Scroller`, `moonstone/Picker`, and `moonstone/IncrementSlider` to automatically move focus when the currently focused `moonstone/IconButton` becomes disabled

### Fixed

- `moonstone/ContextualPopupDecorator` close button to account for large text size
- `moonstone/ContextualPopupDecorator` to not spot controls other than its activator when navigating out via 5-way
- `moonstone/Header` to set the value of `marqueeOn` for all types of headers

## [1.4.0] - 2017-06-29

### Deprecated

- `moonstone/Input` prop `noDecorator` is being replaced by `autoFocus` in 2.0.0

### Added

- `moonstone/Scrollbar` property `corner` to add the corner between vertical and horizontal scrollbars
- `moonstone/ScrollThumb` for a thumb of `moonstone/Scrollbar`
- `moonstone/styles/text.less` mixin `.locale-japanese-line-break()` to apply the correct  Japanese language line-break rules for the following multi-line components: `moonstone/BodyText`, `moonstone/Dialog`, `moonstone/Notification`, `moonstone/Popup`, and `moonstone/Tooltip`
- `moonstone/ContextualPopupDecorator` property `popupProps` to attach props to popup component
- `moonstone/VideoPlayer` property `pauseAtEnd` to control forward/backward seeking
- `moonstone/Panels/Header` prop `marqueeOn` to control marquee of header

### Changed

- `moonstone/Panels/Header` to expose its `marqueeOn` prop
- `moonstone/VideoPlayer` to automatically adjust the width of the allocated space for the side components so the media controls have more space to appear on smaller screens
- `moonstone/VideoPlayer` properties `autoCloseTimeout` and `titleHideDelay` default value to `5000`
- `moonstone/VirtualList` to support restoring focus to the last focused item
- `moonstone/Scrollable` to call `onScrollStop` before unmounting if a scroll is in progress
- `moonstone/Scroller` to reveal non-spottable content when navigating out of a scroller

### Fixed

- `moonstone/Dialog` to properly focus via pointer on child components
- `moonstone/VirtualList`, `moonstone/VirtualGridList`, and `moonstone/Scroller` not to be slower when scrolled to the first or the last position by wheeling
- `moonstone` component hold delay time
- `moonstone/VideoPlayer` to show its controls when pressing down the first time
- `moonstone/Panel` autoFocus logic to only focus on initial render
- `moonstone/Input` text colors
- `moonstone/ExpandableInput` to focus its decorator when leaving by 5-way left/right

## [1.3.1] - 2017-06-14

### Fixed

- `moonstone/Picker` support for large text
- `moonstone/Scroller` support for focusing paging controls with the pointer
- `moonstone` CSS rules for unskinned spottable components

## [1.3.0] - 2017-06-12

### Deprecated

- `moonstone/Scroller` props `horizontal` and `vertical`. Deprecated props are replaced with `direction` prop. `horizontal` and `vertical` will be removed in 2.0.0.
- `moonstone/Panel` prop `noAutoFocus` in favor of `autoFocus="none"`

### Added

- `moonstone/Image` support for `children` prop inside images
- `moonstone/Scroller` prop `direction` which replaces `horizontal` and `vertical` props
- `moonstone/VideoPlayer` property `tooltipHideDelay` to hide tooltip with a given amount of time
- `moonstone/VideoPlayer` property `pauseAtEnd` to pause when it reaches either the start or the end of the video
- `moonstone/VideoPlayer` methods `fastForward`, `getMediaState`, `jump`, `pause`, `play`, `rewind`, and `seek` to allow external interaction with the player. See docs for example usage.

### Changed

- `moonstone/Skinnable` to support context and allow it to be added to any component to be individually skinned. This includes a further optimization in skinning which consolidates all color assignments into a single block, so non-color rules aren't unnecessarily duplicated.
- `moonstone/Skinnable` light and dark skin names ("moonstone-light" and "moonstone") to "light" and "dark", respectively
- `moonstone/VideoPlayer` to set play/pause icon to display "play" when rewinding or fast forwarding
- `moonstone/VideoPlayer` to rewind or fast forward when previous command is slow-forward or slow-rewind respectively
- `moonstone/VideoPlayer` to fast forward when previous command is slow-forward and it reaches the last of its play rate
- `moonstone/VideoPlayer` to not play video on reload when `noAutoPlay` is `true`
- `moonstone/VideoPlayer` property `feedbackHideDelay`'s default value to `3000`
- `moonstone/Notification` to break line in characters in ja and zh locale
- `moonstone/Notification` to align texts left in LTR locale and right in RTL locale
- `moonstone/VideoPlayer` to simulate rewind functionality on non-webOS platforms only

### Fixed

- `moonstone/ExpandableItem` to correct the `titleIcon` when using `open` and `disabled`
- `moonstone/GridListImageItem` to center its selection icon on the image instead of the item
- `moonstone/Input` to have correct `Tooltip` position in `RTL`
- `moonstone/SwitchItem` to not unintentionally overflow `Scroller` containers, causing them to jump to the side when focusing
- `moonstone/VideoPlayer` to fast forward properly when video is at paused state
- `moonstone/VideoPlayer` to correctly change sources
- `moonstone/VideoPlayer` to show or hide feedback tooltip properly
- `moonstone/DateTimeDecorator` to work properly with `RadioControllerDecorator`
- `moonstone/Picker` in joined, large text mode so the arrows are properly aligned and sized
- `moonstone/Icon` to reflect the same proportion in relation to its size in large-text mode

## [1.2.0] - 2017-05-17

### Deprecated

- `moonstone/Scroller.Scrollable` option `indexToFocus` in `scrollTo` method to be removed in 2.0.0

### Added

- `moonstone/Slider` and `moonstone/IncrementSlider` prop `noFill` to support a style without the fill
- `moonstone/Marquee` property `rtl` to set directionality to right-to-left
- `moonstone/VirtualList.GridListImageItem` property `selectionOverlay` to add custom component for selection overlay
- `moonstone/MoonstoneDecorator` property `skin` to let an app choose its skin: "moonstone" and "moonstone-light" are now available
- `moonstone/FormCheckboxItem`
- `moonstone/FormCheckbox`, a standalone checkbox, to support `moonstone/FormCheckboxItem`
- `moonstone/Input` props `invalid` and `invalidMessage` to display a tooltip when input value is invalid
- `moonstone/Scroller.Scrollable` option `focus` in `scrollTo()` method
- `moonstone/Scroller.Scrollable` property `spottableScrollbar`
- `moonstone/Icon.IconList` icons: `arrowshrinkleft` and `arrowshrinkright`

### Changed

- `moonstone/Picker` arrow icon for `joined` picker: small when not spotted, hidden when it reaches the end of the picker
- `moonstone/Checkbox` and `moonstone/CheckboxItem` to reflect the latest design
- `moonstone/MoonstoneDecorator/fontGenerator` was refactored to use the browser's FontFace API to dynamically load locale fonts
- `moonstone/VideoPlayer` space allotment on both sides of the playback controls to support 4 buttons; consequently the "more" controls area has shrunk by the same amount
- `moonstone/VideoPlayer` to not disable media button (play/pause)
- `moonstone/Scroller.Scrollable` so that paging controls are not spottable by default with 5-way
- `moonstone/VideoPlayer`'s more/less button to use updated arrow icon

### Fixed

- `moonstone/MarqueeDecorator` to properly stop marquee on items with `'marqueeOnHover'`
- `moonstone/ExpandableList` to work properly with object-based children
- `moonstone/styles/fonts.less` to restore the Moonstone Icon font to request the local system font by default. Remember to update your webOS build to get the latest version of the font so you don't see empty boxes for your icons.
- `moonstone/Picker` and `moonstone/RangePicker` to now use the correct size from Enyo (60px v.s. 84px) for icon buttons
- `moonstone/Scrollable` to apply ri.scale properly
- `moonstone/Panel` to not cover a `Panels`'s `ApplicationCloseButton` when not using a `Header`
- `moonstone/IncrementSlider` to show tooltip when buttons focused

## [1.1.0] - 2017-04-21

### Deprecated

- `moonstone/ExpandableInput` property `onInputChange`

### Added

- `moonstone/Panels.Panel` prop and `moonstone/MoonstoneDecorator` config option: `noAutoFocus` to support prevention of setting automatic focus after render
- `moonstone/VideoPlayer` props: `backwardIcon`, `forwardIcon`, `jumpBackwardIcon`, `jumpForwardIcon`, `pauseIcon`, and `playIcon` to support icon customization of the player
- `moonstone/VideoPlayer` props `jumpButtonsDisabled` and `rateButtonsDisabled` for disabling the pairs of buttons when it's inappropriate for the playing media
- `moonstone/VideoPlayer` property `playbackRateHash` to support custom playback rates
- `moonstone/VideoPlayer` callback prop `onControlsAvailable` which fires when the players controls show or hide
- `moonstone/Image` support for `onLoad` and `onError` events
- `moonstone/VirtualList.GridListImageItem` prop `placeholder`
- `moonstone/Divider` property `preserveCase` to display text without capitalizing it

### Changed

- `moonstone/Slider` colors and sizing to match the latest designs
- `moonstone/ProgressBar` to position correctly with other components nearby
- `moonstone/Panels` breadcrumb to no longer have a horizontal line above it
- `moonstone/Transition` to measure itself when the CPU is idle
- style for disabled opacity from 0.4 to 0.3
- `moonstone/Button` colors for transparent and translucent background opacity when disabled
- `moonstone/ExpandableInput` property `onInputChange` to fire along with `onChange`. `onInputChange` is deprecated and will be removed in a future update.
- `Moonstone.ttf` font to include new icons
- `moonstone/Icon` to reference additional icons

### Fixed

- `moonstone/Popup` and `moonstone/ContextualPopupDecorator` 5-way navigation behavior
- `moonstone/Input` to not spot its own input decorator on 5-way out
- `moonstone/VideoPlayer` to no longer render its `children` in multiple places
- `moonstone/Button` text color when used on a neutral (light) background in some cases
- `moonstone/Popup` background opacity
- `moonstone/Marquee` to recalculate properly when its contents change
- `moonstone/TimePicker` to display time in correct order
- `moonstone/Scroller` to prefer spotlight navigation to its internal components

## [1.0.0] - 2017-03-31

> NOTE: We have also modified most form components to be usable in a controlled (app manages component
> state) or uncontrolled (Enact manages component state) manner. To put a component into a
> controlled state, pass in `value` (or other appropriate state property such as `selected` or
> `open`) at component creation and then respond to events and update the value as needed. To put a
> component into an uncontrolled state, do not set `value` (or equivalent), at creation. From this
> point on, Enact will manage the state and events will be sent when the state is updated. To
> specify an initial value, use the `defaultValue` (or, `defaultSelected, `defaultOpen, etc.)
> property.  See the documentation for individual components for more information.

### Added

- `moonstone/Button` property `icon` to support a built-in icon next to the text content. The Icon supports everything that `moonstone/Icon` supports, as well as a custom icon.
- `moonstone/MoonstoneDecorator` property `textSize` to resize several components to requested CMR sizes. Simply add `textSize="large"` to your `App` and the new sizes will automatically take effect.

### Changed

- `moonstone/Slider` to use the property `tooltip` instead of `noTooltip`, so the built-in tooltip is not enabled by default
- `moonstone/IncrementSlider` to include tooltip documentation
- `moonstone/ExpandableList` to accept an array of objects as children which are spread onto the generated components
- `moonstone/CheckboxItem` style to match the latest designs, with support for the `moonstone/Checkbox` to be on either the left or the right side by using the `iconPosition` property
- `moonstone/VideoPlayer` to supply every event callback-method with an object representing the VideoPlayer's current state, including: `currentTime`, `duration`, `paused`, `proportionLoaded`, and `proportionPlayed`

### Fixed

- `moonstone/Panels.Panel` behavior for remembering focus on unmount and setting focus after render
- `moonstone/VirtualList.VirtualGridList` showing empty items when items are continuously added dynamically
- `moonstone/Picker` to marquee on focus once again

## [1.0.0-beta.4] - 2017-03-10

### Added

- `moonstone/VirtualList` `indexToFocus` option to `scrollTo` method to focus on item with specified index
- `moonstone/IconButton` and `moonstone/Button` `color` property to add a remote control key color to the button
- `moonstone/Scrollbar` property `disabled` to disable both paging controls when it is true
- `moonstone/VirtualList` parameter `moreInfo` to pass `firstVisibleIndex` and `lastVisibleIndex` when scroll events are firing
- Accessibility support to UI components
- `moonstone/VideoPlayer` property `onUMSMediaInfo` to support the custom webOS “umsmediainfo” event
- `moonstone/Region` component which encourages wrapping components for improved accessibility rather than only preceding the components with a `moonstone/Divider`
- `moonstone/Slider` tooltip. It's enabled by default and comes with options like `noTooltip`, `tooltipAsPercent`, and `tooltipSide`. See the component docs for more details.
- `moonstone/Panels.Panel` property `hideChildren` to defer rendering children
- `moonstone/Spinner` properties `blockClickOn` and `scrim` to block click events behind spinner
- `moonstone/VirtualList` property `clientSize` to specify item dimensions instead of measuring them

### Changed

- `moonstone/VirtualGridImageItem` styles to reduce redundant style code app side
- `moonstone/VirtualList` and `moonstone/VirtualGridList` to add essential CSS for list items automatically
- `moonstone/VirtualList` and `moonstone/VirtualGridList` to not add `data-index` to their item DOM elements directly, but to pass `data-index` as the parameter of their `component` prop like the `key` parameter of their `component` prop
- `moonstone/ExpandableItem` and derivatives to defer focusing the contents until animation completes
- `moonstone/LabeledItem`, `moonstone/ExpandableItem`, `moonstone/ExpandableList` to each support the `node` type in their `label` property. Best used with `ui/Slottable`.

### Fixed

- `moonstone/VirtualList.GridListImageItem` to have proper padding size according to the existence of caption/subcaption
- `moonstone/Scrollable` to display scrollbars with proper size
- `moonstone/VirtualGridList` to not be truncated

### Removed

- `moonstone/Scrollable` property `hideScrollbars` and replaced it with `horizontalScrollbar` and `verticalScrollbar`

## [1.0.0-beta.3] - 2017-02-21

### Added

- `moonstone/VideoPlayer` support for 5-way show/hide of media playback controls
- `moonstone/VideoPlayer` property `feedbackHideDelay`
- `moonstone/Slider` property `onKnobMove` to fire when the knob position changes, independently from the `moonstone/Slider` value
- `moonstone/Slider` properties `active`, `disabled`, `knobStep`, `onActivate`, `onDecrement`, and `onIncrement` as part of enabling 5-way support to `moonstone/Slider`, `moonstone/IncrementSlider` and the media slider for `moonstone/VideoPlayer`
- `moonstone/Slider` now supports `children` which are added to the `Slider`'s knob, and follow it as it moves
- `moonstone/ExpandableInput` properties `iconAfter` and `iconBefore` to display icons after and before the input, respectively
- `moonstone/Dialog` property `preserveCase`, which affects `title` text

### Changed

- `moonstone/IncrementSlider` to change when the buttons are held down
- `moonstone/Marquee` to allow disabled marquees to animate
- `moonstone/Dialog` to marquee `title` and `titleBelow`
- `moonstone/Marquee.MarqueeController` config option `startOnFocus` to `marqueeOnFocus`. `startOnFocus` is deprecated and will be removed in a future update.
- `moonstone/Button`, `moonstone/IconButton`, `moonstone/Item` to not forward `onClick` when `disabled`

### Fixed

- `moonstone/Marquee.MarqueeController` to start marquee on newly registered components when controller has focus and to restart synced marquees after completion
- `moonstone/Scroller` to recalculate when an expandable child opens
- `spotlightDisabled` property support for spottable moonstone components
- `moonstone/Popup` and `moonstone/ContextualPopupDecorator` so that when the popup is closed, spotlight focus returns to the control that had focus prior to the popup opening
- `moonstone/Input` to not get focus when disabled

## [1.0.0-beta.2] - 2017-01-30

### Added

- `moonstone/Panels.Panel` property `showChildren` to support deferring rendering the panel body until animation completes
- `moonstone/MarqueeDecorator` property `invalidateProps` that specifies which props cause the marquee distance to be invalidated
- developer-mode warnings to several components to warn when values are out-of-range
- `moonstone/Divider` property `spacing` which adjusts the amount of empty space above and below the `Divider`. `'normal'`, `'small'`, `'medium'`, `'large'`, and `'none'` are available.
- `moonstone/Picker` when `joined` the ability to be incremented and decremented by arrow keys
- `onSpotlightDisappear` event property support for spottable moonstone components
- `moonstone/VideoPlayer` property `titleHideDelay`

### Changed

- `moonstone/Panels.Panels` and variations to defer rendering the children of contained `Panel` instances until animation completes
- `moonstone/ProgressBar` properties `progress` and `backgroundProgress` to accept a number between 0 and 1
- `moonstone/Slider` and `moonstone/IncrementSlider` property `backgroundPercent` to `backgroundProgress` which now accepts a number between 0 and 1
- `moonstone/Slider` to not ignore `value` prop when it is the same as the previous value
- `moonstone/Picker` component's buttons to reverse their operation such that 'up' selects the previous item and 'down' the next
- `moonstone/Picker` and derivatives may now use numeric width, which represents the amount of characters to use for sizing. `width={4}` represents four characters, `2` for two characters, etc. `width` still accepts the size-name strings.
- `moonstone/Divider` to now behave as a simple horizontal line when no text content is provided
- `moonstone/Scrollable` to not display scrollbar controls by default
- `moonstone/DatePicker` and `moonstone/TimePicker` to emit `onChange` event whenever the value is changed, not just when the component is closed

### Removed

- `moonstone/ProgressBar` properties `min` and `max`

### Fixed

- `moonstone/IncrementSlider` so that the knob is spottable via pointer, and 5-way navigation between the knob and the increment/decrement buttons is functional
- `moonstone/Slider` and `moonstone/IncrementSlider` to not fire `onChange` for value changes from props

## [1.0.0-beta.1] - 2016-12-30

### Added

- `moonstone/VideoPlayer` and `moonstone/TooltipDecorator` components and samples
- `moonstone/Panels.Panels` property `onBack` to support `ui/Cancelable`
- `moonstone/VirtualFlexList` Work-In-Progress component to support variably sized rows or columns
- `moonstone/ExpandableItem` properties `autoClose` and `lockBottom`
- `moonstone/ExpandableList` properties `noAutoClose` and `noLockBottom`
- `moonstone/Picker` property `reverse`
- `moonstone/ContextualPopup` property `noAutoDismiss`
- `moonstone/Dialog` property `scrimType`
- `moonstone/Popup` property `spotlightRestrict`

### Changed

- `moonstone/Panels.Routable` to require a `navigate` configuration property indicating the event callback for back or cancel actions
- `moonstone/MarqueeController` focus/blur handling to start and stop synchronized `moonstone/Marquee` components
- `moonstone/ExpandableList` property `autoClose` to `closeOnSelect` to disambiguate it from the added `autoClose` on 5-way up
- `moonstone/ContextualPopupDecorator.ContextualPopupDecorator` component's `onCloseButtonClick` property to `onClose`
- `moonstone/Dialog` component's `onCloseButtonClicked` property to `onClose`
- `moonstone/Spinner` component's `center` and `middle` properties to a single `centered` property
	that applies both horizontal and vertical centering
- `moonstone/Popup.PopupBase` component's `onCloseButtonClicked` property to `onCloseButtonClick`
- `moonstone/Item.ItemOverlay` component's `autoHide` property to remove the `'no'` option. The same
	effect can be achieved by omitting the property or passing `null`.
- `moonstone/VirtualGridList` to be scrolled by page when navigating with a 5-way direction key
- `moonstone/Scroller`, `moonstone/VirtualList`, `moonstone/VirtualGridList`, and `moonstone/Scrollable` to no longer respond to mouse down/move/up events
- all Expandables to include a state arrow UI element
- `moonstone/LabeledItem` to support a `titleIcon` property which positions just after the title text
- `moonstone/Button` to include `moonstone/TooltipDecorator`
- `moonstone/Expandable` to support being managed, radio group-style, by a component wrapped with `RadioControllerDecorator` from `ui/RadioDecorator`
- `moonstone/Picker` to animate `moonstone/Marquee` children when any part of the `moonstone/Picker` is focused
- `moonstone/VirtualList` to mute its container instead of disabling it during scroll events
- `moonstone/VirtualList`, `moonstone/VirtualGridList`, and `moonstone/Scroller` to continue scrolling when holding down the paging controls
- `moonstone/VirtualList` to require a `component` prop and not have a default value
- `moonstone/Picker` to continuously change when a button is held down by adding `ui/Holdable`.

### Fixed

- `moonstone/Popup` and `moonstone/ContextualPopup` 5-way navigation behavior using spotlight.
- Bug where a synchronized marquee whose content fit the available space would prevent restarting of the marquees
- `moonstone/Input` to show an ellipsis on the correct side based on the text directionality of the `value` or `placeholder` content.
- `moonstone/VirtualList` and `moonstone/VirtualGridList` to prevent unwanted scrolling when focused with the pointer
- `moonstone/Picker` to remove fingernail when a the pointer is held down, but the pointer is moved off the `joined` picker.
- `moonstone/LabeledItem` to include marquee on both `title` and `label`, and be synchronized

## [1.0.0-alpha.5] - 2016-12-16

No changes.

## [1.0.0-alpha.4] - 2016-12-2

### Added

- `moonstone/Popup`, `moonstone/ContextualPopupDecorator`, `moonstone/Notification`, `moonstone/Dialog` and `moonstone/ExpandableInput` components
- `ItemOverlay` component to `moonstone/Item` module
- `marqueeCentered` prop to `moonstone/MarqueeDecorator` and `moonstone/MarqueeText`
- `placeholder` prop to `moonstone/Image`
- `moonstone/MarqueeController` component to synchronize multiple `moonstone/Marquee` components
- Non-latin locale support to all existing Moonstone components
- Language-specific font support
- `moonstone/IncrementSlider` now accepts customizable increment and decrement icons, as well as `moonstone/Slider` being more responsive to external styling

### Changed

- `moonstone/Input` component's `iconStart` and `iconEnd` properties to be `iconBefore` and `iconAfter`, respectively, for consistency with `moonstone/Item.ItemOverlay` naming
- `moonstone/Icon` and `moonstone/IconButton` so the `children` property supports both font-based icons and images
- the `checked` property to `selected` for consistency across the whole framework. This allows better interoperability when switching between various components.  Affects the following: `CheckboxItem`, `RadioItem`, `SelectableItem`, `Switch`, `SwitchItem`, and `ToggleItem`. Additionally, these now use `moonstone/Item.ItemOverlay` to position and handle their Icons.
- `moonstone/Slider` and `moonstone/IncrementSlider` to be more performant. No changes were made to
	the public API.
- `moonstone/GridListImageItem` so that a placeholder image displays while loading the image, and the caption and subcaption support marqueeing
- `moonstone/MoonstoneDecorator` to add `FloatingLayerDecorator`
- `moonstone/IncrementSlider` in vertical mode looks and works as expected.

### Removed

- LESS mixins that belong in `@enact/ui`, so that only moonstone-specific mixins are contained in
this module. When authoring components and importing mixins, only the local mixins need to be
imported, as they already import the general mixins.
- the `src` property from `moonstone/Icon` and `moonston/IconButton`. Use the support for URLs in
	the `children` property as noted above.
- the `height` property from `moonstone/IncrementSlider` and `moonstone/Slider`

### Fixed

- Joined picker so that it now has correct animation when using the mouse wheel
- Bug in DatePicker/TimePicker that prevented setting of value earlier than 1969

## [1.0.0-alpha.3] - 2016-11-8

### Added

- `moonstone/BodyText`, `moonstone/DatePicker`, `moonstone/DayPicker`, `moonstone/ExpandableItem`, `moonstone/Image`, and `moonstone/TimePicker` components
- `fullBleed` prop to `moonstone/Panels/Header`. When `true`, the header content is indented and the header lines are removed.
- Application close button to `moonstone/Panels`. Fires `onApplicationClose` when clicked. Can be omitted with the `noCloseButton` prop.
- `marqueeDisabled` prop to `moonstone/Picker`
- `padded` prop to `moonstone/RangePicker`
- `forceDirection` prop to `moonstone/Marquee`. Forces the direction of `moonstone/Marquee`. Useful for when `RTL` content cannot be auto detected.

### Changed

- `data` parameter passed to `component` prop of `VirtualList`.
- `moonstone/Expandable` into a submodule of `moonstone/ExpandableItem`
- `ExpandableList` to properly support selection
- `moonstone/Divider`'s `children` property to be optional
- `moonstone/ToggleItem`'s `inline` version to have a `max-width` of `240px`
- `moonstone/Input` to use `<div>` instead of `<label>` for wrapping components. No change to
	functionality, only markup.

### Removed

- `moonstone/ExpandableCheckboxItemGroup` in favor of `ExpandableList`

## [1.0.0-alpha.2] - 2016-10-21

This version includes a lot of refactoring from the previous release. Developers need to switch to the new enact-dev command-line tool.

### Added

- New components and HOCs: `moonstone/Scroller`, `moonstone/VirtualList`, `moonstone/VirtualGridList`, `moonstone/Scrollable`, `moonstone/MarqueeText`, `moonstone/Spinner`, `moonstone/ExpandableCheckboxItemGroup`, `moonstone/MarqueeDecorator`
- New options for `ui/Toggleable` HOC
- Marquee support to many components
- Image support to `moonstone/Icon` and `moonstone/IconButton`
- `dismissOnEnter` prop for `moonstone/Input`
- Many more unit tests

### Changed

- Some props for UI state were renamed to have `default` prefix where state was managed by the component. (e.g. `defaultOpen`)

### Fixed

- Many components were fixed, polished, updated and documented
- Inline docs updated to be more consistent and comprehensive<|MERGE_RESOLUTION|>--- conflicted
+++ resolved
@@ -10,11 +10,8 @@
 
 ### Fixed
 
-<<<<<<< HEAD
 - `moonstone/VideoPlayer` to display time correctly in RTL locale
-=======
 - `moonstone/Scrollable` to not cause a script error when scrollbar is not rendered
->>>>>>> acc40d2a
 - `moonstone/Picker` incrementer and decrementer to not change size when focused
 
 ## [1.12.1] - 2017-11-07
