# Change Log

The following is a curated list of changes in the Enact moonstone module, newest changes on the top.

## [unreleased]

<<<<<<< HEAD
### Fixed

- `moonstone/Spinner` to use the latest designs
=======
### Added

- `moonstone/Panels.Header` prop `hideLine` to hide the bottom separator line

### Fixed

- `moonstone/FormCheckboxItem` so it doesn't change size between normal and large text mode
>>>>>>> f5e649df

## [3.0.0-beta.1] - 2019-07-15

### Removed

- `small` prop in `moonstone/Input`, `moonstone/ToggleButton`, `moonstone/Button`, `moonstone/Icon`, `moonstone/IconButton`, and `moonstone/LabeledIcon`, replaced by `size` prop, which accepts `"small"` or `"large"`
- `moonstone/Divider`, replaced by `moonstone/Heading`

### Added

- `ilib@^14.2.0` as a package peer dependency, which apps will need to include
- `moonstone/Dropdown` widths `tiny`, and `huge`

### Fixed

- Fonts to use the updated names of global fonts available in the system
- `moonstone/Popup` to properly handle closing in mid-transition
- `moonstone/Scroller` to properly move focus out of the container
- `moonstone/VirtualList` to allow keydown events to bubble up when not handled by the component
- `moonstone/IncrementSlider` to support aria-label when disabled
- `moonstone/LabeledItem` to not clip the bottom of descender glyphs in large text mode
- `moonstone/VirtualList.VirtualGridList` and `moonstone/VirtualList.VirtualList` to focus an item properly after an update
- `moonstone/Scroller`, `moonstone/VirtualList.VirtualGridList`, and `moonstone/VirtualList.VirtualList` not to scroll too far by page up/down keys

## [3.0.0-alpha.7] - 2019-06-24

### Fixed

- `moonstone/Dropdown` to scroll to and focus the selected item when opened
- `moonstone/ExpandableItem.ExpandableItemBase` to not error if `onClose` or `onOpen` was not supplied
- `moonstone/GridListImageItem` to support overriding the `image` CSS class name
- `moonstone/Scroller` to scroll and to move focus to the paging control properly if the current item sticking to the top is only spottable
- `moonstone/VirtualList` to scroll to the focused item when navigating out of the viewport via 5-way

## [3.0.0-alpha.6] - 2019-06-17

### Removed

- `moonstone/Divider`, `moonstone/Dialog`, and `moonstone/Heading` prop `casing`

### Fixed

- `moonstone/Dropdown` to support voice readout
- `moonstone/Dropdown` remaining open after it becomes `disabled`

## [3.0.0-alpha.5] - 2019-06-10

### Added

- `moonstone/Dropdown` property `width` to support `'small'`, `'medium'`, and `'large'` sizes

### Fixed

- `moonstone/Panels.Header` to center text when `centered` is used and additional controls are included by `moonstone/Panels`
- Fonts for non-Latin to not intermix font weights for bold when using a combination of Latin and non-Latin glyphs
- `moonstone/VirtualList` to restore focus to an item when scrollbars are visible

## [3.0.0-alpha.4] - 2019-06-03

### Changed

- `moonstone/Dropdown` to prevent spotlight moving out of the popup
- `moonstone/Dropdown` to use radio selection which allows only changing the selection but not deselection

### Fixed

- Non-Latin locale font assignments to match the new font family support in `LG Smart UI`
- `moonstone/Checkbox`, `moonstone/FormCheckbox`, `moonstone/Panels.Header`, `moonstone/RadioItem`, `moonstone/Slider`, and `moonstone/Switch` to render correctly in high contrast
- `moonstone/VideoPlayer` to hide scrim for high contrast if bottom controls are hidden

## [3.0.0-alpha.3] - 2019-05-29

### Added

- `moonstone/Panels` support for managing share state of contained components
- `moonstone/Scroller` and `moonstone/VirtualList` support for restoring scroll position when within a `moonstone/Panels.Panel`

### Changed

- `moonstone/Scroller` to scroll when no spottable child exists in the pressed 5-way key direction and, when `focusableScrollbar` is set, focus the scrollbar button

### Fixed

- Fonts to correctly use the new font files and updated the international font name from "Moonstone LG Display" to "Moonstone Global"
- `moonstone/Dropdown` `children` propType so it supports the same format as `ui/Group` (an array of strings or an array of objects with props)
- `moonstone/FormCheckbox`, `moonstone/Input`, `moonstone/ProgressBar`, `moonstone/RadioItem`, `moonstone/SwitchItem`, and `moonstone/Tooltip` light skin colors.
- `moonstone/VideoPlayer` to have correct sized control buttons

## [3.0.0-alpha.2] - 2019-05-20

### Added

- `moonstone/Heading` prop `spacing` with default value `'small'`

### Fixed

- `moonstone/Button` background colors for translucent and lightTranslucent
- `moonstone/Checkbox` by updating colors for both dark and light skins
- `moonstone/DaySelector` item text size in large-text mode
- `moonstone/Dropdown` popup scroller arrows showing in non-latin locales and added large-text mode support
- `moonstone/FormCheckboxItem` to match the designs
- `moonstone/Panels.Header` with `Input` to not have a distracting white background color
- `moonstone/Input` caret color to match the designs (black bar on white background, white bar on black background, standard inversion)
- `moonstone/Item` height in non-latin locales
- `moonstone/RadioItem` and `moonstone/SelectableItem` icon size in large-text mode

## [3.0.0-alpha.1] - 2019-05-15

### Removed

- `moonstone/Button` and `moonstone/Panels.Header` prop `casing` which is no longer supported
- `moonstone/Input.InputBase` prop `focused` which was used to indicate when the internal input field had focused but was replaced by the `:focus-within` pseudo-selector
- `moonstone/VirtualList` and `moonstone/VirtualList.VirtualGridList` property `isItemDisabled`

### Added

- `moonstone/BodyText` prop `size` to offer a new "small" size
- `moonstone/Button` prop `iconPosition`
- `moonstone/ContextualPopup` config `noArrow`
- `moonstone/Dropdown` component
- `moonstone/Panels.Header` prop `centered` to support immersive apps with a completely centered design
- `moonstone/Heading` component, an improved version of `moonstone/Divider` with additional features
- `moonstone/Panels` slot `<controls>` to easily add custom controls next to the Panels' "close" button
- `moonstone/Spinner` prop `size` to support a new "small" size for use inside `SlotItem` components
- `moonstone/TooltipDecorator` prop `tooltipRelative` and `moonstone/TooltipDecorator.Tooltip` prop `relative` to support relative positioning. This is an advanced feature and requires a container with specific rules. See documentation for details.

### Changed

- `moonstone/Button.ButtonDecorator` to remove `i18n/Uppercase` HOC
- `moonstone/Button`, `moonstone/Checkbox`, `moonstone/CheckboxItem`, `moonstone/ContextualPopupDecorator`, `moonstone/FormCheckbox`, `moonstone/FormCheckboxItem`, `moonstone/Panels.Header`, `moonstone/Notification`, `moonstone/RadioItem`, and `moonstone/Tooltip` appearance to match the latest designs
- `moonstone/Button`, `moonstone/Dropdown`, `moonstone/Icon`, `moonstone/IconButton`, `moonstone/Input`, and `moonstone/ToggleButton` default size to "small", which unifies their initial heights
- `moonstone/DaySelector` to have squared check boxes to match the rest of the checkmark components
- `moonstone/LabeledIcon` and `moonstone/LabeledIconButton` text size to be smaller
- `moonstone/Panel` and `moonstone/Panels` now allocate slightly more screen edge space for a cleaner look
- `moonstone/Scroller.Scroller`, `moonstone/VirtualList.VirtualGridList`, and `moonstone/VirtualList.VirtualList` scrollbar button to gain focus when pressing a page up or down key if `focusableScrollbar` is true
- global styling rules affecting standard font-weight, disabled opacity, and LESS color variable definitions

### Fixed

- `moonstone/Scroller`, `moonstone/VirtualList.VirtualGridList`, and `moonstone/VirtualList.VirtualList` to scroll by page up/down keys without focus in pointer mode

## [2.6.0] - ???

### Deprecated

- `moonstone/Divider` which will be replaced by `moonstone/Heading`
- `moonstone/Input.InputBase` prop `focused` which will be handled by CSS in 3.0
- `small` prop in `moonstone/Input` and `moonstone/ToggleButton`, which will be replaced by `size="small"` in 3.0

### Added

- `moonstone/Input` and `moonstone/ToggleButton` prop `size`
- `moonstone/Button`, `moonstone/IconButton`, and `moonstone/LabeledIconButton` public class name `large` to support customizing the style for the new `size` prop on `ui/Button`

### Fixed

- `moonstone/EditableIntegerPicker`, `moonstone/Picker`, and `moonstone/RangePicker` to not error when the `min` prop exceeds the `max` prop

## [2.5.3] - 2019-06-06

### Fixed

- `moonstone/ContextualPopupDecorator` imperative methods to be correctly bound to the instance
- `moonstone/ExpandableInput` to retain focus when touching within the input field on touch platforms
- `moonstone/ExpandableList` to not error if `selected` is passed as an array to a non-multi-select list
- `moonstone/Scroller` to allow changing spotlight focus to opposite scroll button when switching to 5way mode
- `moonstone/ExpandableInput` to retain focus when touching within the input field on touch platforms
- `moonstone/Input` refocusing on touch on iOS
- `moonstone/Scroller`, `moonstone/VirtualList.VirtualGridList`, and `moonstone/VirtualList.VirtualList` to change spotlight focus due to touch events
- `moonstone/Slider` to not scroll the viewport when dragging on touch platforms
- `moonstone/VideoPlayer` to correctly handle touch events while moving slider knobs
- `moonstone/VirtualList` and `moonstone/Scroller` to animate with 5-way navigation by default

## [2.5.2] - 2019-04-23

### Fixed

- `moonstone/EditableIntegerPicker` text alignment when not editing the value
- `moonstone/Scroller` to scroll via dragging when the platform has touch support
- `moonstone/VideoPlayer` to continue to display the thumbnail image while the slider is focused

## [2.5.1] - 2019-04-09

### Fixed

- `moonstone/ExpandableInput` to close on touch platforms when tapping another component

## [2.5.0] - 2019-04-01

### Fixed

- `moonstone/ContextualPopupDecorator` method `positionContextualPopup()` to correctly reposition the popup when invoked from app code
- `moonstone/Tooltip` to better support long tooltips
- `moonstone/Popup` to resume spotlight pauses when closing with animation
- `moonstone/Panels` to correctly ignore `null` children

## [2.4.1] - 2019-03-11

### Changed

- `moonstone/Picker` to display more of the selected value in wide instances

### Fixed

- `moonstone/Checkbox`, `moonstone/FormCheckbox`, `moonstone/RadioItem`, `moonstone/SelectableIcon`, and `moonstone/Slider` spotlight muted colors
- `moonstone/Spinner` animation synchronization after a rerender
- `moonstone/TooltipDecorator` to position `Tooltip` correctly when the wrapped component moves or resizes
- `moonstone/VideoPlayer` to continue to show thumbnail when playback control keys are pressed
- `moonstone/VideoPlayer` to stop seeking by remote key when it loses focus
- `moonstone/VirtualList` to only resume spotlight pauses it initiated
- `moonstone/ExpandableItem` to be better optimized on mount

## [2.4.0] - 2019-03-04

### Added

- `line-height` rule to base text CSS for both latin and non-latin locales
- Support for high contrast colors in dark and light `moonstone`
- `moonstone/BodyText` prop `noWrap` which automatically adds `moonstone/Marquee` support as well as limits the content to only display one line of text

### Changed

- `moonstone/Spinner` visuals from 3 spinning balls to an energetic flexing line

### Fixed

- `moonstone/Panels` to set child's `autoFocus` prop to `default-element` when `index` increases
- `moonstone/Slider` to prevent gaining focus when clicked when disabled
- `moonstone/Slider` to prevent default browser scroll behavior when 5-way directional key is pressed on an active knob
- `moonstone/DatePicker` and `moonstone/TimePicker` to close with back/ESC
- `moonstone/DatePicker` and `moonstone/TimePicker` value handling when open on mount
- `moonstone/ContextualPopupDecorator` to correctly focus on popup content when opened

## [2.3.0] - 2019-02-11

### Added

- `moonstone/VirtualList.VirtualGridList` and `moonstone/VirtualList.VirtualList` property `childProps` to support additional props included in the object passed to the `itemsRenderer` callback
- `moonstone/Skinnable` support for `skinVariants`, to enable features like high contrast mode and large text mode
- Support for 8k (UHD2) displays

### Changed

- All content-containing LESS stylesheets (not within a `styles` directory) extensions to be `*.module.less` to retain modular context with CLI 2.x.

### Fixed

- `moonstone/VirtualList` to focus an item properly by `scrollTo` API immediately after a prior call to the same position
- `moonstone/Popup` to close floating layer when the popup closes without animation

## [2.2.9] - 2019-01-11

### Fixed

- `moonstone/Scroller` scrolling to boundary behavior for short scrollers

## [2.2.8] - 2018-12-06

### Fixed

- `moonstone/ExpandableInput` to focus labeled item on close
- `moonstone/ExpandableItem` to disable its spotlight container when the component is disabled
- `moonstone/Scroller` to correctly handle scrolling focused elements and containers into view

## [2.2.7] - 2018-11-21

### Fixed

- `moonstone/Picker`, `moonstone/ExpandablePicker`, `moonstone/ExpandableList`, `moonstone/IncrementSlider` to support disabling voice control

## [2.2.6] - 2018-11-15

### Fixed

- `moonstone/VideoPlayer` to blur slider when hiding media controls
- `moonstone/VideoPlayer` to disable pointer mode when hiding media controls via 5-way
- `moonstone/VirtualList` and `moonstone/Scroller` to not to animate with 5-way navigation by default

## [2.2.5] - 2018-11-05

### Fixed

- `moonstone/ExpandableItem` to not steal focus after closing

## [2.2.4] - 2018-10-29

### Fixed

- `moonstone/MoonstoneDecorator` to apply both Latin and non-Latin rules to the root element so all children inherit the correct default font rules.
- `moonstone/Marquee`, `moonstone/MediaOverlay` to display locale-based font
- `moonstone/DayPicker` separator character used between selected days in the label in fa-IR locale
- `moonstone/Scroller`, `moonstone/VirtualList.VirtualGridList`, and `moonstone/VirtualList.VirtualList` scrolling by voice commands in RTL locales

## [2.2.3] - 2018-10-22

### Fixed

- `moonstone/Scroller` to respect the disabled spotlight container status when handling pointer events
- `moonstone/Scroller` to scroll to the boundary when focusing the first or last element with a minimal margin in 5-way mode
- `moonstone/VideoPlayer` to position the slider knob correctly when beyond the left or right edge of the slider

## [2.2.2] - 2018-10-15

### Fixed

- `moonstone/Scroller` stuttering when page up/down key is pressed

## [2.2.1] - 2018-10-09

### Fixed

- `moonstone/Scroller`, `moonstone/VirtualList.VirtualGridList`, and `moonstone/VirtualList.VirtualList` to notify user when scrolling is not possible via voice command
- `moonstone/TimePicker` to not read out meridiem label when changing the value

## [2.2.0] - 2018-10-02

### Added

- `moonstone/GridListImageItem` voice control feature support

### Fixed

- `moonstone/DayPicker` to prevent closing when selecting days via voice control
- `moonstone/VideoPlayer` to unfocus media controls when hidden
- `moonstone/Scroller` to set correct scroll position when an expandable child is closed
- `moonstone/Scroller` to prevent focusing children while scrolling

## [2.1.4] - 2018-09-17

### Fixed

- `moonstone/Button` and `moonstone/IconButton` to style image-based icons correctly when focused and disabled
- `moonstone/FormCheckboxItem` styling when focused and disabled
- `moonstone/Panels` to always blur breadcrumbs when transitioning to a new panel
- `moonstone/Scroller` to correctly set scroll position when nested item is focused
- `moonstone/Scroller` to not adjust `scrollTop` when nested item is focused
- `moonstone/VideoPlayer` to show correct playback rate feedback on play or pause
- `moonstone/VirtualList.VirtualGridList` and `moonstone/VirtualList.VirtualList` to handle 5way navigation properly when `focusableScrollbar` is true

## [2.1.3] - 2018-09-10

### Fixed

- `moonstone/Scroller`, `moonstone/VirtualList.VirtualGridList`, and `moonstone/VirtualList.VirtualList` to show overscroll effects properly on repeating wheel input
- `moonstone/TooltipDecorator` to handle runtime error when setting `tooltipText` to an empty string
- `moonstone/VideoPlayer` timing to read out `infoComponents` accessibility value when `moreButton` or `moreButtonColor` is pressed

## [2.1.2] - 2018-09-04

### Fixed

- `moonstone/ExpandableItem` to prevent default browser scroll behavior when 5-way key is pressed on the first item or the last item
- `moonstone/Scroller` scrolling behavior for focused items in 5-way mode
- `moonstone/Scroller` to scroll container elements into view
- `moonstone/TooltipDecorator` to update position when `tooltipText` is changed
- `moonstone/VideoPlayer` to prevent default browser scroll behavior when navigating via 5-way
- `moonstone/VirtuaList` to allow `onKeyDown` events to bubble
- `moonstone/VirtualList.VirtualGridList` and `moonstone/VirtualList.VirtualList` scrolling via page up or down keys

## [2.1.1] - 2018-08-27

### Changed

- `moonstone/Scroller`, `moonstone/VirtualList.VirtualGridList`, and `moonstone/VirtualList.VirtualList` to show overscroll effects only by wheel input

### Fixed

- `moonstone/VideoPlayer` so that activity is detected and the `autoCloseTimeout` timer is reset when using 5-way to navigate from the media slider

### Fixed

- `moonstone/Picker` to fire onChange events, due to a hold, consistently across pointer and 5-way navigation

## [2.1.0] - 2018-08-20

### Added

- `moonstone/VideoPlayer` property `noMediaSliderFeedback`
- `moonstone/VideoPlayer.MediaControls` property `playPauseButtonDisabled`

### Changed

- `moonstone/Picker` key down hold threshold to 800ms before firing the `onChange` event

### Fixed

- `moonstone/GridListImageItem` to properly vertically align when the content varies in size
- `moonstone/Scroller`, `moonstone/VirtualList.VirtualGridList`, and `moonstone/VirtualList.VirtualList` to not scroll by dragging
- `moonstone/Slider` to not emit `onChange` event when `value` has not changed
- `moonstone/VideoPlayer` to focus on available media buttons if the default spotlight component is disabled
- `moonstone/VideoPlayer` to keep media controls visible when interacting with popups
- `moonstone/VideoPlayer` to read out `infoComponents` accessibility value when `moreButtonColor` is pressed
- `moonstone/VideoPlayer` to round the time displayed down to the nearest second
- `moonstone/VirtualList` to restore last focused item correctly

## [2.0.2] - 2018-08-13

### Fixed

- `moonstone/DatePicker` to correctly change year when `minYear` and `maxYear` aren't provided
- `moonstone/EditableIntegerPicker` management of spotlight pointer mode
- `moonstone/LabeledIcon` and `moonstone/LabeledIconButton` to have proper spacing and label-alignment with all label positions
- `moonstone/Popup` to prevent duplicate 5-way navigation when `spotlightRestrict="self-first"`
- `moonstone/Scroller` not to scroll to wrong position via 5way navigation in RTL languages
- `moonstone/Scroller` not to scroll when focusing in pointer mode
- `moonstone/Slider` to forward `onActivate` event
- `moonstone/VideoPlayer` to reset key down hold when media becomes unavailable

## [2.0.1] - 2018-08-01

### Fixed

- `moonstone/Dialog` read order of dialog contents
- `moonstone/Scroller` to go to next page properly via page up/down keys

## [2.0.0] - 2018-07-30

### Added

- `moonstone/LabeledIcon` and `moonstone/LabeledIconButton` components for a lightweight `Icon` or `IconButton` with a label
- `moonstone/VideoPlayer` property `noAutoShowMediaControls`

### Fixed

- `moonstone/Scroller` to prevent scrolling via page up/down keys if there is no spottable component in that direction
- `moonstone/Dialog` to hide `titleBelow` when `title` is not set
- `moonstone/Image` to suppress drag and drop support by default
- `moonstone/VideoPlayer` audio guidance behavior of More button
- `moonstone/VirtualList.VirtualGridList` and `moonstone/VirtualList.VirtualList` to handle focus properly via page up/down keys when switching to 5-way mode
- `moonstone/Popup` to spot the content after it's mounted
- `moonstone/Scroller`, `moonstone/VirtualList.VirtualGridList`, and `moonstone/VirtualList.VirtualList` to scroll properly via voice control in RTL locales

## [2.0.0-rc.3] - 2018-07-23

### Changed

- `moonstone/Scroller.Scroller`, `moonstone/VirtualList.VirtualGridList`, and `moonstone/VirtualList.VirtualList` overscroll effect color more recognizable on the focused element

### Fixed

- `moonstone/ContextualPopup` to refocus its activator on close when the popup lacks spottable children
- `moonstone/Scroller`, `moonstone/VirtualList.VirtualGridList`, and `moonstone/VirtualList.VirtualList` to scroll properly when holding down paging control buttons
- `moonstone/ExpandableItem` spotlight behavior when leaving the component via 5-way
- `moonstone/RadioItem` circle thickness to be 2px, matching the design
- `moonstone/Slider` to correctly prevent 5-way actions when activated
- `moonstone/ExpandableItem` and other expandable components to spotlight correctly when switching from pointer mode to 5-way with `closeOnSelect`

## [2.0.0-rc.2] - 2018-07-16

### Fixed

- `moonstone/Input` to not focus by *tab* key
- `moonstone/Picker` to properly set focus when navigating between buttons
- `moonstone/Popup` to set correct open state while transitioning
- `moonstone/ProgressBar.ProgressBarTooltip` unknown props warning
- `moonstone/Scrollable` to disable spotlight container during flick events only when contents can scroll
- `moonstone/Scroller`, `moonstone/VirtualList.VirtualGridList`, and `moonstone/VirtualList.VirtualList` to scroll properly when `animate` is false via `scrollTo`
- `moonstone/Scroller`, `moonstone/VirtualList.VirtualGridList`, and `moonstone/VirtualList.VirtualList` page controls to stop propagating an event when the event is handled
- `moonstone/Scroller`, `moonstone/VirtualList.VirtualGridList`, and `moonstone/VirtualList.VirtualList` to hide overscroll effect when focus is moved from a disabled paging control button to the opposite button
- `moonstone/Scroller`, `moonstone/VirtualList.VirtualGridList`, and `moonstone/VirtualList.VirtualList` to show overscroll effect when reaching the edge for the first time by wheel
- `moonstone/VideoPlayer` to display feedback tooltip when pointer leaves slider while playing
- `moonstone/VirtualList` and `moonstone/VirtualGridList` to restore focus on items focused by pointer

## [2.0.0-rc.1] - 2018-07-09

### Added

- `moonstone/VirtualList.VirtualList` and `moonstone/VirtualList.VirtualGridList` support `data-webos-voice-focused` and `data-webos-voice-group-label`

### Removed

- `moonstone/Button` built-in support for tooltips

### Changed

- `moonstone/Spinner` to blur Spotlight when the spinner is active

### Fixed

- `moonstone/Scroller.Scroller`, `moonstone/VirtualList.VirtualGridList`, and `moonstone/VirtualList.VirtualList` to handle direction, page up, and page down keys properly on page controls them when `focusableScrollbar` is false
- `moonstone/Scroller.Scroller`, `moonstone/VirtualList.VirtualGridList`, and `moonstone/VirtualList.VirtualList` to handle a page up or down key in pointer mode
- `moonstone/VideoPlayer.MediaControls` to correctly handle more button color when the prop is not specified
- `VirtualList.VirtualList` to handle focus properly when switching to 5-way mode

## [2.0.0-beta.9] - 2018-07-02

### Added

- `moonstone/ContextualPopupDecorator` instance method `positionContextualPopup()`
- `moonstone/MoonstoneDecorator` config property `disableFullscreen` to prevent the decorator from filling the entire screen
- `moonstone/Scroller` prop `onUpdate`

### Fixed

- `moonstone/Scrollable` to update scroll properly on pointer click
- `moonstone/TooltipDecorator` to prevent unnecessary re-renders when losing focus
- `moonstone/TooltipDecorator` to not dismiss the tooltip on pointer click

## [2.0.0-beta.8] - 2018-06-25

### Added

- `moonstone/Scroller.Scroller`, `moonstone/VirtualList.VirtualGridList`, and `moonstone/VirtualList.VirtualList` support for scrolling via voice control on webOS
- `moonstone/Scroller.Scroller`, `moonstone/VirtualList.VirtualGridList`, and `moonstone/VirtualList.VirtualList` overscroll effect when the edges are reached

### Changed

- `moonstone/Divider` property `marqueeOn` default value to `render`
- `moonstone/Scroller.Scroller`, `moonstone/VirtualList.VirtualGridList`, and `moonstone/VirtualList.VirtualList` scrollbar button to move a previous or next page when pressing a page up or down key instead of releasing it

### Fixed

- `moonstone/VideoPlayer` to prevent updating state when the source is changed to the preload source, but the current preload source is the same
- `moonstone/MediaOverlay` to marquee correctly
- `moonstone/MediaOverlay` to match UX guidelines

## [2.0.0-beta.7] - 2018-06-11

### Removed

- `moonstone/Dialog` properties `preserveCase` and `showDivider`, replaced by `casing` and `noDivider` respectively
- `moonstone/Divider` property `preserveCase`, replaced by `casing`
- `moonstone/ExpandableInput` property `onInputChange`, replaced by `onChange`
- `moonstone/MoonstoneDecorator.TextSizeDecorator`, replaced by `moonstone/MoonstoneDecorator.AccessibilityDecorator`
- `moonstone/Panels.Header` property `preserveCase`, replaced by `casing`
- `moonstone/Panels.Panel` property `noAutoFocus`, replaced by `autoFocus`
- `moonstone/TooltipDecorator` property `tooltipPreserveCase`, replaced by `tooltipCasing`

### Changed

- `moonstone/VideoPlayer` to allow spotlight focus to move left and right from `MediaControls`
- `moonstone/VideoPlayer` to disable bottom controls when loading until it's playable

### Fixed

- `moonstone/EditableIntegerPicker` to disable itself when on a range consisting of a single static value
- `moonstone/Picker` to disable itself when containing fewer than two items
- `moonstone/Popup` to spot its content correctly when `open` by default
- `moonstone/RangePicker` to disable itself when on a range consisting of a single static value
- `moonstone/TooltipDecorator` to hide when `onDismiss` has been invoked
- `moonstone/VideoPlayer` to show media controls when pressing down in pointer mode
- `moonstone/VideoPlayer` to provide a more natural 5-way focus behavior
- `moonstone/VideoPlayer.MediaControls` to handle left and right key to jump when `moonstone/VideoPlayer` is focused

## [2.0.0-beta.6] - 2018-06-04

### Removed

- `moonstone/IncrementSlider` prop `children` which was no longer supported for setting the tooltip (since 2.0.0-beta.1)

### Fixed

- `moonstone/ContextualPopupDecorator` to allow focusing components under a popup without any focusable components
- `moonstone/Scroller` ordering of logic for Scroller focus to check focus possibilities first then go to fallback at the top of the container
- `moonstone/Scroller` to check focus possibilities first then go to fallback at the top of the container of focused item
- `moonstone/Scroller` to scroll by page when focus was at the edge of the viewport
- `moonstone/ToggleButton` padding and orientation for RTL
- `moonstone/VideoPlayer` to not hide title and info section when showing more components
- `moonstone/VideoPlayer` to select a position in slider to seek in 5-way mode
- `moonstone/VideoPlayer` to show thumbnail only when focused on slider

## [2.0.0-beta.5] - 2018-05-29

### Removed

- `moonstone/Popup`, `moonstone/Dialog` and `moonstone/Notification` property `spotlightRestrict` option `'none'`
- `moonstone/VideoPlayer` prop `preloadSource`, to be replaced by `moonstone/VideoPlayer.Video` prop `preloadSource`
- `moonstone/Button` and `moonstone/IconButton` allowed value `'opaque'` from prop `backgroundOpacity` which was the default and therefore has the same effect as omitting the prop

### Added

- `moonstone/VideoPlayer` props `selection` and `onSeekOutsideRange` to support selecting a range and notification of interactions outside of that range
- `moonstone/VideoPlayer.Video` component to support preloading video sources

### Changed

- `moonstone/VideoPlayer.videoComponent` prop to default to `ui/Media.Media` instead of `'video'`. As a result, to use a custom video element, one must pass an instance of `ui/Media` with its `mediaComponent` prop set to the desired element.

### Fixed

- `moonstone/ContextualPopupDecorator` to properly stop propagating keydown event if fired from the popup container
- `moonstone/Slider` to read when knob gains focus or for a change in value
- `moonstone/Scroller` to not cut off Expandables when scrollbar appears
- `moonstone/VideoPlayer` to correctly read out when play button is pressed
- `moonstone/Divider` to always use a fixed height, regardless of locale

## [2.0.0-beta.4] - 2018-05-21

### Added

- `moonstone/Button` and `moonstone/IconButton` class name `small` to the list of allowed `css` overrides
- `moonstone/VideoPlayer.MediaControls` property `onClose` to handle back key
- `moonstone/ProgressBar` prop `highlighted` for when the UX needs to call special attention to a progress bar

### Changed

- `moonstone/VideoPlayer` to disable media slider when source is unavailable

### Fixed

- `moonstone/ContextualPopupDecorator` to not set focus to activator when closing if focus was set elsewhere
- `moonstone/IconButton` to allow external customization of vertical alignment of its `Icon` by setting `line-height`
- `moonstone/Marquee.MarqueeController` to not cancel valid animations
- `moonstone/VideoPlayer` feedback and feedback icon to hide properly on play/pause/fast forward/rewind
- `moonstone/VideoPlayer` to correctly focus to default media controls component
- `moonstone/VideoPlayer` to close opened popup components when media controls hide
- `moonstone/VideoPlayer` to show controls on mount and when playing next preload video

## [2.0.0-beta.3] - 2018-05-14

### Added

- `moonstone/SelectableItem.SelectableItemDecorator`

### Changed

- `moonstone/ToggleItem` to forward native events on `onFocus` and `onBlur`
- `moonstone/Input` and `moonstone/ExpandableInput` to support forwarding valid `<input>` props to the contained `<input>` node
- `moonstone/ToggleButton` to fire `onToggle` when toggled

### Fixed

- `moonstone/VirtualList.VirtualList` and `moonstone/VirtualList.VirtualGridList` to scroll properly with all enabled items via a page up or down key
- `moonstone/VirtualList.VirtualList`, `moonstone/VirtualList.VirtualGridList`, and `moonstone/Scroller.Scroller` to ignore any user key events in pointer mode
- `moonstone/VirtualList.VirtualList`, `moonstone/VirtualList.VirtualGridList`, and `moonstone/Scroller.Scroller` to pass `data-spotlight-container-disabled` prop to their outer DOM element
- `moonstone/Image` so it automatically swaps the `src` to the appropriate resolution dynamically as the screen resizes
- `moonstone/Popup` to support all `spotlightRestrict` options
- `moonstone` component `disabled` colors to match the most recent design guidelines (from 30% to 60% opacity)
- `moonstone/ExpandableInput` spotlight behavior when leaving the component via 5-way

## [2.0.0-beta.2] - 2018-05-07

### Fixed

- `moonstone/IconButton` to allow theme-style customization, like it claimed was possible
- `moonstone/ExpandableItem` and related expandables to deal with disabled items and the `autoClose`, `lockBottom` and `noLockBottom` props
- `moonstone/Slider` not to fire `onChange` event when 5-ways out of boundary
- `moonstone/ToggleButton` layout for RTL locales
- `moonstone/Item`, `moonstone/SlotItem`, `moonstone/ToggleItem` to not apply duplicate `className` values
- `moonstone/VirtualList.VirtualList`, `moonstone/VirtualList.VirtualGridList`, and `moonstone/Scroller.Scroller` scrollbar button's aria-label in RTL
- `moonstone/VirtualList.VirtualList` and `moonstone/VirtualList.VirtualGridList` to scroll properly with all disabled items
- `moonstone/VirtualList.VirtualList` and `moonstone/VirtualList.VirtualGridList` to not scroll on focus when jumping

## [2.0.0-beta.1] - 2018-04-29

### Removed

- `moonstone/IncrementSlider` and `moonstone/Slider` props `tooltipAsPercent`, `tooltipSide`, and `tooltipForceSide`, to be replaced by `moonstone/IncrementSlider.IncrementSliderTooltip` and `moonstone/Slider.SliderTooltip` props `percent`, and `side`
- `moonstone/IncrementSlider` props `detachedKnob`, `onDecrement`, `onIncrement`, and `scrubbing`
- `moonstone/ProgressBar` props `tooltipSide` and `tooltipForceSide`, to be replaced by `moonstone/ProgressBar.ProgressBarTooltip` prop `side`
- `moonstone/Slider` props `detachedKnob`, `onDecrement`, `onIncrement`, `scrubbing`, and `onKnobMove`
- `moonstone/VideoPlayer` property `tooltipHideDelay`
- `moonstone/VideoPlayer` props `backwardIcon`, `forwardIcon`, `initialJumpDelay`, `jumpBackwardIcon`, `jumpButtonsDisabled`, `jumpDelay`, `jumpForwadIcon`, `leftComponents`, `moreButtonCloseLabel`, `moreButtonColor`, `moreButtonDisabled`, `moreButtonLabel`, `no5WayJump`, `noJumpButtons`, `noRateButtons`, `pauseIcon`, `playIcon`, `rateButtonsDisabled`, and `rightComponents`, replaced by corresponding props on `moonstone/VideoPlayer.MediaControls`
- `moonstone/VideoPlayer` props `onBackwardButtonClick`, `onForwardButtonClick`, `onJumpBackwardButtonClick`, `onJumpForwardButtonClick`, and `onPlayButtonClick`, replaced by `onRewind`, `onFastForward`, `onJumpBackward`, `onJumpForward`, `onPause`, and `onPlay`, respectively

### Added

- `moonstone/DatePicker` props `dayAriaLabel`, `dayLabel`, `monthAriaLabel`, `monthLabel`, `yearAriaLabel` and `yearLabel` to configure the label set on date pickers
- `moonstone/DayPicker` and `moonstone/DaySelector` props `dayNameLength`, `everyDayText`, `everyWeekdayText`, and `everyWeekendText`
- `moonstone/ExpandablePicker` props `checkButtonAriaLabel`, `decrementAriaLabel`, `incrementAriaLabel`, and `pickerAriaLabel` to configure the label set on each button and picker
- `moonstone/MediaOverlay` component
- `moonstone/Picker` props `aria-label`, `decrementAriaLabel`, and `incrementAriaLabel` to configure the label set on each button
- `moonstone/Popup` property `closeButtonAriaLabel` to configure the label set on popup close button
- `moonstone/ProgressBar.ProgressBarTooltip` props `percent` to format the value as a percent and `visible` to control display of the tooltip
- `moonstone/TimePicker` props `hourAriaLabel`, `hourLabel`, `meridiemAriaLabel`, `meridiemLabel`, `minuteAriaLabel`, and `minuteLabel` to configure the label set on time pickers
- `moonstone/VideoPlayer.MediaControls` component to support additional customization of the playback controls
- `moonstone/VideoPlayer` props `mediaControlsComponent`, `onRewind`, `onFastForward`, `onJumpBackward`, `onJumpForward`, `onPause`, `onPlay`, and `preloadSource`
- `moonstone/VirtualList.VirtualList` and `moonstone/VirtualList.VirtualGridList` `role="list"`
- `moonstone/VirtualList.VirtualList` and `moonstone/VirtualList.VirtualGridList` prop `wrap` to support wrap-around spotlight navigation
- `moonstone/VirtualList`, `moonstone/VirtualGridList` and `moonstone/Scroller` props `scrollRightAriaLabel`, `scrollLeftAriaLabel`, `scrollDownAriaLabel`, and `scrollUpAriaLabel` to configure the aria-label set on scroll buttons in the scrollbars

### Changed

- `moonstone/IncrementSlider` and `moonstone/Slider` prop `tooltip` to support either a boolean for the default tooltip or an element or component for a custom tooltip
- `moonstone/Input` to prevent pointer actions on other component when the input has focus
- `moonstone/ProgressBar.ProgressBarTooltip` prop `side` to support either locale-aware or locale-independent positioning
- `moonstone/ProgressBar.ProgressBarTooltip` prop `tooltip` to support custom tooltip components
- `moonstone/Scroller`, `moonstone/Picker`, and `moonstone/IncrementSlider` to retain focus on `moonstone/IconButton` when it becomes disabled

### Fixed

- `moonstone/ExpandableItem` and related expandable components to expand smoothly when used in a scroller
- `moonstone/GridListImageItem` to show proper `placeholder` and `selectionOverlay`
- `moonstone/MoonstoneDecorator` to optimize localized font loading performance
- `moonstone/Scroller` and `moonstone/VirtualList` navigation via 5-way from paging controls
- `moonstone/VideoPlayer` to render bottom controls at idle after mounting
- `moonstone/VirtualList.VirtualList` and `moonstone/VirtualList.VirtualGridList` to give initial focus
- `moonstone/VirtualList.VirtualList` and `moonstone/VirtualList.VirtualGridList` to have the default value for `dataSize`, `pageScroll`, and `spacing` props

## [2.0.0-alpha.8] - 2018-04-17

### Added

- `moonstone/Panels` property `closeButtonAriaLabel` to configure the label set on application close button

### Changed

- `moonstone/VirtualList.VirtualList` and `moonstone/VirtualList.VirtualGridList` to set its ARIA `role` to `"list"`
- `moonstone/VideoPlayer` property `title` to accept node type

### Fixed

- `moonstone/TimePicker` to show `meridiem` correctly in all locales
- `moonstone/Scrollable` scroll buttons to read out out audio guidance when button pressed down
- `moonstone/ExpandableItem` to show label properly when open and disabled
- `moonstone/Notification` to position properly in RTL locales
- `moonstone/VideoPlayer` to show controls when pressing 5-way select

## [2.0.0-alpha.7] - 2018-04-03

### Removed

- `moonstone/VirtualList.VirtualList` and `moonstone/VirtualList.VirtualGridList` prop `data` to eliminate the misunderstanding caused by the ambiguity of `data`

### Added

- `moonstone/VideoPlayer` property `noSpinner` to allow apps to show/hide spinner while loading video

### Changed

- `moonstone/VideoPlayer` to disable play/pause button when media controls are disabled
- `moonstone/VideoPlayer` property `moreButtonColor` to allow setting underline colors for more button
- `moonstone/VirtualList.VirtualList` and `moonstone/VirtualList.VirtualGridList` prop `isItemDisabled`, which accepts a function that checks if the item at the supplied index is disabled
- `moonstone/Panels.Header` support for `headerInput` so the Header can be used as an Input. See documentation for usage examples.
- `moonstone/ProgressBar` property `tooltipSide` to configure tooltip position relative to the progress bar
- `moonstone/ProgressBar` colors (affecting `moonstone/Slider` as well) for light and dark theme to match the latest designs and make them more visible when drawn over arbitrary background colors

### Fixed

- `moonstone/VideoPlayer` to correctly adjust spaces when the number of components changes in `leftComponents` and `rightComponents`
- `moonstone/VideoPlayer` to read out audio guidance every time `source` changes
- `moonstone/VideoPlayer` to display custom thumbnail node
- `moonstone/VideoPlayer` to hide more icon when right components are removed
- `moonstone/Picker` to correctly update pressed state when dragging off buttons
- `moonstone/Notification` to display when it's opened
- `moonstone/VirtualList` and `moonstone/VirtualGridList` to show Spotlight properly while navigating with page up and down keys
- `moonstone/Input` to allow navigating via left or right to other components when the input is active and the selection is at start or end of the text, respectively
- `moonstone/Panels.ActivityPanels` to correctly lay out the existing panel after adding additional panels

## [2.0.0-alpha.6] - 2018-03-22

### Removed

- `moonstone/Slider` exports `SliderFactory` and `SliderBaseFactory`
- `moonstone/IncrementSlider` exports `IncrementSliderFactory` and `IncrementSliderBaseFactory`
- `moonstone/ProgressBar`, `moonstone/Slider`, `moonstone/Slider.SliderTooltip`, `moonstone/IncrementSlider` components' `vertical` property and replaced it with `orientation`

### Added

- `moonstone/VideoPlayer` property `component` to handle custom video element
- `moonstone/IncrementSlider` properties `incrementAriaLabel` and `decrementAriaLabel` to configure the label set on each button
- `moonstone/Input` support for `small` prop
- `moonstone/ProgressBar` support for `tooltip` and `tooltipForceSide`
- `moonstone/ProgressBar`, `moonstone/Slider`, `moonstone/Slider.SliderTooltip`, `moonstone/IncrementSlider` property `orientation` to accept orientation strings like "vertical" and "horizontal" (replaced old `vertical` prop)

### Changed

- `moonstone/Input` input `height`, `vertical-align`, and `margins`. Please verify your layouts to ensure everything lines up correctly; this change may require removal of old sizing and positioning CSS which is no longer necessary.
- `moonstone/FormCheckbox` to have a small border around the circle, according to new GUI designs
- `moonstone/RadioItem` dot size and added an inner-dot to selected-focused state, according to new GUI designs
- `moonstone/ContextualPopup` prop `popupContainerId` to `popupSpotlightId`
- `moonstone/Popup` prop `containerId` to `spotlightId`
- `moonstone/VideoPlayer` prop `containerId` to `spotlightId`
- `moonstone/VirtualList.VirtualList` and `moonstone/VirtualList.VirtualGridList` prop `component` to be replaced by `itemRenderer`

### Fixed

- `moonstone/ExpandableItem` to be more performant when animating
- `moonstone/GridListImageItem` to hide overlay checkmark icon on focus when unselected
- `moonstone/GridListImageItem` to use `ui/GridListImageItem`
- `moonstone/VirtualList`, `moonstone/VirtualGridList` and `moonstone/Scroller` components to use their base UI components
- `moonstone/VirtualList` to show the selected state on hovered paging controls properly
- `moonstone/Slider` to highlight knob when selected
- `moonstone/Slider` to handle updates to its `value` prop correctly
- `moonstone/ToggleItem` to accept HTML DOM node tag names as strings for its `component` property
- `moonstone/Popup` to properly pause and resume spotlight when animating

## [2.0.0-alpha.5] - 2018-03-07

### Removed

- `moonstone/Marquee.MarqueeText`, replaced by `moonstone/Marquee.Marquee`
- `moonstone/VirtualGridList.GridListImageItem`, replaced by `moonstone/GridListImageItem`

### Changed

- `moonstone/Marquee.Marquee` to be `moonstone/Marquee.MarqueeBase`
- `moonstone/ContextualPopupDecorator` to not restore last-focused child
- `moonstone/ExpandableList` to restore focus to the first selected item after opening

### Fixed

- `moonstone/Slider` to correctly show localized percentage value in tooltip when `tooltipAsPercent` is true
- `moonstone/VirtualGridList` to show or hide its scrollbars properly
- `moonstone/Button` text to be properly centered
- `moonstone/Input` to not clip some glyphs at the start of the value

## [2.0.0-alpha.4] - 2018-02-13

### Added

- `moonstone/SlotItem` replacing `moonstone/Item.ItemOverlay`

### Removed

- `moonstone/VirtualFlexList` to be replaced by `ui/VirtualFlexList`
- `moonstone/Button` and `moonstone/IconButton` prop `noAnimation`
- `moonstone/Item.OverlayDecorator`, `moonstone/Item.Overlay`, and `moonstone/Item.ItemOverlay` to be replaced by `moonstone/SlotItem`

### Changed

- `moonstone/Marquee` to do less-costly calculations during measurement and optimized the applied styles
- `moonstone/ExpandableList` to require a unique key for each object type data

### Fixed

- `moonstone/VirtualList` to render properly with fiber reconciler
- `moonstone/VirtualList` focus option in scrollTo api
- `moonstone/ExpandableSpotlightDecorator` to not spot the title upon collapse when in `pointerMode`
- `moonstone/Spinner` to not unpause Spotlight unless it was the one to pause it
- `moonstone/Marquee` to stop when becoming disabled
- `moonstone/Input`, `moonstone/MarqueeDecorator`, and `moonstone/Slider` to prevent unnecessary focus-based updates

## [2.0.0-alpha.3] - 2018-01-18

### Removed

- `moonstone/Scroller` and `moonstone/VirtualList` option `indexToFocus` in `scrollTo` method which is deprecated from 1.2.0
- `moonstone/Scroller` props `horizontal` and `vertical` which are deprecated from 1.3.0 and replaced with `direction` prop
- `moonstone/Button` exports `ButtonFactory` and `ButtonBaseFactory`
- `moonstone/IconButton` exports `IconButtonFactory` and `IconButtonBaseFactory`

### Fixed

- `moonstone/MoonstoneDecorator` root node to fill the entire space available, which simplifies positioning and sizing for child elements (previously always measured 0 in height)
- `moonstone/VirtualList` to prevent infinite function call when a size of contents is slightly longer than a client size without a scrollbar
- `moonstone/VirtualList` to sync scroll position when clientSize changed

## [2.0.0-alpha.2] - 2017-08-29

No significant changes.

## [2.0.0-alpha.1] - 2017-08-27

### Changed

- `moonstone/Button`, `moonstone/Checkbox`, `moonstone/FormCheckbox`, `moonstone/IconButton`, `moonstone/IncrementSlider`, `moonstone/Item`, `moonstone/Picker`, and `moonstone/RangePicker`, `moonstone/Switch` and `moonstone/VideoPlayer` to use `ui/Touchable`

## [1.15.0] - 2018-02-28

### Deprecated

- `moonstone/Marquee.Marquee`, to be moved to `moonstone/Marquee.MarqueeBase` in 2.0.0
- `moonstone/Marquee.MarqueeText`, to be moved to `moonstone/Marquee.Marquee` in 2.0.0

### Fixed

- `moonstone/GridListImageItem` to display correctly

## [1.14.0] - 2018-02-23

### Deprecated

- `moonstone/VirtualFlexList`, to be replaced by `ui/VirtualFlexList` in 2.0.0
- `moonstone/VirtualGridList.GridListImageItem`, to be replaced by `moonstone/GridListImageItem` in 2.0.0
- `moonstone/Button` and `moonstone/IconButton` prop `noAnimation`, to be removed in 2.0.0
- `moonstone/Button.ButtonFactory`, `moonstone/Button.ButtonBaseFactory`, `moonstone/IconButton.IconButtonFactory`, `moonstone/IconButton.IconButtonBaseFactory`, `moonstone/IncrementSlider.IncrementSliderFactory`, `moonstone/IncrementSlider.IncrementSliderBaseFactory`, `moonstone/Slider.SliderFactory`, and `moonstone/Slider.SliderBaseFactory`, to be removed in 2.0.0
- `moonstone/Item.ItemOverlay`, to be replaced by `ui/SlotItem` in 2.0.0
- `moonstone/Item.Overlay` and `moonstone/Item.OverlayDecorator`, to be removed in 2.0.0

### Added

- `moonstone/DaySelector` component
- `moonstone/EditableIntegerPicker` component
- `moonstone/GridListImageItem` component

## [1.13.4] - 2018-07-30

### Fixed

- `moonstone/DatePicker` to calculate min and max year in the current calender

## [1.13.3] - 2018-01-16

### Fixed

- `moonstone/TimePicker` to not read out meridiem label when meridiem picker gets a focus
- `moonstone/Scroller` to correctly update scrollbars when the scroller's contents change

## [1.13.2] - 2017-12-14

### Fixed

- `moonstone/Panels` to maintain spotlight focus when `noAnimation` is set
- `moonstone/Panels` to not accept back key presses during transition
- `moonstone/Panels` to revert 1.13.0 fix that blurred Spotlight when transitioning panels
- `moonstone/Scroller` and other scrolling components to not show scroll thumb when only child item is updated
- `moonstone/Scroller` and other scrolling components to not hide scroll thumb immediately after scroll position reaches the top or the bottom
- `moonstone/Scroller` and other scrolling components to show scroll thumb properly when scroll position reaches the top or the bottom by paging controls

## [1.13.1] - 2017-12-06

### Fixed

- `moonstone/Slider` to not unnecessarily fire `onChange` if the initial value has not changed

## [1.13.0] - 2017-11-28

### Added

- `moonstone/VideoPlayer` props `disabled`, `loading`, `miniFeedbackHideDelay`, and `thumbnailComponent` as well as new APIs: `areControlsVisible`, `getVideoNode`, `showFeedback`, and `toggleControls`

### Fixed

- `moonstone/VirtualList` to render items from a correct index on edge cases at the top of a list
- `moonstone/VirtualList` to handle focus properly via page up at the first page and via page down at the last page
- `moonstone/Expandable` and derivatives to use the new `ease-out-quart` animation timing function to better match the aesthetic of Enyo's Expandables
- `moonstone/TooltipDecorator` to correctly display tooltip direction when locale changes
- `moonstone/Marquee` to restart animation on every resize update
- `moonstone/LabeledItem` to start marquee when hovering while disabled
- `moonstone/Marquee` to correctly start when hovering on disabled spottable components
- `moonstone/Marquee.MarqueeController` to not abort marquee when moving among components
- `moonstone/Picker` marquee issues with disabled buttons or Picker
- `moonstone/Panels` to prevent loss of spotlight issue when moving between panels
- `moonstone/VideoPlayer` to bring it in line with real-world use-cases
- `moonstone/Slider` by removing unnecessary repaints to the screen
- `moonstone/Slider` to fire `onChange` events when the knob is pressed near the boundaries
- `moonstone/VideoPlayer` to correctly position knob when interacting with media slider
- `moonstone/VideoPlayer` to not read out the focused button when the media controls hide
- `moonstone/MarqueeDecorator` to stop when unhovering a disabled component using `marqueeOn` `'focus'`
- `moonstone/Slider` to not forward `onChange` when `disabled` on `mouseUp/click`
- `moonstone/VideoPlayer` to defer rendering playback controls until needed

## [1.12.2] - 2017-11-15

### Fixed

- `moonstone/VirtualList` to scroll and focus properly by pageUp and pageDown when disabled items are in it
- `moonstone/Button` to correctly specify minimum width when in large text mode
- `moonstone/Scroller` and other scrolling components to restore last focused index when panel is changed
- `moonstone/VideoPlayer` to display time correctly in RTL locale
- `moonstone/VirtualList` to scroll correctly using page down key with disabled items
- `moonstone/Scroller` and other scrolling components to not cause a script error when scrollbar is not rendered
- `moonstone/Picker` incrementer and decrementer to not change size when focused
- `moonstone/Panels.Header` to use a slightly smaller font size for `title` in non-latin locales and a line-height for `titleBelow` and `subTitleBelow` that better meets the needs of tall-glyph languages like Tamil and Thai, as well as latin locales
- `moonstone/Scroller` and `moonstone/VirtualList` to keep spotlight when pressing a 5-way control while scrolling
- `moonstone/Panels` to prevent user interaction with panel contents during transition
- `moonstone/Slider` and related components to correctly position knob for `detachedKnob` on mouse down and fire value where mouse was positioned on mouse up
- `moonstone/DayPicker` to update day names when changing locale
- `moonstone/ExpandableItem` and all other `Expandable` components to revert 1.12.1 change to pull down from the top

## [1.12.1] - 2017-11-07

### Fixed

- `moonstone/ExpandableItem` and all other `Expandable` components to now pull down from the top instead of being revealed from the bottom, matching Enyo's design
- `moonstone/VirtualListNative` to scroll properly with page up/down keys if there is a disabled item
- `moonstone/RangePicker` to display negative values correctly in RTL
- `moonstone/Scroller` and other scrolling components to not blur scroll buttons when wheeling
- `moonstone/Scrollbar` to hide scroll thumb immediately without delay after scroll position reaches min or max
- `moonstone/Divider` to pass `marqueeOn` prop
- `moonstone/Slider` to fire `onChange` on mouse up and key up
- `moonstone/VideoPlayer` to show knob when pressed
- `moonstone/Panels.Header` to layout `titleBelow` and `subTitleBelow` correctly
- `moonstone/Panels.Header` to use correct font-weight for `subTitleBelow`
- `moonstone/VirtualList` to restore focus correctly for lists only slightly larger than the viewport

## [1.12.0] - 2017-10-27

### Fixed

- `moonstone/Scroller` and other scrolling components to prevent focusing outside the viewport when pressing a 5-way key during wheeling
- `moonstone/Scroller` to called scrollToBoundary once when focus is moved using holding child item
- `moonstone/VideoPlayer` to apply skin correctly
- `moonstone/Popup` from `last-focused` to `default-element` in `SpotlightContainerDecorator` config
- `moonstone/Panels` to retain focus when back key is pressed on breadcrumb
- `moonstone/Input` to correctly hide VKB when dismissing

## [1.11.0] - 2017-10-24

### Added

- `moonstone/VideoPlayer` properties `seekDisabled` and `onSeekFailed` to disable seek function

### Changed

- `moonstone/ExpandableList` to become `disabled` if there are no children

### Fixed

- `moonstone/Picker` to read out customized accessibility value when picker prop has `joined` and `aria-valuetext`
- `moonstone/Scroller` to apply scroll position on vertical or horizontal Scroller when child gets a focus
- `moonstone/Scroller` and other scrolling components to scroll without animation when panel is changed
- `moonstone/ContextualPopup` padding to not overlap close button
- `moonstone/Scroller` and other scrolling components to change focus via page up/down only when the scrollbar is visible
- `moonstone/Picker` to only increment one value on hold
- `moonstone/ItemOverlay` to remeasure when focused

## [1.10.1] - 2017-10-16

### Fixed

- `moonstone/Scroller` and other scrolling components to scroll via page up/down when focus is inside a Spotlight container
- `moonstone/VirtualList` and `moonstone/VirtualGridList` to scroll by 5-way keys right after wheeling
- `moonstone/VirtualList` not to move focus when a current item and the last item are located at the same line and pressing a page down key
- `moonstone/Slider` knob to follow while dragging for detached knob
- `moonstone/Panels.Header` to layout header row correctly in `standard` type
- `moonstone/Input` to not dismiss on-screen keyboard when dragging cursor out of input box
- `moonstone/Panels.Header` RTL `line-height` issue
- `moonstone/Panels` to render children on idle
- `moonstone/Scroller` and other scrolling components to limit muted spotlight container scrims to their bounds
- `moonstone/Input` to always forward `onKeyUp` event

## [1.10.0] - 2017-10-09

### Added

- `moonstone/VideoPlayer` support for designating components with `.spottable-default` as the default focus target when pressing 5-way down from the slider
- `moonstone/Slider` property `activateOnFocus` which when enabled, allows 5-way directional key interaction with the `Slider` value without pressing [Enter] first
- `moonstone/VideoPlayer` property `noMiniFeedback` to support controlling the visibility of mini feedback
- `ui/Layout`, which provides a technique for laying-out components on the screen using `Cells`, in rows or columns

### Changed

- `moonstone/Popup` to focus on mount if it’s initially opened and non-animating and to always pass an object to `onHide` and `onShow`
- `moonstone/VideoPlayer` to emit `onScrub` event and provide audio guidance when setting focus to slider

### Fixed

- `moonstone/ExpandableItem` and derivatives to restore focus to the Item if the contents were last focused when closed
- `moonstone/Slider` toggling activated state when holding enter/select key
- `moonstone/TimePicker` picker icons shifting slightly when focusing an adjacent picker
- `moonstone/Icon` so it handles color the same way generic text does, by inheriting from the parent's color. This applies to all instances of `Icon`, `IconButton`, and `Icon` inside `Button`.
- `moonstone/fonts` Museo Sans font to correct "Ti" kerning
- `moonstone/VideoPlayer` to correctly position knob on mouse click
- `moonstone/Panels.Header` to show an ellipsis for long titles with RTL text
- `moonstone/Marquee` to restart when invalidated by a prop change and managed by a `moonstone/Marquee.MarqueeController`
- `spotlight.Spotlight` method `focus()` to verify that the target element matches its container's selector rules prior to setting focus
- `moonstone/Picker` to only change picker values `onWheel` when spotted
- `moonstone/VideoPlayer` to hide descendant floating components (tooltips, contextual popups) when the media controls hide

## [1.9.3] - 2017-10-03

### Added

- `moonstone/Button` property value to `backgroundOpacity` called "lightTranslucent" to better serve colorful image backgrounds behind Buttons. This also affects `moonstone/IconButton` and `moonstone/Panels/ApplicationCloseButton`.
- `moonstone/Panels` property `closeButtonBackgroundOpacity` to support `moonstone/Panels/ApplicationCloseButton`'s `backgroundOpacity` prop

### Changed

- `Moonstone Icons` font file to include the latest designs for several icons
- `moonstone/Panels/ApplicationCloseButton` to expose its `backgroundOpacity` prop

### Fixed

- `moonstone/VirtualList` to apply "position: absolute" inline style to items
- `moonstone/Picker` to increment and decrement normally at the edges of joined picker
- `moonstone/Icon` not to read out image characters
- `moonstone/Scroller` and other scrolling components to not accumulate paging scroll by pressing page up/down in scrollbar
- `moonstone/Icon` to correctly display focused state when using external image
- `moonstone/Button` and `moonstone/IconButton` to be properly visually muted when in a muted container

## [1.9.2] - 2017-09-26

### Fixed

- `moonstone/ExpandableList` preventing updates when its children had changed

## [1.9.1] - 2017-09-25

### Fixed

- `moonstone/ExpandableList` run-time error when using an array of objects as children
- `moonstone/VideoPlayer` blocking pointer events when the controls were hidden

## [1.9.0] - 2017-09-22

### Added

- `moonstone/styles/mixins.less` mixins: `.moon-spotlight-margin()` and `.moon-spotlight-padding()`
- `moonstone/Button` property `noAnimation` to support non-animating pressed visual

### Changed

- `moonstone/TimePicker` to use "AM/PM" instead of "meridiem" for label under meridiem picker
- `moonstone/IconButton` default style to not animate on press. NOTE: This behavior will change back to its previous setting in release 2.0.0.
- `moonstone/Popup` to warn when using `scrimType` `'none'` and `spotlightRestrict` `'self-only'`
- `moonstone/Scroller` to block spotlight during scroll
- `moonstone/ExpandableItem` and derivatives to always pause spotlight before animation

### Fixed

- `moonstone/VirtualGridList` to not move focus to wrong column when scrolled from the bottom by holding the "up" key
- `moonstone/VirtualList` to focus an item properly when moving to a next or previous page
- `moonstone/Scroller` and other scrolling components to move focus toward first or last child when page up or down key is pressed if the number of children is small
- `moonstone/VirtualList` to scroll to preserved index when it exists within dataSize for preserving focus
- `moonstone/Picker` buttons to not change size
- `moonstone/Panel` to move key navigation to application close button on holding the "up" key.
- `moonstone/Picker` to show numbers when changing values rapidly
- `moonstone/Popup` layout in large text mode to show close button correctly
- `moonstone/Picker` from moving scroller when pressing 5-way keys in `joined` Picker
- `moonstone/Input` so it displays all locales the same way, without cutting off the edges of characters
- `moonstone/TooltipDecorator` to hide tooltip when 5-way keys are pressed for disabled components
- `moonstone/Picker` to not tremble in width when changing values while using a numeric width prop value
- `moonstone/Picker` to not overlap values when changing values in `vertical`
- `moonstone/ContextualPopup` pointer mode focus behavior for `spotlightRestrict='self-only'`
- `moonstone/VideoPlayer` to prevent interacting with more components in pointer mode when hidden
- `moonstone/Scroller` to not repaint its entire contents whenever partial content is updated
- `moonstone/Slider` knob positioning after its container is resized
- `moonstone/VideoPlayer` to maintain focus when media controls are hidden
- `moonstone/Scroller` to scroll expandable components into view when opening when pointer has moved elsewhere

## [1.8.0] - 2017-09-07

### Deprecated

- `moonstone/Dialog` property `showDivider`, will be replaced by `noDivider` property in 2.0.0

### Added

- `moonstone/Popup` callback property `onShow` which fires after popup appears for both animating and non-animating popups

### Changed

- `moonstone/Popup` callback property `onHide` to run on both animating and non-animating popups
- `moonstone/VideoPlayer` state `playbackRate` to media events
- `moonstone/VideoPlayer` support for `spotlightDisabled`
- `moonstone/VideoPlayer` thumbnail positioning and style
- `moonstone/VirtualList` to render when dataSize increased or decreased
- `moonstone/Dialog` style
- `moonstone/Popup`, `moonstone/Dialog`, and `moonstone/Notification` to support `node` type for children
- `moonstone/Scroller` to forward `onKeyDown` events

### Fixed

- `moonstone/Scroller` and other scrolling components to enable focus when wheel scroll is stopped
- `moonstone/VirtualList` to show scroll thumb when a preserved item is focused in a Panel
- `moonstone/Scroller` to navigate properly with 5-way when expandable child is opened
- `moonstone/VirtualList` to stop scrolling when focus is moved on an item from paging controls or outside
- `moonstone/VirtualList` to move out with 5-way navigation when the first or the last item is disabled
- `moonstone/IconButton` Tooltip position when disabled
- `moonstone/VideoPlayer` Tooltip time after unhovering
- `moonstone/VirtualList` to not show invisible items
- `moonstone/IconButton` Tooltip position when disabled
- `moonstone/VideoPlayer` to display feedback tooltip correctly when navigating in 5-way
- `moonstone/MarqueeDecorator` to work with synchronized `marqueeOn` `'render'` and hovering as well as `marqueOn` `'hover'` when moving rapidly among synchronized marquees
- `moonstone/Input` aria-label for translation
- `moonstone/Marquee` to recalculate inside `moonstone/Scroller` and `moonstone/SelectableItem` by bypassing `shouldComponentUpdate`
- `moonstone/Picker` to marquee when incrementing and decrementing values with the prop `noAnimation`

## [1.7.0] - 2017-08-23

### Deprecated

- `moonstone/TextSizeDecorator` and it will be replaced by `moonstone/AccessibilityDecorator`
- `moonstone/MarqueeDecorator` property `marqueeCentered` and `moonstone/Marquee` property `centered` will be replaced by `alignment` property in 2.0.0

### Added

- `moonstone/TooltipDecorator` config property to direct tooltip into a property instead of adding to `children`
- `moonstone/VideoPlayer` prop `thumbnailUnavailable` to fade thumbnail
- `moonstone/AccessibilityDecorator` with `highContrast` and `textSize`
- `moonstone/VideoPlayer` high contrast scrim
- `moonstone/MarqueeDecorator`and `moonstone/Marquee` property `alignment` to allow setting  alignment of marquee content

### Changed

- `moonstone/Scrollbar` to disable paging control down button properly at the bottom when a scroller size is a non-integer value
- `moonstone/VirtualList`, `moonstone/VirtualGridList`, and `moonstone/Scroller` to scroll on `keydown` event instead of `keyup` event of page up and page down keys
- `moonstone/VirtualGridList` to scroll by item via 5 way key
- `moonstone/VideoPlayer` to read target time when jump by left/right key
- `moonstone/IconButton` to not use `MarqueeDecorator` and `Uppercase`

### Fixed

- `moonstone/VirtualList` and `moonstone/VirtualGridList` to focus the correct item when page up and page down keys are pressed
- `moonstone/VirtualList` to not lose focus when moving out from the first item via 5way when it has disabled items
- `moonstone/Slider` to align tooltip with detached knob
- `moonstone/FormCheckbox` to display correct colors in light skin
- `moonstone/Picker` and `moonstone/RangePicker` to forward `onKeyDown` events when not `joined`
- `moonstone/SelectableItem` to display correct icon width and alignment
- `moonstone/LabeledItem` to always match alignment with the locale
- `moonstone/Scroller` to properly 5-way navigate from scroll buttons
- `moonstone/ExpandableList` to display correct font weight and size for list items
- `moonstone/Divider` to not italicize in non-italic locales
- `moonstone/VideoPlayer` slider knob to follow progress after being selected when seeking
- `moonstone/LabeledItem` to correctly position its icon. This affects all of the `Expandables`, `moonstone/DatePicker` and `moonstone/TimePicker`.
- `moonstone/Panels.Header` and `moonstone/Item` to prevent them from allowing their contents to overflow unexpectedly
- `moonstone/Marquee` to recalculate when vertical scrollbar appears
- `moonstone/SelectableItem` to recalculate marquee when toggled

### Removed

- `moonstone/Input` large-text mode

## [1.6.1] - 2017-08-07

### Changed

- `moonstone/Icon` and `moonstone/IconButton` to no longer fit image source to the icon's boundary

## [1.6.0] - 2017-08-04

### Added

- `moonstone/VideoPlayer` ability to seek when holding down the right and left keys. Sensitivity can be adjusted using throttling options `jumpDelay` and `initialJumpDelay`.
- `moonstone/VideoPlayer` property `no5WayJump` to disable jumping done by 5-way
- `moonstone/VideoPlayer` support for the "More" button to use tooltips
- `moonstone/VideoPlayer` properties `moreButtonLabel` and `moreButtonCloseLabel` to allow customization of the "More" button's tooltip and Aria labels
- `moonstone/VideoPlayer` property `moreButtonDisabled` to disable the "More" button
- `moonstone/Picker` and `moonstone/RangePicker` prop `aria-valuetext` to support reading custom text instead of value
- `moonstone/VideoPlayer` methods `showControls` and `hideControls` to allow external interaction with the player
- `moonstone/Scroller` support for Page Up/Page Down keys in pointer mode when no item has focus

### Changed

- `moonstone/VideoPlayer` to handle play, pause, stop, fast forward and rewind on remote controller
- `moonstone/Marquee` to also start when hovered if `marqueeOnRender` is set

### Fixed

- `moonstone/IconButton` to fit image source within `IconButton`
- `moonstone` icon font sizes for wide icons
- `moonstone/ContextualPopupDecorator` to prefer setting focus to the appropriate popup instead of other underlying controls when using 5-way from the activating control
- `moonstone/Scroller` not scrolled via 5 way when `moonstone/ExpandableList` is opened
- `moonstone/VirtualList` to not let the focus move outside of container even if there are children left when navigating with 5way
- `moonstone/Scroller` and other scrolling components to update disability of paging controls when the scrollbar is set to `visible` and the content becomes shorter
- `moonstone/VideoPlayer` to focus on hover over play/pause button when video is loading
- `moonstone/VideoPlayer` to update and display proper time while moving knob when video is paused
- `moonstone/VideoPlayer` long title overlap issues
- `moonstone/Panels.Header` to apply `marqueeOn` prop to `subTitleBelow` and `titleBelow`
- `moonstone/Picker` wheeling in `moonstone/Scroller`
- `moonstone/IncrementSlider` and `moonstone/Picker` to read value changes when selecting buttons

## [1.5.0] - 2017-07-19

### Added

- `moonstone/Slider` and `moonstone/IncrementSlider` prop `aria-valuetext` to support reading custom text instead of value
- `moonstone/TooltipDecorator` property `tooltipProps` to attach props to tooltip component
- `moonstone/Scroller` and `moonstone/VirtualList` ability to scroll via page up and page down keys
- `moonstone/VideoPlayer` tooltip-thumbnail support with the `thumbnailSrc` prop and the `onScrub` callback to fire when the knob moves and a new thumbnail is needed
- `moonstone/VirtualList` ability to navigate via 5way when there are disabled items
- `moonstone/ContextualPopupDecorator` property `popupContainerId` to support configuration of the popup's spotlight container
- `moonstone/ContextualPopupDecorator` property `onOpen` to notify containers when the popup has been opened
- `moonstone/ContextualPopupDecorator` config option `openProp` to support mapping the value of `open` property to the chosen property of wrapped component

### Changed

- `moonstone/ExpandableList` to use 'radio' as the default, and adapt 'single' mode to render as a `moonstone/RadioItem` instead of a `moonstone/CheckboxItem`
- `moonstone/VideoPlayer` to not hide pause icon when it appears
- `moonstone/ContextualPopupDecorator` to set accessibility-related props onto the container node rather than the popup node
- `moonstone/ExpandableItem`, `moonstone/ExpandableList`, `moonstone/ExpandablePicker`, `moonstone/DatePicker`, and `moonstone/TimePicker` to pause spotlight when animating in 5-way mode
- `moonstone/Spinner` to position the text content under the spinner, rather than to the right side
- `moonstone/VideoPlayer` to include hour when announcing the time while scrubbing
- `moonstone/GridListImageItem` to require a `source` prop and not have a default value

### Fixed

- `moonstone/Input` ellipsis to show if placeholder is changed dynamically and is too long
- `moonstone/Marquee` to re-evaluate RTL orientation when its content changes
- `moonstone/VirtualList` to restore focus on short lists
- `moonstone/ExpandableInput` to expand the width of its contained `moonstone/Input`
- `moonstone/Input` support for `dismissOnEnter`
- `moonstone/Input` focus management to prevent stealing focus when programmatically moved elsewhere
- `moonstone/Input` 5-way spot behavior
- `moonstone` international fonts to always be used, even when unsupported font-weights or font-styles are requested
- `moonstone/Panels.Panel` support for selecting components with `.spottable-default` as the default focus target
- `moonstone/Panels` layout in RTL locales
- `moonstone` spottable components to support `onSpotlightDown`, `onSpotlightLeft`, `onSpotlightRight`, and `onSpotlightUp` event property
- `moonstone/VirtualList` losing spotlight when the list is empty
- `moonstone/FormCheckbox` in focused state to have the correct "check" color
- `moonstone/Scroller` and other scrolling components' bug in `navigableFilter` when passed a container id

## [1.4.1] - 2017-07-05

### Changed

- `moonstone/Popup` to only call `onKeyDown` when there is a focused item in the `Popup`
- `moonstone/Scroller`, `moonstone/Picker`, and `moonstone/IncrementSlider` to automatically move focus when the currently focused `moonstone/IconButton` becomes disabled

### Fixed

- `moonstone/ContextualPopupDecorator` close button to account for large text size
- `moonstone/ContextualPopupDecorator` to not spot controls other than its activator when navigating out via 5-way
- `moonstone/Panels.Header` to set the value of `marqueeOn` for all types of headers

## [1.4.0] - 2017-06-29

### Deprecated

- `moonstone/Input` prop `noDecorator` is being replaced by `autoFocus` in 2.0.0

### Added

- `moonstone/Scrollbar` property `corner` to add the corner between vertical and horizontal scrollbars
- `moonstone/ScrollThumb` for a thumb of `moonstone/Scrollbar`
- `moonstone/styles/text.less` mixin `.locale-japanese-line-break()` to apply the correct  Japanese language line-break rules for the following multi-line components: `moonstone/BodyText`, `moonstone/Dialog`, `moonstone/Notification`, `moonstone/Popup`, and `moonstone/Tooltip`
- `moonstone/ContextualPopupDecorator` property `popupProps` to attach props to popup component
- `moonstone/VideoPlayer` property `pauseAtEnd` to control forward/backward seeking
- `moonstone/Panels/Header` prop `marqueeOn` to control marquee of header

### Changed

- `moonstone/Panels/Header` to expose its `marqueeOn` prop
- `moonstone/VideoPlayer` to automatically adjust the width of the allocated space for the side components so the media controls have more space to appear on smaller screens
- `moonstone/VideoPlayer` properties `autoCloseTimeout` and `titleHideDelay` default value to `5000`
- `moonstone/VirtualList` to support restoring focus to the last focused item
- `moonstone/Scroller` and other scrolling components to call `onScrollStop` before unmounting if a scroll is in progress
- `moonstone/Scroller` to reveal non-spottable content when navigating out of a scroller

### Fixed

- `moonstone/Dialog` to properly focus via pointer on child components
- `moonstone/VirtualList`, `moonstone/VirtualGridList`, and `moonstone/Scroller` not to be slower when scrolled to the first or the last position by wheeling
- `moonstone` component hold delay time
- `moonstone/VideoPlayer` to show its controls when pressing down the first time
- `moonstone/Panel` autoFocus logic to only focus on initial render
- `moonstone/Input` text colors
- `moonstone/ExpandableInput` to focus its decorator when leaving by 5-way left/right

## [1.3.1] - 2017-06-14

### Fixed

- `moonstone/Picker` support for large text
- `moonstone/Scroller` support for focusing paging controls with the pointer
- `moonstone` CSS rules for unskinned spottable components

## [1.3.0] - 2017-06-12

### Deprecated

- `moonstone/Scroller` props `horizontal` and `vertical`. Deprecated props are replaced with `direction` prop. `horizontal` and `vertical` will be removed in 2.0.0.
- `moonstone/Panel` prop `noAutoFocus` in favor of `autoFocus="none"`

### Added

- `moonstone/Image` support for `children` prop inside images
- `moonstone/Scroller` prop `direction` which replaces `horizontal` and `vertical` props
- `moonstone/VideoPlayer` property `tooltipHideDelay` to hide tooltip with a given amount of time
- `moonstone/VideoPlayer` property `pauseAtEnd` to pause when it reaches either the start or the end of the video
- `moonstone/VideoPlayer` methods `fastForward`, `getMediaState`, `jump`, `pause`, `play`, `rewind`, and `seek` to allow external interaction with the player. See docs for example usage.

### Changed

- `moonstone/Skinnable` to support context and allow it to be added to any component to be individually skinned. This includes a further optimization in skinning which consolidates all color assignments into a single block, so non-color rules aren't unnecessarily duplicated.
- `moonstone/Skinnable` light and dark skin names ("moonstone-light" and "moonstone") to "light" and "dark", respectively
- `moonstone/VideoPlayer` to set play/pause icon to display "play" when rewinding or fast forwarding
- `moonstone/VideoPlayer` to rewind or fast forward when previous command is slow-forward or slow-rewind respectively
- `moonstone/VideoPlayer` to fast forward when previous command is slow-forward and it reaches the last of its play rate
- `moonstone/VideoPlayer` to not play video on reload when `noAutoPlay` is `true`
- `moonstone/VideoPlayer` property `feedbackHideDelay`'s default value to `3000`
- `moonstone/Notification` to break line in characters in ja and zh locale
- `moonstone/Notification` to align texts left in LTR locale and right in RTL locale
- `moonstone/VideoPlayer` to simulate rewind functionality on non-webOS platforms only

### Fixed

- `moonstone/ExpandableItem` to correct the `titleIcon` when using `open` and `disabled`
- `moonstone/GridListImageItem` to center its selection icon on the image instead of the item
- `moonstone/Input` to have correct `Tooltip` position in `RTL`
- `moonstone/SwitchItem` to not unintentionally overflow `Scroller` containers, causing them to jump to the side when focusing
- `moonstone/VideoPlayer` to fast forward properly when video is at paused state
- `moonstone/VideoPlayer` to correctly change sources
- `moonstone/VideoPlayer` to show or hide feedback tooltip properly
- `moonstone/DateTimeDecorator` to work properly with `RadioControllerDecorator`
- `moonstone/Picker` in joined, large text mode so the arrows are properly aligned and sized
- `moonstone/Icon` to reflect the same proportion in relation to its size in large-text mode

## [1.2.0] - 2017-05-17

### Deprecated

- `moonstone/Scroller` and other scrolling components option `indexToFocus` in `scrollTo` method to be removed in 2.0.0

### Added

- `moonstone/Slider` and `moonstone/IncrementSlider` prop `noFill` to support a style without the fill
- `moonstone/Marquee` property `rtl` to set directionality to right-to-left
- `moonstone/VirtualList.GridListImageItem` property `selectionOverlay` to add custom component for selection overlay
- `moonstone/MoonstoneDecorator` property `skin` to let an app choose its skin: "moonstone" and "moonstone-light" are now available
- `moonstone/FormCheckboxItem`
- `moonstone/FormCheckbox`, a standalone checkbox, to support `moonstone/FormCheckboxItem`
- `moonstone/Input` props `invalid` and `invalidMessage` to display a tooltip when input value is invalid
- `moonstone/Scroller` and other scrolling components option `focus` in `scrollTo()` method
- `moonstone/Scroller` and other scrolling components property `spottableScrollbar`
- `moonstone/Icon.IconList` icons: `arrowshrinkleft` and `arrowshrinkright`

### Changed

- `moonstone/Picker` arrow icon for `joined` picker: small when not spotted, hidden when it reaches the end of the picker
- `moonstone/Checkbox` and `moonstone/CheckboxItem` to reflect the latest design
- `moonstone/MoonstoneDecorator/fontGenerator` was refactored to use the browser's FontFace API to dynamically load locale fonts
- `moonstone/VideoPlayer` space allotment on both sides of the playback controls to support 4 buttons; consequently the "more" controls area has shrunk by the same amount
- `moonstone/VideoPlayer` to not disable media button (play/pause)
- `moonstone/Scroller` and other scrolling components so that paging controls are not spottable by default with 5-way
- `moonstone/VideoPlayer`'s more/less button to use updated arrow icon

### Fixed

- `moonstone/MarqueeDecorator` to properly stop marquee on items with `'marqueeOnHover'`
- `moonstone/ExpandableList` to work properly with object-based children
- `moonstone/styles/fonts.less` to restore the Moonstone Icon font to request the local system font by default. Remember to update your webOS build to get the latest version of the font so you don't see empty boxes for your icons.
- `moonstone/Picker` and `moonstone/RangePicker` to now use the correct size from Enyo (60px v.s. 84px) for icon buttons
- `moonstone/Scroller` and other scrolling components to apply ri.scale properly
- `moonstone/Panel` to not cover a `Panels`'s `ApplicationCloseButton` when not using a `Header`
- `moonstone/IncrementSlider` to show tooltip when buttons focused

## [1.1.0] - 2017-04-21

### Deprecated

- `moonstone/ExpandableInput` property `onInputChange`

### Added

- `moonstone/Panels.Panel` prop and `moonstone/MoonstoneDecorator` config option: `noAutoFocus` to support prevention of setting automatic focus after render
- `moonstone/VideoPlayer` props: `backwardIcon`, `forwardIcon`, `jumpBackwardIcon`, `jumpForwardIcon`, `pauseIcon`, and `playIcon` to support icon customization of the player
- `moonstone/VideoPlayer` props `jumpButtonsDisabled` and `rateButtonsDisabled` for disabling the pairs of buttons when it's inappropriate for the playing media
- `moonstone/VideoPlayer` property `playbackRateHash` to support custom playback rates
- `moonstone/VideoPlayer` callback prop `onControlsAvailable` which fires when the players controls show or hide
- `moonstone/Image` support for `onLoad` and `onError` events
- `moonstone/VirtualList.GridListImageItem` prop `placeholder`
- `moonstone/Divider` property `preserveCase` to display text without capitalizing it

### Changed

- `moonstone/Slider` colors and sizing to match the latest designs
- `moonstone/ProgressBar` to position correctly with other components nearby
- `moonstone/Panels` breadcrumb to no longer have a horizontal line above it
- `moonstone/Transition` to measure itself when the CPU is idle
- style for disabled opacity from 0.4 to 0.3
- `moonstone/Button` colors for transparent and translucent background opacity when disabled
- `moonstone/ExpandableInput` property `onInputChange` to fire along with `onChange`. `onInputChange` is deprecated and will be removed in a future update.
- `Moonstone.ttf` font to include new icons
- `moonstone/Icon` to reference additional icons

### Fixed

- `moonstone/Popup` and `moonstone/ContextualPopupDecorator` 5-way navigation behavior
- `moonstone/Input` to not spot its own input decorator on 5-way out
- `moonstone/VideoPlayer` to no longer render its `children` in multiple places
- `moonstone/Button` text color when used on a neutral (light) background in some cases
- `moonstone/Popup` background opacity
- `moonstone/Marquee` to recalculate properly when its contents change
- `moonstone/TimePicker` to display time in correct order
- `moonstone/Scroller` to prefer spotlight navigation to its internal components

## [1.0.0] - 2017-03-31

> NOTE: We have also modified most form components to be usable in a controlled (app manages component
> state) or uncontrolled (Enact manages component state) manner. To put a component into a
> controlled state, pass in `value` (or other appropriate state property such as `selected` or
> `open`) at component creation and then respond to events and update the value as needed. To put a
> component into an uncontrolled state, do not set `value` (or equivalent), at creation. From this
> point on, Enact will manage the state and events will be sent when the state is updated. To
> specify an initial value, use the `defaultValue` (or, `defaultSelected, `defaultOpen, etc.)
> property.  See the documentation for individual components for more information.

### Added

- `moonstone/Button` property `icon` to support a built-in icon next to the text content. The Icon supports everything that `moonstone/Icon` supports, as well as a custom icon.
- `moonstone/MoonstoneDecorator` property `textSize` to resize several components to requested CMR sizes. Simply add `textSize="large"` to your `App` and the new sizes will automatically take effect.

### Changed

- `moonstone/Slider` to use the property `tooltip` instead of `noTooltip`, so the built-in tooltip is not enabled by default
- `moonstone/IncrementSlider` to include tooltip documentation
- `moonstone/ExpandableList` to accept an array of objects as children which are spread onto the generated components
- `moonstone/CheckboxItem` style to match the latest designs, with support for the `moonstone/Checkbox` to be on either the left or the right side by using the `iconPosition` property
- `moonstone/VideoPlayer` to supply every event callback-method with an object representing the VideoPlayer's current state, including: `currentTime`, `duration`, `paused`, `proportionLoaded`, and `proportionPlayed`

### Fixed

- `moonstone/Panels.Panel` behavior for remembering focus on unmount and setting focus after render
- `moonstone/VirtualList.VirtualGridList` showing empty items when items are continuously added dynamically
- `moonstone/Picker` to marquee on focus once again

## [1.0.0-beta.4] - 2017-03-10

### Added

- `moonstone/VirtualList` `indexToFocus` option to `scrollTo` method to focus on item with specified index
- `moonstone/IconButton` and `moonstone/Button` `color` property to add a remote control key color to the button
- `moonstone/Scrollbar` property `disabled` to disable both paging controls when it is true
- `moonstone/VirtualList` parameter `moreInfo` to pass `firstVisibleIndex` and `lastVisibleIndex` when scroll events are firing
- Accessibility support to UI components
- `moonstone/VideoPlayer` property `onUMSMediaInfo` to support the custom webOS “umsmediainfo” event
- `moonstone/Region` component which encourages wrapping components for improved accessibility rather than only preceding the components with a `moonstone/Divider`
- `moonstone/Slider` tooltip. It's enabled by default and comes with options like `noTooltip`, `tooltipAsPercent`, and `tooltipSide`. See the component docs for more details.
- `moonstone/Panels.Panel` property `hideChildren` to defer rendering children
- `moonstone/Spinner` properties `blockClickOn` and `scrim` to block click events behind spinner
- `moonstone/VirtualList` property `clientSize` to specify item dimensions instead of measuring them

### Changed

- `moonstone/VirtualGridImageItem` styles to reduce redundant style code app side
- `moonstone/VirtualList` and `moonstone/VirtualGridList` to add essential CSS for list items automatically
- `moonstone/VirtualList` and `moonstone/VirtualGridList` to not add `data-index` to their item DOM elements directly, but to pass `data-index` as the parameter of their `component` prop like the `key` parameter of their `component` prop
- `moonstone/ExpandableItem` and derivatives to defer focusing the contents until animation completes
- `moonstone/LabeledItem`, `moonstone/ExpandableItem`, `moonstone/ExpandableList` to each support the `node` type in their `label` property. Best used with `ui/Slottable`.

### Fixed

- `moonstone/VirtualList.GridListImageItem` to have proper padding size according to the existence of caption/subcaption
- `moonstone/Scroller` and other scrolling components to display scrollbars with proper size
- `moonstone/VirtualGridList` to not be truncated

### Removed

- `moonstone/Scroller` and other scrolling components property `hideScrollbars` and replaced it with `horizontalScrollbar` and `verticalScrollbar`

## [1.0.0-beta.3] - 2017-02-21

### Added

- `moonstone/VideoPlayer` support for 5-way show/hide of media playback controls
- `moonstone/VideoPlayer` property `feedbackHideDelay`
- `moonstone/Slider` property `onKnobMove` to fire when the knob position changes, independently from the `moonstone/Slider` value
- `moonstone/Slider` properties `active`, `disabled`, `knobStep`, `onActivate`, `onDecrement`, and `onIncrement` as part of enabling 5-way support to `moonstone/Slider`, `moonstone/IncrementSlider` and the media slider for `moonstone/VideoPlayer`
- `moonstone/Slider` now supports `children` which are added to the `Slider`'s knob, and follow it as it moves
- `moonstone/ExpandableInput` properties `iconAfter` and `iconBefore` to display icons after and before the input, respectively
- `moonstone/Dialog` property `preserveCase`, which affects `title` text

### Changed

- `moonstone/IncrementSlider` to change when the buttons are held down
- `moonstone/Marquee` to allow disabled marquees to animate
- `moonstone/Dialog` to marquee `title` and `titleBelow`
- `moonstone/Marquee.MarqueeController` config option `startOnFocus` to `marqueeOnFocus`. `startOnFocus` is deprecated and will be removed in a future update.
- `moonstone/Button`, `moonstone/IconButton`, `moonstone/Item` to not forward `onClick` when `disabled`

### Fixed

- `moonstone/Marquee.MarqueeController` to start marquee on newly registered components when controller has focus and to restart synced marquees after completion
- `moonstone/Scroller` to recalculate when an expandable child opens
- `spotlightDisabled` property support for spottable moonstone components
- `moonstone/Popup` and `moonstone/ContextualPopupDecorator` so that when the popup is closed, spotlight focus returns to the control that had focus prior to the popup opening
- `moonstone/Input` to not get focus when disabled

## [1.0.0-beta.2] - 2017-01-30

### Added

- `moonstone/Panels.Panel` property `showChildren` to support deferring rendering the panel body until animation completes
- `moonstone/MarqueeDecorator` property `invalidateProps` that specifies which props cause the marquee distance to be invalidated
- developer-mode warnings to several components to warn when values are out-of-range
- `moonstone/Divider` property `spacing` which adjusts the amount of empty space above and below the `Divider`. `'normal'`, `'small'`, `'medium'`, `'large'`, and `'none'` are available.
- `moonstone/Picker` when `joined` the ability to be incremented and decremented by arrow keys
- `onSpotlightDisappear` event property support for spottable moonstone components
- `moonstone/VideoPlayer` property `titleHideDelay`

### Changed

- `moonstone/Panels.Panels` and variations to defer rendering the children of contained `Panel` instances until animation completes
- `moonstone/ProgressBar` properties `progress` and `backgroundProgress` to accept a number between 0 and 1
- `moonstone/Slider` and `moonstone/IncrementSlider` property `backgroundPercent` to `backgroundProgress` which now accepts a number between 0 and 1
- `moonstone/Slider` to not ignore `value` prop when it is the same as the previous value
- `moonstone/Picker` component's buttons to reverse their operation such that 'up' selects the previous item and 'down' the next
- `moonstone/Picker` and derivatives may now use numeric width, which represents the amount of characters to use for sizing. `width={4}` represents four characters, `2` for two characters, etc. `width` still accepts the size-name strings.
- `moonstone/Divider` to now behave as a simple horizontal line when no text content is provided
- `moonstone/Scroller` and other scrolling components to not display scrollbar controls by default
- `moonstone/DatePicker` and `moonstone/TimePicker` to emit `onChange` event whenever the value is changed, not just when the component is closed

### Removed

- `moonstone/ProgressBar` properties `min` and `max`

### Fixed

- `moonstone/IncrementSlider` so that the knob is spottable via pointer, and 5-way navigation between the knob and the increment/decrement buttons is functional
- `moonstone/Slider` and `moonstone/IncrementSlider` to not fire `onChange` for value changes from props

## [1.0.0-beta.1] - 2016-12-30

### Added

- `moonstone/VideoPlayer` and `moonstone/TooltipDecorator` components and samples
- `moonstone/Panels.Panels` property `onBack` to support `ui/Cancelable`
- `moonstone/VirtualFlexList` Work-In-Progress component to support variably sized rows or columns
- `moonstone/ExpandableItem` properties `autoClose` and `lockBottom`
- `moonstone/ExpandableList` properties `noAutoClose` and `noLockBottom`
- `moonstone/Picker` property `reverse`
- `moonstone/ContextualPopup` property `noAutoDismiss`
- `moonstone/Dialog` property `scrimType`
- `moonstone/Popup` property `spotlightRestrict`

### Changed

- `moonstone/Panels.Routable` to require a `navigate` configuration property indicating the event callback for back or cancel actions
- `moonstone/MarqueeController` focus/blur handling to start and stop synchronized `moonstone/Marquee` components
- `moonstone/ExpandableList` property `autoClose` to `closeOnSelect` to disambiguate it from the added `autoClose` on 5-way up
- `moonstone/ContextualPopupDecorator.ContextualPopupDecorator` component's `onCloseButtonClick` property to `onClose`
- `moonstone/Dialog` component's `onCloseButtonClicked` property to `onClose`
- `moonstone/Spinner` component's `center` and `middle` properties to a single `centered` property
	that applies both horizontal and vertical centering
- `moonstone/Popup.PopupBase` component's `onCloseButtonClicked` property to `onCloseButtonClick`
- `moonstone/Item.ItemOverlay` component's `autoHide` property to remove the `'no'` option. The same
	effect can be achieved by omitting the property or passing `null`.
- `moonstone/VirtualGridList` to be scrolled by page when navigating with a 5-way direction key
- `moonstone/Scroller`, `moonstone/VirtualList`, `moonstone/VirtualGridList` to no longer respond to mouse down/move/up events
- all Expandables to include a state arrow UI element
- `moonstone/LabeledItem` to support a `titleIcon` property which positions just after the title text
- `moonstone/Button` to include `moonstone/TooltipDecorator`
- `moonstone/Expandable` to support being managed, radio group-style, by a component wrapped with `RadioControllerDecorator` from `ui/RadioDecorator`
- `moonstone/Picker` to animate `moonstone/Marquee` children when any part of the `moonstone/Picker` is focused
- `moonstone/VirtualList` to mute its container instead of disabling it during scroll events
- `moonstone/VirtualList`, `moonstone/VirtualGridList`, and `moonstone/Scroller` to continue scrolling when holding down the paging controls
- `moonstone/VirtualList` to require a `component` prop and not have a default value
- `moonstone/Picker` to continuously change when a button is held down by adding `ui/Holdable`.

### Fixed

- `moonstone/Popup` and `moonstone/ContextualPopup` 5-way navigation behavior using spotlight.
- Bug where a synchronized marquee whose content fit the available space would prevent restarting of the marquees
- `moonstone/Input` to show an ellipsis on the correct side based on the text directionality of the `value` or `placeholder` content.
- `moonstone/VirtualList` and `moonstone/VirtualGridList` to prevent unwanted scrolling when focused with the pointer
- `moonstone/Picker` to remove fingernail when a the pointer is held down, but the pointer is moved off the `joined` picker.
- `moonstone/LabeledItem` to include marquee on both `title` and `label`, and be synchronized

## [1.0.0-alpha.5] - 2016-12-16

No changes.

## [1.0.0-alpha.4] - 2016-12-2

### Added

- `moonstone/Popup`, `moonstone/ContextualPopupDecorator`, `moonstone/Notification`, `moonstone/Dialog` and `moonstone/ExpandableInput` components
- `ItemOverlay` component to `moonstone/Item` module
- `marqueeCentered` prop to `moonstone/MarqueeDecorator` and `moonstone/MarqueeText`
- `placeholder` prop to `moonstone/Image`
- `moonstone/MarqueeController` component to synchronize multiple `moonstone/Marquee` components
- Non-latin locale support to all existing Moonstone components
- Language-specific font support
- `moonstone/IncrementSlider` now accepts customizable increment and decrement icons, as well as `moonstone/Slider` being more responsive to external styling

### Changed

- `moonstone/Input` component's `iconStart` and `iconEnd` properties to be `iconBefore` and `iconAfter`, respectively, for consistency with `moonstone/Item.ItemOverlay` naming
- `moonstone/Icon` and `moonstone/IconButton` so the `children` property supports both font-based icons and images
- the `checked` property to `selected` for consistency across the whole framework. This allows better interoperability when switching between various components.  Affects the following: `CheckboxItem`, `RadioItem`, `SelectableItem`, `Switch`, `SwitchItem`, and `ToggleItem`. Additionally, these now use `moonstone/Item.ItemOverlay` to position and handle their Icons.
- `moonstone/Slider` and `moonstone/IncrementSlider` to be more performant. No changes were made to
	the public API.
- `moonstone/GridListImageItem` so that a placeholder image displays while loading the image, and the caption and subcaption support marqueeing
- `moonstone/MoonstoneDecorator` to add `FloatingLayerDecorator`
- `moonstone/IncrementSlider` in vertical mode looks and works as expected.

### Removed

- LESS mixins that belong in `@enact/ui`, so that only moonstone-specific mixins are contained in
this module. When authoring components and importing mixins, only the local mixins need to be
imported, as they already import the general mixins.
- the `src` property from `moonstone/Icon` and `moonston/IconButton`. Use the support for URLs in
	the `children` property as noted above.
- the `height` property from `moonstone/IncrementSlider` and `moonstone/Slider`

### Fixed

- Joined picker so that it now has correct animation when using the mouse wheel
- Bug in DatePicker/TimePicker that prevented setting of value earlier than 1969

## [1.0.0-alpha.3] - 2016-11-8

### Added

- `moonstone/BodyText`, `moonstone/DatePicker`, `moonstone/DayPicker`, `moonstone/ExpandableItem`, `moonstone/Image`, and `moonstone/TimePicker` components
- `fullBleed` prop to `moonstone/Panels/Header`. When `true`, the header content is indented and the header lines are removed.
- Application close button to `moonstone/Panels`. Fires `onApplicationClose` when clicked. Can be omitted with the `noCloseButton` prop.
- `marqueeDisabled` prop to `moonstone/Picker`
- `padded` prop to `moonstone/RangePicker`
- `forceDirection` prop to `moonstone/Marquee`. Forces the direction of `moonstone/Marquee`. Useful for when `RTL` content cannot be auto detected.

### Changed

- `data` parameter passed to `component` prop of `VirtualList`.
- `moonstone/Expandable` into a submodule of `moonstone/ExpandableItem`
- `ExpandableList` to properly support selection
- `moonstone/Divider`'s `children` property to be optional
- `moonstone/ToggleItem`'s `inline` version to have a `max-width` of `240px`
- `moonstone/Input` to use `<div>` instead of `<label>` for wrapping components. No change to
	functionality, only markup.

### Removed

- `moonstone/ExpandableCheckboxItemGroup` in favor of `ExpandableList`

## [1.0.0-alpha.2] - 2016-10-21

This version includes a lot of refactoring from the previous release. Developers need to switch to the new enact-dev command-line tool.

### Added

- New components and HOCs: `moonstone/Scroller`, `moonstone/VirtualList`, `moonstone/VirtualGridList`, `moonstone/MarqueeText`, `moonstone/Spinner`, `moonstone/ExpandableCheckboxItemGroup`, `moonstone/MarqueeDecorator`
- New options for `ui/Toggleable` HOC
- Marquee support to many components
- Image support to `moonstone/Icon` and `moonstone/IconButton`
- `dismissOnEnter` prop for `moonstone/Input`
- Many more unit tests

### Changed

- Some props for UI state were renamed to have `default` prefix where state was managed by the component. (e.g. `defaultOpen`)

### Fixed

- Many components were fixed, polished, updated and documented
- Inline docs updated to be more consistent and comprehensive<|MERGE_RESOLUTION|>--- conflicted
+++ resolved
@@ -4,11 +4,9 @@
 
 ## [unreleased]
 
-<<<<<<< HEAD
 ### Fixed
 
 - `moonstone/Spinner` to use the latest designs
-=======
 ### Added
 
 - `moonstone/Panels.Header` prop `hideLine` to hide the bottom separator line
@@ -16,7 +14,6 @@
 ### Fixed
 
 - `moonstone/FormCheckboxItem` so it doesn't change size between normal and large text mode
->>>>>>> f5e649df
 
 ## [3.0.0-beta.1] - 2019-07-15
 
