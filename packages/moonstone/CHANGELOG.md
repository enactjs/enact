# Change Log

The following is a curated list of changes in the Enact moonstone module, newest changes on the top.

## [3.0.0-beta.2] - 2019-07-23

### Added

- `moonstone/Panels.Header` prop `hideLine` to hide the bottom separator line
- `moonstone/Panels.Header` type "dense" for "AlwaysViewing" Panels types

### Fixed

- `moonstone/Dropdown` button to not animate
- `moonstone/FormCheckboxItem` so it doesn't change size between normal and large text mode
- `moonstone/Heading` to have a bit more space between the text and the line, when the line is present
- `moonstone/LabeledItem` to pass `marqueeOn` prop to its contents
<<<<<<< HEAD
- `moonstone/Scroller` not to jump to the top when right key is pressed in the right most item of vertical scroller
=======
- `moonstone/Panels.Header` to use the latest designs with better spacing between the titles below
- `moonstone/Picker` accessibility read out when a button becomes disabled
- `moonstone/ProgressBar`, `moonstone/Slider`, and `moonstone/IncrementSlider` to use the latest set of design colors
- `moonstone/RadioItem` to have a much prettier dot in dark and light skins
>>>>>>> f71a487c
- `moonstone/Spinner` to use the latest designs
- `moonstone/Tooltip` layer order so it doesn't interfere with other positioned elements, like `ContextualPopup`
- `moonstone/VirtualList.VirtualGridList` and `moonstone/VirtualList.VirtualList` to properly respond to 5way directional key presses
- `moonstone/VirtualList.VirtualGridList` and `moonstone/VirtualList.VirtualList` to navigate items properly in RTL languages

## [3.0.0-beta.1] - 2019-07-15

### Removed

- `small` prop in `moonstone/Input`, `moonstone/ToggleButton`, `moonstone/Button`, `moonstone/Icon`, `moonstone/IconButton`, and `moonstone/LabeledIcon`, replaced by `size` prop, which accepts `"small"` or `"large"`
- `moonstone/Divider`, replaced by `moonstone/Heading`

### Added

- `ilib@^14.2.0` as a package peer dependency, which apps will need to include
- `moonstone/Dropdown` widths `tiny`, and `huge`

### Fixed

- Fonts to use the updated names of global fonts available in the system
- `moonstone/Popup` to properly handle closing in mid-transition
- `moonstone/Scroller` to properly move focus out of the container
- `moonstone/VirtualList` to allow keydown events to bubble up when not handled by the component
- `moonstone/IncrementSlider` to support aria-label when disabled
- `moonstone/LabeledItem` to not clip the bottom of descender glyphs in large text mode
- `moonstone/Scroller`, `moonstone/VirtualList.VirtualGridList`, and `moonstone/VirtualList.VirtualList` not to scroll too far by page up/down keys
- `moonstone/VirtualList.VirtualGridList` scrolling when navigating to an adjacent item
- `moonstone/VirtualList.VirtualGridList` and `moonstone/VirtualList.VirtualList` to focus an item properly after an update

## [3.0.0-alpha.7] - 2019-06-24

### Fixed

- `moonstone/Dropdown` to scroll to and focus the selected item when opened
- `moonstone/ExpandableItem.ExpandableItemBase` to not error if `onClose` or `onOpen` was not supplied
- `moonstone/GridListImageItem` to support overriding the `image` CSS class name
- `moonstone/Scroller` to scroll and to move focus to the paging control properly if the current item sticking to the top is only spottable
- `moonstone/VirtualList` to scroll to the focused item when navigating out of the viewport via 5-way

## [3.0.0-alpha.6] - 2019-06-17

### Removed

- `moonstone/Divider`, `moonstone/Dialog`, and `moonstone/Heading` prop `casing`

### Fixed

- `moonstone/Dropdown` to support voice readout
- `moonstone/Dropdown` remaining open after it becomes `disabled`

## [3.0.0-alpha.5] - 2019-06-10

### Added

- `moonstone/Dropdown` property `width` to support `'small'`, `'medium'`, and `'large'` sizes

### Fixed

- `moonstone/Panels.Header` to center text when `centered` is used and additional controls are included by `moonstone/Panels`
- Fonts for non-Latin to not intermix font weights for bold when using a combination of Latin and non-Latin glyphs
- `moonstone/VirtualList` to restore focus to an item when scrollbars are visible

## [3.0.0-alpha.4] - 2019-06-03

### Changed

- `moonstone/Dropdown` to prevent spotlight moving out of the popup
- `moonstone/Dropdown` to use radio selection which allows only changing the selection but not deselection

### Fixed

- Non-Latin locale font assignments to match the new font family support in `LG Smart UI`
- `moonstone/Checkbox`, `moonstone/FormCheckbox`, `moonstone/Panels.Header`, `moonstone/RadioItem`, `moonstone/Slider`, and `moonstone/Switch` to render correctly in high contrast
- `moonstone/VideoPlayer` to hide scrim for high contrast if bottom controls are hidden

## [3.0.0-alpha.3] - 2019-05-29

### Added

- `moonstone/Panels` support for managing share state of contained components
- `moonstone/Scroller` and `moonstone/VirtualList` support for restoring scroll position when within a `moonstone/Panels.Panel`

### Changed

- `moonstone/Scroller` to scroll when no spottable child exists in the pressed 5-way key direction and, when `focusableScrollbar` is set, focus the scrollbar button

### Fixed

- Fonts to correctly use the new font files and updated the international font name from "Moonstone LG Display" to "Moonstone Global"
- `moonstone/Dropdown` `children` propType so it supports the same format as `ui/Group` (an array of strings or an array of objects with props)
- `moonstone/FormCheckbox`, `moonstone/Input`, `moonstone/ProgressBar`, `moonstone/RadioItem`, `moonstone/SwitchItem`, and `moonstone/Tooltip` light skin colors.
- `moonstone/VideoPlayer` to have correct sized control buttons

## [3.0.0-alpha.2] - 2019-05-20

### Added

- `moonstone/Heading` prop `spacing` with default value `'small'`

### Fixed

- `moonstone/Button` background colors for translucent and lightTranslucent
- `moonstone/Checkbox` by updating colors for both dark and light skins
- `moonstone/DaySelector` item text size in large-text mode
- `moonstone/Dropdown` popup scroller arrows showing in non-latin locales and added large-text mode support
- `moonstone/FormCheckboxItem` to match the designs
- `moonstone/Panels.Header` with `Input` to not have a distracting white background color
- `moonstone/Input` caret color to match the designs (black bar on white background, white bar on black background, standard inversion)
- `moonstone/Item` height in non-latin locales
- `moonstone/RadioItem` and `moonstone/SelectableItem` icon size in large-text mode

## [3.0.0-alpha.1] - 2019-05-15

### Removed

- `moonstone/Button` and `moonstone/Panels.Header` prop `casing` which is no longer supported
- `moonstone/Input.InputBase` prop `focused` which was used to indicate when the internal input field had focused but was replaced by the `:focus-within` pseudo-selector
- `moonstone/VirtualList` and `moonstone/VirtualList.VirtualGridList` property `isItemDisabled`

### Added

- `moonstone/BodyText` prop `size` to offer a new "small" size
- `moonstone/Button` prop `iconPosition`
- `moonstone/ContextualPopup` config `noArrow`
- `moonstone/Dropdown` component
- `moonstone/Panels.Header` prop `centered` to support immersive apps with a completely centered design
- `moonstone/Heading` component, an improved version of `moonstone/Divider` with additional features
- `moonstone/Panels` slot `<controls>` to easily add custom controls next to the Panels' "close" button
- `moonstone/Spinner` prop `size` to support a new "small" size for use inside `SlotItem` components
- `moonstone/TooltipDecorator` prop `tooltipRelative` and `moonstone/TooltipDecorator.Tooltip` prop `relative` to support relative positioning. This is an advanced feature and requires a container with specific rules. See documentation for details.

### Changed

- `moonstone/Button.ButtonDecorator` to remove `i18n/Uppercase` HOC
- `moonstone/Button`, `moonstone/Checkbox`, `moonstone/CheckboxItem`, `moonstone/ContextualPopupDecorator`, `moonstone/FormCheckbox`, `moonstone/FormCheckboxItem`, `moonstone/Panels.Header`, `moonstone/Notification`, `moonstone/RadioItem`, and `moonstone/Tooltip` appearance to match the latest designs
- `moonstone/Button`, `moonstone/Dropdown`, `moonstone/Icon`, `moonstone/IconButton`, `moonstone/Input`, and `moonstone/ToggleButton` default size to "small", which unifies their initial heights
- `moonstone/DaySelector` to have squared check boxes to match the rest of the checkmark components
- `moonstone/LabeledIcon` and `moonstone/LabeledIconButton` text size to be smaller
- `moonstone/Panel` and `moonstone/Panels` now allocate slightly more screen edge space for a cleaner look
- `moonstone/Scroller.Scroller`, `moonstone/VirtualList.VirtualGridList`, and `moonstone/VirtualList.VirtualList` scrollbar button to gain focus when pressing a page up or down key if `focusableScrollbar` is true
- global styling rules affecting standard font-weight, disabled opacity, and LESS color variable definitions

### Fixed

- `moonstone/Scroller`, `moonstone/VirtualList.VirtualGridList`, and `moonstone/VirtualList.VirtualList` to scroll by page up/down keys without focus in pointer mode

## [2.6.0] - ???

### Deprecated

- `moonstone/Divider` which will be replaced by `moonstone/Heading`
- `moonstone/Input.InputBase` prop `focused` which will be handled by CSS in 3.0
- `small` prop in `moonstone/Input` and `moonstone/ToggleButton`, which will be replaced by `size="small"` in 3.0

### Added

- `moonstone/Input` and `moonstone/ToggleButton` prop `size`
- `moonstone/Button`, `moonstone/IconButton`, and `moonstone/LabeledIconButton` public class name `large` to support customizing the style for the new `size` prop on `ui/Button`

### Fixed

- `moonstone/EditableIntegerPicker`, `moonstone/Picker`, and `moonstone/RangePicker` to not error when the `min` prop exceeds the `max` prop

## [2.5.3] - 2019-06-06

### Fixed

- `moonstone/ContextualPopupDecorator` imperative methods to be correctly bound to the instance
- `moonstone/ExpandableInput` to retain focus when touching within the input field on touch platforms
- `moonstone/ExpandableList` to not error if `selected` is passed as an array to a non-multi-select list
- `moonstone/Scroller` to allow changing spotlight focus to opposite scroll button when switching to 5way mode
- `moonstone/ExpandableInput` to retain focus when touching within the input field on touch platforms
- `moonstone/Input` refocusing on touch on iOS
- `moonstone/Scroller`, `moonstone/VirtualList.VirtualGridList`, and `moonstone/VirtualList.VirtualList` to change spotlight focus due to touch events
- `moonstone/Slider` to not scroll the viewport when dragging on touch platforms
- `moonstone/VideoPlayer` to correctly handle touch events while moving slider knobs
- `moonstone/VirtualList` and `moonstone/Scroller` to animate with 5-way navigation by default

## [2.5.2] - 2019-04-23

### Fixed

- `moonstone/EditableIntegerPicker` text alignment when not editing the value
- `moonstone/Scroller` to scroll via dragging when the platform has touch support
- `moonstone/VideoPlayer` to continue to display the thumbnail image while the slider is focused

## [2.5.1] - 2019-04-09

### Fixed

- `moonstone/ExpandableInput` to close on touch platforms when tapping another component

## [2.5.0] - 2019-04-01

### Fixed

- `moonstone/ContextualPopupDecorator` method `positionContextualPopup()` to correctly reposition the popup when invoked from app code
- `moonstone/Tooltip` to better support long tooltips
- `moonstone/Popup` to resume spotlight pauses when closing with animation
- `moonstone/Panels` to correctly ignore `null` children

## [2.4.1] - 2019-03-11

### Changed

- `moonstone/Picker` to display more of the selected value in wide instances

### Fixed

- `moonstone/Checkbox`, `moonstone/FormCheckbox`, `moonstone/RadioItem`, `moonstone/SelectableIcon`, and `moonstone/Slider` spotlight muted colors
- `moonstone/Spinner` animation synchronization after a rerender
- `moonstone/TooltipDecorator` to position `Tooltip` correctly when the wrapped component moves or resizes
- `moonstone/VideoPlayer` to continue to show thumbnail when playback control keys are pressed
- `moonstone/VideoPlayer` to stop seeking by remote key when it loses focus
- `moonstone/VirtualList` to only resume spotlight pauses it initiated
- `moonstone/ExpandableItem` to be better optimized on mount

## [2.4.0] - 2019-03-04

### Added

- `line-height` rule to base text CSS for both latin and non-latin locales
- Support for high contrast colors in dark and light `moonstone`
- `moonstone/BodyText` prop `noWrap` which automatically adds `moonstone/Marquee` support as well as limits the content to only display one line of text

### Changed

- `moonstone/Spinner` visuals from 3 spinning balls to an energetic flexing line

### Fixed

- `moonstone/Panels` to set child's `autoFocus` prop to `default-element` when `index` increases
- `moonstone/Slider` to prevent gaining focus when clicked when disabled
- `moonstone/Slider` to prevent default browser scroll behavior when 5-way directional key is pressed on an active knob
- `moonstone/DatePicker` and `moonstone/TimePicker` to close with back/ESC
- `moonstone/DatePicker` and `moonstone/TimePicker` value handling when open on mount
- `moonstone/ContextualPopupDecorator` to correctly focus on popup content when opened

## [2.3.0] - 2019-02-11

### Added

- `moonstone/VirtualList.VirtualGridList` and `moonstone/VirtualList.VirtualList` property `childProps` to support additional props included in the object passed to the `itemsRenderer` callback
- `moonstone/Skinnable` support for `skinVariants`, to enable features like high contrast mode and large text mode
- Support for 8k (UHD2) displays

### Changed

- All content-containing LESS stylesheets (not within a `styles` directory) extensions to be `*.module.less` to retain modular context with CLI 2.x.

### Fixed

- `moonstone/VirtualList` to focus an item properly by `scrollTo` API immediately after a prior call to the same position
- `moonstone/Popup` to close floating layer when the popup closes without animation

## [2.2.9] - 2019-01-11

### Fixed

- `moonstone/Scroller` scrolling to boundary behavior for short scrollers

## [2.2.8] - 2018-12-06

### Fixed

- `moonstone/ExpandableInput` to focus labeled item on close
- `moonstone/ExpandableItem` to disable its spotlight container when the component is disabled
- `moonstone/Scroller` to correctly handle scrolling focused elements and containers into view

## [2.2.7] - 2018-11-21

### Fixed

- `moonstone/Picker`, `moonstone/ExpandablePicker`, `moonstone/ExpandableList`, `moonstone/IncrementSlider` to support disabling voice control

## [2.2.6] - 2018-11-15

### Fixed

- `moonstone/VideoPlayer` to blur slider when hiding media controls
- `moonstone/VideoPlayer` to disable pointer mode when hiding media controls via 5-way
- `moonstone/VirtualList` and `moonstone/Scroller` to not to animate with 5-way navigation by default

## [2.2.5] - 2018-11-05

### Fixed

- `moonstone/ExpandableItem` to not steal focus after closing

## [2.2.4] - 2018-10-29

### Fixed

- `moonstone/MoonstoneDecorator` to apply both Latin and non-Latin rules to the root element so all children inherit the correct default font rules.
- `moonstone/Marquee`, `moonstone/MediaOverlay` to display locale-based font
- `moonstone/DayPicker` separator character used between selected days in the label in fa-IR locale
- `moonstone/Scroller`, `moonstone/VirtualList.VirtualGridList`, and `moonstone/VirtualList.VirtualList` scrolling by voice commands in RTL locales

## [2.2.3] - 2018-10-22

### Fixed

- `moonstone/Scroller` to respect the disabled spotlight container status when handling pointer events
- `moonstone/Scroller` to scroll to the boundary when focusing the first or last element with a minimal margin in 5-way mode
- `moonstone/VideoPlayer` to position the slider knob correctly when beyond the left or right edge of the slider

## [2.2.2] - 2018-10-15

### Fixed

- `moonstone/Scroller` stuttering when page up/down key is pressed

## [2.2.1] - 2018-10-09

### Fixed

- `moonstone/Scroller`, `moonstone/VirtualList.VirtualGridList`, and `moonstone/VirtualList.VirtualList` to notify user when scrolling is not possible via voice command
- `moonstone/TimePicker` to not read out meridiem label when changing the value

## [2.2.0] - 2018-10-02

### Added

- `moonstone/GridListImageItem` voice control feature support

### Fixed

- `moonstone/DayPicker` to prevent closing when selecting days via voice control
- `moonstone/VideoPlayer` to unfocus media controls when hidden
- `moonstone/Scroller` to set correct scroll position when an expandable child is closed
- `moonstone/Scroller` to prevent focusing children while scrolling

## [2.1.4] - 2018-09-17

### Fixed

- `moonstone/Button` and `moonstone/IconButton` to style image-based icons correctly when focused and disabled
- `moonstone/FormCheckboxItem` styling when focused and disabled
- `moonstone/Panels` to always blur breadcrumbs when transitioning to a new panel
- `moonstone/Scroller` to correctly set scroll position when nested item is focused
- `moonstone/Scroller` to not adjust `scrollTop` when nested item is focused
- `moonstone/VideoPlayer` to show correct playback rate feedback on play or pause
- `moonstone/VirtualList.VirtualGridList` and `moonstone/VirtualList.VirtualList` to handle 5way navigation properly when `focusableScrollbar` is true

## [2.1.3] - 2018-09-10

### Fixed

- `moonstone/Scroller`, `moonstone/VirtualList.VirtualGridList`, and `moonstone/VirtualList.VirtualList` to show overscroll effects properly on repeating wheel input
- `moonstone/TooltipDecorator` to handle runtime error when setting `tooltipText` to an empty string
- `moonstone/VideoPlayer` timing to read out `infoComponents` accessibility value when `moreButton` or `moreButtonColor` is pressed

## [2.1.2] - 2018-09-04

### Fixed

- `moonstone/ExpandableItem` to prevent default browser scroll behavior when 5-way key is pressed on the first item or the last item
- `moonstone/Scroller` scrolling behavior for focused items in 5-way mode
- `moonstone/Scroller` to scroll container elements into view
- `moonstone/TooltipDecorator` to update position when `tooltipText` is changed
- `moonstone/VideoPlayer` to prevent default browser scroll behavior when navigating via 5-way
- `moonstone/VirtuaList` to allow `onKeyDown` events to bubble
- `moonstone/VirtualList.VirtualGridList` and `moonstone/VirtualList.VirtualList` scrolling via page up or down keys

## [2.1.1] - 2018-08-27

### Changed

- `moonstone/Scroller`, `moonstone/VirtualList.VirtualGridList`, and `moonstone/VirtualList.VirtualList` to show overscroll effects only by wheel input

### Fixed

- `moonstone/VideoPlayer` so that activity is detected and the `autoCloseTimeout` timer is reset when using 5-way to navigate from the media slider

### Fixed

- `moonstone/Picker` to fire onChange events, due to a hold, consistently across pointer and 5-way navigation

## [2.1.0] - 2018-08-20

### Added

- `moonstone/VideoPlayer` property `noMediaSliderFeedback`
- `moonstone/VideoPlayer.MediaControls` property `playPauseButtonDisabled`

### Changed

- `moonstone/Picker` key down hold threshold to 800ms before firing the `onChange` event

### Fixed

- `moonstone/GridListImageItem` to properly vertically align when the content varies in size
- `moonstone/Scroller`, `moonstone/VirtualList.VirtualGridList`, and `moonstone/VirtualList.VirtualList` to not scroll by dragging
- `moonstone/Slider` to not emit `onChange` event when `value` has not changed
- `moonstone/VideoPlayer` to focus on available media buttons if the default spotlight component is disabled
- `moonstone/VideoPlayer` to keep media controls visible when interacting with popups
- `moonstone/VideoPlayer` to read out `infoComponents` accessibility value when `moreButtonColor` is pressed
- `moonstone/VideoPlayer` to round the time displayed down to the nearest second
- `moonstone/VirtualList` to restore last focused item correctly

## [2.0.2] - 2018-08-13

### Fixed

- `moonstone/DatePicker` to correctly change year when `minYear` and `maxYear` aren't provided
- `moonstone/EditableIntegerPicker` management of spotlight pointer mode
- `moonstone/LabeledIcon` and `moonstone/LabeledIconButton` to have proper spacing and label-alignment with all label positions
- `moonstone/Popup` to prevent duplicate 5-way navigation when `spotlightRestrict="self-first"`
- `moonstone/Scroller` not to scroll to wrong position via 5way navigation in RTL languages
- `moonstone/Scroller` not to scroll when focusing in pointer mode
- `moonstone/Slider` to forward `onActivate` event
- `moonstone/VideoPlayer` to reset key down hold when media becomes unavailable

## [2.0.1] - 2018-08-01

### Fixed

- `moonstone/Dialog` read order of dialog contents
- `moonstone/Scroller` to go to next page properly via page up/down keys

## [2.0.0] - 2018-07-30

### Added

- `moonstone/LabeledIcon` and `moonstone/LabeledIconButton` components for a lightweight `Icon` or `IconButton` with a label
- `moonstone/VideoPlayer` property `noAutoShowMediaControls`

### Fixed

- `moonstone/Scroller` to prevent scrolling via page up/down keys if there is no spottable component in that direction
- `moonstone/Dialog` to hide `titleBelow` when `title` is not set
- `moonstone/Image` to suppress drag and drop support by default
- `moonstone/VideoPlayer` audio guidance behavior of More button
- `moonstone/VirtualList.VirtualGridList` and `moonstone/VirtualList.VirtualList` to handle focus properly via page up/down keys when switching to 5-way mode
- `moonstone/Popup` to spot the content after it's mounted
- `moonstone/Scroller`, `moonstone/VirtualList.VirtualGridList`, and `moonstone/VirtualList.VirtualList` to scroll properly via voice control in RTL locales

## [2.0.0-rc.3] - 2018-07-23

### Changed

- `moonstone/Scroller.Scroller`, `moonstone/VirtualList.VirtualGridList`, and `moonstone/VirtualList.VirtualList` overscroll effect color more recognizable on the focused element

### Fixed

- `moonstone/ContextualPopup` to refocus its activator on close when the popup lacks spottable children
- `moonstone/Scroller`, `moonstone/VirtualList.VirtualGridList`, and `moonstone/VirtualList.VirtualList` to scroll properly when holding down paging control buttons
- `moonstone/ExpandableItem` spotlight behavior when leaving the component via 5-way
- `moonstone/RadioItem` circle thickness to be 2px, matching the design
- `moonstone/Slider` to correctly prevent 5-way actions when activated
- `moonstone/ExpandableItem` and other expandable components to spotlight correctly when switching from pointer mode to 5-way with `closeOnSelect`

## [2.0.0-rc.2] - 2018-07-16

### Fixed

- `moonstone/Input` to not focus by *tab* key
- `moonstone/Picker` to properly set focus when navigating between buttons
- `moonstone/Popup` to set correct open state while transitioning
- `moonstone/ProgressBar.ProgressBarTooltip` unknown props warning
- `moonstone/Scrollable` to disable spotlight container during flick events only when contents can scroll
- `moonstone/Scroller`, `moonstone/VirtualList.VirtualGridList`, and `moonstone/VirtualList.VirtualList` to scroll properly when `animate` is false via `scrollTo`
- `moonstone/Scroller`, `moonstone/VirtualList.VirtualGridList`, and `moonstone/VirtualList.VirtualList` page controls to stop propagating an event when the event is handled
- `moonstone/Scroller`, `moonstone/VirtualList.VirtualGridList`, and `moonstone/VirtualList.VirtualList` to hide overscroll effect when focus is moved from a disabled paging control button to the opposite button
- `moonstone/Scroller`, `moonstone/VirtualList.VirtualGridList`, and `moonstone/VirtualList.VirtualList` to show overscroll effect when reaching the edge for the first time by wheel
- `moonstone/VideoPlayer` to display feedback tooltip when pointer leaves slider while playing
- `moonstone/VirtualList` and `moonstone/VirtualGridList` to restore focus on items focused by pointer

## [2.0.0-rc.1] - 2018-07-09

### Added

- `moonstone/VirtualList.VirtualList` and `moonstone/VirtualList.VirtualGridList` support `data-webos-voice-focused` and `data-webos-voice-group-label`

### Removed

- `moonstone/Button` built-in support for tooltips

### Changed

- `moonstone/Spinner` to blur Spotlight when the spinner is active

### Fixed

- `moonstone/Scroller.Scroller`, `moonstone/VirtualList.VirtualGridList`, and `moonstone/VirtualList.VirtualList` to handle direction, page up, and page down keys properly on page controls them when `focusableScrollbar` is false
- `moonstone/Scroller.Scroller`, `moonstone/VirtualList.VirtualGridList`, and `moonstone/VirtualList.VirtualList` to handle a page up or down key in pointer mode
- `moonstone/VideoPlayer.MediaControls` to correctly handle more button color when the prop is not specified
- `VirtualList.VirtualList` to handle focus properly when switching to 5-way mode

## [2.0.0-beta.9] - 2018-07-02

### Added

- `moonstone/ContextualPopupDecorator` instance method `positionContextualPopup()`
- `moonstone/MoonstoneDecorator` config property `disableFullscreen` to prevent the decorator from filling the entire screen
- `moonstone/Scroller` prop `onUpdate`

### Fixed

- `moonstone/Scrollable` to update scroll properly on pointer click
- `moonstone/TooltipDecorator` to prevent unnecessary re-renders when losing focus
- `moonstone/TooltipDecorator` to not dismiss the tooltip on pointer click

## [2.0.0-beta.8] - 2018-06-25

### Added

- `moonstone/Scroller.Scroller`, `moonstone/VirtualList.VirtualGridList`, and `moonstone/VirtualList.VirtualList` support for scrolling via voice control on webOS
- `moonstone/Scroller.Scroller`, `moonstone/VirtualList.VirtualGridList`, and `moonstone/VirtualList.VirtualList` overscroll effect when the edges are reached

### Changed

- `moonstone/Divider` property `marqueeOn` default value to `render`
- `moonstone/Scroller.Scroller`, `moonstone/VirtualList.VirtualGridList`, and `moonstone/VirtualList.VirtualList` scrollbar button to move a previous or next page when pressing a page up or down key instead of releasing it

### Fixed

- `moonstone/VideoPlayer` to prevent updating state when the source is changed to the preload source, but the current preload source is the same
- `moonstone/MediaOverlay` to marquee correctly
- `moonstone/MediaOverlay` to match UX guidelines

## [2.0.0-beta.7] - 2018-06-11

### Removed

- `moonstone/Dialog` properties `preserveCase` and `showDivider`, replaced by `casing` and `noDivider` respectively
- `moonstone/Divider` property `preserveCase`, replaced by `casing`
- `moonstone/ExpandableInput` property `onInputChange`, replaced by `onChange`
- `moonstone/MoonstoneDecorator.TextSizeDecorator`, replaced by `moonstone/MoonstoneDecorator.AccessibilityDecorator`
- `moonstone/Panels.Header` property `preserveCase`, replaced by `casing`
- `moonstone/Panels.Panel` property `noAutoFocus`, replaced by `autoFocus`
- `moonstone/TooltipDecorator` property `tooltipPreserveCase`, replaced by `tooltipCasing`

### Changed

- `moonstone/VideoPlayer` to allow spotlight focus to move left and right from `MediaControls`
- `moonstone/VideoPlayer` to disable bottom controls when loading until it's playable

### Fixed

- `moonstone/EditableIntegerPicker` to disable itself when on a range consisting of a single static value
- `moonstone/Picker` to disable itself when containing fewer than two items
- `moonstone/Popup` to spot its content correctly when `open` by default
- `moonstone/RangePicker` to disable itself when on a range consisting of a single static value
- `moonstone/TooltipDecorator` to hide when `onDismiss` has been invoked
- `moonstone/VideoPlayer` to show media controls when pressing down in pointer mode
- `moonstone/VideoPlayer` to provide a more natural 5-way focus behavior
- `moonstone/VideoPlayer.MediaControls` to handle left and right key to jump when `moonstone/VideoPlayer` is focused

## [2.0.0-beta.6] - 2018-06-04

### Removed

- `moonstone/IncrementSlider` prop `children` which was no longer supported for setting the tooltip (since 2.0.0-beta.1)

### Fixed

- `moonstone/ContextualPopupDecorator` to allow focusing components under a popup without any focusable components
- `moonstone/Scroller` ordering of logic for Scroller focus to check focus possibilities first then go to fallback at the top of the container
- `moonstone/Scroller` to check focus possibilities first then go to fallback at the top of the container of focused item
- `moonstone/Scroller` to scroll by page when focus was at the edge of the viewport
- `moonstone/ToggleButton` padding and orientation for RTL
- `moonstone/VideoPlayer` to not hide title and info section when showing more components
- `moonstone/VideoPlayer` to select a position in slider to seek in 5-way mode
- `moonstone/VideoPlayer` to show thumbnail only when focused on slider

## [2.0.0-beta.5] - 2018-05-29

### Removed

- `moonstone/Popup`, `moonstone/Dialog` and `moonstone/Notification` property `spotlightRestrict` option `'none'`
- `moonstone/VideoPlayer` prop `preloadSource`, to be replaced by `moonstone/VideoPlayer.Video` prop `preloadSource`
- `moonstone/Button` and `moonstone/IconButton` allowed value `'opaque'` from prop `backgroundOpacity` which was the default and therefore has the same effect as omitting the prop

### Added

- `moonstone/VideoPlayer` props `selection` and `onSeekOutsideRange` to support selecting a range and notification of interactions outside of that range
- `moonstone/VideoPlayer.Video` component to support preloading video sources

### Changed

- `moonstone/VideoPlayer.videoComponent` prop to default to `ui/Media.Media` instead of `'video'`. As a result, to use a custom video element, one must pass an instance of `ui/Media` with its `mediaComponent` prop set to the desired element.

### Fixed

- `moonstone/ContextualPopupDecorator` to properly stop propagating keydown event if fired from the popup container
- `moonstone/Slider` to read when knob gains focus or for a change in value
- `moonstone/Scroller` to not cut off Expandables when scrollbar appears
- `moonstone/VideoPlayer` to correctly read out when play button is pressed
- `moonstone/Divider` to always use a fixed height, regardless of locale

## [2.0.0-beta.4] - 2018-05-21

### Added

- `moonstone/Button` and `moonstone/IconButton` class name `small` to the list of allowed `css` overrides
- `moonstone/VideoPlayer.MediaControls` property `onClose` to handle back key
- `moonstone/ProgressBar` prop `highlighted` for when the UX needs to call special attention to a progress bar

### Changed

- `moonstone/VideoPlayer` to disable media slider when source is unavailable

### Fixed

- `moonstone/ContextualPopupDecorator` to not set focus to activator when closing if focus was set elsewhere
- `moonstone/IconButton` to allow external customization of vertical alignment of its `Icon` by setting `line-height`
- `moonstone/Marquee.MarqueeController` to not cancel valid animations
- `moonstone/VideoPlayer` feedback and feedback icon to hide properly on play/pause/fast forward/rewind
- `moonstone/VideoPlayer` to correctly focus to default media controls component
- `moonstone/VideoPlayer` to close opened popup components when media controls hide
- `moonstone/VideoPlayer` to show controls on mount and when playing next preload video

## [2.0.0-beta.3] - 2018-05-14

### Added

- `moonstone/SelectableItem.SelectableItemDecorator`

### Changed

- `moonstone/ToggleItem` to forward native events on `onFocus` and `onBlur`
- `moonstone/Input` and `moonstone/ExpandableInput` to support forwarding valid `<input>` props to the contained `<input>` node
- `moonstone/ToggleButton` to fire `onToggle` when toggled

### Fixed

- `moonstone/VirtualList.VirtualList` and `moonstone/VirtualList.VirtualGridList` to scroll properly with all enabled items via a page up or down key
- `moonstone/VirtualList.VirtualList`, `moonstone/VirtualList.VirtualGridList`, and `moonstone/Scroller.Scroller` to ignore any user key events in pointer mode
- `moonstone/VirtualList.VirtualList`, `moonstone/VirtualList.VirtualGridList`, and `moonstone/Scroller.Scroller` to pass `data-spotlight-container-disabled` prop to their outer DOM element
- `moonstone/Image` so it automatically swaps the `src` to the appropriate resolution dynamically as the screen resizes
- `moonstone/Popup` to support all `spotlightRestrict` options
- `moonstone` component `disabled` colors to match the most recent design guidelines (from 30% to 60% opacity)
- `moonstone/ExpandableInput` spotlight behavior when leaving the component via 5-way

## [2.0.0-beta.2] - 2018-05-07

### Fixed

- `moonstone/IconButton` to allow theme-style customization, like it claimed was possible
- `moonstone/ExpandableItem` and related expandables to deal with disabled items and the `autoClose`, `lockBottom` and `noLockBottom` props
- `moonstone/Slider` not to fire `onChange` event when 5-ways out of boundary
- `moonstone/ToggleButton` layout for RTL locales
- `moonstone/Item`, `moonstone/SlotItem`, `moonstone/ToggleItem` to not apply duplicate `className` values
- `moonstone/VirtualList.VirtualList`, `moonstone/VirtualList.VirtualGridList`, and `moonstone/Scroller.Scroller` scrollbar button's aria-label in RTL
- `moonstone/VirtualList.VirtualList` and `moonstone/VirtualList.VirtualGridList` to scroll properly with all disabled items
- `moonstone/VirtualList.VirtualList` and `moonstone/VirtualList.VirtualGridList` to not scroll on focus when jumping

## [2.0.0-beta.1] - 2018-04-29

### Removed

- `moonstone/IncrementSlider` and `moonstone/Slider` props `tooltipAsPercent`, `tooltipSide`, and `tooltipForceSide`, to be replaced by `moonstone/IncrementSlider.IncrementSliderTooltip` and `moonstone/Slider.SliderTooltip` props `percent`, and `side`
- `moonstone/IncrementSlider` props `detachedKnob`, `onDecrement`, `onIncrement`, and `scrubbing`
- `moonstone/ProgressBar` props `tooltipSide` and `tooltipForceSide`, to be replaced by `moonstone/ProgressBar.ProgressBarTooltip` prop `side`
- `moonstone/Slider` props `detachedKnob`, `onDecrement`, `onIncrement`, `scrubbing`, and `onKnobMove`
- `moonstone/VideoPlayer` property `tooltipHideDelay`
- `moonstone/VideoPlayer` props `backwardIcon`, `forwardIcon`, `initialJumpDelay`, `jumpBackwardIcon`, `jumpButtonsDisabled`, `jumpDelay`, `jumpForwadIcon`, `leftComponents`, `moreButtonCloseLabel`, `moreButtonColor`, `moreButtonDisabled`, `moreButtonLabel`, `no5WayJump`, `noJumpButtons`, `noRateButtons`, `pauseIcon`, `playIcon`, `rateButtonsDisabled`, and `rightComponents`, replaced by corresponding props on `moonstone/VideoPlayer.MediaControls`
- `moonstone/VideoPlayer` props `onBackwardButtonClick`, `onForwardButtonClick`, `onJumpBackwardButtonClick`, `onJumpForwardButtonClick`, and `onPlayButtonClick`, replaced by `onRewind`, `onFastForward`, `onJumpBackward`, `onJumpForward`, `onPause`, and `onPlay`, respectively

### Added

- `moonstone/DatePicker` props `dayAriaLabel`, `dayLabel`, `monthAriaLabel`, `monthLabel`, `yearAriaLabel` and `yearLabel` to configure the label set on date pickers
- `moonstone/DayPicker` and `moonstone/DaySelector` props `dayNameLength`, `everyDayText`, `everyWeekdayText`, and `everyWeekendText`
- `moonstone/ExpandablePicker` props `checkButtonAriaLabel`, `decrementAriaLabel`, `incrementAriaLabel`, and `pickerAriaLabel` to configure the label set on each button and picker
- `moonstone/MediaOverlay` component
- `moonstone/Picker` props `aria-label`, `decrementAriaLabel`, and `incrementAriaLabel` to configure the label set on each button
- `moonstone/Popup` property `closeButtonAriaLabel` to configure the label set on popup close button
- `moonstone/ProgressBar.ProgressBarTooltip` props `percent` to format the value as a percent and `visible` to control display of the tooltip
- `moonstone/TimePicker` props `hourAriaLabel`, `hourLabel`, `meridiemAriaLabel`, `meridiemLabel`, `minuteAriaLabel`, and `minuteLabel` to configure the label set on time pickers
- `moonstone/VideoPlayer.MediaControls` component to support additional customization of the playback controls
- `moonstone/VideoPlayer` props `mediaControlsComponent`, `onRewind`, `onFastForward`, `onJumpBackward`, `onJumpForward`, `onPause`, `onPlay`, and `preloadSource`
- `moonstone/VirtualList.VirtualList` and `moonstone/VirtualList.VirtualGridList` `role="list"`
- `moonstone/VirtualList.VirtualList` and `moonstone/VirtualList.VirtualGridList` prop `wrap` to support wrap-around spotlight navigation
- `moonstone/VirtualList`, `moonstone/VirtualGridList` and `moonstone/Scroller` props `scrollRightAriaLabel`, `scrollLeftAriaLabel`, `scrollDownAriaLabel`, and `scrollUpAriaLabel` to configure the aria-label set on scroll buttons in the scrollbars

### Changed

- `moonstone/IncrementSlider` and `moonstone/Slider` prop `tooltip` to support either a boolean for the default tooltip or an element or component for a custom tooltip
- `moonstone/Input` to prevent pointer actions on other component when the input has focus
- `moonstone/ProgressBar.ProgressBarTooltip` prop `side` to support either locale-aware or locale-independent positioning
- `moonstone/ProgressBar.ProgressBarTooltip` prop `tooltip` to support custom tooltip components
- `moonstone/Scroller`, `moonstone/Picker`, and `moonstone/IncrementSlider` to retain focus on `moonstone/IconButton` when it becomes disabled

### Fixed

- `moonstone/ExpandableItem` and related expandable components to expand smoothly when used in a scroller
- `moonstone/GridListImageItem` to show proper `placeholder` and `selectionOverlay`
- `moonstone/MoonstoneDecorator` to optimize localized font loading performance
- `moonstone/Scroller` and `moonstone/VirtualList` navigation via 5-way from paging controls
- `moonstone/VideoPlayer` to render bottom controls at idle after mounting
- `moonstone/VirtualList.VirtualList` and `moonstone/VirtualList.VirtualGridList` to give initial focus
- `moonstone/VirtualList.VirtualList` and `moonstone/VirtualList.VirtualGridList` to have the default value for `dataSize`, `pageScroll`, and `spacing` props

## [2.0.0-alpha.8] - 2018-04-17

### Added

- `moonstone/Panels` property `closeButtonAriaLabel` to configure the label set on application close button

### Changed

- `moonstone/VirtualList.VirtualList` and `moonstone/VirtualList.VirtualGridList` to set its ARIA `role` to `"list"`
- `moonstone/VideoPlayer` property `title` to accept node type

### Fixed

- `moonstone/TimePicker` to show `meridiem` correctly in all locales
- `moonstone/Scrollable` scroll buttons to read out out audio guidance when button pressed down
- `moonstone/ExpandableItem` to show label properly when open and disabled
- `moonstone/Notification` to position properly in RTL locales
- `moonstone/VideoPlayer` to show controls when pressing 5-way select

## [2.0.0-alpha.7] - 2018-04-03

### Removed

- `moonstone/VirtualList.VirtualList` and `moonstone/VirtualList.VirtualGridList` prop `data` to eliminate the misunderstanding caused by the ambiguity of `data`

### Added

- `moonstone/VideoPlayer` property `noSpinner` to allow apps to show/hide spinner while loading video

### Changed

- `moonstone/VideoPlayer` to disable play/pause button when media controls are disabled
- `moonstone/VideoPlayer` property `moreButtonColor` to allow setting underline colors for more button
- `moonstone/VirtualList.VirtualList` and `moonstone/VirtualList.VirtualGridList` prop `isItemDisabled`, which accepts a function that checks if the item at the supplied index is disabled
- `moonstone/Panels.Header` support for `headerInput` so the Header can be used as an Input. See documentation for usage examples.
- `moonstone/ProgressBar` property `tooltipSide` to configure tooltip position relative to the progress bar
- `moonstone/ProgressBar` colors (affecting `moonstone/Slider` as well) for light and dark theme to match the latest designs and make them more visible when drawn over arbitrary background colors

### Fixed

- `moonstone/VideoPlayer` to correctly adjust spaces when the number of components changes in `leftComponents` and `rightComponents`
- `moonstone/VideoPlayer` to read out audio guidance every time `source` changes
- `moonstone/VideoPlayer` to display custom thumbnail node
- `moonstone/VideoPlayer` to hide more icon when right components are removed
- `moonstone/Picker` to correctly update pressed state when dragging off buttons
- `moonstone/Notification` to display when it's opened
- `moonstone/VirtualList` and `moonstone/VirtualGridList` to show Spotlight properly while navigating with page up and down keys
- `moonstone/Input` to allow navigating via left or right to other components when the input is active and the selection is at start or end of the text, respectively
- `moonstone/Panels.ActivityPanels` to correctly lay out the existing panel after adding additional panels

## [2.0.0-alpha.6] - 2018-03-22

### Removed

- `moonstone/Slider` exports `SliderFactory` and `SliderBaseFactory`
- `moonstone/IncrementSlider` exports `IncrementSliderFactory` and `IncrementSliderBaseFactory`
- `moonstone/ProgressBar`, `moonstone/Slider`, `moonstone/Slider.SliderTooltip`, `moonstone/IncrementSlider` components' `vertical` property and replaced it with `orientation`

### Added

- `moonstone/VideoPlayer` property `component` to handle custom video element
- `moonstone/IncrementSlider` properties `incrementAriaLabel` and `decrementAriaLabel` to configure the label set on each button
- `moonstone/Input` support for `small` prop
- `moonstone/ProgressBar` support for `tooltip` and `tooltipForceSide`
- `moonstone/ProgressBar`, `moonstone/Slider`, `moonstone/Slider.SliderTooltip`, `moonstone/IncrementSlider` property `orientation` to accept orientation strings like "vertical" and "horizontal" (replaced old `vertical` prop)

### Changed

- `moonstone/Input` input `height`, `vertical-align`, and `margins`. Please verify your layouts to ensure everything lines up correctly; this change may require removal of old sizing and positioning CSS which is no longer necessary.
- `moonstone/FormCheckbox` to have a small border around the circle, according to new GUI designs
- `moonstone/RadioItem` dot size and added an inner-dot to selected-focused state, according to new GUI designs
- `moonstone/ContextualPopup` prop `popupContainerId` to `popupSpotlightId`
- `moonstone/Popup` prop `containerId` to `spotlightId`
- `moonstone/VideoPlayer` prop `containerId` to `spotlightId`
- `moonstone/VirtualList.VirtualList` and `moonstone/VirtualList.VirtualGridList` prop `component` to be replaced by `itemRenderer`

### Fixed

- `moonstone/ExpandableItem` to be more performant when animating
- `moonstone/GridListImageItem` to hide overlay checkmark icon on focus when unselected
- `moonstone/GridListImageItem` to use `ui/GridListImageItem`
- `moonstone/VirtualList`, `moonstone/VirtualGridList` and `moonstone/Scroller` components to use their base UI components
- `moonstone/VirtualList` to show the selected state on hovered paging controls properly
- `moonstone/Slider` to highlight knob when selected
- `moonstone/Slider` to handle updates to its `value` prop correctly
- `moonstone/ToggleItem` to accept HTML DOM node tag names as strings for its `component` property
- `moonstone/Popup` to properly pause and resume spotlight when animating

## [2.0.0-alpha.5] - 2018-03-07

### Removed

- `moonstone/Marquee.MarqueeText`, replaced by `moonstone/Marquee.Marquee`
- `moonstone/VirtualGridList.GridListImageItem`, replaced by `moonstone/GridListImageItem`

### Changed

- `moonstone/Marquee.Marquee` to be `moonstone/Marquee.MarqueeBase`
- `moonstone/ContextualPopupDecorator` to not restore last-focused child
- `moonstone/ExpandableList` to restore focus to the first selected item after opening

### Fixed

- `moonstone/Slider` to correctly show localized percentage value in tooltip when `tooltipAsPercent` is true
- `moonstone/VirtualGridList` to show or hide its scrollbars properly
- `moonstone/Button` text to be properly centered
- `moonstone/Input` to not clip some glyphs at the start of the value

## [2.0.0-alpha.4] - 2018-02-13

### Added

- `moonstone/SlotItem` replacing `moonstone/Item.ItemOverlay`

### Removed

- `moonstone/VirtualFlexList` to be replaced by `ui/VirtualFlexList`
- `moonstone/Button` and `moonstone/IconButton` prop `noAnimation`
- `moonstone/Item.OverlayDecorator`, `moonstone/Item.Overlay`, and `moonstone/Item.ItemOverlay` to be replaced by `moonstone/SlotItem`

### Changed

- `moonstone/Marquee` to do less-costly calculations during measurement and optimized the applied styles
- `moonstone/ExpandableList` to require a unique key for each object type data

### Fixed

- `moonstone/VirtualList` to render properly with fiber reconciler
- `moonstone/VirtualList` focus option in scrollTo api
- `moonstone/ExpandableSpotlightDecorator` to not spot the title upon collapse when in `pointerMode`
- `moonstone/Spinner` to not unpause Spotlight unless it was the one to pause it
- `moonstone/Marquee` to stop when becoming disabled
- `moonstone/Input`, `moonstone/MarqueeDecorator`, and `moonstone/Slider` to prevent unnecessary focus-based updates

## [2.0.0-alpha.3] - 2018-01-18

### Removed

- `moonstone/Scroller` and `moonstone/VirtualList` option `indexToFocus` in `scrollTo` method which is deprecated from 1.2.0
- `moonstone/Scroller` props `horizontal` and `vertical` which are deprecated from 1.3.0 and replaced with `direction` prop
- `moonstone/Button` exports `ButtonFactory` and `ButtonBaseFactory`
- `moonstone/IconButton` exports `IconButtonFactory` and `IconButtonBaseFactory`

### Fixed

- `moonstone/MoonstoneDecorator` root node to fill the entire space available, which simplifies positioning and sizing for child elements (previously always measured 0 in height)
- `moonstone/VirtualList` to prevent infinite function call when a size of contents is slightly longer than a client size without a scrollbar
- `moonstone/VirtualList` to sync scroll position when clientSize changed

## [2.0.0-alpha.2] - 2017-08-29

No significant changes.

## [2.0.0-alpha.1] - 2017-08-27

### Changed

- `moonstone/Button`, `moonstone/Checkbox`, `moonstone/FormCheckbox`, `moonstone/IconButton`, `moonstone/IncrementSlider`, `moonstone/Item`, `moonstone/Picker`, and `moonstone/RangePicker`, `moonstone/Switch` and `moonstone/VideoPlayer` to use `ui/Touchable`

## [1.15.0] - 2018-02-28

### Deprecated

- `moonstone/Marquee.Marquee`, to be moved to `moonstone/Marquee.MarqueeBase` in 2.0.0
- `moonstone/Marquee.MarqueeText`, to be moved to `moonstone/Marquee.Marquee` in 2.0.0

### Fixed

- `moonstone/GridListImageItem` to display correctly

## [1.14.0] - 2018-02-23

### Deprecated

- `moonstone/VirtualFlexList`, to be replaced by `ui/VirtualFlexList` in 2.0.0
- `moonstone/VirtualGridList.GridListImageItem`, to be replaced by `moonstone/GridListImageItem` in 2.0.0
- `moonstone/Button` and `moonstone/IconButton` prop `noAnimation`, to be removed in 2.0.0
- `moonstone/Button.ButtonFactory`, `moonstone/Button.ButtonBaseFactory`, `moonstone/IconButton.IconButtonFactory`, `moonstone/IconButton.IconButtonBaseFactory`, `moonstone/IncrementSlider.IncrementSliderFactory`, `moonstone/IncrementSlider.IncrementSliderBaseFactory`, `moonstone/Slider.SliderFactory`, and `moonstone/Slider.SliderBaseFactory`, to be removed in 2.0.0
- `moonstone/Item.ItemOverlay`, to be replaced by `ui/SlotItem` in 2.0.0
- `moonstone/Item.Overlay` and `moonstone/Item.OverlayDecorator`, to be removed in 2.0.0

### Added

- `moonstone/DaySelector` component
- `moonstone/EditableIntegerPicker` component
- `moonstone/GridListImageItem` component

## [1.13.4] - 2018-07-30

### Fixed

- `moonstone/DatePicker` to calculate min and max year in the current calender

## [1.13.3] - 2018-01-16

### Fixed

- `moonstone/TimePicker` to not read out meridiem label when meridiem picker gets a focus
- `moonstone/Scroller` to correctly update scrollbars when the scroller's contents change

## [1.13.2] - 2017-12-14

### Fixed

- `moonstone/Panels` to maintain spotlight focus when `noAnimation` is set
- `moonstone/Panels` to not accept back key presses during transition
- `moonstone/Panels` to revert 1.13.0 fix that blurred Spotlight when transitioning panels
- `moonstone/Scroller` and other scrolling components to not show scroll thumb when only child item is updated
- `moonstone/Scroller` and other scrolling components to not hide scroll thumb immediately after scroll position reaches the top or the bottom
- `moonstone/Scroller` and other scrolling components to show scroll thumb properly when scroll position reaches the top or the bottom by paging controls

## [1.13.1] - 2017-12-06

### Fixed

- `moonstone/Slider` to not unnecessarily fire `onChange` if the initial value has not changed

## [1.13.0] - 2017-11-28

### Added

- `moonstone/VideoPlayer` props `disabled`, `loading`, `miniFeedbackHideDelay`, and `thumbnailComponent` as well as new APIs: `areControlsVisible`, `getVideoNode`, `showFeedback`, and `toggleControls`

### Fixed

- `moonstone/VirtualList` to render items from a correct index on edge cases at the top of a list
- `moonstone/VirtualList` to handle focus properly via page up at the first page and via page down at the last page
- `moonstone/Expandable` and derivatives to use the new `ease-out-quart` animation timing function to better match the aesthetic of Enyo's Expandables
- `moonstone/TooltipDecorator` to correctly display tooltip direction when locale changes
- `moonstone/Marquee` to restart animation on every resize update
- `moonstone/LabeledItem` to start marquee when hovering while disabled
- `moonstone/Marquee` to correctly start when hovering on disabled spottable components
- `moonstone/Marquee.MarqueeController` to not abort marquee when moving among components
- `moonstone/Picker` marquee issues with disabled buttons or Picker
- `moonstone/Panels` to prevent loss of spotlight issue when moving between panels
- `moonstone/VideoPlayer` to bring it in line with real-world use-cases
- `moonstone/Slider` by removing unnecessary repaints to the screen
- `moonstone/Slider` to fire `onChange` events when the knob is pressed near the boundaries
- `moonstone/VideoPlayer` to correctly position knob when interacting with media slider
- `moonstone/VideoPlayer` to not read out the focused button when the media controls hide
- `moonstone/MarqueeDecorator` to stop when unhovering a disabled component using `marqueeOn` `'focus'`
- `moonstone/Slider` to not forward `onChange` when `disabled` on `mouseUp/click`
- `moonstone/VideoPlayer` to defer rendering playback controls until needed

## [1.12.2] - 2017-11-15

### Fixed

- `moonstone/VirtualList` to scroll and focus properly by pageUp and pageDown when disabled items are in it
- `moonstone/Button` to correctly specify minimum width when in large text mode
- `moonstone/Scroller` and other scrolling components to restore last focused index when panel is changed
- `moonstone/VideoPlayer` to display time correctly in RTL locale
- `moonstone/VirtualList` to scroll correctly using page down key with disabled items
- `moonstone/Scroller` and other scrolling components to not cause a script error when scrollbar is not rendered
- `moonstone/Picker` incrementer and decrementer to not change size when focused
- `moonstone/Panels.Header` to use a slightly smaller font size for `title` in non-latin locales and a line-height for `titleBelow` and `subTitleBelow` that better meets the needs of tall-glyph languages like Tamil and Thai, as well as latin locales
- `moonstone/Scroller` and `moonstone/VirtualList` to keep spotlight when pressing a 5-way control while scrolling
- `moonstone/Panels` to prevent user interaction with panel contents during transition
- `moonstone/Slider` and related components to correctly position knob for `detachedKnob` on mouse down and fire value where mouse was positioned on mouse up
- `moonstone/DayPicker` to update day names when changing locale
- `moonstone/ExpandableItem` and all other `Expandable` components to revert 1.12.1 change to pull down from the top

## [1.12.1] - 2017-11-07

### Fixed

- `moonstone/ExpandableItem` and all other `Expandable` components to now pull down from the top instead of being revealed from the bottom, matching Enyo's design
- `moonstone/VirtualListNative` to scroll properly with page up/down keys if there is a disabled item
- `moonstone/RangePicker` to display negative values correctly in RTL
- `moonstone/Scroller` and other scrolling components to not blur scroll buttons when wheeling
- `moonstone/Scrollbar` to hide scroll thumb immediately without delay after scroll position reaches min or max
- `moonstone/Divider` to pass `marqueeOn` prop
- `moonstone/Slider` to fire `onChange` on mouse up and key up
- `moonstone/VideoPlayer` to show knob when pressed
- `moonstone/Panels.Header` to layout `titleBelow` and `subTitleBelow` correctly
- `moonstone/Panels.Header` to use correct font-weight for `subTitleBelow`
- `moonstone/VirtualList` to restore focus correctly for lists only slightly larger than the viewport

## [1.12.0] - 2017-10-27

### Fixed

- `moonstone/Scroller` and other scrolling components to prevent focusing outside the viewport when pressing a 5-way key during wheeling
- `moonstone/Scroller` to called scrollToBoundary once when focus is moved using holding child item
- `moonstone/VideoPlayer` to apply skin correctly
- `moonstone/Popup` from `last-focused` to `default-element` in `SpotlightContainerDecorator` config
- `moonstone/Panels` to retain focus when back key is pressed on breadcrumb
- `moonstone/Input` to correctly hide VKB when dismissing

## [1.11.0] - 2017-10-24

### Added

- `moonstone/VideoPlayer` properties `seekDisabled` and `onSeekFailed` to disable seek function

### Changed

- `moonstone/ExpandableList` to become `disabled` if there are no children

### Fixed

- `moonstone/Picker` to read out customized accessibility value when picker prop has `joined` and `aria-valuetext`
- `moonstone/Scroller` to apply scroll position on vertical or horizontal Scroller when child gets a focus
- `moonstone/Scroller` and other scrolling components to scroll without animation when panel is changed
- `moonstone/ContextualPopup` padding to not overlap close button
- `moonstone/Scroller` and other scrolling components to change focus via page up/down only when the scrollbar is visible
- `moonstone/Picker` to only increment one value on hold
- `moonstone/ItemOverlay` to remeasure when focused

## [1.10.1] - 2017-10-16

### Fixed

- `moonstone/Scroller` and other scrolling components to scroll via page up/down when focus is inside a Spotlight container
- `moonstone/VirtualList` and `moonstone/VirtualGridList` to scroll by 5-way keys right after wheeling
- `moonstone/VirtualList` not to move focus when a current item and the last item are located at the same line and pressing a page down key
- `moonstone/Slider` knob to follow while dragging for detached knob
- `moonstone/Panels.Header` to layout header row correctly in `standard` type
- `moonstone/Input` to not dismiss on-screen keyboard when dragging cursor out of input box
- `moonstone/Panels.Header` RTL `line-height` issue
- `moonstone/Panels` to render children on idle
- `moonstone/Scroller` and other scrolling components to limit muted spotlight container scrims to their bounds
- `moonstone/Input` to always forward `onKeyUp` event

## [1.10.0] - 2017-10-09

### Added

- `moonstone/VideoPlayer` support for designating components with `.spottable-default` as the default focus target when pressing 5-way down from the slider
- `moonstone/Slider` property `activateOnFocus` which when enabled, allows 5-way directional key interaction with the `Slider` value without pressing [Enter] first
- `moonstone/VideoPlayer` property `noMiniFeedback` to support controlling the visibility of mini feedback
- `ui/Layout`, which provides a technique for laying-out components on the screen using `Cells`, in rows or columns

### Changed

- `moonstone/Popup` to focus on mount if it’s initially opened and non-animating and to always pass an object to `onHide` and `onShow`
- `moonstone/VideoPlayer` to emit `onScrub` event and provide audio guidance when setting focus to slider

### Fixed

- `moonstone/ExpandableItem` and derivatives to restore focus to the Item if the contents were last focused when closed
- `moonstone/Slider` toggling activated state when holding enter/select key
- `moonstone/TimePicker` picker icons shifting slightly when focusing an adjacent picker
- `moonstone/Icon` so it handles color the same way generic text does, by inheriting from the parent's color. This applies to all instances of `Icon`, `IconButton`, and `Icon` inside `Button`.
- `moonstone/fonts` Museo Sans font to correct "Ti" kerning
- `moonstone/VideoPlayer` to correctly position knob on mouse click
- `moonstone/Panels.Header` to show an ellipsis for long titles with RTL text
- `moonstone/Marquee` to restart when invalidated by a prop change and managed by a `moonstone/Marquee.MarqueeController`
- `spotlight.Spotlight` method `focus()` to verify that the target element matches its container's selector rules prior to setting focus
- `moonstone/Picker` to only change picker values `onWheel` when spotted
- `moonstone/VideoPlayer` to hide descendant floating components (tooltips, contextual popups) when the media controls hide

## [1.9.3] - 2017-10-03

### Added

- `moonstone/Button` property value to `backgroundOpacity` called "lightTranslucent" to better serve colorful image backgrounds behind Buttons. This also affects `moonstone/IconButton` and `moonstone/Panels/ApplicationCloseButton`.
- `moonstone/Panels` property `closeButtonBackgroundOpacity` to support `moonstone/Panels/ApplicationCloseButton`'s `backgroundOpacity` prop

### Changed

- `Moonstone Icons` font file to include the latest designs for several icons
- `moonstone/Panels/ApplicationCloseButton` to expose its `backgroundOpacity` prop

### Fixed

- `moonstone/VirtualList` to apply "position: absolute" inline style to items
- `moonstone/Picker` to increment and decrement normally at the edges of joined picker
- `moonstone/Icon` not to read out image characters
- `moonstone/Scroller` and other scrolling components to not accumulate paging scroll by pressing page up/down in scrollbar
- `moonstone/Icon` to correctly display focused state when using external image
- `moonstone/Button` and `moonstone/IconButton` to be properly visually muted when in a muted container

## [1.9.2] - 2017-09-26

### Fixed

- `moonstone/ExpandableList` preventing updates when its children had changed

## [1.9.1] - 2017-09-25

### Fixed

- `moonstone/ExpandableList` run-time error when using an array of objects as children
- `moonstone/VideoPlayer` blocking pointer events when the controls were hidden

## [1.9.0] - 2017-09-22

### Added

- `moonstone/styles/mixins.less` mixins: `.moon-spotlight-margin()` and `.moon-spotlight-padding()`
- `moonstone/Button` property `noAnimation` to support non-animating pressed visual

### Changed

- `moonstone/TimePicker` to use "AM/PM" instead of "meridiem" for label under meridiem picker
- `moonstone/IconButton` default style to not animate on press. NOTE: This behavior will change back to its previous setting in release 2.0.0.
- `moonstone/Popup` to warn when using `scrimType` `'none'` and `spotlightRestrict` `'self-only'`
- `moonstone/Scroller` to block spotlight during scroll
- `moonstone/ExpandableItem` and derivatives to always pause spotlight before animation

### Fixed

- `moonstone/VirtualGridList` to not move focus to wrong column when scrolled from the bottom by holding the "up" key
- `moonstone/VirtualList` to focus an item properly when moving to a next or previous page
- `moonstone/Scroller` and other scrolling components to move focus toward first or last child when page up or down key is pressed if the number of children is small
- `moonstone/VirtualList` to scroll to preserved index when it exists within dataSize for preserving focus
- `moonstone/Picker` buttons to not change size
- `moonstone/Panel` to move key navigation to application close button on holding the "up" key.
- `moonstone/Picker` to show numbers when changing values rapidly
- `moonstone/Popup` layout in large text mode to show close button correctly
- `moonstone/Picker` from moving scroller when pressing 5-way keys in `joined` Picker
- `moonstone/Input` so it displays all locales the same way, without cutting off the edges of characters
- `moonstone/TooltipDecorator` to hide tooltip when 5-way keys are pressed for disabled components
- `moonstone/Picker` to not tremble in width when changing values while using a numeric width prop value
- `moonstone/Picker` to not overlap values when changing values in `vertical`
- `moonstone/ContextualPopup` pointer mode focus behavior for `spotlightRestrict='self-only'`
- `moonstone/VideoPlayer` to prevent interacting with more components in pointer mode when hidden
- `moonstone/Scroller` to not repaint its entire contents whenever partial content is updated
- `moonstone/Slider` knob positioning after its container is resized
- `moonstone/VideoPlayer` to maintain focus when media controls are hidden
- `moonstone/Scroller` to scroll expandable components into view when opening when pointer has moved elsewhere

## [1.8.0] - 2017-09-07

### Deprecated

- `moonstone/Dialog` property `showDivider`, will be replaced by `noDivider` property in 2.0.0

### Added

- `moonstone/Popup` callback property `onShow` which fires after popup appears for both animating and non-animating popups

### Changed

- `moonstone/Popup` callback property `onHide` to run on both animating and non-animating popups
- `moonstone/VideoPlayer` state `playbackRate` to media events
- `moonstone/VideoPlayer` support for `spotlightDisabled`
- `moonstone/VideoPlayer` thumbnail positioning and style
- `moonstone/VirtualList` to render when dataSize increased or decreased
- `moonstone/Dialog` style
- `moonstone/Popup`, `moonstone/Dialog`, and `moonstone/Notification` to support `node` type for children
- `moonstone/Scroller` to forward `onKeyDown` events

### Fixed

- `moonstone/Scroller` and other scrolling components to enable focus when wheel scroll is stopped
- `moonstone/VirtualList` to show scroll thumb when a preserved item is focused in a Panel
- `moonstone/Scroller` to navigate properly with 5-way when expandable child is opened
- `moonstone/VirtualList` to stop scrolling when focus is moved on an item from paging controls or outside
- `moonstone/VirtualList` to move out with 5-way navigation when the first or the last item is disabled
- `moonstone/IconButton` Tooltip position when disabled
- `moonstone/VideoPlayer` Tooltip time after unhovering
- `moonstone/VirtualList` to not show invisible items
- `moonstone/IconButton` Tooltip position when disabled
- `moonstone/VideoPlayer` to display feedback tooltip correctly when navigating in 5-way
- `moonstone/MarqueeDecorator` to work with synchronized `marqueeOn` `'render'` and hovering as well as `marqueOn` `'hover'` when moving rapidly among synchronized marquees
- `moonstone/Input` aria-label for translation
- `moonstone/Marquee` to recalculate inside `moonstone/Scroller` and `moonstone/SelectableItem` by bypassing `shouldComponentUpdate`
- `moonstone/Picker` to marquee when incrementing and decrementing values with the prop `noAnimation`

## [1.7.0] - 2017-08-23

### Deprecated

- `moonstone/TextSizeDecorator` and it will be replaced by `moonstone/AccessibilityDecorator`
- `moonstone/MarqueeDecorator` property `marqueeCentered` and `moonstone/Marquee` property `centered` will be replaced by `alignment` property in 2.0.0

### Added

- `moonstone/TooltipDecorator` config property to direct tooltip into a property instead of adding to `children`
- `moonstone/VideoPlayer` prop `thumbnailUnavailable` to fade thumbnail
- `moonstone/AccessibilityDecorator` with `highContrast` and `textSize`
- `moonstone/VideoPlayer` high contrast scrim
- `moonstone/MarqueeDecorator`and `moonstone/Marquee` property `alignment` to allow setting  alignment of marquee content

### Changed

- `moonstone/Scrollbar` to disable paging control down button properly at the bottom when a scroller size is a non-integer value
- `moonstone/VirtualList`, `moonstone/VirtualGridList`, and `moonstone/Scroller` to scroll on `keydown` event instead of `keyup` event of page up and page down keys
- `moonstone/VirtualGridList` to scroll by item via 5 way key
- `moonstone/VideoPlayer` to read target time when jump by left/right key
- `moonstone/IconButton` to not use `MarqueeDecorator` and `Uppercase`

### Fixed

- `moonstone/VirtualList` and `moonstone/VirtualGridList` to focus the correct item when page up and page down keys are pressed
- `moonstone/VirtualList` to not lose focus when moving out from the first item via 5way when it has disabled items
- `moonstone/Slider` to align tooltip with detached knob
- `moonstone/FormCheckbox` to display correct colors in light skin
- `moonstone/Picker` and `moonstone/RangePicker` to forward `onKeyDown` events when not `joined`
- `moonstone/SelectableItem` to display correct icon width and alignment
- `moonstone/LabeledItem` to always match alignment with the locale
- `moonstone/Scroller` to properly 5-way navigate from scroll buttons
- `moonstone/ExpandableList` to display correct font weight and size for list items
- `moonstone/Divider` to not italicize in non-italic locales
- `moonstone/VideoPlayer` slider knob to follow progress after being selected when seeking
- `moonstone/LabeledItem` to correctly position its icon. This affects all of the `Expandables`, `moonstone/DatePicker` and `moonstone/TimePicker`.
- `moonstone/Panels.Header` and `moonstone/Item` to prevent them from allowing their contents to overflow unexpectedly
- `moonstone/Marquee` to recalculate when vertical scrollbar appears
- `moonstone/SelectableItem` to recalculate marquee when toggled

### Removed

- `moonstone/Input` large-text mode

## [1.6.1] - 2017-08-07

### Changed

- `moonstone/Icon` and `moonstone/IconButton` to no longer fit image source to the icon's boundary

## [1.6.0] - 2017-08-04

### Added

- `moonstone/VideoPlayer` ability to seek when holding down the right and left keys. Sensitivity can be adjusted using throttling options `jumpDelay` and `initialJumpDelay`.
- `moonstone/VideoPlayer` property `no5WayJump` to disable jumping done by 5-way
- `moonstone/VideoPlayer` support for the "More" button to use tooltips
- `moonstone/VideoPlayer` properties `moreButtonLabel` and `moreButtonCloseLabel` to allow customization of the "More" button's tooltip and Aria labels
- `moonstone/VideoPlayer` property `moreButtonDisabled` to disable the "More" button
- `moonstone/Picker` and `moonstone/RangePicker` prop `aria-valuetext` to support reading custom text instead of value
- `moonstone/VideoPlayer` methods `showControls` and `hideControls` to allow external interaction with the player
- `moonstone/Scroller` support for Page Up/Page Down keys in pointer mode when no item has focus

### Changed

- `moonstone/VideoPlayer` to handle play, pause, stop, fast forward and rewind on remote controller
- `moonstone/Marquee` to also start when hovered if `marqueeOnRender` is set

### Fixed

- `moonstone/IconButton` to fit image source within `IconButton`
- `moonstone` icon font sizes for wide icons
- `moonstone/ContextualPopupDecorator` to prefer setting focus to the appropriate popup instead of other underlying controls when using 5-way from the activating control
- `moonstone/Scroller` not scrolled via 5 way when `moonstone/ExpandableList` is opened
- `moonstone/VirtualList` to not let the focus move outside of container even if there are children left when navigating with 5way
- `moonstone/Scroller` and other scrolling components to update disability of paging controls when the scrollbar is set to `visible` and the content becomes shorter
- `moonstone/VideoPlayer` to focus on hover over play/pause button when video is loading
- `moonstone/VideoPlayer` to update and display proper time while moving knob when video is paused
- `moonstone/VideoPlayer` long title overlap issues
- `moonstone/Panels.Header` to apply `marqueeOn` prop to `subTitleBelow` and `titleBelow`
- `moonstone/Picker` wheeling in `moonstone/Scroller`
- `moonstone/IncrementSlider` and `moonstone/Picker` to read value changes when selecting buttons

## [1.5.0] - 2017-07-19

### Added

- `moonstone/Slider` and `moonstone/IncrementSlider` prop `aria-valuetext` to support reading custom text instead of value
- `moonstone/TooltipDecorator` property `tooltipProps` to attach props to tooltip component
- `moonstone/Scroller` and `moonstone/VirtualList` ability to scroll via page up and page down keys
- `moonstone/VideoPlayer` tooltip-thumbnail support with the `thumbnailSrc` prop and the `onScrub` callback to fire when the knob moves and a new thumbnail is needed
- `moonstone/VirtualList` ability to navigate via 5way when there are disabled items
- `moonstone/ContextualPopupDecorator` property `popupContainerId` to support configuration of the popup's spotlight container
- `moonstone/ContextualPopupDecorator` property `onOpen` to notify containers when the popup has been opened
- `moonstone/ContextualPopupDecorator` config option `openProp` to support mapping the value of `open` property to the chosen property of wrapped component

### Changed

- `moonstone/ExpandableList` to use 'radio' as the default, and adapt 'single' mode to render as a `moonstone/RadioItem` instead of a `moonstone/CheckboxItem`
- `moonstone/VideoPlayer` to not hide pause icon when it appears
- `moonstone/ContextualPopupDecorator` to set accessibility-related props onto the container node rather than the popup node
- `moonstone/ExpandableItem`, `moonstone/ExpandableList`, `moonstone/ExpandablePicker`, `moonstone/DatePicker`, and `moonstone/TimePicker` to pause spotlight when animating in 5-way mode
- `moonstone/Spinner` to position the text content under the spinner, rather than to the right side
- `moonstone/VideoPlayer` to include hour when announcing the time while scrubbing
- `moonstone/GridListImageItem` to require a `source` prop and not have a default value

### Fixed

- `moonstone/Input` ellipsis to show if placeholder is changed dynamically and is too long
- `moonstone/Marquee` to re-evaluate RTL orientation when its content changes
- `moonstone/VirtualList` to restore focus on short lists
- `moonstone/ExpandableInput` to expand the width of its contained `moonstone/Input`
- `moonstone/Input` support for `dismissOnEnter`
- `moonstone/Input` focus management to prevent stealing focus when programmatically moved elsewhere
- `moonstone/Input` 5-way spot behavior
- `moonstone` international fonts to always be used, even when unsupported font-weights or font-styles are requested
- `moonstone/Panels.Panel` support for selecting components with `.spottable-default` as the default focus target
- `moonstone/Panels` layout in RTL locales
- `moonstone` spottable components to support `onSpotlightDown`, `onSpotlightLeft`, `onSpotlightRight`, and `onSpotlightUp` event property
- `moonstone/VirtualList` losing spotlight when the list is empty
- `moonstone/FormCheckbox` in focused state to have the correct "check" color
- `moonstone/Scroller` and other scrolling components' bug in `navigableFilter` when passed a container id

## [1.4.1] - 2017-07-05

### Changed

- `moonstone/Popup` to only call `onKeyDown` when there is a focused item in the `Popup`
- `moonstone/Scroller`, `moonstone/Picker`, and `moonstone/IncrementSlider` to automatically move focus when the currently focused `moonstone/IconButton` becomes disabled

### Fixed

- `moonstone/ContextualPopupDecorator` close button to account for large text size
- `moonstone/ContextualPopupDecorator` to not spot controls other than its activator when navigating out via 5-way
- `moonstone/Panels.Header` to set the value of `marqueeOn` for all types of headers

## [1.4.0] - 2017-06-29

### Deprecated

- `moonstone/Input` prop `noDecorator` is being replaced by `autoFocus` in 2.0.0

### Added

- `moonstone/Scrollbar` property `corner` to add the corner between vertical and horizontal scrollbars
- `moonstone/ScrollThumb` for a thumb of `moonstone/Scrollbar`
- `moonstone/styles/text.less` mixin `.locale-japanese-line-break()` to apply the correct  Japanese language line-break rules for the following multi-line components: `moonstone/BodyText`, `moonstone/Dialog`, `moonstone/Notification`, `moonstone/Popup`, and `moonstone/Tooltip`
- `moonstone/ContextualPopupDecorator` property `popupProps` to attach props to popup component
- `moonstone/VideoPlayer` property `pauseAtEnd` to control forward/backward seeking
- `moonstone/Panels/Header` prop `marqueeOn` to control marquee of header

### Changed

- `moonstone/Panels/Header` to expose its `marqueeOn` prop
- `moonstone/VideoPlayer` to automatically adjust the width of the allocated space for the side components so the media controls have more space to appear on smaller screens
- `moonstone/VideoPlayer` properties `autoCloseTimeout` and `titleHideDelay` default value to `5000`
- `moonstone/VirtualList` to support restoring focus to the last focused item
- `moonstone/Scroller` and other scrolling components to call `onScrollStop` before unmounting if a scroll is in progress
- `moonstone/Scroller` to reveal non-spottable content when navigating out of a scroller

### Fixed

- `moonstone/Dialog` to properly focus via pointer on child components
- `moonstone/VirtualList`, `moonstone/VirtualGridList`, and `moonstone/Scroller` not to be slower when scrolled to the first or the last position by wheeling
- `moonstone` component hold delay time
- `moonstone/VideoPlayer` to show its controls when pressing down the first time
- `moonstone/Panel` autoFocus logic to only focus on initial render
- `moonstone/Input` text colors
- `moonstone/ExpandableInput` to focus its decorator when leaving by 5-way left/right

## [1.3.1] - 2017-06-14

### Fixed

- `moonstone/Picker` support for large text
- `moonstone/Scroller` support for focusing paging controls with the pointer
- `moonstone` CSS rules for unskinned spottable components

## [1.3.0] - 2017-06-12

### Deprecated

- `moonstone/Scroller` props `horizontal` and `vertical`. Deprecated props are replaced with `direction` prop. `horizontal` and `vertical` will be removed in 2.0.0.
- `moonstone/Panel` prop `noAutoFocus` in favor of `autoFocus="none"`

### Added

- `moonstone/Image` support for `children` prop inside images
- `moonstone/Scroller` prop `direction` which replaces `horizontal` and `vertical` props
- `moonstone/VideoPlayer` property `tooltipHideDelay` to hide tooltip with a given amount of time
- `moonstone/VideoPlayer` property `pauseAtEnd` to pause when it reaches either the start or the end of the video
- `moonstone/VideoPlayer` methods `fastForward`, `getMediaState`, `jump`, `pause`, `play`, `rewind`, and `seek` to allow external interaction with the player. See docs for example usage.

### Changed

- `moonstone/Skinnable` to support context and allow it to be added to any component to be individually skinned. This includes a further optimization in skinning which consolidates all color assignments into a single block, so non-color rules aren't unnecessarily duplicated.
- `moonstone/Skinnable` light and dark skin names ("moonstone-light" and "moonstone") to "light" and "dark", respectively
- `moonstone/VideoPlayer` to set play/pause icon to display "play" when rewinding or fast forwarding
- `moonstone/VideoPlayer` to rewind or fast forward when previous command is slow-forward or slow-rewind respectively
- `moonstone/VideoPlayer` to fast forward when previous command is slow-forward and it reaches the last of its play rate
- `moonstone/VideoPlayer` to not play video on reload when `noAutoPlay` is `true`
- `moonstone/VideoPlayer` property `feedbackHideDelay`'s default value to `3000`
- `moonstone/Notification` to break line in characters in ja and zh locale
- `moonstone/Notification` to align texts left in LTR locale and right in RTL locale
- `moonstone/VideoPlayer` to simulate rewind functionality on non-webOS platforms only

### Fixed

- `moonstone/ExpandableItem` to correct the `titleIcon` when using `open` and `disabled`
- `moonstone/GridListImageItem` to center its selection icon on the image instead of the item
- `moonstone/Input` to have correct `Tooltip` position in `RTL`
- `moonstone/SwitchItem` to not unintentionally overflow `Scroller` containers, causing them to jump to the side when focusing
- `moonstone/VideoPlayer` to fast forward properly when video is at paused state
- `moonstone/VideoPlayer` to correctly change sources
- `moonstone/VideoPlayer` to show or hide feedback tooltip properly
- `moonstone/DateTimeDecorator` to work properly with `RadioControllerDecorator`
- `moonstone/Picker` in joined, large text mode so the arrows are properly aligned and sized
- `moonstone/Icon` to reflect the same proportion in relation to its size in large-text mode

## [1.2.0] - 2017-05-17

### Deprecated

- `moonstone/Scroller` and other scrolling components option `indexToFocus` in `scrollTo` method to be removed in 2.0.0

### Added

- `moonstone/Slider` and `moonstone/IncrementSlider` prop `noFill` to support a style without the fill
- `moonstone/Marquee` property `rtl` to set directionality to right-to-left
- `moonstone/VirtualList.GridListImageItem` property `selectionOverlay` to add custom component for selection overlay
- `moonstone/MoonstoneDecorator` property `skin` to let an app choose its skin: "moonstone" and "moonstone-light" are now available
- `moonstone/FormCheckboxItem`
- `moonstone/FormCheckbox`, a standalone checkbox, to support `moonstone/FormCheckboxItem`
- `moonstone/Input` props `invalid` and `invalidMessage` to display a tooltip when input value is invalid
- `moonstone/Scroller` and other scrolling components option `focus` in `scrollTo()` method
- `moonstone/Scroller` and other scrolling components property `spottableScrollbar`
- `moonstone/Icon.IconList` icons: `arrowshrinkleft` and `arrowshrinkright`

### Changed

- `moonstone/Picker` arrow icon for `joined` picker: small when not spotted, hidden when it reaches the end of the picker
- `moonstone/Checkbox` and `moonstone/CheckboxItem` to reflect the latest design
- `moonstone/MoonstoneDecorator/fontGenerator` was refactored to use the browser's FontFace API to dynamically load locale fonts
- `moonstone/VideoPlayer` space allotment on both sides of the playback controls to support 4 buttons; consequently the "more" controls area has shrunk by the same amount
- `moonstone/VideoPlayer` to not disable media button (play/pause)
- `moonstone/Scroller` and other scrolling components so that paging controls are not spottable by default with 5-way
- `moonstone/VideoPlayer`'s more/less button to use updated arrow icon

### Fixed

- `moonstone/MarqueeDecorator` to properly stop marquee on items with `'marqueeOnHover'`
- `moonstone/ExpandableList` to work properly with object-based children
- `moonstone/styles/fonts.less` to restore the Moonstone Icon font to request the local system font by default. Remember to update your webOS build to get the latest version of the font so you don't see empty boxes for your icons.
- `moonstone/Picker` and `moonstone/RangePicker` to now use the correct size from Enyo (60px v.s. 84px) for icon buttons
- `moonstone/Scroller` and other scrolling components to apply ri.scale properly
- `moonstone/Panel` to not cover a `Panels`'s `ApplicationCloseButton` when not using a `Header`
- `moonstone/IncrementSlider` to show tooltip when buttons focused

## [1.1.0] - 2017-04-21

### Deprecated

- `moonstone/ExpandableInput` property `onInputChange`

### Added

- `moonstone/Panels.Panel` prop and `moonstone/MoonstoneDecorator` config option: `noAutoFocus` to support prevention of setting automatic focus after render
- `moonstone/VideoPlayer` props: `backwardIcon`, `forwardIcon`, `jumpBackwardIcon`, `jumpForwardIcon`, `pauseIcon`, and `playIcon` to support icon customization of the player
- `moonstone/VideoPlayer` props `jumpButtonsDisabled` and `rateButtonsDisabled` for disabling the pairs of buttons when it's inappropriate for the playing media
- `moonstone/VideoPlayer` property `playbackRateHash` to support custom playback rates
- `moonstone/VideoPlayer` callback prop `onControlsAvailable` which fires when the players controls show or hide
- `moonstone/Image` support for `onLoad` and `onError` events
- `moonstone/VirtualList.GridListImageItem` prop `placeholder`
- `moonstone/Divider` property `preserveCase` to display text without capitalizing it

### Changed

- `moonstone/Slider` colors and sizing to match the latest designs
- `moonstone/ProgressBar` to position correctly with other components nearby
- `moonstone/Panels` breadcrumb to no longer have a horizontal line above it
- `moonstone/Transition` to measure itself when the CPU is idle
- style for disabled opacity from 0.4 to 0.3
- `moonstone/Button` colors for transparent and translucent background opacity when disabled
- `moonstone/ExpandableInput` property `onInputChange` to fire along with `onChange`. `onInputChange` is deprecated and will be removed in a future update.
- `Moonstone.ttf` font to include new icons
- `moonstone/Icon` to reference additional icons

### Fixed

- `moonstone/Popup` and `moonstone/ContextualPopupDecorator` 5-way navigation behavior
- `moonstone/Input` to not spot its own input decorator on 5-way out
- `moonstone/VideoPlayer` to no longer render its `children` in multiple places
- `moonstone/Button` text color when used on a neutral (light) background in some cases
- `moonstone/Popup` background opacity
- `moonstone/Marquee` to recalculate properly when its contents change
- `moonstone/TimePicker` to display time in correct order
- `moonstone/Scroller` to prefer spotlight navigation to its internal components

## [1.0.0] - 2017-03-31

> NOTE: We have also modified most form components to be usable in a controlled (app manages component
> state) or uncontrolled (Enact manages component state) manner. To put a component into a
> controlled state, pass in `value` (or other appropriate state property such as `selected` or
> `open`) at component creation and then respond to events and update the value as needed. To put a
> component into an uncontrolled state, do not set `value` (or equivalent), at creation. From this
> point on, Enact will manage the state and events will be sent when the state is updated. To
> specify an initial value, use the `defaultValue` (or, `defaultSelected, `defaultOpen, etc.)
> property.  See the documentation for individual components for more information.

### Added

- `moonstone/Button` property `icon` to support a built-in icon next to the text content. The Icon supports everything that `moonstone/Icon` supports, as well as a custom icon.
- `moonstone/MoonstoneDecorator` property `textSize` to resize several components to requested CMR sizes. Simply add `textSize="large"` to your `App` and the new sizes will automatically take effect.

### Changed

- `moonstone/Slider` to use the property `tooltip` instead of `noTooltip`, so the built-in tooltip is not enabled by default
- `moonstone/IncrementSlider` to include tooltip documentation
- `moonstone/ExpandableList` to accept an array of objects as children which are spread onto the generated components
- `moonstone/CheckboxItem` style to match the latest designs, with support for the `moonstone/Checkbox` to be on either the left or the right side by using the `iconPosition` property
- `moonstone/VideoPlayer` to supply every event callback-method with an object representing the VideoPlayer's current state, including: `currentTime`, `duration`, `paused`, `proportionLoaded`, and `proportionPlayed`

### Fixed

- `moonstone/Panels.Panel` behavior for remembering focus on unmount and setting focus after render
- `moonstone/VirtualList.VirtualGridList` showing empty items when items are continuously added dynamically
- `moonstone/Picker` to marquee on focus once again

## [1.0.0-beta.4] - 2017-03-10

### Added

- `moonstone/VirtualList` `indexToFocus` option to `scrollTo` method to focus on item with specified index
- `moonstone/IconButton` and `moonstone/Button` `color` property to add a remote control key color to the button
- `moonstone/Scrollbar` property `disabled` to disable both paging controls when it is true
- `moonstone/VirtualList` parameter `moreInfo` to pass `firstVisibleIndex` and `lastVisibleIndex` when scroll events are firing
- Accessibility support to UI components
- `moonstone/VideoPlayer` property `onUMSMediaInfo` to support the custom webOS “umsmediainfo” event
- `moonstone/Region` component which encourages wrapping components for improved accessibility rather than only preceding the components with a `moonstone/Divider`
- `moonstone/Slider` tooltip. It's enabled by default and comes with options like `noTooltip`, `tooltipAsPercent`, and `tooltipSide`. See the component docs for more details.
- `moonstone/Panels.Panel` property `hideChildren` to defer rendering children
- `moonstone/Spinner` properties `blockClickOn` and `scrim` to block click events behind spinner
- `moonstone/VirtualList` property `clientSize` to specify item dimensions instead of measuring them

### Changed

- `moonstone/VirtualGridImageItem` styles to reduce redundant style code app side
- `moonstone/VirtualList` and `moonstone/VirtualGridList` to add essential CSS for list items automatically
- `moonstone/VirtualList` and `moonstone/VirtualGridList` to not add `data-index` to their item DOM elements directly, but to pass `data-index` as the parameter of their `component` prop like the `key` parameter of their `component` prop
- `moonstone/ExpandableItem` and derivatives to defer focusing the contents until animation completes
- `moonstone/LabeledItem`, `moonstone/ExpandableItem`, `moonstone/ExpandableList` to each support the `node` type in their `label` property. Best used with `ui/Slottable`.

### Fixed

- `moonstone/VirtualList.GridListImageItem` to have proper padding size according to the existence of caption/subcaption
- `moonstone/Scroller` and other scrolling components to display scrollbars with proper size
- `moonstone/VirtualGridList` to not be truncated

### Removed

- `moonstone/Scroller` and other scrolling components property `hideScrollbars` and replaced it with `horizontalScrollbar` and `verticalScrollbar`

## [1.0.0-beta.3] - 2017-02-21

### Added

- `moonstone/VideoPlayer` support for 5-way show/hide of media playback controls
- `moonstone/VideoPlayer` property `feedbackHideDelay`
- `moonstone/Slider` property `onKnobMove` to fire when the knob position changes, independently from the `moonstone/Slider` value
- `moonstone/Slider` properties `active`, `disabled`, `knobStep`, `onActivate`, `onDecrement`, and `onIncrement` as part of enabling 5-way support to `moonstone/Slider`, `moonstone/IncrementSlider` and the media slider for `moonstone/VideoPlayer`
- `moonstone/Slider` now supports `children` which are added to the `Slider`'s knob, and follow it as it moves
- `moonstone/ExpandableInput` properties `iconAfter` and `iconBefore` to display icons after and before the input, respectively
- `moonstone/Dialog` property `preserveCase`, which affects `title` text

### Changed

- `moonstone/IncrementSlider` to change when the buttons are held down
- `moonstone/Marquee` to allow disabled marquees to animate
- `moonstone/Dialog` to marquee `title` and `titleBelow`
- `moonstone/Marquee.MarqueeController` config option `startOnFocus` to `marqueeOnFocus`. `startOnFocus` is deprecated and will be removed in a future update.
- `moonstone/Button`, `moonstone/IconButton`, `moonstone/Item` to not forward `onClick` when `disabled`

### Fixed

- `moonstone/Marquee.MarqueeController` to start marquee on newly registered components when controller has focus and to restart synced marquees after completion
- `moonstone/Scroller` to recalculate when an expandable child opens
- `spotlightDisabled` property support for spottable moonstone components
- `moonstone/Popup` and `moonstone/ContextualPopupDecorator` so that when the popup is closed, spotlight focus returns to the control that had focus prior to the popup opening
- `moonstone/Input` to not get focus when disabled

## [1.0.0-beta.2] - 2017-01-30

### Added

- `moonstone/Panels.Panel` property `showChildren` to support deferring rendering the panel body until animation completes
- `moonstone/MarqueeDecorator` property `invalidateProps` that specifies which props cause the marquee distance to be invalidated
- developer-mode warnings to several components to warn when values are out-of-range
- `moonstone/Divider` property `spacing` which adjusts the amount of empty space above and below the `Divider`. `'normal'`, `'small'`, `'medium'`, `'large'`, and `'none'` are available.
- `moonstone/Picker` when `joined` the ability to be incremented and decremented by arrow keys
- `onSpotlightDisappear` event property support for spottable moonstone components
- `moonstone/VideoPlayer` property `titleHideDelay`

### Changed

- `moonstone/Panels.Panels` and variations to defer rendering the children of contained `Panel` instances until animation completes
- `moonstone/ProgressBar` properties `progress` and `backgroundProgress` to accept a number between 0 and 1
- `moonstone/Slider` and `moonstone/IncrementSlider` property `backgroundPercent` to `backgroundProgress` which now accepts a number between 0 and 1
- `moonstone/Slider` to not ignore `value` prop when it is the same as the previous value
- `moonstone/Picker` component's buttons to reverse their operation such that 'up' selects the previous item and 'down' the next
- `moonstone/Picker` and derivatives may now use numeric width, which represents the amount of characters to use for sizing. `width={4}` represents four characters, `2` for two characters, etc. `width` still accepts the size-name strings.
- `moonstone/Divider` to now behave as a simple horizontal line when no text content is provided
- `moonstone/Scroller` and other scrolling components to not display scrollbar controls by default
- `moonstone/DatePicker` and `moonstone/TimePicker` to emit `onChange` event whenever the value is changed, not just when the component is closed

### Removed

- `moonstone/ProgressBar` properties `min` and `max`

### Fixed

- `moonstone/IncrementSlider` so that the knob is spottable via pointer, and 5-way navigation between the knob and the increment/decrement buttons is functional
- `moonstone/Slider` and `moonstone/IncrementSlider` to not fire `onChange` for value changes from props

## [1.0.0-beta.1] - 2016-12-30

### Added

- `moonstone/VideoPlayer` and `moonstone/TooltipDecorator` components and samples
- `moonstone/Panels.Panels` property `onBack` to support `ui/Cancelable`
- `moonstone/VirtualFlexList` Work-In-Progress component to support variably sized rows or columns
- `moonstone/ExpandableItem` properties `autoClose` and `lockBottom`
- `moonstone/ExpandableList` properties `noAutoClose` and `noLockBottom`
- `moonstone/Picker` property `reverse`
- `moonstone/ContextualPopup` property `noAutoDismiss`
- `moonstone/Dialog` property `scrimType`
- `moonstone/Popup` property `spotlightRestrict`

### Changed

- `moonstone/Panels.Routable` to require a `navigate` configuration property indicating the event callback for back or cancel actions
- `moonstone/MarqueeController` focus/blur handling to start and stop synchronized `moonstone/Marquee` components
- `moonstone/ExpandableList` property `autoClose` to `closeOnSelect` to disambiguate it from the added `autoClose` on 5-way up
- `moonstone/ContextualPopupDecorator.ContextualPopupDecorator` component's `onCloseButtonClick` property to `onClose`
- `moonstone/Dialog` component's `onCloseButtonClicked` property to `onClose`
- `moonstone/Spinner` component's `center` and `middle` properties to a single `centered` property
	that applies both horizontal and vertical centering
- `moonstone/Popup.PopupBase` component's `onCloseButtonClicked` property to `onCloseButtonClick`
- `moonstone/Item.ItemOverlay` component's `autoHide` property to remove the `'no'` option. The same
	effect can be achieved by omitting the property or passing `null`.
- `moonstone/VirtualGridList` to be scrolled by page when navigating with a 5-way direction key
- `moonstone/Scroller`, `moonstone/VirtualList`, `moonstone/VirtualGridList` to no longer respond to mouse down/move/up events
- all Expandables to include a state arrow UI element
- `moonstone/LabeledItem` to support a `titleIcon` property which positions just after the title text
- `moonstone/Button` to include `moonstone/TooltipDecorator`
- `moonstone/Expandable` to support being managed, radio group-style, by a component wrapped with `RadioControllerDecorator` from `ui/RadioDecorator`
- `moonstone/Picker` to animate `moonstone/Marquee` children when any part of the `moonstone/Picker` is focused
- `moonstone/VirtualList` to mute its container instead of disabling it during scroll events
- `moonstone/VirtualList`, `moonstone/VirtualGridList`, and `moonstone/Scroller` to continue scrolling when holding down the paging controls
- `moonstone/VirtualList` to require a `component` prop and not have a default value
- `moonstone/Picker` to continuously change when a button is held down by adding `ui/Holdable`.

### Fixed

- `moonstone/Popup` and `moonstone/ContextualPopup` 5-way navigation behavior using spotlight.
- Bug where a synchronized marquee whose content fit the available space would prevent restarting of the marquees
- `moonstone/Input` to show an ellipsis on the correct side based on the text directionality of the `value` or `placeholder` content.
- `moonstone/VirtualList` and `moonstone/VirtualGridList` to prevent unwanted scrolling when focused with the pointer
- `moonstone/Picker` to remove fingernail when a the pointer is held down, but the pointer is moved off the `joined` picker.
- `moonstone/LabeledItem` to include marquee on both `title` and `label`, and be synchronized

## [1.0.0-alpha.5] - 2016-12-16

No changes.

## [1.0.0-alpha.4] - 2016-12-2

### Added

- `moonstone/Popup`, `moonstone/ContextualPopupDecorator`, `moonstone/Notification`, `moonstone/Dialog` and `moonstone/ExpandableInput` components
- `ItemOverlay` component to `moonstone/Item` module
- `marqueeCentered` prop to `moonstone/MarqueeDecorator` and `moonstone/MarqueeText`
- `placeholder` prop to `moonstone/Image`
- `moonstone/MarqueeController` component to synchronize multiple `moonstone/Marquee` components
- Non-latin locale support to all existing Moonstone components
- Language-specific font support
- `moonstone/IncrementSlider` now accepts customizable increment and decrement icons, as well as `moonstone/Slider` being more responsive to external styling

### Changed

- `moonstone/Input` component's `iconStart` and `iconEnd` properties to be `iconBefore` and `iconAfter`, respectively, for consistency with `moonstone/Item.ItemOverlay` naming
- `moonstone/Icon` and `moonstone/IconButton` so the `children` property supports both font-based icons and images
- the `checked` property to `selected` for consistency across the whole framework. This allows better interoperability when switching between various components.  Affects the following: `CheckboxItem`, `RadioItem`, `SelectableItem`, `Switch`, `SwitchItem`, and `ToggleItem`. Additionally, these now use `moonstone/Item.ItemOverlay` to position and handle their Icons.
- `moonstone/Slider` and `moonstone/IncrementSlider` to be more performant. No changes were made to
	the public API.
- `moonstone/GridListImageItem` so that a placeholder image displays while loading the image, and the caption and subcaption support marqueeing
- `moonstone/MoonstoneDecorator` to add `FloatingLayerDecorator`
- `moonstone/IncrementSlider` in vertical mode looks and works as expected.

### Removed

- LESS mixins that belong in `@enact/ui`, so that only moonstone-specific mixins are contained in
this module. When authoring components and importing mixins, only the local mixins need to be
imported, as they already import the general mixins.
- the `src` property from `moonstone/Icon` and `moonston/IconButton`. Use the support for URLs in
	the `children` property as noted above.
- the `height` property from `moonstone/IncrementSlider` and `moonstone/Slider`

### Fixed

- Joined picker so that it now has correct animation when using the mouse wheel
- Bug in DatePicker/TimePicker that prevented setting of value earlier than 1969

## [1.0.0-alpha.3] - 2016-11-8

### Added

- `moonstone/BodyText`, `moonstone/DatePicker`, `moonstone/DayPicker`, `moonstone/ExpandableItem`, `moonstone/Image`, and `moonstone/TimePicker` components
- `fullBleed` prop to `moonstone/Panels/Header`. When `true`, the header content is indented and the header lines are removed.
- Application close button to `moonstone/Panels`. Fires `onApplicationClose` when clicked. Can be omitted with the `noCloseButton` prop.
- `marqueeDisabled` prop to `moonstone/Picker`
- `padded` prop to `moonstone/RangePicker`
- `forceDirection` prop to `moonstone/Marquee`. Forces the direction of `moonstone/Marquee`. Useful for when `RTL` content cannot be auto detected.

### Changed

- `data` parameter passed to `component` prop of `VirtualList`.
- `moonstone/Expandable` into a submodule of `moonstone/ExpandableItem`
- `ExpandableList` to properly support selection
- `moonstone/Divider`'s `children` property to be optional
- `moonstone/ToggleItem`'s `inline` version to have a `max-width` of `240px`
- `moonstone/Input` to use `<div>` instead of `<label>` for wrapping components. No change to
	functionality, only markup.

### Removed

- `moonstone/ExpandableCheckboxItemGroup` in favor of `ExpandableList`

## [1.0.0-alpha.2] - 2016-10-21

This version includes a lot of refactoring from the previous release. Developers need to switch to the new enact-dev command-line tool.

### Added

- New components and HOCs: `moonstone/Scroller`, `moonstone/VirtualList`, `moonstone/VirtualGridList`, `moonstone/MarqueeText`, `moonstone/Spinner`, `moonstone/ExpandableCheckboxItemGroup`, `moonstone/MarqueeDecorator`
- New options for `ui/Toggleable` HOC
- Marquee support to many components
- Image support to `moonstone/Icon` and `moonstone/IconButton`
- `dismissOnEnter` prop for `moonstone/Input`
- Many more unit tests

### Changed

- Some props for UI state were renamed to have `default` prefix where state was managed by the component. (e.g. `defaultOpen`)

### Fixed

- Many components were fixed, polished, updated and documented
- Inline docs updated to be more consistent and comprehensive<|MERGE_RESOLUTION|>--- conflicted
+++ resolved
@@ -15,14 +15,11 @@
 - `moonstone/FormCheckboxItem` so it doesn't change size between normal and large text mode
 - `moonstone/Heading` to have a bit more space between the text and the line, when the line is present
 - `moonstone/LabeledItem` to pass `marqueeOn` prop to its contents
-<<<<<<< HEAD
 - `moonstone/Scroller` not to jump to the top when right key is pressed in the right most item of vertical scroller
-=======
 - `moonstone/Panels.Header` to use the latest designs with better spacing between the titles below
 - `moonstone/Picker` accessibility read out when a button becomes disabled
 - `moonstone/ProgressBar`, `moonstone/Slider`, and `moonstone/IncrementSlider` to use the latest set of design colors
 - `moonstone/RadioItem` to have a much prettier dot in dark and light skins
->>>>>>> f71a487c
 - `moonstone/Spinner` to use the latest designs
 - `moonstone/Tooltip` layer order so it doesn't interfere with other positioned elements, like `ContextualPopup`
 - `moonstone/VirtualList.VirtualGridList` and `moonstone/VirtualList.VirtualList` to properly respond to 5way directional key presses
