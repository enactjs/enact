--- conflicted
+++ resolved
@@ -6,16 +6,13 @@
 
 ### Fixed
 
-<<<<<<< HEAD
 - `moonstone/Scroller` to not enable Spotlight by click and wheel when 'data-spotlight-container-disabled' prop is true
-=======
 - `moonstone/VideoPlayer` to position the slider knob correctly when beyond the left or right edge of the slider
 
 ## [2.2.2] - 2018-10-15
 
 ### Fixed
 
->>>>>>> 1b736b40
 - `moonstone/Scroller` stuttering when page up/down key is pressed
 
 ## [2.2.1] - 2018-10-09
