--- conflicted
+++ resolved
@@ -10,11 +10,8 @@
 
 ### Fixed
 
-<<<<<<< HEAD
 - `moonstone/VideoPlayer` to display time correctly in RTL locale
-=======
 - `moonstone/VirtualList` to scroll correctly using page down key with disabled items
->>>>>>> c4055abf
 - `moonstone/Scrollable` to not cause a script error when scrollbar is not rendered
 - `moonstone/Picker` incrementer and decrementer to not change size when focused
 
