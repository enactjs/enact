--- conflicted
+++ resolved
@@ -4,7 +4,6 @@
 
 ## [unreleased]
 
-<<<<<<< HEAD
 ### Added
 
 - `moonstone/VideoPlayer.MediaControls` property `playPauseButtonDisabled`
@@ -12,12 +11,10 @@
 ### Fixed
 
 - `moonstone/VideoPlayer` to fallback focusing on available media buttons if default spotlight component is disabled
-=======
 ### Fixed
 
 - `moonstone/Slider` to forward `onActivate` event
 - `moonstone/GridListImageItem` to properly vertically align when the content varies in size
->>>>>>> cb3a781b
 
 ## [2.0.1] - 2018-08-01
 
