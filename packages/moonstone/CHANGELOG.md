# Change Log

The following is a curated list of changes in the Enact moonstone module, newest changes on the top.

## [unreleased]

### Added

<<<<<<< HEAD
- `moonstone/MoonstoneDecorator` config property `disableFullscreen` to exclude `enact-fit` className
=======
- `moonstone/Scroller` prop `onUpdate`
>>>>>>> 07855dbd

### Fixed

- `moonstone/Scrollable` to update scroll properly on pointer click
- `moonstone/TooltipDecorator` to prevent unnecessary re-renders when losing focus

## [2.0.0-beta.8] - 2018-06-25

### Added

- `moonstone/Scroller.Scroller`, `moonstone/VirtualList.VirtualGridList`, and `moonstone/VirtualList.VirtualList` support for scrolling via voice control on webOS
- `moonstone/Scroller.Scroller`, `moonstone/VirtualList.VirtualGridList`, and `moonstone/VirtualList.VirtualList` overscroll effect when the edges are reached

### Changed

- `moonstone/Divider` property `marqueeOn` default value to `render`
- `moonstone/Scroller.Scroller`, `moonstone/VirtualList.VirtualGridList`, and `moonstone/VirtualList.VirtualList` scrollbar button to move a previous or next page when pressing a page up or down key instead of releasing it

### Fixed

- `moonstone/VideoPlayer` to prevent updating state when the source is changed to the preload source, but the current preload source is the same
- `moonstone/MediaOverlay` to marquee correctly
- `moonstone/MediaOverlay` to match UX guidelines

## [2.0.0-beta.7] - 2018-06-11

### Removed

- `moonstone/Dialog` properties `preserveCase` and `showDivider`, replaced by `casing` and `noDivider` respectively
- `moonstone/Divider` property `preserveCase`, replaced by `casing`
- `moonstone/ExpandableInput` property `onInputChange`, replaced by `onChange`
- `moonstone/MoonstoneDecorator.TextSizeDecorator`, replaced by `moonstone/MoonstoneDecorator.AccessibilityDecorator`
- `moonstone/Panels.Header` property `preserveCase`, replaced by `casing`
- `moonstone/Panels.Panel` property `noAutoFocus`, replaced by `autoFocus`
- `moonstone/TooltipDecorator` property `tooltipPreserveCase`, replaced by `tooltipCasing`

### Changed

- `moonstone/VideoPlayer` to allow spotlight focus to move left and right from `MediaControls`
- `moonstone/VideoPlayer` to disable bottom controls when loading until it's playable

### Fixed

- `moonstone/EditableIntegerPicker` to disable itself when on a range consisting of a single static value
- `moonstone/Picker` to disable itself when containing fewer than two items
- `moonstone/Popup` to spot its content correctly when `open` by default
- `moonstone/RangePicker` to disable itself when on a range consisting of a single static value
- `moonstone/TooltipDecorator` to hide when `onDismiss` has been invoked
- `moonstone/VideoPlayer` to show media controls when pressing down in pointer mode
- `moonstone/VideoPlayer` to provide a more natural 5-way focus behavior
- `moonstone/VideoPlayer.MediaControls` to handle left and right key to jump when `moonstone/VideoPlayer` is focused

## [2.0.0-beta.6] - 2018-06-04

### Removed

- `moonstone/IncrementSlider` prop `children` which was no longer supported for setting the tooltip (since 2.0.0-beta.1)

### Fixed

- `moonstone/ContextualPopupDecorator` to allow focusing components under a popup without any focusable components
- `moonstone/Scroller` ordering of logic for Scroller focus to check focus possibilities first then go to fallback at the top of the container
- `moonstone/Scroller` to check focus possibilities first then go to fallback at the top of the container of focused item
- `moonstone/Scroller` to scroll by page when focus was at the edge of the viewport
- `moonstone/ToggleButton` padding and orientation for RTL
- `moonstone/VideoPlayer` to not hide title and info section when showing more components
- `moonstone/VideoPlayer` to select a position in slider to seek in 5-way mode
- `moonstone/VideoPlayer` to show thumbnail only when focused on slider

## [2.0.0-beta.5] - 2018-05-29

### Removed

- `moonstone/Popup`, `moonstone/Dialog` and `moonstone/Notification` property `spotlightRestrict` option `'none'`
- `moonstone/VideoPlayer` prop `preloadSource`, to be replaced by `moonstone/VideoPlayer.Video` prop `preloadSource`
- `moonstone/Button` and `moonstone/IconButton` allowed value `'opaque'` from prop `backgroundOpacity` which was the default and therefore has the same effect as omitting the prop

### Added

- `moonstone/VideoPlayer` props `selection` and `onSeekOutsideRange` to support selecting a range and notification of interactions outside of that range
- `moonstone/VideoPlayer.Video` component to support preloading video sources

### Changed

- `moonstone/VideoPlayer.videoComponent` prop to default to `ui/Media.Media` instead of `'video'`. As a result, to use a custom video element, one must pass an instance of `ui/Media` with its `mediaComponent` prop set to the desired element.

### Fixed

- `moonstone/ContextualPopupDecorator` to properly stop propagating keydown event if fired from the popup container
- `moonstone/Slider` to read when knob gains focus or for a change in value
- `moonstone/Scroller` to not cut off Expandables when scrollbar appears
- `moonstone/VideoPlayer` to correctly read out when play button is pressed

## [2.0.0-beta.4] - 2018-05-21

### Added

- `moonstone/Button` and `moonstone/IconButton` class name `small` to the list of allowed `css` overrides
- `moonstone/VideoPlayer.MediaControls` property `onClose` to handle back key
- `moonstone/ProgressBar` prop `highlighted` for when the UX needs to call special attention to a progress bar

### Changed

- `moonstone/VideoPlayer` to disable media slider when source is unavailable

### Fixed

- `moonstone/ContextualPopupDecorator` to not set focus to activator when closing if focus was set elsewhere
- `moonstone/IconButton` to allow external customization of vertical alignment of its `Icon` by setting `line-height`
- `moonstone/Marquee.MarqueeController` to not cancel valid animations
- `moonstone/VideoPlayer` feedback and feedback icon to hide properly on play/pause/fast forward/rewind
- `moonstone/VideoPlayer` to correctly focus to default media controls component
- `moonstone/VideoPlayer` to close opened popup components when media controls hide
- `moonstone/VideoPlayer` to show controls on mount and when playing next preload video

## [2.0.0-beta.3] - 2018-05-14

### Added

- `moonstone/SelectableItem.SelectableItemDecorator`

### Changed

- `moonstone/ToggleItem` to forward native events on `onFocus` and `onBlur`
- `moonstone/Input` and `moonstone/ExpandableInput` to support forwarding valid `<input>` props to the contained `<input>` node
- `moonstone/ToggleButton` to fire `onToggle` when toggled

### Fixed

- `moonstone/VirtualList.VirtualList` and `moonstone/VirtualList.VirtualGridList` to scroll properly with all enabled items via a page up or down key
- `moonstone/VirtualList.VirtualList`, `moonstone/VirtualList.VirtualGridList`, and `moonstone/Scroller.Scroller` to ignore any user key events in pointer mode
- `moonstone/VirtualList.VirtualList`, `moonstone/VirtualList.VirtualGridList`, and `moonstone/Scroller.Scroller` to pass `data-spotlight-container-disabled` prop to their outer DOM element
- `moonstone/Image` so it automatically swaps the `src` to the appropriate resolution dynamically as the screen resizes
- `moonstone/Popup` to support all `spotlightRestrict` options
- `moonstone` component `disabled` colors to match the most recent design guidelines (from 30% to 60% opacity)
- `moonstone/ExpandableInput` spotlight behavior when leaving the component via 5-way

## [2.0.0-beta.2] - 2018-05-07

### Fixed

- `moonstone/IconButton` to allow theme-style customization, like it claimed was possible
- `moonstone/ExpandableItem` and related expandables to deal with disabled items and the `autoClose`, `lockBottom` and `noLockBottom` props
- `moonstone/Slider` not to fire `onChange` event when 5-ways out of boundary
- `moonstone/ToggleButton` layout for RTL locales
- `moonstone/Item`, `moonstone/SlotItem`, `moonstone/ToggleItem` to not apply duplicate `className` values
- `moonstone/VirtualList.VirtualList`, `moonstone/VirtualList.VirtualGridList`, and `moonstone/Scroller.Scroller` scrollbar button's aria-label in RTL
- `moonstone/VirtualList.VirtualList` and `moonstone/VirtualList.VirtualGridList` to scroll properly with all disabled items
- `moonstone/VirtualList.VirtualList` and `moonstone/VirtualList.VirtualGridList` to not scroll on focus when jumping

## [2.0.0-beta.1] - 2018-04-29

### Removed

- `moonstone/IncrementSlider` and `moonstone/Slider` props `tooltipAsPercent`, `tooltipSide`, and `tooltipForceSide`, to be replaced by `moonstone/IncrementSlider.IncrementSliderTooltip` and `moonstone/Slider.SliderTooltip` props `percent`, and `side`
- `moonstone/IncrementSlider` props `detachedKnob`, `onDecrement`, `onIncrement`, and `scrubbing`
- `moonstone/ProgressBar` props `tooltipSide` and `tooltipForceSide`, to be replaced by `moonstone/ProgressBar.ProgressBarTooltip` prop `side`
- `moonstone/Slider` props `detachedKnob`, `onDecrement`, `onIncrement`, `scrubbing`, and `onKnobMove`
- `moonstone/VideoPlayer` property `tooltipHideDelay`
- `moonstone/VideoPlayer` props `backwardIcon`, `forwardIcon`, `initialJumpDelay`, `jumpBackwardIcon`, `jumpButtonsDisabled`, `jumpDelay`, `jumpForwadIcon`, `leftComponents`, `moreButtonCloseLabel`, `moreButtonColor`, `moreButtonDisabled`, `moreButtonLabel`, `no5WayJump`, `noJumpButtons`, `noRateButtons`, `pauseIcon`, `playIcon`, `rateButtonsDisabled`, and `rightComponents`, replaced by corresponding props on `moonstone/VideoPlayer.MediaControls`
- `moonstone/VideoPlayer` props `onBackwardButtonClick`, `onForwardButtonClick`, `onJumpBackwardButtonClick`, `onJumpForwardButtonClick`, and `onPlayButtonClick`, replaced by `onRewind`, `onFastForward`, `onJumpBackward`, `onJumpForward`, `onPause`, and `onPlay`, respectively

### Added

- `moonstone/DatePicker` props `dayAriaLabel`, `dayLabel`, `monthAriaLabel`, `monthLabel`, `yearAriaLabel` and `yearLabel` to configure the label set on date pickers
- `moonstone/DayPicker` and `moonstone/DaySelector` props `dayNameLength`, `everyDayText`, `everyWeekdayText`, and `everyWeekendText`
- `moonstone/ExpandablePicker` props `checkButtonAriaLabel`, `decrementAriaLabel`, `incrementAriaLabel`, and `pickerAriaLabel` to configure the label set on each button and picker
- `moonstone/MediaOverlay` component
- `moonstone/Picker` props `aria-label`, `decrementAriaLabel`, and `incrementAriaLabel` to configure the label set on each button
- `moonstone/Popup` property `closeButtonAriaLabel` to configure the label set on popup close button
- `moonstone/ProgressBar.ProgressBarTooltip` props `percent` to format the value as a percent and `visible` to control display of the tooltip
- `moonstone/TimePicker` props `hourAriaLabel`, `hourLabel`, `meridiemAriaLabel`, `meridiemLabel`, `minuteAriaLabel`, and `minuteLabel` to configure the label set on time pickers
- `moonstone/VideoPlayer.MediaControls` component to support additional customization of the playback controls
- `moonstone/VideoPlayer` props `mediaControlsComponent`, `onRewind`, `onFastForward`, `onJumpBackward`, `onJumpForward`, `onPause`, `onPlay`, and `preloadSource`
- `moonstone/VirtualList.VirtualList` and `moonstone/VirtualList.VirtualGridList` `role="list"`
- `moonstone/VirtualList.VirtualList` and `moonstone/VirtualList.VirtualGridList` prop `wrap` to support wrap-around spotlight navigation
- `moonstone/VirtualList`, `moonstone/VirtualGridList` and `moonstone/Scroller` props `scrollRightAriaLabel`, `scrollLeftAriaLabel`, `scrollDownAriaLabel`, and `scrollUpAriaLabel` to configure the aria-label set on scroll buttons in the scrollbars

### Changed

- `moonstone/IncrementSlider` and `moonstone/Slider` prop `tooltip` to support either a boolean for the default tooltip or an element or component for a custom tooltip
- `moonstone/Input` to prevent pointer actions on other component when the input has focus
- `moonstone/ProgressBar.ProgressBarTooltip` prop `side` to support either locale-aware or locale-independent positioning
- `moonstone/ProgressBar.ProgressBarTooltip` prop `tooltip` to support custom tooltip components
- `moonstone/Scroller`, `moonstone/Picker`, and `moonstone/IncrementSlider` to retain focus on `moonstone/IconButton` when it becomes disabled

### Fixed

- `moonstone/ExpandableItem` and related expandable components to expand smoothly when used in a scroller
- `moonstone/GridListImageItem` to show proper `placeholder` and `selectionOverlay`
- `moonstone/MoonstoneDecorator` to optimize localized font loading performance
- `moonstone/Scroller` and `moonstone/VirtualList` navigation via 5-way from paging controls
- `moonstone/VideoPlayer` to render bottom controls at idle after mounting
- `moonstone/VirtualList.VirtualList` and `moonstone/VirtualList.VirtualGridList` to give initial focus
- `moonstone/VirtualList.VirtualList` and `moonstone/VirtualList.VirtualGridList` to have the default value for `dataSize`, `pageScroll`, and `spacing` props

## [2.0.0-alpha.8] - 2018-04-17

### Added

- `moonstone/Panels` property `closeButtonAriaLabel` to configure the label set on application close button

### Changed

- `moonstone/VirtualList.VirtualList` and `moonstone/VirtualList.VirtualGridList` to set its ARIA `role` to `"list"`
- `moonstone/VideoPlayer` property `title` to accept node type

### Fixed

- `moonstone/TimePicker` to show `meridiem` correctly in all locales
- `moonstone/Scrollable` scroll buttons to read out out audio guidance when button pressed down
- `moonstone/ExpandableItem` to show label properly when open and disabled
- `moonstone/Notification` to position properly in RTL locales
- `moonstone/VideoPlayer` to show controls when pressing 5-way select

## [2.0.0-alpha.7] - 2018-04-03

### Removed

- `moonstone/VirtualList.VirtualList` and `moonstone/VirtualList.VirtualGridList` prop `data` to eliminate the misunderstanding caused by the ambiguity of `data`

### Added

- `moonstone/VideoPlayer` property `noSpinner` to allow apps to show/hide spinner while loading video

### Changed

- `moonstone/VideoPlayer` to disable play/pause button when media controls are disabled
- `moonstone/VideoPlayer` property `moreButtonColor` to allow setting underline colors for more button
- `moonstone/VirtualList.VirtualList` and `moonstone/VirtualList.VirtualGridList` prop `isItemDisabled`, which accepts a function that checks if the item at the supplied index is disabled
- `moonstone/Panels.Header` support for `headerInput` so the Header can be used as an Input. See documentation for usage examples.
- `moonstone/ProgressBar` property `tooltipSide` to configure tooltip position relative to the progress bar
- `moonstone/ProgressBar` colors (affecting `moonstone/Slider` as well) for light and dark theme to match the latest designs and make them more visible when drawn over arbitrary background colors

### Fixed

- `moonstone/VideoPlayer` to correctly adjust spaces when the number of components changes in `leftComponents` and `rightComponents`
- `moonstone/VideoPlayer` to read out audio guidance every time `source` changes
- `moonstone/VideoPlayer` to display custom thumbnail node
- `moonstone/VideoPlayer` to hide more icon when right components are removed
- `moonstone/Picker` to correctly update pressed state when dragging off buttons
- `moonstone/Notification` to display when it's opened
- `moonstone/VirtualList` and `moonstone/VirtualGridList` to show Spotlight properly while navigating with page up and down keys
- `moonstone/Input` to allow navigating via left or right to other components when the input is active and the selection is at start or end of the text, respectively
- `moonstone/Panels.ActivityPanels` to correctly lay out the existing panel after adding additional panels

## [2.0.0-alpha.6] - 2018-03-22

### Removed

- `moonstone/Slider` exports `SliderFactory` and `SliderBaseFactory`
- `moonstone/IncrementSlider` exports `IncrementSliderFactory` and `IncrementSliderBaseFactory`
- `moonstone/ProgressBar`, `moonstone/Slider`, `moonstone/Slider.SliderTooltip`, `moonstone/IncrementSlider` components' `vertical` property and replaced it with `orientation`

### Added

- `moonstone/VideoPlayer` property `component` to handle custom video element
- `moonstone/IncrementSlider` properties `incrementAriaLabel` and `decrementAriaLabel` to configure the label set on each button
- `moonstone/Input` support for `small` prop
- `moonstone/ProgressBar` support for `tooltip` and `tooltipForceSide`
- `moonstone/ProgressBar`, `moonstone/Slider`, `moonstone/Slider.SliderTooltip`, `moonstone/IncrementSlider` property `orientation` to accept orientation strings like "vertical" and "horizontal" (replaced old `vertical` prop)

### Changed

- `moonstone/Input` input `height`, `vertical-align`, and `margins`. Please verify your layouts to ensure everything lines up correctly; this change may require removal of old sizing and positioning CSS which is no longer necessary.
- `moonstone/FormCheckbox` to have a small border around the circle, according to new GUI designs
- `moonstone/RadioItem` dot size and added an inner-dot to selected-focused state, according to new GUI designs
- `moonstone/ContextualPopup` prop `popupContainerId` to `popupSpotlightId`
- `moonstone/Popup` prop `containerId` to `spotlightId`
- `moonstone/VideoPlayer` prop `containerId` to `spotlightId`
- `moonstone/VirtualList.VirtualList` and `moonstone/VirtualList.VirtualGridList` prop `component` to be replaced by `itemRenderer`

### Fixed

- `moonstone/ExpandableItem` to be more performant when animating
- `moonstone/GridListImageItem` to hide overlay checkmark icon on focus when unselected
- `moonstone/GridListImageItem` to use `ui/GridListImageItem`
- `moonstone/VirtualList`, `moonstone/VirtualGridList` and `moonstone/Scroller` components to use their base UI components
- `moonstone/VirtualList` to show the selected state on hovered paging controls properly
- `moonstone/Slider` to highlight knob when selected
- `moonstone/Slider` to handle updates to its `value` prop correctly
- `moonstone/ToggleItem` to accept HTML DOM node tag names as strings for its `component` property
- `moonstone/Popup` to properly pause and resume spotlight when animating

## [2.0.0-alpha.5] - 2018-03-07

### Removed

- `moonstone/Marquee.MarqueeText`, replaced by `moonstone/Marquee.Marquee`
- `moonstone/VirtualGridList.GridListImageItem`, replaced by `moonstone/GridListImageItem`

### Changed

- `moonstone/Marquee.Marquee` to be `moonstone/Marquee.MarqueeBase`
- `moonstone/ContextualPopupDecorator` to not restore last-focused child
- `moonstone/ExpandableList` to restore focus to the first selected item after opening

### Fixed

- `moonstone/Slider` to correctly show localized percentage value in tooltip when `tooltipAsPercent` is true
- `moonstone/VirtualGridList` to show or hide its scrollbars properly
- `moonstone/Button` text to be properly centered
- `moonstone/Input` to not clip some glyphs at the start of the value

## [2.0.0-alpha.4] - 2018-02-13

### Added

- `moonstone/SlotItem` replacing `moonstone/Item.ItemOverlay`

### Removed

- `moonstone/VirtualFlexList` to be replaced by `ui/VirtualFlexList`
- `moonstone/Button` and `moonstone/IconButton` prop `noAnimation`
- `moonstone/Item.OverlayDecorator`, `moonstone/Item.Overlay`, and `moonstone/Item.ItemOverlay` to be replaced by `moonstone/SlotItem`

### Changed

- `moonstone/Marquee` to do less-costly calculations during measurement and optimized the applied styles
- `moonstone/ExpandableList` to require a unique key for each object type data

### Fixed

- `moonstone/VirtualList` to render properly with fiber reconciler
- `moonstone/VirtualList` focus option in scrollTo api
- `moonstone/ExpandableSpotlightDecorator` to not spot the title upon collapse when in `pointerMode`
- `moonstone/Spinner` to not unpause Spotlight unless it was the one to pause it
- `moonstone/Marquee` to stop when becoming disabled
- `moonstone/Input`, `moonstone/MarqueeDecorator`, and `moonstone/Slider` to prevent unnecessary focus-based updates

## [2.0.0-alpha.3] - 2018-01-18

### Removed

- `moonstone/Scroller` and `moonstone/VirtualList` option `indexToFocus` in `scrollTo` method which is deprecated from 1.2.0
- `moonstone/Scroller` props `horizontal` and `vertical` which are deprecated from 1.3.0 and replaced with `direction` prop
- `moonstone/Button` exports `ButtonFactory` and `ButtonBaseFactory`
- `moonstone/IconButton` exports `IconButtonFactory` and `IconButtonBaseFactory`

### Fixed

- `moonstone/MoonstoneDecorator` root node to fill the entire space available, which simplifies positioning and sizing for child elements (previously always measured 0 in height)
- `moonstone/VirtualList` to prevent infinite function call when a size of contents is slightly longer than a client size without a scrollbar
- `moonstone/VirtualList` to sync scroll position when clientSize changed

## [2.0.0-alpha.2] - 2017-08-29

No significant changes.

## [2.0.0-alpha.1] - 2017-08-27

### Changed

- `moonstone/Button`, `moonstone/Checkbox`, `moonstone/FormCheckbox`, `moonstone/IconButton`, `moonstone/IncrementSlider`, `moonstone/Item`, `moonstone/Picker`, and `moonstone/RangePicker`, `moonstone/Switch` and `moonstone/VideoPlayer` to use `ui/Touchable`

## [1.15.0] - 2018-02-28

### Deprecated

- `moonstone/Marquee.Marquee`, to be moved to `moonstone/Marquee.MarqueeBase` in 2.0.0
- `moonstone/Marquee.MarqueeText`, to be moved to `moonstone/Marquee.Marquee` in 2.0.0

### Fixed

- `moonstone/GridListImageItem` to display correctly

## [1.14.0] - 2018-02-23

### Deprecated

- `moonstone/VirtualFlexList`, to be replaced by `ui/VirtualFlexList` in 2.0.0
- `moonstone/VirtualGridList.GridListImageItem`, to be replaced by `moonstone/GridListImageItem` in 2.0.0
- `moonstone/Button` and `moonstone/IconButton` prop `noAnimation`, to be removed in 2.0.0
- `moonstone/Button.ButtonFactory`, `moonstone/Button.ButtonBaseFactory`, `moonstone/IconButton.IconButtonFactory`, `moonstone/IconButton.IconButtonBaseFactory`, `moonstone/IncrementSlider.IncrementSliderFactory`, `moonstone/IncrementSlider.IncrementSliderBaseFactory`, `moonstone/Slider.SliderFactory`, and `moonstone/Slider.SliderBaseFactory`, to be removed in 2.0.0
- `moonstone/Item.ItemOverlay`, to be replaced by `ui/SlotItem` in 2.0.0
- `moonstone/Item.Overlay` and `moonstone/Item.OverlayDecorator`, to be removed in 2.0.0

### Added

- `moonstone/DaySelector` component
- `moonstone/EditableIntegerPicker` component
- `moonstone/GridListImageItem` component

## [1.13.3] - 2018-01-16

### Fixed

- `moonstone/TimePicker` to not read out meridiem label when meridiem picker gets a focus
- `moonstone/Scroller` to correctly update scrollbars when the scroller's contents change

## [1.13.2] - 2017-12-14

### Fixed

- `moonstone/Panels` to maintain spotlight focus when `noAnimation` is set
- `moonstone/Panels` to not accept back key presses during transition
- `moonstone/Panels` to revert 1.13.0 fix that blurred Spotlight when transitioning panels
- `moonstone/Scroller` and other scrolling components to not show scroll thumb when only child item is updated
- `moonstone/Scroller` and other scrolling components to not hide scroll thumb immediately after scroll position reaches the top or the bottom
- `moonstone/Scroller` and other scrolling components to show scroll thumb properly when scroll position reaches the top or the bottom by paging controls

## [1.13.1] - 2017-12-06

### Fixed

- `moonstone/Slider` to not unnecessarily fire `onChange` if the initial value has not changed

## [1.13.0] - 2017-11-28

### Added

- `moonstone/VideoPlayer` props `disabled`, `loading`, `miniFeedbackHideDelay`, and `thumbnailComponent` as well as new APIs: `areControlsVisible`, `getVideoNode`, `showFeedback`, and `toggleControls`

### Fixed

- `moonstone/VirtualList` to render items from a correct index on edge cases at the top of a list
- `moonstone/VirtualList` to handle focus properly via page up at the first page and via page down at the last page
- `moonstone/Expandable` and derivatives to use the new `ease-out-quart` animation timing function to better match the aesthetic of Enyo's Expandables
- `moonstone/TooltipDecorator` to correctly display tooltip direction when locale changes
- `moonstone/Marquee` to restart animation on every resize update
- `moonstone/LabeledItem` to start marquee when hovering while disabled
- `moonstone/Marquee` to correctly start when hovering on disabled spottable components
- `moonstone/Marquee.MarqueeController` to not abort marquee when moving among components
- `moonstone/Picker` marquee issues with disabled buttons or Picker
- `moonstone/Panels` to prevent loss of spotlight issue when moving between panels
- `moonstone/VideoPlayer` to bring it in line with real-world use-cases
- `moonstone/Slider` by removing unnecessary repaints to the screen
- `moonstone/Slider` to fire `onChange` events when the knob is pressed near the boundaries
- `moonstone/VideoPlayer` to correctly position knob when interacting with media slider
- `moonstone/VideoPlayer` to not read out the focused button when the media controls hide
- `moonstone/MarqueeDecorator` to stop when unhovering a disabled component using `marqueeOn` `'focus'`
- `moonstone/Slider` to not forward `onChange` when `disabled` on `mouseUp/click`
- `moonstone/VideoPlayer` to defer rendering playback controls until needed

## [1.12.2] - 2017-11-15

### Fixed

- `moonstone/VirtualList` to scroll and focus properly by pageUp and pageDown when disabled items are in it
- `moonstone/Button` to correctly specify minimum width when in large text mode
- `moonstone/Scroller` and other scrolling components to restore last focused index when panel is changed
- `moonstone/VideoPlayer` to display time correctly in RTL locale
- `moonstone/VirtualList` to scroll correctly using page down key with disabled items
- `moonstone/Scroller` and other scrolling components to not cause a script error when scrollbar is not rendered
- `moonstone/Picker` incrementer and decrementer to not change size when focused
- `moonstone/Header` to use a slightly smaller font size for `title` in non-latin locales and a line-height for `titleBelow` and `subTitleBelow` that better meets the needs of tall-glyph languages like Tamil and Thai, as well as latin locales
- `moonstone/Scroller` and `moonstone/VirtualList` to keep spotlight when pressing a 5-way control while scrolling
- `moonstone/Panels` to prevent user interaction with panel contents during transition
- `moonstone/Slider` and related components to correctly position knob for `detachedKnob` on mouse down and fire value where mouse was positioned on mouse up
- `moonstone/DayPicker` to update day names when changing locale
- `moonstone/ExpandableItem` and all other `Expandable` components to revert 1.12.1 change to pull down from the top

## [1.12.1] - 2017-11-07

### Fixed

- `moonstone/ExpandableItem` and all other `Expandable` components to now pull down from the top instead of being revealed from the bottom, matching Enyo's design
- `moonstone/VirtualListNative` to scroll properly with page up/down keys if there is a disabled item
- `moonstone/RangePicker` to display negative values correctly in RTL
- `moonstone/Scroller` and other scrolling components to not blur scroll buttons when wheeling
- `moonstone/Scrollbar` to hide scroll thumb immediately without delay after scroll position reaches min or max
- `moonstone/Divider` to pass `marqueeOn` prop
- `moonstone/Slider` to fire `onChange` on mouse up and key up
- `moonstone/VideoPlayer` to show knob when pressed
- `moonstone/Header` to layout `titleBelow` and `subTitleBelow` correctly
- `moonstone/Header` to use correct font-weight for `subTitleBelow`
- `moonstone/VirtualList` to restore focus correctly for lists only slightly larger than the viewport

## [1.12.0] - 2017-10-27

### Fixed

- `moonstone/Scroller` and other scrolling components to prevent focusing outside the viewport when pressing a 5-way key during wheeling
- `moonstone/Scroller` to called scrollToBoundary once when focus is moved using holding child item
- `moonstone/VideoPlayer` to apply skin correctly
- `moonstone/Popup` from `last-focused` to `default-element` in `SpotlightContainerDecorator` config
- `moonstone/Panels` to retain focus when back key is pressed on breadcrumb
- `moonstone/Input` to correctly hide VKB when dismissing

## [1.11.0] - 2017-10-24

### Added

- `moonstone/VideoPlayer` properties `seekDisabled` and `onSeekFailed` to disable seek function

### Changed

- `moonstone/ExpandableList` to become `disabled` if there are no children

### Fixed

- `moonstone/Picker` to read out customized accessibility value when picker prop has `joined` and `aria-valuetext`
- `moonstone/Scroller` to apply scroll position on vertical or horizontal Scroller when child gets a focus
- `moonstone/Scroller` and other scrolling components to scroll without animation when panel is changed
- `moonstone/ContextualPopup` padding to not overlap close button
- `moonstone/Scroller` and other scrolling components to change focus via page up/down only when the scrollbar is visible
- `moonstone/Picker` to only increment one value on hold
- `moonstone/ItemOverlay` to remeasure when focused

## [1.10.1] - 2017-10-16

### Fixed

- `moonstone/Scroller` and other scrolling components to scroll via page up/down when focus is inside a Spotlight container
- `moonstone/VirtualList` and `moonstone/VirtualGridList` to scroll by 5-way keys right after wheeling
- `moonstone/VirtualList` not to move focus when a current item and the last item are located at the same line and pressing a page down key
- `moonstone/Slider` knob to follow while dragging for detached knob
- `moonstone/Header` to layout header row correctly in `standard` type
- `moonstone/Input` to not dismiss on-screen keyboard when dragging cursor out of input box
- `moonstone/Header` RTL `line-height` issue
- `moonstone/Panels` to render children on idle
- `moonstone/Scroller` and other scrolling components to limit muted spotlight container scrims to their bounds
- `moonstone/Input` to always forward `onKeyUp` event

## [1.10.0] - 2017-10-09

### Added

- `moonstone/VideoPlayer` support for designating components with `.spottable-default` as the default focus target when pressing 5-way down from the slider
- `moonstone/Slider` property `activateOnFocus` which when enabled, allows 5-way directional key interaction with the `Slider` value without pressing [Enter] first
- `moonstone/VideoPlayer` property `noMiniFeedback` to support controlling the visibility of mini feedback
- `ui/Layout`, which provides a technique for laying-out components on the screen using `Cells`, in rows or columns

### Changed

- `moonstone/Popup` to focus on mount if it’s initially opened and non-animating and to always pass an object to `onHide` and `onShow`
- `moonstone/VideoPlayer` to emit `onScrub` event and provide audio guidance when setting focus to slider

### Fixed

- `moonstone/ExpandableItem` and derivatives to restore focus to the Item if the contents were last focused when closed
- `moonstone/Slider` toggling activated state when holding enter/select key
- `moonstone/TimePicker` picker icons shifting slightly when focusing an adjacent picker
- `moonstone/Icon` so it handles color the same way generic text does, by inheriting from the parent's color. This applies to all instances of `Icon`, `IconButton`, and `Icon` inside `Button`.
- `moonstone/fonts` Museo Sans font to correct "Ti" kerning
- `moonstone/VideoPlayer` to correctly position knob on mouse click
- `moonstone/Panels.Header` to show an ellipsis for long titles with RTL text
- `moonstone/Marquee` to restart when invalidated by a prop change and managed by a `moonstone/Marquee.MarqueeController`
- `spotlight.Spotlight` method `focus()` to verify that the target element matches its container's selector rules prior to setting focus
- `moonstone/Picker` to only change picker values `onWheel` when spotted
- `moonstone/VideoPlayer` to hide descendant floating components (tooltips, contextual popups) when the media controls hide

## [1.9.3] - 2017-10-03

### Added

- `moonstone/Button` property value to `backgroundOpacity` called "lightTranslucent" to better serve colorful image backgrounds behind Buttons. This also affects `moonstone/IconButton` and `moonstone/Panels/ApplicationCloseButton`.
- `moonstone/Panels` property `closeButtonBackgroundOpacity` to support `moonstone/Panels/ApplicationCloseButton`'s `backgroundOpacity` prop

### Changed

- `Moonstone Icons` font file to include the latest designs for several icons
- `moonstone/Panels/ApplicationCloseButton` to expose its `backgroundOpacity` prop

### Fixed

- `moonstone/VirtualList` to apply "position: absolute" inline style to items
- `moonstone/Picker` to increment and decrement normally at the edges of joined picker
- `moonstone/Icon` not to read out image characters
- `moonstone/Scroller` and other scrolling components to not accumulate paging scroll by pressing page up/down in scrollbar
- `moonstone/Icon` to correctly display focused state when using external image
- `moonstone/Button` and `moonstone/IconButton` to be properly visually muted when in a muted container

## [1.9.2] - 2017-09-26

### Fixed

- `moonstone/ExpandableList` preventing updates when its children had changed

## [1.9.1] - 2017-09-25

### Fixed

- `moonstone/ExpandableList` run-time error when using an array of objects as children
- `moonstone/VideoPlayer` blocking pointer events when the controls were hidden

## [1.9.0] - 2017-09-22

### Added

- `moonstone/styles/mixins.less` mixins: `.moon-spotlight-margin()` and `.moon-spotlight-padding()`
- `moonstone/Button` property `noAnimation` to support non-animating pressed visual

### Changed

- `moonstone/TimePicker` to use "AM/PM" instead of "meridiem" for label under meridiem picker
- `moonstone/IconButton` default style to not animate on press. NOTE: This behavior will change back to its previous setting in release 2.0.0.
- `moonstone/Popup` to warn when using `scrimType` `'none'` and `spotlightRestrict` `'self-only'`
- `moonstone/Scroller` to block spotlight during scroll
- `moonstone/ExpandableItem` and derivatives to always pause spotlight before animation

### Fixed

- `moonstone/VirtualGridList` to not move focus to wrong column when scrolled from the bottom by holding the "up" key
- `moonstone/VirtualList` to focus an item properly when moving to a next or previous page
- `moonstone/Scroller` and other scrolling components to move focus toward first or last child when page up or down key is pressed if the number of children is small
- `moonstone/VirtualList` to scroll to preserved index when it exists within dataSize for preserving focus
- `moonstone/Picker` buttons to not change size
- `moonstone/Panel` to move key navigation to application close button on holding the "up" key.
- `moonstone/Picker` to show numbers when changing values rapidly
- `moonstone/Popup` layout in large text mode to show close button correctly
- `moonstone/Picker` from moving scroller when pressing 5-way keys in `joined` Picker
- `moonstone/Input` so it displays all locales the same way, without cutting off the edges of characters
- `moonstone/TooltipDecorator` to hide tooltip when 5-way keys are pressed for disabled components
- `moonstone/Picker` to not tremble in width when changing values while using a numeric width prop value
- `moonstone/Picker` to not overlap values when changing values in `vertical`
- `moonstone/ContextualPopup` pointer mode focus behavior for `spotlightRestrict='self-only'`
- `moonstone/VideoPlayer` to prevent interacting with more components in pointer mode when hidden
- `moonstone/Scroller` to not repaint its entire contents whenever partial content is updated
- `moonstone/Slider` knob positioning after its container is resized
- `moonstone/VideoPlayer` to maintain focus when media controls are hidden
- `moonstone/Scroller` to scroll expandable components into view when opening when pointer has moved elsewhere

## [1.8.0] - 2017-09-07

### Deprecated

- `moonstone/Dialog` property `showDivider`, will be replaced by `noDivider` property in 2.0.0

### Added

- `moonstone/Popup` callback property `onShow` which fires after popup appears for both animating and non-animating popups

### Changed

- `moonstone/Popup` callback property `onHide` to run on both animating and non-animating popups
- `moonstone/VideoPlayer` state `playbackRate` to media events
- `moonstone/VideoPlayer` support for `spotlightDisabled`
- `moonstone/VideoPlayer` thumbnail positioning and style
- `moonstone/VirtualList` to render when dataSize increased or decreased
- `moonstone/Dialog` style
- `moonstone/Popup`, `moonstone/Dialog`, and `moonstone/Notification` to support `node` type for children
- `moonstone/Scroller` to forward `onKeyDown` events

### Fixed

- `moonstone/Scroller` and other scrolling components to enable focus when wheel scroll is stopped
- `moonstone/VirtualList` to show scroll thumb when a preserved item is focused in a Panel
- `moonstone/Scroller` to navigate properly with 5-way when expandable child is opened
- `moonstone/VirtualList` to stop scrolling when focus is moved on an item from paging controls or outside
- `moonstone/VirtualList` to move out with 5-way navigation when the first or the last item is disabled
- `moonstone/IconButton` Tooltip position when disabled
- `moonstone/VideoPlayer` Tooltip time after unhovering
- `moonstone/VirtualList` to not show invisible items
- `moonstone/IconButton` Tooltip position when disabled
- `moonstone/VideoPlayer` to display feedback tooltip correctly when navigating in 5-way
- `moonstone/MarqueeDecorator` to work with synchronized `marqueeOn` `'render'` and hovering as well as `marqueOn` `'hover'` when moving rapidly among synchronized marquees
- `moonstone/Input` aria-label for translation
- `moonstone/Marquee` to recalculate inside `moonstone/Scroller` and `moonstone/SelectableItem` by bypassing `shouldComponentUpdate`
- `moonstone/Picker` to marquee when incrementing and decrementing values with the prop `noAnimation`

## [1.7.0] - 2017-08-23

### Deprecated

- `moonstone/TextSizeDecorator` and it will be replaced by `moonstone/AccessibilityDecorator`
- `moonstone/MarqueeDecorator` property `marqueeCentered` and `moonstone/Marquee` property `centered` will be replaced by `alignment` property in 2.0.0

### Added

- `moonstone/TooltipDecorator` config property to direct tooltip into a property instead of adding to `children`
- `moonstone/VideoPlayer` prop `thumbnailUnavailable` to fade thumbnail
- `moonstone/AccessibilityDecorator` with `highContrast` and `textSize`
- `moonstone/VideoPlayer` high contrast scrim
- `moonstone/MarqueeDecorator`and `moonstone/Marquee` property `alignment` to allow setting  alignment of marquee content

### Changed

- `moonstone/Scrollbar` to disable paging control down button properly at the bottom when a scroller size is a non-integer value
- `moonstone/VirtualList`, `moonstone/VirtualGridList`, and `moonstone/Scroller` to scroll on `keydown` event instead of `keyup` event of page up and page down keys
- `moonstone/VirtualGridList` to scroll by item via 5 way key
- `moonstone/VideoPlayer` to read target time when jump by left/right key
- `moonstone/IconButton` to not use `MarqueeDecorator` and `Uppercase`

### Fixed

- `moonstone/VirtualList` and `moonstone/VirtualGridList` to focus the correct item when page up and page down keys are pressed
- `moonstone/VirtualList` to not lose focus when moving out from the first item via 5way when it has disabled items
- `moonstone/Slider` to align tooltip with detached knob
- `moonstone/FormCheckbox` to display correct colors in light skin
- `moonstone/Picker` and `moonstone/RangePicker` to forward `onKeyDown` events when not `joined`
- `moonstone/SelectableItem` to display correct icon width and alignment
- `moonstone/LabeledItem` to always match alignment with the locale
- `moonstone/Scroller` to properly 5-way navigate from scroll buttons
- `moonstone/ExpandableList` to display correct font weight and size for list items
- `moonstone/Divider` to not italicize in non-italic locales
- `moonstone/VideoPlayer` slider knob to follow progress after being selected when seeking
- `moonstone/LabeledItem` to correctly position its icon. This affects all of the `Expandables`, `moonstone/DatePicker` and `moonstone/TimePicker`.
- `moonstone/Panels.Header` and `moonstone/Item` to prevent them from allowing their contents to overflow unexpectedly
- `moonstone/Marquee` to recalculate when vertical scrollbar appears
- `moonstone/SelectableItem` to recalculate marquee when toggled

### Removed

- `moonstone/Input` large-text mode

## [1.6.1] - 2017-08-07

### Changed

- `moonstone/Icon` and `moonstone/IconButton` to no longer fit image source to the icon's boundary

## [1.6.0] - 2017-08-04

### Added

- `moonstone/VideoPlayer` ability to seek when holding down the right and left keys. Sensitivity can be adjusted using throttling options `jumpDelay` and `initialJumpDelay`.
- `moonstone/VideoPlayer` property `no5WayJump` to disable jumping done by 5-way
- `moonstone/VideoPlayer` support for the "More" button to use tooltips
- `moonstone/VideoPlayer` properties `moreButtonLabel` and `moreButtonCloseLabel` to allow customization of the "More" button's tooltip and Aria labels
- `moonstone/VideoPlayer` property `moreButtonDisabled` to disable the "More" button
- `moonstone/Picker` and `moonstone/RangePicker` prop `aria-valuetext` to support reading custom text instead of value
- `moonstone/VideoPlayer` methods `showControls` and `hideControls` to allow external interaction with the player
- `moonstone/Scroller` support for Page Up/Page Down keys in pointer mode when no item has focus

### Changed

- `moonstone/VideoPlayer` to handle play, pause, stop, fast forward and rewind on remote controller
- `moonstone/Marquee` to also start when hovered if `marqueeOnRender` is set

### Fixed

- `moonstone/IconButton` to fit image source within `IconButton`
- `moonstone` icon font sizes for wide icons
- `moonstone/ContextualPopupDecorator` to prefer setting focus to the appropriate popup instead of other underlying controls when using 5-way from the activating control
- `moonstone/Scroller` not scrolled via 5 way when `moonstone/ExpandableList` is opened
- `moonstone/VirtualList` to not let the focus move outside of container even if there are children left when navigating with 5way
- `moonstone/Scroller` and other scrolling components to update disability of paging controls when the scrollbar is set to `visible` and the content becomes shorter
- `moonstone/VideoPlayer` to focus on hover over play/pause button when video is loading
- `moonstone/VideoPlayer` to update and display proper time while moving knob when video is paused
- `moonstone/VideoPlayer` long title overlap issues
- `moonstone/Header` to apply `marqueeOn` prop to `subTitleBelow` and `titleBelow`
- `moonstone/Picker` wheeling in `moonstone/Scroller`
- `moonstone/IncrementSlider` and `moonstone/Picker` to read value changes when selecting buttons

## [1.5.0] - 2017-07-19

### Added

- `moonstone/Slider` and `moonstone/IncrementSlider` prop `aria-valuetext` to support reading custom text instead of value
- `moonstone/TooltipDecorator` property `tooltipProps` to attach props to tooltip component
- `moonstone/Scroller` and `moonstone/VirtualList` ability to scroll via page up and page down keys
- `moonstone/VideoPlayer` tooltip-thumbnail support with the `thumbnailSrc` prop and the `onScrub` callback to fire when the knob moves and a new thumbnail is needed
- `moonstone/VirtualList` ability to navigate via 5way when there are disabled items
- `moonstone/ContextualPopupDecorator` property `popupContainerId` to support configuration of the popup's spotlight container
- `moonstone/ContextualPopupDecorator` property `onOpen` to notify containers when the popup has been opened
- `moonstone/ContextualPopupDecorator` config option `openProp` to support mapping the value of `open` property to the chosen property of wrapped component

### Changed

- `moonstone/ExpandableList` to use 'radio' as the default, and adapt 'single' mode to render as a `moonstone/RadioItem` instead of a `moonstone/CheckboxItem`
- `moonstone/VideoPlayer` to not hide pause icon when it appears
- `moonstone/ContextualPopupDecorator` to set accessibility-related props onto the container node rather than the popup node
- `moonstone/ExpandableItem`, `moonstone/ExpandableList`, `moonstone/ExpandablePicker`, `moonstone/DatePicker`, and `moonstone/TimePicker` to pause spotlight when animating in 5-way mode
- `moonstone/Spinner` to position the text content under the spinner, rather than to the right side
- `moonstone/VideoPlayer` to include hour when announcing the time while scrubbing
- `moonstone/GridListImageItem` to require a `source` prop and not have a default value

### Fixed

- `moonstone/Input` ellipsis to show if placeholder is changed dynamically and is too long
- `moonstone/Marquee` to re-evaluate RTL orientation when its content changes
- `moonstone/VirtualList` to restore focus on short lists
- `moonstone/ExpandableInput` to expand the width of its contained `moonstone/Input`
- `moonstone/Input` support for `dismissOnEnter`
- `moonstone/Input` focus management to prevent stealing focus when programmatically moved elsewhere
- `moonstone/Input` 5-way spot behavior
- `moonstone` international fonts to always be used, even when unsupported font-weights or font-styles are requested
- `moonstone/Panels.Panel` support for selecting components with `.spottable-default` as the default focus target
- `moonstone/Panels` layout in RTL locales
- `moonstone` spottable components to support `onSpotlightDown`, `onSpotlightLeft`, `onSpotlightRight`, and `onSpotlightUp` event property
- `moonstone/VirtualList` losing spotlight when the list is empty
- `moonstone/FormCheckbox` in focused state to have the correct "check" color
- `moonstone/Scroller` and other scrolling components' bug in `navigableFilter` when passed a container id

## [1.4.1] - 2017-07-05

### Changed

- `moonstone/Popup` to only call `onKeyDown` when there is a focused item in the `Popup`
- `moonstone/Scroller`, `moonstone/Picker`, and `moonstone/IncrementSlider` to automatically move focus when the currently focused `moonstone/IconButton` becomes disabled

### Fixed

- `moonstone/ContextualPopupDecorator` close button to account for large text size
- `moonstone/ContextualPopupDecorator` to not spot controls other than its activator when navigating out via 5-way
- `moonstone/Header` to set the value of `marqueeOn` for all types of headers

## [1.4.0] - 2017-06-29

### Deprecated

- `moonstone/Input` prop `noDecorator` is being replaced by `autoFocus` in 2.0.0

### Added

- `moonstone/Scrollbar` property `corner` to add the corner between vertical and horizontal scrollbars
- `moonstone/ScrollThumb` for a thumb of `moonstone/Scrollbar`
- `moonstone/styles/text.less` mixin `.locale-japanese-line-break()` to apply the correct  Japanese language line-break rules for the following multi-line components: `moonstone/BodyText`, `moonstone/Dialog`, `moonstone/Notification`, `moonstone/Popup`, and `moonstone/Tooltip`
- `moonstone/ContextualPopupDecorator` property `popupProps` to attach props to popup component
- `moonstone/VideoPlayer` property `pauseAtEnd` to control forward/backward seeking
- `moonstone/Panels/Header` prop `marqueeOn` to control marquee of header

### Changed

- `moonstone/Panels/Header` to expose its `marqueeOn` prop
- `moonstone/VideoPlayer` to automatically adjust the width of the allocated space for the side components so the media controls have more space to appear on smaller screens
- `moonstone/VideoPlayer` properties `autoCloseTimeout` and `titleHideDelay` default value to `5000`
- `moonstone/VirtualList` to support restoring focus to the last focused item
- `moonstone/Scroller` and other scrolling components to call `onScrollStop` before unmounting if a scroll is in progress
- `moonstone/Scroller` to reveal non-spottable content when navigating out of a scroller

### Fixed

- `moonstone/Dialog` to properly focus via pointer on child components
- `moonstone/VirtualList`, `moonstone/VirtualGridList`, and `moonstone/Scroller` not to be slower when scrolled to the first or the last position by wheeling
- `moonstone` component hold delay time
- `moonstone/VideoPlayer` to show its controls when pressing down the first time
- `moonstone/Panel` autoFocus logic to only focus on initial render
- `moonstone/Input` text colors
- `moonstone/ExpandableInput` to focus its decorator when leaving by 5-way left/right

## [1.3.1] - 2017-06-14

### Fixed

- `moonstone/Picker` support for large text
- `moonstone/Scroller` support for focusing paging controls with the pointer
- `moonstone` CSS rules for unskinned spottable components

## [1.3.0] - 2017-06-12

### Deprecated

- `moonstone/Scroller` props `horizontal` and `vertical`. Deprecated props are replaced with `direction` prop. `horizontal` and `vertical` will be removed in 2.0.0.
- `moonstone/Panel` prop `noAutoFocus` in favor of `autoFocus="none"`

### Added

- `moonstone/Image` support for `children` prop inside images
- `moonstone/Scroller` prop `direction` which replaces `horizontal` and `vertical` props
- `moonstone/VideoPlayer` property `tooltipHideDelay` to hide tooltip with a given amount of time
- `moonstone/VideoPlayer` property `pauseAtEnd` to pause when it reaches either the start or the end of the video
- `moonstone/VideoPlayer` methods `fastForward`, `getMediaState`, `jump`, `pause`, `play`, `rewind`, and `seek` to allow external interaction with the player. See docs for example usage.

### Changed

- `moonstone/Skinnable` to support context and allow it to be added to any component to be individually skinned. This includes a further optimization in skinning which consolidates all color assignments into a single block, so non-color rules aren't unnecessarily duplicated.
- `moonstone/Skinnable` light and dark skin names ("moonstone-light" and "moonstone") to "light" and "dark", respectively
- `moonstone/VideoPlayer` to set play/pause icon to display "play" when rewinding or fast forwarding
- `moonstone/VideoPlayer` to rewind or fast forward when previous command is slow-forward or slow-rewind respectively
- `moonstone/VideoPlayer` to fast forward when previous command is slow-forward and it reaches the last of its play rate
- `moonstone/VideoPlayer` to not play video on reload when `noAutoPlay` is `true`
- `moonstone/VideoPlayer` property `feedbackHideDelay`'s default value to `3000`
- `moonstone/Notification` to break line in characters in ja and zh locale
- `moonstone/Notification` to align texts left in LTR locale and right in RTL locale
- `moonstone/VideoPlayer` to simulate rewind functionality on non-webOS platforms only

### Fixed

- `moonstone/ExpandableItem` to correct the `titleIcon` when using `open` and `disabled`
- `moonstone/GridListImageItem` to center its selection icon on the image instead of the item
- `moonstone/Input` to have correct `Tooltip` position in `RTL`
- `moonstone/SwitchItem` to not unintentionally overflow `Scroller` containers, causing them to jump to the side when focusing
- `moonstone/VideoPlayer` to fast forward properly when video is at paused state
- `moonstone/VideoPlayer` to correctly change sources
- `moonstone/VideoPlayer` to show or hide feedback tooltip properly
- `moonstone/DateTimeDecorator` to work properly with `RadioControllerDecorator`
- `moonstone/Picker` in joined, large text mode so the arrows are properly aligned and sized
- `moonstone/Icon` to reflect the same proportion in relation to its size in large-text mode

## [1.2.0] - 2017-05-17

### Deprecated

- `moonstone/Scroller` and other scrolling components option `indexToFocus` in `scrollTo` method to be removed in 2.0.0

### Added

- `moonstone/Slider` and `moonstone/IncrementSlider` prop `noFill` to support a style without the fill
- `moonstone/Marquee` property `rtl` to set directionality to right-to-left
- `moonstone/VirtualList.GridListImageItem` property `selectionOverlay` to add custom component for selection overlay
- `moonstone/MoonstoneDecorator` property `skin` to let an app choose its skin: "moonstone" and "moonstone-light" are now available
- `moonstone/FormCheckboxItem`
- `moonstone/FormCheckbox`, a standalone checkbox, to support `moonstone/FormCheckboxItem`
- `moonstone/Input` props `invalid` and `invalidMessage` to display a tooltip when input value is invalid
- `moonstone/Scroller` and other scrolling components option `focus` in `scrollTo()` method
- `moonstone/Scroller` and other scrolling components property `spottableScrollbar`
- `moonstone/Icon.IconList` icons: `arrowshrinkleft` and `arrowshrinkright`

### Changed

- `moonstone/Picker` arrow icon for `joined` picker: small when not spotted, hidden when it reaches the end of the picker
- `moonstone/Checkbox` and `moonstone/CheckboxItem` to reflect the latest design
- `moonstone/MoonstoneDecorator/fontGenerator` was refactored to use the browser's FontFace API to dynamically load locale fonts
- `moonstone/VideoPlayer` space allotment on both sides of the playback controls to support 4 buttons; consequently the "more" controls area has shrunk by the same amount
- `moonstone/VideoPlayer` to not disable media button (play/pause)
- `moonstone/Scroller` and other scrolling components so that paging controls are not spottable by default with 5-way
- `moonstone/VideoPlayer`'s more/less button to use updated arrow icon

### Fixed

- `moonstone/MarqueeDecorator` to properly stop marquee on items with `'marqueeOnHover'`
- `moonstone/ExpandableList` to work properly with object-based children
- `moonstone/styles/fonts.less` to restore the Moonstone Icon font to request the local system font by default. Remember to update your webOS build to get the latest version of the font so you don't see empty boxes for your icons.
- `moonstone/Picker` and `moonstone/RangePicker` to now use the correct size from Enyo (60px v.s. 84px) for icon buttons
- `moonstone/Scroller` and other scrolling components to apply ri.scale properly
- `moonstone/Panel` to not cover a `Panels`'s `ApplicationCloseButton` when not using a `Header`
- `moonstone/IncrementSlider` to show tooltip when buttons focused

## [1.1.0] - 2017-04-21

### Deprecated

- `moonstone/ExpandableInput` property `onInputChange`

### Added

- `moonstone/Panels.Panel` prop and `moonstone/MoonstoneDecorator` config option: `noAutoFocus` to support prevention of setting automatic focus after render
- `moonstone/VideoPlayer` props: `backwardIcon`, `forwardIcon`, `jumpBackwardIcon`, `jumpForwardIcon`, `pauseIcon`, and `playIcon` to support icon customization of the player
- `moonstone/VideoPlayer` props `jumpButtonsDisabled` and `rateButtonsDisabled` for disabling the pairs of buttons when it's inappropriate for the playing media
- `moonstone/VideoPlayer` property `playbackRateHash` to support custom playback rates
- `moonstone/VideoPlayer` callback prop `onControlsAvailable` which fires when the players controls show or hide
- `moonstone/Image` support for `onLoad` and `onError` events
- `moonstone/VirtualList.GridListImageItem` prop `placeholder`
- `moonstone/Divider` property `preserveCase` to display text without capitalizing it

### Changed

- `moonstone/Slider` colors and sizing to match the latest designs
- `moonstone/ProgressBar` to position correctly with other components nearby
- `moonstone/Panels` breadcrumb to no longer have a horizontal line above it
- `moonstone/Transition` to measure itself when the CPU is idle
- style for disabled opacity from 0.4 to 0.3
- `moonstone/Button` colors for transparent and translucent background opacity when disabled
- `moonstone/ExpandableInput` property `onInputChange` to fire along with `onChange`. `onInputChange` is deprecated and will be removed in a future update.
- `Moonstone.ttf` font to include new icons
- `moonstone/Icon` to reference additional icons

### Fixed

- `moonstone/Popup` and `moonstone/ContextualPopupDecorator` 5-way navigation behavior
- `moonstone/Input` to not spot its own input decorator on 5-way out
- `moonstone/VideoPlayer` to no longer render its `children` in multiple places
- `moonstone/Button` text color when used on a neutral (light) background in some cases
- `moonstone/Popup` background opacity
- `moonstone/Marquee` to recalculate properly when its contents change
- `moonstone/TimePicker` to display time in correct order
- `moonstone/Scroller` to prefer spotlight navigation to its internal components

## [1.0.0] - 2017-03-31

> NOTE: We have also modified most form components to be usable in a controlled (app manages component
> state) or uncontrolled (Enact manages component state) manner. To put a component into a
> controlled state, pass in `value` (or other appropriate state property such as `selected` or
> `open`) at component creation and then respond to events and update the value as needed. To put a
> component into an uncontrolled state, do not set `value` (or equivalent), at creation. From this
> point on, Enact will manage the state and events will be sent when the state is updated. To
> specify an initial value, use the `defaultValue` (or, `defaultSelected, `defaultOpen, etc.)
> property.  See the documentation for individual components for more information.

### Added

- `moonstone/Button` property `icon` to support a built-in icon next to the text content. The Icon supports everything that `moonstone/Icon` supports, as well as a custom icon.
- `moonstone/MoonstoneDecorator` property `textSize` to resize several components to requested CMR sizes. Simply add `textSize="large"` to your `App` and the new sizes will automatically take effect.

### Changed

- `moonstone/Slider` to use the property `tooltip` instead of `noTooltip`, so the built-in tooltip is not enabled by default
- `moonstone/IncrementSlider` to include tooltip documentation
- `moonstone/ExpandableList` to accept an array of objects as children which are spread onto the generated components
- `moonstone/CheckboxItem` style to match the latest designs, with support for the `moonstone/Checkbox` to be on either the left or the right side by using the `iconPosition` property
- `moonstone/VideoPlayer` to supply every event callback-method with an object representing the VideoPlayer's current state, including: `currentTime`, `duration`, `paused`, `proportionLoaded`, and `proportionPlayed`

### Fixed

- `moonstone/Panels.Panel` behavior for remembering focus on unmount and setting focus after render
- `moonstone/VirtualList.VirtualGridList` showing empty items when items are continuously added dynamically
- `moonstone/Picker` to marquee on focus once again

## [1.0.0-beta.4] - 2017-03-10

### Added

- `moonstone/VirtualList` `indexToFocus` option to `scrollTo` method to focus on item with specified index
- `moonstone/IconButton` and `moonstone/Button` `color` property to add a remote control key color to the button
- `moonstone/Scrollbar` property `disabled` to disable both paging controls when it is true
- `moonstone/VirtualList` parameter `moreInfo` to pass `firstVisibleIndex` and `lastVisibleIndex` when scroll events are firing
- Accessibility support to UI components
- `moonstone/VideoPlayer` property `onUMSMediaInfo` to support the custom webOS “umsmediainfo” event
- `moonstone/Region` component which encourages wrapping components for improved accessibility rather than only preceding the components with a `moonstone/Divider`
- `moonstone/Slider` tooltip. It's enabled by default and comes with options like `noTooltip`, `tooltipAsPercent`, and `tooltipSide`. See the component docs for more details.
- `moonstone/Panels.Panel` property `hideChildren` to defer rendering children
- `moonstone/Spinner` properties `blockClickOn` and `scrim` to block click events behind spinner
- `moonstone/VirtualList` property `clientSize` to specify item dimensions instead of measuring them

### Changed

- `moonstone/VirtualGridImageItem` styles to reduce redundant style code app side
- `moonstone/VirtualList` and `moonstone/VirtualGridList` to add essential CSS for list items automatically
- `moonstone/VirtualList` and `moonstone/VirtualGridList` to not add `data-index` to their item DOM elements directly, but to pass `data-index` as the parameter of their `component` prop like the `key` parameter of their `component` prop
- `moonstone/ExpandableItem` and derivatives to defer focusing the contents until animation completes
- `moonstone/LabeledItem`, `moonstone/ExpandableItem`, `moonstone/ExpandableList` to each support the `node` type in their `label` property. Best used with `ui/Slottable`.

### Fixed

- `moonstone/VirtualList.GridListImageItem` to have proper padding size according to the existence of caption/subcaption
- `moonstone/Scroller` and other scrolling components to display scrollbars with proper size
- `moonstone/VirtualGridList` to not be truncated

### Removed

- `moonstone/Scroller` and other scrolling components property `hideScrollbars` and replaced it with `horizontalScrollbar` and `verticalScrollbar`

## [1.0.0-beta.3] - 2017-02-21

### Added

- `moonstone/VideoPlayer` support for 5-way show/hide of media playback controls
- `moonstone/VideoPlayer` property `feedbackHideDelay`
- `moonstone/Slider` property `onKnobMove` to fire when the knob position changes, independently from the `moonstone/Slider` value
- `moonstone/Slider` properties `active`, `disabled`, `knobStep`, `onActivate`, `onDecrement`, and `onIncrement` as part of enabling 5-way support to `moonstone/Slider`, `moonstone/IncrementSlider` and the media slider for `moonstone/VideoPlayer`
- `moonstone/Slider` now supports `children` which are added to the `Slider`'s knob, and follow it as it moves
- `moonstone/ExpandableInput` properties `iconAfter` and `iconBefore` to display icons after and before the input, respectively
- `moonstone/Dialog` property `preserveCase`, which affects `title` text

### Changed

- `moonstone/IncrementSlider` to change when the buttons are held down
- `moonstone/Marquee` to allow disabled marquees to animate
- `moonstone/Dialog` to marquee `title` and `titleBelow`
- `moonstone/Marquee.MarqueeController` config option `startOnFocus` to `marqueeOnFocus`. `startOnFocus` is deprecated and will be removed in a future update.
- `moonstone/Button`, `moonstone/IconButton`, `moonstone/Item` to not forward `onClick` when `disabled`

### Fixed

- `moonstone/Marquee.MarqueeController` to start marquee on newly registered components when controller has focus and to restart synced marquees after completion
- `moonstone/Scroller` to recalculate when an expandable child opens
- `spotlightDisabled` property support for spottable moonstone components
- `moonstone/Popup` and `moonstone/ContextualPopupDecorator` so that when the popup is closed, spotlight focus returns to the control that had focus prior to the popup opening
- `moonstone/Input` to not get focus when disabled

## [1.0.0-beta.2] - 2017-01-30

### Added

- `moonstone/Panels.Panel` property `showChildren` to support deferring rendering the panel body until animation completes
- `moonstone/MarqueeDecorator` property `invalidateProps` that specifies which props cause the marquee distance to be invalidated
- developer-mode warnings to several components to warn when values are out-of-range
- `moonstone/Divider` property `spacing` which adjusts the amount of empty space above and below the `Divider`. `'normal'`, `'small'`, `'medium'`, `'large'`, and `'none'` are available.
- `moonstone/Picker` when `joined` the ability to be incremented and decremented by arrow keys
- `onSpotlightDisappear` event property support for spottable moonstone components
- `moonstone/VideoPlayer` property `titleHideDelay`

### Changed

- `moonstone/Panels.Panels` and variations to defer rendering the children of contained `Panel` instances until animation completes
- `moonstone/ProgressBar` properties `progress` and `backgroundProgress` to accept a number between 0 and 1
- `moonstone/Slider` and `moonstone/IncrementSlider` property `backgroundPercent` to `backgroundProgress` which now accepts a number between 0 and 1
- `moonstone/Slider` to not ignore `value` prop when it is the same as the previous value
- `moonstone/Picker` component's buttons to reverse their operation such that 'up' selects the previous item and 'down' the next
- `moonstone/Picker` and derivatives may now use numeric width, which represents the amount of characters to use for sizing. `width={4}` represents four characters, `2` for two characters, etc. `width` still accepts the size-name strings.
- `moonstone/Divider` to now behave as a simple horizontal line when no text content is provided
- `moonstone/Scroller` and other scrolling components to not display scrollbar controls by default
- `moonstone/DatePicker` and `moonstone/TimePicker` to emit `onChange` event whenever the value is changed, not just when the component is closed

### Removed

- `moonstone/ProgressBar` properties `min` and `max`

### Fixed

- `moonstone/IncrementSlider` so that the knob is spottable via pointer, and 5-way navigation between the knob and the increment/decrement buttons is functional
- `moonstone/Slider` and `moonstone/IncrementSlider` to not fire `onChange` for value changes from props

## [1.0.0-beta.1] - 2016-12-30

### Added

- `moonstone/VideoPlayer` and `moonstone/TooltipDecorator` components and samples
- `moonstone/Panels.Panels` property `onBack` to support `ui/Cancelable`
- `moonstone/VirtualFlexList` Work-In-Progress component to support variably sized rows or columns
- `moonstone/ExpandableItem` properties `autoClose` and `lockBottom`
- `moonstone/ExpandableList` properties `noAutoClose` and `noLockBottom`
- `moonstone/Picker` property `reverse`
- `moonstone/ContextualPopup` property `noAutoDismiss`
- `moonstone/Dialog` property `scrimType`
- `moonstone/Popup` property `spotlightRestrict`

### Changed

- `moonstone/Panels.Routable` to require a `navigate` configuration property indicating the event callback for back or cancel actions
- `moonstone/MarqueeController` focus/blur handling to start and stop synchronized `moonstone/Marquee` components
- `moonstone/ExpandableList` property `autoClose` to `closeOnSelect` to disambiguate it from the added `autoClose` on 5-way up
- `moonstone/ContextualPopupDecorator.ContextualPopupDecorator` component's `onCloseButtonClick` property to `onClose`
- `moonstone/Dialog` component's `onCloseButtonClicked` property to `onClose`
- `moonstone/Spinner` component's `center` and `middle` properties to a single `centered` property
	that applies both horizontal and vertical centering
- `moonstone/Popup.PopupBase` component's `onCloseButtonClicked` property to `onCloseButtonClick`
- `moonstone/Item.ItemOverlay` component's `autoHide` property to remove the `'no'` option. The same
	effect can be achieved by omitting the property or passing `null`.
- `moonstone/VirtualGridList` to be scrolled by page when navigating with a 5-way direction key
- `moonstone/Scroller`, `moonstone/VirtualList`, `moonstone/VirtualGridList` to no longer respond to mouse down/move/up events
- all Expandables to include a state arrow UI element
- `moonstone/LabeledItem` to support a `titleIcon` property which positions just after the title text
- `moonstone/Button` to include `moonstone/TooltipDecorator`
- `moonstone/Expandable` to support being managed, radio group-style, by a component wrapped with `RadioControllerDecorator` from `ui/RadioDecorator`
- `moonstone/Picker` to animate `moonstone/Marquee` children when any part of the `moonstone/Picker` is focused
- `moonstone/VirtualList` to mute its container instead of disabling it during scroll events
- `moonstone/VirtualList`, `moonstone/VirtualGridList`, and `moonstone/Scroller` to continue scrolling when holding down the paging controls
- `moonstone/VirtualList` to require a `component` prop and not have a default value
- `moonstone/Picker` to continuously change when a button is held down by adding `ui/Holdable`.

### Fixed

- `moonstone/Popup` and `moonstone/ContextualPopup` 5-way navigation behavior using spotlight.
- Bug where a synchronized marquee whose content fit the available space would prevent restarting of the marquees
- `moonstone/Input` to show an ellipsis on the correct side based on the text directionality of the `value` or `placeholder` content.
- `moonstone/VirtualList` and `moonstone/VirtualGridList` to prevent unwanted scrolling when focused with the pointer
- `moonstone/Picker` to remove fingernail when a the pointer is held down, but the pointer is moved off the `joined` picker.
- `moonstone/LabeledItem` to include marquee on both `title` and `label`, and be synchronized

## [1.0.0-alpha.5] - 2016-12-16

No changes.

## [1.0.0-alpha.4] - 2016-12-2

### Added

- `moonstone/Popup`, `moonstone/ContextualPopupDecorator`, `moonstone/Notification`, `moonstone/Dialog` and `moonstone/ExpandableInput` components
- `ItemOverlay` component to `moonstone/Item` module
- `marqueeCentered` prop to `moonstone/MarqueeDecorator` and `moonstone/MarqueeText`
- `placeholder` prop to `moonstone/Image`
- `moonstone/MarqueeController` component to synchronize multiple `moonstone/Marquee` components
- Non-latin locale support to all existing Moonstone components
- Language-specific font support
- `moonstone/IncrementSlider` now accepts customizable increment and decrement icons, as well as `moonstone/Slider` being more responsive to external styling

### Changed

- `moonstone/Input` component's `iconStart` and `iconEnd` properties to be `iconBefore` and `iconAfter`, respectively, for consistency with `moonstone/Item.ItemOverlay` naming
- `moonstone/Icon` and `moonstone/IconButton` so the `children` property supports both font-based icons and images
- the `checked` property to `selected` for consistency across the whole framework. This allows better interoperability when switching between various components.  Affects the following: `CheckboxItem`, `RadioItem`, `SelectableItem`, `Switch`, `SwitchItem`, and `ToggleItem`. Additionally, these now use `moonstone/Item.ItemOverlay` to position and handle their Icons.
- `moonstone/Slider` and `moonstone/IncrementSlider` to be more performant. No changes were made to
	the public API.
- `moonstone/GridListImageItem` so that a placeholder image displays while loading the image, and the caption and subcaption support marqueeing
- `moonstone/MoonstoneDecorator` to add `FloatingLayerDecorator`
- `moonstone/IncrementSlider` in vertical mode looks and works as expected.

### Removed

- LESS mixins that belong in `@enact/ui`, so that only moonstone-specific mixins are contained in
this module. When authoring components and importing mixins, only the local mixins need to be
imported, as they already import the general mixins.
- the `src` property from `moonstone/Icon` and `moonston/IconButton`. Use the support for URLs in
	the `children` property as noted above.
- the `height` property from `moonstone/IncrementSlider` and `moonstone/Slider`

### Fixed

- Joined picker so that it now has correct animation when using the mouse wheel
- Bug in DatePicker/TimePicker that prevented setting of value earlier than 1969

## [1.0.0-alpha.3] - 2016-11-8

### Added

- `moonstone/BodyText`, `moonstone/DatePicker`, `moonstone/DayPicker`, `moonstone/ExpandableItem`, `moonstone/Image`, and `moonstone/TimePicker` components
- `fullBleed` prop to `moonstone/Panels/Header`. When `true`, the header content is indented and the header lines are removed.
- Application close button to `moonstone/Panels`. Fires `onApplicationClose` when clicked. Can be omitted with the `noCloseButton` prop.
- `marqueeDisabled` prop to `moonstone/Picker`
- `padded` prop to `moonstone/RangePicker`
- `forceDirection` prop to `moonstone/Marquee`. Forces the direction of `moonstone/Marquee`. Useful for when `RTL` content cannot be auto detected.

### Changed

- `data` parameter passed to `component` prop of `VirtualList`.
- `moonstone/Expandable` into a submodule of `moonstone/ExpandableItem`
- `ExpandableList` to properly support selection
- `moonstone/Divider`'s `children` property to be optional
- `moonstone/ToggleItem`'s `inline` version to have a `max-width` of `240px`
- `moonstone/Input` to use `<div>` instead of `<label>` for wrapping components. No change to
	functionality, only markup.

### Removed

- `moonstone/ExpandableCheckboxItemGroup` in favor of `ExpandableList`

## [1.0.0-alpha.2] - 2016-10-21

This version includes a lot of refactoring from the previous release. Developers need to switch to the new enact-dev command-line tool.

### Added

- New components and HOCs: `moonstone/Scroller`, `moonstone/VirtualList`, `moonstone/VirtualGridList`, `moonstone/MarqueeText`, `moonstone/Spinner`, `moonstone/ExpandableCheckboxItemGroup`, `moonstone/MarqueeDecorator`
- New options for `ui/Toggleable` HOC
- Marquee support to many components
- Image support to `moonstone/Icon` and `moonstone/IconButton`
- `dismissOnEnter` prop for `moonstone/Input`
- Many more unit tests

### Changed

- Some props for UI state were renamed to have `default` prefix where state was managed by the component. (e.g. `defaultOpen`)

### Fixed

- Many components were fixed, polished, updated and documented
- Inline docs updated to be more consistent and comprehensive<|MERGE_RESOLUTION|>--- conflicted
+++ resolved
@@ -6,11 +6,8 @@
 
 ### Added
 
-<<<<<<< HEAD
 - `moonstone/MoonstoneDecorator` config property `disableFullscreen` to exclude `enact-fit` className
-=======
 - `moonstone/Scroller` prop `onUpdate`
->>>>>>> 07855dbd
 
 ### Fixed
 
