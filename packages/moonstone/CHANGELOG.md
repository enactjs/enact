--- conflicted
+++ resolved
@@ -4,11 +4,9 @@
 
 ## [unreleased]
 
-<<<<<<< HEAD
 ### Fixed
 
 - `moonstone/Scrollable` to update scroll properly on pointer click
-=======
 ### Added
 
 - `moonstone/VirtualList.VirtualList`, `moonstone/VirtualList.VirtualGridList`, and `moonstone/Scroller.Scroller` overscroll effect when the edges are reached
@@ -20,7 +18,6 @@
 ### Fixed
 
 - `moonstone/VideoPlayer` to prevent updating state when the source is changed to the preload source, but the current preload source is the same
->>>>>>> 27095650
 
 ## [2.0.0-beta.7] - 2018-06-11
 
