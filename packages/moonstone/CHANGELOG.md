# Change Log

The following is a curated list of changes in the Enact moonstone module, newest changes on the top.

## [unreleased]

### Fixed

<<<<<<< HEAD
- `moonstone/Panels` to set child's `autoFocus` prop to `default-element` when `index` increases
=======
- `moonstone/Slider` to prevent gaining focus when clicked when disabled
- `moonstone/Slider` to prevent default browser scroll behavior when 5-way directional key is pressed on an active knob

## [2.3.0] - 2019-02-11

### Added

- `moonstone/VirtualList.VirtualGridList` and `moonstone/VirtualList.VirtualList` property `childProps` to support additional props included in the object passed to the `itemsRenderer` callback
- `moonstone/Skinnable` support for `skinVariants`, to enable features like high contrast mode and large text mode
- Support for 8k (UHD2) displays

### Changed

- All content-containing LESS stylesheets (not within a `styles` directory) extensions to be `*.module.less` to retain modular context with CLI 2.x.

### Fixed

- `moonstone/VirtualList` to focus an item properly by `scrollTo` API immediately after a prior call to the same position
- `moonstone/Popup` to close floating layer when the popup closes without animation

## [2.2.9] - 2019-01-11

### Fixed

- `moonstone/Scroller` scrolling to boundary behavior for short scrollers

## [2.2.8] - 2018-12-06

### Fixed

- `moonstone/ExpandableInput` to focus labeled item on close
- `moonstone/ExpandableItem` to disable its spotlight container when the component is disabled
- `moonstone/Scroller` to correctly handle scrolling focused elements and containers into view

## [2.2.7] - 2018-11-21

### Fixed

- `moonstone/Picker`, `moonstone/ExpandablePicker`, `moonstone/ExpandableList`, `moonstone/IncrementSlider` to support disabling voice control

## [2.2.6] - 2018-11-15

### Fixed

- `moonstone/VideoPlayer` to blur slider when hiding media controls
- `moonstone/VideoPlayer` to disable pointer mode when hiding media controls via 5-way
- `moonstone/VirtualList` and `moonstone/Scroller` to not to animate with 5-way navigation by default

## [2.2.5] - 2018-11-05

### Fixed

- `moonstone/ExpandableItem` to not steal focus after closing

## [2.2.4] - 2018-10-29

### Fixed

- `moonstone/MoonstoneDecorator` to apply both Latin and non-Latin rules to the root element so all children inherit the correct default font rules.
- `moonstone/Marquee`, `moonstone/MediaOverlay` to display locale-based font
- `moonstone/DayPicker` separator character used between selected days in the label in fa-IR locale
- `moonstone/Scroller`, `moonstone/VirtualList.VirtualGridList`, and `moonstone/VirtualList.VirtualList` scrolling by voice commands in RTL locales

## [2.2.3] - 2018-10-22

### Fixed

- `moonstone/Scroller` to respect the disabled spotlight container status when handling pointer events
- `moonstone/Scroller` to scroll to the boundary when focusing the first or last element with a minimal margin in 5-way mode
- `moonstone/VideoPlayer` to position the slider knob correctly when beyond the left or right edge of the slider

## [2.2.2] - 2018-10-15

### Fixed

- `moonstone/Scroller` stuttering when page up/down key is pressed

## [2.2.1] - 2018-10-09

### Fixed

- `moonstone/Scroller`, `moonstone/VirtualList.VirtualGridList`, and `moonstone/VirtualList.VirtualList` to notify user when scrolling is not possible via voice command
- `moonstone/TimePicker` to not read out meridiem label when changing the value

## [2.2.0] - 2018-10-02

### Added

- `moonstone/GridListImageItem` voice control feature support

### Fixed

- `moonstone/DayPicker` to prevent closing when selecting days via voice control
- `moonstone/VideoPlayer` to unfocus media controls when hidden
- `moonstone/Scroller` to set correct scroll position when an expandable child is closed
- `moonstone/Scroller` to prevent focusing children while scrolling

## [2.1.4] - 2018-09-17

### Fixed

- `moonstone/Button` and `moonstone/IconButton` to style image-based icons correctly when focused and disabled
- `moonstone/FormCheckboxItem` styling when focused and disabled
- `moonstone/Panels` to always blur breadcrumbs when transitioning to a new panel
- `moonstone/Scroller` to correctly set scroll position when nested item is focused
- `moonstone/Scroller` to not adjust `scrollTop` when nested item is focused
- `moonstone/VideoPlayer` to show correct playback rate feedback on play or pause
- `moonstone/VirtualList.VirtualGridList` and `moonstone/VirtualList.VirtualList` to handle 5way navigation properly when `focusableScrollbar` is true
>>>>>>> 0254210c

## [2.1.3] - 2018-09-10

### Fixed

- `moonstone/Scroller`, `moonstone/VirtualList.VirtualGridList`, and `moonstone/VirtualList.VirtualList` to show overscroll effects properly on repeating wheel input
- `moonstone/TooltipDecorator` to handle runtime error when setting `tooltipText` to an empty string
- `moonstone/VideoPlayer` timing to read out `infoComponents` accessibility value when `moreButton` or `moreButtonColor` is pressed

## [2.1.2] - 2018-09-04

### Fixed

- `moonstone/ExpandableItem` to prevent default browser scroll behavior when 5-way key is pressed on the first item or the last item
- `moonstone/Scroller` scrolling behavior for focused items in 5-way mode
- `moonstone/Scroller` to scroll container elements into view
- `moonstone/TooltipDecorator` to update position when `tooltipText` is changed
- `moonstone/VideoPlayer` to prevent default browser scroll behavior when navigating via 5-way
- `moonstone/VirtuaList` to allow `onKeyDown` events to bubble
- `moonstone/VirtualList.VirtualGridList` and `moonstone/VirtualList.VirtualList` scrolling via page up or down keys

## [2.1.1] - 2018-08-27

### Changed

- `moonstone/Scroller`, `moonstone/VirtualList.VirtualGridList`, and `moonstone/VirtualList.VirtualList` to show overscroll effects only by wheel input

### Fixed

- `moonstone/VideoPlayer` so that activity is detected and the `autoCloseTimeout` timer is reset when using 5-way to navigate from the media slider

### Fixed

- `moonstone/Picker` to fire onChange events, due to a hold, consistently across pointer and 5-way navigation

## [2.1.0] - 2018-08-20

### Added

- `moonstone/VideoPlayer` property `noMediaSliderFeedback`
- `moonstone/VideoPlayer.MediaControls` property `playPauseButtonDisabled`

### Changed

- `moonstone/Picker` key down hold threshold to 800ms before firing the `onChange` event

### Fixed

- `moonstone/GridListImageItem` to properly vertically align when the content varies in size
- `moonstone/Scroller`, `moonstone/VirtualList.VirtualGridList`, and `moonstone/VirtualList.VirtualList` to not scroll by dragging
- `moonstone/Slider` to not emit `onChange` event when `value` has not changed
- `moonstone/VideoPlayer` to focus on available media buttons if the default spotlight component is disabled
- `moonstone/VideoPlayer` to keep media controls visible when interacting with popups
- `moonstone/VideoPlayer` to read out `infoComponents` accessibility value when `moreButtonColor` is pressed
- `moonstone/VideoPlayer` to round the time displayed down to the nearest second
- `moonstone/VirtualList` to restore last focused item correctly

## [2.0.2] - 2018-08-13

### Fixed

- `moonstone/DatePicker` to correctly change year when `minYear` and `maxYear` aren't provided
- `moonstone/EditableIntegerPicker` management of spotlight pointer mode
- `moonstone/LabeledIcon` and `moonstone/LabeledIconButton` to have proper spacing and label-alignment with all label positions
- `moonstone/Popup` to prevent duplicate 5-way navigation when `spotlightRestrict="self-first"`
- `moonstone/Scroller` not to scroll to wrong position via 5way navigation in RTL languages
- `moonstone/Scroller` not to scroll when focusing in pointer mode
- `moonstone/Slider` to forward `onActivate` event
- `moonstone/VideoPlayer` to reset key down hold when media becomes unavailable

## [2.0.1] - 2018-08-01

### Fixed

- `moonstone/Dialog` read order of dialog contents
- `moonstone/Scroller` to go to next page properly via page up/down keys

## [2.0.0] - 2018-07-30

### Added

- `moonstone/LabeledIcon` and `moonstone/LabeledIconButton` components for a lightweight `Icon` or `IconButton` with a label
- `moonstone/VideoPlayer` property `noAutoShowMediaControls`

### Fixed

- `moonstone/Scroller` to prevent scrolling via page up/down keys if there is no spottable component in that direction
- `moonstone/Dialog` to hide `titleBelow` when `title` is not set
- `moonstone/Image` to suppress drag and drop support by default
- `moonstone/VideoPlayer` audio guidance behavior of More button
- `moonstone/VirtualList.VirtualGridList` and `moonstone/VirtualList.VirtualList` to handle focus properly via page up/down keys when switching to 5-way mode
- `moonstone/Popup` to spot the content after it's mounted
- `moonstone/Scroller`, `moonstone/VirtualList.VirtualGridList`, and `moonstone/VirtualList.VirtualList` to scroll properly via voice control in RTL locales

## [2.0.0-rc.3] - 2018-07-23

### Changed

- `moonstone/Scroller.Scroller`, `moonstone/VirtualList.VirtualGridList`, and `moonstone/VirtualList.VirtualList` overscroll effect color more recognizable on the focused element

### Fixed

- `moonstone/ContextualPopup` to refocus its activator on close when the popup lacks spottable children
- `moonstone/Scroller`, `moonstone/VirtualList.VirtualGridList`, and `moonstone/VirtualList.VirtualList` to scroll properly when holding down paging control buttons
- `moonstone/ExpandableItem` spotlight behavior when leaving the component via 5-way
- `moonstone/RadioItem` circle thickness to be 2px, matching the design
- `moonstone/Slider` to correctly prevent 5-way actions when activated
- `moonstone/ExpandableItem` and other expandable components to spotlight correctly when switching from pointer mode to 5-way with `closeOnSelect`

## [2.0.0-rc.2] - 2018-07-16

### Fixed

- `moonstone/Input` to not focus by *tab* key
- `moonstone/Picker` to properly set focus when navigating between buttons
- `moonstone/Popup` to set correct open state while transitioning
- `moonstone/ProgressBar.ProgressBarTooltip` unknown props warning
- `moonstone/Scrollable` to disable spotlight container during flick events only when contents can scroll
- `moonstone/Scroller`, `moonstone/VirtualList.VirtualGridList`, and `moonstone/VirtualList.VirtualList` to scroll properly when `animate` is false via `scrollTo`
- `moonstone/Scroller`, `moonstone/VirtualList.VirtualGridList`, and `moonstone/VirtualList.VirtualList` page controls to stop propagating an event when the event is handled
- `moonstone/Scroller`, `moonstone/VirtualList.VirtualGridList`, and `moonstone/VirtualList.VirtualList` to hide overscroll effect when focus is moved from a disabled paging control button to the opposite button
- `moonstone/Scroller`, `moonstone/VirtualList.VirtualGridList`, and `moonstone/VirtualList.VirtualList` to show overscroll effect when reaching the edge for the first time by wheel
- `moonstone/VideoPlayer` to display feedback tooltip when pointer leaves slider while playing
- `moonstone/VirtualList` and `moonstone/VirtualGridList` to restore focus on items focused by pointer

## [2.0.0-rc.1] - 2018-07-09

### Added

- `moonstone/VirtualList.VirtualList` and `moonstone/VirtualList.VirtualGridList` support `data-webos-voice-focused` and `data-webos-voice-group-label`

### Removed

- `moonstone/Button` built-in support for tooltips

### Changed

- `moonstone/Spinner` to blur Spotlight when the spinner is active

### Fixed

- `moonstone/Scroller.Scroller`, `moonstone/VirtualList.VirtualGridList`, and `moonstone/VirtualList.VirtualList` to handle direction, page up, and page down keys properly on page controls them when `focusableScrollbar` is false
- `moonstone/Scroller.Scroller`, `moonstone/VirtualList.VirtualGridList`, and `moonstone/VirtualList.VirtualList` to handle a page up or down key in pointer mode
- `moonstone/VideoPlayer.MediaControls` to correctly handle more button color when the prop is not specified
- `VirtualList.VirtualList` to handle focus properly when switching to 5-way mode

## [2.0.0-beta.9] - 2018-07-02

### Added

- `moonstone/ContextualPopupDecorator` instance method `positionContextualPopup()`
- `moonstone/MoonstoneDecorator` config property `disableFullscreen` to prevent the decorator from filling the entire screen
- `moonstone/Scroller` prop `onUpdate`

### Fixed

- `moonstone/Scrollable` to update scroll properly on pointer click
- `moonstone/TooltipDecorator` to prevent unnecessary re-renders when losing focus
- `moonstone/TooltipDecorator` to not dismiss the tooltip on pointer click

## [2.0.0-beta.8] - 2018-06-25

### Added

- `moonstone/Scroller.Scroller`, `moonstone/VirtualList.VirtualGridList`, and `moonstone/VirtualList.VirtualList` support for scrolling via voice control on webOS
- `moonstone/Scroller.Scroller`, `moonstone/VirtualList.VirtualGridList`, and `moonstone/VirtualList.VirtualList` overscroll effect when the edges are reached

### Changed

- `moonstone/Divider` property `marqueeOn` default value to `render`
- `moonstone/Scroller.Scroller`, `moonstone/VirtualList.VirtualGridList`, and `moonstone/VirtualList.VirtualList` scrollbar button to move a previous or next page when pressing a page up or down key instead of releasing it

### Fixed

- `moonstone/VideoPlayer` to prevent updating state when the source is changed to the preload source, but the current preload source is the same
- `moonstone/MediaOverlay` to marquee correctly
- `moonstone/MediaOverlay` to match UX guidelines

## [2.0.0-beta.7] - 2018-06-11

### Removed

- `moonstone/Dialog` properties `preserveCase` and `showDivider`, replaced by `casing` and `noDivider` respectively
- `moonstone/Divider` property `preserveCase`, replaced by `casing`
- `moonstone/ExpandableInput` property `onInputChange`, replaced by `onChange`
- `moonstone/MoonstoneDecorator.TextSizeDecorator`, replaced by `moonstone/MoonstoneDecorator.AccessibilityDecorator`
- `moonstone/Panels.Header` property `preserveCase`, replaced by `casing`
- `moonstone/Panels.Panel` property `noAutoFocus`, replaced by `autoFocus`
- `moonstone/TooltipDecorator` property `tooltipPreserveCase`, replaced by `tooltipCasing`

### Changed

- `moonstone/VideoPlayer` to allow spotlight focus to move left and right from `MediaControls`
- `moonstone/VideoPlayer` to disable bottom controls when loading until it's playable

### Fixed

- `moonstone/EditableIntegerPicker` to disable itself when on a range consisting of a single static value
- `moonstone/Picker` to disable itself when containing fewer than two items
- `moonstone/Popup` to spot its content correctly when `open` by default
- `moonstone/RangePicker` to disable itself when on a range consisting of a single static value
- `moonstone/TooltipDecorator` to hide when `onDismiss` has been invoked
- `moonstone/VideoPlayer` to show media controls when pressing down in pointer mode
- `moonstone/VideoPlayer` to provide a more natural 5-way focus behavior
- `moonstone/VideoPlayer.MediaControls` to handle left and right key to jump when `moonstone/VideoPlayer` is focused

## [2.0.0-beta.6] - 2018-06-04

### Removed

- `moonstone/IncrementSlider` prop `children` which was no longer supported for setting the tooltip (since 2.0.0-beta.1)

### Fixed

- `moonstone/ContextualPopupDecorator` to allow focusing components under a popup without any focusable components
- `moonstone/Scroller` ordering of logic for Scroller focus to check focus possibilities first then go to fallback at the top of the container
- `moonstone/Scroller` to check focus possibilities first then go to fallback at the top of the container of focused item
- `moonstone/Scroller` to scroll by page when focus was at the edge of the viewport
- `moonstone/ToggleButton` padding and orientation for RTL
- `moonstone/VideoPlayer` to not hide title and info section when showing more components
- `moonstone/VideoPlayer` to select a position in slider to seek in 5-way mode
- `moonstone/VideoPlayer` to show thumbnail only when focused on slider

## [2.0.0-beta.5] - 2018-05-29

### Removed

- `moonstone/Popup`, `moonstone/Dialog` and `moonstone/Notification` property `spotlightRestrict` option `'none'`
- `moonstone/VideoPlayer` prop `preloadSource`, to be replaced by `moonstone/VideoPlayer.Video` prop `preloadSource`
- `moonstone/Button` and `moonstone/IconButton` allowed value `'opaque'` from prop `backgroundOpacity` which was the default and therefore has the same effect as omitting the prop

### Added

- `moonstone/VideoPlayer` props `selection` and `onSeekOutsideRange` to support selecting a range and notification of interactions outside of that range
- `moonstone/VideoPlayer.Video` component to support preloading video sources

### Changed

- `moonstone/VideoPlayer.videoComponent` prop to default to `ui/Media.Media` instead of `'video'`. As a result, to use a custom video element, one must pass an instance of `ui/Media` with its `mediaComponent` prop set to the desired element.

### Fixed

- `moonstone/ContextualPopupDecorator` to properly stop propagating keydown event if fired from the popup container
- `moonstone/Slider` to read when knob gains focus or for a change in value
- `moonstone/Scroller` to not cut off Expandables when scrollbar appears
- `moonstone/VideoPlayer` to correctly read out when play button is pressed
- `moonstone/Divider` to always use a fixed height, regardless of locale

## [2.0.0-beta.4] - 2018-05-21

### Added

- `moonstone/Button` and `moonstone/IconButton` class name `small` to the list of allowed `css` overrides
- `moonstone/VideoPlayer.MediaControls` property `onClose` to handle back key
- `moonstone/ProgressBar` prop `highlighted` for when the UX needs to call special attention to a progress bar

### Changed

- `moonstone/VideoPlayer` to disable media slider when source is unavailable

### Fixed

- `moonstone/ContextualPopupDecorator` to not set focus to activator when closing if focus was set elsewhere
- `moonstone/IconButton` to allow external customization of vertical alignment of its `Icon` by setting `line-height`
- `moonstone/Marquee.MarqueeController` to not cancel valid animations
- `moonstone/VideoPlayer` feedback and feedback icon to hide properly on play/pause/fast forward/rewind
- `moonstone/VideoPlayer` to correctly focus to default media controls component
- `moonstone/VideoPlayer` to close opened popup components when media controls hide
- `moonstone/VideoPlayer` to show controls on mount and when playing next preload video

## [2.0.0-beta.3] - 2018-05-14

### Added

- `moonstone/SelectableItem.SelectableItemDecorator`

### Changed

- `moonstone/ToggleItem` to forward native events on `onFocus` and `onBlur`
- `moonstone/Input` and `moonstone/ExpandableInput` to support forwarding valid `<input>` props to the contained `<input>` node
- `moonstone/ToggleButton` to fire `onToggle` when toggled

### Fixed

- `moonstone/VirtualList.VirtualList` and `moonstone/VirtualList.VirtualGridList` to scroll properly with all enabled items via a page up or down key
- `moonstone/VirtualList.VirtualList`, `moonstone/VirtualList.VirtualGridList`, and `moonstone/Scroller.Scroller` to ignore any user key events in pointer mode
- `moonstone/VirtualList.VirtualList`, `moonstone/VirtualList.VirtualGridList`, and `moonstone/Scroller.Scroller` to pass `data-spotlight-container-disabled` prop to their outer DOM element
- `moonstone/Image` so it automatically swaps the `src` to the appropriate resolution dynamically as the screen resizes
- `moonstone/Popup` to support all `spotlightRestrict` options
- `moonstone` component `disabled` colors to match the most recent design guidelines (from 30% to 60% opacity)
- `moonstone/ExpandableInput` spotlight behavior when leaving the component via 5-way

## [2.0.0-beta.2] - 2018-05-07

### Fixed

- `moonstone/IconButton` to allow theme-style customization, like it claimed was possible
- `moonstone/ExpandableItem` and related expandables to deal with disabled items and the `autoClose`, `lockBottom` and `noLockBottom` props
- `moonstone/Slider` not to fire `onChange` event when 5-ways out of boundary
- `moonstone/ToggleButton` layout for RTL locales
- `moonstone/Item`, `moonstone/SlotItem`, `moonstone/ToggleItem` to not apply duplicate `className` values
- `moonstone/VirtualList.VirtualList`, `moonstone/VirtualList.VirtualGridList`, and `moonstone/Scroller.Scroller` scrollbar button's aria-label in RTL
- `moonstone/VirtualList.VirtualList` and `moonstone/VirtualList.VirtualGridList` to scroll properly with all disabled items
- `moonstone/VirtualList.VirtualList` and `moonstone/VirtualList.VirtualGridList` to not scroll on focus when jumping

## [2.0.0-beta.1] - 2018-04-29

### Removed

- `moonstone/IncrementSlider` and `moonstone/Slider` props `tooltipAsPercent`, `tooltipSide`, and `tooltipForceSide`, to be replaced by `moonstone/IncrementSlider.IncrementSliderTooltip` and `moonstone/Slider.SliderTooltip` props `percent`, and `side`
- `moonstone/IncrementSlider` props `detachedKnob`, `onDecrement`, `onIncrement`, and `scrubbing`
- `moonstone/ProgressBar` props `tooltipSide` and `tooltipForceSide`, to be replaced by `moonstone/ProgressBar.ProgressBarTooltip` prop `side`
- `moonstone/Slider` props `detachedKnob`, `onDecrement`, `onIncrement`, `scrubbing`, and `onKnobMove`
- `moonstone/VideoPlayer` property `tooltipHideDelay`
- `moonstone/VideoPlayer` props `backwardIcon`, `forwardIcon`, `initialJumpDelay`, `jumpBackwardIcon`, `jumpButtonsDisabled`, `jumpDelay`, `jumpForwadIcon`, `leftComponents`, `moreButtonCloseLabel`, `moreButtonColor`, `moreButtonDisabled`, `moreButtonLabel`, `no5WayJump`, `noJumpButtons`, `noRateButtons`, `pauseIcon`, `playIcon`, `rateButtonsDisabled`, and `rightComponents`, replaced by corresponding props on `moonstone/VideoPlayer.MediaControls`
- `moonstone/VideoPlayer` props `onBackwardButtonClick`, `onForwardButtonClick`, `onJumpBackwardButtonClick`, `onJumpForwardButtonClick`, and `onPlayButtonClick`, replaced by `onRewind`, `onFastForward`, `onJumpBackward`, `onJumpForward`, `onPause`, and `onPlay`, respectively

### Added

- `moonstone/DatePicker` props `dayAriaLabel`, `dayLabel`, `monthAriaLabel`, `monthLabel`, `yearAriaLabel` and `yearLabel` to configure the label set on date pickers
- `moonstone/DayPicker` and `moonstone/DaySelector` props `dayNameLength`, `everyDayText`, `everyWeekdayText`, and `everyWeekendText`
- `moonstone/ExpandablePicker` props `checkButtonAriaLabel`, `decrementAriaLabel`, `incrementAriaLabel`, and `pickerAriaLabel` to configure the label set on each button and picker
- `moonstone/MediaOverlay` component
- `moonstone/Picker` props `aria-label`, `decrementAriaLabel`, and `incrementAriaLabel` to configure the label set on each button
- `moonstone/Popup` property `closeButtonAriaLabel` to configure the label set on popup close button
- `moonstone/ProgressBar.ProgressBarTooltip` props `percent` to format the value as a percent and `visible` to control display of the tooltip
- `moonstone/TimePicker` props `hourAriaLabel`, `hourLabel`, `meridiemAriaLabel`, `meridiemLabel`, `minuteAriaLabel`, and `minuteLabel` to configure the label set on time pickers
- `moonstone/VideoPlayer.MediaControls` component to support additional customization of the playback controls
- `moonstone/VideoPlayer` props `mediaControlsComponent`, `onRewind`, `onFastForward`, `onJumpBackward`, `onJumpForward`, `onPause`, `onPlay`, and `preloadSource`
- `moonstone/VirtualList.VirtualList` and `moonstone/VirtualList.VirtualGridList` `role="list"`
- `moonstone/VirtualList.VirtualList` and `moonstone/VirtualList.VirtualGridList` prop `wrap` to support wrap-around spotlight navigation
- `moonstone/VirtualList`, `moonstone/VirtualGridList` and `moonstone/Scroller` props `scrollRightAriaLabel`, `scrollLeftAriaLabel`, `scrollDownAriaLabel`, and `scrollUpAriaLabel` to configure the aria-label set on scroll buttons in the scrollbars

### Changed

- `moonstone/IncrementSlider` and `moonstone/Slider` prop `tooltip` to support either a boolean for the default tooltip or an element or component for a custom tooltip
- `moonstone/Input` to prevent pointer actions on other component when the input has focus
- `moonstone/ProgressBar.ProgressBarTooltip` prop `side` to support either locale-aware or locale-independent positioning
- `moonstone/ProgressBar.ProgressBarTooltip` prop `tooltip` to support custom tooltip components
- `moonstone/Scroller`, `moonstone/Picker`, and `moonstone/IncrementSlider` to retain focus on `moonstone/IconButton` when it becomes disabled

### Fixed

- `moonstone/ExpandableItem` and related expandable components to expand smoothly when used in a scroller
- `moonstone/GridListImageItem` to show proper `placeholder` and `selectionOverlay`
- `moonstone/MoonstoneDecorator` to optimize localized font loading performance
- `moonstone/Scroller` and `moonstone/VirtualList` navigation via 5-way from paging controls
- `moonstone/VideoPlayer` to render bottom controls at idle after mounting
- `moonstone/VirtualList.VirtualList` and `moonstone/VirtualList.VirtualGridList` to give initial focus
- `moonstone/VirtualList.VirtualList` and `moonstone/VirtualList.VirtualGridList` to have the default value for `dataSize`, `pageScroll`, and `spacing` props

## [2.0.0-alpha.8] - 2018-04-17

### Added

- `moonstone/Panels` property `closeButtonAriaLabel` to configure the label set on application close button

### Changed

- `moonstone/VirtualList.VirtualList` and `moonstone/VirtualList.VirtualGridList` to set its ARIA `role` to `"list"`
- `moonstone/VideoPlayer` property `title` to accept node type

### Fixed

- `moonstone/TimePicker` to show `meridiem` correctly in all locales
- `moonstone/Scrollable` scroll buttons to read out out audio guidance when button pressed down
- `moonstone/ExpandableItem` to show label properly when open and disabled
- `moonstone/Notification` to position properly in RTL locales
- `moonstone/VideoPlayer` to show controls when pressing 5-way select

## [2.0.0-alpha.7] - 2018-04-03

### Removed

- `moonstone/VirtualList.VirtualList` and `moonstone/VirtualList.VirtualGridList` prop `data` to eliminate the misunderstanding caused by the ambiguity of `data`

### Added

- `moonstone/VideoPlayer` property `noSpinner` to allow apps to show/hide spinner while loading video

### Changed

- `moonstone/VideoPlayer` to disable play/pause button when media controls are disabled
- `moonstone/VideoPlayer` property `moreButtonColor` to allow setting underline colors for more button
- `moonstone/VirtualList.VirtualList` and `moonstone/VirtualList.VirtualGridList` prop `isItemDisabled`, which accepts a function that checks if the item at the supplied index is disabled
- `moonstone/Panels.Header` support for `headerInput` so the Header can be used as an Input. See documentation for usage examples.
- `moonstone/ProgressBar` property `tooltipSide` to configure tooltip position relative to the progress bar
- `moonstone/ProgressBar` colors (affecting `moonstone/Slider` as well) for light and dark theme to match the latest designs and make them more visible when drawn over arbitrary background colors

### Fixed

- `moonstone/VideoPlayer` to correctly adjust spaces when the number of components changes in `leftComponents` and `rightComponents`
- `moonstone/VideoPlayer` to read out audio guidance every time `source` changes
- `moonstone/VideoPlayer` to display custom thumbnail node
- `moonstone/VideoPlayer` to hide more icon when right components are removed
- `moonstone/Picker` to correctly update pressed state when dragging off buttons
- `moonstone/Notification` to display when it's opened
- `moonstone/VirtualList` and `moonstone/VirtualGridList` to show Spotlight properly while navigating with page up and down keys
- `moonstone/Input` to allow navigating via left or right to other components when the input is active and the selection is at start or end of the text, respectively
- `moonstone/Panels.ActivityPanels` to correctly lay out the existing panel after adding additional panels

## [2.0.0-alpha.6] - 2018-03-22

### Removed

- `moonstone/Slider` exports `SliderFactory` and `SliderBaseFactory`
- `moonstone/IncrementSlider` exports `IncrementSliderFactory` and `IncrementSliderBaseFactory`
- `moonstone/ProgressBar`, `moonstone/Slider`, `moonstone/Slider.SliderTooltip`, `moonstone/IncrementSlider` components' `vertical` property and replaced it with `orientation`

### Added

- `moonstone/VideoPlayer` property `component` to handle custom video element
- `moonstone/IncrementSlider` properties `incrementAriaLabel` and `decrementAriaLabel` to configure the label set on each button
- `moonstone/Input` support for `small` prop
- `moonstone/ProgressBar` support for `tooltip` and `tooltipForceSide`
- `moonstone/ProgressBar`, `moonstone/Slider`, `moonstone/Slider.SliderTooltip`, `moonstone/IncrementSlider` property `orientation` to accept orientation strings like "vertical" and "horizontal" (replaced old `vertical` prop)

### Changed

- `moonstone/Input` input `height`, `vertical-align`, and `margins`. Please verify your layouts to ensure everything lines up correctly; this change may require removal of old sizing and positioning CSS which is no longer necessary.
- `moonstone/FormCheckbox` to have a small border around the circle, according to new GUI designs
- `moonstone/RadioItem` dot size and added an inner-dot to selected-focused state, according to new GUI designs
- `moonstone/ContextualPopup` prop `popupContainerId` to `popupSpotlightId`
- `moonstone/Popup` prop `containerId` to `spotlightId`
- `moonstone/VideoPlayer` prop `containerId` to `spotlightId`
- `moonstone/VirtualList.VirtualList` and `moonstone/VirtualList.VirtualGridList` prop `component` to be replaced by `itemRenderer`

### Fixed

- `moonstone/ExpandableItem` to be more performant when animating
- `moonstone/GridListImageItem` to hide overlay checkmark icon on focus when unselected
- `moonstone/GridListImageItem` to use `ui/GridListImageItem`
- `moonstone/VirtualList`, `moonstone/VirtualGridList` and `moonstone/Scroller` components to use their base UI components
- `moonstone/VirtualList` to show the selected state on hovered paging controls properly
- `moonstone/Slider` to highlight knob when selected
- `moonstone/Slider` to handle updates to its `value` prop correctly
- `moonstone/ToggleItem` to accept HTML DOM node tag names as strings for its `component` property
- `moonstone/Popup` to properly pause and resume spotlight when animating

## [2.0.0-alpha.5] - 2018-03-07

### Removed

- `moonstone/Marquee.MarqueeText`, replaced by `moonstone/Marquee.Marquee`
- `moonstone/VirtualGridList.GridListImageItem`, replaced by `moonstone/GridListImageItem`

### Changed

- `moonstone/Marquee.Marquee` to be `moonstone/Marquee.MarqueeBase`
- `moonstone/ContextualPopupDecorator` to not restore last-focused child
- `moonstone/ExpandableList` to restore focus to the first selected item after opening

### Fixed

- `moonstone/Slider` to correctly show localized percentage value in tooltip when `tooltipAsPercent` is true
- `moonstone/VirtualGridList` to show or hide its scrollbars properly
- `moonstone/Button` text to be properly centered
- `moonstone/Input` to not clip some glyphs at the start of the value

## [2.0.0-alpha.4] - 2018-02-13

### Added

- `moonstone/SlotItem` replacing `moonstone/Item.ItemOverlay`

### Removed

- `moonstone/VirtualFlexList` to be replaced by `ui/VirtualFlexList`
- `moonstone/Button` and `moonstone/IconButton` prop `noAnimation`
- `moonstone/Item.OverlayDecorator`, `moonstone/Item.Overlay`, and `moonstone/Item.ItemOverlay` to be replaced by `moonstone/SlotItem`

### Changed

- `moonstone/Marquee` to do less-costly calculations during measurement and optimized the applied styles
- `moonstone/ExpandableList` to require a unique key for each object type data

### Fixed

- `moonstone/VirtualList` to render properly with fiber reconciler
- `moonstone/VirtualList` focus option in scrollTo api
- `moonstone/ExpandableSpotlightDecorator` to not spot the title upon collapse when in `pointerMode`
- `moonstone/Spinner` to not unpause Spotlight unless it was the one to pause it
- `moonstone/Marquee` to stop when becoming disabled
- `moonstone/Input`, `moonstone/MarqueeDecorator`, and `moonstone/Slider` to prevent unnecessary focus-based updates

## [2.0.0-alpha.3] - 2018-01-18

### Removed

- `moonstone/Scroller` and `moonstone/VirtualList` option `indexToFocus` in `scrollTo` method which is deprecated from 1.2.0
- `moonstone/Scroller` props `horizontal` and `vertical` which are deprecated from 1.3.0 and replaced with `direction` prop
- `moonstone/Button` exports `ButtonFactory` and `ButtonBaseFactory`
- `moonstone/IconButton` exports `IconButtonFactory` and `IconButtonBaseFactory`

### Fixed

- `moonstone/MoonstoneDecorator` root node to fill the entire space available, which simplifies positioning and sizing for child elements (previously always measured 0 in height)
- `moonstone/VirtualList` to prevent infinite function call when a size of contents is slightly longer than a client size without a scrollbar
- `moonstone/VirtualList` to sync scroll position when clientSize changed

## [2.0.0-alpha.2] - 2017-08-29

No significant changes.

## [2.0.0-alpha.1] - 2017-08-27

### Changed

- `moonstone/Button`, `moonstone/Checkbox`, `moonstone/FormCheckbox`, `moonstone/IconButton`, `moonstone/IncrementSlider`, `moonstone/Item`, `moonstone/Picker`, and `moonstone/RangePicker`, `moonstone/Switch` and `moonstone/VideoPlayer` to use `ui/Touchable`

## [1.15.0] - 2018-02-28

### Deprecated

- `moonstone/Marquee.Marquee`, to be moved to `moonstone/Marquee.MarqueeBase` in 2.0.0
- `moonstone/Marquee.MarqueeText`, to be moved to `moonstone/Marquee.Marquee` in 2.0.0

### Fixed

- `moonstone/GridListImageItem` to display correctly

## [1.14.0] - 2018-02-23

### Deprecated

- `moonstone/VirtualFlexList`, to be replaced by `ui/VirtualFlexList` in 2.0.0
- `moonstone/VirtualGridList.GridListImageItem`, to be replaced by `moonstone/GridListImageItem` in 2.0.0
- `moonstone/Button` and `moonstone/IconButton` prop `noAnimation`, to be removed in 2.0.0
- `moonstone/Button.ButtonFactory`, `moonstone/Button.ButtonBaseFactory`, `moonstone/IconButton.IconButtonFactory`, `moonstone/IconButton.IconButtonBaseFactory`, `moonstone/IncrementSlider.IncrementSliderFactory`, `moonstone/IncrementSlider.IncrementSliderBaseFactory`, `moonstone/Slider.SliderFactory`, and `moonstone/Slider.SliderBaseFactory`, to be removed in 2.0.0
- `moonstone/Item.ItemOverlay`, to be replaced by `ui/SlotItem` in 2.0.0
- `moonstone/Item.Overlay` and `moonstone/Item.OverlayDecorator`, to be removed in 2.0.0

### Added

- `moonstone/DaySelector` component
- `moonstone/EditableIntegerPicker` component
- `moonstone/GridListImageItem` component

## [1.13.4] - 2018-07-30

### Fixed

- `moonstone/DatePicker` to calculate min and max year in the current calender

## [1.13.3] - 2018-01-16

### Fixed

- `moonstone/TimePicker` to not read out meridiem label when meridiem picker gets a focus
- `moonstone/Scroller` to correctly update scrollbars when the scroller's contents change

## [1.13.2] - 2017-12-14

### Fixed

- `moonstone/Panels` to maintain spotlight focus when `noAnimation` is set
- `moonstone/Panels` to not accept back key presses during transition
- `moonstone/Panels` to revert 1.13.0 fix that blurred Spotlight when transitioning panels
- `moonstone/Scroller` and other scrolling components to not show scroll thumb when only child item is updated
- `moonstone/Scroller` and other scrolling components to not hide scroll thumb immediately after scroll position reaches the top or the bottom
- `moonstone/Scroller` and other scrolling components to show scroll thumb properly when scroll position reaches the top or the bottom by paging controls

## [1.13.1] - 2017-12-06

### Fixed

- `moonstone/Slider` to not unnecessarily fire `onChange` if the initial value has not changed

## [1.13.0] - 2017-11-28

### Added

- `moonstone/VideoPlayer` props `disabled`, `loading`, `miniFeedbackHideDelay`, and `thumbnailComponent` as well as new APIs: `areControlsVisible`, `getVideoNode`, `showFeedback`, and `toggleControls`

### Fixed

- `moonstone/VirtualList` to render items from a correct index on edge cases at the top of a list
- `moonstone/VirtualList` to handle focus properly via page up at the first page and via page down at the last page
- `moonstone/Expandable` and derivatives to use the new `ease-out-quart` animation timing function to better match the aesthetic of Enyo's Expandables
- `moonstone/TooltipDecorator` to correctly display tooltip direction when locale changes
- `moonstone/Marquee` to restart animation on every resize update
- `moonstone/LabeledItem` to start marquee when hovering while disabled
- `moonstone/Marquee` to correctly start when hovering on disabled spottable components
- `moonstone/Marquee.MarqueeController` to not abort marquee when moving among components
- `moonstone/Picker` marquee issues with disabled buttons or Picker
- `moonstone/Panels` to prevent loss of spotlight issue when moving between panels
- `moonstone/VideoPlayer` to bring it in line with real-world use-cases
- `moonstone/Slider` by removing unnecessary repaints to the screen
- `moonstone/Slider` to fire `onChange` events when the knob is pressed near the boundaries
- `moonstone/VideoPlayer` to correctly position knob when interacting with media slider
- `moonstone/VideoPlayer` to not read out the focused button when the media controls hide
- `moonstone/MarqueeDecorator` to stop when unhovering a disabled component using `marqueeOn` `'focus'`
- `moonstone/Slider` to not forward `onChange` when `disabled` on `mouseUp/click`
- `moonstone/VideoPlayer` to defer rendering playback controls until needed

## [1.12.2] - 2017-11-15

### Fixed

- `moonstone/VirtualList` to scroll and focus properly by pageUp and pageDown when disabled items are in it
- `moonstone/Button` to correctly specify minimum width when in large text mode
- `moonstone/Scroller` and other scrolling components to restore last focused index when panel is changed
- `moonstone/VideoPlayer` to display time correctly in RTL locale
- `moonstone/VirtualList` to scroll correctly using page down key with disabled items
- `moonstone/Scroller` and other scrolling components to not cause a script error when scrollbar is not rendered
- `moonstone/Picker` incrementer and decrementer to not change size when focused
- `moonstone/Header` to use a slightly smaller font size for `title` in non-latin locales and a line-height for `titleBelow` and `subTitleBelow` that better meets the needs of tall-glyph languages like Tamil and Thai, as well as latin locales
- `moonstone/Scroller` and `moonstone/VirtualList` to keep spotlight when pressing a 5-way control while scrolling
- `moonstone/Panels` to prevent user interaction with panel contents during transition
- `moonstone/Slider` and related components to correctly position knob for `detachedKnob` on mouse down and fire value where mouse was positioned on mouse up
- `moonstone/DayPicker` to update day names when changing locale
- `moonstone/ExpandableItem` and all other `Expandable` components to revert 1.12.1 change to pull down from the top

## [1.12.1] - 2017-11-07

### Fixed

- `moonstone/ExpandableItem` and all other `Expandable` components to now pull down from the top instead of being revealed from the bottom, matching Enyo's design
- `moonstone/VirtualListNative` to scroll properly with page up/down keys if there is a disabled item
- `moonstone/RangePicker` to display negative values correctly in RTL
- `moonstone/Scroller` and other scrolling components to not blur scroll buttons when wheeling
- `moonstone/Scrollbar` to hide scroll thumb immediately without delay after scroll position reaches min or max
- `moonstone/Divider` to pass `marqueeOn` prop
- `moonstone/Slider` to fire `onChange` on mouse up and key up
- `moonstone/VideoPlayer` to show knob when pressed
- `moonstone/Header` to layout `titleBelow` and `subTitleBelow` correctly
- `moonstone/Header` to use correct font-weight for `subTitleBelow`
- `moonstone/VirtualList` to restore focus correctly for lists only slightly larger than the viewport

## [1.12.0] - 2017-10-27

### Fixed

- `moonstone/Scroller` and other scrolling components to prevent focusing outside the viewport when pressing a 5-way key during wheeling
- `moonstone/Scroller` to called scrollToBoundary once when focus is moved using holding child item
- `moonstone/VideoPlayer` to apply skin correctly
- `moonstone/Popup` from `last-focused` to `default-element` in `SpotlightContainerDecorator` config
- `moonstone/Panels` to retain focus when back key is pressed on breadcrumb
- `moonstone/Input` to correctly hide VKB when dismissing

## [1.11.0] - 2017-10-24

### Added

- `moonstone/VideoPlayer` properties `seekDisabled` and `onSeekFailed` to disable seek function

### Changed

- `moonstone/ExpandableList` to become `disabled` if there are no children

### Fixed

- `moonstone/Picker` to read out customized accessibility value when picker prop has `joined` and `aria-valuetext`
- `moonstone/Scroller` to apply scroll position on vertical or horizontal Scroller when child gets a focus
- `moonstone/Scroller` and other scrolling components to scroll without animation when panel is changed
- `moonstone/ContextualPopup` padding to not overlap close button
- `moonstone/Scroller` and other scrolling components to change focus via page up/down only when the scrollbar is visible
- `moonstone/Picker` to only increment one value on hold
- `moonstone/ItemOverlay` to remeasure when focused

## [1.10.1] - 2017-10-16

### Fixed

- `moonstone/Scroller` and other scrolling components to scroll via page up/down when focus is inside a Spotlight container
- `moonstone/VirtualList` and `moonstone/VirtualGridList` to scroll by 5-way keys right after wheeling
- `moonstone/VirtualList` not to move focus when a current item and the last item are located at the same line and pressing a page down key
- `moonstone/Slider` knob to follow while dragging for detached knob
- `moonstone/Header` to layout header row correctly in `standard` type
- `moonstone/Input` to not dismiss on-screen keyboard when dragging cursor out of input box
- `moonstone/Header` RTL `line-height` issue
- `moonstone/Panels` to render children on idle
- `moonstone/Scroller` and other scrolling components to limit muted spotlight container scrims to their bounds
- `moonstone/Input` to always forward `onKeyUp` event

## [1.10.0] - 2017-10-09

### Added

- `moonstone/VideoPlayer` support for designating components with `.spottable-default` as the default focus target when pressing 5-way down from the slider
- `moonstone/Slider` property `activateOnFocus` which when enabled, allows 5-way directional key interaction with the `Slider` value without pressing [Enter] first
- `moonstone/VideoPlayer` property `noMiniFeedback` to support controlling the visibility of mini feedback
- `ui/Layout`, which provides a technique for laying-out components on the screen using `Cells`, in rows or columns

### Changed

- `moonstone/Popup` to focus on mount if it’s initially opened and non-animating and to always pass an object to `onHide` and `onShow`
- `moonstone/VideoPlayer` to emit `onScrub` event and provide audio guidance when setting focus to slider

### Fixed

- `moonstone/ExpandableItem` and derivatives to restore focus to the Item if the contents were last focused when closed
- `moonstone/Slider` toggling activated state when holding enter/select key
- `moonstone/TimePicker` picker icons shifting slightly when focusing an adjacent picker
- `moonstone/Icon` so it handles color the same way generic text does, by inheriting from the parent's color. This applies to all instances of `Icon`, `IconButton`, and `Icon` inside `Button`.
- `moonstone/fonts` Museo Sans font to correct "Ti" kerning
- `moonstone/VideoPlayer` to correctly position knob on mouse click
- `moonstone/Panels.Header` to show an ellipsis for long titles with RTL text
- `moonstone/Marquee` to restart when invalidated by a prop change and managed by a `moonstone/Marquee.MarqueeController`
- `spotlight.Spotlight` method `focus()` to verify that the target element matches its container's selector rules prior to setting focus
- `moonstone/Picker` to only change picker values `onWheel` when spotted
- `moonstone/VideoPlayer` to hide descendant floating components (tooltips, contextual popups) when the media controls hide

## [1.9.3] - 2017-10-03

### Added

- `moonstone/Button` property value to `backgroundOpacity` called "lightTranslucent" to better serve colorful image backgrounds behind Buttons. This also affects `moonstone/IconButton` and `moonstone/Panels/ApplicationCloseButton`.
- `moonstone/Panels` property `closeButtonBackgroundOpacity` to support `moonstone/Panels/ApplicationCloseButton`'s `backgroundOpacity` prop

### Changed

- `Moonstone Icons` font file to include the latest designs for several icons
- `moonstone/Panels/ApplicationCloseButton` to expose its `backgroundOpacity` prop

### Fixed

- `moonstone/VirtualList` to apply "position: absolute" inline style to items
- `moonstone/Picker` to increment and decrement normally at the edges of joined picker
- `moonstone/Icon` not to read out image characters
- `moonstone/Scroller` and other scrolling components to not accumulate paging scroll by pressing page up/down in scrollbar
- `moonstone/Icon` to correctly display focused state when using external image
- `moonstone/Button` and `moonstone/IconButton` to be properly visually muted when in a muted container

## [1.9.2] - 2017-09-26

### Fixed

- `moonstone/ExpandableList` preventing updates when its children had changed

## [1.9.1] - 2017-09-25

### Fixed

- `moonstone/ExpandableList` run-time error when using an array of objects as children
- `moonstone/VideoPlayer` blocking pointer events when the controls were hidden

## [1.9.0] - 2017-09-22

### Added

- `moonstone/styles/mixins.less` mixins: `.moon-spotlight-margin()` and `.moon-spotlight-padding()`
- `moonstone/Button` property `noAnimation` to support non-animating pressed visual

### Changed

- `moonstone/TimePicker` to use "AM/PM" instead of "meridiem" for label under meridiem picker
- `moonstone/IconButton` default style to not animate on press. NOTE: This behavior will change back to its previous setting in release 2.0.0.
- `moonstone/Popup` to warn when using `scrimType` `'none'` and `spotlightRestrict` `'self-only'`
- `moonstone/Scroller` to block spotlight during scroll
- `moonstone/ExpandableItem` and derivatives to always pause spotlight before animation

### Fixed

- `moonstone/VirtualGridList` to not move focus to wrong column when scrolled from the bottom by holding the "up" key
- `moonstone/VirtualList` to focus an item properly when moving to a next or previous page
- `moonstone/Scroller` and other scrolling components to move focus toward first or last child when page up or down key is pressed if the number of children is small
- `moonstone/VirtualList` to scroll to preserved index when it exists within dataSize for preserving focus
- `moonstone/Picker` buttons to not change size
- `moonstone/Panel` to move key navigation to application close button on holding the "up" key.
- `moonstone/Picker` to show numbers when changing values rapidly
- `moonstone/Popup` layout in large text mode to show close button correctly
- `moonstone/Picker` from moving scroller when pressing 5-way keys in `joined` Picker
- `moonstone/Input` so it displays all locales the same way, without cutting off the edges of characters
- `moonstone/TooltipDecorator` to hide tooltip when 5-way keys are pressed for disabled components
- `moonstone/Picker` to not tremble in width when changing values while using a numeric width prop value
- `moonstone/Picker` to not overlap values when changing values in `vertical`
- `moonstone/ContextualPopup` pointer mode focus behavior for `spotlightRestrict='self-only'`
- `moonstone/VideoPlayer` to prevent interacting with more components in pointer mode when hidden
- `moonstone/Scroller` to not repaint its entire contents whenever partial content is updated
- `moonstone/Slider` knob positioning after its container is resized
- `moonstone/VideoPlayer` to maintain focus when media controls are hidden
- `moonstone/Scroller` to scroll expandable components into view when opening when pointer has moved elsewhere

## [1.8.0] - 2017-09-07

### Deprecated

- `moonstone/Dialog` property `showDivider`, will be replaced by `noDivider` property in 2.0.0

### Added

- `moonstone/Popup` callback property `onShow` which fires after popup appears for both animating and non-animating popups

### Changed

- `moonstone/Popup` callback property `onHide` to run on both animating and non-animating popups
- `moonstone/VideoPlayer` state `playbackRate` to media events
- `moonstone/VideoPlayer` support for `spotlightDisabled`
- `moonstone/VideoPlayer` thumbnail positioning and style
- `moonstone/VirtualList` to render when dataSize increased or decreased
- `moonstone/Dialog` style
- `moonstone/Popup`, `moonstone/Dialog`, and `moonstone/Notification` to support `node` type for children
- `moonstone/Scroller` to forward `onKeyDown` events

### Fixed

- `moonstone/Scroller` and other scrolling components to enable focus when wheel scroll is stopped
- `moonstone/VirtualList` to show scroll thumb when a preserved item is focused in a Panel
- `moonstone/Scroller` to navigate properly with 5-way when expandable child is opened
- `moonstone/VirtualList` to stop scrolling when focus is moved on an item from paging controls or outside
- `moonstone/VirtualList` to move out with 5-way navigation when the first or the last item is disabled
- `moonstone/IconButton` Tooltip position when disabled
- `moonstone/VideoPlayer` Tooltip time after unhovering
- `moonstone/VirtualList` to not show invisible items
- `moonstone/IconButton` Tooltip position when disabled
- `moonstone/VideoPlayer` to display feedback tooltip correctly when navigating in 5-way
- `moonstone/MarqueeDecorator` to work with synchronized `marqueeOn` `'render'` and hovering as well as `marqueOn` `'hover'` when moving rapidly among synchronized marquees
- `moonstone/Input` aria-label for translation
- `moonstone/Marquee` to recalculate inside `moonstone/Scroller` and `moonstone/SelectableItem` by bypassing `shouldComponentUpdate`
- `moonstone/Picker` to marquee when incrementing and decrementing values with the prop `noAnimation`

## [1.7.0] - 2017-08-23

### Deprecated

- `moonstone/TextSizeDecorator` and it will be replaced by `moonstone/AccessibilityDecorator`
- `moonstone/MarqueeDecorator` property `marqueeCentered` and `moonstone/Marquee` property `centered` will be replaced by `alignment` property in 2.0.0

### Added

- `moonstone/TooltipDecorator` config property to direct tooltip into a property instead of adding to `children`
- `moonstone/VideoPlayer` prop `thumbnailUnavailable` to fade thumbnail
- `moonstone/AccessibilityDecorator` with `highContrast` and `textSize`
- `moonstone/VideoPlayer` high contrast scrim
- `moonstone/MarqueeDecorator`and `moonstone/Marquee` property `alignment` to allow setting  alignment of marquee content

### Changed

- `moonstone/Scrollbar` to disable paging control down button properly at the bottom when a scroller size is a non-integer value
- `moonstone/VirtualList`, `moonstone/VirtualGridList`, and `moonstone/Scroller` to scroll on `keydown` event instead of `keyup` event of page up and page down keys
- `moonstone/VirtualGridList` to scroll by item via 5 way key
- `moonstone/VideoPlayer` to read target time when jump by left/right key
- `moonstone/IconButton` to not use `MarqueeDecorator` and `Uppercase`

### Fixed

- `moonstone/VirtualList` and `moonstone/VirtualGridList` to focus the correct item when page up and page down keys are pressed
- `moonstone/VirtualList` to not lose focus when moving out from the first item via 5way when it has disabled items
- `moonstone/Slider` to align tooltip with detached knob
- `moonstone/FormCheckbox` to display correct colors in light skin
- `moonstone/Picker` and `moonstone/RangePicker` to forward `onKeyDown` events when not `joined`
- `moonstone/SelectableItem` to display correct icon width and alignment
- `moonstone/LabeledItem` to always match alignment with the locale
- `moonstone/Scroller` to properly 5-way navigate from scroll buttons
- `moonstone/ExpandableList` to display correct font weight and size for list items
- `moonstone/Divider` to not italicize in non-italic locales
- `moonstone/VideoPlayer` slider knob to follow progress after being selected when seeking
- `moonstone/LabeledItem` to correctly position its icon. This affects all of the `Expandables`, `moonstone/DatePicker` and `moonstone/TimePicker`.
- `moonstone/Panels.Header` and `moonstone/Item` to prevent them from allowing their contents to overflow unexpectedly
- `moonstone/Marquee` to recalculate when vertical scrollbar appears
- `moonstone/SelectableItem` to recalculate marquee when toggled

### Removed

- `moonstone/Input` large-text mode

## [1.6.1] - 2017-08-07

### Changed

- `moonstone/Icon` and `moonstone/IconButton` to no longer fit image source to the icon's boundary

## [1.6.0] - 2017-08-04

### Added

- `moonstone/VideoPlayer` ability to seek when holding down the right and left keys. Sensitivity can be adjusted using throttling options `jumpDelay` and `initialJumpDelay`.
- `moonstone/VideoPlayer` property `no5WayJump` to disable jumping done by 5-way
- `moonstone/VideoPlayer` support for the "More" button to use tooltips
- `moonstone/VideoPlayer` properties `moreButtonLabel` and `moreButtonCloseLabel` to allow customization of the "More" button's tooltip and Aria labels
- `moonstone/VideoPlayer` property `moreButtonDisabled` to disable the "More" button
- `moonstone/Picker` and `moonstone/RangePicker` prop `aria-valuetext` to support reading custom text instead of value
- `moonstone/VideoPlayer` methods `showControls` and `hideControls` to allow external interaction with the player
- `moonstone/Scroller` support for Page Up/Page Down keys in pointer mode when no item has focus

### Changed

- `moonstone/VideoPlayer` to handle play, pause, stop, fast forward and rewind on remote controller
- `moonstone/Marquee` to also start when hovered if `marqueeOnRender` is set

### Fixed

- `moonstone/IconButton` to fit image source within `IconButton`
- `moonstone` icon font sizes for wide icons
- `moonstone/ContextualPopupDecorator` to prefer setting focus to the appropriate popup instead of other underlying controls when using 5-way from the activating control
- `moonstone/Scroller` not scrolled via 5 way when `moonstone/ExpandableList` is opened
- `moonstone/VirtualList` to not let the focus move outside of container even if there are children left when navigating with 5way
- `moonstone/Scroller` and other scrolling components to update disability of paging controls when the scrollbar is set to `visible` and the content becomes shorter
- `moonstone/VideoPlayer` to focus on hover over play/pause button when video is loading
- `moonstone/VideoPlayer` to update and display proper time while moving knob when video is paused
- `moonstone/VideoPlayer` long title overlap issues
- `moonstone/Header` to apply `marqueeOn` prop to `subTitleBelow` and `titleBelow`
- `moonstone/Picker` wheeling in `moonstone/Scroller`
- `moonstone/IncrementSlider` and `moonstone/Picker` to read value changes when selecting buttons

## [1.5.0] - 2017-07-19

### Added

- `moonstone/Slider` and `moonstone/IncrementSlider` prop `aria-valuetext` to support reading custom text instead of value
- `moonstone/TooltipDecorator` property `tooltipProps` to attach props to tooltip component
- `moonstone/Scroller` and `moonstone/VirtualList` ability to scroll via page up and page down keys
- `moonstone/VideoPlayer` tooltip-thumbnail support with the `thumbnailSrc` prop and the `onScrub` callback to fire when the knob moves and a new thumbnail is needed
- `moonstone/VirtualList` ability to navigate via 5way when there are disabled items
- `moonstone/ContextualPopupDecorator` property `popupContainerId` to support configuration of the popup's spotlight container
- `moonstone/ContextualPopupDecorator` property `onOpen` to notify containers when the popup has been opened
- `moonstone/ContextualPopupDecorator` config option `openProp` to support mapping the value of `open` property to the chosen property of wrapped component

### Changed

- `moonstone/ExpandableList` to use 'radio' as the default, and adapt 'single' mode to render as a `moonstone/RadioItem` instead of a `moonstone/CheckboxItem`
- `moonstone/VideoPlayer` to not hide pause icon when it appears
- `moonstone/ContextualPopupDecorator` to set accessibility-related props onto the container node rather than the popup node
- `moonstone/ExpandableItem`, `moonstone/ExpandableList`, `moonstone/ExpandablePicker`, `moonstone/DatePicker`, and `moonstone/TimePicker` to pause spotlight when animating in 5-way mode
- `moonstone/Spinner` to position the text content under the spinner, rather than to the right side
- `moonstone/VideoPlayer` to include hour when announcing the time while scrubbing
- `moonstone/GridListImageItem` to require a `source` prop and not have a default value

### Fixed

- `moonstone/Input` ellipsis to show if placeholder is changed dynamically and is too long
- `moonstone/Marquee` to re-evaluate RTL orientation when its content changes
- `moonstone/VirtualList` to restore focus on short lists
- `moonstone/ExpandableInput` to expand the width of its contained `moonstone/Input`
- `moonstone/Input` support for `dismissOnEnter`
- `moonstone/Input` focus management to prevent stealing focus when programmatically moved elsewhere
- `moonstone/Input` 5-way spot behavior
- `moonstone` international fonts to always be used, even when unsupported font-weights or font-styles are requested
- `moonstone/Panels.Panel` support for selecting components with `.spottable-default` as the default focus target
- `moonstone/Panels` layout in RTL locales
- `moonstone` spottable components to support `onSpotlightDown`, `onSpotlightLeft`, `onSpotlightRight`, and `onSpotlightUp` event property
- `moonstone/VirtualList` losing spotlight when the list is empty
- `moonstone/FormCheckbox` in focused state to have the correct "check" color
- `moonstone/Scroller` and other scrolling components' bug in `navigableFilter` when passed a container id

## [1.4.1] - 2017-07-05

### Changed

- `moonstone/Popup` to only call `onKeyDown` when there is a focused item in the `Popup`
- `moonstone/Scroller`, `moonstone/Picker`, and `moonstone/IncrementSlider` to automatically move focus when the currently focused `moonstone/IconButton` becomes disabled

### Fixed

- `moonstone/ContextualPopupDecorator` close button to account for large text size
- `moonstone/ContextualPopupDecorator` to not spot controls other than its activator when navigating out via 5-way
- `moonstone/Header` to set the value of `marqueeOn` for all types of headers

## [1.4.0] - 2017-06-29

### Deprecated

- `moonstone/Input` prop `noDecorator` is being replaced by `autoFocus` in 2.0.0

### Added

- `moonstone/Scrollbar` property `corner` to add the corner between vertical and horizontal scrollbars
- `moonstone/ScrollThumb` for a thumb of `moonstone/Scrollbar`
- `moonstone/styles/text.less` mixin `.locale-japanese-line-break()` to apply the correct  Japanese language line-break rules for the following multi-line components: `moonstone/BodyText`, `moonstone/Dialog`, `moonstone/Notification`, `moonstone/Popup`, and `moonstone/Tooltip`
- `moonstone/ContextualPopupDecorator` property `popupProps` to attach props to popup component
- `moonstone/VideoPlayer` property `pauseAtEnd` to control forward/backward seeking
- `moonstone/Panels/Header` prop `marqueeOn` to control marquee of header

### Changed

- `moonstone/Panels/Header` to expose its `marqueeOn` prop
- `moonstone/VideoPlayer` to automatically adjust the width of the allocated space for the side components so the media controls have more space to appear on smaller screens
- `moonstone/VideoPlayer` properties `autoCloseTimeout` and `titleHideDelay` default value to `5000`
- `moonstone/VirtualList` to support restoring focus to the last focused item
- `moonstone/Scroller` and other scrolling components to call `onScrollStop` before unmounting if a scroll is in progress
- `moonstone/Scroller` to reveal non-spottable content when navigating out of a scroller

### Fixed

- `moonstone/Dialog` to properly focus via pointer on child components
- `moonstone/VirtualList`, `moonstone/VirtualGridList`, and `moonstone/Scroller` not to be slower when scrolled to the first or the last position by wheeling
- `moonstone` component hold delay time
- `moonstone/VideoPlayer` to show its controls when pressing down the first time
- `moonstone/Panel` autoFocus logic to only focus on initial render
- `moonstone/Input` text colors
- `moonstone/ExpandableInput` to focus its decorator when leaving by 5-way left/right

## [1.3.1] - 2017-06-14

### Fixed

- `moonstone/Picker` support for large text
- `moonstone/Scroller` support for focusing paging controls with the pointer
- `moonstone` CSS rules for unskinned spottable components

## [1.3.0] - 2017-06-12

### Deprecated

- `moonstone/Scroller` props `horizontal` and `vertical`. Deprecated props are replaced with `direction` prop. `horizontal` and `vertical` will be removed in 2.0.0.
- `moonstone/Panel` prop `noAutoFocus` in favor of `autoFocus="none"`

### Added

- `moonstone/Image` support for `children` prop inside images
- `moonstone/Scroller` prop `direction` which replaces `horizontal` and `vertical` props
- `moonstone/VideoPlayer` property `tooltipHideDelay` to hide tooltip with a given amount of time
- `moonstone/VideoPlayer` property `pauseAtEnd` to pause when it reaches either the start or the end of the video
- `moonstone/VideoPlayer` methods `fastForward`, `getMediaState`, `jump`, `pause`, `play`, `rewind`, and `seek` to allow external interaction with the player. See docs for example usage.

### Changed

- `moonstone/Skinnable` to support context and allow it to be added to any component to be individually skinned. This includes a further optimization in skinning which consolidates all color assignments into a single block, so non-color rules aren't unnecessarily duplicated.
- `moonstone/Skinnable` light and dark skin names ("moonstone-light" and "moonstone") to "light" and "dark", respectively
- `moonstone/VideoPlayer` to set play/pause icon to display "play" when rewinding or fast forwarding
- `moonstone/VideoPlayer` to rewind or fast forward when previous command is slow-forward or slow-rewind respectively
- `moonstone/VideoPlayer` to fast forward when previous command is slow-forward and it reaches the last of its play rate
- `moonstone/VideoPlayer` to not play video on reload when `noAutoPlay` is `true`
- `moonstone/VideoPlayer` property `feedbackHideDelay`'s default value to `3000`
- `moonstone/Notification` to break line in characters in ja and zh locale
- `moonstone/Notification` to align texts left in LTR locale and right in RTL locale
- `moonstone/VideoPlayer` to simulate rewind functionality on non-webOS platforms only

### Fixed

- `moonstone/ExpandableItem` to correct the `titleIcon` when using `open` and `disabled`
- `moonstone/GridListImageItem` to center its selection icon on the image instead of the item
- `moonstone/Input` to have correct `Tooltip` position in `RTL`
- `moonstone/SwitchItem` to not unintentionally overflow `Scroller` containers, causing them to jump to the side when focusing
- `moonstone/VideoPlayer` to fast forward properly when video is at paused state
- `moonstone/VideoPlayer` to correctly change sources
- `moonstone/VideoPlayer` to show or hide feedback tooltip properly
- `moonstone/DateTimeDecorator` to work properly with `RadioControllerDecorator`
- `moonstone/Picker` in joined, large text mode so the arrows are properly aligned and sized
- `moonstone/Icon` to reflect the same proportion in relation to its size in large-text mode

## [1.2.0] - 2017-05-17

### Deprecated

- `moonstone/Scroller` and other scrolling components option `indexToFocus` in `scrollTo` method to be removed in 2.0.0

### Added

- `moonstone/Slider` and `moonstone/IncrementSlider` prop `noFill` to support a style without the fill
- `moonstone/Marquee` property `rtl` to set directionality to right-to-left
- `moonstone/VirtualList.GridListImageItem` property `selectionOverlay` to add custom component for selection overlay
- `moonstone/MoonstoneDecorator` property `skin` to let an app choose its skin: "moonstone" and "moonstone-light" are now available
- `moonstone/FormCheckboxItem`
- `moonstone/FormCheckbox`, a standalone checkbox, to support `moonstone/FormCheckboxItem`
- `moonstone/Input` props `invalid` and `invalidMessage` to display a tooltip when input value is invalid
- `moonstone/Scroller` and other scrolling components option `focus` in `scrollTo()` method
- `moonstone/Scroller` and other scrolling components property `spottableScrollbar`
- `moonstone/Icon.IconList` icons: `arrowshrinkleft` and `arrowshrinkright`

### Changed

- `moonstone/Picker` arrow icon for `joined` picker: small when not spotted, hidden when it reaches the end of the picker
- `moonstone/Checkbox` and `moonstone/CheckboxItem` to reflect the latest design
- `moonstone/MoonstoneDecorator/fontGenerator` was refactored to use the browser's FontFace API to dynamically load locale fonts
- `moonstone/VideoPlayer` space allotment on both sides of the playback controls to support 4 buttons; consequently the "more" controls area has shrunk by the same amount
- `moonstone/VideoPlayer` to not disable media button (play/pause)
- `moonstone/Scroller` and other scrolling components so that paging controls are not spottable by default with 5-way
- `moonstone/VideoPlayer`'s more/less button to use updated arrow icon

### Fixed

- `moonstone/MarqueeDecorator` to properly stop marquee on items with `'marqueeOnHover'`
- `moonstone/ExpandableList` to work properly with object-based children
- `moonstone/styles/fonts.less` to restore the Moonstone Icon font to request the local system font by default. Remember to update your webOS build to get the latest version of the font so you don't see empty boxes for your icons.
- `moonstone/Picker` and `moonstone/RangePicker` to now use the correct size from Enyo (60px v.s. 84px) for icon buttons
- `moonstone/Scroller` and other scrolling components to apply ri.scale properly
- `moonstone/Panel` to not cover a `Panels`'s `ApplicationCloseButton` when not using a `Header`
- `moonstone/IncrementSlider` to show tooltip when buttons focused

## [1.1.0] - 2017-04-21

### Deprecated

- `moonstone/ExpandableInput` property `onInputChange`

### Added

- `moonstone/Panels.Panel` prop and `moonstone/MoonstoneDecorator` config option: `noAutoFocus` to support prevention of setting automatic focus after render
- `moonstone/VideoPlayer` props: `backwardIcon`, `forwardIcon`, `jumpBackwardIcon`, `jumpForwardIcon`, `pauseIcon`, and `playIcon` to support icon customization of the player
- `moonstone/VideoPlayer` props `jumpButtonsDisabled` and `rateButtonsDisabled` for disabling the pairs of buttons when it's inappropriate for the playing media
- `moonstone/VideoPlayer` property `playbackRateHash` to support custom playback rates
- `moonstone/VideoPlayer` callback prop `onControlsAvailable` which fires when the players controls show or hide
- `moonstone/Image` support for `onLoad` and `onError` events
- `moonstone/VirtualList.GridListImageItem` prop `placeholder`
- `moonstone/Divider` property `preserveCase` to display text without capitalizing it

### Changed

- `moonstone/Slider` colors and sizing to match the latest designs
- `moonstone/ProgressBar` to position correctly with other components nearby
- `moonstone/Panels` breadcrumb to no longer have a horizontal line above it
- `moonstone/Transition` to measure itself when the CPU is idle
- style for disabled opacity from 0.4 to 0.3
- `moonstone/Button` colors for transparent and translucent background opacity when disabled
- `moonstone/ExpandableInput` property `onInputChange` to fire along with `onChange`. `onInputChange` is deprecated and will be removed in a future update.
- `Moonstone.ttf` font to include new icons
- `moonstone/Icon` to reference additional icons

### Fixed

- `moonstone/Popup` and `moonstone/ContextualPopupDecorator` 5-way navigation behavior
- `moonstone/Input` to not spot its own input decorator on 5-way out
- `moonstone/VideoPlayer` to no longer render its `children` in multiple places
- `moonstone/Button` text color when used on a neutral (light) background in some cases
- `moonstone/Popup` background opacity
- `moonstone/Marquee` to recalculate properly when its contents change
- `moonstone/TimePicker` to display time in correct order
- `moonstone/Scroller` to prefer spotlight navigation to its internal components

## [1.0.0] - 2017-03-31

> NOTE: We have also modified most form components to be usable in a controlled (app manages component
> state) or uncontrolled (Enact manages component state) manner. To put a component into a
> controlled state, pass in `value` (or other appropriate state property such as `selected` or
> `open`) at component creation and then respond to events and update the value as needed. To put a
> component into an uncontrolled state, do not set `value` (or equivalent), at creation. From this
> point on, Enact will manage the state and events will be sent when the state is updated. To
> specify an initial value, use the `defaultValue` (or, `defaultSelected, `defaultOpen, etc.)
> property.  See the documentation for individual components for more information.

### Added

- `moonstone/Button` property `icon` to support a built-in icon next to the text content. The Icon supports everything that `moonstone/Icon` supports, as well as a custom icon.
- `moonstone/MoonstoneDecorator` property `textSize` to resize several components to requested CMR sizes. Simply add `textSize="large"` to your `App` and the new sizes will automatically take effect.

### Changed

- `moonstone/Slider` to use the property `tooltip` instead of `noTooltip`, so the built-in tooltip is not enabled by default
- `moonstone/IncrementSlider` to include tooltip documentation
- `moonstone/ExpandableList` to accept an array of objects as children which are spread onto the generated components
- `moonstone/CheckboxItem` style to match the latest designs, with support for the `moonstone/Checkbox` to be on either the left or the right side by using the `iconPosition` property
- `moonstone/VideoPlayer` to supply every event callback-method with an object representing the VideoPlayer's current state, including: `currentTime`, `duration`, `paused`, `proportionLoaded`, and `proportionPlayed`

### Fixed

- `moonstone/Panels.Panel` behavior for remembering focus on unmount and setting focus after render
- `moonstone/VirtualList.VirtualGridList` showing empty items when items are continuously added dynamically
- `moonstone/Picker` to marquee on focus once again

## [1.0.0-beta.4] - 2017-03-10

### Added

- `moonstone/VirtualList` `indexToFocus` option to `scrollTo` method to focus on item with specified index
- `moonstone/IconButton` and `moonstone/Button` `color` property to add a remote control key color to the button
- `moonstone/Scrollbar` property `disabled` to disable both paging controls when it is true
- `moonstone/VirtualList` parameter `moreInfo` to pass `firstVisibleIndex` and `lastVisibleIndex` when scroll events are firing
- Accessibility support to UI components
- `moonstone/VideoPlayer` property `onUMSMediaInfo` to support the custom webOS “umsmediainfo” event
- `moonstone/Region` component which encourages wrapping components for improved accessibility rather than only preceding the components with a `moonstone/Divider`
- `moonstone/Slider` tooltip. It's enabled by default and comes with options like `noTooltip`, `tooltipAsPercent`, and `tooltipSide`. See the component docs for more details.
- `moonstone/Panels.Panel` property `hideChildren` to defer rendering children
- `moonstone/Spinner` properties `blockClickOn` and `scrim` to block click events behind spinner
- `moonstone/VirtualList` property `clientSize` to specify item dimensions instead of measuring them

### Changed

- `moonstone/VirtualGridImageItem` styles to reduce redundant style code app side
- `moonstone/VirtualList` and `moonstone/VirtualGridList` to add essential CSS for list items automatically
- `moonstone/VirtualList` and `moonstone/VirtualGridList` to not add `data-index` to their item DOM elements directly, but to pass `data-index` as the parameter of their `component` prop like the `key` parameter of their `component` prop
- `moonstone/ExpandableItem` and derivatives to defer focusing the contents until animation completes
- `moonstone/LabeledItem`, `moonstone/ExpandableItem`, `moonstone/ExpandableList` to each support the `node` type in their `label` property. Best used with `ui/Slottable`.

### Fixed

- `moonstone/VirtualList.GridListImageItem` to have proper padding size according to the existence of caption/subcaption
- `moonstone/Scroller` and other scrolling components to display scrollbars with proper size
- `moonstone/VirtualGridList` to not be truncated

### Removed

- `moonstone/Scroller` and other scrolling components property `hideScrollbars` and replaced it with `horizontalScrollbar` and `verticalScrollbar`

## [1.0.0-beta.3] - 2017-02-21

### Added

- `moonstone/VideoPlayer` support for 5-way show/hide of media playback controls
- `moonstone/VideoPlayer` property `feedbackHideDelay`
- `moonstone/Slider` property `onKnobMove` to fire when the knob position changes, independently from the `moonstone/Slider` value
- `moonstone/Slider` properties `active`, `disabled`, `knobStep`, `onActivate`, `onDecrement`, and `onIncrement` as part of enabling 5-way support to `moonstone/Slider`, `moonstone/IncrementSlider` and the media slider for `moonstone/VideoPlayer`
- `moonstone/Slider` now supports `children` which are added to the `Slider`'s knob, and follow it as it moves
- `moonstone/ExpandableInput` properties `iconAfter` and `iconBefore` to display icons after and before the input, respectively
- `moonstone/Dialog` property `preserveCase`, which affects `title` text

### Changed

- `moonstone/IncrementSlider` to change when the buttons are held down
- `moonstone/Marquee` to allow disabled marquees to animate
- `moonstone/Dialog` to marquee `title` and `titleBelow`
- `moonstone/Marquee.MarqueeController` config option `startOnFocus` to `marqueeOnFocus`. `startOnFocus` is deprecated and will be removed in a future update.
- `moonstone/Button`, `moonstone/IconButton`, `moonstone/Item` to not forward `onClick` when `disabled`

### Fixed

- `moonstone/Marquee.MarqueeController` to start marquee on newly registered components when controller has focus and to restart synced marquees after completion
- `moonstone/Scroller` to recalculate when an expandable child opens
- `spotlightDisabled` property support for spottable moonstone components
- `moonstone/Popup` and `moonstone/ContextualPopupDecorator` so that when the popup is closed, spotlight focus returns to the control that had focus prior to the popup opening
- `moonstone/Input` to not get focus when disabled

## [1.0.0-beta.2] - 2017-01-30

### Added

- `moonstone/Panels.Panel` property `showChildren` to support deferring rendering the panel body until animation completes
- `moonstone/MarqueeDecorator` property `invalidateProps` that specifies which props cause the marquee distance to be invalidated
- developer-mode warnings to several components to warn when values are out-of-range
- `moonstone/Divider` property `spacing` which adjusts the amount of empty space above and below the `Divider`. `'normal'`, `'small'`, `'medium'`, `'large'`, and `'none'` are available.
- `moonstone/Picker` when `joined` the ability to be incremented and decremented by arrow keys
- `onSpotlightDisappear` event property support for spottable moonstone components
- `moonstone/VideoPlayer` property `titleHideDelay`

### Changed

- `moonstone/Panels.Panels` and variations to defer rendering the children of contained `Panel` instances until animation completes
- `moonstone/ProgressBar` properties `progress` and `backgroundProgress` to accept a number between 0 and 1
- `moonstone/Slider` and `moonstone/IncrementSlider` property `backgroundPercent` to `backgroundProgress` which now accepts a number between 0 and 1
- `moonstone/Slider` to not ignore `value` prop when it is the same as the previous value
- `moonstone/Picker` component's buttons to reverse their operation such that 'up' selects the previous item and 'down' the next
- `moonstone/Picker` and derivatives may now use numeric width, which represents the amount of characters to use for sizing. `width={4}` represents four characters, `2` for two characters, etc. `width` still accepts the size-name strings.
- `moonstone/Divider` to now behave as a simple horizontal line when no text content is provided
- `moonstone/Scroller` and other scrolling components to not display scrollbar controls by default
- `moonstone/DatePicker` and `moonstone/TimePicker` to emit `onChange` event whenever the value is changed, not just when the component is closed

### Removed

- `moonstone/ProgressBar` properties `min` and `max`

### Fixed

- `moonstone/IncrementSlider` so that the knob is spottable via pointer, and 5-way navigation between the knob and the increment/decrement buttons is functional
- `moonstone/Slider` and `moonstone/IncrementSlider` to not fire `onChange` for value changes from props

## [1.0.0-beta.1] - 2016-12-30

### Added

- `moonstone/VideoPlayer` and `moonstone/TooltipDecorator` components and samples
- `moonstone/Panels.Panels` property `onBack` to support `ui/Cancelable`
- `moonstone/VirtualFlexList` Work-In-Progress component to support variably sized rows or columns
- `moonstone/ExpandableItem` properties `autoClose` and `lockBottom`
- `moonstone/ExpandableList` properties `noAutoClose` and `noLockBottom`
- `moonstone/Picker` property `reverse`
- `moonstone/ContextualPopup` property `noAutoDismiss`
- `moonstone/Dialog` property `scrimType`
- `moonstone/Popup` property `spotlightRestrict`

### Changed

- `moonstone/Panels.Routable` to require a `navigate` configuration property indicating the event callback for back or cancel actions
- `moonstone/MarqueeController` focus/blur handling to start and stop synchronized `moonstone/Marquee` components
- `moonstone/ExpandableList` property `autoClose` to `closeOnSelect` to disambiguate it from the added `autoClose` on 5-way up
- `moonstone/ContextualPopupDecorator.ContextualPopupDecorator` component's `onCloseButtonClick` property to `onClose`
- `moonstone/Dialog` component's `onCloseButtonClicked` property to `onClose`
- `moonstone/Spinner` component's `center` and `middle` properties to a single `centered` property
	that applies both horizontal and vertical centering
- `moonstone/Popup.PopupBase` component's `onCloseButtonClicked` property to `onCloseButtonClick`
- `moonstone/Item.ItemOverlay` component's `autoHide` property to remove the `'no'` option. The same
	effect can be achieved by omitting the property or passing `null`.
- `moonstone/VirtualGridList` to be scrolled by page when navigating with a 5-way direction key
- `moonstone/Scroller`, `moonstone/VirtualList`, `moonstone/VirtualGridList` to no longer respond to mouse down/move/up events
- all Expandables to include a state arrow UI element
- `moonstone/LabeledItem` to support a `titleIcon` property which positions just after the title text
- `moonstone/Button` to include `moonstone/TooltipDecorator`
- `moonstone/Expandable` to support being managed, radio group-style, by a component wrapped with `RadioControllerDecorator` from `ui/RadioDecorator`
- `moonstone/Picker` to animate `moonstone/Marquee` children when any part of the `moonstone/Picker` is focused
- `moonstone/VirtualList` to mute its container instead of disabling it during scroll events
- `moonstone/VirtualList`, `moonstone/VirtualGridList`, and `moonstone/Scroller` to continue scrolling when holding down the paging controls
- `moonstone/VirtualList` to require a `component` prop and not have a default value
- `moonstone/Picker` to continuously change when a button is held down by adding `ui/Holdable`.

### Fixed

- `moonstone/Popup` and `moonstone/ContextualPopup` 5-way navigation behavior using spotlight.
- Bug where a synchronized marquee whose content fit the available space would prevent restarting of the marquees
- `moonstone/Input` to show an ellipsis on the correct side based on the text directionality of the `value` or `placeholder` content.
- `moonstone/VirtualList` and `moonstone/VirtualGridList` to prevent unwanted scrolling when focused with the pointer
- `moonstone/Picker` to remove fingernail when a the pointer is held down, but the pointer is moved off the `joined` picker.
- `moonstone/LabeledItem` to include marquee on both `title` and `label`, and be synchronized

## [1.0.0-alpha.5] - 2016-12-16

No changes.

## [1.0.0-alpha.4] - 2016-12-2

### Added

- `moonstone/Popup`, `moonstone/ContextualPopupDecorator`, `moonstone/Notification`, `moonstone/Dialog` and `moonstone/ExpandableInput` components
- `ItemOverlay` component to `moonstone/Item` module
- `marqueeCentered` prop to `moonstone/MarqueeDecorator` and `moonstone/MarqueeText`
- `placeholder` prop to `moonstone/Image`
- `moonstone/MarqueeController` component to synchronize multiple `moonstone/Marquee` components
- Non-latin locale support to all existing Moonstone components
- Language-specific font support
- `moonstone/IncrementSlider` now accepts customizable increment and decrement icons, as well as `moonstone/Slider` being more responsive to external styling

### Changed

- `moonstone/Input` component's `iconStart` and `iconEnd` properties to be `iconBefore` and `iconAfter`, respectively, for consistency with `moonstone/Item.ItemOverlay` naming
- `moonstone/Icon` and `moonstone/IconButton` so the `children` property supports both font-based icons and images
- the `checked` property to `selected` for consistency across the whole framework. This allows better interoperability when switching between various components.  Affects the following: `CheckboxItem`, `RadioItem`, `SelectableItem`, `Switch`, `SwitchItem`, and `ToggleItem`. Additionally, these now use `moonstone/Item.ItemOverlay` to position and handle their Icons.
- `moonstone/Slider` and `moonstone/IncrementSlider` to be more performant. No changes were made to
	the public API.
- `moonstone/GridListImageItem` so that a placeholder image displays while loading the image, and the caption and subcaption support marqueeing
- `moonstone/MoonstoneDecorator` to add `FloatingLayerDecorator`
- `moonstone/IncrementSlider` in vertical mode looks and works as expected.

### Removed

- LESS mixins that belong in `@enact/ui`, so that only moonstone-specific mixins are contained in
this module. When authoring components and importing mixins, only the local mixins need to be
imported, as they already import the general mixins.
- the `src` property from `moonstone/Icon` and `moonston/IconButton`. Use the support for URLs in
	the `children` property as noted above.
- the `height` property from `moonstone/IncrementSlider` and `moonstone/Slider`

### Fixed

- Joined picker so that it now has correct animation when using the mouse wheel
- Bug in DatePicker/TimePicker that prevented setting of value earlier than 1969

## [1.0.0-alpha.3] - 2016-11-8

### Added

- `moonstone/BodyText`, `moonstone/DatePicker`, `moonstone/DayPicker`, `moonstone/ExpandableItem`, `moonstone/Image`, and `moonstone/TimePicker` components
- `fullBleed` prop to `moonstone/Panels/Header`. When `true`, the header content is indented and the header lines are removed.
- Application close button to `moonstone/Panels`. Fires `onApplicationClose` when clicked. Can be omitted with the `noCloseButton` prop.
- `marqueeDisabled` prop to `moonstone/Picker`
- `padded` prop to `moonstone/RangePicker`
- `forceDirection` prop to `moonstone/Marquee`. Forces the direction of `moonstone/Marquee`. Useful for when `RTL` content cannot be auto detected.

### Changed

- `data` parameter passed to `component` prop of `VirtualList`.
- `moonstone/Expandable` into a submodule of `moonstone/ExpandableItem`
- `ExpandableList` to properly support selection
- `moonstone/Divider`'s `children` property to be optional
- `moonstone/ToggleItem`'s `inline` version to have a `max-width` of `240px`
- `moonstone/Input` to use `<div>` instead of `<label>` for wrapping components. No change to
	functionality, only markup.

### Removed

- `moonstone/ExpandableCheckboxItemGroup` in favor of `ExpandableList`

## [1.0.0-alpha.2] - 2016-10-21

This version includes a lot of refactoring from the previous release. Developers need to switch to the new enact-dev command-line tool.

### Added

- New components and HOCs: `moonstone/Scroller`, `moonstone/VirtualList`, `moonstone/VirtualGridList`, `moonstone/MarqueeText`, `moonstone/Spinner`, `moonstone/ExpandableCheckboxItemGroup`, `moonstone/MarqueeDecorator`
- New options for `ui/Toggleable` HOC
- Marquee support to many components
- Image support to `moonstone/Icon` and `moonstone/IconButton`
- `dismissOnEnter` prop for `moonstone/Input`
- Many more unit tests

### Changed

- Some props for UI state were renamed to have `default` prefix where state was managed by the component. (e.g. `defaultOpen`)

### Fixed

- Many components were fixed, polished, updated and documented
- Inline docs updated to be more consistent and comprehensive<|MERGE_RESOLUTION|>--- conflicted
+++ resolved
@@ -6,9 +6,7 @@
 
 ### Fixed
 
-<<<<<<< HEAD
 - `moonstone/Panels` to set child's `autoFocus` prop to `default-element` when `index` increases
-=======
 - `moonstone/Slider` to prevent gaining focus when clicked when disabled
 - `moonstone/Slider` to prevent default browser scroll behavior when 5-way directional key is pressed on an active knob
 
@@ -117,7 +115,6 @@
 - `moonstone/Scroller` to not adjust `scrollTop` when nested item is focused
 - `moonstone/VideoPlayer` to show correct playback rate feedback on play or pause
 - `moonstone/VirtualList.VirtualGridList` and `moonstone/VirtualList.VirtualList` to handle 5way navigation properly when `focusableScrollbar` is true
->>>>>>> 0254210c
 
 ## [2.1.3] - 2018-09-10
 
