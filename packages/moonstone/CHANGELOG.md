# Change Log

The following is a curated list of changes in the Enact moonstone module, newest changes on the top.

## [unreleased]

### Added

### Changed

- `moonstone/Slider` to fire `onChange` on mouse up and key up

### Fixed

<<<<<<< HEAD
- `moonstone/VirtualListNative` to scroll properly with page up/down keys if there is an disabled item
=======
- `moonstone/Button` min-width for large text
>>>>>>> c7165766
- `moonstone/RangePicker` to display negative values correctly in RTL
- `moonstone/Scrollable` to not blur scroll buttons when wheeling
- `moonstone/Scrollbar` to hide scroll thumb immediately without delay after scroll position to be min or max

## [1.12.0] - 2017-10-27

### Fixed

- `moonstone/Scrollable` to prevent focusing outside the viewport when pressing a 5-way key during wheeling
- `moonstone/Scroller` to called scrollToBoundary once when focus is moved using holding child item
- `moonstone/VideoPlayer` to apply skin correctly
- `moonstone/Popup` from `last-focused` to `default-element` in `SpotlightContainerDecorator` config
- `moonstone/Panels` to retain focus when back key is pressed on breadcrumb
- `moonstone/Input` to correctly hide VKB when dismissing

## [1.11.0] - 2017-10-24

### Added

- `moonstone/VideoPlayer` properties `seekDisabled` and `onSeekFailed` to disable seek function

### Changed

- `moonstone/ExpandableList` to become `disabled` if there are no children

### Fixed

- `moonstone/Picker` to read out customized accessibility value when picker prop has `joined` and `aria-valuetext`
- `moonstone/Scroller` to apply scroll position on vertical or horizontal Scroller when child gets a focus
- `moonstone/Scroller.Scrollable` to scroll withtout animation when panel is changed
- `moonstone/ContextualPopup` padding to not overlap close button
- `moonstone/Scroller.Scrollable` and `moonstone/Scroller` to change focus via page up/down only when the scrollbar is visible
- `moonstone/Picker` to only increment one value on hold
- `moonstone/ItemOverlay` to remeasure when focused

## [1.10.1] - 2017-10-16

### Fixed

- `moonstone/Scrollable` and `moonstone/Scroller` to scroll via page up/down when focus is inside a Spotlight container
- `moonstone/VirtualList` and `moonstone/VirtualGridList` to scroll by 5-way keys right after wheeling
- `moonstone/VirtualList` not to move focus when a current item and the last item are located at the same line and pressing a page down key
- `moonstone/Slider` knob to follow while dragging for detached knob
- `moonstone/Header` to layout header row correctly in `standard` type
- `moonstone/Input` to not dismiss on-screen keyboard when dragging cursor out of input box
- `moonstone/Header` RTL `line-height` issue
- `moonstone/Panels` to render children on idle
- `moonstone/Scroller.Scrollable` to limit its muted spotlight container scrim to its bounds
- `moonstone/Input` to always forward `onKeyUp` event

## [1.10.0] - 2017-10-09

### Added

- `moonstone/VideoPlayer` support for designating components with `.spottable-default` as the default focus target when pressing 5-way down from the slider
- `moonstone/Slider` property `activateOnFocus` which when enabled, allows 5-way directional key interaction with the `Slider` value without pressing [Enter] first
- `moonstone/VideoPlayer` property `noMiniFeedback` to support controlling the visibility of mini feedback
- `ui/Layout`, which provides a technique for laying-out components on the screen using `Cells`, in rows or columns

### Changed

- `moonstone/Popup` to focus on mount if it’s initially opened and non-animating and to always pass an object to `onHide` and `onShow`
- `moonstone/VideoPlayer` to emit `onScrub` event and provide audio guidance when setting focus to slider

### Fixed

- `moonstone/ExpandableItem` and derivatives to restore focus to the Item if the contents were last focused when closed
- `moonstone/Slider` toggling activated state when holding enter/select key
- `moonstone/TimePicker` picker icons shifting slightly when focusing an adjacent picker
- `moonstone/Icon` so it handles color the same way generic text does, by inheriting from the parent's color. This applies to all instances of `Icon`, `IconButton`, and `Icon` inside `Button`.
- `moonstone/fonts` Museo Sans font to correct "Ti" kerning
- `moonstone/VideoPlayer` to correctly position knob on mouse click
- `moonstone/Panels.Header` to show an ellipsis for long titles with RTL text
- `moonstone/Marquee` to restart when invalidated by a prop change and managed by a `moonstone/Marquee.MarqueeController`
- `spotlight.Spotlight` method `focus()` to verify that the target element matches its container's selector rules prior to setting focus
- `moonstone/Picker` to only change picker values `onWheel` when spotted
- `moonstone/VideoPlayer` to hide descendant floating components (tooltips, contextual popups) when the media controls hide

## [1.9.3] - 2017-10-03

### Added

- `moonstone/Button` property value to `backgroundOpacity` called "lightTranslucent" to better serve colorful image backgrounds behind Buttons. This also affects `moonstone/IconButton` and `moonstone/Panels/ApplicationCloseButton`.
- `moonstone/Panels` property `closeButtonBackgroundOpacity` to support `moonstone/Panels/ApplicationCloseButton`'s `backgroundOpacity` prop

### Changed

- `Moonstone Icons` font file to include the latest designs for several icons
- `moonstone/Panels/ApplicationCloseButton` to expose its `backgroundOpacity` prop

### Fixed

- `moonstone/VirtualList` to apply "position: absolute" inline style to items
- `moonstone/Picker` to increment and decrement normally at the edges of joined picker
- `moonstone/Icon` not to read out image characters
- `moonstone/Scrollable` not to accumulate paging scroll by pressing page up/down in scrollbar
- `moonstone/Icon` to correctly display focused state when using external image
- `moonstone/Button` and `moonstone/IconButton` to be properly visually muted when in a muted container

## [1.9.2] - 2017-09-26

### Fixed

- `moonstone/ExpandableList` preventing updates when its children had changed

## [1.9.1] - 2017-09-25

### Fixed

- `moonstone/ExpandableList` run-time error when using an array of objects as children
- `moonstone/VideoPlayer` blocking pointer events when the controls were hidden

## [1.9.0] - 2017-09-22

### Added

- `moonstone/styles/mixins.less` mixins: `.moon-spotlight-margin()` and `.moon-spotlight-padding()`
- `moonstone/Button` property `noAnimation` to support non-animating pressed visual

### Changed

- `moonstone/TimePicker` to use "AM/PM" instead of "meridiem" for label under meridiem picker
- `moonstone/IconButton` default style to not animate on press. NOTE: This behavior will change back to its previous setting in release 2.0.0.
- `moonstone/Popup` to warn when using `scrimType` `'none'` and `spotlightRestrict` `'self-only'`
- `moonstone/Scroller` to block spotlight during scroll
- `moonstone/ExpandableItem` and derivatives to always pause spotlight before animation

### Fixed

- `moonstone/VirtualGridList` to not move focus to wrong column when scrolled from the bottom by holding the "up" key
- `moonstone/VirtualList` to focus an item properly when moving to a next or previous page
- `moonstone/Scrollable` to move focus toward first or last child when page up or down key is pressed if the number of children is small
- `moonstone/VirtualList` to scroll to preserved index when it exists within dataSize for preserving focus
- `moonstone/Picker` buttons to not change size
- `moonstone/Panel` to move key navigation to application close button on holding the "up" key.
- `moonstone/Picker` to show numbers when changing values rapidly
- `moonstone/Popup` layout in large text mode to show close button correctly
- `moonstone/Picker` from moving scroller when pressing 5-way keys in `joined` Picker
- `moonstone/Input` so it displays all locales the same way, without cutting off the edges of characters
- `moonstone/TooltipDecorator` to hide tooltip when 5-way keys are pressed for disabled components
- `moonstone/Picker` to not tremble in width when changing values while using a numeric width prop value
- `moonstone/Picker` to not overlap values when changing values in `vertical`
- `moonstone/ContextualPopup` pointer mode focus behavior for `spotlightRestrict='self-only'`
- `moonstone/VideoPlayer` to prevent interacting with more components in pointer mode when hidden
- `moonstone/Scroller` to not repaint its entire contents whenever partial content is updated
- `moonstone/Slider` knob positioning after its container is resized
- `moonstone/VideoPlayer` to maintain focus when media controls are hidden
- `moonstone/Scroller` to scroll expandable components into view when opening when pointer has moved elsewhere

## [1.8.0] - 2017-09-07

### Deprecated

- `moonstone/Dialog` property `showDivider`, will be replaced by `noDivider` property in 2.0.0

### Added

- `moonstone/Popup` callback property `onShow` which fires after popup appears for both animating and non-animating popups

### Changed

- `moonstone/Popup` callback property `onHide` to run on both animating and non-animating popups
- `moonstone/VideoPlayer` state `playbackRate` to media events
- `moonstone/VideoPlayer` support for `spotlightDisabled`
- `moonstone/VideoPlayer` thumbnail positioning and style
- `moonstone/VirtualList` to render when dataSize increased or decreased
- `moonstone/Dialog` style
- `moonstone/Popup`, `moonstone/Dialog`, and `moonstone/Notification` to support `node` type for children
- `moonstone/Scroller` to forward `onKeyDown` events

### Fixed

- `moonstone/Scrollable` to enable focus when wheel scroll is stopped
- `moonstone/VirtualList` to show scroll thumb when a preserved item is focused in a Panel
- `moonstone/Scroller` to navigate properly with 5-way when expandable child is opened
- `moonstone/VirtualList` to stop scrolling when focus is moved on an item from paging controls or outside
- `moonstone/VirtualList` to move out with 5-way navigation when the first or the last item is disabled
- `moonstone/IconButton` Tooltip position when disabled
- `moonstone/VideoPlayer` Tooltip time after unhovering
- `moonstone/VirtualList` to not show invisible items
- `moonstone/IconButton` Tooltip position when disabled
- `moonstone/VideoPlayer` to display feedback tooltip correctly when navigating in 5-way
- `moonstone/MarqueeDecorator` to work with synchronized `marqueeOn` `'render'` and hovering as well as `marqueOn` `'hover'` when moving rapidly among synchronized marquees
- `moonstone/Input` aria-label for translation
- `moonstone/Marquee` to recalculate inside `moonstone/Scroller` and `moonstone/SelectableItem` by bypassing `shouldComponentUpdate`
- `moonstone/Picker` to marquee when incrementing and decrementing values with the prop `noAnimation`

## [1.7.0] - 2017-08-23

### Deprecated

- `moonstone/TextSizeDecorator` and it will be replaced by `moonstone/AccessibilityDecorator`
- `moonstone/MarqueeDecorator` property `marqueeCentered` and `moonstone/Marquee` property `centered` will be replaced by `alignment` property in 2.0.0

### Added

- `moonstone/TooltipDecorator` config property to direct tooltip into a property instead of adding to `children`
- `moonstone/VideoPlayer` prop `thumbnailUnavailable` to fade thumbnail
- `moonstone/AccessibilityDecorator` with `highContrast` and `textSize`
- `moonstone/VideoPlayer` high contrast scrim
- `moonstone/MarqueeDecorator`and `moonstone/Marquee` property `alignment` to allow setting  alignment of marquee content

### Changed

- `moonstone/Scrollbar` to disable paging control down button properly at the bottom when a scroller size is a non-integer value
- `moonstone/VirtualList`, `moonstone/VirtualGridList`, and `moonstone/Scroller` to scroll on `keydown` event instead of `keyup` event of page up and page down keys
- `moonstone/VirtualGridList` to scroll by item via 5 way key
- `moonstone/VideoPlayer` to read target time when jump by left/right key
- `moonstone/IconButton` to not use `MarqueeDecorator` and `Uppercase`

### Fixed

- `moonstone/VirtualList` and `moonstone/VirtualGridList` to focus the correct item when page up and page down keys are pressed
- `moonstone/VirtualList` to not lose focus when moving out from the first item via 5way when it has disabled items
- `moonstone/Slider` to align tooltip with detached knob
- `moonstone/FormCheckbox` to display correct colors in light skin
- `moonstone/Picker` and `moonstone/RangePicker` to forward `onKeyDown` events when not `joined`
- `moonstone/SelectableItem` to display correct icon width and alignment
- `moonstone/LabeledItem` to always match alignment with the locale
- `moonstone/Scroller` to properly 5-way navigate from scroll buttons
- `moonstone/ExpandableList` to display correct font weight and size for list items
- `moonstone/Divider` to not italicize in non-italic locales
- `moonstone/VideoPlayer` slider knob to follow progress after being selected when seeking
- `moonstone/LabeledItem` to correctly position its icon. This affects all of the `Expandables`, `moonstone/DatePicker` and `moonstone/TimePicker`.
- `moonstone/Panels.Header` and `moonstone/Item` to prevent them from allowing their contents to overflow unexpectedly
- `moonstone/Marquee` to recalculate when vertical scrollbar appears
- `moonstone/SelectableItem` to recalculate marquee when toggled

### Removed

- `moonstone/Input` large-text mode

## [1.6.1] - 2017-08-07

### Changed

- `moonstone/Icon` and `moonstone/IconButton` to no longer fit image source to the icon's boundary

## [1.6.0] - 2017-08-04

### Added

- `moonstone/VideoPlayer` ability to seek when holding down the right and left keys. Sensitivity can be adjusted using throttling options `jumpDelay` and `initialJumpDelay`.
- `moonstone/VideoPlayer` property `no5WayJump` to disable jumping done by 5-way
- `moonstone/VideoPlayer` support for the "More" button to use tooltips
- `moonstone/VideoPlayer` properties `moreButtonLabel` and `moreButtonCloseLabel` to allow customization of the "More" button's tooltip and Aria labels
- `moonstone/VideoPlayer` property `moreButtonDisabled` to disable the "More" button
- `moonstone/Picker` and `moonstone/RangePicker` prop `aria-valuetext` to support reading custom text instead of value
- `moonstone/VideoPlayer` methods `showControls` and `hideControls` to allow external interaction with the player
- `moonstone/Scroller` support for Page Up/Page Down keys in pointer mode when no item has focus

### Changed

- `moonstone/VideoPlayer` to handle play, pause, stop, fast forward and rewind on remote controller
- `moonstone/Marquee` to also start when hovered if `marqueeOnRender` is set

### Fixed

- `moonstone/IconButton` to fit image source within `IconButton`
- `moonstone` icon font sizes for wide icons
- `moonstone/ContextualPopupDecorator` to prefer setting focus to the appropriate popup instead of other underlying controls when using 5-way from the activating control
- `moonstone/Scroller` not scrolled via 5 way when `moonstone/ExpandableList` is opened
- `moonstone/VirtualList` to not let the focus move outside of container even if there are children left when navigating with 5way
- `moonstone/Scrollable` to update disability of paging controls when the scrollbar is set to `visible` and the content becomes shorter
- `moonstone/VideoPlayer` to focus on hover over play/pause button when video is loading
- `moonstone/VideoPlayer` to update and display proper time while moving knob when video is paused
- `moonstone/VideoPlayer` long title overlap issues
- `moonstone/Header` to apply `marqueeOn` prop to `subTitleBelow` and `titleBelow`
- `moonstone/Picker` wheeling in `moonstone/Scroller`
- `moonstone/IncrementSlider` and `moonstone/Picker` to read value changes when selecting buttons

## [1.5.0] - 2017-07-19

### Added

- `moonstone/Slider` and `moonstone/IncrementSlider` prop `aria-valuetext` to support reading custom text instead of value
- `moonstone/TooltipDecorator` property `tooltipProps` to attach props to tooltip component
- `moonstone/Scroller` and `moonstone/VirtualList` ability to scroll via page up and page down keys
- `moonstone/VideoPlayer` tooltip-thumbnail support with the `thumbnailSrc` prop and the `onScrub` callback to fire when the knob moves and a new thumbnail is needed
- `moonstone/VirtualList` ability to navigate via 5way when there are disabled items
- `moonstone/ContextualPopupDecorator` property `popupContainerId` to support configuration of the popup's spotlight container
- `moonstone/ContextualPopupDecorator` property `onOpen` to notify containers when the popup has been opened
- `moonstone/ContextualPopupDecorator` config option `openProp` to support mapping the value of `open` property to the chosen property of wrapped component

### Changed

- `moonstone/ExpandableList` to use 'radio' as the default, and adapt 'single' mode to render as a `moonstone/RadioItem` instead of a `moonstone/CheckboxItem`
- `moonstone/VideoPlayer` to not hide pause icon when it appears
- `moonstone/ContextualPopupDecorator` to set accessibility-related props onto the container node rather than the popup node
- `moonstone/ExpandableItem`, `moonstone/ExpandableList`, `moonstone/ExpandablePicker`, `moonstone/DatePicker`, and `moonstone/TimePicker` to pause spotlight when animating in 5-way mode
- `moonstone/Spinner` to position the text content under the spinner, rather than to the right side
- `moonstone/VideoPlayer` to include hour when announcing the time while scrubbing
- `moonstone/GridListImageItem` to require a `source` prop and not have a default value

### Fixed

- `moonstone/Input` ellipsis to show if placeholder is changed dynamically and is too long
- `moonstone/Marquee` to re-evaluate RTL orientation when its content changes
- `moonstone/VirtualList` to restore focus on short lists
- `moonstone/ExpandableInput` to expand the width of its contained `moonstone/Input`
- `moonstone/Input` support for `dismissOnEnter`
- `moonstone/Input` focus management to prevent stealing focus when programmatically moved elsewhere
- `moonstone/Input` 5-way spot behavior
- `moonstone` international fonts to always be used, even when unsupported font-weights or font-styles are requested
- `moonstone/Panels.Panel` support for selecting components with `.spottable-default` as the default focus target
- `moonstone/Panels` layout in RTL locales
- `moonstone` spottable components to support `onSpotlightDown`, `onSpotlightLeft`, `onSpotlightRight`, and `onSpotlightUp` event property
- `moonstone/VirtualList` losing spotlight when the list is empty
- `moonstone/FormCheckbox` in focused state to have the correct "check" color
- `moonstone/Scrollable` bug in `navigableFilter` when passed a container id

## [1.4.1] - 2017-07-05

### Changed

- `moonstone/Popup` to only call `onKeyDown` when there is a focused item in the `Popup`
- `moonstone/Scroller`, `moonstone/Picker`, and `moonstone/IncrementSlider` to automatically move focus when the currently focused `moonstone/IconButton` becomes disabled

### Fixed

- `moonstone/ContextualPopupDecorator` close button to account for large text size
- `moonstone/ContextualPopupDecorator` to not spot controls other than its activator when navigating out via 5-way
- `moonstone/Header` to set the value of `marqueeOn` for all types of headers

## [1.4.0] - 2017-06-29

### Deprecated

- `moonstone/Input` prop `noDecorator` is being replaced by `autoFocus` in 2.0.0

### Added

- `moonstone/Scrollbar` property `corner` to add the corner between vertical and horizontal scrollbars
- `moonstone/ScrollThumb` for a thumb of `moonstone/Scrollbar`
- `moonstone/styles/text.less` mixin `.locale-japanese-line-break()` to apply the correct  Japanese language line-break rules for the following multi-line components: `moonstone/BodyText`, `moonstone/Dialog`, `moonstone/Notification`, `moonstone/Popup`, and `moonstone/Tooltip`
- `moonstone/ContextualPopupDecorator` property `popupProps` to attach props to popup component
- `moonstone/VideoPlayer` property `pauseAtEnd` to control forward/backward seeking
- `moonstone/Panels/Header` prop `marqueeOn` to control marquee of header

### Changed

- `moonstone/Panels/Header` to expose its `marqueeOn` prop
- `moonstone/VideoPlayer` to automatically adjust the width of the allocated space for the side components so the media controls have more space to appear on smaller screens
- `moonstone/VideoPlayer` properties `autoCloseTimeout` and `titleHideDelay` default value to `5000`
- `moonstone/VirtualList` to support restoring focus to the last focused item
- `moonstone/Scrollable` to call `onScrollStop` before unmounting if a scroll is in progress
- `moonstone/Scroller` to reveal non-spottable content when navigating out of a scroller

### Fixed

- `moonstone/Dialog` to properly focus via pointer on child components
- `moonstone/VirtualList`, `moonstone/VirtualGridList`, and `moonstone/Scroller` not to be slower when scrolled to the first or the last position by wheeling
- `moonstone` component hold delay time
- `moonstone/VideoPlayer` to show its controls when pressing down the first time
- `moonstone/Panel` autoFocus logic to only focus on initial render
- `moonstone/Input` text colors
- `moonstone/ExpandableInput` to focus its decorator when leaving by 5-way left/right

## [1.3.1] - 2017-06-14

### Fixed

- `moonstone/Picker` support for large text
- `moonstone/Scroller` support for focusing paging controls with the pointer
- `moonstone` CSS rules for unskinned spottable components

## [1.3.0] - 2017-06-12

### Deprecated

- `moonstone/Scroller` props `horizontal` and `vertical`. Deprecated props are replaced with `direction` prop. `horizontal` and `vertical` will be removed in 2.0.0.
- `moonstone/Panel` prop `noAutoFocus` in favor of `autoFocus="none"`

### Added

- `moonstone/Image` support for `children` prop inside images
- `moonstone/Scroller` prop `direction` which replaces `horizontal` and `vertical` props
- `moonstone/VideoPlayer` property `tooltipHideDelay` to hide tooltip with a given amount of time
- `moonstone/VideoPlayer` property `pauseAtEnd` to pause when it reaches either the start or the end of the video
- `moonstone/VideoPlayer` methods `fastForward`, `getMediaState`, `jump`, `pause`, `play`, `rewind`, and `seek` to allow external interaction with the player. See docs for example usage.

### Changed

- `moonstone/Skinnable` to support context and allow it to be added to any component to be individually skinned. This includes a further optimization in skinning which consolidates all color assignments into a single block, so non-color rules aren't unnecessarily duplicated.
- `moonstone/Skinnable` light and dark skin names ("moonstone-light" and "moonstone") to "light" and "dark", respectively
- `moonstone/VideoPlayer` to set play/pause icon to display "play" when rewinding or fast forwarding
- `moonstone/VideoPlayer` to rewind or fast forward when previous command is slow-forward or slow-rewind respectively
- `moonstone/VideoPlayer` to fast forward when previous command is slow-forward and it reaches the last of its play rate
- `moonstone/VideoPlayer` to not play video on reload when `noAutoPlay` is `true`
- `moonstone/VideoPlayer` property `feedbackHideDelay`'s default value to `3000`
- `moonstone/Notification` to break line in characters in ja and zh locale
- `moonstone/Notification` to align texts left in LTR locale and right in RTL locale
- `moonstone/VideoPlayer` to simulate rewind functionality on non-webOS platforms only

### Fixed

- `moonstone/ExpandableItem` to correct the `titleIcon` when using `open` and `disabled`
- `moonstone/GridListImageItem` to center its selection icon on the image instead of the item
- `moonstone/Input` to have correct `Tooltip` position in `RTL`
- `moonstone/SwitchItem` to not unintentionally overflow `Scroller` containers, causing them to jump to the side when focusing
- `moonstone/VideoPlayer` to fast forward properly when video is at paused state
- `moonstone/VideoPlayer` to correctly change sources
- `moonstone/VideoPlayer` to show or hide feedback tooltip properly
- `moonstone/DateTimeDecorator` to work properly with `RadioControllerDecorator`
- `moonstone/Picker` in joined, large text mode so the arrows are properly aligned and sized
- `moonstone/Icon` to reflect the same proportion in relation to its size in large-text mode

## [1.2.0] - 2017-05-17

### Deprecated

- `moonstone/Scroller.Scrollable` option `indexToFocus` in `scrollTo` method to be removed in 2.0.0

### Added

- `moonstone/Slider` and `moonstone/IncrementSlider` prop `noFill` to support a style without the fill
- `moonstone/Marquee` property `rtl` to set directionality to right-to-left
- `moonstone/VirtualList.GridListImageItem` property `selectionOverlay` to add custom component for selection overlay
- `moonstone/MoonstoneDecorator` property `skin` to let an app choose its skin: "moonstone" and "moonstone-light" are now available
- `moonstone/FormCheckboxItem`
- `moonstone/FormCheckbox`, a standalone checkbox, to support `moonstone/FormCheckboxItem`
- `moonstone/Input` props `invalid` and `invalidMessage` to display a tooltip when input value is invalid
- `moonstone/Scroller.Scrollable` option `focus` in `scrollTo()` method
- `moonstone/Scroller.Scrollable` property `spottableScrollbar`
- `moonstone/Icon.IconList` icons: `arrowshrinkleft` and `arrowshrinkright`

### Changed

- `moonstone/Picker` arrow icon for `joined` picker: small when not spotted, hidden when it reaches the end of the picker
- `moonstone/Checkbox` and `moonstone/CheckboxItem` to reflect the latest design
- `moonstone/MoonstoneDecorator/fontGenerator` was refactored to use the browser's FontFace API to dynamically load locale fonts
- `moonstone/VideoPlayer` space allotment on both sides of the playback controls to support 4 buttons; consequently the "more" controls area has shrunk by the same amount
- `moonstone/VideoPlayer` to not disable media button (play/pause)
- `moonstone/Scroller.Scrollable` so that paging controls are not spottable by default with 5-way
- `moonstone/VideoPlayer`'s more/less button to use updated arrow icon

### Fixed

- `moonstone/MarqueeDecorator` to properly stop marquee on items with `'marqueeOnHover'`
- `moonstone/ExpandableList` to work properly with object-based children
- `moonstone/styles/fonts.less` to restore the Moonstone Icon font to request the local system font by default. Remember to update your webOS build to get the latest version of the font so you don't see empty boxes for your icons.
- `moonstone/Picker` and `moonstone/RangePicker` to now use the correct size from Enyo (60px v.s. 84px) for icon buttons
- `moonstone/Scrollable` to apply ri.scale properly
- `moonstone/Panel` to not cover a `Panels`'s `ApplicationCloseButton` when not using a `Header`
- `moonstone/IncrementSlider` to show tooltip when buttons focused

## [1.1.0] - 2017-04-21

### Deprecated

- `moonstone/ExpandableInput` property `onInputChange`

### Added

- `moonstone/Panels.Panel` prop and `moonstone/MoonstoneDecorator` config option: `noAutoFocus` to support prevention of setting automatic focus after render
- `moonstone/VideoPlayer` props: `backwardIcon`, `forwardIcon`, `jumpBackwardIcon`, `jumpForwardIcon`, `pauseIcon`, and `playIcon` to support icon customization of the player
- `moonstone/VideoPlayer` props `jumpButtonsDisabled` and `rateButtonsDisabled` for disabling the pairs of buttons when it's inappropriate for the playing media
- `moonstone/VideoPlayer` property `playbackRateHash` to support custom playback rates
- `moonstone/VideoPlayer` callback prop `onControlsAvailable` which fires when the players controls show or hide
- `moonstone/Image` support for `onLoad` and `onError` events
- `moonstone/VirtualList.GridListImageItem` prop `placeholder`
- `moonstone/Divider` property `preserveCase` to display text without capitalizing it

### Changed

- `moonstone/Slider` colors and sizing to match the latest designs
- `moonstone/ProgressBar` to position correctly with other components nearby
- `moonstone/Panels` breadcrumb to no longer have a horizontal line above it
- `moonstone/Transition` to measure itself when the CPU is idle
- style for disabled opacity from 0.4 to 0.3
- `moonstone/Button` colors for transparent and translucent background opacity when disabled
- `moonstone/ExpandableInput` property `onInputChange` to fire along with `onChange`. `onInputChange` is deprecated and will be removed in a future update.
- `Moonstone.ttf` font to include new icons
- `moonstone/Icon` to reference additional icons

### Fixed

- `moonstone/Popup` and `moonstone/ContextualPopupDecorator` 5-way navigation behavior
- `moonstone/Input` to not spot its own input decorator on 5-way out
- `moonstone/VideoPlayer` to no longer render its `children` in multiple places
- `moonstone/Button` text color when used on a neutral (light) background in some cases
- `moonstone/Popup` background opacity
- `moonstone/Marquee` to recalculate properly when its contents change
- `moonstone/TimePicker` to display time in correct order
- `moonstone/Scroller` to prefer spotlight navigation to its internal components

## [1.0.0] - 2017-03-31

> NOTE: We have also modified most form components to be usable in a controlled (app manages component
> state) or uncontrolled (Enact manages component state) manner. To put a component into a
> controlled state, pass in `value` (or other appropriate state property such as `selected` or
> `open`) at component creation and then respond to events and update the value as needed. To put a
> component into an uncontrolled state, do not set `value` (or equivalent), at creation. From this
> point on, Enact will manage the state and events will be sent when the state is updated. To
> specify an initial value, use the `defaultValue` (or, `defaultSelected, `defaultOpen, etc.)
> property.  See the documentation for individual components for more information.

### Added

- `moonstone/Button` property `icon` to support a built-in icon next to the text content. The Icon supports everything that `moonstone/Icon` supports, as well as a custom icon.
- `moonstone/MoonstoneDecorator` property `textSize` to resize several components to requested CMR sizes. Simply add `textSize="large"` to your `App` and the new sizes will automatically take effect.

### Changed

- `moonstone/Slider` to use the property `tooltip` instead of `noTooltip`, so the built-in tooltip is not enabled by default
- `moonstone/IncrementSlider` to include tooltip documentation
- `moonstone/ExpandableList` to accept an array of objects as children which are spread onto the generated components
- `moonstone/CheckboxItem` style to match the latest designs, with support for the `moonstone/Checkbox` to be on either the left or the right side by using the `iconPosition` property
- `moonstone/VideoPlayer` to supply every event callback-method with an object representing the VideoPlayer's current state, including: `currentTime`, `duration`, `paused`, `proportionLoaded`, and `proportionPlayed`

### Fixed

- `moonstone/Panels.Panel` behavior for remembering focus on unmount and setting focus after render
- `moonstone/VirtualList.VirtualGridList` showing empty items when items are continuously added dynamically
- `moonstone/Picker` to marquee on focus once again

## [1.0.0-beta.4] - 2017-03-10

### Added

- `moonstone/VirtualList` `indexToFocus` option to `scrollTo` method to focus on item with specified index
- `moonstone/IconButton` and `moonstone/Button` `color` property to add a remote control key color to the button
- `moonstone/Scrollbar` property `disabled` to disable both paging controls when it is true
- `moonstone/VirtualList` parameter `moreInfo` to pass `firstVisibleIndex` and `lastVisibleIndex` when scroll events are firing
- Accessibility support to UI components
- `moonstone/VideoPlayer` property `onUMSMediaInfo` to support the custom webOS “umsmediainfo” event
- `moonstone/Region` component which encourages wrapping components for improved accessibility rather than only preceding the components with a `moonstone/Divider`
- `moonstone/Slider` tooltip. It's enabled by default and comes with options like `noTooltip`, `tooltipAsPercent`, and `tooltipSide`. See the component docs for more details.
- `moonstone/Panels.Panel` property `hideChildren` to defer rendering children
- `moonstone/Spinner` properties `blockClickOn` and `scrim` to block click events behind spinner
- `moonstone/VirtualList` property `clientSize` to specify item dimensions instead of measuring them

### Changed

- `moonstone/VirtualGridImageItem` styles to reduce redundant style code app side
- `moonstone/VirtualList` and `moonstone/VirtualGridList` to add essential CSS for list items automatically
- `moonstone/VirtualList` and `moonstone/VirtualGridList` to not add `data-index` to their item DOM elements directly, but to pass `data-index` as the parameter of their `component` prop like the `key` parameter of their `component` prop
- `moonstone/ExpandableItem` and derivatives to defer focusing the contents until animation completes
- `moonstone/LabeledItem`, `moonstone/ExpandableItem`, `moonstone/ExpandableList` to each support the `node` type in their `label` property. Best used with `ui/Slottable`.

### Fixed

- `moonstone/VirtualList.GridListImageItem` to have proper padding size according to the existence of caption/subcaption
- `moonstone/Scrollable` to display scrollbars with proper size
- `moonstone/VirtualGridList` to not be truncated

### Removed

- `moonstone/Scrollable` property `hideScrollbars` and replaced it with `horizontalScrollbar` and `verticalScrollbar`

## [1.0.0-beta.3] - 2017-02-21

### Added

- `moonstone/VideoPlayer` support for 5-way show/hide of media playback controls
- `moonstone/VideoPlayer` property `feedbackHideDelay`
- `moonstone/Slider` property `onKnobMove` to fire when the knob position changes, independently from the `moonstone/Slider` value
- `moonstone/Slider` properties `active`, `disabled`, `knobStep`, `onActivate`, `onDecrement`, and `onIncrement` as part of enabling 5-way support to `moonstone/Slider`, `moonstone/IncrementSlider` and the media slider for `moonstone/VideoPlayer`
- `moonstone/Slider` now supports `children` which are added to the `Slider`'s knob, and follow it as it moves
- `moonstone/ExpandableInput` properties `iconAfter` and `iconBefore` to display icons after and before the input, respectively
- `moonstone/Dialog` property `preserveCase`, which affects `title` text

### Changed

- `moonstone/IncrementSlider` to change when the buttons are held down
- `moonstone/Marquee` to allow disabled marquees to animate
- `moonstone/Dialog` to marquee `title` and `titleBelow`
- `moonstone/Marquee.MarqueeController` config option `startOnFocus` to `marqueeOnFocus`. `startOnFocus` is deprecated and will be removed in a future update.
- `moonstone/Button`, `moonstone/IconButton`, `moonstone/Item` to not forward `onClick` when `disabled`

### Fixed

- `moonstone/Marquee.MarqueeController` to start marquee on newly registered components when controller has focus and to restart synced marquees after completion
- `moonstone/Scroller` to recalculate when an expandable child opens
- `spotlightDisabled` property support for spottable moonstone components
- `moonstone/Popup` and `moonstone/ContextualPopupDecorator` so that when the popup is closed, spotlight focus returns to the control that had focus prior to the popup opening
- `moonstone/Input` to not get focus when disabled

## [1.0.0-beta.2] - 2017-01-30

### Added

- `moonstone/Panels.Panel` property `showChildren` to support deferring rendering the panel body until animation completes
- `moonstone/MarqueeDecorator` property `invalidateProps` that specifies which props cause the marquee distance to be invalidated
- developer-mode warnings to several components to warn when values are out-of-range
- `moonstone/Divider` property `spacing` which adjusts the amount of empty space above and below the `Divider`. `'normal'`, `'small'`, `'medium'`, `'large'`, and `'none'` are available.
- `moonstone/Picker` when `joined` the ability to be incremented and decremented by arrow keys
- `onSpotlightDisappear` event property support for spottable moonstone components
- `moonstone/VideoPlayer` property `titleHideDelay`

### Changed

- `moonstone/Panels.Panels` and variations to defer rendering the children of contained `Panel` instances until animation completes
- `moonstone/ProgressBar` properties `progress` and `backgroundProgress` to accept a number between 0 and 1
- `moonstone/Slider` and `moonstone/IncrementSlider` property `backgroundPercent` to `backgroundProgress` which now accepts a number between 0 and 1
- `moonstone/Slider` to not ignore `value` prop when it is the same as the previous value
- `moonstone/Picker` component's buttons to reverse their operation such that 'up' selects the previous item and 'down' the next
- `moonstone/Picker` and derivatives may now use numeric width, which represents the amount of characters to use for sizing. `width={4}` represents four characters, `2` for two characters, etc. `width` still accepts the size-name strings.
- `moonstone/Divider` to now behave as a simple horizontal line when no text content is provided
- `moonstone/Scrollable` to not display scrollbar controls by default
- `moonstone/DatePicker` and `moonstone/TimePicker` to emit `onChange` event whenever the value is changed, not just when the component is closed

### Removed

- `moonstone/ProgressBar` properties `min` and `max`

### Fixed

- `moonstone/IncrementSlider` so that the knob is spottable via pointer, and 5-way navigation between the knob and the increment/decrement buttons is functional
- `moonstone/Slider` and `moonstone/IncrementSlider` to not fire `onChange` for value changes from props

## [1.0.0-beta.1] - 2016-12-30

### Added

- `moonstone/VideoPlayer` and `moonstone/TooltipDecorator` components and samples
- `moonstone/Panels.Panels` property `onBack` to support `ui/Cancelable`
- `moonstone/VirtualFlexList` Work-In-Progress component to support variably sized rows or columns
- `moonstone/ExpandableItem` properties `autoClose` and `lockBottom`
- `moonstone/ExpandableList` properties `noAutoClose` and `noLockBottom`
- `moonstone/Picker` property `reverse`
- `moonstone/ContextualPopup` property `noAutoDismiss`
- `moonstone/Dialog` property `scrimType`
- `moonstone/Popup` property `spotlightRestrict`

### Changed

- `moonstone/Panels.Routable` to require a `navigate` configuration property indicating the event callback for back or cancel actions
- `moonstone/MarqueeController` focus/blur handling to start and stop synchronized `moonstone/Marquee` components
- `moonstone/ExpandableList` property `autoClose` to `closeOnSelect` to disambiguate it from the added `autoClose` on 5-way up
- `moonstone/ContextualPopupDecorator.ContextualPopupDecorator` component's `onCloseButtonClick` property to `onClose`
- `moonstone/Dialog` component's `onCloseButtonClicked` property to `onClose`
- `moonstone/Spinner` component's `center` and `middle` properties to a single `centered` property
	that applies both horizontal and vertical centering
- `moonstone/Popup.PopupBase` component's `onCloseButtonClicked` property to `onCloseButtonClick`
- `moonstone/Item.ItemOverlay` component's `autoHide` property to remove the `'no'` option. The same
	effect can be achieved by omitting the property or passing `null`.
- `moonstone/VirtualGridList` to be scrolled by page when navigating with a 5-way direction key
- `moonstone/Scroller`, `moonstone/VirtualList`, `moonstone/VirtualGridList`, and `moonstone/Scrollable` to no longer respond to mouse down/move/up events
- all Expandables to include a state arrow UI element
- `moonstone/LabeledItem` to support a `titleIcon` property which positions just after the title text
- `moonstone/Button` to include `moonstone/TooltipDecorator`
- `moonstone/Expandable` to support being managed, radio group-style, by a component wrapped with `RadioControllerDecorator` from `ui/RadioDecorator`
- `moonstone/Picker` to animate `moonstone/Marquee` children when any part of the `moonstone/Picker` is focused
- `moonstone/VirtualList` to mute its container instead of disabling it during scroll events
- `moonstone/VirtualList`, `moonstone/VirtualGridList`, and `moonstone/Scroller` to continue scrolling when holding down the paging controls
- `moonstone/VirtualList` to require a `component` prop and not have a default value
- `moonstone/Picker` to continuously change when a button is held down by adding `ui/Holdable`.

### Fixed

- `moonstone/Popup` and `moonstone/ContextualPopup` 5-way navigation behavior using spotlight.
- Bug where a synchronized marquee whose content fit the available space would prevent restarting of the marquees
- `moonstone/Input` to show an ellipsis on the correct side based on the text directionality of the `value` or `placeholder` content.
- `moonstone/VirtualList` and `moonstone/VirtualGridList` to prevent unwanted scrolling when focused with the pointer
- `moonstone/Picker` to remove fingernail when a the pointer is held down, but the pointer is moved off the `joined` picker.
- `moonstone/LabeledItem` to include marquee on both `title` and `label`, and be synchronized

## [1.0.0-alpha.5] - 2016-12-16

No changes.

## [1.0.0-alpha.4] - 2016-12-2

### Added

- `moonstone/Popup`, `moonstone/ContextualPopupDecorator`, `moonstone/Notification`, `moonstone/Dialog` and `moonstone/ExpandableInput` components
- `ItemOverlay` component to `moonstone/Item` module
- `marqueeCentered` prop to `moonstone/MarqueeDecorator` and `moonstone/MarqueeText`
- `placeholder` prop to `moonstone/Image`
- `moonstone/MarqueeController` component to synchronize multiple `moonstone/Marquee` components
- Non-latin locale support to all existing Moonstone components
- Language-specific font support
- `moonstone/IncrementSlider` now accepts customizable increment and decrement icons, as well as `moonstone/Slider` being more responsive to external styling

### Changed

- `moonstone/Input` component's `iconStart` and `iconEnd` properties to be `iconBefore` and `iconAfter`, respectively, for consistency with `moonstone/Item.ItemOverlay` naming
- `moonstone/Icon` and `moonstone/IconButton` so the `children` property supports both font-based icons and images
- the `checked` property to `selected` for consistency across the whole framework. This allows better interoperability when switching between various components.  Affects the following: `CheckboxItem`, `RadioItem`, `SelectableItem`, `Switch`, `SwitchItem`, and `ToggleItem`. Additionally, these now use `moonstone/Item.ItemOverlay` to position and handle their Icons.
- `moonstone/Slider` and `moonstone/IncrementSlider` to be more performant. No changes were made to
	the public API.
- `moonstone/GridListImageItem` so that a placeholder image displays while loading the image, and the caption and subcaption support marqueeing
- `moonstone/MoonstoneDecorator` to add `FloatingLayerDecorator`
- `moonstone/IncrementSlider` in vertical mode looks and works as expected.

### Removed

- LESS mixins that belong in `@enact/ui`, so that only moonstone-specific mixins are contained in
this module. When authoring components and importing mixins, only the local mixins need to be
imported, as they already import the general mixins.
- the `src` property from `moonstone/Icon` and `moonston/IconButton`. Use the support for URLs in
	the `children` property as noted above.
- the `height` property from `moonstone/IncrementSlider` and `moonstone/Slider`

### Fixed

- Joined picker so that it now has correct animation when using the mouse wheel
- Bug in DatePicker/TimePicker that prevented setting of value earlier than 1969

## [1.0.0-alpha.3] - 2016-11-8

### Added

- `moonstone/BodyText`, `moonstone/DatePicker`, `moonstone/DayPicker`, `moonstone/ExpandableItem`, `moonstone/Image`, and `moonstone/TimePicker` components
- `fullBleed` prop to `moonstone/Panels/Header`. When `true`, the header content is indented and the header lines are removed.
- Application close button to `moonstone/Panels`. Fires `onApplicationClose` when clicked. Can be omitted with the `noCloseButton` prop.
- `marqueeDisabled` prop to `moonstone/Picker`
- `padded` prop to `moonstone/RangePicker`
- `forceDirection` prop to `moonstone/Marquee`. Forces the direction of `moonstone/Marquee`. Useful for when `RTL` content cannot be auto detected.

### Changed

- `data` parameter passed to `component` prop of `VirtualList`.
- `moonstone/Expandable` into a submodule of `moonstone/ExpandableItem`
- `ExpandableList` to properly support selection
- `moonstone/Divider`'s `children` property to be optional
- `moonstone/ToggleItem`'s `inline` version to have a `max-width` of `240px`
- `moonstone/Input` to use `<div>` instead of `<label>` for wrapping components. No change to
	functionality, only markup.

### Removed

- `moonstone/ExpandableCheckboxItemGroup` in favor of `ExpandableList`

## [1.0.0-alpha.2] - 2016-10-21

This version includes a lot of refactoring from the previous release. Developers need to switch to the new enact-dev command-line tool.

### Added

- New components and HOCs: `moonstone/Scroller`, `moonstone/VirtualList`, `moonstone/VirtualGridList`, `moonstone/Scrollable`, `moonstone/MarqueeText`, `moonstone/Spinner`, `moonstone/ExpandableCheckboxItemGroup`, `moonstone/MarqueeDecorator`
- New options for `ui/Toggleable` HOC
- Marquee support to many components
- Image support to `moonstone/Icon` and `moonstone/IconButton`
- `dismissOnEnter` prop for `moonstone/Input`
- Many more unit tests

### Changed

- Some props for UI state were renamed to have `default` prefix where state was managed by the component. (e.g. `defaultOpen`)

### Fixed

- Many components were fixed, polished, updated and documented
- Inline docs updated to be more consistent and comprehensive<|MERGE_RESOLUTION|>--- conflicted
+++ resolved
@@ -12,11 +12,8 @@
 
 ### Fixed
 
-<<<<<<< HEAD
 - `moonstone/VirtualListNative` to scroll properly with page up/down keys if there is an disabled item
-=======
 - `moonstone/Button` min-width for large text
->>>>>>> c7165766
 - `moonstone/RangePicker` to display negative values correctly in RTL
 - `moonstone/Scrollable` to not blur scroll buttons when wheeling
 - `moonstone/Scrollbar` to hide scroll thumb immediately without delay after scroll position to be min or max
