# Change Log

The following is a curated list of changes in the Enact moonstone module, newest changes on the top.

## [Unreleased]

### Deprecated

### Added

<<<<<<< HEAD
- `moonstone/Popup` callback property `onShow` which fires after popup appears for both animating and non-animating popups

### Changed

- `moonstone/Popup` callback property `onHide` runs on both animating and non-animating popups
=======
-`moonstone/VideoPlayer` state `playbackRate` to media events
- `moonstone/VideoPlayer` support for `spotlightDisabled`

### Changed

- `moonstone/VirtualList` to render when dataSize increased or decreased
>>>>>>> 662647af

### Fixed

- `moonstone/VirtualList` not to show invisible items
- `moonstone/IconButton` Tooltip position when disabled
- `moonstone/VideoPlayer` to display feedback tooltip correctly when navigating in 5-way

## [1.7.0] - 2017-08-23

### Deprecated

- `moonstone/TextSizeDecorator` and it will be replaced by `moonstone/AccessibilityDecorator`
- `moonstone/MarqueeDecorator` property `marqueeCentered` and `moonstone/Marquee` property `centered` will be replaced by `alignment` property in 2.0.0

### Added

- `moonstone/TooltipDecorator` config property to direct tooltip into a property instead of adding to `children`
- `moonstone/VideoPlayer` prop `thumbnailUnavailable` to fade thumbnail
- `moonstone/AccessibilityDecorator` with `highContrast` and `textSize`
- `moonstone/VideoPlayer` high contrast scrim
- `moonstone/MarqueeDecorator`and `moonstone/Marquee` property `alignment` to allow setting  alignment of marquee content

### Changed

- `moonstone/Scrollbar` to disable paging control down button properly at the bottom when a scroller size is a non-integer value
- `moonstone/VirtualList`, `moonstone/VirtualGridList`, and `moonstone/Scroller` to scroll on `keydown` event instead of `keyup` event of page up and page down keys
- `moonstone/VirtualGridList` to scroll by item via 5 way key
- `moonstone/VideoPlayer` to read target time when jump by left/right key
- `moonstone/IconButton` to not use `MarqueeDecorator` and `Uppercase`

### Fixed

- `moonstone/VirtualList` and `moonstone/VirtualGridList` to focus the correct item when page up and page down keys are pressed
- `moonstone/VirtualList` not to lose focus when moving out from the first item via 5way when it has disabled items
- `moonstone/Slider` to align tooltip with detached knob
- `moonstone/FormCheckbox` to display correct colors in light skin
- `moonstone/Picker` and `moonstone/RangePicker` to forward `onKeyDown` events when not `joined`
- `moonstone/SelectableItem` to display correct icon width and alignment
- `moonstone/LabeledItem` to always match alignment with the locale
- `moonstone/Scroller` to properly 5-way navigate from scroll buttons
- `moonstone/ExpandableList` to display correct font weight and size for list items
- `moonstone/Divider` to not italicize in non-italic locales
- `moonstone/VideoPlayer` slider knob to follow progress after being selected when seeking
- `moonstone/LabeledItem` to correctly position its icon. This affects all of the `Expandables`, `moonstone/DatePicker` and `moonstone/TimePicker`.
- `moonstone/Panels.Header` and `moonstone/Item` to prevent them from allowing their contents to overflow unexpectedly
- `moonstone/Marquee` to recalculate when vertical scrollbar appears
- `moonstone/SelectableItem` to recalculate marquee when toggled

### Removed

- `moonstone/Input` large-text mode

## [1.6.1] - 2017-08-07

### Changed

- `moonstone/Icon` and `moonstone/IconButton` to no longer fit image source to the icon's boundary

## [1.6.0] - 2017-08-04

### Added

- `moonstone/VideoPlayer` ability to seek when holding down the right and left keys. Sensitivity can be adjusted using throttling options `jumpDelay` and `initialJumpDelay`.
- `moonstone/VideoPlayer` property `no5WayJump` to disable jumping done by 5-way
- `moonstone/VideoPlayer` support for the "More" button to use tooltips
- `moonstone/VideoPlayer` properties `moreButtonLabel` and `moreButtonCloseLabel` to allow customization of the "More" button's tooltip and Aria labels
- `moonstone/VideoPlayer` property `moreButtonDisabled` to disable the "More" button
- `moonstone/Picker` and `moonstone/RangePicker` prop `aria-valuetext` to support reading custom text instead of value
- `moonstone/VideoPlayer` methods `showControls` and `hideControls` to allow external interaction with the player
- `moonstone/Scroller` support for Page Up/Page Down keys in pointer mode when no item has focus

### Changed

- `moonstone/VideoPlayer` to handle play, pause, stop, fast forward and rewind on remote controller
- `moonstone/Marquee` to also start when hovered if `marqueeOnRender` is set

### Fixed

- `moonstone/IconButton` to fit image source within `IconButton`
- `moonstone` icon font sizes for wide icons
- `moonstone/ContextualPopupDecorator` to prefer setting focus to the appropriate popup instead of other underlying controls when using 5-way from the activating control
- `moonstone/Scroller` not scrolled via 5 way when `moonstone/ExpandableList` is opened
- `moonstone/VirtualList` not to let the focus move outside of container even if there are children left when navigating with 5way
- `moonstone/Scrollable` to update disability of paging controls when the scrollbar is set to `visible` and the content becomes shorter
- `moonstone/VideoPlayer` to focus on hover over play/pause button when video is loading
- `moonstone/VideoPlayer` to update and display proper time while moving knob when video is paused
- `moonstone/VideoPlayer` long title overlap issues
- `moonstone/Header` to apply `marqueeOn` prop to `subTitleBelow` and `titleBelow`
- `moonstone/Picker` wheeling in `moonstone/Scroller`
- `moonstone/IncrementSlider` and `moonstone/Picker` to read value changes when selecting buttons

## [1.5.0] - 2017-07-19

### Added

- `moonstone/Slider` and `moonstone/IncrementSlider` prop `aria-valuetext` to support reading custom text instead of value
- `moonstone/TooltipDecorator` property `tooltipProps` to attach props to tooltip component
- `moonstone/Scroller` and `moonstone/VirtualList` ability to scroll via page up and page down keys
- `moonstone/VideoPlayer` tooltip-thumbnail support with the `thumbnailSrc` prop and the `onScrub` callback to fire when the knob moves and a new thumbnail is needed
- `moonstone/VirtualList` ability to navigate via 5way when there are disabled items
- `moonstone/ContextualPopupDecorator` property `popupContainerId` to support configuration of the popup's spotlight container
- `moonstone/ContextualPopupDecorator` property `onOpen` to notify containers when the popup has been opened
- `moonstone/ContextualPopupDecorator` config option `openProp` to support mapping the value of `open` property to the chosen property of wrapped component

### Changed

- `moonstone/ExpandableList` to use 'radio' as the default, and adapt 'single' mode to render as a `moonstone/RadioItem` instead of a `moonstone/CheckboxItem`
- `moonstone/VideoPlayer` not to hide pause icon when it appears
- `moonstone/ContextualPopupDecorator` to set accessibility-related props onto the container node rather than the popup node
- `moonstone/ExpandableItem`, `moonstone/ExpandableList`, `moonstone/ExpandablePicker`, `moonstone/DatePicker`, and `moonstone/TimePicker` to pause spotlight when animating in 5-way mode
- `moonstone/Spinner` to position the text content under the spinner, rather than to the right side
- `moonstone/VideoPlayer` to include hour when announcing the time while scrubbing
- `moonstone/GridListImageItem` to require a `source` prop and not have a default value

### Fixed

- `moonstone/Input` ellipsis to show if placeholder is changed dynamically and is too long
- `moonstone/Marquee` to re-evaluate RTL orientation when its content changes
- `moonstone/VirtualList` to restore focus on short lists
- `moonstone/ExpandableInput` to expand the width of its contained `moonstone/Input`
- `moonstone/Input` support for `dismissOnEnter`
- `moonstone/Input` focus management to prevent stealing focus when programmatically moved elsewhere
- `moonstone/Input` 5-way spot behavior
- `moonstone` international fonts to always be used, even when unsupported font-weights or font-styles are requested
- `moonstone/Panels.Panel` support for selecting components with `.spottable-default` as the default focus target
- `moonstone/Panels` layout in RTL locales
- `moonstone` spottable components to support `onSpotlightDown`, `onSpotlightLeft`, `onSpotlightRight`, and `onSpotlightUp` event property
- `moonstone/VirtualList` losing spotlight when the list is empty
- `moonstone/FormCheckbox` in focused state to have the correct "check" color
- `moonstone/Scrollable` bug in `navigableFilter` when passed a container id

## [1.4.1] - 2017-07-05

### Changed

- `moonstone/Popup` to only call `onKeyDown` when there is a focused item in the `Popup`
- `moonstone/Scroller`, `moonstone/Picker`, and `moonstone/IncrementSlider` to automatically move focus when the currently focused `moonstone/IconButton` becomes disabled

### Fixed

- `moonstone/ContextualPopupDecorator` close button to account for large text size
- `moonstone/ContextualPopupDecorator` to not spot controls other than its activator when navigating out via 5-way
- `moonstone/Header` to set the value of `marqueeOn` for all types of headers

## [1.4.0] - 2017-06-29

### Deprecated

- `moonstone/Input` prop `noDecorator` is being replaced by `autoFocus` in 2.0.0

### Added

- `moonstone/Scrollbar` property `corner` to add the corner between vertical and horizontal scrollbars
- `moonstone/ScrollThumb` for a thumb of `moonstone/Scrollbar`
- `moonstone/styles/text.less` mixin `.locale-japanese-line-break()` to apply the correct  Japanese language line-break rules for the following multi-line components: `moonstone/BodyText`, `moonstone/Dialog`, `moonstone/Notification`, `moonstone/Popup`, and `moonstone/Tooltip`
- `moonstone/ContextualPopupDecorator` property `popupProps` to attach props to popup component
- `moonstone/VideoPlayer` property `pauseAtEnd` to control forward/backward seeking
- `moonstone/Panels/Header` prop `marqueeOn` to control marquee of header

### Changed

- `moonstone/Panels/Header` to expose its `marqueeOn` prop
- `moonstone/VideoPlayer` to automatically adjust the width of the allocated space for the side components so the media controls have more space to appear on smaller screens
- `moonstone/VideoPlayer` properties `autoCloseTimeout` and `titleHideDelay` default value to `5000`
- `moonstone/VirtualList` to support restoring focus to the last focused item
- `moonstone/Scrollable` to call `onScrollStop` before unmounting if a scroll is in progress
- `moonstone/Scroller` to reveal non-spottable content when navigating out of a scroller

### Fixed

- `moonstone/Dialog` to properly focus via pointer on child components
- `moonstone/VirtualList`, `moonstone/VirtualGridList`, and `moonstone/Scroller` not to be slower when scrolled to the first or the last position by wheeling
- `moonstone` component hold delay time
- `moonstone/VideoPlayer` to show its controls when pressing down the first time
- `moonstone/Panel` autoFocus logic to only focus on initial render
- `moonstone/Input` text colors
- `moonstone/ExpandableInput` to focus its decorator when leaving by 5-way left/right

## [1.3.1] - 2017-06-14

### Fixed

- `moonstone/Picker` support for large text
- `moonstone/Scroller` support for focusing paging controls with the pointer
- `moonstone` CSS rules for unskinned spottable components

## [1.3.0] - 2017-06-12

### Deprecated

- `moonstone/Scroller` props `horizontal` and `vertical`. Deprecated props are replaced with `direction` prop. `horizontal` and `vertical` will be removed in 2.0.0.
- `moonstone/Panel` prop `noAutoFocus` in favor of `autoFocus="none"`

### Added

- `moonstone/Image` support for `children` prop inside images
- `moonstone/Scroller` prop `direction` which replaces `horizontal` and `vertical` props
- `moonstone/VideoPlayer` property `tooltipHideDelay` to hide tooltip with a given amount of time
- `moonstone/VideoPlayer` property `pauseAtEnd` to pause when it reaches either the start or the end of the video
- `moonstone/VideoPlayer` methods `fastForward`, `getMediaState`, `jump`, `pause`, `play`, `rewind`, and `seek` to allow external interaction with the player. See docs for example usage.

### Changed

- `moonstone/Skinnable` to support context and allow it to be added to any component to be individually skinned. This includes a further optimization in skinning which consolidates all color assignments into a single block, so non-color rules aren't unnecessarily duplicated.
- `moonstone/Skinnable` light and dark skin names ("moonstone-light" and "moonstone") to "light" and "dark", respectively
- `moonstone/VideoPlayer` to set play/pause icon to display "play" when rewinding or fast forwarding
- `moonstone/VideoPlayer` to rewind or fast forward when previous command is slow-forward or slow-rewind respectively
- `moonstone/VideoPlayer` to fast forward when previous command is slow-forward and it reaches the last of its play rate
- `moonstone/VideoPlayer` to not play video on reload when `noAutoPlay` is `true`
- `moonstone/VideoPlayer` property `feedbackHideDelay`'s default value to `3000`
- `moonstone/Notification` to break line in characters in ja and zh locale
- `moonstone/Notification` to align texts left in LTR locale and right in RTL locale
- `moonstone/VideoPlayer` to simulate rewind functionality on non-webOS platforms only

### Fixed

- `moonstone/ExpandableItem` to correct the `titleIcon` when using `open` and `disabled`
- `moonstone/GridListImageItem` to center its selection icon on the image instead of the item
- `moonstone/Input` to have correct `Tooltip` position in `RTL`
- `moonstone/SwitchItem` to not unintentionally overflow `Scroller` containers, causing them to jump to the side when focusing
- `moonstone/VideoPlayer` to fast forward properly when video is at paused state
- `moonstone/VideoPlayer` to correctly change sources
- `moonstone/VideoPlayer` to show or hide feedback tooltip properly
- `moonstone/DateTimeDecorator` to work properly with `RadioControllerDecorator`
- `moonstone/Picker` in joined, large text mode so the arrows are properly aligned and sized
- `moonstone/Icon` to reflect the same proportion in relation to its size in large-text mode

## [1.2.0] - 2017-05-17

### Deprecated

- `moonstone/Scroller.Scrollable` option `indexToFocus` in `scrollTo` method to be removed in 2.0.0

### Added

- `moonstone/Slider` and `moonstone/IncrementSlider` prop `noFill` to support a style without the fill
- `moonstone/Marquee` property `rtl` to set directionality to right-to-left
- `moonstone/VirtualList.GridListImageItem` property `selectionOverlay` to add custom component for selection overlay
- `moonstone/MoonstoneDecorator` property `skin` to let an app choose its skin: "moonstone" and "moonstone-light" are now available
- `moonstone/FormCheckboxItem`
- `moonstone/FormCheckbox`, a standalone checkbox, to support `moonstone/FormCheckboxItem`
- `moonstone/Input` props `invalid` and `invalidMessage` to display a tooltip when input value is invalid
- `moonstone/Scroller.Scrollable` option `focus` in `scrollTo()` method
- `moonstone/Scroller.Scrollable` property `spottableScrollbar`
- `moonstone/Icon.IconList` icons: `arrowshrinkleft` and `arrowshrinkright`

### Changed

- `moonstone/Picker` arrow icon for `joined` picker: small when not spotted, hidden when it reaches the end of the picker
- `moonstone/Checkbox` and `moonstone/CheckboxItem` to reflect the latest design
- `moonstone/MoonstoneDecorator/fontGenerator` was refactored to use the browser's FontFace API to dynamically load locale fonts
- `moonstone/VideoPlayer` space allotment on both sides of the playback controls to support 4 buttons; consequently the "more" controls area has shrunk by the same amount
- `moonstone/VideoPlayer` to not disable media button (play/pause)
- `moonstone/Scroller.Scrollable` so that paging controls are not spottable by default with 5-way
- `moonstone/VideoPlayer`'s more/less button to use updated arrow icon

### Fixed

- `moonstone/MarqueeDecorator` to properly stop marquee on items with `'marqueeOnHover'`
- `moonstone/ExpandableList` to work properly with object-based children
- `moonstone/styles/fonts.less` to restore the Moonstone Icon font to request the local system font by default. Remember to update your webOS build to get the latest version of the font so you don't see empty boxes for your icons.
- `moonstone/Picker` and `moonstone/RangePicker` to now use the correct size from Enyo (60px v.s. 84px) for icon buttons
- `moonstone/Scrollable` to apply ri.scale properly
- `moonstone/Panel` to not cover a `Panels`'s `ApplicationCloseButton` when not using a `Header`
- `moonstone/IncrementSlider` to show tooltip when buttons focused

## [1.1.0] - 2017-04-21

### Deprecated

- `moonstone/ExpandableInput` property `onInputChange`

### Added

- `moonstone/Panels.Panel` prop and `moonstone/MoonstoneDecorator` config option: `noAutoFocus` to support prevention of setting automatic focus after render
- `moonstone/VideoPlayer` props: `backwardIcon`, `forwardIcon`, `jumpBackwardIcon`, `jumpForwardIcon`, `pauseIcon`, and `playIcon` to support icon customization of the player
- `moonstone/VideoPlayer` props `jumpButtonsDisabled` and `rateButtonsDisabled` for disabling the pairs of buttons when it's inappropriate for the playing media
- `moonstone/VideoPlayer` property `playbackRateHash` to support custom playback rates
- `moonstone/VideoPlayer` callback prop `onControlsAvailable` which fires when the players controls show or hide
- `moonstone/Image` support for `onLoad` and `onError` events
- `moonstone/VirtualList.GridListImageItem` prop `placeholder`
- `moonstone/Divider` property `preserveCase` to display text without capitalizing it

### Changed

- `moonstone/Slider` colors and sizing to match the latest designs
- `moonstone/ProgressBar` to position correctly with other components nearby
- `moonstone/Panels` breadcrumb to no longer have a horizontal line above it
- `moonstone/Transition` to measure itself when the CPU is idle
- style for disabled opacity from 0.4 to 0.3
- `moonstone/Button` colors for transparent and translucent background opacity when disabled
- `moonstone/ExpandableInput` property `onInputChange` to fire along with `onChange`. `onInputChange` is deprecated and will be removed in a future update.
- `Moonstone.ttf` font to include new icons
- `moonstone/Icon` to reference additional icons

### Fixed

- `moonstone/Popup` and `moonstone/ContextualPopupDecorator` 5-way navigation behavior
- `moonstone/Input` to not spot its own input decorator on 5-way out
- `moonstone/VideoPlayer` to no longer render its `children` in multiple places
- `moonstone/Button` text color when used on a neutral (light) background in some cases
- `moonstone/Popup` background opacity
- `moonstone/Marquee` to recalculate properly when its contents change
- `moonstone/TimePicker` to display time in correct order
- `moonstone/Scroller` to prefer spotlight navigation to its internal components

## [1.0.0] - 2017-03-31

> NOTE: We have also modified most form components to be usable in a controlled (app manages component
> state) or uncontrolled (Enact manages component state) manner. To put a component into a
> controlled state, pass in `value` (or other appropriate state property such as `selected` or
> `open`) at component creation and then respond to events and update the value as needed. To put a
> component into an uncontrolled state, do not set `value` (or equivalent), at creation. From this
> point on, Enact will manage the state and events will be sent when the state is updated. To
> specify an initial value, use the `defaultValue` (or, `defaultSelected, `defaultOpen, etc.)
> property.  See the documentation for individual components for more information.

### Added

- `moonstone/Button` property `icon` to support a built-in icon next to the text content. The Icon supports everything that `moonstone/Icon` supports, as well as a custom icon.
- `moonstone/MoonstoneDecorator` property `textSize` to resize several components to requested CMR sizes. Simply add `textSize="large"` to your `App` and the new sizes will automatically take effect.

### Changed

- `moonstone/Slider` to use the property `tooltip` instead of `noTooltip`, so the built-in tooltip is not enabled by default
- `moonstone/IncrementSlider` to include tooltip documentation
- `moonstone/ExpandableList` to accept an array of objects as children which are spread onto the generated components
- `moonstone/CheckboxItem` style to match the latest designs, with support for the `moonstone/Checkbox` to be on either the left or the right side by using the `iconPosition` property
- `moonstone/VideoPlayer` to supply every event callback-method with an object representing the VideoPlayer's current state, including: `currentTime`, `duration`, `paused`, `proportionLoaded`, and `proportionPlayed`

### Fixed

- `moonstone/Panels.Panel` behavior for remembering focus on unmount and setting focus after render
- `moonstone/VirtualList.VirtualGridList` showing empty items when items are continuously added dynamically
- `moonstone/Picker` to marquee on focus once again

## [1.0.0-beta.4] - 2017-03-10

### Added

- `moonstone/VirtualList` `indexToFocus` option to `scrollTo` method to focus on item with specified index
- `moonstone/IconButton` and `moonstone/Button` `color` property to add a remote control key color to the button
- `moonstone/Scrollbar` property `disabled` to disable both paging controls when it is true
- `moonstone/VirtualList` parameter `moreInfo` to pass `firstVisibleIndex` and `lastVisibleIndex` when scroll events are firing
- Accessibility support to UI components
- `moonstone/VideoPlayer` property `onUMSMediaInfo` to support the custom webOS “umsmediainfo” event
- `moonstone/Region` component which encourages wrapping components for improved accessibility rather than only preceding the components with a `moonstone/Divider`
- `moonstone/Slider` tooltip. It's enabled by default and comes with options like `noTooltip`, `tooltipAsPercent`, and `tooltipSide`. See the component docs for more details.
- `moonstone/Panels.Panel` property `hideChildren` to defer rendering children
- `moonstone/Spinner` properties `blockClickOn` and `scrim` to block click events behind spinner
- `moonstone/VirtualList` property `clientSize` to specify item dimensions instead of measuring them

### Changed

- `moonstone/VirtualGridImageItem` styles to reduce redundant style code app side
- `moonstone/VirtualList` and `moonstone/VirtualGridList` to add essential CSS for list items automatically
- `moonstone/VirtualList` and `moonstone/VirtualGridList` to not add `data-index` to their item DOM elements directly, but to pass `data-index` as the parameter of their `component` prop like the `key` parameter of their `component` prop
- `moonstone/ExpandableItem` and derivatives to defer focusing the contents until animation completes
- `moonstone/LabeledItem`, `moonstone/ExpandableItem`, `moonstone/ExpandableList` to each support the `node` type in their `label` property. Best used with `ui/Slottable`.

### Fixed

- `moonstone/VirtualList.GridListImageItem` to have proper padding size according to the existence of caption/subcaption
- `moonstone/Scrollable` to display scrollbars with proper size
- `moonstone/VirtualGridList` to not be truncated

### Removed

- `moonstone/Scrollable` property `hideScrollbars` and replaced it with `horizontalScrollbar` and `verticalScrollbar`

## [1.0.0-beta.3] - 2017-02-21

### Added

- `moonstone/VideoPlayer` support for 5-way show/hide of media playback controls
- `moonstone/VideoPlayer` property `feedbackHideDelay`
- `moonstone/Slider` property `onKnobMove` to fire when the knob position changes, independently from the `moonstone/Slider` value
- `moonstone/Slider` properties `active`, `disabled`, `knobStep`, `onActivate`, `onDecrement`, and `onIncrement` as part of enabling 5-way support to `moonstone/Slider`, `moonstone/IncrementSlider` and the media slider for `moonstone/VideoPlayer`
- `moonstone/Slider` now supports `children` which are added to the `Slider`'s knob, and follow it as it moves
- `moonstone/ExpandableInput` properties `iconAfter` and `iconBefore` to display icons after and before the input, respectively
- `moonstone/Dialog` property `preserveCase`, which affects `title` text

### Changed

- `moonstone/IncrementSlider` to change when the buttons are held down
- `moonstone/Marquee` to allow disabled marquees to animate
- `moonstone/Dialog` to marquee `title` and `titleBelow`
- `moonstone/Marquee.MarqueeController` config option `startOnFocus` to `marqueeOnFocus`. `startOnFocus` is deprecated and will be removed in a future update.
- `moonstone/Button`, `moonstone/IconButton`, `moonstone/Item` to not forward `onClick` when `disabled`

### Fixed

- `moonstone/Marquee.MarqueeController` to start marquee on newly registered components when controller has focus and to restart synced marquees after completion
- `moonstone/Scroller` to recalculate when an expandable child opens
- `spotlightDisabled` property support for spottable moonstone components
- `moonstone/Popup` and `moonstone/ContextualPopupDecorator` so that when the popup is closed, spotlight focus returns to the control that had focus prior to the popup opening
- `moonstone/Input` to not get focus when disabled

## [1.0.0-beta.2] - 2017-01-30

### Added

- `moonstone/Panels.Panel` property `showChildren` to support deferring rendering the panel body until animation completes
- `moonstone/MarqueeDecorator` property `invalidateProps` that specifies which props cause the marquee distance to be invalidated
- developer-mode warnings to several components to warn when values are out-of-range
- `moonstone/Divider` property `spacing` which adjusts the amount of empty space above and below the `Divider`. `'normal'`, `'small'`, `'medium'`, `'large'`, and `'none'` are available.
- `moonstone/Picker` when `joined` the ability to be incremented and decremented by arrow keys
- `onSpotlightDisappear` event property support for spottable moonstone components
- `moonstone/VideoPlayer` property `titleHideDelay`

### Changed

- `moonstone/Panels.Panels` and variations to defer rendering the children of contained `Panel` instances until animation completes
- `moonstone/ProgressBar` properties `progress` and `backgroundProgress` to accept a number between 0 and 1
- `moonstone/Slider` and `moonstone/IncrementSlider` property `backgroundPercent` to `backgroundProgress` which now accepts a number between 0 and 1
- `moonstone/Slider` to not ignore `value` prop when it is the same as the previous value
- `moonstone/Picker` component's buttons to reverse their operation such that 'up' selects the previous item and 'down' the next
- `moonstone/Picker` and derivatives may now use numeric width, which represents the amount of characters to use for sizing. `width={4}` represents four characters, `2` for two characters, etc. `width` still accepts the size-name strings.
- `moonstone/Divider` to now behave as a simple horizontal line when no text content is provided
- `moonstone/Scrollable` to not display scrollbar controls by default
- `moonstone/DatePicker` and `moonstone/TimePicker` to emit `onChange` event whenever the value is changed, not just when the component is closed

### Removed

- `moonstone/ProgressBar` properties `min` and `max`

### Fixed

- `moonstone/IncrementSlider` so that the knob is spottable via pointer, and 5-way navigation between the knob and the increment/decrement buttons is functional
- `moonstone/Slider` and `moonstone/IncrementSlider` to not fire `onChange` for value changes from props

## [1.0.0-beta.1] - 2016-12-30

### Added

- `moonstone/VideoPlayer` and `moonstone/TooltipDecorator` components and samples
- `moonstone/Panels.Panels` property `onBack` to support `ui/Cancelable`
- `moonstone/VirtualFlexList` Work-In-Progress component to support variably sized rows or columns
- `moonstone/ExpandableItem` properties `autoClose` and `lockBottom`
- `moonstone/ExpandableList` properties `noAutoClose` and `noLockBottom`
- `moonstone/Picker` property `reverse`
- `moonstone/ContextualPopup` property `noAutoDismiss`
- `moonstone/Dialog` property `scrimType`
- `moonstone/Popup` property `spotlightRestrict`

### Changed

- `moonstone/Panels.Routable` to require a `navigate` configuration property indicating the event callback for back or cancel actions
- `moonstone/MarqueeController` focus/blur handling to start and stop synchronized `moonstone/Marquee` components
- `moonstone/ExpandableList` property `autoClose` to `closeOnSelect` to disambiguate it from the added `autoClose` on 5-way up
- `moonstone/ContextualPopupDecorator.ContextualPopupDecorator` component's `onCloseButtonClick` property to `onClose`
- `moonstone/Dialog` component's `onCloseButtonClicked` property to `onClose`
- `moonstone/Spinner` component's `center` and `middle` properties to a single `centered` property
	that applies both horizontal and vertical centering
- `moonstone/Popup.PopupBase` component's `onCloseButtonClicked` property to `onCloseButtonClick`
- `moonstone/Item.ItemOverlay` component's `autoHide` property to remove the `'no'` option. The same
	effect can be achieved by omitting the property or passing `null`.
- `moonstone/VirtualGridList` to be scrolled by page when navigating with a 5-way direction key
- `moonstone/Scroller`, `moonstone/VirtualList`, `moonstone/VirtualGridList`, and `moonstone/Scrollable` to no longer respond to mouse down/move/up events
- all Expandables to include a state arrow UI element
- `moonstone/LabeledItem` to support a `titleIcon` property which positions just after the title text
- `moonstone/Button` to include `moonstone/TooltipDecorator`
- `moonstone/Expandable` to support being managed, radio group-style, by a component wrapped with `RadioControllerDecorator` from `ui/RadioDecorator`
- `moonstone/Picker` to animate `moonstone/Marquee` children when any part of the `moonstone/Picker` is focused
- `moonstone/VirtualList` to mute its container instead of disabling it during scroll events
- `moonstone/VirtualList`, `moonstone/VirtualGridList`, and `moonstone/Scroller` to continue scrolling when holding down the paging controls
- `moonstone/VirtualList` to require a `component` prop and not have a default value
- `moonstone/Picker` to continuously change when a button is held down by adding `ui/Holdable`.

### Fixed

- `moonstone/Popup` and `moonstone/ContextualPopup` 5-way navigation behavior using spotlight.
- Bug where a synchronized marquee whose content fit the available space would prevent restarting of the marquees
- `moonstone/Input` to show an ellipsis on the correct side based on the text directionality of the `value` or `placeholder` content.
- `moonstone/VirtualList` and `moonstone/VirtualGridList` to prevent unwanted scrolling when focused with the pointer
- `moonstone/Picker` to remove fingernail when a the pointer is held down, but the pointer is moved off the `joined` picker.
- `moonstone/LabeledItem` to include marquee on both `title` and `label`, and be synchronized

## [1.0.0-alpha.5] - 2016-12-16

No changes.

## [1.0.0-alpha.4] - 2016-12-2

### Added

- `moonstone/Popup`, `moonstone/ContextualPopupDecorator`, `moonstone/Notification`, `moonstone/Dialog` and `moonstone/ExpandableInput` components
- `ItemOverlay` component to `moonstone/Item` module
- `marqueeCentered` prop to `moonstone/MarqueeDecorator` and `moonstone/MarqueeText`
- `placeholder` prop to `moonstone/Image`
- `moonstone/MarqueeController` component to synchronize multiple `moonstone/Marquee` components
- Non-latin locale support to all existing Moonstone components
- Language-specific font support
- `moonstone/IncrementSlider` now accepts customizable increment and decrement icons, as well as `moonstone/Slider` being more responsive to external styling

### Changed

- `moonstone/Input` component's `iconStart` and `iconEnd` properties to be `iconBefore` and `iconAfter`, respectively, for consistency with `moonstone/Item.ItemOverlay` naming
- `moonstone/Icon` and `moonstone/IconButton` so the `children` property supports both font-based icons and images
- the `checked` property to `selected` for consistency across the whole framework. This allows better interoperability when switching between various components.  Affects the following: `CheckboxItem`, `RadioItem`, `SelectableItem`, `Switch`, `SwitchItem`, and `ToggleItem`. Additionally, these now use `moonstone/Item.ItemOverlay` to position and handle their Icons.
- `moonstone/Slider` and `moonstone/IncrementSlider` to be more performant. No changes were made to
	the public API.
- `moonstone/GridListImageItem` so that a placeholder image displays while loading the image, and the caption and subcaption support marqueeing
- `moonstone/MoonstoneDecorator` to add `FloatingLayerDecorator`
- `moonstone/IncrementSlider` in vertical mode looks and works as expected.

### Removed

- LESS mixins that belong in `@enact/ui`, so that only moonstone-specific mixins are contained in
this module. When authoring components and importing mixins, only the local mixins need to be
imported, as they already import the general mixins.
- the `src` property from `moonstone/Icon` and `moonston/IconButton`. Use the support for URLs in
	the `children` property as noted above.
- the `height` property from `moonstone/IncrementSlider` and `moonstone/Slider`

### Fixed

- Joined picker so that it now has correct animation when using the mouse wheel
- Bug in DatePicker/TimePicker that prevented setting of value earlier than 1969

## [1.0.0-alpha.3] - 2016-11-8

### Added

- `moonstone/BodyText`, `moonstone/DatePicker`, `moonstone/DayPicker`, `moonstone/ExpandableItem`, `moonstone/Image`, and `moonstone/TimePicker` components
- `fullBleed` prop to `moonstone/Panels/Header`. When `true`, the header content is indented and the header lines are removed.
- Application close button to `moonstone/Panels`. Fires `onApplicationClose` when clicked. Can be omitted with the `noCloseButton` prop.
- `marqueeDisabled` prop to `moonstone/Picker`
- `padded` prop to `moonstone/RangePicker`
- `forceDirection` prop to `moonstone/Marquee`. Forces the direction of `moonstone/Marquee`. Useful for when `RTL` content cannot be auto detected.

### Changed

- `data` parameter passed to `component` prop of `VirtualList`.
- `moonstone/Expandable` into a submodule of `moonstone/ExpandableItem`
- `ExpandableList` to properly support selection
- `moonstone/Divider`'s `children` property to be optional
- `moonstone/ToggleItem`'s `inline` version to have a `max-width` of `240px`
- `moonstone/Input` to use `<div>` instead of `<label>` for wrapping components. No change to
	functionality, only markup.

### Removed

- `moonstone/ExpandableCheckboxItemGroup` in favor of `ExpandableList`

## [1.0.0-alpha.2] - 2016-10-21

This version includes a lot of refactoring from the previous release. Developers need to switch to the new enact-dev command-line tool.

### Added

- New components and HOCs: `moonstone/Scroller`, `moonstone/VirtualList`, `moonstone/VirtualGridList`, `moonstone/Scrollable`, `moonstone/MarqueeText`, `moonstone/Spinner`, `moonstone/ExpandableCheckboxItemGroup`, `moonstone/MarqueeDecorator`
- New options for `ui/Toggleable` HOC
- Marquee support to many components
- Image support to `moonstone/Icon` and `moonstone/IconButton`
- `dismissOnEnter` prop for `moonstone/Input`
- Many more unit tests

### Changed

- Some props for UI state were renamed to have `default` prefix where state was managed by the component. (e.g. `defaultOpen`)

### Fixed

- Many components were fixed, polished, updated and documented
- Inline docs updated to be more consistent and comprehensive<|MERGE_RESOLUTION|>--- conflicted
+++ resolved
@@ -8,20 +8,17 @@
 
 ### Added
 
-<<<<<<< HEAD
 - `moonstone/Popup` callback property `onShow` which fires after popup appears for both animating and non-animating popups
 
 ### Changed
 
 - `moonstone/Popup` callback property `onHide` runs on both animating and non-animating popups
-=======
 -`moonstone/VideoPlayer` state `playbackRate` to media events
 - `moonstone/VideoPlayer` support for `spotlightDisabled`
 
 ### Changed
 
 - `moonstone/VirtualList` to render when dataSize increased or decreased
->>>>>>> 662647af
 
 ### Fixed
 
