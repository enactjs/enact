--- conflicted
+++ resolved
@@ -9,11 +9,8 @@
 - `marqueeCentered` prop to `moonstone/MarqueeDecorator` and `moonstone/MarqueeText`
 - `ItemOverlay` component to `moonstone/Item` module
 - `placeholder` prop to `moonstone/Image`
-<<<<<<< HEAD
+- `moonstone/MarqueeController` component to synchronize multiple `moonstone/Marquee` components
 - Non-latin locale support to all existing Moonstone components.
-=======
-- `moonstone/MarqueeController` component to synchronize multiple `moonstone/Marquee` components
->>>>>>> 45179d50
 
 ### Changed
 
