# Change Log

The following is a curated list of changes in the Enact moonstone module, newest changes on the top.

## [unreleased]

### Removed

- `moonstone/Marquee.MarqueeText` to be replaced by `moonstone/Marquee.Marquee`

### Changed

- `moonstone/Marquee.Marquee` to be `moonstone/Marquee.MarqueeBase`
- `moonstone/VirtualGridList.GridListImageItem` in favor of `moonstone/GridListImageItem`
<<<<<<< HEAD
- `moonstone/ExpandableList` to allow restoring focus to the first selected item when opening
=======
- `moonstone/ContextualPopupDecorator` not to remember the last focus
>>>>>>> 08a0fbf9

### Fixed

- `moonstone/VirtualGridList` to show or hide the scrollbars in it properly
- `moonstone/Slider` to correctly show localized percentage value in tooltip when `tooltipAsPercent` is true
- `moonstone/VirtualGridList` to show or hide its scrollbars properly
- `moonstone/Button` text to be properly centered

## [2.0.0-alpha.4] - 2018-02-13

### Added

- `moonstone/SlotItem` replacing `moonstone/Item.ItemOverlay`

### Removed

- `moonstone/VirtualFlexList` to be replaced by `ui/VirtualFlexList`
- `moonstone/Button` and `moonstone/IconButton` prop `noAnimation`
- `moonstone/Item.OverlayDecorator`, `moonstone/Item.Overlay`, and `moonstone/Item.ItemOverlay` to be replaced by `moonstone/SlotItem`

### Changed

- `moonstone/Marquee` to do less-costly calculations during measurement and optimized the applied styles
- `moonstone/ExpandableList` to require a unique key for each object type data

### Fixed

- `moonstone/VirtualList` to render properly with fiber reconciler
- `moonstone/VirtualList` focus option in scrollTo api
- `moonstone/ExpandableSpotlightDecorator` to not spot the title upon collapse when in `pointerMode`
- `moonstone/Spinner` to not unpause Spotlight unless it was the one to pause it
- `moonstone/Marquee` to stop when becoming disabled
- `moonstone/Input`, `moonstone/MarqueeDecorator`, and `moonstone/Slider` to prevent unnecessary focus-based updates

## [2.0.0-alpha.3] - 2018-01-18

### Fixed

- `moonstone/MoonstoneDecorator` root node to fill the entire space available, which simplifies positioning and sizing for child elements (previously always measured 0 in height)
- `moonstone/VirtualList` to prevent infinite function call when a size of contents is slightly longer than a client size without a scrollbar
- `moonstone/VirtualList` to sync scroll position when clientSize changed

### Removed

- `moonstone/Scroller` and `moonstone/VirtualList` option `indexToFocus` in `scrollTo` method which is deprecated from 1.2.0
- `moonstone/Scroller` props `horizontal` and `vertical` which are deprecated from 1.3.0 and replaced with `direction` prop

## [2.0.0-alpha.2] - 2017-08-29

No significant changes.

## [2.0.0-alpha.1] - 2017-08-27

### Changed

- `moonstone/Button`, `moonstone/Checkbox`, `moonstone/FormCheckbox`, `moonstone/IconButton`, `moonstone/IncrementSlider`, `moonstone/Item`, `moonstone/Picker`, and `moonstone/RangePicker`, `moonstone/Switch` and `moonstone/VideoPlayer` to use `ui/Touchable`

## [1.15.0] - 2018-02-28

### Deprecated

- `moonstone/Marquee.Marquee`, to be moved to `moonstone/Marquee.MarqueeBase` in 2.0.0
- `moonstone/Marquee.MarqueeText`, to be moved to `moonstone/Marquee.Marquee` in 2.0.0

### Fixed

- `moonstone/GridListImageItem` to display correctly

## [1.14.0] - 2018-02-23

### Deprecated

- `moonstone/VirtualFlexList`, to be replaced by `ui/VirtualFlexList` in 2.0.0
- `moonstone/VirtualGridList.GridListImageItem`, to be replaced by `moonstone/GridListImageItem` in 2.0.0
- `moonstone/Button` and `moonstone/IconButton` prop `noAnimation`, to be removed in 2.0.0
- `moonstone/Button.ButtonFactory`, `moonstone/Button.ButtonBaseFactory`, `moonstone/IconButton.IconButtonFactory`, `moonstone/IconButton.IconButtonBaseFactory`, `moonstone/IncrementSlider.IncrementSliderFactory`, `moonstone/IncrementSlider.IncrementSliderBaseFactory`, `moonstone/Slider.SliderFactory`, and `moonstone/Slider.SliderBaseFactory`, to be removed in 2.0.0
- `moonstone/Item.ItemOverlay`, to be replaced by `ui/SlotItem` in 2.0.0
- `moonstone/Item.Overlay` and `moonstone/Item.OverlayDecorator`, to be removed in 2.0.0

### Added

- `moonstone/DaySelector` component
- `moonstone/EditableIntegerPicker` component
- `moonstone/GridListImageItem` component

## [1.13.3] - 2018-01-16

### Fixed

- `moonstone/TimePicker` to not read out meridiem label when meridiem picker gets a focus
- `moonstone/Scroller` to correctly update scrollbars when the scroller's contents change

## [1.13.2] - 2017-12-14

### Fixed

- `moonstone/Panels` to maintain spotlight focus when `noAnimation` is set
- `moonstone/Panels` to not accept back key presses during transition
- `moonstone/Panels` to revert 1.13.0 fix that blurred Spotlight when transitioning panels
- `moonstone/Scroller` and other scrolling components to not show scroll thumb when only child item is updated
- `moonstone/Scroller` and other scrolling components to not hide scroll thumb immediately after scroll position reaches the top or the bottom
- `moonstone/Scroller` and other scrolling components to show scroll thumb properly when scroll position reaches the top or the bottom by paging controls

## [1.13.1] - 2017-12-06

### Fixed

- `moonstone/Slider` to not unnecessarily fire `onChange` if the initial value has not changed

## [1.13.0] - 2017-11-28

### Added

- `moonstone/VideoPlayer` props `disabled`, `loading`, `miniFeedbackHideDelay`, and `thumbnailComponent` as well as new APIs: `areControlsVisible`, `getVideoNode`, `showFeedback`, and `toggleControls`

### Fixed

- `moonstone/VirtualList` to render items from a correct index on edge cases at the top of a list
- `moonstone/VirtualList` to handle focus properly via page up at the first page and via page down at the last page
- `moonstone/Expandable` and derivatives to use the new `ease-out-quart` animation timing function to better match the aesthetic of Enyo's Expandables
- `moonstone/TooltipDecorator` to correctly display tooltip direction when locale changes
- `moonstone/Marquee` to restart animation on every resize update
- `moonstone/LabeledItem` to start marquee when hovering while disabled
- `moonstone/Marquee` to correctly start when hovering on disabled spottable components
- `moonstone/Marquee.MarqueeController` to not abort marquee when moving among components
- `moonstone/Picker` marquee issues with disabled buttons or Picker
- `moonstone/Panels` to prevent loss of spotlight issue when moving between panels
- `moonstone/VideoPlayer` to bring it in line with real-world use-cases
- `moonstone/Slider` by removing unnecessary repaints to the screen
- `moonstone/Slider` to fire `onChange` events when the knob is pressed near the boundaries
- `moonstone/VideoPlayer` to correctly position knob when interacting with media slider
- `moonstone/VideoPlayer` to not read out the focused button when the media controls hide
- `moonstone/MarqueeDecorator` to stop when unhovering a disabled component using `marqueeOn` `'focus'`
- `moonstone/Slider` to not forward `onChange` when `disabled` on `mouseUp/click`
- `moonstone/VideoPlayer` to defer rendering playback controls until needed

## [1.12.2] - 2017-11-15

### Fixed

- `moonstone/VirtualList` to scroll and focus properly by pageUp and pageDown when disabled items are in it
- `moonstone/Button` to correctly specify minimum width when in large text mode
- `moonstone/Scroller` and other scrolling components to restore last focused index when panel is changed
- `moonstone/VideoPlayer` to display time correctly in RTL locale
- `moonstone/VirtualList` to scroll correctly using page down key with disabled items
- `moonstone/Scroller` and other scrolling components to not cause a script error when scrollbar is not rendered
- `moonstone/Picker` incrementer and decrementer to not change size when focused
- `moonstone/Header` to use a slightly smaller font size for `title` in non-latin locales and a line-height for `titleBelow` and `subTitleBelow` that better meets the needs of tall-glyph languages like Tamil and Thai, as well as latin locales
- `moonstone/Scroller` and `moonstone/VirtualList` to keep spotlight when pressing a 5-way control while scrolling
- `moonstone/Panels` to prevent user interaction with panel contents during transition
- `moonstone/Slider` and related components to correctly position knob for `detachedKnob` on mouse down and fire value where mouse was positioned on mouse up
- `moonstone/DayPicker` to update day names when changing locale
- `moonstone/ExpandableItem` and all other `Expandable` components to revert 1.12.1 change to pull down from the top

## [1.12.1] - 2017-11-07

### Fixed

- `moonstone/ExpandableItem` and all other `Expandable` components to now pull down from the top instead of being revealed from the bottom, matching Enyo's design
- `moonstone/VirtualListNative` to scroll properly with page up/down keys if there is a disabled item
- `moonstone/RangePicker` to display negative values correctly in RTL
- `moonstone/Scroller` and other scrolling components to not blur scroll buttons when wheeling
- `moonstone/Scrollbar` to hide scroll thumb immediately without delay after scroll position reaches min or max
- `moonstone/Divider` to pass `marqueeOn` prop
- `moonstone/Slider` to fire `onChange` on mouse up and key up
- `moonstone/VideoPlayer` to show knob when pressed
- `moonstone/Header` to layout `titleBelow` and `subTitleBelow` correctly
- `moonstone/Header` to use correct font-weight for `subTitleBelow`
- `moonstone/VirtualList` to restore focus correctly for lists only slightly larger than the viewport

## [1.12.0] - 2017-10-27

### Fixed

- `moonstone/Scroller` and other scrolling components to prevent focusing outside the viewport when pressing a 5-way key during wheeling
- `moonstone/Scroller` to called scrollToBoundary once when focus is moved using holding child item
- `moonstone/VideoPlayer` to apply skin correctly
- `moonstone/Popup` from `last-focused` to `default-element` in `SpotlightContainerDecorator` config
- `moonstone/Panels` to retain focus when back key is pressed on breadcrumb
- `moonstone/Input` to correctly hide VKB when dismissing

## [1.11.0] - 2017-10-24

### Added

- `moonstone/VideoPlayer` properties `seekDisabled` and `onSeekFailed` to disable seek function

### Changed

- `moonstone/ExpandableList` to become `disabled` if there are no children

### Fixed

- `moonstone/Picker` to read out customized accessibility value when picker prop has `joined` and `aria-valuetext`
- `moonstone/Scroller` to apply scroll position on vertical or horizontal Scroller when child gets a focus
- `moonstone/Scroller` and other scrolling components to scroll without animation when panel is changed
- `moonstone/ContextualPopup` padding to not overlap close button
- `moonstone/Scroller` and other scrolling components to change focus via page up/down only when the scrollbar is visible
- `moonstone/Picker` to only increment one value on hold
- `moonstone/ItemOverlay` to remeasure when focused

## [1.10.1] - 2017-10-16

### Fixed

- `moonstone/Scroller` and other scrolling components to scroll via page up/down when focus is inside a Spotlight container
- `moonstone/VirtualList` and `moonstone/VirtualGridList` to scroll by 5-way keys right after wheeling
- `moonstone/VirtualList` not to move focus when a current item and the last item are located at the same line and pressing a page down key
- `moonstone/Slider` knob to follow while dragging for detached knob
- `moonstone/Header` to layout header row correctly in `standard` type
- `moonstone/Input` to not dismiss on-screen keyboard when dragging cursor out of input box
- `moonstone/Header` RTL `line-height` issue
- `moonstone/Panels` to render children on idle
- `moonstone/Scroller` and other scrolling components to limit muted spotlight container scrims to their bounds
- `moonstone/Input` to always forward `onKeyUp` event

## [1.10.0] - 2017-10-09

### Added

- `moonstone/VideoPlayer` support for designating components with `.spottable-default` as the default focus target when pressing 5-way down from the slider
- `moonstone/Slider` property `activateOnFocus` which when enabled, allows 5-way directional key interaction with the `Slider` value without pressing [Enter] first
- `moonstone/VideoPlayer` property `noMiniFeedback` to support controlling the visibility of mini feedback
- `ui/Layout`, which provides a technique for laying-out components on the screen using `Cells`, in rows or columns

### Changed

- `moonstone/Popup` to focus on mount if it’s initially opened and non-animating and to always pass an object to `onHide` and `onShow`
- `moonstone/VideoPlayer` to emit `onScrub` event and provide audio guidance when setting focus to slider

### Fixed

- `moonstone/ExpandableItem` and derivatives to restore focus to the Item if the contents were last focused when closed
- `moonstone/Slider` toggling activated state when holding enter/select key
- `moonstone/TimePicker` picker icons shifting slightly when focusing an adjacent picker
- `moonstone/Icon` so it handles color the same way generic text does, by inheriting from the parent's color. This applies to all instances of `Icon`, `IconButton`, and `Icon` inside `Button`.
- `moonstone/fonts` Museo Sans font to correct "Ti" kerning
- `moonstone/VideoPlayer` to correctly position knob on mouse click
- `moonstone/Panels.Header` to show an ellipsis for long titles with RTL text
- `moonstone/Marquee` to restart when invalidated by a prop change and managed by a `moonstone/Marquee.MarqueeController`
- `spotlight.Spotlight` method `focus()` to verify that the target element matches its container's selector rules prior to setting focus
- `moonstone/Picker` to only change picker values `onWheel` when spotted
- `moonstone/VideoPlayer` to hide descendant floating components (tooltips, contextual popups) when the media controls hide

## [1.9.3] - 2017-10-03

### Added

- `moonstone/Button` property value to `backgroundOpacity` called "lightTranslucent" to better serve colorful image backgrounds behind Buttons. This also affects `moonstone/IconButton` and `moonstone/Panels/ApplicationCloseButton`.
- `moonstone/Panels` property `closeButtonBackgroundOpacity` to support `moonstone/Panels/ApplicationCloseButton`'s `backgroundOpacity` prop

### Changed

- `Moonstone Icons` font file to include the latest designs for several icons
- `moonstone/Panels/ApplicationCloseButton` to expose its `backgroundOpacity` prop

### Fixed

- `moonstone/VirtualList` to apply "position: absolute" inline style to items
- `moonstone/Picker` to increment and decrement normally at the edges of joined picker
- `moonstone/Icon` not to read out image characters
- `moonstone/Scroller` and other scrolling components to not accumulate paging scroll by pressing page up/down in scrollbar
- `moonstone/Icon` to correctly display focused state when using external image
- `moonstone/Button` and `moonstone/IconButton` to be properly visually muted when in a muted container

## [1.9.2] - 2017-09-26

### Fixed

- `moonstone/ExpandableList` preventing updates when its children had changed

## [1.9.1] - 2017-09-25

### Fixed

- `moonstone/ExpandableList` run-time error when using an array of objects as children
- `moonstone/VideoPlayer` blocking pointer events when the controls were hidden

## [1.9.0] - 2017-09-22

### Added

- `moonstone/styles/mixins.less` mixins: `.moon-spotlight-margin()` and `.moon-spotlight-padding()`
- `moonstone/Button` property `noAnimation` to support non-animating pressed visual

### Changed

- `moonstone/TimePicker` to use "AM/PM" instead of "meridiem" for label under meridiem picker
- `moonstone/IconButton` default style to not animate on press. NOTE: This behavior will change back to its previous setting in release 2.0.0.
- `moonstone/Popup` to warn when using `scrimType` `'none'` and `spotlightRestrict` `'self-only'`
- `moonstone/Scroller` to block spotlight during scroll
- `moonstone/ExpandableItem` and derivatives to always pause spotlight before animation

### Fixed

- `moonstone/VirtualGridList` to not move focus to wrong column when scrolled from the bottom by holding the "up" key
- `moonstone/VirtualList` to focus an item properly when moving to a next or previous page
- `moonstone/Scroller` and other scrolling components to move focus toward first or last child when page up or down key is pressed if the number of children is small
- `moonstone/VirtualList` to scroll to preserved index when it exists within dataSize for preserving focus
- `moonstone/Picker` buttons to not change size
- `moonstone/Panel` to move key navigation to application close button on holding the "up" key.
- `moonstone/Picker` to show numbers when changing values rapidly
- `moonstone/Popup` layout in large text mode to show close button correctly
- `moonstone/Picker` from moving scroller when pressing 5-way keys in `joined` Picker
- `moonstone/Input` so it displays all locales the same way, without cutting off the edges of characters
- `moonstone/TooltipDecorator` to hide tooltip when 5-way keys are pressed for disabled components
- `moonstone/Picker` to not tremble in width when changing values while using a numeric width prop value
- `moonstone/Picker` to not overlap values when changing values in `vertical`
- `moonstone/ContextualPopup` pointer mode focus behavior for `spotlightRestrict='self-only'`
- `moonstone/VideoPlayer` to prevent interacting with more components in pointer mode when hidden
- `moonstone/Scroller` to not repaint its entire contents whenever partial content is updated
- `moonstone/Slider` knob positioning after its container is resized
- `moonstone/VideoPlayer` to maintain focus when media controls are hidden
- `moonstone/Scroller` to scroll expandable components into view when opening when pointer has moved elsewhere

## [1.8.0] - 2017-09-07

### Deprecated

- `moonstone/Dialog` property `showDivider`, will be replaced by `noDivider` property in 2.0.0

### Added

- `moonstone/Popup` callback property `onShow` which fires after popup appears for both animating and non-animating popups

### Changed

- `moonstone/Popup` callback property `onHide` to run on both animating and non-animating popups
- `moonstone/VideoPlayer` state `playbackRate` to media events
- `moonstone/VideoPlayer` support for `spotlightDisabled`
- `moonstone/VideoPlayer` thumbnail positioning and style
- `moonstone/VirtualList` to render when dataSize increased or decreased
- `moonstone/Dialog` style
- `moonstone/Popup`, `moonstone/Dialog`, and `moonstone/Notification` to support `node` type for children
- `moonstone/Scroller` to forward `onKeyDown` events

### Fixed

- `moonstone/Scroller` and other scrolling components to enable focus when wheel scroll is stopped
- `moonstone/VirtualList` to show scroll thumb when a preserved item is focused in a Panel
- `moonstone/Scroller` to navigate properly with 5-way when expandable child is opened
- `moonstone/VirtualList` to stop scrolling when focus is moved on an item from paging controls or outside
- `moonstone/VirtualList` to move out with 5-way navigation when the first or the last item is disabled
- `moonstone/IconButton` Tooltip position when disabled
- `moonstone/VideoPlayer` Tooltip time after unhovering
- `moonstone/VirtualList` to not show invisible items
- `moonstone/IconButton` Tooltip position when disabled
- `moonstone/VideoPlayer` to display feedback tooltip correctly when navigating in 5-way
- `moonstone/MarqueeDecorator` to work with synchronized `marqueeOn` `'render'` and hovering as well as `marqueOn` `'hover'` when moving rapidly among synchronized marquees
- `moonstone/Input` aria-label for translation
- `moonstone/Marquee` to recalculate inside `moonstone/Scroller` and `moonstone/SelectableItem` by bypassing `shouldComponentUpdate`
- `moonstone/Picker` to marquee when incrementing and decrementing values with the prop `noAnimation`

## [1.7.0] - 2017-08-23

### Deprecated

- `moonstone/TextSizeDecorator` and it will be replaced by `moonstone/AccessibilityDecorator`
- `moonstone/MarqueeDecorator` property `marqueeCentered` and `moonstone/Marquee` property `centered` will be replaced by `alignment` property in 2.0.0

### Added

- `moonstone/TooltipDecorator` config property to direct tooltip into a property instead of adding to `children`
- `moonstone/VideoPlayer` prop `thumbnailUnavailable` to fade thumbnail
- `moonstone/AccessibilityDecorator` with `highContrast` and `textSize`
- `moonstone/VideoPlayer` high contrast scrim
- `moonstone/MarqueeDecorator`and `moonstone/Marquee` property `alignment` to allow setting  alignment of marquee content

### Changed

- `moonstone/Scrollbar` to disable paging control down button properly at the bottom when a scroller size is a non-integer value
- `moonstone/VirtualList`, `moonstone/VirtualGridList`, and `moonstone/Scroller` to scroll on `keydown` event instead of `keyup` event of page up and page down keys
- `moonstone/VirtualGridList` to scroll by item via 5 way key
- `moonstone/VideoPlayer` to read target time when jump by left/right key
- `moonstone/IconButton` to not use `MarqueeDecorator` and `Uppercase`

### Fixed

- `moonstone/VirtualList` and `moonstone/VirtualGridList` to focus the correct item when page up and page down keys are pressed
- `moonstone/VirtualList` to not lose focus when moving out from the first item via 5way when it has disabled items
- `moonstone/Slider` to align tooltip with detached knob
- `moonstone/FormCheckbox` to display correct colors in light skin
- `moonstone/Picker` and `moonstone/RangePicker` to forward `onKeyDown` events when not `joined`
- `moonstone/SelectableItem` to display correct icon width and alignment
- `moonstone/LabeledItem` to always match alignment with the locale
- `moonstone/Scroller` to properly 5-way navigate from scroll buttons
- `moonstone/ExpandableList` to display correct font weight and size for list items
- `moonstone/Divider` to not italicize in non-italic locales
- `moonstone/VideoPlayer` slider knob to follow progress after being selected when seeking
- `moonstone/LabeledItem` to correctly position its icon. This affects all of the `Expandables`, `moonstone/DatePicker` and `moonstone/TimePicker`.
- `moonstone/Panels.Header` and `moonstone/Item` to prevent them from allowing their contents to overflow unexpectedly
- `moonstone/Marquee` to recalculate when vertical scrollbar appears
- `moonstone/SelectableItem` to recalculate marquee when toggled

### Removed

- `moonstone/Input` large-text mode

## [1.6.1] - 2017-08-07

### Changed

- `moonstone/Icon` and `moonstone/IconButton` to no longer fit image source to the icon's boundary

## [1.6.0] - 2017-08-04

### Added

- `moonstone/VideoPlayer` ability to seek when holding down the right and left keys. Sensitivity can be adjusted using throttling options `jumpDelay` and `initialJumpDelay`.
- `moonstone/VideoPlayer` property `no5WayJump` to disable jumping done by 5-way
- `moonstone/VideoPlayer` support for the "More" button to use tooltips
- `moonstone/VideoPlayer` properties `moreButtonLabel` and `moreButtonCloseLabel` to allow customization of the "More" button's tooltip and Aria labels
- `moonstone/VideoPlayer` property `moreButtonDisabled` to disable the "More" button
- `moonstone/Picker` and `moonstone/RangePicker` prop `aria-valuetext` to support reading custom text instead of value
- `moonstone/VideoPlayer` methods `showControls` and `hideControls` to allow external interaction with the player
- `moonstone/Scroller` support for Page Up/Page Down keys in pointer mode when no item has focus

### Changed

- `moonstone/VideoPlayer` to handle play, pause, stop, fast forward and rewind on remote controller
- `moonstone/Marquee` to also start when hovered if `marqueeOnRender` is set

### Fixed

- `moonstone/IconButton` to fit image source within `IconButton`
- `moonstone` icon font sizes for wide icons
- `moonstone/ContextualPopupDecorator` to prefer setting focus to the appropriate popup instead of other underlying controls when using 5-way from the activating control
- `moonstone/Scroller` not scrolled via 5 way when `moonstone/ExpandableList` is opened
- `moonstone/VirtualList` to not let the focus move outside of container even if there are children left when navigating with 5way
- `moonstone/Scroller` and other scrolling components to update disability of paging controls when the scrollbar is set to `visible` and the content becomes shorter
- `moonstone/VideoPlayer` to focus on hover over play/pause button when video is loading
- `moonstone/VideoPlayer` to update and display proper time while moving knob when video is paused
- `moonstone/VideoPlayer` long title overlap issues
- `moonstone/Header` to apply `marqueeOn` prop to `subTitleBelow` and `titleBelow`
- `moonstone/Picker` wheeling in `moonstone/Scroller`
- `moonstone/IncrementSlider` and `moonstone/Picker` to read value changes when selecting buttons

## [1.5.0] - 2017-07-19

### Added

- `moonstone/Slider` and `moonstone/IncrementSlider` prop `aria-valuetext` to support reading custom text instead of value
- `moonstone/TooltipDecorator` property `tooltipProps` to attach props to tooltip component
- `moonstone/Scroller` and `moonstone/VirtualList` ability to scroll via page up and page down keys
- `moonstone/VideoPlayer` tooltip-thumbnail support with the `thumbnailSrc` prop and the `onScrub` callback to fire when the knob moves and a new thumbnail is needed
- `moonstone/VirtualList` ability to navigate via 5way when there are disabled items
- `moonstone/ContextualPopupDecorator` property `popupContainerId` to support configuration of the popup's spotlight container
- `moonstone/ContextualPopupDecorator` property `onOpen` to notify containers when the popup has been opened
- `moonstone/ContextualPopupDecorator` config option `openProp` to support mapping the value of `open` property to the chosen property of wrapped component

### Changed

- `moonstone/ExpandableList` to use 'radio' as the default, and adapt 'single' mode to render as a `moonstone/RadioItem` instead of a `moonstone/CheckboxItem`
- `moonstone/VideoPlayer` to not hide pause icon when it appears
- `moonstone/ContextualPopupDecorator` to set accessibility-related props onto the container node rather than the popup node
- `moonstone/ExpandableItem`, `moonstone/ExpandableList`, `moonstone/ExpandablePicker`, `moonstone/DatePicker`, and `moonstone/TimePicker` to pause spotlight when animating in 5-way mode
- `moonstone/Spinner` to position the text content under the spinner, rather than to the right side
- `moonstone/VideoPlayer` to include hour when announcing the time while scrubbing
- `moonstone/GridListImageItem` to require a `source` prop and not have a default value

### Fixed

- `moonstone/Input` ellipsis to show if placeholder is changed dynamically and is too long
- `moonstone/Marquee` to re-evaluate RTL orientation when its content changes
- `moonstone/VirtualList` to restore focus on short lists
- `moonstone/ExpandableInput` to expand the width of its contained `moonstone/Input`
- `moonstone/Input` support for `dismissOnEnter`
- `moonstone/Input` focus management to prevent stealing focus when programmatically moved elsewhere
- `moonstone/Input` 5-way spot behavior
- `moonstone` international fonts to always be used, even when unsupported font-weights or font-styles are requested
- `moonstone/Panels.Panel` support for selecting components with `.spottable-default` as the default focus target
- `moonstone/Panels` layout in RTL locales
- `moonstone` spottable components to support `onSpotlightDown`, `onSpotlightLeft`, `onSpotlightRight`, and `onSpotlightUp` event property
- `moonstone/VirtualList` losing spotlight when the list is empty
- `moonstone/FormCheckbox` in focused state to have the correct "check" color
- `moonstone/Scroller` and other scrolling components' bug in `navigableFilter` when passed a container id

## [1.4.1] - 2017-07-05

### Changed

- `moonstone/Popup` to only call `onKeyDown` when there is a focused item in the `Popup`
- `moonstone/Scroller`, `moonstone/Picker`, and `moonstone/IncrementSlider` to automatically move focus when the currently focused `moonstone/IconButton` becomes disabled

### Fixed

- `moonstone/ContextualPopupDecorator` close button to account for large text size
- `moonstone/ContextualPopupDecorator` to not spot controls other than its activator when navigating out via 5-way
- `moonstone/Header` to set the value of `marqueeOn` for all types of headers

## [1.4.0] - 2017-06-29

### Deprecated

- `moonstone/Input` prop `noDecorator` is being replaced by `autoFocus` in 2.0.0

### Added

- `moonstone/Scrollbar` property `corner` to add the corner between vertical and horizontal scrollbars
- `moonstone/ScrollThumb` for a thumb of `moonstone/Scrollbar`
- `moonstone/styles/text.less` mixin `.locale-japanese-line-break()` to apply the correct  Japanese language line-break rules for the following multi-line components: `moonstone/BodyText`, `moonstone/Dialog`, `moonstone/Notification`, `moonstone/Popup`, and `moonstone/Tooltip`
- `moonstone/ContextualPopupDecorator` property `popupProps` to attach props to popup component
- `moonstone/VideoPlayer` property `pauseAtEnd` to control forward/backward seeking
- `moonstone/Panels/Header` prop `marqueeOn` to control marquee of header

### Changed

- `moonstone/Panels/Header` to expose its `marqueeOn` prop
- `moonstone/VideoPlayer` to automatically adjust the width of the allocated space for the side components so the media controls have more space to appear on smaller screens
- `moonstone/VideoPlayer` properties `autoCloseTimeout` and `titleHideDelay` default value to `5000`
- `moonstone/VirtualList` to support restoring focus to the last focused item
- `moonstone/Scroller` and other scrolling components to call `onScrollStop` before unmounting if a scroll is in progress
- `moonstone/Scroller` to reveal non-spottable content when navigating out of a scroller

### Fixed

- `moonstone/Dialog` to properly focus via pointer on child components
- `moonstone/VirtualList`, `moonstone/VirtualGridList`, and `moonstone/Scroller` not to be slower when scrolled to the first or the last position by wheeling
- `moonstone` component hold delay time
- `moonstone/VideoPlayer` to show its controls when pressing down the first time
- `moonstone/Panel` autoFocus logic to only focus on initial render
- `moonstone/Input` text colors
- `moonstone/ExpandableInput` to focus its decorator when leaving by 5-way left/right

## [1.3.1] - 2017-06-14

### Fixed

- `moonstone/Picker` support for large text
- `moonstone/Scroller` support for focusing paging controls with the pointer
- `moonstone` CSS rules for unskinned spottable components

## [1.3.0] - 2017-06-12

### Deprecated

- `moonstone/Scroller` props `horizontal` and `vertical`. Deprecated props are replaced with `direction` prop. `horizontal` and `vertical` will be removed in 2.0.0.
- `moonstone/Panel` prop `noAutoFocus` in favor of `autoFocus="none"`

### Added

- `moonstone/Image` support for `children` prop inside images
- `moonstone/Scroller` prop `direction` which replaces `horizontal` and `vertical` props
- `moonstone/VideoPlayer` property `tooltipHideDelay` to hide tooltip with a given amount of time
- `moonstone/VideoPlayer` property `pauseAtEnd` to pause when it reaches either the start or the end of the video
- `moonstone/VideoPlayer` methods `fastForward`, `getMediaState`, `jump`, `pause`, `play`, `rewind`, and `seek` to allow external interaction with the player. See docs for example usage.

### Changed

- `moonstone/Skinnable` to support context and allow it to be added to any component to be individually skinned. This includes a further optimization in skinning which consolidates all color assignments into a single block, so non-color rules aren't unnecessarily duplicated.
- `moonstone/Skinnable` light and dark skin names ("moonstone-light" and "moonstone") to "light" and "dark", respectively
- `moonstone/VideoPlayer` to set play/pause icon to display "play" when rewinding or fast forwarding
- `moonstone/VideoPlayer` to rewind or fast forward when previous command is slow-forward or slow-rewind respectively
- `moonstone/VideoPlayer` to fast forward when previous command is slow-forward and it reaches the last of its play rate
- `moonstone/VideoPlayer` to not play video on reload when `noAutoPlay` is `true`
- `moonstone/VideoPlayer` property `feedbackHideDelay`'s default value to `3000`
- `moonstone/Notification` to break line in characters in ja and zh locale
- `moonstone/Notification` to align texts left in LTR locale and right in RTL locale
- `moonstone/VideoPlayer` to simulate rewind functionality on non-webOS platforms only

### Fixed

- `moonstone/ExpandableItem` to correct the `titleIcon` when using `open` and `disabled`
- `moonstone/GridListImageItem` to center its selection icon on the image instead of the item
- `moonstone/Input` to have correct `Tooltip` position in `RTL`
- `moonstone/SwitchItem` to not unintentionally overflow `Scroller` containers, causing them to jump to the side when focusing
- `moonstone/VideoPlayer` to fast forward properly when video is at paused state
- `moonstone/VideoPlayer` to correctly change sources
- `moonstone/VideoPlayer` to show or hide feedback tooltip properly
- `moonstone/DateTimeDecorator` to work properly with `RadioControllerDecorator`
- `moonstone/Picker` in joined, large text mode so the arrows are properly aligned and sized
- `moonstone/Icon` to reflect the same proportion in relation to its size in large-text mode

## [1.2.0] - 2017-05-17

### Deprecated

- `moonstone/Scroller` and other scrolling components option `indexToFocus` in `scrollTo` method to be removed in 2.0.0

### Added

- `moonstone/Slider` and `moonstone/IncrementSlider` prop `noFill` to support a style without the fill
- `moonstone/Marquee` property `rtl` to set directionality to right-to-left
- `moonstone/VirtualList.GridListImageItem` property `selectionOverlay` to add custom component for selection overlay
- `moonstone/MoonstoneDecorator` property `skin` to let an app choose its skin: "moonstone" and "moonstone-light" are now available
- `moonstone/FormCheckboxItem`
- `moonstone/FormCheckbox`, a standalone checkbox, to support `moonstone/FormCheckboxItem`
- `moonstone/Input` props `invalid` and `invalidMessage` to display a tooltip when input value is invalid
- `moonstone/Scroller` and other scrolling components option `focus` in `scrollTo()` method
- `moonstone/Scroller` and other scrolling components property `spottableScrollbar`
- `moonstone/Icon.IconList` icons: `arrowshrinkleft` and `arrowshrinkright`

### Changed

- `moonstone/Picker` arrow icon for `joined` picker: small when not spotted, hidden when it reaches the end of the picker
- `moonstone/Checkbox` and `moonstone/CheckboxItem` to reflect the latest design
- `moonstone/MoonstoneDecorator/fontGenerator` was refactored to use the browser's FontFace API to dynamically load locale fonts
- `moonstone/VideoPlayer` space allotment on both sides of the playback controls to support 4 buttons; consequently the "more" controls area has shrunk by the same amount
- `moonstone/VideoPlayer` to not disable media button (play/pause)
- `moonstone/Scroller` and other scrolling components so that paging controls are not spottable by default with 5-way
- `moonstone/VideoPlayer`'s more/less button to use updated arrow icon

### Fixed

- `moonstone/MarqueeDecorator` to properly stop marquee on items with `'marqueeOnHover'`
- `moonstone/ExpandableList` to work properly with object-based children
- `moonstone/styles/fonts.less` to restore the Moonstone Icon font to request the local system font by default. Remember to update your webOS build to get the latest version of the font so you don't see empty boxes for your icons.
- `moonstone/Picker` and `moonstone/RangePicker` to now use the correct size from Enyo (60px v.s. 84px) for icon buttons
- `moonstone/Scroller` and other scrolling components to apply ri.scale properly
- `moonstone/Panel` to not cover a `Panels`'s `ApplicationCloseButton` when not using a `Header`
- `moonstone/IncrementSlider` to show tooltip when buttons focused

## [1.1.0] - 2017-04-21

### Deprecated

- `moonstone/ExpandableInput` property `onInputChange`

### Added

- `moonstone/Panels.Panel` prop and `moonstone/MoonstoneDecorator` config option: `noAutoFocus` to support prevention of setting automatic focus after render
- `moonstone/VideoPlayer` props: `backwardIcon`, `forwardIcon`, `jumpBackwardIcon`, `jumpForwardIcon`, `pauseIcon`, and `playIcon` to support icon customization of the player
- `moonstone/VideoPlayer` props `jumpButtonsDisabled` and `rateButtonsDisabled` for disabling the pairs of buttons when it's inappropriate for the playing media
- `moonstone/VideoPlayer` property `playbackRateHash` to support custom playback rates
- `moonstone/VideoPlayer` callback prop `onControlsAvailable` which fires when the players controls show or hide
- `moonstone/Image` support for `onLoad` and `onError` events
- `moonstone/VirtualList.GridListImageItem` prop `placeholder`
- `moonstone/Divider` property `preserveCase` to display text without capitalizing it

### Changed

- `moonstone/Slider` colors and sizing to match the latest designs
- `moonstone/ProgressBar` to position correctly with other components nearby
- `moonstone/Panels` breadcrumb to no longer have a horizontal line above it
- `moonstone/Transition` to measure itself when the CPU is idle
- style for disabled opacity from 0.4 to 0.3
- `moonstone/Button` colors for transparent and translucent background opacity when disabled
- `moonstone/ExpandableInput` property `onInputChange` to fire along with `onChange`. `onInputChange` is deprecated and will be removed in a future update.
- `Moonstone.ttf` font to include new icons
- `moonstone/Icon` to reference additional icons

### Fixed

- `moonstone/Popup` and `moonstone/ContextualPopupDecorator` 5-way navigation behavior
- `moonstone/Input` to not spot its own input decorator on 5-way out
- `moonstone/VideoPlayer` to no longer render its `children` in multiple places
- `moonstone/Button` text color when used on a neutral (light) background in some cases
- `moonstone/Popup` background opacity
- `moonstone/Marquee` to recalculate properly when its contents change
- `moonstone/TimePicker` to display time in correct order
- `moonstone/Scroller` to prefer spotlight navigation to its internal components

## [1.0.0] - 2017-03-31

> NOTE: We have also modified most form components to be usable in a controlled (app manages component
> state) or uncontrolled (Enact manages component state) manner. To put a component into a
> controlled state, pass in `value` (or other appropriate state property such as `selected` or
> `open`) at component creation and then respond to events and update the value as needed. To put a
> component into an uncontrolled state, do not set `value` (or equivalent), at creation. From this
> point on, Enact will manage the state and events will be sent when the state is updated. To
> specify an initial value, use the `defaultValue` (or, `defaultSelected, `defaultOpen, etc.)
> property.  See the documentation for individual components for more information.

### Added

- `moonstone/Button` property `icon` to support a built-in icon next to the text content. The Icon supports everything that `moonstone/Icon` supports, as well as a custom icon.
- `moonstone/MoonstoneDecorator` property `textSize` to resize several components to requested CMR sizes. Simply add `textSize="large"` to your `App` and the new sizes will automatically take effect.

### Changed

- `moonstone/Slider` to use the property `tooltip` instead of `noTooltip`, so the built-in tooltip is not enabled by default
- `moonstone/IncrementSlider` to include tooltip documentation
- `moonstone/ExpandableList` to accept an array of objects as children which are spread onto the generated components
- `moonstone/CheckboxItem` style to match the latest designs, with support for the `moonstone/Checkbox` to be on either the left or the right side by using the `iconPosition` property
- `moonstone/VideoPlayer` to supply every event callback-method with an object representing the VideoPlayer's current state, including: `currentTime`, `duration`, `paused`, `proportionLoaded`, and `proportionPlayed`

### Fixed

- `moonstone/Panels.Panel` behavior for remembering focus on unmount and setting focus after render
- `moonstone/VirtualList.VirtualGridList` showing empty items when items are continuously added dynamically
- `moonstone/Picker` to marquee on focus once again

## [1.0.0-beta.4] - 2017-03-10

### Added

- `moonstone/VirtualList` `indexToFocus` option to `scrollTo` method to focus on item with specified index
- `moonstone/IconButton` and `moonstone/Button` `color` property to add a remote control key color to the button
- `moonstone/Scrollbar` property `disabled` to disable both paging controls when it is true
- `moonstone/VirtualList` parameter `moreInfo` to pass `firstVisibleIndex` and `lastVisibleIndex` when scroll events are firing
- Accessibility support to UI components
- `moonstone/VideoPlayer` property `onUMSMediaInfo` to support the custom webOS “umsmediainfo” event
- `moonstone/Region` component which encourages wrapping components for improved accessibility rather than only preceding the components with a `moonstone/Divider`
- `moonstone/Slider` tooltip. It's enabled by default and comes with options like `noTooltip`, `tooltipAsPercent`, and `tooltipSide`. See the component docs for more details.
- `moonstone/Panels.Panel` property `hideChildren` to defer rendering children
- `moonstone/Spinner` properties `blockClickOn` and `scrim` to block click events behind spinner
- `moonstone/VirtualList` property `clientSize` to specify item dimensions instead of measuring them

### Changed

- `moonstone/VirtualGridImageItem` styles to reduce redundant style code app side
- `moonstone/VirtualList` and `moonstone/VirtualGridList` to add essential CSS for list items automatically
- `moonstone/VirtualList` and `moonstone/VirtualGridList` to not add `data-index` to their item DOM elements directly, but to pass `data-index` as the parameter of their `component` prop like the `key` parameter of their `component` prop
- `moonstone/ExpandableItem` and derivatives to defer focusing the contents until animation completes
- `moonstone/LabeledItem`, `moonstone/ExpandableItem`, `moonstone/ExpandableList` to each support the `node` type in their `label` property. Best used with `ui/Slottable`.

### Fixed

- `moonstone/VirtualList.GridListImageItem` to have proper padding size according to the existence of caption/subcaption
- `moonstone/Scroller` and other scrolling components to display scrollbars with proper size
- `moonstone/VirtualGridList` to not be truncated

### Removed

- `moonstone/Scroller` and other scrolling components property `hideScrollbars` and replaced it with `horizontalScrollbar` and `verticalScrollbar`

## [1.0.0-beta.3] - 2017-02-21

### Added

- `moonstone/VideoPlayer` support for 5-way show/hide of media playback controls
- `moonstone/VideoPlayer` property `feedbackHideDelay`
- `moonstone/Slider` property `onKnobMove` to fire when the knob position changes, independently from the `moonstone/Slider` value
- `moonstone/Slider` properties `active`, `disabled`, `knobStep`, `onActivate`, `onDecrement`, and `onIncrement` as part of enabling 5-way support to `moonstone/Slider`, `moonstone/IncrementSlider` and the media slider for `moonstone/VideoPlayer`
- `moonstone/Slider` now supports `children` which are added to the `Slider`'s knob, and follow it as it moves
- `moonstone/ExpandableInput` properties `iconAfter` and `iconBefore` to display icons after and before the input, respectively
- `moonstone/Dialog` property `preserveCase`, which affects `title` text

### Changed

- `moonstone/IncrementSlider` to change when the buttons are held down
- `moonstone/Marquee` to allow disabled marquees to animate
- `moonstone/Dialog` to marquee `title` and `titleBelow`
- `moonstone/Marquee.MarqueeController` config option `startOnFocus` to `marqueeOnFocus`. `startOnFocus` is deprecated and will be removed in a future update.
- `moonstone/Button`, `moonstone/IconButton`, `moonstone/Item` to not forward `onClick` when `disabled`

### Fixed

- `moonstone/Marquee.MarqueeController` to start marquee on newly registered components when controller has focus and to restart synced marquees after completion
- `moonstone/Scroller` to recalculate when an expandable child opens
- `spotlightDisabled` property support for spottable moonstone components
- `moonstone/Popup` and `moonstone/ContextualPopupDecorator` so that when the popup is closed, spotlight focus returns to the control that had focus prior to the popup opening
- `moonstone/Input` to not get focus when disabled

## [1.0.0-beta.2] - 2017-01-30

### Added

- `moonstone/Panels.Panel` property `showChildren` to support deferring rendering the panel body until animation completes
- `moonstone/MarqueeDecorator` property `invalidateProps` that specifies which props cause the marquee distance to be invalidated
- developer-mode warnings to several components to warn when values are out-of-range
- `moonstone/Divider` property `spacing` which adjusts the amount of empty space above and below the `Divider`. `'normal'`, `'small'`, `'medium'`, `'large'`, and `'none'` are available.
- `moonstone/Picker` when `joined` the ability to be incremented and decremented by arrow keys
- `onSpotlightDisappear` event property support for spottable moonstone components
- `moonstone/VideoPlayer` property `titleHideDelay`

### Changed

- `moonstone/Panels.Panels` and variations to defer rendering the children of contained `Panel` instances until animation completes
- `moonstone/ProgressBar` properties `progress` and `backgroundProgress` to accept a number between 0 and 1
- `moonstone/Slider` and `moonstone/IncrementSlider` property `backgroundPercent` to `backgroundProgress` which now accepts a number between 0 and 1
- `moonstone/Slider` to not ignore `value` prop when it is the same as the previous value
- `moonstone/Picker` component's buttons to reverse their operation such that 'up' selects the previous item and 'down' the next
- `moonstone/Picker` and derivatives may now use numeric width, which represents the amount of characters to use for sizing. `width={4}` represents four characters, `2` for two characters, etc. `width` still accepts the size-name strings.
- `moonstone/Divider` to now behave as a simple horizontal line when no text content is provided
- `moonstone/Scroller` and other scrolling components to not display scrollbar controls by default
- `moonstone/DatePicker` and `moonstone/TimePicker` to emit `onChange` event whenever the value is changed, not just when the component is closed

### Removed

- `moonstone/ProgressBar` properties `min` and `max`

### Fixed

- `moonstone/IncrementSlider` so that the knob is spottable via pointer, and 5-way navigation between the knob and the increment/decrement buttons is functional
- `moonstone/Slider` and `moonstone/IncrementSlider` to not fire `onChange` for value changes from props

## [1.0.0-beta.1] - 2016-12-30

### Added

- `moonstone/VideoPlayer` and `moonstone/TooltipDecorator` components and samples
- `moonstone/Panels.Panels` property `onBack` to support `ui/Cancelable`
- `moonstone/VirtualFlexList` Work-In-Progress component to support variably sized rows or columns
- `moonstone/ExpandableItem` properties `autoClose` and `lockBottom`
- `moonstone/ExpandableList` properties `noAutoClose` and `noLockBottom`
- `moonstone/Picker` property `reverse`
- `moonstone/ContextualPopup` property `noAutoDismiss`
- `moonstone/Dialog` property `scrimType`
- `moonstone/Popup` property `spotlightRestrict`

### Changed

- `moonstone/Panels.Routable` to require a `navigate` configuration property indicating the event callback for back or cancel actions
- `moonstone/MarqueeController` focus/blur handling to start and stop synchronized `moonstone/Marquee` components
- `moonstone/ExpandableList` property `autoClose` to `closeOnSelect` to disambiguate it from the added `autoClose` on 5-way up
- `moonstone/ContextualPopupDecorator.ContextualPopupDecorator` component's `onCloseButtonClick` property to `onClose`
- `moonstone/Dialog` component's `onCloseButtonClicked` property to `onClose`
- `moonstone/Spinner` component's `center` and `middle` properties to a single `centered` property
	that applies both horizontal and vertical centering
- `moonstone/Popup.PopupBase` component's `onCloseButtonClicked` property to `onCloseButtonClick`
- `moonstone/Item.ItemOverlay` component's `autoHide` property to remove the `'no'` option. The same
	effect can be achieved by omitting the property or passing `null`.
- `moonstone/VirtualGridList` to be scrolled by page when navigating with a 5-way direction key
- `moonstone/Scroller`, `moonstone/VirtualList`, `moonstone/VirtualGridList` to no longer respond to mouse down/move/up events
- all Expandables to include a state arrow UI element
- `moonstone/LabeledItem` to support a `titleIcon` property which positions just after the title text
- `moonstone/Button` to include `moonstone/TooltipDecorator`
- `moonstone/Expandable` to support being managed, radio group-style, by a component wrapped with `RadioControllerDecorator` from `ui/RadioDecorator`
- `moonstone/Picker` to animate `moonstone/Marquee` children when any part of the `moonstone/Picker` is focused
- `moonstone/VirtualList` to mute its container instead of disabling it during scroll events
- `moonstone/VirtualList`, `moonstone/VirtualGridList`, and `moonstone/Scroller` to continue scrolling when holding down the paging controls
- `moonstone/VirtualList` to require a `component` prop and not have a default value
- `moonstone/Picker` to continuously change when a button is held down by adding `ui/Holdable`.

### Fixed

- `moonstone/Popup` and `moonstone/ContextualPopup` 5-way navigation behavior using spotlight.
- Bug where a synchronized marquee whose content fit the available space would prevent restarting of the marquees
- `moonstone/Input` to show an ellipsis on the correct side based on the text directionality of the `value` or `placeholder` content.
- `moonstone/VirtualList` and `moonstone/VirtualGridList` to prevent unwanted scrolling when focused with the pointer
- `moonstone/Picker` to remove fingernail when a the pointer is held down, but the pointer is moved off the `joined` picker.
- `moonstone/LabeledItem` to include marquee on both `title` and `label`, and be synchronized

## [1.0.0-alpha.5] - 2016-12-16

No changes.

## [1.0.0-alpha.4] - 2016-12-2

### Added

- `moonstone/Popup`, `moonstone/ContextualPopupDecorator`, `moonstone/Notification`, `moonstone/Dialog` and `moonstone/ExpandableInput` components
- `ItemOverlay` component to `moonstone/Item` module
- `marqueeCentered` prop to `moonstone/MarqueeDecorator` and `moonstone/MarqueeText`
- `placeholder` prop to `moonstone/Image`
- `moonstone/MarqueeController` component to synchronize multiple `moonstone/Marquee` components
- Non-latin locale support to all existing Moonstone components
- Language-specific font support
- `moonstone/IncrementSlider` now accepts customizable increment and decrement icons, as well as `moonstone/Slider` being more responsive to external styling

### Changed

- `moonstone/Input` component's `iconStart` and `iconEnd` properties to be `iconBefore` and `iconAfter`, respectively, for consistency with `moonstone/Item.ItemOverlay` naming
- `moonstone/Icon` and `moonstone/IconButton` so the `children` property supports both font-based icons and images
- the `checked` property to `selected` for consistency across the whole framework. This allows better interoperability when switching between various components.  Affects the following: `CheckboxItem`, `RadioItem`, `SelectableItem`, `Switch`, `SwitchItem`, and `ToggleItem`. Additionally, these now use `moonstone/Item.ItemOverlay` to position and handle their Icons.
- `moonstone/Slider` and `moonstone/IncrementSlider` to be more performant. No changes were made to
	the public API.
- `moonstone/GridListImageItem` so that a placeholder image displays while loading the image, and the caption and subcaption support marqueeing
- `moonstone/MoonstoneDecorator` to add `FloatingLayerDecorator`
- `moonstone/IncrementSlider` in vertical mode looks and works as expected.

### Removed

- LESS mixins that belong in `@enact/ui`, so that only moonstone-specific mixins are contained in
this module. When authoring components and importing mixins, only the local mixins need to be
imported, as they already import the general mixins.
- the `src` property from `moonstone/Icon` and `moonston/IconButton`. Use the support for URLs in
	the `children` property as noted above.
- the `height` property from `moonstone/IncrementSlider` and `moonstone/Slider`

### Fixed

- Joined picker so that it now has correct animation when using the mouse wheel
- Bug in DatePicker/TimePicker that prevented setting of value earlier than 1969

## [1.0.0-alpha.3] - 2016-11-8

### Added

- `moonstone/BodyText`, `moonstone/DatePicker`, `moonstone/DayPicker`, `moonstone/ExpandableItem`, `moonstone/Image`, and `moonstone/TimePicker` components
- `fullBleed` prop to `moonstone/Panels/Header`. When `true`, the header content is indented and the header lines are removed.
- Application close button to `moonstone/Panels`. Fires `onApplicationClose` when clicked. Can be omitted with the `noCloseButton` prop.
- `marqueeDisabled` prop to `moonstone/Picker`
- `padded` prop to `moonstone/RangePicker`
- `forceDirection` prop to `moonstone/Marquee`. Forces the direction of `moonstone/Marquee`. Useful for when `RTL` content cannot be auto detected.

### Changed

- `data` parameter passed to `component` prop of `VirtualList`.
- `moonstone/Expandable` into a submodule of `moonstone/ExpandableItem`
- `ExpandableList` to properly support selection
- `moonstone/Divider`'s `children` property to be optional
- `moonstone/ToggleItem`'s `inline` version to have a `max-width` of `240px`
- `moonstone/Input` to use `<div>` instead of `<label>` for wrapping components. No change to
	functionality, only markup.

### Removed

- `moonstone/ExpandableCheckboxItemGroup` in favor of `ExpandableList`

## [1.0.0-alpha.2] - 2016-10-21

This version includes a lot of refactoring from the previous release. Developers need to switch to the new enact-dev command-line tool.

### Added

- New components and HOCs: `moonstone/Scroller`, `moonstone/VirtualList`, `moonstone/VirtualGridList`, `moonstone/MarqueeText`, `moonstone/Spinner`, `moonstone/ExpandableCheckboxItemGroup`, `moonstone/MarqueeDecorator`
- New options for `ui/Toggleable` HOC
- Marquee support to many components
- Image support to `moonstone/Icon` and `moonstone/IconButton`
- `dismissOnEnter` prop for `moonstone/Input`
- Many more unit tests

### Changed

- Some props for UI state were renamed to have `default` prefix where state was managed by the component. (e.g. `defaultOpen`)

### Fixed

- Many components were fixed, polished, updated and documented
- Inline docs updated to be more consistent and comprehensive<|MERGE_RESOLUTION|>--- conflicted
+++ resolved
@@ -12,11 +12,8 @@
 
 - `moonstone/Marquee.Marquee` to be `moonstone/Marquee.MarqueeBase`
 - `moonstone/VirtualGridList.GridListImageItem` in favor of `moonstone/GridListImageItem`
-<<<<<<< HEAD
 - `moonstone/ExpandableList` to allow restoring focus to the first selected item when opening
-=======
 - `moonstone/ContextualPopupDecorator` not to remember the last focus
->>>>>>> 08a0fbf9
 
 ### Fixed
 
