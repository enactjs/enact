# Change Log

The following is a curated list of changes in the Enact moonstone module, newest changes on the top.

## [unreleased]

### Added

- `moonstone/Button` and `moonstone/IconButton` class name `small` to the list of allowed `css` overrides
- `moonstone/ProgressBar` prop, `highlighted`, for when the UX needs to call special attention to a progress bar

### Fixed

- `moonstone/IconButton` to allow external customization of the `Icon` vertical alignment (by setting `line-height`)
<<<<<<< HEAD
- `moonstone/Panels.Panel` to set the active container id on render
=======
- `moonstone/ContextualPopupDecorator` to not set focus to activator when closing if focus was set elsewhere
- `moonstone/VideoPlayer` feedback and feedback icon to hide properly on play/pause/fast forward/rewind
- `moonstone/VideoPlayer` to correctly focus to default media controls component
- `moonstone/VideoPlayer` to show controls on mount and when playing next preload video
>>>>>>> 0425a9b8

## [2.0.0-beta.3] - 2018-05-14

### Added

- `moonstone/SelectableItem.SelectableItemDecorator`

### Changed

- `moonstone/ToggleItem` to forward native events on `onFocus` and `onBlur`
- `moonstone/Input` and `moonstone/ExpandableInput` to support forwarding valid `<input>` props to the contained `<input>` node
- `moonstone/ToggleButton` to fire `onToggle` when toggled

### Fixed

- `moonstone/VirtualList.VirtualList` and `moonstone/VirtualList.VirtualGridList` to scroll properly with all enabled items via a page up or down key
- `moonstone/VirtualList.VirtualList`, `moonstone/VirtualList.VirtualGridList`, and `moonstone/Scroller.Scroller` to ignore any user key events in pointer mode
- `moonstone/VirtualList.VirtualList`, `moonstone/VirtualList.VirtualGridList`, and `moonstone/Scroller.Scroller` to pass `data-spotlight-container-disabled` prop to their outer DOM element
- `moonstone/Image` so it automatically swaps the `src` to the appropriate resolution dynamically as the screen resizes
- `moonstone/Popup` to support all `spotlightRestrict` options
- `moonstone` component `disabled` colors to match the most recent design guidelines (from 30% to 60% opacity)
- `moonstone/ExpandableInput` spotlight behavior when leaving the component via 5-way

## [2.0.0-beta.2] - 2018-05-07

### Fixed

- `moonstone/IconButton` to allow theme-style customization, like it claimed was possible
- `moonstone/ExpandableItem` and related expandables to deal with disabled items and the `autoClose`, `lockBottom` and `noLockBottom` props
- `moonstone/Slider` not to fire `onChange` event when 5-ways out of boundary
- `moonstone/ToggleButton` layout for RTL locales
- `moonstone/Item`, `moonstone/SlotItem`, `moonstone/ToggleItem` to not apply duplicate `className` values
- `moonstone/VirtualList.VirtualList`, `moonstone/VirtualList.VirtualGridList`, and `moonstone/Scroller.Scroller` scrollbar button's aria-label in RTL
- `moonstone/VirtualList.VirtualList` and `moonstone/VirtualList.VirtualGridList` to scroll properly with all disabled items
- `moonstone/VirtualList.VirtualList` and `moonstone/VirtualList.VirtualGridList` to not scroll on focus when jumping

## [2.0.0-beta.1] - 2018-04-29

### Removed

- `moonstone/IncrementSlider` and `moonstone/Slider` props `tooltipAsPercent`, `tooltipSide`, and `tooltipForceSide`, to be replaced by `moonstone/IncrementSlider.IncrementSliderTooltip` and `moonstone/Slider.SliderTooltip` props `percent`, and `side`
- `moonstone/IncrementSlider` props `detachedKnob`, `onDecrement`, `onIncrement`, and `scrubbing`
- `moonstone/ProgressBar` props `tooltipSide` and `tooltipForceSide`, to be replaced by `moonstone/ProgressBar.ProgressBarTooltip` prop `side`
- `moonstone/Slider` props `detachedKnob`, `onDecrement`, `onIncrement`, `scrubbing`, and `onKnobMove`
- `moonstone/VideoPlayer` property `tooltipHideDelay`
- `moonstone/VideoPlayer` props `backwardIcon`, `forwardIcon`, `initialJumpDelay`, `jumpBackwardIcon`, `jumpButtonsDisabled`, `jumpDelay`, `jumpForwadIcon`, `leftComponents`, `moreButtonCloseLabel`, `moreButtonColor`, `moreButtonDisabled`, `moreButtonLabel`, `no5WayJump`, `noJumpButtons`, `noRateButtons`, `pauseIcon`, `playIcon`, `rateButtonsDisabled`, and `rightComponents`, replaced by corresponding props on `moonstone/VideoPlayer.MediaControls`
- `moonstone/VideoPlayer` props `onBackwardButtonClick`, `onForwardButtonClick`, `onJumpBackwardButtonClick`, `onJumpForwardButtonClick`, and `onPlayButtonClick`, replaced by `onRewind`, `onFastForward`, `onJumpBackward`, `onJumpForward`, `onPause`, and `onPlay`, respectively

### Added

- `moonstone/DatePicker` props `dayAriaLabel`, `dayLabel`, `monthAriaLabel`, `monthLabel`, `yearAriaLabel` and `yearLabel` to configure the label set on date pickers
- `moonstone/DayPicker` and `moonstone/DaySelector` props `dayNameLength`, `everyDayText`, `everyWeekdayText`, and `everyWeekendText`
- `moonstone/ExpandablePicker` props `checkButtonAriaLabel`, `decrementAriaLabel`, `incrementAriaLabel`, and `pickerAriaLabel` to configure the label set on each button and picker
- `moonstone/MediaOverlay` component
- `moonstone/Picker` props `aria-label`, `decrementAriaLabel`, and `incrementAriaLabel` to configure the label set on each button
- `moonstone/Popup` property `closeButtonAriaLabel` to configure the label set on popup close button
- `moonstone/ProgressBar.ProgressBarTooltip` props `percent` to format the value as a percent and `visible` to control display of the tooltip
- `moonstone/TimePicker` props `hourAriaLabel`, `hourLabel`, `meridiemAriaLabel`, `meridiemLabel`, `minuteAriaLabel`, and `minuteLabel` to configure the label set on time pickers
- `moonstone/VideoPlayer.MediaControls` component to support additional customization of the playback controls
- `moonstone/VideoPlayer` props `mediaControlsComponent`, `onRewind`, `onFastForward`, `onJumpBackward`, `onJumpForward`, `onPause`, `onPlay`, and `preloadSource`
- `moonstone/VirtualList.VirtualList` and `moonstone/VirtualList.VirtualGridList` `role="list"`
- `moonstone/VirtualList.VirtualList` and `moonstone/VirtualList.VirtualGridList` prop `wrap` to support wrap-around spotlight navigation
- `moonstone/VirtualList`, `moonstone/VirtualGridList` and `moonstone/Scroller` props `scrollRightAriaLabel`, `scrollLeftAriaLabel`, `scrollDownAriaLabel`, and `scrollUpAriaLabel` to configure the aria-label set on scroll buttons in the scrollbars

### Changed

- `moonstone/IncrementSlider` and `moonstone/Slider` prop `tooltip` to support either a boolean for the default tooltip or an element or component for a custom tooltip
- `moonstone/Input` to prevent pointer actions on other component when the input has focus
- `moonstone/ProgressBar.ProgressBarTooltip` prop `side` to support either locale-aware or locale-independent positioning
- `moonstone/ProgressBar.ProgressBarTooltip` prop `tooltip` to support custom tooltip components
- `moonstone/Scroller`, `moonstone/Picker`, and `moonstone/IncrementSlider` to retain focus on `moonstone/IconButton` when it becomes disabled

### Fixed

- `moonstone/ExpandableItem` and related expandable components to expand smoothly when used in a scroller
- `moonstone/GridListImageItem` to show proper `placeholder` and `selectionOverlay`
- `moonstone/MoonstoneDecorator` to optimize localized font loading performance
- `moonstone/Scroller` and `moonstone/VirtualList` navigation via 5-way from paging controls
- `moonstone/VideoPlayer` to render bottom controls at idle after mounting
- `moonstone/VirtualList.VirtualList` and `moonstone/VirtualList.VirtualGridList` to give initial focus
- `moonstone/VirtualList.VirtualList` and `moonstone/VirtualList.VirtualGridList` to have the default value for `dataSize`, `pageScroll`, and `spacing` props

## [2.0.0-alpha.8] - 2018-04-17

### Added

- `moonstone/Panels` property `closeButtonAriaLabel` to configure the label set on application close button

### Changed

- `moonstone/VirtualList.VirtualList` and `moonstone/VirtualList.VirtualGridList` to set its ARIA `role` to `"list"`
- `moonstone/VideoPlayer` property `title` to accept node type

### Fixed

- `moonstone/TimePicker` to show `meridiem` correctly in all locales
- `moonstone/Scrollable` scroll buttons to read out out audio guidance when button pressed down
- `moonstone/ExpandableItem` to show label properly when open and disabled
- `moonstone/Notification` to position properly in RTL locales
- `moonstone/VideoPlayer` to show controls when pressing 5-way select

## [2.0.0-alpha.7] - 2018-04-03

### Removed

- `moonstone/VirtualList.VirtualList` and `moonstone/VirtualList.VirtualGridList` prop `data` to eliminate the misunderstanding caused by the ambiguity of `data`

### Added

- `moonstone/VideoPlayer` property `noSpinner` to allow apps to show/hide spinner while loading video

### Changed

- `moonstone/VideoPlayer` to disable play/pause button when media controls are disabled
- `moonstone/VideoPlayer` property `moreButtonColor` to allow setting underline colors for more button
- `moonstone/VirtualList.VirtualList` and `moonstone/VirtualList.VirtualGridList` prop `isItemDisabled`, which accepts a function that checks if the item at the supplied index is disabled
- `moonstone/Panels.Header` support for `headerInput` so the Header can be used as an Input. See documentation for usage examples.
- `moonstone/ProgressBar` property `tooltipSide` to configure tooltip position relative to the progress bar
- `moonstone/ProgressBar` colors (affecting `moonstone/Slider` as well) for light and dark theme to match the latest designs and make them more visible when drawn over arbitrary background colors

### Fixed

- `moonstone/VideoPlayer` to correctly adjust spaces when the number of components changes in `leftComponents` and `rightComponents`
- `moonstone/VideoPlayer` to read out audio guidance every time `source` changes
- `moonstone/VideoPlayer` to display custom thumbnail node
- `moonstone/VideoPlayer` to hide more icon when right components are removed
- `moonstone/Picker` to correctly update pressed state when dragging off buttons
- `moonstone/Notification` to display when it's opened
- `moonstone/VirtualList` and `moonstone/VirtualGridList` to show Spotlight properly while navigating with page up and down keys
- `moonstone/Input` to allow navigating via left or right to other components when the input is active and the selection is at start or end of the text, respectively
- `moonstone/Panels.ActivityPanels` to correctly lay out the existing panel after adding additional panels

## [2.0.0-alpha.6] - 2018-03-22

### Removed

- `moonstone/Slider` exports `SliderFactory` and `SliderBaseFactory`
- `moonstone/IncrementSlider` exports `IncrementSliderFactory` and `IncrementSliderBaseFactory`
- `moonstone/ProgressBar`, `moonstone/Slider`, `moonstone/Slider.SliderTooltip`, `moonstone/IncrementSlider` components' `vertical` property and replaced it with `orientation`

### Added

- `moonstone/VideoPlayer` property `component` to handle custom video element
- `moonstone/IncrementSlider` properties `incrementAriaLabel` and `decrementAriaLabel` to configure the label set on each button
- `moonstone/Input` support for `small` prop
- `moonstone/ProgressBar` support for `tooltip` and `tooltipForceSide`
- `moonstone/ProgressBar`, `moonstone/Slider`, `moonstone/Slider.SliderTooltip`, `moonstone/IncrementSlider` property `orientation` to accept orientation strings like "vertical" and "horizontal" (replaced old `vertical` prop)

### Changed

- `moonstone/Input` input `height`, `vertical-align`, and `margins`. Please verify your layouts to ensure everything lines up correctly; this change may require removal of old sizing and positioning CSS which is no longer necessary.
- `moonstone/FormCheckbox` to have a small border around the circle, according to new GUI designs
- `moonstone/RadioItem` dot size and added an inner-dot to selected-focused state, according to new GUI designs
- `moonstone/ContextualPopup` prop `popupContainerId` to `popupSpotlightId`
- `moonstone/Popup` prop `containerId` to `spotlightId`
- `moonstone/VideoPlayer` prop `containerId` to `spotlightId`
- `moonstone/VirtualList.VirtualList` and `moonstone/VirtualList.VirtualGridList` prop `component` to be replaced by `itemRenderer`

### Fixed

- `moonstone/ExpandableItem` to be more performant when animating
- `moonstone/GridListImageItem` to hide overlay checkmark icon on focus when unselected
- `moonstone/GridListImageItem` to use `ui/GridListImageItem`
- `moonstone/VirtualList`, `moonstone/VirtualGridList` and `moonstone/Scroller` components to use their base UI components
- `moonstone/VirtualList` to show the selected state on hovered paging controls properly
- `moonstone/Slider` to highlight knob when selected
- `moonstone/Slider` to handle updates to its `value` prop correctly
- `moonstone/ToggleItem` to accept HTML DOM node tag names as strings for its `component` property
- `moonstone/Popup` to properly pause and resume spotlight when animating

## [2.0.0-alpha.5] - 2018-03-07

### Removed

- `moonstone/Marquee.MarqueeText`, replaced by `moonstone/Marquee.Marquee`
- `moonstone/VirtualGridList.GridListImageItem`, replaced by `moonstone/GridListImageItem`

### Changed

- `moonstone/Marquee.Marquee` to be `moonstone/Marquee.MarqueeBase`
- `moonstone/ContextualPopupDecorator` to not restore last-focused child
- `moonstone/ExpandableList` to restore focus to the first selected item after opening

### Fixed

- `moonstone/Slider` to correctly show localized percentage value in tooltip when `tooltipAsPercent` is true
- `moonstone/VirtualGridList` to show or hide its scrollbars properly
- `moonstone/Button` text to be properly centered
- `moonstone/Input` to not clip some glyphs at the start of the value

## [2.0.0-alpha.4] - 2018-02-13

### Added

- `moonstone/SlotItem` replacing `moonstone/Item.ItemOverlay`

### Removed

- `moonstone/VirtualFlexList` to be replaced by `ui/VirtualFlexList`
- `moonstone/Button` and `moonstone/IconButton` prop `noAnimation`
- `moonstone/Item.OverlayDecorator`, `moonstone/Item.Overlay`, and `moonstone/Item.ItemOverlay` to be replaced by `moonstone/SlotItem`

### Changed

- `moonstone/Marquee` to do less-costly calculations during measurement and optimized the applied styles
- `moonstone/ExpandableList` to require a unique key for each object type data

### Fixed

- `moonstone/VirtualList` to render properly with fiber reconciler
- `moonstone/VirtualList` focus option in scrollTo api
- `moonstone/ExpandableSpotlightDecorator` to not spot the title upon collapse when in `pointerMode`
- `moonstone/Spinner` to not unpause Spotlight unless it was the one to pause it
- `moonstone/Marquee` to stop when becoming disabled
- `moonstone/Input`, `moonstone/MarqueeDecorator`, and `moonstone/Slider` to prevent unnecessary focus-based updates

## [2.0.0-alpha.3] - 2018-01-18

### Removed

- `moonstone/Scroller` and `moonstone/VirtualList` option `indexToFocus` in `scrollTo` method which is deprecated from 1.2.0
- `moonstone/Scroller` props `horizontal` and `vertical` which are deprecated from 1.3.0 and replaced with `direction` prop
- `moonstone/Button` exports `ButtonFactory` and `ButtonBaseFactory`
- `moonstone/IconButton` exports `IconButtonFactory` and `IconButtonBaseFactory`

### Fixed

- `moonstone/MoonstoneDecorator` root node to fill the entire space available, which simplifies positioning and sizing for child elements (previously always measured 0 in height)
- `moonstone/VirtualList` to prevent infinite function call when a size of contents is slightly longer than a client size without a scrollbar
- `moonstone/VirtualList` to sync scroll position when clientSize changed

## [2.0.0-alpha.2] - 2017-08-29

No significant changes.

## [2.0.0-alpha.1] - 2017-08-27

### Changed

- `moonstone/Button`, `moonstone/Checkbox`, `moonstone/FormCheckbox`, `moonstone/IconButton`, `moonstone/IncrementSlider`, `moonstone/Item`, `moonstone/Picker`, and `moonstone/RangePicker`, `moonstone/Switch` and `moonstone/VideoPlayer` to use `ui/Touchable`

## [1.15.0] - 2018-02-28

### Deprecated

- `moonstone/Marquee.Marquee`, to be moved to `moonstone/Marquee.MarqueeBase` in 2.0.0
- `moonstone/Marquee.MarqueeText`, to be moved to `moonstone/Marquee.Marquee` in 2.0.0

### Fixed

- `moonstone/GridListImageItem` to display correctly

## [1.14.0] - 2018-02-23

### Deprecated

- `moonstone/VirtualFlexList`, to be replaced by `ui/VirtualFlexList` in 2.0.0
- `moonstone/VirtualGridList.GridListImageItem`, to be replaced by `moonstone/GridListImageItem` in 2.0.0
- `moonstone/Button` and `moonstone/IconButton` prop `noAnimation`, to be removed in 2.0.0
- `moonstone/Button.ButtonFactory`, `moonstone/Button.ButtonBaseFactory`, `moonstone/IconButton.IconButtonFactory`, `moonstone/IconButton.IconButtonBaseFactory`, `moonstone/IncrementSlider.IncrementSliderFactory`, `moonstone/IncrementSlider.IncrementSliderBaseFactory`, `moonstone/Slider.SliderFactory`, and `moonstone/Slider.SliderBaseFactory`, to be removed in 2.0.0
- `moonstone/Item.ItemOverlay`, to be replaced by `ui/SlotItem` in 2.0.0
- `moonstone/Item.Overlay` and `moonstone/Item.OverlayDecorator`, to be removed in 2.0.0

### Added

- `moonstone/DaySelector` component
- `moonstone/EditableIntegerPicker` component
- `moonstone/GridListImageItem` component

## [1.13.3] - 2018-01-16

### Fixed

- `moonstone/TimePicker` to not read out meridiem label when meridiem picker gets a focus
- `moonstone/Scroller` to correctly update scrollbars when the scroller's contents change

## [1.13.2] - 2017-12-14

### Fixed

- `moonstone/Panels` to maintain spotlight focus when `noAnimation` is set
- `moonstone/Panels` to not accept back key presses during transition
- `moonstone/Panels` to revert 1.13.0 fix that blurred Spotlight when transitioning panels
- `moonstone/Scroller` and other scrolling components to not show scroll thumb when only child item is updated
- `moonstone/Scroller` and other scrolling components to not hide scroll thumb immediately after scroll position reaches the top or the bottom
- `moonstone/Scroller` and other scrolling components to show scroll thumb properly when scroll position reaches the top or the bottom by paging controls

## [1.13.1] - 2017-12-06

### Fixed

- `moonstone/Slider` to not unnecessarily fire `onChange` if the initial value has not changed

## [1.13.0] - 2017-11-28

### Added

- `moonstone/VideoPlayer` props `disabled`, `loading`, `miniFeedbackHideDelay`, and `thumbnailComponent` as well as new APIs: `areControlsVisible`, `getVideoNode`, `showFeedback`, and `toggleControls`

### Fixed

- `moonstone/VirtualList` to render items from a correct index on edge cases at the top of a list
- `moonstone/VirtualList` to handle focus properly via page up at the first page and via page down at the last page
- `moonstone/Expandable` and derivatives to use the new `ease-out-quart` animation timing function to better match the aesthetic of Enyo's Expandables
- `moonstone/TooltipDecorator` to correctly display tooltip direction when locale changes
- `moonstone/Marquee` to restart animation on every resize update
- `moonstone/LabeledItem` to start marquee when hovering while disabled
- `moonstone/Marquee` to correctly start when hovering on disabled spottable components
- `moonstone/Marquee.MarqueeController` to not abort marquee when moving among components
- `moonstone/Picker` marquee issues with disabled buttons or Picker
- `moonstone/Panels` to prevent loss of spotlight issue when moving between panels
- `moonstone/VideoPlayer` to bring it in line with real-world use-cases
- `moonstone/Slider` by removing unnecessary repaints to the screen
- `moonstone/Slider` to fire `onChange` events when the knob is pressed near the boundaries
- `moonstone/VideoPlayer` to correctly position knob when interacting with media slider
- `moonstone/VideoPlayer` to not read out the focused button when the media controls hide
- `moonstone/MarqueeDecorator` to stop when unhovering a disabled component using `marqueeOn` `'focus'`
- `moonstone/Slider` to not forward `onChange` when `disabled` on `mouseUp/click`
- `moonstone/VideoPlayer` to defer rendering playback controls until needed

## [1.12.2] - 2017-11-15

### Fixed

- `moonstone/VirtualList` to scroll and focus properly by pageUp and pageDown when disabled items are in it
- `moonstone/Button` to correctly specify minimum width when in large text mode
- `moonstone/Scroller` and other scrolling components to restore last focused index when panel is changed
- `moonstone/VideoPlayer` to display time correctly in RTL locale
- `moonstone/VirtualList` to scroll correctly using page down key with disabled items
- `moonstone/Scroller` and other scrolling components to not cause a script error when scrollbar is not rendered
- `moonstone/Picker` incrementer and decrementer to not change size when focused
- `moonstone/Header` to use a slightly smaller font size for `title` in non-latin locales and a line-height for `titleBelow` and `subTitleBelow` that better meets the needs of tall-glyph languages like Tamil and Thai, as well as latin locales
- `moonstone/Scroller` and `moonstone/VirtualList` to keep spotlight when pressing a 5-way control while scrolling
- `moonstone/Panels` to prevent user interaction with panel contents during transition
- `moonstone/Slider` and related components to correctly position knob for `detachedKnob` on mouse down and fire value where mouse was positioned on mouse up
- `moonstone/DayPicker` to update day names when changing locale
- `moonstone/ExpandableItem` and all other `Expandable` components to revert 1.12.1 change to pull down from the top

## [1.12.1] - 2017-11-07

### Fixed

- `moonstone/ExpandableItem` and all other `Expandable` components to now pull down from the top instead of being revealed from the bottom, matching Enyo's design
- `moonstone/VirtualListNative` to scroll properly with page up/down keys if there is a disabled item
- `moonstone/RangePicker` to display negative values correctly in RTL
- `moonstone/Scroller` and other scrolling components to not blur scroll buttons when wheeling
- `moonstone/Scrollbar` to hide scroll thumb immediately without delay after scroll position reaches min or max
- `moonstone/Divider` to pass `marqueeOn` prop
- `moonstone/Slider` to fire `onChange` on mouse up and key up
- `moonstone/VideoPlayer` to show knob when pressed
- `moonstone/Header` to layout `titleBelow` and `subTitleBelow` correctly
- `moonstone/Header` to use correct font-weight for `subTitleBelow`
- `moonstone/VirtualList` to restore focus correctly for lists only slightly larger than the viewport

## [1.12.0] - 2017-10-27

### Fixed

- `moonstone/Scroller` and other scrolling components to prevent focusing outside the viewport when pressing a 5-way key during wheeling
- `moonstone/Scroller` to called scrollToBoundary once when focus is moved using holding child item
- `moonstone/VideoPlayer` to apply skin correctly
- `moonstone/Popup` from `last-focused` to `default-element` in `SpotlightContainerDecorator` config
- `moonstone/Panels` to retain focus when back key is pressed on breadcrumb
- `moonstone/Input` to correctly hide VKB when dismissing

## [1.11.0] - 2017-10-24

### Added

- `moonstone/VideoPlayer` properties `seekDisabled` and `onSeekFailed` to disable seek function

### Changed

- `moonstone/ExpandableList` to become `disabled` if there are no children

### Fixed

- `moonstone/Picker` to read out customized accessibility value when picker prop has `joined` and `aria-valuetext`
- `moonstone/Scroller` to apply scroll position on vertical or horizontal Scroller when child gets a focus
- `moonstone/Scroller` and other scrolling components to scroll without animation when panel is changed
- `moonstone/ContextualPopup` padding to not overlap close button
- `moonstone/Scroller` and other scrolling components to change focus via page up/down only when the scrollbar is visible
- `moonstone/Picker` to only increment one value on hold
- `moonstone/ItemOverlay` to remeasure when focused

## [1.10.1] - 2017-10-16

### Fixed

- `moonstone/Scroller` and other scrolling components to scroll via page up/down when focus is inside a Spotlight container
- `moonstone/VirtualList` and `moonstone/VirtualGridList` to scroll by 5-way keys right after wheeling
- `moonstone/VirtualList` not to move focus when a current item and the last item are located at the same line and pressing a page down key
- `moonstone/Slider` knob to follow while dragging for detached knob
- `moonstone/Header` to layout header row correctly in `standard` type
- `moonstone/Input` to not dismiss on-screen keyboard when dragging cursor out of input box
- `moonstone/Header` RTL `line-height` issue
- `moonstone/Panels` to render children on idle
- `moonstone/Scroller` and other scrolling components to limit muted spotlight container scrims to their bounds
- `moonstone/Input` to always forward `onKeyUp` event

## [1.10.0] - 2017-10-09

### Added

- `moonstone/VideoPlayer` support for designating components with `.spottable-default` as the default focus target when pressing 5-way down from the slider
- `moonstone/Slider` property `activateOnFocus` which when enabled, allows 5-way directional key interaction with the `Slider` value without pressing [Enter] first
- `moonstone/VideoPlayer` property `noMiniFeedback` to support controlling the visibility of mini feedback
- `ui/Layout`, which provides a technique for laying-out components on the screen using `Cells`, in rows or columns

### Changed

- `moonstone/Popup` to focus on mount if it’s initially opened and non-animating and to always pass an object to `onHide` and `onShow`
- `moonstone/VideoPlayer` to emit `onScrub` event and provide audio guidance when setting focus to slider

### Fixed

- `moonstone/ExpandableItem` and derivatives to restore focus to the Item if the contents were last focused when closed
- `moonstone/Slider` toggling activated state when holding enter/select key
- `moonstone/TimePicker` picker icons shifting slightly when focusing an adjacent picker
- `moonstone/Icon` so it handles color the same way generic text does, by inheriting from the parent's color. This applies to all instances of `Icon`, `IconButton`, and `Icon` inside `Button`.
- `moonstone/fonts` Museo Sans font to correct "Ti" kerning
- `moonstone/VideoPlayer` to correctly position knob on mouse click
- `moonstone/Panels.Header` to show an ellipsis for long titles with RTL text
- `moonstone/Marquee` to restart when invalidated by a prop change and managed by a `moonstone/Marquee.MarqueeController`
- `spotlight.Spotlight` method `focus()` to verify that the target element matches its container's selector rules prior to setting focus
- `moonstone/Picker` to only change picker values `onWheel` when spotted
- `moonstone/VideoPlayer` to hide descendant floating components (tooltips, contextual popups) when the media controls hide

## [1.9.3] - 2017-10-03

### Added

- `moonstone/Button` property value to `backgroundOpacity` called "lightTranslucent" to better serve colorful image backgrounds behind Buttons. This also affects `moonstone/IconButton` and `moonstone/Panels/ApplicationCloseButton`.
- `moonstone/Panels` property `closeButtonBackgroundOpacity` to support `moonstone/Panels/ApplicationCloseButton`'s `backgroundOpacity` prop

### Changed

- `Moonstone Icons` font file to include the latest designs for several icons
- `moonstone/Panels/ApplicationCloseButton` to expose its `backgroundOpacity` prop

### Fixed

- `moonstone/VirtualList` to apply "position: absolute" inline style to items
- `moonstone/Picker` to increment and decrement normally at the edges of joined picker
- `moonstone/Icon` not to read out image characters
- `moonstone/Scroller` and other scrolling components to not accumulate paging scroll by pressing page up/down in scrollbar
- `moonstone/Icon` to correctly display focused state when using external image
- `moonstone/Button` and `moonstone/IconButton` to be properly visually muted when in a muted container

## [1.9.2] - 2017-09-26

### Fixed

- `moonstone/ExpandableList` preventing updates when its children had changed

## [1.9.1] - 2017-09-25

### Fixed

- `moonstone/ExpandableList` run-time error when using an array of objects as children
- `moonstone/VideoPlayer` blocking pointer events when the controls were hidden

## [1.9.0] - 2017-09-22

### Added

- `moonstone/styles/mixins.less` mixins: `.moon-spotlight-margin()` and `.moon-spotlight-padding()`
- `moonstone/Button` property `noAnimation` to support non-animating pressed visual

### Changed

- `moonstone/TimePicker` to use "AM/PM" instead of "meridiem" for label under meridiem picker
- `moonstone/IconButton` default style to not animate on press. NOTE: This behavior will change back to its previous setting in release 2.0.0.
- `moonstone/Popup` to warn when using `scrimType` `'none'` and `spotlightRestrict` `'self-only'`
- `moonstone/Scroller` to block spotlight during scroll
- `moonstone/ExpandableItem` and derivatives to always pause spotlight before animation

### Fixed

- `moonstone/VirtualGridList` to not move focus to wrong column when scrolled from the bottom by holding the "up" key
- `moonstone/VirtualList` to focus an item properly when moving to a next or previous page
- `moonstone/Scroller` and other scrolling components to move focus toward first or last child when page up or down key is pressed if the number of children is small
- `moonstone/VirtualList` to scroll to preserved index when it exists within dataSize for preserving focus
- `moonstone/Picker` buttons to not change size
- `moonstone/Panel` to move key navigation to application close button on holding the "up" key.
- `moonstone/Picker` to show numbers when changing values rapidly
- `moonstone/Popup` layout in large text mode to show close button correctly
- `moonstone/Picker` from moving scroller when pressing 5-way keys in `joined` Picker
- `moonstone/Input` so it displays all locales the same way, without cutting off the edges of characters
- `moonstone/TooltipDecorator` to hide tooltip when 5-way keys are pressed for disabled components
- `moonstone/Picker` to not tremble in width when changing values while using a numeric width prop value
- `moonstone/Picker` to not overlap values when changing values in `vertical`
- `moonstone/ContextualPopup` pointer mode focus behavior for `spotlightRestrict='self-only'`
- `moonstone/VideoPlayer` to prevent interacting with more components in pointer mode when hidden
- `moonstone/Scroller` to not repaint its entire contents whenever partial content is updated
- `moonstone/Slider` knob positioning after its container is resized
- `moonstone/VideoPlayer` to maintain focus when media controls are hidden
- `moonstone/Scroller` to scroll expandable components into view when opening when pointer has moved elsewhere

## [1.8.0] - 2017-09-07

### Deprecated

- `moonstone/Dialog` property `showDivider`, will be replaced by `noDivider` property in 2.0.0

### Added

- `moonstone/Popup` callback property `onShow` which fires after popup appears for both animating and non-animating popups

### Changed

- `moonstone/Popup` callback property `onHide` to run on both animating and non-animating popups
- `moonstone/VideoPlayer` state `playbackRate` to media events
- `moonstone/VideoPlayer` support for `spotlightDisabled`
- `moonstone/VideoPlayer` thumbnail positioning and style
- `moonstone/VirtualList` to render when dataSize increased or decreased
- `moonstone/Dialog` style
- `moonstone/Popup`, `moonstone/Dialog`, and `moonstone/Notification` to support `node` type for children
- `moonstone/Scroller` to forward `onKeyDown` events

### Fixed

- `moonstone/Scroller` and other scrolling components to enable focus when wheel scroll is stopped
- `moonstone/VirtualList` to show scroll thumb when a preserved item is focused in a Panel
- `moonstone/Scroller` to navigate properly with 5-way when expandable child is opened
- `moonstone/VirtualList` to stop scrolling when focus is moved on an item from paging controls or outside
- `moonstone/VirtualList` to move out with 5-way navigation when the first or the last item is disabled
- `moonstone/IconButton` Tooltip position when disabled
- `moonstone/VideoPlayer` Tooltip time after unhovering
- `moonstone/VirtualList` to not show invisible items
- `moonstone/IconButton` Tooltip position when disabled
- `moonstone/VideoPlayer` to display feedback tooltip correctly when navigating in 5-way
- `moonstone/MarqueeDecorator` to work with synchronized `marqueeOn` `'render'` and hovering as well as `marqueOn` `'hover'` when moving rapidly among synchronized marquees
- `moonstone/Input` aria-label for translation
- `moonstone/Marquee` to recalculate inside `moonstone/Scroller` and `moonstone/SelectableItem` by bypassing `shouldComponentUpdate`
- `moonstone/Picker` to marquee when incrementing and decrementing values with the prop `noAnimation`

## [1.7.0] - 2017-08-23

### Deprecated

- `moonstone/TextSizeDecorator` and it will be replaced by `moonstone/AccessibilityDecorator`
- `moonstone/MarqueeDecorator` property `marqueeCentered` and `moonstone/Marquee` property `centered` will be replaced by `alignment` property in 2.0.0

### Added

- `moonstone/TooltipDecorator` config property to direct tooltip into a property instead of adding to `children`
- `moonstone/VideoPlayer` prop `thumbnailUnavailable` to fade thumbnail
- `moonstone/AccessibilityDecorator` with `highContrast` and `textSize`
- `moonstone/VideoPlayer` high contrast scrim
- `moonstone/MarqueeDecorator`and `moonstone/Marquee` property `alignment` to allow setting  alignment of marquee content

### Changed

- `moonstone/Scrollbar` to disable paging control down button properly at the bottom when a scroller size is a non-integer value
- `moonstone/VirtualList`, `moonstone/VirtualGridList`, and `moonstone/Scroller` to scroll on `keydown` event instead of `keyup` event of page up and page down keys
- `moonstone/VirtualGridList` to scroll by item via 5 way key
- `moonstone/VideoPlayer` to read target time when jump by left/right key
- `moonstone/IconButton` to not use `MarqueeDecorator` and `Uppercase`

### Fixed

- `moonstone/VirtualList` and `moonstone/VirtualGridList` to focus the correct item when page up and page down keys are pressed
- `moonstone/VirtualList` to not lose focus when moving out from the first item via 5way when it has disabled items
- `moonstone/Slider` to align tooltip with detached knob
- `moonstone/FormCheckbox` to display correct colors in light skin
- `moonstone/Picker` and `moonstone/RangePicker` to forward `onKeyDown` events when not `joined`
- `moonstone/SelectableItem` to display correct icon width and alignment
- `moonstone/LabeledItem` to always match alignment with the locale
- `moonstone/Scroller` to properly 5-way navigate from scroll buttons
- `moonstone/ExpandableList` to display correct font weight and size for list items
- `moonstone/Divider` to not italicize in non-italic locales
- `moonstone/VideoPlayer` slider knob to follow progress after being selected when seeking
- `moonstone/LabeledItem` to correctly position its icon. This affects all of the `Expandables`, `moonstone/DatePicker` and `moonstone/TimePicker`.
- `moonstone/Panels.Header` and `moonstone/Item` to prevent them from allowing their contents to overflow unexpectedly
- `moonstone/Marquee` to recalculate when vertical scrollbar appears
- `moonstone/SelectableItem` to recalculate marquee when toggled

### Removed

- `moonstone/Input` large-text mode

## [1.6.1] - 2017-08-07

### Changed

- `moonstone/Icon` and `moonstone/IconButton` to no longer fit image source to the icon's boundary

## [1.6.0] - 2017-08-04

### Added

- `moonstone/VideoPlayer` ability to seek when holding down the right and left keys. Sensitivity can be adjusted using throttling options `jumpDelay` and `initialJumpDelay`.
- `moonstone/VideoPlayer` property `no5WayJump` to disable jumping done by 5-way
- `moonstone/VideoPlayer` support for the "More" button to use tooltips
- `moonstone/VideoPlayer` properties `moreButtonLabel` and `moreButtonCloseLabel` to allow customization of the "More" button's tooltip and Aria labels
- `moonstone/VideoPlayer` property `moreButtonDisabled` to disable the "More" button
- `moonstone/Picker` and `moonstone/RangePicker` prop `aria-valuetext` to support reading custom text instead of value
- `moonstone/VideoPlayer` methods `showControls` and `hideControls` to allow external interaction with the player
- `moonstone/Scroller` support for Page Up/Page Down keys in pointer mode when no item has focus

### Changed

- `moonstone/VideoPlayer` to handle play, pause, stop, fast forward and rewind on remote controller
- `moonstone/Marquee` to also start when hovered if `marqueeOnRender` is set

### Fixed

- `moonstone/IconButton` to fit image source within `IconButton`
- `moonstone` icon font sizes for wide icons
- `moonstone/ContextualPopupDecorator` to prefer setting focus to the appropriate popup instead of other underlying controls when using 5-way from the activating control
- `moonstone/Scroller` not scrolled via 5 way when `moonstone/ExpandableList` is opened
- `moonstone/VirtualList` to not let the focus move outside of container even if there are children left when navigating with 5way
- `moonstone/Scroller` and other scrolling components to update disability of paging controls when the scrollbar is set to `visible` and the content becomes shorter
- `moonstone/VideoPlayer` to focus on hover over play/pause button when video is loading
- `moonstone/VideoPlayer` to update and display proper time while moving knob when video is paused
- `moonstone/VideoPlayer` long title overlap issues
- `moonstone/Header` to apply `marqueeOn` prop to `subTitleBelow` and `titleBelow`
- `moonstone/Picker` wheeling in `moonstone/Scroller`
- `moonstone/IncrementSlider` and `moonstone/Picker` to read value changes when selecting buttons

## [1.5.0] - 2017-07-19

### Added

- `moonstone/Slider` and `moonstone/IncrementSlider` prop `aria-valuetext` to support reading custom text instead of value
- `moonstone/TooltipDecorator` property `tooltipProps` to attach props to tooltip component
- `moonstone/Scroller` and `moonstone/VirtualList` ability to scroll via page up and page down keys
- `moonstone/VideoPlayer` tooltip-thumbnail support with the `thumbnailSrc` prop and the `onScrub` callback to fire when the knob moves and a new thumbnail is needed
- `moonstone/VirtualList` ability to navigate via 5way when there are disabled items
- `moonstone/ContextualPopupDecorator` property `popupContainerId` to support configuration of the popup's spotlight container
- `moonstone/ContextualPopupDecorator` property `onOpen` to notify containers when the popup has been opened
- `moonstone/ContextualPopupDecorator` config option `openProp` to support mapping the value of `open` property to the chosen property of wrapped component

### Changed

- `moonstone/ExpandableList` to use 'radio' as the default, and adapt 'single' mode to render as a `moonstone/RadioItem` instead of a `moonstone/CheckboxItem`
- `moonstone/VideoPlayer` to not hide pause icon when it appears
- `moonstone/ContextualPopupDecorator` to set accessibility-related props onto the container node rather than the popup node
- `moonstone/ExpandableItem`, `moonstone/ExpandableList`, `moonstone/ExpandablePicker`, `moonstone/DatePicker`, and `moonstone/TimePicker` to pause spotlight when animating in 5-way mode
- `moonstone/Spinner` to position the text content under the spinner, rather than to the right side
- `moonstone/VideoPlayer` to include hour when announcing the time while scrubbing
- `moonstone/GridListImageItem` to require a `source` prop and not have a default value

### Fixed

- `moonstone/Input` ellipsis to show if placeholder is changed dynamically and is too long
- `moonstone/Marquee` to re-evaluate RTL orientation when its content changes
- `moonstone/VirtualList` to restore focus on short lists
- `moonstone/ExpandableInput` to expand the width of its contained `moonstone/Input`
- `moonstone/Input` support for `dismissOnEnter`
- `moonstone/Input` focus management to prevent stealing focus when programmatically moved elsewhere
- `moonstone/Input` 5-way spot behavior
- `moonstone` international fonts to always be used, even when unsupported font-weights or font-styles are requested
- `moonstone/Panels.Panel` support for selecting components with `.spottable-default` as the default focus target
- `moonstone/Panels` layout in RTL locales
- `moonstone` spottable components to support `onSpotlightDown`, `onSpotlightLeft`, `onSpotlightRight`, and `onSpotlightUp` event property
- `moonstone/VirtualList` losing spotlight when the list is empty
- `moonstone/FormCheckbox` in focused state to have the correct "check" color
- `moonstone/Scroller` and other scrolling components' bug in `navigableFilter` when passed a container id

## [1.4.1] - 2017-07-05

### Changed

- `moonstone/Popup` to only call `onKeyDown` when there is a focused item in the `Popup`
- `moonstone/Scroller`, `moonstone/Picker`, and `moonstone/IncrementSlider` to automatically move focus when the currently focused `moonstone/IconButton` becomes disabled

### Fixed

- `moonstone/ContextualPopupDecorator` close button to account for large text size
- `moonstone/ContextualPopupDecorator` to not spot controls other than its activator when navigating out via 5-way
- `moonstone/Header` to set the value of `marqueeOn` for all types of headers

## [1.4.0] - 2017-06-29

### Deprecated

- `moonstone/Input` prop `noDecorator` is being replaced by `autoFocus` in 2.0.0

### Added

- `moonstone/Scrollbar` property `corner` to add the corner between vertical and horizontal scrollbars
- `moonstone/ScrollThumb` for a thumb of `moonstone/Scrollbar`
- `moonstone/styles/text.less` mixin `.locale-japanese-line-break()` to apply the correct  Japanese language line-break rules for the following multi-line components: `moonstone/BodyText`, `moonstone/Dialog`, `moonstone/Notification`, `moonstone/Popup`, and `moonstone/Tooltip`
- `moonstone/ContextualPopupDecorator` property `popupProps` to attach props to popup component
- `moonstone/VideoPlayer` property `pauseAtEnd` to control forward/backward seeking
- `moonstone/Panels/Header` prop `marqueeOn` to control marquee of header

### Changed

- `moonstone/Panels/Header` to expose its `marqueeOn` prop
- `moonstone/VideoPlayer` to automatically adjust the width of the allocated space for the side components so the media controls have more space to appear on smaller screens
- `moonstone/VideoPlayer` properties `autoCloseTimeout` and `titleHideDelay` default value to `5000`
- `moonstone/VirtualList` to support restoring focus to the last focused item
- `moonstone/Scroller` and other scrolling components to call `onScrollStop` before unmounting if a scroll is in progress
- `moonstone/Scroller` to reveal non-spottable content when navigating out of a scroller

### Fixed

- `moonstone/Dialog` to properly focus via pointer on child components
- `moonstone/VirtualList`, `moonstone/VirtualGridList`, and `moonstone/Scroller` not to be slower when scrolled to the first or the last position by wheeling
- `moonstone` component hold delay time
- `moonstone/VideoPlayer` to show its controls when pressing down the first time
- `moonstone/Panel` autoFocus logic to only focus on initial render
- `moonstone/Input` text colors
- `moonstone/ExpandableInput` to focus its decorator when leaving by 5-way left/right

## [1.3.1] - 2017-06-14

### Fixed

- `moonstone/Picker` support for large text
- `moonstone/Scroller` support for focusing paging controls with the pointer
- `moonstone` CSS rules for unskinned spottable components

## [1.3.0] - 2017-06-12

### Deprecated

- `moonstone/Scroller` props `horizontal` and `vertical`. Deprecated props are replaced with `direction` prop. `horizontal` and `vertical` will be removed in 2.0.0.
- `moonstone/Panel` prop `noAutoFocus` in favor of `autoFocus="none"`

### Added

- `moonstone/Image` support for `children` prop inside images
- `moonstone/Scroller` prop `direction` which replaces `horizontal` and `vertical` props
- `moonstone/VideoPlayer` property `tooltipHideDelay` to hide tooltip with a given amount of time
- `moonstone/VideoPlayer` property `pauseAtEnd` to pause when it reaches either the start or the end of the video
- `moonstone/VideoPlayer` methods `fastForward`, `getMediaState`, `jump`, `pause`, `play`, `rewind`, and `seek` to allow external interaction with the player. See docs for example usage.

### Changed

- `moonstone/Skinnable` to support context and allow it to be added to any component to be individually skinned. This includes a further optimization in skinning which consolidates all color assignments into a single block, so non-color rules aren't unnecessarily duplicated.
- `moonstone/Skinnable` light and dark skin names ("moonstone-light" and "moonstone") to "light" and "dark", respectively
- `moonstone/VideoPlayer` to set play/pause icon to display "play" when rewinding or fast forwarding
- `moonstone/VideoPlayer` to rewind or fast forward when previous command is slow-forward or slow-rewind respectively
- `moonstone/VideoPlayer` to fast forward when previous command is slow-forward and it reaches the last of its play rate
- `moonstone/VideoPlayer` to not play video on reload when `noAutoPlay` is `true`
- `moonstone/VideoPlayer` property `feedbackHideDelay`'s default value to `3000`
- `moonstone/Notification` to break line in characters in ja and zh locale
- `moonstone/Notification` to align texts left in LTR locale and right in RTL locale
- `moonstone/VideoPlayer` to simulate rewind functionality on non-webOS platforms only

### Fixed

- `moonstone/ExpandableItem` to correct the `titleIcon` when using `open` and `disabled`
- `moonstone/GridListImageItem` to center its selection icon on the image instead of the item
- `moonstone/Input` to have correct `Tooltip` position in `RTL`
- `moonstone/SwitchItem` to not unintentionally overflow `Scroller` containers, causing them to jump to the side when focusing
- `moonstone/VideoPlayer` to fast forward properly when video is at paused state
- `moonstone/VideoPlayer` to correctly change sources
- `moonstone/VideoPlayer` to show or hide feedback tooltip properly
- `moonstone/DateTimeDecorator` to work properly with `RadioControllerDecorator`
- `moonstone/Picker` in joined, large text mode so the arrows are properly aligned and sized
- `moonstone/Icon` to reflect the same proportion in relation to its size in large-text mode

## [1.2.0] - 2017-05-17

### Deprecated

- `moonstone/Scroller` and other scrolling components option `indexToFocus` in `scrollTo` method to be removed in 2.0.0

### Added

- `moonstone/Slider` and `moonstone/IncrementSlider` prop `noFill` to support a style without the fill
- `moonstone/Marquee` property `rtl` to set directionality to right-to-left
- `moonstone/VirtualList.GridListImageItem` property `selectionOverlay` to add custom component for selection overlay
- `moonstone/MoonstoneDecorator` property `skin` to let an app choose its skin: "moonstone" and "moonstone-light" are now available
- `moonstone/FormCheckboxItem`
- `moonstone/FormCheckbox`, a standalone checkbox, to support `moonstone/FormCheckboxItem`
- `moonstone/Input` props `invalid` and `invalidMessage` to display a tooltip when input value is invalid
- `moonstone/Scroller` and other scrolling components option `focus` in `scrollTo()` method
- `moonstone/Scroller` and other scrolling components property `spottableScrollbar`
- `moonstone/Icon.IconList` icons: `arrowshrinkleft` and `arrowshrinkright`

### Changed

- `moonstone/Picker` arrow icon for `joined` picker: small when not spotted, hidden when it reaches the end of the picker
- `moonstone/Checkbox` and `moonstone/CheckboxItem` to reflect the latest design
- `moonstone/MoonstoneDecorator/fontGenerator` was refactored to use the browser's FontFace API to dynamically load locale fonts
- `moonstone/VideoPlayer` space allotment on both sides of the playback controls to support 4 buttons; consequently the "more" controls area has shrunk by the same amount
- `moonstone/VideoPlayer` to not disable media button (play/pause)
- `moonstone/Scroller` and other scrolling components so that paging controls are not spottable by default with 5-way
- `moonstone/VideoPlayer`'s more/less button to use updated arrow icon

### Fixed

- `moonstone/MarqueeDecorator` to properly stop marquee on items with `'marqueeOnHover'`
- `moonstone/ExpandableList` to work properly with object-based children
- `moonstone/styles/fonts.less` to restore the Moonstone Icon font to request the local system font by default. Remember to update your webOS build to get the latest version of the font so you don't see empty boxes for your icons.
- `moonstone/Picker` and `moonstone/RangePicker` to now use the correct size from Enyo (60px v.s. 84px) for icon buttons
- `moonstone/Scroller` and other scrolling components to apply ri.scale properly
- `moonstone/Panel` to not cover a `Panels`'s `ApplicationCloseButton` when not using a `Header`
- `moonstone/IncrementSlider` to show tooltip when buttons focused

## [1.1.0] - 2017-04-21

### Deprecated

- `moonstone/ExpandableInput` property `onInputChange`

### Added

- `moonstone/Panels.Panel` prop and `moonstone/MoonstoneDecorator` config option: `noAutoFocus` to support prevention of setting automatic focus after render
- `moonstone/VideoPlayer` props: `backwardIcon`, `forwardIcon`, `jumpBackwardIcon`, `jumpForwardIcon`, `pauseIcon`, and `playIcon` to support icon customization of the player
- `moonstone/VideoPlayer` props `jumpButtonsDisabled` and `rateButtonsDisabled` for disabling the pairs of buttons when it's inappropriate for the playing media
- `moonstone/VideoPlayer` property `playbackRateHash` to support custom playback rates
- `moonstone/VideoPlayer` callback prop `onControlsAvailable` which fires when the players controls show or hide
- `moonstone/Image` support for `onLoad` and `onError` events
- `moonstone/VirtualList.GridListImageItem` prop `placeholder`
- `moonstone/Divider` property `preserveCase` to display text without capitalizing it

### Changed

- `moonstone/Slider` colors and sizing to match the latest designs
- `moonstone/ProgressBar` to position correctly with other components nearby
- `moonstone/Panels` breadcrumb to no longer have a horizontal line above it
- `moonstone/Transition` to measure itself when the CPU is idle
- style for disabled opacity from 0.4 to 0.3
- `moonstone/Button` colors for transparent and translucent background opacity when disabled
- `moonstone/ExpandableInput` property `onInputChange` to fire along with `onChange`. `onInputChange` is deprecated and will be removed in a future update.
- `Moonstone.ttf` font to include new icons
- `moonstone/Icon` to reference additional icons

### Fixed

- `moonstone/Popup` and `moonstone/ContextualPopupDecorator` 5-way navigation behavior
- `moonstone/Input` to not spot its own input decorator on 5-way out
- `moonstone/VideoPlayer` to no longer render its `children` in multiple places
- `moonstone/Button` text color when used on a neutral (light) background in some cases
- `moonstone/Popup` background opacity
- `moonstone/Marquee` to recalculate properly when its contents change
- `moonstone/TimePicker` to display time in correct order
- `moonstone/Scroller` to prefer spotlight navigation to its internal components

## [1.0.0] - 2017-03-31

> NOTE: We have also modified most form components to be usable in a controlled (app manages component
> state) or uncontrolled (Enact manages component state) manner. To put a component into a
> controlled state, pass in `value` (or other appropriate state property such as `selected` or
> `open`) at component creation and then respond to events and update the value as needed. To put a
> component into an uncontrolled state, do not set `value` (or equivalent), at creation. From this
> point on, Enact will manage the state and events will be sent when the state is updated. To
> specify an initial value, use the `defaultValue` (or, `defaultSelected, `defaultOpen, etc.)
> property.  See the documentation for individual components for more information.

### Added

- `moonstone/Button` property `icon` to support a built-in icon next to the text content. The Icon supports everything that `moonstone/Icon` supports, as well as a custom icon.
- `moonstone/MoonstoneDecorator` property `textSize` to resize several components to requested CMR sizes. Simply add `textSize="large"` to your `App` and the new sizes will automatically take effect.

### Changed

- `moonstone/Slider` to use the property `tooltip` instead of `noTooltip`, so the built-in tooltip is not enabled by default
- `moonstone/IncrementSlider` to include tooltip documentation
- `moonstone/ExpandableList` to accept an array of objects as children which are spread onto the generated components
- `moonstone/CheckboxItem` style to match the latest designs, with support for the `moonstone/Checkbox` to be on either the left or the right side by using the `iconPosition` property
- `moonstone/VideoPlayer` to supply every event callback-method with an object representing the VideoPlayer's current state, including: `currentTime`, `duration`, `paused`, `proportionLoaded`, and `proportionPlayed`

### Fixed

- `moonstone/Panels.Panel` behavior for remembering focus on unmount and setting focus after render
- `moonstone/VirtualList.VirtualGridList` showing empty items when items are continuously added dynamically
- `moonstone/Picker` to marquee on focus once again

## [1.0.0-beta.4] - 2017-03-10

### Added

- `moonstone/VirtualList` `indexToFocus` option to `scrollTo` method to focus on item with specified index
- `moonstone/IconButton` and `moonstone/Button` `color` property to add a remote control key color to the button
- `moonstone/Scrollbar` property `disabled` to disable both paging controls when it is true
- `moonstone/VirtualList` parameter `moreInfo` to pass `firstVisibleIndex` and `lastVisibleIndex` when scroll events are firing
- Accessibility support to UI components
- `moonstone/VideoPlayer` property `onUMSMediaInfo` to support the custom webOS “umsmediainfo” event
- `moonstone/Region` component which encourages wrapping components for improved accessibility rather than only preceding the components with a `moonstone/Divider`
- `moonstone/Slider` tooltip. It's enabled by default and comes with options like `noTooltip`, `tooltipAsPercent`, and `tooltipSide`. See the component docs for more details.
- `moonstone/Panels.Panel` property `hideChildren` to defer rendering children
- `moonstone/Spinner` properties `blockClickOn` and `scrim` to block click events behind spinner
- `moonstone/VirtualList` property `clientSize` to specify item dimensions instead of measuring them

### Changed

- `moonstone/VirtualGridImageItem` styles to reduce redundant style code app side
- `moonstone/VirtualList` and `moonstone/VirtualGridList` to add essential CSS for list items automatically
- `moonstone/VirtualList` and `moonstone/VirtualGridList` to not add `data-index` to their item DOM elements directly, but to pass `data-index` as the parameter of their `component` prop like the `key` parameter of their `component` prop
- `moonstone/ExpandableItem` and derivatives to defer focusing the contents until animation completes
- `moonstone/LabeledItem`, `moonstone/ExpandableItem`, `moonstone/ExpandableList` to each support the `node` type in their `label` property. Best used with `ui/Slottable`.

### Fixed

- `moonstone/VirtualList.GridListImageItem` to have proper padding size according to the existence of caption/subcaption
- `moonstone/Scroller` and other scrolling components to display scrollbars with proper size
- `moonstone/VirtualGridList` to not be truncated

### Removed

- `moonstone/Scroller` and other scrolling components property `hideScrollbars` and replaced it with `horizontalScrollbar` and `verticalScrollbar`

## [1.0.0-beta.3] - 2017-02-21

### Added

- `moonstone/VideoPlayer` support for 5-way show/hide of media playback controls
- `moonstone/VideoPlayer` property `feedbackHideDelay`
- `moonstone/Slider` property `onKnobMove` to fire when the knob position changes, independently from the `moonstone/Slider` value
- `moonstone/Slider` properties `active`, `disabled`, `knobStep`, `onActivate`, `onDecrement`, and `onIncrement` as part of enabling 5-way support to `moonstone/Slider`, `moonstone/IncrementSlider` and the media slider for `moonstone/VideoPlayer`
- `moonstone/Slider` now supports `children` which are added to the `Slider`'s knob, and follow it as it moves
- `moonstone/ExpandableInput` properties `iconAfter` and `iconBefore` to display icons after and before the input, respectively
- `moonstone/Dialog` property `preserveCase`, which affects `title` text

### Changed

- `moonstone/IncrementSlider` to change when the buttons are held down
- `moonstone/Marquee` to allow disabled marquees to animate
- `moonstone/Dialog` to marquee `title` and `titleBelow`
- `moonstone/Marquee.MarqueeController` config option `startOnFocus` to `marqueeOnFocus`. `startOnFocus` is deprecated and will be removed in a future update.
- `moonstone/Button`, `moonstone/IconButton`, `moonstone/Item` to not forward `onClick` when `disabled`

### Fixed

- `moonstone/Marquee.MarqueeController` to start marquee on newly registered components when controller has focus and to restart synced marquees after completion
- `moonstone/Scroller` to recalculate when an expandable child opens
- `spotlightDisabled` property support for spottable moonstone components
- `moonstone/Popup` and `moonstone/ContextualPopupDecorator` so that when the popup is closed, spotlight focus returns to the control that had focus prior to the popup opening
- `moonstone/Input` to not get focus when disabled

## [1.0.0-beta.2] - 2017-01-30

### Added

- `moonstone/Panels.Panel` property `showChildren` to support deferring rendering the panel body until animation completes
- `moonstone/MarqueeDecorator` property `invalidateProps` that specifies which props cause the marquee distance to be invalidated
- developer-mode warnings to several components to warn when values are out-of-range
- `moonstone/Divider` property `spacing` which adjusts the amount of empty space above and below the `Divider`. `'normal'`, `'small'`, `'medium'`, `'large'`, and `'none'` are available.
- `moonstone/Picker` when `joined` the ability to be incremented and decremented by arrow keys
- `onSpotlightDisappear` event property support for spottable moonstone components
- `moonstone/VideoPlayer` property `titleHideDelay`

### Changed

- `moonstone/Panels.Panels` and variations to defer rendering the children of contained `Panel` instances until animation completes
- `moonstone/ProgressBar` properties `progress` and `backgroundProgress` to accept a number between 0 and 1
- `moonstone/Slider` and `moonstone/IncrementSlider` property `backgroundPercent` to `backgroundProgress` which now accepts a number between 0 and 1
- `moonstone/Slider` to not ignore `value` prop when it is the same as the previous value
- `moonstone/Picker` component's buttons to reverse their operation such that 'up' selects the previous item and 'down' the next
- `moonstone/Picker` and derivatives may now use numeric width, which represents the amount of characters to use for sizing. `width={4}` represents four characters, `2` for two characters, etc. `width` still accepts the size-name strings.
- `moonstone/Divider` to now behave as a simple horizontal line when no text content is provided
- `moonstone/Scroller` and other scrolling components to not display scrollbar controls by default
- `moonstone/DatePicker` and `moonstone/TimePicker` to emit `onChange` event whenever the value is changed, not just when the component is closed

### Removed

- `moonstone/ProgressBar` properties `min` and `max`

### Fixed

- `moonstone/IncrementSlider` so that the knob is spottable via pointer, and 5-way navigation between the knob and the increment/decrement buttons is functional
- `moonstone/Slider` and `moonstone/IncrementSlider` to not fire `onChange` for value changes from props

## [1.0.0-beta.1] - 2016-12-30

### Added

- `moonstone/VideoPlayer` and `moonstone/TooltipDecorator` components and samples
- `moonstone/Panels.Panels` property `onBack` to support `ui/Cancelable`
- `moonstone/VirtualFlexList` Work-In-Progress component to support variably sized rows or columns
- `moonstone/ExpandableItem` properties `autoClose` and `lockBottom`
- `moonstone/ExpandableList` properties `noAutoClose` and `noLockBottom`
- `moonstone/Picker` property `reverse`
- `moonstone/ContextualPopup` property `noAutoDismiss`
- `moonstone/Dialog` property `scrimType`
- `moonstone/Popup` property `spotlightRestrict`

### Changed

- `moonstone/Panels.Routable` to require a `navigate` configuration property indicating the event callback for back or cancel actions
- `moonstone/MarqueeController` focus/blur handling to start and stop synchronized `moonstone/Marquee` components
- `moonstone/ExpandableList` property `autoClose` to `closeOnSelect` to disambiguate it from the added `autoClose` on 5-way up
- `moonstone/ContextualPopupDecorator.ContextualPopupDecorator` component's `onCloseButtonClick` property to `onClose`
- `moonstone/Dialog` component's `onCloseButtonClicked` property to `onClose`
- `moonstone/Spinner` component's `center` and `middle` properties to a single `centered` property
	that applies both horizontal and vertical centering
- `moonstone/Popup.PopupBase` component's `onCloseButtonClicked` property to `onCloseButtonClick`
- `moonstone/Item.ItemOverlay` component's `autoHide` property to remove the `'no'` option. The same
	effect can be achieved by omitting the property or passing `null`.
- `moonstone/VirtualGridList` to be scrolled by page when navigating with a 5-way direction key
- `moonstone/Scroller`, `moonstone/VirtualList`, `moonstone/VirtualGridList` to no longer respond to mouse down/move/up events
- all Expandables to include a state arrow UI element
- `moonstone/LabeledItem` to support a `titleIcon` property which positions just after the title text
- `moonstone/Button` to include `moonstone/TooltipDecorator`
- `moonstone/Expandable` to support being managed, radio group-style, by a component wrapped with `RadioControllerDecorator` from `ui/RadioDecorator`
- `moonstone/Picker` to animate `moonstone/Marquee` children when any part of the `moonstone/Picker` is focused
- `moonstone/VirtualList` to mute its container instead of disabling it during scroll events
- `moonstone/VirtualList`, `moonstone/VirtualGridList`, and `moonstone/Scroller` to continue scrolling when holding down the paging controls
- `moonstone/VirtualList` to require a `component` prop and not have a default value
- `moonstone/Picker` to continuously change when a button is held down by adding `ui/Holdable`.

### Fixed

- `moonstone/Popup` and `moonstone/ContextualPopup` 5-way navigation behavior using spotlight.
- Bug where a synchronized marquee whose content fit the available space would prevent restarting of the marquees
- `moonstone/Input` to show an ellipsis on the correct side based on the text directionality of the `value` or `placeholder` content.
- `moonstone/VirtualList` and `moonstone/VirtualGridList` to prevent unwanted scrolling when focused with the pointer
- `moonstone/Picker` to remove fingernail when a the pointer is held down, but the pointer is moved off the `joined` picker.
- `moonstone/LabeledItem` to include marquee on both `title` and `label`, and be synchronized

## [1.0.0-alpha.5] - 2016-12-16

No changes.

## [1.0.0-alpha.4] - 2016-12-2

### Added

- `moonstone/Popup`, `moonstone/ContextualPopupDecorator`, `moonstone/Notification`, `moonstone/Dialog` and `moonstone/ExpandableInput` components
- `ItemOverlay` component to `moonstone/Item` module
- `marqueeCentered` prop to `moonstone/MarqueeDecorator` and `moonstone/MarqueeText`
- `placeholder` prop to `moonstone/Image`
- `moonstone/MarqueeController` component to synchronize multiple `moonstone/Marquee` components
- Non-latin locale support to all existing Moonstone components
- Language-specific font support
- `moonstone/IncrementSlider` now accepts customizable increment and decrement icons, as well as `moonstone/Slider` being more responsive to external styling

### Changed

- `moonstone/Input` component's `iconStart` and `iconEnd` properties to be `iconBefore` and `iconAfter`, respectively, for consistency with `moonstone/Item.ItemOverlay` naming
- `moonstone/Icon` and `moonstone/IconButton` so the `children` property supports both font-based icons and images
- the `checked` property to `selected` for consistency across the whole framework. This allows better interoperability when switching between various components.  Affects the following: `CheckboxItem`, `RadioItem`, `SelectableItem`, `Switch`, `SwitchItem`, and `ToggleItem`. Additionally, these now use `moonstone/Item.ItemOverlay` to position and handle their Icons.
- `moonstone/Slider` and `moonstone/IncrementSlider` to be more performant. No changes were made to
	the public API.
- `moonstone/GridListImageItem` so that a placeholder image displays while loading the image, and the caption and subcaption support marqueeing
- `moonstone/MoonstoneDecorator` to add `FloatingLayerDecorator`
- `moonstone/IncrementSlider` in vertical mode looks and works as expected.

### Removed

- LESS mixins that belong in `@enact/ui`, so that only moonstone-specific mixins are contained in
this module. When authoring components and importing mixins, only the local mixins need to be
imported, as they already import the general mixins.
- the `src` property from `moonstone/Icon` and `moonston/IconButton`. Use the support for URLs in
	the `children` property as noted above.
- the `height` property from `moonstone/IncrementSlider` and `moonstone/Slider`

### Fixed

- Joined picker so that it now has correct animation when using the mouse wheel
- Bug in DatePicker/TimePicker that prevented setting of value earlier than 1969

## [1.0.0-alpha.3] - 2016-11-8

### Added

- `moonstone/BodyText`, `moonstone/DatePicker`, `moonstone/DayPicker`, `moonstone/ExpandableItem`, `moonstone/Image`, and `moonstone/TimePicker` components
- `fullBleed` prop to `moonstone/Panels/Header`. When `true`, the header content is indented and the header lines are removed.
- Application close button to `moonstone/Panels`. Fires `onApplicationClose` when clicked. Can be omitted with the `noCloseButton` prop.
- `marqueeDisabled` prop to `moonstone/Picker`
- `padded` prop to `moonstone/RangePicker`
- `forceDirection` prop to `moonstone/Marquee`. Forces the direction of `moonstone/Marquee`. Useful for when `RTL` content cannot be auto detected.

### Changed

- `data` parameter passed to `component` prop of `VirtualList`.
- `moonstone/Expandable` into a submodule of `moonstone/ExpandableItem`
- `ExpandableList` to properly support selection
- `moonstone/Divider`'s `children` property to be optional
- `moonstone/ToggleItem`'s `inline` version to have a `max-width` of `240px`
- `moonstone/Input` to use `<div>` instead of `<label>` for wrapping components. No change to
	functionality, only markup.

### Removed

- `moonstone/ExpandableCheckboxItemGroup` in favor of `ExpandableList`

## [1.0.0-alpha.2] - 2016-10-21

This version includes a lot of refactoring from the previous release. Developers need to switch to the new enact-dev command-line tool.

### Added

- New components and HOCs: `moonstone/Scroller`, `moonstone/VirtualList`, `moonstone/VirtualGridList`, `moonstone/MarqueeText`, `moonstone/Spinner`, `moonstone/ExpandableCheckboxItemGroup`, `moonstone/MarqueeDecorator`
- New options for `ui/Toggleable` HOC
- Marquee support to many components
- Image support to `moonstone/Icon` and `moonstone/IconButton`
- `dismissOnEnter` prop for `moonstone/Input`
- Many more unit tests

### Changed

- Some props for UI state were renamed to have `default` prefix where state was managed by the component. (e.g. `defaultOpen`)

### Fixed

- Many components were fixed, polished, updated and documented
- Inline docs updated to be more consistent and comprehensive<|MERGE_RESOLUTION|>--- conflicted
+++ resolved
@@ -12,14 +12,11 @@
 ### Fixed
 
 - `moonstone/IconButton` to allow external customization of the `Icon` vertical alignment (by setting `line-height`)
-<<<<<<< HEAD
 - `moonstone/Panels.Panel` to set the active container id on render
-=======
 - `moonstone/ContextualPopupDecorator` to not set focus to activator when closing if focus was set elsewhere
 - `moonstone/VideoPlayer` feedback and feedback icon to hide properly on play/pause/fast forward/rewind
 - `moonstone/VideoPlayer` to correctly focus to default media controls component
 - `moonstone/VideoPlayer` to show controls on mount and when playing next preload video
->>>>>>> 0425a9b8
 
 ## [2.0.0-beta.3] - 2018-05-14
 
