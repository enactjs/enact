# Change Log

The following is a curated list of changes in the Enact moonstone module, newest changes on the top.

## [unreleased]

### Added

### Changed

### Fixed

- `moonstone/RangePicker` to display negative values correctly in RTL

## [1.12.0] - 2017-10-27

### Fixed

- `moonstone/Scrollable` to prevent focusing outside the viewport when pressing a 5-way key during wheeling
- `moonstone/Scroller` to called scrollToBoundary once when focus is moved using holding child item
- `moonstone/VideoPlayer` to apply skin correctly
- `moonstone/Popup` from `last-focused` to `default-element` in `SpotlightContainerDecorator` config
- `moonstone/Panels` to retain focus when back key is pressed on breadcrumb
- `moonstone/Input` to correctly hide VKB when dismissing

## [1.11.0] - 2017-10-24

### Added

- `moonstone/VideoPlayer` properties `seekDisabled` and `onSeekFailed` to disable seek function

### Changed

- `moonstone/ExpandableList` to become `disabled` if there are no children

### Fixed

<<<<<<< HEAD
- `moonstone/Scrollbar` to hide scroll thumb immediately without delay after scroll position to be min or max
=======
- `moonstone/Picker` to read out customized accessibility value when picker prop has `joined` and `aria-valuetext`
- `moonstone/Scroller` to apply scroll position on vertical or horizontal Scroller when child gets a focus
>>>>>>> 75b65b45
- `moonstone/Scroller.Scrollable` to scroll withtout animation when panel is changed
- `moonstone/ContextualPopup` padding to not overlap close button
- `moonstone/Scroller.Scrollable` and `moonstone/Scroller` to change focus via page up/down only when the scrollbar is visible
- `moonstone/Picker` to only increment one value on hold
- `moonstone/ItemOverlay` to remeasure when focused

## [1.10.1] - 2017-10-16

### Fixed

- `moonstone/Scrollable` and `moonstone/Scroller` to scroll via page up/down when focus is inside a Spotlight container
- `moonstone/VirtualList` and `moonstone/VirtualGridList` to scroll by 5-way keys right after wheeling
- `moonstone/VirtualList` not to move focus when a current item and the last item are located at the same line and pressing a page down key
- `moonstone/Slider` knob to follow while dragging for detached knob
- `moonstone/Header` to layout header row correctly in `standard` type
- `moonstone/Input` to not dismiss on-screen keyboard when dragging cursor out of input box
- `moonstone/Header` RTL `line-height` issue
- `moonstone/Panels` to render children on idle
- `moonstone/Scroller.Scrollable` to limit its muted spotlight container scrim to its bounds
- `moonstone/Input` to always forward `onKeyUp` event

## [1.10.0] - 2017-10-09

### Added

- `moonstone/VideoPlayer` support for designating components with `.spottable-default` as the default focus target when pressing 5-way down from the slider
- `moonstone/Slider` property `activateOnFocus` which when enabled, allows 5-way directional key interaction with the `Slider` value without pressing [Enter] first
- `moonstone/VideoPlayer` property `noMiniFeedback` to support controlling the visibility of mini feedback
- `ui/Layout`, which provides a technique for laying-out components on the screen using `Cells`, in rows or columns

### Changed

- `moonstone/Popup` to focus on mount if it’s initially opened and non-animating and to always pass an object to `onHide` and `onShow`
- `moonstone/VideoPlayer` to emit `onScrub` event and provide audio guidance when setting focus to slider

### Fixed

- `moonstone/ExpandableItem` and derivatives to restore focus to the Item if the contents were last focused when closed
- `moonstone/Slider` toggling activated state when holding enter/select key
- `moonstone/TimePicker` picker icons shifting slightly when focusing an adjacent picker
- `moonstone/Icon` so it handles color the same way generic text does, by inheriting from the parent's color. This applies to all instances of `Icon`, `IconButton`, and `Icon` inside `Button`.
- `moonstone/fonts` Museo Sans font to correct "Ti" kerning
- `moonstone/VideoPlayer` to correctly position knob on mouse click
- `moonstone/Panels.Header` to show an ellipsis for long titles with RTL text
- `moonstone/Marquee` to restart when invalidated by a prop change and managed by a `moonstone/Marquee.MarqueeController`
- `spotlight.Spotlight` method `focus()` to verify that the target element matches its container's selector rules prior to setting focus
- `moonstone/Picker` to only change picker values `onWheel` when spotted
- `moonstone/VideoPlayer` to hide descendant floating components (tooltips, contextual popups) when the media controls hide

## [1.9.3] - 2017-10-03

### Added

- `moonstone/Button` property value to `backgroundOpacity` called "lightTranslucent" to better serve colorful image backgrounds behind Buttons. This also affects `moonstone/IconButton` and `moonstone/Panels/ApplicationCloseButton`.
- `moonstone/Panels` property `closeButtonBackgroundOpacity` to support `moonstone/Panels/ApplicationCloseButton`'s `backgroundOpacity` prop

### Changed

- `Moonstone Icons` font file to include the latest designs for several icons
- `moonstone/Panels/ApplicationCloseButton` to expose its `backgroundOpacity` prop

### Fixed

- `moonstone/VirtualList` to apply "position: absolute" inline style to items
- `moonstone/Picker` to increment and decrement normally at the edges of joined picker
- `moonstone/Icon` not to read out image characters
- `moonstone/Scrollable` not to accumulate paging scroll by pressing page up/down in scrollbar
- `moonstone/Icon` to correctly display focused state when using external image
- `moonstone/Button` and `moonstone/IconButton` to be properly visually muted when in a muted container

## [1.9.2] - 2017-09-26

### Fixed

- `moonstone/ExpandableList` preventing updates when its children had changed

## [1.9.1] - 2017-09-25

### Fixed

- `moonstone/ExpandableList` run-time error when using an array of objects as children
- `moonstone/VideoPlayer` blocking pointer events when the controls were hidden

## [1.9.0] - 2017-09-22

### Added

- `moonstone/styles/mixins.less` mixins: `.moon-spotlight-margin()` and `.moon-spotlight-padding()`
- `moonstone/Button` property `noAnimation` to support non-animating pressed visual

### Changed

- `moonstone/TimePicker` to use "AM/PM" instead of "meridiem" for label under meridiem picker
- `moonstone/IconButton` default style to not animate on press. NOTE: This behavior will change back to its previous setting in release 2.0.0.
- `moonstone/Popup` to warn when using `scrimType` `'none'` and `spotlightRestrict` `'self-only'`
- `moonstone/Scroller` to block spotlight during scroll
- `moonstone/ExpandableItem` and derivatives to always pause spotlight before animation

### Fixed

- `moonstone/VirtualGridList` to not move focus to wrong column when scrolled from the bottom by holding the "up" key
- `moonstone/VirtualList` to focus an item properly when moving to a next or previous page
- `moonstone/Scrollable` to move focus toward first or last child when page up or down key is pressed if the number of children is small
- `moonstone/VirtualList` to scroll to preserved index when it exists within dataSize for preserving focus
- `moonstone/Picker` buttons to not change size
- `moonstone/Panel` to move key navigation to application close button on holding the "up" key.
- `moonstone/Picker` to show numbers when changing values rapidly
- `moonstone/Popup` layout in large text mode to show close button correctly
- `moonstone/Picker` from moving scroller when pressing 5-way keys in `joined` Picker
- `moonstone/Input` so it displays all locales the same way, without cutting off the edges of characters
- `moonstone/TooltipDecorator` to hide tooltip when 5-way keys are pressed for disabled components
- `moonstone/Picker` to not tremble in width when changing values while using a numeric width prop value
- `moonstone/Picker` to not overlap values when changing values in `vertical`
- `moonstone/ContextualPopup` pointer mode focus behavior for `spotlightRestrict='self-only'`
- `moonstone/VideoPlayer` to prevent interacting with more components in pointer mode when hidden
- `moonstone/Scroller` to not repaint its entire contents whenever partial content is updated
- `moonstone/Slider` knob positioning after its container is resized
- `moonstone/VideoPlayer` to maintain focus when media controls are hidden
- `moonstone/Scroller` to scroll expandable components into view when opening when pointer has moved elsewhere

## [1.8.0] - 2017-09-07

### Deprecated

- `moonstone/Dialog` property `showDivider`, will be replaced by `noDivider` property in 2.0.0

### Added

- `moonstone/Popup` callback property `onShow` which fires after popup appears for both animating and non-animating popups

### Changed

- `moonstone/Popup` callback property `onHide` to run on both animating and non-animating popups
- `moonstone/VideoPlayer` state `playbackRate` to media events
- `moonstone/VideoPlayer` support for `spotlightDisabled`
- `moonstone/VideoPlayer` thumbnail positioning and style
- `moonstone/VirtualList` to render when dataSize increased or decreased
- `moonstone/Dialog` style
- `moonstone/Popup`, `moonstone/Dialog`, and `moonstone/Notification` to support `node` type for children
- `moonstone/Scroller` to forward `onKeyDown` events

### Fixed

- `moonstone/Scrollable` to enable focus when wheel scroll is stopped
- `moonstone/VirtualList` to show scroll thumb when a preserved item is focused in a Panel
- `moonstone/Scroller` to navigate properly with 5-way when expandable child is opened
- `moonstone/VirtualList` to stop scrolling when focus is moved on an item from paging controls or outside
- `moonstone/VirtualList` to move out with 5-way navigation when the first or the last item is disabled
- `moonstone/IconButton` Tooltip position when disabled
- `moonstone/VideoPlayer` Tooltip time after unhovering
- `moonstone/VirtualList` to not show invisible items
- `moonstone/IconButton` Tooltip position when disabled
- `moonstone/VideoPlayer` to display feedback tooltip correctly when navigating in 5-way
- `moonstone/MarqueeDecorator` to work with synchronized `marqueeOn` `'render'` and hovering as well as `marqueOn` `'hover'` when moving rapidly among synchronized marquees
- `moonstone/Input` aria-label for translation
- `moonstone/Marquee` to recalculate inside `moonstone/Scroller` and `moonstone/SelectableItem` by bypassing `shouldComponentUpdate`
- `moonstone/Picker` to marquee when incrementing and decrementing values with the prop `noAnimation`

## [1.7.0] - 2017-08-23

### Deprecated

- `moonstone/TextSizeDecorator` and it will be replaced by `moonstone/AccessibilityDecorator`
- `moonstone/MarqueeDecorator` property `marqueeCentered` and `moonstone/Marquee` property `centered` will be replaced by `alignment` property in 2.0.0

### Added

- `moonstone/TooltipDecorator` config property to direct tooltip into a property instead of adding to `children`
- `moonstone/VideoPlayer` prop `thumbnailUnavailable` to fade thumbnail
- `moonstone/AccessibilityDecorator` with `highContrast` and `textSize`
- `moonstone/VideoPlayer` high contrast scrim
- `moonstone/MarqueeDecorator`and `moonstone/Marquee` property `alignment` to allow setting  alignment of marquee content

### Changed

- `moonstone/Scrollbar` to disable paging control down button properly at the bottom when a scroller size is a non-integer value
- `moonstone/VirtualList`, `moonstone/VirtualGridList`, and `moonstone/Scroller` to scroll on `keydown` event instead of `keyup` event of page up and page down keys
- `moonstone/VirtualGridList` to scroll by item via 5 way key
- `moonstone/VideoPlayer` to read target time when jump by left/right key
- `moonstone/IconButton` to not use `MarqueeDecorator` and `Uppercase`

### Fixed

- `moonstone/VirtualList` and `moonstone/VirtualGridList` to focus the correct item when page up and page down keys are pressed
- `moonstone/VirtualList` to not lose focus when moving out from the first item via 5way when it has disabled items
- `moonstone/Slider` to align tooltip with detached knob
- `moonstone/FormCheckbox` to display correct colors in light skin
- `moonstone/Picker` and `moonstone/RangePicker` to forward `onKeyDown` events when not `joined`
- `moonstone/SelectableItem` to display correct icon width and alignment
- `moonstone/LabeledItem` to always match alignment with the locale
- `moonstone/Scroller` to properly 5-way navigate from scroll buttons
- `moonstone/ExpandableList` to display correct font weight and size for list items
- `moonstone/Divider` to not italicize in non-italic locales
- `moonstone/VideoPlayer` slider knob to follow progress after being selected when seeking
- `moonstone/LabeledItem` to correctly position its icon. This affects all of the `Expandables`, `moonstone/DatePicker` and `moonstone/TimePicker`.
- `moonstone/Panels.Header` and `moonstone/Item` to prevent them from allowing their contents to overflow unexpectedly
- `moonstone/Marquee` to recalculate when vertical scrollbar appears
- `moonstone/SelectableItem` to recalculate marquee when toggled

### Removed

- `moonstone/Input` large-text mode

## [1.6.1] - 2017-08-07

### Changed

- `moonstone/Icon` and `moonstone/IconButton` to no longer fit image source to the icon's boundary

## [1.6.0] - 2017-08-04

### Added

- `moonstone/VideoPlayer` ability to seek when holding down the right and left keys. Sensitivity can be adjusted using throttling options `jumpDelay` and `initialJumpDelay`.
- `moonstone/VideoPlayer` property `no5WayJump` to disable jumping done by 5-way
- `moonstone/VideoPlayer` support for the "More" button to use tooltips
- `moonstone/VideoPlayer` properties `moreButtonLabel` and `moreButtonCloseLabel` to allow customization of the "More" button's tooltip and Aria labels
- `moonstone/VideoPlayer` property `moreButtonDisabled` to disable the "More" button
- `moonstone/Picker` and `moonstone/RangePicker` prop `aria-valuetext` to support reading custom text instead of value
- `moonstone/VideoPlayer` methods `showControls` and `hideControls` to allow external interaction with the player
- `moonstone/Scroller` support for Page Up/Page Down keys in pointer mode when no item has focus

### Changed

- `moonstone/VideoPlayer` to handle play, pause, stop, fast forward and rewind on remote controller
- `moonstone/Marquee` to also start when hovered if `marqueeOnRender` is set

### Fixed

- `moonstone/IconButton` to fit image source within `IconButton`
- `moonstone` icon font sizes for wide icons
- `moonstone/ContextualPopupDecorator` to prefer setting focus to the appropriate popup instead of other underlying controls when using 5-way from the activating control
- `moonstone/Scroller` not scrolled via 5 way when `moonstone/ExpandableList` is opened
- `moonstone/VirtualList` to not let the focus move outside of container even if there are children left when navigating with 5way
- `moonstone/Scrollable` to update disability of paging controls when the scrollbar is set to `visible` and the content becomes shorter
- `moonstone/VideoPlayer` to focus on hover over play/pause button when video is loading
- `moonstone/VideoPlayer` to update and display proper time while moving knob when video is paused
- `moonstone/VideoPlayer` long title overlap issues
- `moonstone/Header` to apply `marqueeOn` prop to `subTitleBelow` and `titleBelow`
- `moonstone/Picker` wheeling in `moonstone/Scroller`
- `moonstone/IncrementSlider` and `moonstone/Picker` to read value changes when selecting buttons

## [1.5.0] - 2017-07-19

### Added

- `moonstone/Slider` and `moonstone/IncrementSlider` prop `aria-valuetext` to support reading custom text instead of value
- `moonstone/TooltipDecorator` property `tooltipProps` to attach props to tooltip component
- `moonstone/Scroller` and `moonstone/VirtualList` ability to scroll via page up and page down keys
- `moonstone/VideoPlayer` tooltip-thumbnail support with the `thumbnailSrc` prop and the `onScrub` callback to fire when the knob moves and a new thumbnail is needed
- `moonstone/VirtualList` ability to navigate via 5way when there are disabled items
- `moonstone/ContextualPopupDecorator` property `popupContainerId` to support configuration of the popup's spotlight container
- `moonstone/ContextualPopupDecorator` property `onOpen` to notify containers when the popup has been opened
- `moonstone/ContextualPopupDecorator` config option `openProp` to support mapping the value of `open` property to the chosen property of wrapped component

### Changed

- `moonstone/ExpandableList` to use 'radio' as the default, and adapt 'single' mode to render as a `moonstone/RadioItem` instead of a `moonstone/CheckboxItem`
- `moonstone/VideoPlayer` to not hide pause icon when it appears
- `moonstone/ContextualPopupDecorator` to set accessibility-related props onto the container node rather than the popup node
- `moonstone/ExpandableItem`, `moonstone/ExpandableList`, `moonstone/ExpandablePicker`, `moonstone/DatePicker`, and `moonstone/TimePicker` to pause spotlight when animating in 5-way mode
- `moonstone/Spinner` to position the text content under the spinner, rather than to the right side
- `moonstone/VideoPlayer` to include hour when announcing the time while scrubbing
- `moonstone/GridListImageItem` to require a `source` prop and not have a default value

### Fixed

- `moonstone/Input` ellipsis to show if placeholder is changed dynamically and is too long
- `moonstone/Marquee` to re-evaluate RTL orientation when its content changes
- `moonstone/VirtualList` to restore focus on short lists
- `moonstone/ExpandableInput` to expand the width of its contained `moonstone/Input`
- `moonstone/Input` support for `dismissOnEnter`
- `moonstone/Input` focus management to prevent stealing focus when programmatically moved elsewhere
- `moonstone/Input` 5-way spot behavior
- `moonstone` international fonts to always be used, even when unsupported font-weights or font-styles are requested
- `moonstone/Panels.Panel` support for selecting components with `.spottable-default` as the default focus target
- `moonstone/Panels` layout in RTL locales
- `moonstone` spottable components to support `onSpotlightDown`, `onSpotlightLeft`, `onSpotlightRight`, and `onSpotlightUp` event property
- `moonstone/VirtualList` losing spotlight when the list is empty
- `moonstone/FormCheckbox` in focused state to have the correct "check" color
- `moonstone/Scrollable` bug in `navigableFilter` when passed a container id

## [1.4.1] - 2017-07-05

### Changed

- `moonstone/Popup` to only call `onKeyDown` when there is a focused item in the `Popup`
- `moonstone/Scroller`, `moonstone/Picker`, and `moonstone/IncrementSlider` to automatically move focus when the currently focused `moonstone/IconButton` becomes disabled

### Fixed

- `moonstone/ContextualPopupDecorator` close button to account for large text size
- `moonstone/ContextualPopupDecorator` to not spot controls other than its activator when navigating out via 5-way
- `moonstone/Header` to set the value of `marqueeOn` for all types of headers

## [1.4.0] - 2017-06-29

### Deprecated

- `moonstone/Input` prop `noDecorator` is being replaced by `autoFocus` in 2.0.0

### Added

- `moonstone/Scrollbar` property `corner` to add the corner between vertical and horizontal scrollbars
- `moonstone/ScrollThumb` for a thumb of `moonstone/Scrollbar`
- `moonstone/styles/text.less` mixin `.locale-japanese-line-break()` to apply the correct  Japanese language line-break rules for the following multi-line components: `moonstone/BodyText`, `moonstone/Dialog`, `moonstone/Notification`, `moonstone/Popup`, and `moonstone/Tooltip`
- `moonstone/ContextualPopupDecorator` property `popupProps` to attach props to popup component
- `moonstone/VideoPlayer` property `pauseAtEnd` to control forward/backward seeking
- `moonstone/Panels/Header` prop `marqueeOn` to control marquee of header

### Changed

- `moonstone/Panels/Header` to expose its `marqueeOn` prop
- `moonstone/VideoPlayer` to automatically adjust the width of the allocated space for the side components so the media controls have more space to appear on smaller screens
- `moonstone/VideoPlayer` properties `autoCloseTimeout` and `titleHideDelay` default value to `5000`
- `moonstone/VirtualList` to support restoring focus to the last focused item
- `moonstone/Scrollable` to call `onScrollStop` before unmounting if a scroll is in progress
- `moonstone/Scroller` to reveal non-spottable content when navigating out of a scroller

### Fixed

- `moonstone/Dialog` to properly focus via pointer on child components
- `moonstone/VirtualList`, `moonstone/VirtualGridList`, and `moonstone/Scroller` not to be slower when scrolled to the first or the last position by wheeling
- `moonstone` component hold delay time
- `moonstone/VideoPlayer` to show its controls when pressing down the first time
- `moonstone/Panel` autoFocus logic to only focus on initial render
- `moonstone/Input` text colors
- `moonstone/ExpandableInput` to focus its decorator when leaving by 5-way left/right

## [1.3.1] - 2017-06-14

### Fixed

- `moonstone/Picker` support for large text
- `moonstone/Scroller` support for focusing paging controls with the pointer
- `moonstone` CSS rules for unskinned spottable components

## [1.3.0] - 2017-06-12

### Deprecated

- `moonstone/Scroller` props `horizontal` and `vertical`. Deprecated props are replaced with `direction` prop. `horizontal` and `vertical` will be removed in 2.0.0.
- `moonstone/Panel` prop `noAutoFocus` in favor of `autoFocus="none"`

### Added

- `moonstone/Image` support for `children` prop inside images
- `moonstone/Scroller` prop `direction` which replaces `horizontal` and `vertical` props
- `moonstone/VideoPlayer` property `tooltipHideDelay` to hide tooltip with a given amount of time
- `moonstone/VideoPlayer` property `pauseAtEnd` to pause when it reaches either the start or the end of the video
- `moonstone/VideoPlayer` methods `fastForward`, `getMediaState`, `jump`, `pause`, `play`, `rewind`, and `seek` to allow external interaction with the player. See docs for example usage.

### Changed

- `moonstone/Skinnable` to support context and allow it to be added to any component to be individually skinned. This includes a further optimization in skinning which consolidates all color assignments into a single block, so non-color rules aren't unnecessarily duplicated.
- `moonstone/Skinnable` light and dark skin names ("moonstone-light" and "moonstone") to "light" and "dark", respectively
- `moonstone/VideoPlayer` to set play/pause icon to display "play" when rewinding or fast forwarding
- `moonstone/VideoPlayer` to rewind or fast forward when previous command is slow-forward or slow-rewind respectively
- `moonstone/VideoPlayer` to fast forward when previous command is slow-forward and it reaches the last of its play rate
- `moonstone/VideoPlayer` to not play video on reload when `noAutoPlay` is `true`
- `moonstone/VideoPlayer` property `feedbackHideDelay`'s default value to `3000`
- `moonstone/Notification` to break line in characters in ja and zh locale
- `moonstone/Notification` to align texts left in LTR locale and right in RTL locale
- `moonstone/VideoPlayer` to simulate rewind functionality on non-webOS platforms only

### Fixed

- `moonstone/ExpandableItem` to correct the `titleIcon` when using `open` and `disabled`
- `moonstone/GridListImageItem` to center its selection icon on the image instead of the item
- `moonstone/Input` to have correct `Tooltip` position in `RTL`
- `moonstone/SwitchItem` to not unintentionally overflow `Scroller` containers, causing them to jump to the side when focusing
- `moonstone/VideoPlayer` to fast forward properly when video is at paused state
- `moonstone/VideoPlayer` to correctly change sources
- `moonstone/VideoPlayer` to show or hide feedback tooltip properly
- `moonstone/DateTimeDecorator` to work properly with `RadioControllerDecorator`
- `moonstone/Picker` in joined, large text mode so the arrows are properly aligned and sized
- `moonstone/Icon` to reflect the same proportion in relation to its size in large-text mode

## [1.2.0] - 2017-05-17

### Deprecated

- `moonstone/Scroller.Scrollable` option `indexToFocus` in `scrollTo` method to be removed in 2.0.0

### Added

- `moonstone/Slider` and `moonstone/IncrementSlider` prop `noFill` to support a style without the fill
- `moonstone/Marquee` property `rtl` to set directionality to right-to-left
- `moonstone/VirtualList.GridListImageItem` property `selectionOverlay` to add custom component for selection overlay
- `moonstone/MoonstoneDecorator` property `skin` to let an app choose its skin: "moonstone" and "moonstone-light" are now available
- `moonstone/FormCheckboxItem`
- `moonstone/FormCheckbox`, a standalone checkbox, to support `moonstone/FormCheckboxItem`
- `moonstone/Input` props `invalid` and `invalidMessage` to display a tooltip when input value is invalid
- `moonstone/Scroller.Scrollable` option `focus` in `scrollTo()` method
- `moonstone/Scroller.Scrollable` property `spottableScrollbar`
- `moonstone/Icon.IconList` icons: `arrowshrinkleft` and `arrowshrinkright`

### Changed

- `moonstone/Picker` arrow icon for `joined` picker: small when not spotted, hidden when it reaches the end of the picker
- `moonstone/Checkbox` and `moonstone/CheckboxItem` to reflect the latest design
- `moonstone/MoonstoneDecorator/fontGenerator` was refactored to use the browser's FontFace API to dynamically load locale fonts
- `moonstone/VideoPlayer` space allotment on both sides of the playback controls to support 4 buttons; consequently the "more" controls area has shrunk by the same amount
- `moonstone/VideoPlayer` to not disable media button (play/pause)
- `moonstone/Scroller.Scrollable` so that paging controls are not spottable by default with 5-way
- `moonstone/VideoPlayer`'s more/less button to use updated arrow icon

### Fixed

- `moonstone/MarqueeDecorator` to properly stop marquee on items with `'marqueeOnHover'`
- `moonstone/ExpandableList` to work properly with object-based children
- `moonstone/styles/fonts.less` to restore the Moonstone Icon font to request the local system font by default. Remember to update your webOS build to get the latest version of the font so you don't see empty boxes for your icons.
- `moonstone/Picker` and `moonstone/RangePicker` to now use the correct size from Enyo (60px v.s. 84px) for icon buttons
- `moonstone/Scrollable` to apply ri.scale properly
- `moonstone/Panel` to not cover a `Panels`'s `ApplicationCloseButton` when not using a `Header`
- `moonstone/IncrementSlider` to show tooltip when buttons focused

## [1.1.0] - 2017-04-21

### Deprecated

- `moonstone/ExpandableInput` property `onInputChange`

### Added

- `moonstone/Panels.Panel` prop and `moonstone/MoonstoneDecorator` config option: `noAutoFocus` to support prevention of setting automatic focus after render
- `moonstone/VideoPlayer` props: `backwardIcon`, `forwardIcon`, `jumpBackwardIcon`, `jumpForwardIcon`, `pauseIcon`, and `playIcon` to support icon customization of the player
- `moonstone/VideoPlayer` props `jumpButtonsDisabled` and `rateButtonsDisabled` for disabling the pairs of buttons when it's inappropriate for the playing media
- `moonstone/VideoPlayer` property `playbackRateHash` to support custom playback rates
- `moonstone/VideoPlayer` callback prop `onControlsAvailable` which fires when the players controls show or hide
- `moonstone/Image` support for `onLoad` and `onError` events
- `moonstone/VirtualList.GridListImageItem` prop `placeholder`
- `moonstone/Divider` property `preserveCase` to display text without capitalizing it

### Changed

- `moonstone/Slider` colors and sizing to match the latest designs
- `moonstone/ProgressBar` to position correctly with other components nearby
- `moonstone/Panels` breadcrumb to no longer have a horizontal line above it
- `moonstone/Transition` to measure itself when the CPU is idle
- style for disabled opacity from 0.4 to 0.3
- `moonstone/Button` colors for transparent and translucent background opacity when disabled
- `moonstone/ExpandableInput` property `onInputChange` to fire along with `onChange`. `onInputChange` is deprecated and will be removed in a future update.
- `Moonstone.ttf` font to include new icons
- `moonstone/Icon` to reference additional icons

### Fixed

- `moonstone/Popup` and `moonstone/ContextualPopupDecorator` 5-way navigation behavior
- `moonstone/Input` to not spot its own input decorator on 5-way out
- `moonstone/VideoPlayer` to no longer render its `children` in multiple places
- `moonstone/Button` text color when used on a neutral (light) background in some cases
- `moonstone/Popup` background opacity
- `moonstone/Marquee` to recalculate properly when its contents change
- `moonstone/TimePicker` to display time in correct order
- `moonstone/Scroller` to prefer spotlight navigation to its internal components

## [1.0.0] - 2017-03-31

> NOTE: We have also modified most form components to be usable in a controlled (app manages component
> state) or uncontrolled (Enact manages component state) manner. To put a component into a
> controlled state, pass in `value` (or other appropriate state property such as `selected` or
> `open`) at component creation and then respond to events and update the value as needed. To put a
> component into an uncontrolled state, do not set `value` (or equivalent), at creation. From this
> point on, Enact will manage the state and events will be sent when the state is updated. To
> specify an initial value, use the `defaultValue` (or, `defaultSelected, `defaultOpen, etc.)
> property.  See the documentation for individual components for more information.

### Added

- `moonstone/Button` property `icon` to support a built-in icon next to the text content. The Icon supports everything that `moonstone/Icon` supports, as well as a custom icon.
- `moonstone/MoonstoneDecorator` property `textSize` to resize several components to requested CMR sizes. Simply add `textSize="large"` to your `App` and the new sizes will automatically take effect.

### Changed

- `moonstone/Slider` to use the property `tooltip` instead of `noTooltip`, so the built-in tooltip is not enabled by default
- `moonstone/IncrementSlider` to include tooltip documentation
- `moonstone/ExpandableList` to accept an array of objects as children which are spread onto the generated components
- `moonstone/CheckboxItem` style to match the latest designs, with support for the `moonstone/Checkbox` to be on either the left or the right side by using the `iconPosition` property
- `moonstone/VideoPlayer` to supply every event callback-method with an object representing the VideoPlayer's current state, including: `currentTime`, `duration`, `paused`, `proportionLoaded`, and `proportionPlayed`

### Fixed

- `moonstone/Panels.Panel` behavior for remembering focus on unmount and setting focus after render
- `moonstone/VirtualList.VirtualGridList` showing empty items when items are continuously added dynamically
- `moonstone/Picker` to marquee on focus once again

## [1.0.0-beta.4] - 2017-03-10

### Added

- `moonstone/VirtualList` `indexToFocus` option to `scrollTo` method to focus on item with specified index
- `moonstone/IconButton` and `moonstone/Button` `color` property to add a remote control key color to the button
- `moonstone/Scrollbar` property `disabled` to disable both paging controls when it is true
- `moonstone/VirtualList` parameter `moreInfo` to pass `firstVisibleIndex` and `lastVisibleIndex` when scroll events are firing
- Accessibility support to UI components
- `moonstone/VideoPlayer` property `onUMSMediaInfo` to support the custom webOS “umsmediainfo” event
- `moonstone/Region` component which encourages wrapping components for improved accessibility rather than only preceding the components with a `moonstone/Divider`
- `moonstone/Slider` tooltip. It's enabled by default and comes with options like `noTooltip`, `tooltipAsPercent`, and `tooltipSide`. See the component docs for more details.
- `moonstone/Panels.Panel` property `hideChildren` to defer rendering children
- `moonstone/Spinner` properties `blockClickOn` and `scrim` to block click events behind spinner
- `moonstone/VirtualList` property `clientSize` to specify item dimensions instead of measuring them

### Changed

- `moonstone/VirtualGridImageItem` styles to reduce redundant style code app side
- `moonstone/VirtualList` and `moonstone/VirtualGridList` to add essential CSS for list items automatically
- `moonstone/VirtualList` and `moonstone/VirtualGridList` to not add `data-index` to their item DOM elements directly, but to pass `data-index` as the parameter of their `component` prop like the `key` parameter of their `component` prop
- `moonstone/ExpandableItem` and derivatives to defer focusing the contents until animation completes
- `moonstone/LabeledItem`, `moonstone/ExpandableItem`, `moonstone/ExpandableList` to each support the `node` type in their `label` property. Best used with `ui/Slottable`.

### Fixed

- `moonstone/VirtualList.GridListImageItem` to have proper padding size according to the existence of caption/subcaption
- `moonstone/Scrollable` to display scrollbars with proper size
- `moonstone/VirtualGridList` to not be truncated

### Removed

- `moonstone/Scrollable` property `hideScrollbars` and replaced it with `horizontalScrollbar` and `verticalScrollbar`

## [1.0.0-beta.3] - 2017-02-21

### Added

- `moonstone/VideoPlayer` support for 5-way show/hide of media playback controls
- `moonstone/VideoPlayer` property `feedbackHideDelay`
- `moonstone/Slider` property `onKnobMove` to fire when the knob position changes, independently from the `moonstone/Slider` value
- `moonstone/Slider` properties `active`, `disabled`, `knobStep`, `onActivate`, `onDecrement`, and `onIncrement` as part of enabling 5-way support to `moonstone/Slider`, `moonstone/IncrementSlider` and the media slider for `moonstone/VideoPlayer`
- `moonstone/Slider` now supports `children` which are added to the `Slider`'s knob, and follow it as it moves
- `moonstone/ExpandableInput` properties `iconAfter` and `iconBefore` to display icons after and before the input, respectively
- `moonstone/Dialog` property `preserveCase`, which affects `title` text

### Changed

- `moonstone/IncrementSlider` to change when the buttons are held down
- `moonstone/Marquee` to allow disabled marquees to animate
- `moonstone/Dialog` to marquee `title` and `titleBelow`
- `moonstone/Marquee.MarqueeController` config option `startOnFocus` to `marqueeOnFocus`. `startOnFocus` is deprecated and will be removed in a future update.
- `moonstone/Button`, `moonstone/IconButton`, `moonstone/Item` to not forward `onClick` when `disabled`

### Fixed

- `moonstone/Marquee.MarqueeController` to start marquee on newly registered components when controller has focus and to restart synced marquees after completion
- `moonstone/Scroller` to recalculate when an expandable child opens
- `spotlightDisabled` property support for spottable moonstone components
- `moonstone/Popup` and `moonstone/ContextualPopupDecorator` so that when the popup is closed, spotlight focus returns to the control that had focus prior to the popup opening
- `moonstone/Input` to not get focus when disabled

## [1.0.0-beta.2] - 2017-01-30

### Added

- `moonstone/Panels.Panel` property `showChildren` to support deferring rendering the panel body until animation completes
- `moonstone/MarqueeDecorator` property `invalidateProps` that specifies which props cause the marquee distance to be invalidated
- developer-mode warnings to several components to warn when values are out-of-range
- `moonstone/Divider` property `spacing` which adjusts the amount of empty space above and below the `Divider`. `'normal'`, `'small'`, `'medium'`, `'large'`, and `'none'` are available.
- `moonstone/Picker` when `joined` the ability to be incremented and decremented by arrow keys
- `onSpotlightDisappear` event property support for spottable moonstone components
- `moonstone/VideoPlayer` property `titleHideDelay`

### Changed

- `moonstone/Panels.Panels` and variations to defer rendering the children of contained `Panel` instances until animation completes
- `moonstone/ProgressBar` properties `progress` and `backgroundProgress` to accept a number between 0 and 1
- `moonstone/Slider` and `moonstone/IncrementSlider` property `backgroundPercent` to `backgroundProgress` which now accepts a number between 0 and 1
- `moonstone/Slider` to not ignore `value` prop when it is the same as the previous value
- `moonstone/Picker` component's buttons to reverse their operation such that 'up' selects the previous item and 'down' the next
- `moonstone/Picker` and derivatives may now use numeric width, which represents the amount of characters to use for sizing. `width={4}` represents four characters, `2` for two characters, etc. `width` still accepts the size-name strings.
- `moonstone/Divider` to now behave as a simple horizontal line when no text content is provided
- `moonstone/Scrollable` to not display scrollbar controls by default
- `moonstone/DatePicker` and `moonstone/TimePicker` to emit `onChange` event whenever the value is changed, not just when the component is closed

### Removed

- `moonstone/ProgressBar` properties `min` and `max`

### Fixed

- `moonstone/IncrementSlider` so that the knob is spottable via pointer, and 5-way navigation between the knob and the increment/decrement buttons is functional
- `moonstone/Slider` and `moonstone/IncrementSlider` to not fire `onChange` for value changes from props

## [1.0.0-beta.1] - 2016-12-30

### Added

- `moonstone/VideoPlayer` and `moonstone/TooltipDecorator` components and samples
- `moonstone/Panels.Panels` property `onBack` to support `ui/Cancelable`
- `moonstone/VirtualFlexList` Work-In-Progress component to support variably sized rows or columns
- `moonstone/ExpandableItem` properties `autoClose` and `lockBottom`
- `moonstone/ExpandableList` properties `noAutoClose` and `noLockBottom`
- `moonstone/Picker` property `reverse`
- `moonstone/ContextualPopup` property `noAutoDismiss`
- `moonstone/Dialog` property `scrimType`
- `moonstone/Popup` property `spotlightRestrict`

### Changed

- `moonstone/Panels.Routable` to require a `navigate` configuration property indicating the event callback for back or cancel actions
- `moonstone/MarqueeController` focus/blur handling to start and stop synchronized `moonstone/Marquee` components
- `moonstone/ExpandableList` property `autoClose` to `closeOnSelect` to disambiguate it from the added `autoClose` on 5-way up
- `moonstone/ContextualPopupDecorator.ContextualPopupDecorator` component's `onCloseButtonClick` property to `onClose`
- `moonstone/Dialog` component's `onCloseButtonClicked` property to `onClose`
- `moonstone/Spinner` component's `center` and `middle` properties to a single `centered` property
	that applies both horizontal and vertical centering
- `moonstone/Popup.PopupBase` component's `onCloseButtonClicked` property to `onCloseButtonClick`
- `moonstone/Item.ItemOverlay` component's `autoHide` property to remove the `'no'` option. The same
	effect can be achieved by omitting the property or passing `null`.
- `moonstone/VirtualGridList` to be scrolled by page when navigating with a 5-way direction key
- `moonstone/Scroller`, `moonstone/VirtualList`, `moonstone/VirtualGridList`, and `moonstone/Scrollable` to no longer respond to mouse down/move/up events
- all Expandables to include a state arrow UI element
- `moonstone/LabeledItem` to support a `titleIcon` property which positions just after the title text
- `moonstone/Button` to include `moonstone/TooltipDecorator`
- `moonstone/Expandable` to support being managed, radio group-style, by a component wrapped with `RadioControllerDecorator` from `ui/RadioDecorator`
- `moonstone/Picker` to animate `moonstone/Marquee` children when any part of the `moonstone/Picker` is focused
- `moonstone/VirtualList` to mute its container instead of disabling it during scroll events
- `moonstone/VirtualList`, `moonstone/VirtualGridList`, and `moonstone/Scroller` to continue scrolling when holding down the paging controls
- `moonstone/VirtualList` to require a `component` prop and not have a default value
- `moonstone/Picker` to continuously change when a button is held down by adding `ui/Holdable`.

### Fixed

- `moonstone/Popup` and `moonstone/ContextualPopup` 5-way navigation behavior using spotlight.
- Bug where a synchronized marquee whose content fit the available space would prevent restarting of the marquees
- `moonstone/Input` to show an ellipsis on the correct side based on the text directionality of the `value` or `placeholder` content.
- `moonstone/VirtualList` and `moonstone/VirtualGridList` to prevent unwanted scrolling when focused with the pointer
- `moonstone/Picker` to remove fingernail when a the pointer is held down, but the pointer is moved off the `joined` picker.
- `moonstone/LabeledItem` to include marquee on both `title` and `label`, and be synchronized

## [1.0.0-alpha.5] - 2016-12-16

No changes.

## [1.0.0-alpha.4] - 2016-12-2

### Added

- `moonstone/Popup`, `moonstone/ContextualPopupDecorator`, `moonstone/Notification`, `moonstone/Dialog` and `moonstone/ExpandableInput` components
- `ItemOverlay` component to `moonstone/Item` module
- `marqueeCentered` prop to `moonstone/MarqueeDecorator` and `moonstone/MarqueeText`
- `placeholder` prop to `moonstone/Image`
- `moonstone/MarqueeController` component to synchronize multiple `moonstone/Marquee` components
- Non-latin locale support to all existing Moonstone components
- Language-specific font support
- `moonstone/IncrementSlider` now accepts customizable increment and decrement icons, as well as `moonstone/Slider` being more responsive to external styling

### Changed

- `moonstone/Input` component's `iconStart` and `iconEnd` properties to be `iconBefore` and `iconAfter`, respectively, for consistency with `moonstone/Item.ItemOverlay` naming
- `moonstone/Icon` and `moonstone/IconButton` so the `children` property supports both font-based icons and images
- the `checked` property to `selected` for consistency across the whole framework. This allows better interoperability when switching between various components.  Affects the following: `CheckboxItem`, `RadioItem`, `SelectableItem`, `Switch`, `SwitchItem`, and `ToggleItem`. Additionally, these now use `moonstone/Item.ItemOverlay` to position and handle their Icons.
- `moonstone/Slider` and `moonstone/IncrementSlider` to be more performant. No changes were made to
	the public API.
- `moonstone/GridListImageItem` so that a placeholder image displays while loading the image, and the caption and subcaption support marqueeing
- `moonstone/MoonstoneDecorator` to add `FloatingLayerDecorator`
- `moonstone/IncrementSlider` in vertical mode looks and works as expected.

### Removed

- LESS mixins that belong in `@enact/ui`, so that only moonstone-specific mixins are contained in
this module. When authoring components and importing mixins, only the local mixins need to be
imported, as they already import the general mixins.
- the `src` property from `moonstone/Icon` and `moonston/IconButton`. Use the support for URLs in
	the `children` property as noted above.
- the `height` property from `moonstone/IncrementSlider` and `moonstone/Slider`

### Fixed

- Joined picker so that it now has correct animation when using the mouse wheel
- Bug in DatePicker/TimePicker that prevented setting of value earlier than 1969

## [1.0.0-alpha.3] - 2016-11-8

### Added

- `moonstone/BodyText`, `moonstone/DatePicker`, `moonstone/DayPicker`, `moonstone/ExpandableItem`, `moonstone/Image`, and `moonstone/TimePicker` components
- `fullBleed` prop to `moonstone/Panels/Header`. When `true`, the header content is indented and the header lines are removed.
- Application close button to `moonstone/Panels`. Fires `onApplicationClose` when clicked. Can be omitted with the `noCloseButton` prop.
- `marqueeDisabled` prop to `moonstone/Picker`
- `padded` prop to `moonstone/RangePicker`
- `forceDirection` prop to `moonstone/Marquee`. Forces the direction of `moonstone/Marquee`. Useful for when `RTL` content cannot be auto detected.

### Changed

- `data` parameter passed to `component` prop of `VirtualList`.
- `moonstone/Expandable` into a submodule of `moonstone/ExpandableItem`
- `ExpandableList` to properly support selection
- `moonstone/Divider`'s `children` property to be optional
- `moonstone/ToggleItem`'s `inline` version to have a `max-width` of `240px`
- `moonstone/Input` to use `<div>` instead of `<label>` for wrapping components. No change to
	functionality, only markup.

### Removed

- `moonstone/ExpandableCheckboxItemGroup` in favor of `ExpandableList`

## [1.0.0-alpha.2] - 2016-10-21

This version includes a lot of refactoring from the previous release. Developers need to switch to the new enact-dev command-line tool.

### Added

- New components and HOCs: `moonstone/Scroller`, `moonstone/VirtualList`, `moonstone/VirtualGridList`, `moonstone/Scrollable`, `moonstone/MarqueeText`, `moonstone/Spinner`, `moonstone/ExpandableCheckboxItemGroup`, `moonstone/MarqueeDecorator`
- New options for `ui/Toggleable` HOC
- Marquee support to many components
- Image support to `moonstone/Icon` and `moonstone/IconButton`
- `dismissOnEnter` prop for `moonstone/Input`
- Many more unit tests

### Changed

- Some props for UI state were renamed to have `default` prefix where state was managed by the component. (e.g. `defaultOpen`)

### Fixed

- Many components were fixed, polished, updated and documented
- Inline docs updated to be more consistent and comprehensive<|MERGE_RESOLUTION|>--- conflicted
+++ resolved
@@ -35,12 +35,9 @@
 
 ### Fixed
 
-<<<<<<< HEAD
 - `moonstone/Scrollbar` to hide scroll thumb immediately without delay after scroll position to be min or max
-=======
 - `moonstone/Picker` to read out customized accessibility value when picker prop has `joined` and `aria-valuetext`
 - `moonstone/Scroller` to apply scroll position on vertical or horizontal Scroller when child gets a focus
->>>>>>> 75b65b45
 - `moonstone/Scroller.Scrollable` to scroll withtout animation when panel is changed
 - `moonstone/ContextualPopup` padding to not overlap close button
 - `moonstone/Scroller.Scrollable` and `moonstone/Scroller` to change focus via page up/down only when the scrollbar is visible
