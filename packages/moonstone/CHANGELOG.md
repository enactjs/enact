--- conflicted
+++ resolved
@@ -17,12 +17,9 @@
 ### Fixed
 
 - `moonstone/TooltipDecorator` to hide when `onDismiss` has been invoked
-<<<<<<< HEAD
 - `moonstone/VideoPlayer` to show media controls when pressing down in pointer mode
-=======
 - `moonstone/VideoPlayer.MediaControls` to handle left and right key to jump when `moonstone/VideoPlayer` is focused
 - `moonstone/Popup` to spot its content correctly when `open` by default
->>>>>>> df8c4b4b
 
 ### Changed
 
