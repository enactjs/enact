--- conflicted
+++ resolved
@@ -4,13 +4,10 @@
 
 ## [unreleased]
 
-<<<<<<< HEAD
-=======
 ### Added
 
 - `moonstone/VirtualList.VirtualList` and `moonstone/VirtualList.VirtualGridList` `role="list"`
 
->>>>>>> 3c76ff8c
 ### Changed
 
 - `moonstone/VirtualList.VirtualList` and `moonstone/VirtualList.VirtualGridList` `role="region"` to remove obsolete role in `SpotlightPlaceholder`
@@ -18,11 +15,8 @@
 
 ### Fixed
 
-<<<<<<< HEAD
 - `moonstone/TimePicker` to show `meridiem` correctly in all locales
-=======
 - `moonstone/Scrollable/ScrollButtons` to read out out audio guidance when button down.
->>>>>>> 3c76ff8c
 
 ## [2.0.0-alpha.7 - 2018-04-03]
 
