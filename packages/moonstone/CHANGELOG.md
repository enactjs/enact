# Change Log

The following is a curated list of changes in the Enact moonstone module, newest changes on the top.

## [unreleased]

<<<<<<< HEAD
### Fixed

- `moonstone/FormCheckbox`, `moonstone/Input`, `moonstone/ProgressBar`, `moonstone/RadioItem`, `moonstone/SwitchItem`, and `moonstone/Tooltip` light skin colors.
=======
### Changed

- `moonstone/Scroller` to scroll when no spottable child exists in the pressed 5-way key direction and, when `focusableScrollbar` is set, focus the scrollbar button

### Fixed

- Fonts to correctly use the new font files and updated the international font name from "Moonstone LG Display" to "Moonstone Global"
- `moonstone/Dropdown` `children` propType so it supports the same format as `ui/Group` (an array of strings or an array of objects with props)
- `moonstone/VideoPlayer` to have correct sized control buttons
>>>>>>> 06a8d883

## [3.0.0-alpha.2] - 2019-05-20

### Added

- `moonstone/Heading` prop `spacing` with default value `'small'`

### Fixed

- `moonstone/Button` background colors for translucent and lightTranslucent
- `moonstone/Checkbox` by updating colors for both dark and light skins
- `moonstone/DaySelector` item text size in large-text mode
- `moonstone/Dropdown` popup scroller arrows showing in non-latin locales and added large-text mode support
- `moonstone/FormCheckboxItem` to match the designs
- `moonstone/Header` with `Input` to not have a distracting white background color
- `moonstone/Input` caret color to match the designs (black bar on white background, white bar on black background, standard inversion)
- `moonstone/Item` height in non-latin locales
- `moonstone/RadioItem` and `moonstone/SelectableItem` icon size in large-text mode

## [3.0.0-alpha.1] - 2019-05-15

### Removed

- `moonstone/Button` and `moonstone/Panels.Header` prop `casing` which is no longer supported
- `moonstone/Input.InputBase` prop `focused` which was used to indicate when the internal input field had focused but was replaced by the `:focus-within` pseudo-selector
- `moonstone/VirtualList` and `moonstone/VirtualList.VirtualGridList` property `isItemDisabled`

### Added

- `moonstone/BodyText` prop `size` to offer a new "small" size
- `moonstone/Button` prop `iconPosition`
- `moonstone/ContextualPopup` config `noArrow`
- `moonstone/Dropdown` component
- `moonstone/Header` prop `centered` to support immersive apps with a completely centered design
- `moonstone/Heading` component, an improved version of `moonstone/Divider` with additional features
- `moonstone/Panels` slot `<controls>` to easily add custom controls next to the Panels' "close" button
- `moonstone/Spinner` prop `size` to support a new "small" size for use inside `SlotItem` components
- `moonstone/TooltipDecorator` prop `tooltipRelative` and `moonstone/TooltipDecorator.Tooltip` prop `relative` to support relative positioning. This is an advanced feature and requires a container with specific rules. See documentation for details.

### Changed

- `moonstone/Button.ButtonDecorator` to remove `i18n/Uppercase` HOC
- `moonstone/Button`, `moonstone/Checkbox`, `moonstone/CheckboxItem`, `moonstone/ContextualPopupDecorator`, `moonstone/FormCheckbox`, `moonstone/FormCheckboxItem`, `moonstone/Header`, `moonstone/Notification`, `moonstone/RadioItem`, and `moonstone/Tooltip` appearance to match the latest designs
- `moonstone/Button`, `moonstone/Dropdown`, `moonstone/Icon`, `moonstone/IconButton`, `moonstone/Input`, and `moonstone/ToggleButton` default size to "small", which unifies their initial heights
- `moonstone/DaySelector` to have squared check boxes to match the rest of the checkmark components
- `moonstone/LabeledIcon` and `moonstone/LabeledIconButton` text size to be smaller
- `moonstone/Panel` and `moonstone/Panels` now allocate slightly more screen edge space for a cleaner look
- `moonstone/Scroller.Scroller`, `moonstone/VirtualList.VirtualGridList`, and `moonstone/VirtualList.VirtualList` scrollbar button to gain focus when pressing a page up or down key if `focusableScrollbar` is true
- global styling rules affecting standard font-weight, disabled opacity, and LESS color variable definitions

### Fixed

- `moonstone/Scroller`, `moonstone/VirtualList.VirtualGridList`, and `moonstone/VirtualList.VirtualList` to scroll by page up/down keys without focus in pointer mode

## [2.6.0] - ???

### Deprecated

- `moonstone/Divider` which will be replaced by `moonstone/Heading`
- `moonstone/Input.InputBase` prop `focused` which will be handled by CSS in 3.0
- `small` prop in `moonstone/Input` and `moonstone/ToggleButton`, which will be replaced by `size="small"` in 3.0

### Added

- `moonstone/Input` and `moonstone/ToggleButton` prop `size`
- `moonstone/Button`, `moonstone/IconButton`, and `moonstone/LabeledIconButton` public class name `large` to support customizing the style for the new `size` prop on `ui/Button`

### Fixed

- `moonstone/ContextualPopupDecorator` imperative methods to be correctly bound to the instance
- `moonstone/EditableIntegerPicker`, `moonstone/Picker`, and `moonstone/RangePicker` to not error when the `min` prop exceeds the `max` prop
- `moonstone/Input` refocusing on touch on iOS
- `moonstone/VideoPlayer` to correctly handle touch events while moving slider knobs
- `moonstone/Scroller`, `moonstone/VirtualList.VirtualGridList`, and `moonstone/VirtualList.VirtualList` to change spotlight focus due to touch events
- `moonstone/Slider` to not scroll the viewport when dragging on touch platforms
- `moonstone/VirtualList` and `moonstone/Scroller` to animate with 5-way navigation by default

## [2.5.2] - 2019-04-23

### Fixed

- `moonstone/EditableIntegerPicker` text alignment when not editing the value
- `moonstone/Scroller` to scroll via dragging when the platform has touch support
- `moonstone/VideoPlayer` to continue to display the thumbnail image while the slider is focused

## [2.5.1] - 2019-04-09

### Fixed

- `moonstone/ExpandableInput` to close on touch platforms when tapping another component

## [2.5.0] - 2019-04-01

### Fixed

- `moonstone/ContextualPopupDecorator` method `positionContextualPopup()` to correctly reposition the popup when invoked from app code
- `moonstone/Tooltip` to better support long tooltips
- `moonstone/Popup` to resume spotlight pauses when closing with animation
- `moonstone/Panels` to correctly ignore `null` children

## [2.4.1] - 2019-03-11

### Changed

- `moonstone/Picker` to display more of the selected value in wide instances

### Fixed

- `moonstone/Checkbox`, `moonstone/FormCheckbox`, `moonstone/RadioItem`, `moonstone/SelectableIcon`, and `moonstone/Slider` spotlight muted colors
- `moonstone/Spinner` animation synchronization after a rerender
- `moonstone/TooltipDecorator` to position `Tooltip` correctly when the wrapped component moves or resizes
- `moonstone/VideoPlayer` to continue to show thumbnail when playback control keys are pressed
- `moonstone/VideoPlayer` to stop seeking by remote key when it loses focus
- `moonstone/VirtualList` to only resume spotlight pauses it initiated
- `moonstone/ExpandableItem` to be better optimized on mount

## [2.4.0] - 2019-03-04

### Added

- `line-height` rule to base text CSS for both latin and non-latin locales
- Support for high contrast colors in dark and light `moonstone`
- `moonstone/BodyText` prop `noWrap` which automatically adds `moonstone/Marquee` support as well as limits the content to only display one line of text

### Changed

- `moonstone/Spinner` visuals from 3 spinning balls to an energetic flexing line

### Fixed

- `moonstone/Panels` to set child's `autoFocus` prop to `default-element` when `index` increases
- `moonstone/Slider` to prevent gaining focus when clicked when disabled
- `moonstone/Slider` to prevent default browser scroll behavior when 5-way directional key is pressed on an active knob
- `moonstone/DatePicker` and `moonstone/TimePicker` to close with back/ESC
- `moonstone/DatePicker` and `moonstone/TimePicker` value handling when open on mount
- `moonstone/ContextualPopupDecorator` to correctly focus on popup content when opened

## [2.3.0] - 2019-02-11

### Added

- `moonstone/VirtualList.VirtualGridList` and `moonstone/VirtualList.VirtualList` property `childProps` to support additional props included in the object passed to the `itemsRenderer` callback
- `moonstone/Skinnable` support for `skinVariants`, to enable features like high contrast mode and large text mode
- Support for 8k (UHD2) displays

### Changed

- All content-containing LESS stylesheets (not within a `styles` directory) extensions to be `*.module.less` to retain modular context with CLI 2.x.

### Fixed

- `moonstone/VirtualList` to focus an item properly by `scrollTo` API immediately after a prior call to the same position
- `moonstone/Popup` to close floating layer when the popup closes without animation

## [2.2.9] - 2019-01-11

### Fixed

- `moonstone/Scroller` scrolling to boundary behavior for short scrollers

## [2.2.8] - 2018-12-06

### Fixed

- `moonstone/ExpandableInput` to focus labeled item on close
- `moonstone/ExpandableItem` to disable its spotlight container when the component is disabled
- `moonstone/Scroller` to correctly handle scrolling focused elements and containers into view

## [2.2.7] - 2018-11-21

### Fixed

- `moonstone/Picker`, `moonstone/ExpandablePicker`, `moonstone/ExpandableList`, `moonstone/IncrementSlider` to support disabling voice control

## [2.2.6] - 2018-11-15

### Fixed

- `moonstone/VideoPlayer` to blur slider when hiding media controls
- `moonstone/VideoPlayer` to disable pointer mode when hiding media controls via 5-way
- `moonstone/VirtualList` and `moonstone/Scroller` to not to animate with 5-way navigation by default

## [2.2.5] - 2018-11-05

### Fixed

- `moonstone/ExpandableItem` to not steal focus after closing

## [2.2.4] - 2018-10-29

### Fixed

- `moonstone/MoonstoneDecorator` to apply both Latin and non-Latin rules to the root element so all children inherit the correct default font rules.
- `moonstone/Marquee`, `moonstone/MediaOverlay` to display locale-based font
- `moonstone/DayPicker` separator character used between selected days in the label in fa-IR locale
- `moonstone/Scroller`, `moonstone/VirtualList.VirtualGridList`, and `moonstone/VirtualList.VirtualList` scrolling by voice commands in RTL locales

## [2.2.3] - 2018-10-22

### Fixed

- `moonstone/Scroller` to respect the disabled spotlight container status when handling pointer events
- `moonstone/Scroller` to scroll to the boundary when focusing the first or last element with a minimal margin in 5-way mode
- `moonstone/VideoPlayer` to position the slider knob correctly when beyond the left or right edge of the slider

## [2.2.2] - 2018-10-15

### Fixed

- `moonstone/Scroller` stuttering when page up/down key is pressed

## [2.2.1] - 2018-10-09

### Fixed

- `moonstone/Scroller`, `moonstone/VirtualList.VirtualGridList`, and `moonstone/VirtualList.VirtualList` to notify user when scrolling is not possible via voice command
- `moonstone/TimePicker` to not read out meridiem label when changing the value

## [2.2.0] - 2018-10-02

### Added

- `moonstone/GridListImageItem` voice control feature support

### Fixed

- `moonstone/DayPicker` to prevent closing when selecting days via voice control
- `moonstone/VideoPlayer` to unfocus media controls when hidden
- `moonstone/Scroller` to set correct scroll position when an expandable child is closed
- `moonstone/Scroller` to prevent focusing children while scrolling

## [2.1.4] - 2018-09-17

### Fixed

- `moonstone/Button` and `moonstone/IconButton` to style image-based icons correctly when focused and disabled
- `moonstone/FormCheckboxItem` styling when focused and disabled
- `moonstone/Panels` to always blur breadcrumbs when transitioning to a new panel
- `moonstone/Scroller` to correctly set scroll position when nested item is focused
- `moonstone/Scroller` to not adjust `scrollTop` when nested item is focused
- `moonstone/VideoPlayer` to show correct playback rate feedback on play or pause
- `moonstone/VirtualList.VirtualGridList` and `moonstone/VirtualList.VirtualList` to handle 5way navigation properly when `focusableScrollbar` is true

## [2.1.3] - 2018-09-10

### Fixed

- `moonstone/Scroller`, `moonstone/VirtualList.VirtualGridList`, and `moonstone/VirtualList.VirtualList` to show overscroll effects properly on repeating wheel input
- `moonstone/TooltipDecorator` to handle runtime error when setting `tooltipText` to an empty string
- `moonstone/VideoPlayer` timing to read out `infoComponents` accessibility value when `moreButton` or `moreButtonColor` is pressed

## [2.1.2] - 2018-09-04

### Fixed

- `moonstone/ExpandableItem` to prevent default browser scroll behavior when 5-way key is pressed on the first item or the last item
- `moonstone/Scroller` scrolling behavior for focused items in 5-way mode
- `moonstone/Scroller` to scroll container elements into view
- `moonstone/TooltipDecorator` to update position when `tooltipText` is changed
- `moonstone/VideoPlayer` to prevent default browser scroll behavior when navigating via 5-way
- `moonstone/VirtuaList` to allow `onKeyDown` events to bubble
- `moonstone/VirtualList.VirtualGridList` and `moonstone/VirtualList.VirtualList` scrolling via page up or down keys

## [2.1.1] - 2018-08-27

### Changed

- `moonstone/Scroller`, `moonstone/VirtualList.VirtualGridList`, and `moonstone/VirtualList.VirtualList` to show overscroll effects only by wheel input

### Fixed

- `moonstone/VideoPlayer` so that activity is detected and the `autoCloseTimeout` timer is reset when using 5-way to navigate from the media slider

### Fixed

- `moonstone/Picker` to fire onChange events, due to a hold, consistently across pointer and 5-way navigation

## [2.1.0] - 2018-08-20

### Added

- `moonstone/VideoPlayer` property `noMediaSliderFeedback`
- `moonstone/VideoPlayer.MediaControls` property `playPauseButtonDisabled`

### Changed

- `moonstone/Picker` key down hold threshold to 800ms before firing the `onChange` event

### Fixed

- `moonstone/GridListImageItem` to properly vertically align when the content varies in size
- `moonstone/Scroller`, `moonstone/VirtualList.VirtualGridList`, and `moonstone/VirtualList.VirtualList` to not scroll by dragging
- `moonstone/Slider` to not emit `onChange` event when `value` has not changed
- `moonstone/VideoPlayer` to focus on available media buttons if the default spotlight component is disabled
- `moonstone/VideoPlayer` to keep media controls visible when interacting with popups
- `moonstone/VideoPlayer` to read out `infoComponents` accessibility value when `moreButtonColor` is pressed
- `moonstone/VideoPlayer` to round the time displayed down to the nearest second
- `moonstone/VirtualList` to restore last focused item correctly

## [2.0.2] - 2018-08-13

### Fixed

- `moonstone/DatePicker` to correctly change year when `minYear` and `maxYear` aren't provided
- `moonstone/EditableIntegerPicker` management of spotlight pointer mode
- `moonstone/LabeledIcon` and `moonstone/LabeledIconButton` to have proper spacing and label-alignment with all label positions
- `moonstone/Popup` to prevent duplicate 5-way navigation when `spotlightRestrict="self-first"`
- `moonstone/Scroller` not to scroll to wrong position via 5way navigation in RTL languages
- `moonstone/Scroller` not to scroll when focusing in pointer mode
- `moonstone/Slider` to forward `onActivate` event
- `moonstone/VideoPlayer` to reset key down hold when media becomes unavailable

## [2.0.1] - 2018-08-01

### Fixed

- `moonstone/Dialog` read order of dialog contents
- `moonstone/Scroller` to go to next page properly via page up/down keys

## [2.0.0] - 2018-07-30

### Added

- `moonstone/LabeledIcon` and `moonstone/LabeledIconButton` components for a lightweight `Icon` or `IconButton` with a label
- `moonstone/VideoPlayer` property `noAutoShowMediaControls`

### Fixed

- `moonstone/Scroller` to prevent scrolling via page up/down keys if there is no spottable component in that direction
- `moonstone/Dialog` to hide `titleBelow` when `title` is not set
- `moonstone/Image` to suppress drag and drop support by default
- `moonstone/VideoPlayer` audio guidance behavior of More button
- `moonstone/VirtualList.VirtualGridList` and `moonstone/VirtualList.VirtualList` to handle focus properly via page up/down keys when switching to 5-way mode
- `moonstone/Popup` to spot the content after it's mounted
- `moonstone/Scroller`, `moonstone/VirtualList.VirtualGridList`, and `moonstone/VirtualList.VirtualList` to scroll properly via voice control in RTL locales

## [2.0.0-rc.3] - 2018-07-23

### Changed

- `moonstone/Scroller.Scroller`, `moonstone/VirtualList.VirtualGridList`, and `moonstone/VirtualList.VirtualList` overscroll effect color more recognizable on the focused element

### Fixed

- `moonstone/ContextualPopup` to refocus its activator on close when the popup lacks spottable children
- `moonstone/Scroller`, `moonstone/VirtualList.VirtualGridList`, and `moonstone/VirtualList.VirtualList` to scroll properly when holding down paging control buttons
- `moonstone/ExpandableItem` spotlight behavior when leaving the component via 5-way
- `moonstone/RadioItem` circle thickness to be 2px, matching the design
- `moonstone/Slider` to correctly prevent 5-way actions when activated
- `moonstone/ExpandableItem` and other expandable components to spotlight correctly when switching from pointer mode to 5-way with `closeOnSelect`

## [2.0.0-rc.2] - 2018-07-16

### Fixed

- `moonstone/Input` to not focus by *tab* key
- `moonstone/Picker` to properly set focus when navigating between buttons
- `moonstone/Popup` to set correct open state while transitioning
- `moonstone/ProgressBar.ProgressBarTooltip` unknown props warning
- `moonstone/Scrollable` to disable spotlight container during flick events only when contents can scroll
- `moonstone/Scroller`, `moonstone/VirtualList.VirtualGridList`, and `moonstone/VirtualList.VirtualList` to scroll properly when `animate` is false via `scrollTo`
- `moonstone/Scroller`, `moonstone/VirtualList.VirtualGridList`, and `moonstone/VirtualList.VirtualList` page controls to stop propagating an event when the event is handled
- `moonstone/Scroller`, `moonstone/VirtualList.VirtualGridList`, and `moonstone/VirtualList.VirtualList` to hide overscroll effect when focus is moved from a disabled paging control button to the opposite button
- `moonstone/Scroller`, `moonstone/VirtualList.VirtualGridList`, and `moonstone/VirtualList.VirtualList` to show overscroll effect when reaching the edge for the first time by wheel
- `moonstone/VideoPlayer` to display feedback tooltip when pointer leaves slider while playing
- `moonstone/VirtualList` and `moonstone/VirtualGridList` to restore focus on items focused by pointer

## [2.0.0-rc.1] - 2018-07-09

### Added

- `moonstone/VirtualList.VirtualList` and `moonstone/VirtualList.VirtualGridList` support `data-webos-voice-focused` and `data-webos-voice-group-label`

### Removed

- `moonstone/Button` built-in support for tooltips

### Changed

- `moonstone/Spinner` to blur Spotlight when the spinner is active

### Fixed

- `moonstone/Scroller.Scroller`, `moonstone/VirtualList.VirtualGridList`, and `moonstone/VirtualList.VirtualList` to handle direction, page up, and page down keys properly on page controls them when `focusableScrollbar` is false
- `moonstone/Scroller.Scroller`, `moonstone/VirtualList.VirtualGridList`, and `moonstone/VirtualList.VirtualList` to handle a page up or down key in pointer mode
- `moonstone/VideoPlayer.MediaControls` to correctly handle more button color when the prop is not specified
- `VirtualList.VirtualList` to handle focus properly when switching to 5-way mode

## [2.0.0-beta.9] - 2018-07-02

### Added

- `moonstone/ContextualPopupDecorator` instance method `positionContextualPopup()`
- `moonstone/MoonstoneDecorator` config property `disableFullscreen` to prevent the decorator from filling the entire screen
- `moonstone/Scroller` prop `onUpdate`

### Fixed

- `moonstone/Scrollable` to update scroll properly on pointer click
- `moonstone/TooltipDecorator` to prevent unnecessary re-renders when losing focus
- `moonstone/TooltipDecorator` to not dismiss the tooltip on pointer click

## [2.0.0-beta.8] - 2018-06-25

### Added

- `moonstone/Scroller.Scroller`, `moonstone/VirtualList.VirtualGridList`, and `moonstone/VirtualList.VirtualList` support for scrolling via voice control on webOS
- `moonstone/Scroller.Scroller`, `moonstone/VirtualList.VirtualGridList`, and `moonstone/VirtualList.VirtualList` overscroll effect when the edges are reached

### Changed

- `moonstone/Divider` property `marqueeOn` default value to `render`
- `moonstone/Scroller.Scroller`, `moonstone/VirtualList.VirtualGridList`, and `moonstone/VirtualList.VirtualList` scrollbar button to move a previous or next page when pressing a page up or down key instead of releasing it

### Fixed

- `moonstone/VideoPlayer` to prevent updating state when the source is changed to the preload source, but the current preload source is the same
- `moonstone/MediaOverlay` to marquee correctly
- `moonstone/MediaOverlay` to match UX guidelines

## [2.0.0-beta.7] - 2018-06-11

### Removed

- `moonstone/Dialog` properties `preserveCase` and `showDivider`, replaced by `casing` and `noDivider` respectively
- `moonstone/Divider` property `preserveCase`, replaced by `casing`
- `moonstone/ExpandableInput` property `onInputChange`, replaced by `onChange`
- `moonstone/MoonstoneDecorator.TextSizeDecorator`, replaced by `moonstone/MoonstoneDecorator.AccessibilityDecorator`
- `moonstone/Panels.Header` property `preserveCase`, replaced by `casing`
- `moonstone/Panels.Panel` property `noAutoFocus`, replaced by `autoFocus`
- `moonstone/TooltipDecorator` property `tooltipPreserveCase`, replaced by `tooltipCasing`

### Changed

- `moonstone/VideoPlayer` to allow spotlight focus to move left and right from `MediaControls`
- `moonstone/VideoPlayer` to disable bottom controls when loading until it's playable

### Fixed

- `moonstone/EditableIntegerPicker` to disable itself when on a range consisting of a single static value
- `moonstone/Picker` to disable itself when containing fewer than two items
- `moonstone/Popup` to spot its content correctly when `open` by default
- `moonstone/RangePicker` to disable itself when on a range consisting of a single static value
- `moonstone/TooltipDecorator` to hide when `onDismiss` has been invoked
- `moonstone/VideoPlayer` to show media controls when pressing down in pointer mode
- `moonstone/VideoPlayer` to provide a more natural 5-way focus behavior
- `moonstone/VideoPlayer.MediaControls` to handle left and right key to jump when `moonstone/VideoPlayer` is focused

## [2.0.0-beta.6] - 2018-06-04

### Removed

- `moonstone/IncrementSlider` prop `children` which was no longer supported for setting the tooltip (since 2.0.0-beta.1)

### Fixed

- `moonstone/ContextualPopupDecorator` to allow focusing components under a popup without any focusable components
- `moonstone/Scroller` ordering of logic for Scroller focus to check focus possibilities first then go to fallback at the top of the container
- `moonstone/Scroller` to check focus possibilities first then go to fallback at the top of the container of focused item
- `moonstone/Scroller` to scroll by page when focus was at the edge of the viewport
- `moonstone/ToggleButton` padding and orientation for RTL
- `moonstone/VideoPlayer` to not hide title and info section when showing more components
- `moonstone/VideoPlayer` to select a position in slider to seek in 5-way mode
- `moonstone/VideoPlayer` to show thumbnail only when focused on slider

## [2.0.0-beta.5] - 2018-05-29

### Removed

- `moonstone/Popup`, `moonstone/Dialog` and `moonstone/Notification` property `spotlightRestrict` option `'none'`
- `moonstone/VideoPlayer` prop `preloadSource`, to be replaced by `moonstone/VideoPlayer.Video` prop `preloadSource`
- `moonstone/Button` and `moonstone/IconButton` allowed value `'opaque'` from prop `backgroundOpacity` which was the default and therefore has the same effect as omitting the prop

### Added

- `moonstone/VideoPlayer` props `selection` and `onSeekOutsideRange` to support selecting a range and notification of interactions outside of that range
- `moonstone/VideoPlayer.Video` component to support preloading video sources

### Changed

- `moonstone/VideoPlayer.videoComponent` prop to default to `ui/Media.Media` instead of `'video'`. As a result, to use a custom video element, one must pass an instance of `ui/Media` with its `mediaComponent` prop set to the desired element.

### Fixed

- `moonstone/ContextualPopupDecorator` to properly stop propagating keydown event if fired from the popup container
- `moonstone/Slider` to read when knob gains focus or for a change in value
- `moonstone/Scroller` to not cut off Expandables when scrollbar appears
- `moonstone/VideoPlayer` to correctly read out when play button is pressed
- `moonstone/Divider` to always use a fixed height, regardless of locale

## [2.0.0-beta.4] - 2018-05-21

### Added

- `moonstone/Button` and `moonstone/IconButton` class name `small` to the list of allowed `css` overrides
- `moonstone/VideoPlayer.MediaControls` property `onClose` to handle back key
- `moonstone/ProgressBar` prop `highlighted` for when the UX needs to call special attention to a progress bar

### Changed

- `moonstone/VideoPlayer` to disable media slider when source is unavailable

### Fixed

- `moonstone/ContextualPopupDecorator` to not set focus to activator when closing if focus was set elsewhere
- `moonstone/IconButton` to allow external customization of vertical alignment of its `Icon` by setting `line-height`
- `moonstone/Marquee.MarqueeController` to not cancel valid animations
- `moonstone/VideoPlayer` feedback and feedback icon to hide properly on play/pause/fast forward/rewind
- `moonstone/VideoPlayer` to correctly focus to default media controls component
- `moonstone/VideoPlayer` to close opened popup components when media controls hide
- `moonstone/VideoPlayer` to show controls on mount and when playing next preload video

## [2.0.0-beta.3] - 2018-05-14

### Added

- `moonstone/SelectableItem.SelectableItemDecorator`

### Changed

- `moonstone/ToggleItem` to forward native events on `onFocus` and `onBlur`
- `moonstone/Input` and `moonstone/ExpandableInput` to support forwarding valid `<input>` props to the contained `<input>` node
- `moonstone/ToggleButton` to fire `onToggle` when toggled

### Fixed

- `moonstone/VirtualList.VirtualList` and `moonstone/VirtualList.VirtualGridList` to scroll properly with all enabled items via a page up or down key
- `moonstone/VirtualList.VirtualList`, `moonstone/VirtualList.VirtualGridList`, and `moonstone/Scroller.Scroller` to ignore any user key events in pointer mode
- `moonstone/VirtualList.VirtualList`, `moonstone/VirtualList.VirtualGridList`, and `moonstone/Scroller.Scroller` to pass `data-spotlight-container-disabled` prop to their outer DOM element
- `moonstone/Image` so it automatically swaps the `src` to the appropriate resolution dynamically as the screen resizes
- `moonstone/Popup` to support all `spotlightRestrict` options
- `moonstone` component `disabled` colors to match the most recent design guidelines (from 30% to 60% opacity)
- `moonstone/ExpandableInput` spotlight behavior when leaving the component via 5-way

## [2.0.0-beta.2] - 2018-05-07

### Fixed

- `moonstone/IconButton` to allow theme-style customization, like it claimed was possible
- `moonstone/ExpandableItem` and related expandables to deal with disabled items and the `autoClose`, `lockBottom` and `noLockBottom` props
- `moonstone/Slider` not to fire `onChange` event when 5-ways out of boundary
- `moonstone/ToggleButton` layout for RTL locales
- `moonstone/Item`, `moonstone/SlotItem`, `moonstone/ToggleItem` to not apply duplicate `className` values
- `moonstone/VirtualList.VirtualList`, `moonstone/VirtualList.VirtualGridList`, and `moonstone/Scroller.Scroller` scrollbar button's aria-label in RTL
- `moonstone/VirtualList.VirtualList` and `moonstone/VirtualList.VirtualGridList` to scroll properly with all disabled items
- `moonstone/VirtualList.VirtualList` and `moonstone/VirtualList.VirtualGridList` to not scroll on focus when jumping

## [2.0.0-beta.1] - 2018-04-29

### Removed

- `moonstone/IncrementSlider` and `moonstone/Slider` props `tooltipAsPercent`, `tooltipSide`, and `tooltipForceSide`, to be replaced by `moonstone/IncrementSlider.IncrementSliderTooltip` and `moonstone/Slider.SliderTooltip` props `percent`, and `side`
- `moonstone/IncrementSlider` props `detachedKnob`, `onDecrement`, `onIncrement`, and `scrubbing`
- `moonstone/ProgressBar` props `tooltipSide` and `tooltipForceSide`, to be replaced by `moonstone/ProgressBar.ProgressBarTooltip` prop `side`
- `moonstone/Slider` props `detachedKnob`, `onDecrement`, `onIncrement`, `scrubbing`, and `onKnobMove`
- `moonstone/VideoPlayer` property `tooltipHideDelay`
- `moonstone/VideoPlayer` props `backwardIcon`, `forwardIcon`, `initialJumpDelay`, `jumpBackwardIcon`, `jumpButtonsDisabled`, `jumpDelay`, `jumpForwadIcon`, `leftComponents`, `moreButtonCloseLabel`, `moreButtonColor`, `moreButtonDisabled`, `moreButtonLabel`, `no5WayJump`, `noJumpButtons`, `noRateButtons`, `pauseIcon`, `playIcon`, `rateButtonsDisabled`, and `rightComponents`, replaced by corresponding props on `moonstone/VideoPlayer.MediaControls`
- `moonstone/VideoPlayer` props `onBackwardButtonClick`, `onForwardButtonClick`, `onJumpBackwardButtonClick`, `onJumpForwardButtonClick`, and `onPlayButtonClick`, replaced by `onRewind`, `onFastForward`, `onJumpBackward`, `onJumpForward`, `onPause`, and `onPlay`, respectively

### Added

- `moonstone/DatePicker` props `dayAriaLabel`, `dayLabel`, `monthAriaLabel`, `monthLabel`, `yearAriaLabel` and `yearLabel` to configure the label set on date pickers
- `moonstone/DayPicker` and `moonstone/DaySelector` props `dayNameLength`, `everyDayText`, `everyWeekdayText`, and `everyWeekendText`
- `moonstone/ExpandablePicker` props `checkButtonAriaLabel`, `decrementAriaLabel`, `incrementAriaLabel`, and `pickerAriaLabel` to configure the label set on each button and picker
- `moonstone/MediaOverlay` component
- `moonstone/Picker` props `aria-label`, `decrementAriaLabel`, and `incrementAriaLabel` to configure the label set on each button
- `moonstone/Popup` property `closeButtonAriaLabel` to configure the label set on popup close button
- `moonstone/ProgressBar.ProgressBarTooltip` props `percent` to format the value as a percent and `visible` to control display of the tooltip
- `moonstone/TimePicker` props `hourAriaLabel`, `hourLabel`, `meridiemAriaLabel`, `meridiemLabel`, `minuteAriaLabel`, and `minuteLabel` to configure the label set on time pickers
- `moonstone/VideoPlayer.MediaControls` component to support additional customization of the playback controls
- `moonstone/VideoPlayer` props `mediaControlsComponent`, `onRewind`, `onFastForward`, `onJumpBackward`, `onJumpForward`, `onPause`, `onPlay`, and `preloadSource`
- `moonstone/VirtualList.VirtualList` and `moonstone/VirtualList.VirtualGridList` `role="list"`
- `moonstone/VirtualList.VirtualList` and `moonstone/VirtualList.VirtualGridList` prop `wrap` to support wrap-around spotlight navigation
- `moonstone/VirtualList`, `moonstone/VirtualGridList` and `moonstone/Scroller` props `scrollRightAriaLabel`, `scrollLeftAriaLabel`, `scrollDownAriaLabel`, and `scrollUpAriaLabel` to configure the aria-label set on scroll buttons in the scrollbars

### Changed

- `moonstone/IncrementSlider` and `moonstone/Slider` prop `tooltip` to support either a boolean for the default tooltip or an element or component for a custom tooltip
- `moonstone/Input` to prevent pointer actions on other component when the input has focus
- `moonstone/ProgressBar.ProgressBarTooltip` prop `side` to support either locale-aware or locale-independent positioning
- `moonstone/ProgressBar.ProgressBarTooltip` prop `tooltip` to support custom tooltip components
- `moonstone/Scroller`, `moonstone/Picker`, and `moonstone/IncrementSlider` to retain focus on `moonstone/IconButton` when it becomes disabled

### Fixed

- `moonstone/ExpandableItem` and related expandable components to expand smoothly when used in a scroller
- `moonstone/GridListImageItem` to show proper `placeholder` and `selectionOverlay`
- `moonstone/MoonstoneDecorator` to optimize localized font loading performance
- `moonstone/Scroller` and `moonstone/VirtualList` navigation via 5-way from paging controls
- `moonstone/VideoPlayer` to render bottom controls at idle after mounting
- `moonstone/VirtualList.VirtualList` and `moonstone/VirtualList.VirtualGridList` to give initial focus
- `moonstone/VirtualList.VirtualList` and `moonstone/VirtualList.VirtualGridList` to have the default value for `dataSize`, `pageScroll`, and `spacing` props

## [2.0.0-alpha.8] - 2018-04-17

### Added

- `moonstone/Panels` property `closeButtonAriaLabel` to configure the label set on application close button

### Changed

- `moonstone/VirtualList.VirtualList` and `moonstone/VirtualList.VirtualGridList` to set its ARIA `role` to `"list"`
- `moonstone/VideoPlayer` property `title` to accept node type

### Fixed

- `moonstone/TimePicker` to show `meridiem` correctly in all locales
- `moonstone/Scrollable` scroll buttons to read out out audio guidance when button pressed down
- `moonstone/ExpandableItem` to show label properly when open and disabled
- `moonstone/Notification` to position properly in RTL locales
- `moonstone/VideoPlayer` to show controls when pressing 5-way select

## [2.0.0-alpha.7] - 2018-04-03

### Removed

- `moonstone/VirtualList.VirtualList` and `moonstone/VirtualList.VirtualGridList` prop `data` to eliminate the misunderstanding caused by the ambiguity of `data`

### Added

- `moonstone/VideoPlayer` property `noSpinner` to allow apps to show/hide spinner while loading video

### Changed

- `moonstone/VideoPlayer` to disable play/pause button when media controls are disabled
- `moonstone/VideoPlayer` property `moreButtonColor` to allow setting underline colors for more button
- `moonstone/VirtualList.VirtualList` and `moonstone/VirtualList.VirtualGridList` prop `isItemDisabled`, which accepts a function that checks if the item at the supplied index is disabled
- `moonstone/Panels.Header` support for `headerInput` so the Header can be used as an Input. See documentation for usage examples.
- `moonstone/ProgressBar` property `tooltipSide` to configure tooltip position relative to the progress bar
- `moonstone/ProgressBar` colors (affecting `moonstone/Slider` as well) for light and dark theme to match the latest designs and make them more visible when drawn over arbitrary background colors

### Fixed

- `moonstone/VideoPlayer` to correctly adjust spaces when the number of components changes in `leftComponents` and `rightComponents`
- `moonstone/VideoPlayer` to read out audio guidance every time `source` changes
- `moonstone/VideoPlayer` to display custom thumbnail node
- `moonstone/VideoPlayer` to hide more icon when right components are removed
- `moonstone/Picker` to correctly update pressed state when dragging off buttons
- `moonstone/Notification` to display when it's opened
- `moonstone/VirtualList` and `moonstone/VirtualGridList` to show Spotlight properly while navigating with page up and down keys
- `moonstone/Input` to allow navigating via left or right to other components when the input is active and the selection is at start or end of the text, respectively
- `moonstone/Panels.ActivityPanels` to correctly lay out the existing panel after adding additional panels

## [2.0.0-alpha.6] - 2018-03-22

### Removed

- `moonstone/Slider` exports `SliderFactory` and `SliderBaseFactory`
- `moonstone/IncrementSlider` exports `IncrementSliderFactory` and `IncrementSliderBaseFactory`
- `moonstone/ProgressBar`, `moonstone/Slider`, `moonstone/Slider.SliderTooltip`, `moonstone/IncrementSlider` components' `vertical` property and replaced it with `orientation`

### Added

- `moonstone/VideoPlayer` property `component` to handle custom video element
- `moonstone/IncrementSlider` properties `incrementAriaLabel` and `decrementAriaLabel` to configure the label set on each button
- `moonstone/Input` support for `small` prop
- `moonstone/ProgressBar` support for `tooltip` and `tooltipForceSide`
- `moonstone/ProgressBar`, `moonstone/Slider`, `moonstone/Slider.SliderTooltip`, `moonstone/IncrementSlider` property `orientation` to accept orientation strings like "vertical" and "horizontal" (replaced old `vertical` prop)

### Changed

- `moonstone/Input` input `height`, `vertical-align`, and `margins`. Please verify your layouts to ensure everything lines up correctly; this change may require removal of old sizing and positioning CSS which is no longer necessary.
- `moonstone/FormCheckbox` to have a small border around the circle, according to new GUI designs
- `moonstone/RadioItem` dot size and added an inner-dot to selected-focused state, according to new GUI designs
- `moonstone/ContextualPopup` prop `popupContainerId` to `popupSpotlightId`
- `moonstone/Popup` prop `containerId` to `spotlightId`
- `moonstone/VideoPlayer` prop `containerId` to `spotlightId`
- `moonstone/VirtualList.VirtualList` and `moonstone/VirtualList.VirtualGridList` prop `component` to be replaced by `itemRenderer`

### Fixed

- `moonstone/ExpandableItem` to be more performant when animating
- `moonstone/GridListImageItem` to hide overlay checkmark icon on focus when unselected
- `moonstone/GridListImageItem` to use `ui/GridListImageItem`
- `moonstone/VirtualList`, `moonstone/VirtualGridList` and `moonstone/Scroller` components to use their base UI components
- `moonstone/VirtualList` to show the selected state on hovered paging controls properly
- `moonstone/Slider` to highlight knob when selected
- `moonstone/Slider` to handle updates to its `value` prop correctly
- `moonstone/ToggleItem` to accept HTML DOM node tag names as strings for its `component` property
- `moonstone/Popup` to properly pause and resume spotlight when animating

## [2.0.0-alpha.5] - 2018-03-07

### Removed

- `moonstone/Marquee.MarqueeText`, replaced by `moonstone/Marquee.Marquee`
- `moonstone/VirtualGridList.GridListImageItem`, replaced by `moonstone/GridListImageItem`

### Changed

- `moonstone/Marquee.Marquee` to be `moonstone/Marquee.MarqueeBase`
- `moonstone/ContextualPopupDecorator` to not restore last-focused child
- `moonstone/ExpandableList` to restore focus to the first selected item after opening

### Fixed

- `moonstone/Slider` to correctly show localized percentage value in tooltip when `tooltipAsPercent` is true
- `moonstone/VirtualGridList` to show or hide its scrollbars properly
- `moonstone/Button` text to be properly centered
- `moonstone/Input` to not clip some glyphs at the start of the value

## [2.0.0-alpha.4] - 2018-02-13

### Added

- `moonstone/SlotItem` replacing `moonstone/Item.ItemOverlay`

### Removed

- `moonstone/VirtualFlexList` to be replaced by `ui/VirtualFlexList`
- `moonstone/Button` and `moonstone/IconButton` prop `noAnimation`
- `moonstone/Item.OverlayDecorator`, `moonstone/Item.Overlay`, and `moonstone/Item.ItemOverlay` to be replaced by `moonstone/SlotItem`

### Changed

- `moonstone/Marquee` to do less-costly calculations during measurement and optimized the applied styles
- `moonstone/ExpandableList` to require a unique key for each object type data

### Fixed

- `moonstone/VirtualList` to render properly with fiber reconciler
- `moonstone/VirtualList` focus option in scrollTo api
- `moonstone/ExpandableSpotlightDecorator` to not spot the title upon collapse when in `pointerMode`
- `moonstone/Spinner` to not unpause Spotlight unless it was the one to pause it
- `moonstone/Marquee` to stop when becoming disabled
- `moonstone/Input`, `moonstone/MarqueeDecorator`, and `moonstone/Slider` to prevent unnecessary focus-based updates

## [2.0.0-alpha.3] - 2018-01-18

### Removed

- `moonstone/Scroller` and `moonstone/VirtualList` option `indexToFocus` in `scrollTo` method which is deprecated from 1.2.0
- `moonstone/Scroller` props `horizontal` and `vertical` which are deprecated from 1.3.0 and replaced with `direction` prop
- `moonstone/Button` exports `ButtonFactory` and `ButtonBaseFactory`
- `moonstone/IconButton` exports `IconButtonFactory` and `IconButtonBaseFactory`

### Fixed

- `moonstone/MoonstoneDecorator` root node to fill the entire space available, which simplifies positioning and sizing for child elements (previously always measured 0 in height)
- `moonstone/VirtualList` to prevent infinite function call when a size of contents is slightly longer than a client size without a scrollbar
- `moonstone/VirtualList` to sync scroll position when clientSize changed

## [2.0.0-alpha.2] - 2017-08-29

No significant changes.

## [2.0.0-alpha.1] - 2017-08-27

### Changed

- `moonstone/Button`, `moonstone/Checkbox`, `moonstone/FormCheckbox`, `moonstone/IconButton`, `moonstone/IncrementSlider`, `moonstone/Item`, `moonstone/Picker`, and `moonstone/RangePicker`, `moonstone/Switch` and `moonstone/VideoPlayer` to use `ui/Touchable`

## [1.15.0] - 2018-02-28

### Deprecated

- `moonstone/Marquee.Marquee`, to be moved to `moonstone/Marquee.MarqueeBase` in 2.0.0
- `moonstone/Marquee.MarqueeText`, to be moved to `moonstone/Marquee.Marquee` in 2.0.0

### Fixed

- `moonstone/GridListImageItem` to display correctly

## [1.14.0] - 2018-02-23

### Deprecated

- `moonstone/VirtualFlexList`, to be replaced by `ui/VirtualFlexList` in 2.0.0
- `moonstone/VirtualGridList.GridListImageItem`, to be replaced by `moonstone/GridListImageItem` in 2.0.0
- `moonstone/Button` and `moonstone/IconButton` prop `noAnimation`, to be removed in 2.0.0
- `moonstone/Button.ButtonFactory`, `moonstone/Button.ButtonBaseFactory`, `moonstone/IconButton.IconButtonFactory`, `moonstone/IconButton.IconButtonBaseFactory`, `moonstone/IncrementSlider.IncrementSliderFactory`, `moonstone/IncrementSlider.IncrementSliderBaseFactory`, `moonstone/Slider.SliderFactory`, and `moonstone/Slider.SliderBaseFactory`, to be removed in 2.0.0
- `moonstone/Item.ItemOverlay`, to be replaced by `ui/SlotItem` in 2.0.0
- `moonstone/Item.Overlay` and `moonstone/Item.OverlayDecorator`, to be removed in 2.0.0

### Added

- `moonstone/DaySelector` component
- `moonstone/EditableIntegerPicker` component
- `moonstone/GridListImageItem` component

## [1.13.4] - 2018-07-30

### Fixed

- `moonstone/DatePicker` to calculate min and max year in the current calender

## [1.13.3] - 2018-01-16

### Fixed

- `moonstone/TimePicker` to not read out meridiem label when meridiem picker gets a focus
- `moonstone/Scroller` to correctly update scrollbars when the scroller's contents change

## [1.13.2] - 2017-12-14

### Fixed

- `moonstone/Panels` to maintain spotlight focus when `noAnimation` is set
- `moonstone/Panels` to not accept back key presses during transition
- `moonstone/Panels` to revert 1.13.0 fix that blurred Spotlight when transitioning panels
- `moonstone/Scroller` and other scrolling components to not show scroll thumb when only child item is updated
- `moonstone/Scroller` and other scrolling components to not hide scroll thumb immediately after scroll position reaches the top or the bottom
- `moonstone/Scroller` and other scrolling components to show scroll thumb properly when scroll position reaches the top or the bottom by paging controls

## [1.13.1] - 2017-12-06

### Fixed

- `moonstone/Slider` to not unnecessarily fire `onChange` if the initial value has not changed

## [1.13.0] - 2017-11-28

### Added

- `moonstone/VideoPlayer` props `disabled`, `loading`, `miniFeedbackHideDelay`, and `thumbnailComponent` as well as new APIs: `areControlsVisible`, `getVideoNode`, `showFeedback`, and `toggleControls`

### Fixed

- `moonstone/VirtualList` to render items from a correct index on edge cases at the top of a list
- `moonstone/VirtualList` to handle focus properly via page up at the first page and via page down at the last page
- `moonstone/Expandable` and derivatives to use the new `ease-out-quart` animation timing function to better match the aesthetic of Enyo's Expandables
- `moonstone/TooltipDecorator` to correctly display tooltip direction when locale changes
- `moonstone/Marquee` to restart animation on every resize update
- `moonstone/LabeledItem` to start marquee when hovering while disabled
- `moonstone/Marquee` to correctly start when hovering on disabled spottable components
- `moonstone/Marquee.MarqueeController` to not abort marquee when moving among components
- `moonstone/Picker` marquee issues with disabled buttons or Picker
- `moonstone/Panels` to prevent loss of spotlight issue when moving between panels
- `moonstone/VideoPlayer` to bring it in line with real-world use-cases
- `moonstone/Slider` by removing unnecessary repaints to the screen
- `moonstone/Slider` to fire `onChange` events when the knob is pressed near the boundaries
- `moonstone/VideoPlayer` to correctly position knob when interacting with media slider
- `moonstone/VideoPlayer` to not read out the focused button when the media controls hide
- `moonstone/MarqueeDecorator` to stop when unhovering a disabled component using `marqueeOn` `'focus'`
- `moonstone/Slider` to not forward `onChange` when `disabled` on `mouseUp/click`
- `moonstone/VideoPlayer` to defer rendering playback controls until needed

## [1.12.2] - 2017-11-15

### Fixed

- `moonstone/VirtualList` to scroll and focus properly by pageUp and pageDown when disabled items are in it
- `moonstone/Button` to correctly specify minimum width when in large text mode
- `moonstone/Scroller` and other scrolling components to restore last focused index when panel is changed
- `moonstone/VideoPlayer` to display time correctly in RTL locale
- `moonstone/VirtualList` to scroll correctly using page down key with disabled items
- `moonstone/Scroller` and other scrolling components to not cause a script error when scrollbar is not rendered
- `moonstone/Picker` incrementer and decrementer to not change size when focused
- `moonstone/Header` to use a slightly smaller font size for `title` in non-latin locales and a line-height for `titleBelow` and `subTitleBelow` that better meets the needs of tall-glyph languages like Tamil and Thai, as well as latin locales
- `moonstone/Scroller` and `moonstone/VirtualList` to keep spotlight when pressing a 5-way control while scrolling
- `moonstone/Panels` to prevent user interaction with panel contents during transition
- `moonstone/Slider` and related components to correctly position knob for `detachedKnob` on mouse down and fire value where mouse was positioned on mouse up
- `moonstone/DayPicker` to update day names when changing locale
- `moonstone/ExpandableItem` and all other `Expandable` components to revert 1.12.1 change to pull down from the top

## [1.12.1] - 2017-11-07

### Fixed

- `moonstone/ExpandableItem` and all other `Expandable` components to now pull down from the top instead of being revealed from the bottom, matching Enyo's design
- `moonstone/VirtualListNative` to scroll properly with page up/down keys if there is a disabled item
- `moonstone/RangePicker` to display negative values correctly in RTL
- `moonstone/Scroller` and other scrolling components to not blur scroll buttons when wheeling
- `moonstone/Scrollbar` to hide scroll thumb immediately without delay after scroll position reaches min or max
- `moonstone/Divider` to pass `marqueeOn` prop
- `moonstone/Slider` to fire `onChange` on mouse up and key up
- `moonstone/VideoPlayer` to show knob when pressed
- `moonstone/Header` to layout `titleBelow` and `subTitleBelow` correctly
- `moonstone/Header` to use correct font-weight for `subTitleBelow`
- `moonstone/VirtualList` to restore focus correctly for lists only slightly larger than the viewport

## [1.12.0] - 2017-10-27

### Fixed

- `moonstone/Scroller` and other scrolling components to prevent focusing outside the viewport when pressing a 5-way key during wheeling
- `moonstone/Scroller` to called scrollToBoundary once when focus is moved using holding child item
- `moonstone/VideoPlayer` to apply skin correctly
- `moonstone/Popup` from `last-focused` to `default-element` in `SpotlightContainerDecorator` config
- `moonstone/Panels` to retain focus when back key is pressed on breadcrumb
- `moonstone/Input` to correctly hide VKB when dismissing

## [1.11.0] - 2017-10-24

### Added

- `moonstone/VideoPlayer` properties `seekDisabled` and `onSeekFailed` to disable seek function

### Changed

- `moonstone/ExpandableList` to become `disabled` if there are no children

### Fixed

- `moonstone/Picker` to read out customized accessibility value when picker prop has `joined` and `aria-valuetext`
- `moonstone/Scroller` to apply scroll position on vertical or horizontal Scroller when child gets a focus
- `moonstone/Scroller` and other scrolling components to scroll without animation when panel is changed
- `moonstone/ContextualPopup` padding to not overlap close button
- `moonstone/Scroller` and other scrolling components to change focus via page up/down only when the scrollbar is visible
- `moonstone/Picker` to only increment one value on hold
- `moonstone/ItemOverlay` to remeasure when focused

## [1.10.1] - 2017-10-16

### Fixed

- `moonstone/Scroller` and other scrolling components to scroll via page up/down when focus is inside a Spotlight container
- `moonstone/VirtualList` and `moonstone/VirtualGridList` to scroll by 5-way keys right after wheeling
- `moonstone/VirtualList` not to move focus when a current item and the last item are located at the same line and pressing a page down key
- `moonstone/Slider` knob to follow while dragging for detached knob
- `moonstone/Header` to layout header row correctly in `standard` type
- `moonstone/Input` to not dismiss on-screen keyboard when dragging cursor out of input box
- `moonstone/Header` RTL `line-height` issue
- `moonstone/Panels` to render children on idle
- `moonstone/Scroller` and other scrolling components to limit muted spotlight container scrims to their bounds
- `moonstone/Input` to always forward `onKeyUp` event

## [1.10.0] - 2017-10-09

### Added

- `moonstone/VideoPlayer` support for designating components with `.spottable-default` as the default focus target when pressing 5-way down from the slider
- `moonstone/Slider` property `activateOnFocus` which when enabled, allows 5-way directional key interaction with the `Slider` value without pressing [Enter] first
- `moonstone/VideoPlayer` property `noMiniFeedback` to support controlling the visibility of mini feedback
- `ui/Layout`, which provides a technique for laying-out components on the screen using `Cells`, in rows or columns

### Changed

- `moonstone/Popup` to focus on mount if it’s initially opened and non-animating and to always pass an object to `onHide` and `onShow`
- `moonstone/VideoPlayer` to emit `onScrub` event and provide audio guidance when setting focus to slider

### Fixed

- `moonstone/ExpandableItem` and derivatives to restore focus to the Item if the contents were last focused when closed
- `moonstone/Slider` toggling activated state when holding enter/select key
- `moonstone/TimePicker` picker icons shifting slightly when focusing an adjacent picker
- `moonstone/Icon` so it handles color the same way generic text does, by inheriting from the parent's color. This applies to all instances of `Icon`, `IconButton`, and `Icon` inside `Button`.
- `moonstone/fonts` Museo Sans font to correct "Ti" kerning
- `moonstone/VideoPlayer` to correctly position knob on mouse click
- `moonstone/Panels.Header` to show an ellipsis for long titles with RTL text
- `moonstone/Marquee` to restart when invalidated by a prop change and managed by a `moonstone/Marquee.MarqueeController`
- `spotlight.Spotlight` method `focus()` to verify that the target element matches its container's selector rules prior to setting focus
- `moonstone/Picker` to only change picker values `onWheel` when spotted
- `moonstone/VideoPlayer` to hide descendant floating components (tooltips, contextual popups) when the media controls hide

## [1.9.3] - 2017-10-03

### Added

- `moonstone/Button` property value to `backgroundOpacity` called "lightTranslucent" to better serve colorful image backgrounds behind Buttons. This also affects `moonstone/IconButton` and `moonstone/Panels/ApplicationCloseButton`.
- `moonstone/Panels` property `closeButtonBackgroundOpacity` to support `moonstone/Panels/ApplicationCloseButton`'s `backgroundOpacity` prop

### Changed

- `Moonstone Icons` font file to include the latest designs for several icons
- `moonstone/Panels/ApplicationCloseButton` to expose its `backgroundOpacity` prop

### Fixed

- `moonstone/VirtualList` to apply "position: absolute" inline style to items
- `moonstone/Picker` to increment and decrement normally at the edges of joined picker
- `moonstone/Icon` not to read out image characters
- `moonstone/Scroller` and other scrolling components to not accumulate paging scroll by pressing page up/down in scrollbar
- `moonstone/Icon` to correctly display focused state when using external image
- `moonstone/Button` and `moonstone/IconButton` to be properly visually muted when in a muted container

## [1.9.2] - 2017-09-26

### Fixed

- `moonstone/ExpandableList` preventing updates when its children had changed

## [1.9.1] - 2017-09-25

### Fixed

- `moonstone/ExpandableList` run-time error when using an array of objects as children
- `moonstone/VideoPlayer` blocking pointer events when the controls were hidden

## [1.9.0] - 2017-09-22

### Added

- `moonstone/styles/mixins.less` mixins: `.moon-spotlight-margin()` and `.moon-spotlight-padding()`
- `moonstone/Button` property `noAnimation` to support non-animating pressed visual

### Changed

- `moonstone/TimePicker` to use "AM/PM" instead of "meridiem" for label under meridiem picker
- `moonstone/IconButton` default style to not animate on press. NOTE: This behavior will change back to its previous setting in release 2.0.0.
- `moonstone/Popup` to warn when using `scrimType` `'none'` and `spotlightRestrict` `'self-only'`
- `moonstone/Scroller` to block spotlight during scroll
- `moonstone/ExpandableItem` and derivatives to always pause spotlight before animation

### Fixed

- `moonstone/VirtualGridList` to not move focus to wrong column when scrolled from the bottom by holding the "up" key
- `moonstone/VirtualList` to focus an item properly when moving to a next or previous page
- `moonstone/Scroller` and other scrolling components to move focus toward first or last child when page up or down key is pressed if the number of children is small
- `moonstone/VirtualList` to scroll to preserved index when it exists within dataSize for preserving focus
- `moonstone/Picker` buttons to not change size
- `moonstone/Panel` to move key navigation to application close button on holding the "up" key.
- `moonstone/Picker` to show numbers when changing values rapidly
- `moonstone/Popup` layout in large text mode to show close button correctly
- `moonstone/Picker` from moving scroller when pressing 5-way keys in `joined` Picker
- `moonstone/Input` so it displays all locales the same way, without cutting off the edges of characters
- `moonstone/TooltipDecorator` to hide tooltip when 5-way keys are pressed for disabled components
- `moonstone/Picker` to not tremble in width when changing values while using a numeric width prop value
- `moonstone/Picker` to not overlap values when changing values in `vertical`
- `moonstone/ContextualPopup` pointer mode focus behavior for `spotlightRestrict='self-only'`
- `moonstone/VideoPlayer` to prevent interacting with more components in pointer mode when hidden
- `moonstone/Scroller` to not repaint its entire contents whenever partial content is updated
- `moonstone/Slider` knob positioning after its container is resized
- `moonstone/VideoPlayer` to maintain focus when media controls are hidden
- `moonstone/Scroller` to scroll expandable components into view when opening when pointer has moved elsewhere

## [1.8.0] - 2017-09-07

### Deprecated

- `moonstone/Dialog` property `showDivider`, will be replaced by `noDivider` property in 2.0.0

### Added

- `moonstone/Popup` callback property `onShow` which fires after popup appears for both animating and non-animating popups

### Changed

- `moonstone/Popup` callback property `onHide` to run on both animating and non-animating popups
- `moonstone/VideoPlayer` state `playbackRate` to media events
- `moonstone/VideoPlayer` support for `spotlightDisabled`
- `moonstone/VideoPlayer` thumbnail positioning and style
- `moonstone/VirtualList` to render when dataSize increased or decreased
- `moonstone/Dialog` style
- `moonstone/Popup`, `moonstone/Dialog`, and `moonstone/Notification` to support `node` type for children
- `moonstone/Scroller` to forward `onKeyDown` events

### Fixed

- `moonstone/Scroller` and other scrolling components to enable focus when wheel scroll is stopped
- `moonstone/VirtualList` to show scroll thumb when a preserved item is focused in a Panel
- `moonstone/Scroller` to navigate properly with 5-way when expandable child is opened
- `moonstone/VirtualList` to stop scrolling when focus is moved on an item from paging controls or outside
- `moonstone/VirtualList` to move out with 5-way navigation when the first or the last item is disabled
- `moonstone/IconButton` Tooltip position when disabled
- `moonstone/VideoPlayer` Tooltip time after unhovering
- `moonstone/VirtualList` to not show invisible items
- `moonstone/IconButton` Tooltip position when disabled
- `moonstone/VideoPlayer` to display feedback tooltip correctly when navigating in 5-way
- `moonstone/MarqueeDecorator` to work with synchronized `marqueeOn` `'render'` and hovering as well as `marqueOn` `'hover'` when moving rapidly among synchronized marquees
- `moonstone/Input` aria-label for translation
- `moonstone/Marquee` to recalculate inside `moonstone/Scroller` and `moonstone/SelectableItem` by bypassing `shouldComponentUpdate`
- `moonstone/Picker` to marquee when incrementing and decrementing values with the prop `noAnimation`

## [1.7.0] - 2017-08-23

### Deprecated

- `moonstone/TextSizeDecorator` and it will be replaced by `moonstone/AccessibilityDecorator`
- `moonstone/MarqueeDecorator` property `marqueeCentered` and `moonstone/Marquee` property `centered` will be replaced by `alignment` property in 2.0.0

### Added

- `moonstone/TooltipDecorator` config property to direct tooltip into a property instead of adding to `children`
- `moonstone/VideoPlayer` prop `thumbnailUnavailable` to fade thumbnail
- `moonstone/AccessibilityDecorator` with `highContrast` and `textSize`
- `moonstone/VideoPlayer` high contrast scrim
- `moonstone/MarqueeDecorator`and `moonstone/Marquee` property `alignment` to allow setting  alignment of marquee content

### Changed

- `moonstone/Scrollbar` to disable paging control down button properly at the bottom when a scroller size is a non-integer value
- `moonstone/VirtualList`, `moonstone/VirtualGridList`, and `moonstone/Scroller` to scroll on `keydown` event instead of `keyup` event of page up and page down keys
- `moonstone/VirtualGridList` to scroll by item via 5 way key
- `moonstone/VideoPlayer` to read target time when jump by left/right key
- `moonstone/IconButton` to not use `MarqueeDecorator` and `Uppercase`

### Fixed

- `moonstone/VirtualList` and `moonstone/VirtualGridList` to focus the correct item when page up and page down keys are pressed
- `moonstone/VirtualList` to not lose focus when moving out from the first item via 5way when it has disabled items
- `moonstone/Slider` to align tooltip with detached knob
- `moonstone/FormCheckbox` to display correct colors in light skin
- `moonstone/Picker` and `moonstone/RangePicker` to forward `onKeyDown` events when not `joined`
- `moonstone/SelectableItem` to display correct icon width and alignment
- `moonstone/LabeledItem` to always match alignment with the locale
- `moonstone/Scroller` to properly 5-way navigate from scroll buttons
- `moonstone/ExpandableList` to display correct font weight and size for list items
- `moonstone/Divider` to not italicize in non-italic locales
- `moonstone/VideoPlayer` slider knob to follow progress after being selected when seeking
- `moonstone/LabeledItem` to correctly position its icon. This affects all of the `Expandables`, `moonstone/DatePicker` and `moonstone/TimePicker`.
- `moonstone/Panels.Header` and `moonstone/Item` to prevent them from allowing their contents to overflow unexpectedly
- `moonstone/Marquee` to recalculate when vertical scrollbar appears
- `moonstone/SelectableItem` to recalculate marquee when toggled

### Removed

- `moonstone/Input` large-text mode

## [1.6.1] - 2017-08-07

### Changed

- `moonstone/Icon` and `moonstone/IconButton` to no longer fit image source to the icon's boundary

## [1.6.0] - 2017-08-04

### Added

- `moonstone/VideoPlayer` ability to seek when holding down the right and left keys. Sensitivity can be adjusted using throttling options `jumpDelay` and `initialJumpDelay`.
- `moonstone/VideoPlayer` property `no5WayJump` to disable jumping done by 5-way
- `moonstone/VideoPlayer` support for the "More" button to use tooltips
- `moonstone/VideoPlayer` properties `moreButtonLabel` and `moreButtonCloseLabel` to allow customization of the "More" button's tooltip and Aria labels
- `moonstone/VideoPlayer` property `moreButtonDisabled` to disable the "More" button
- `moonstone/Picker` and `moonstone/RangePicker` prop `aria-valuetext` to support reading custom text instead of value
- `moonstone/VideoPlayer` methods `showControls` and `hideControls` to allow external interaction with the player
- `moonstone/Scroller` support for Page Up/Page Down keys in pointer mode when no item has focus

### Changed

- `moonstone/VideoPlayer` to handle play, pause, stop, fast forward and rewind on remote controller
- `moonstone/Marquee` to also start when hovered if `marqueeOnRender` is set

### Fixed

- `moonstone/IconButton` to fit image source within `IconButton`
- `moonstone` icon font sizes for wide icons
- `moonstone/ContextualPopupDecorator` to prefer setting focus to the appropriate popup instead of other underlying controls when using 5-way from the activating control
- `moonstone/Scroller` not scrolled via 5 way when `moonstone/ExpandableList` is opened
- `moonstone/VirtualList` to not let the focus move outside of container even if there are children left when navigating with 5way
- `moonstone/Scroller` and other scrolling components to update disability of paging controls when the scrollbar is set to `visible` and the content becomes shorter
- `moonstone/VideoPlayer` to focus on hover over play/pause button when video is loading
- `moonstone/VideoPlayer` to update and display proper time while moving knob when video is paused
- `moonstone/VideoPlayer` long title overlap issues
- `moonstone/Header` to apply `marqueeOn` prop to `subTitleBelow` and `titleBelow`
- `moonstone/Picker` wheeling in `moonstone/Scroller`
- `moonstone/IncrementSlider` and `moonstone/Picker` to read value changes when selecting buttons

## [1.5.0] - 2017-07-19

### Added

- `moonstone/Slider` and `moonstone/IncrementSlider` prop `aria-valuetext` to support reading custom text instead of value
- `moonstone/TooltipDecorator` property `tooltipProps` to attach props to tooltip component
- `moonstone/Scroller` and `moonstone/VirtualList` ability to scroll via page up and page down keys
- `moonstone/VideoPlayer` tooltip-thumbnail support with the `thumbnailSrc` prop and the `onScrub` callback to fire when the knob moves and a new thumbnail is needed
- `moonstone/VirtualList` ability to navigate via 5way when there are disabled items
- `moonstone/ContextualPopupDecorator` property `popupContainerId` to support configuration of the popup's spotlight container
- `moonstone/ContextualPopupDecorator` property `onOpen` to notify containers when the popup has been opened
- `moonstone/ContextualPopupDecorator` config option `openProp` to support mapping the value of `open` property to the chosen property of wrapped component

### Changed

- `moonstone/ExpandableList` to use 'radio' as the default, and adapt 'single' mode to render as a `moonstone/RadioItem` instead of a `moonstone/CheckboxItem`
- `moonstone/VideoPlayer` to not hide pause icon when it appears
- `moonstone/ContextualPopupDecorator` to set accessibility-related props onto the container node rather than the popup node
- `moonstone/ExpandableItem`, `moonstone/ExpandableList`, `moonstone/ExpandablePicker`, `moonstone/DatePicker`, and `moonstone/TimePicker` to pause spotlight when animating in 5-way mode
- `moonstone/Spinner` to position the text content under the spinner, rather than to the right side
- `moonstone/VideoPlayer` to include hour when announcing the time while scrubbing
- `moonstone/GridListImageItem` to require a `source` prop and not have a default value

### Fixed

- `moonstone/Input` ellipsis to show if placeholder is changed dynamically and is too long
- `moonstone/Marquee` to re-evaluate RTL orientation when its content changes
- `moonstone/VirtualList` to restore focus on short lists
- `moonstone/ExpandableInput` to expand the width of its contained `moonstone/Input`
- `moonstone/Input` support for `dismissOnEnter`
- `moonstone/Input` focus management to prevent stealing focus when programmatically moved elsewhere
- `moonstone/Input` 5-way spot behavior
- `moonstone` international fonts to always be used, even when unsupported font-weights or font-styles are requested
- `moonstone/Panels.Panel` support for selecting components with `.spottable-default` as the default focus target
- `moonstone/Panels` layout in RTL locales
- `moonstone` spottable components to support `onSpotlightDown`, `onSpotlightLeft`, `onSpotlightRight`, and `onSpotlightUp` event property
- `moonstone/VirtualList` losing spotlight when the list is empty
- `moonstone/FormCheckbox` in focused state to have the correct "check" color
- `moonstone/Scroller` and other scrolling components' bug in `navigableFilter` when passed a container id

## [1.4.1] - 2017-07-05

### Changed

- `moonstone/Popup` to only call `onKeyDown` when there is a focused item in the `Popup`
- `moonstone/Scroller`, `moonstone/Picker`, and `moonstone/IncrementSlider` to automatically move focus when the currently focused `moonstone/IconButton` becomes disabled

### Fixed

- `moonstone/ContextualPopupDecorator` close button to account for large text size
- `moonstone/ContextualPopupDecorator` to not spot controls other than its activator when navigating out via 5-way
- `moonstone/Header` to set the value of `marqueeOn` for all types of headers

## [1.4.0] - 2017-06-29

### Deprecated

- `moonstone/Input` prop `noDecorator` is being replaced by `autoFocus` in 2.0.0

### Added

- `moonstone/Scrollbar` property `corner` to add the corner between vertical and horizontal scrollbars
- `moonstone/ScrollThumb` for a thumb of `moonstone/Scrollbar`
- `moonstone/styles/text.less` mixin `.locale-japanese-line-break()` to apply the correct  Japanese language line-break rules for the following multi-line components: `moonstone/BodyText`, `moonstone/Dialog`, `moonstone/Notification`, `moonstone/Popup`, and `moonstone/Tooltip`
- `moonstone/ContextualPopupDecorator` property `popupProps` to attach props to popup component
- `moonstone/VideoPlayer` property `pauseAtEnd` to control forward/backward seeking
- `moonstone/Panels/Header` prop `marqueeOn` to control marquee of header

### Changed

- `moonstone/Panels/Header` to expose its `marqueeOn` prop
- `moonstone/VideoPlayer` to automatically adjust the width of the allocated space for the side components so the media controls have more space to appear on smaller screens
- `moonstone/VideoPlayer` properties `autoCloseTimeout` and `titleHideDelay` default value to `5000`
- `moonstone/VirtualList` to support restoring focus to the last focused item
- `moonstone/Scroller` and other scrolling components to call `onScrollStop` before unmounting if a scroll is in progress
- `moonstone/Scroller` to reveal non-spottable content when navigating out of a scroller

### Fixed

- `moonstone/Dialog` to properly focus via pointer on child components
- `moonstone/VirtualList`, `moonstone/VirtualGridList`, and `moonstone/Scroller` not to be slower when scrolled to the first or the last position by wheeling
- `moonstone` component hold delay time
- `moonstone/VideoPlayer` to show its controls when pressing down the first time
- `moonstone/Panel` autoFocus logic to only focus on initial render
- `moonstone/Input` text colors
- `moonstone/ExpandableInput` to focus its decorator when leaving by 5-way left/right

## [1.3.1] - 2017-06-14

### Fixed

- `moonstone/Picker` support for large text
- `moonstone/Scroller` support for focusing paging controls with the pointer
- `moonstone` CSS rules for unskinned spottable components

## [1.3.0] - 2017-06-12

### Deprecated

- `moonstone/Scroller` props `horizontal` and `vertical`. Deprecated props are replaced with `direction` prop. `horizontal` and `vertical` will be removed in 2.0.0.
- `moonstone/Panel` prop `noAutoFocus` in favor of `autoFocus="none"`

### Added

- `moonstone/Image` support for `children` prop inside images
- `moonstone/Scroller` prop `direction` which replaces `horizontal` and `vertical` props
- `moonstone/VideoPlayer` property `tooltipHideDelay` to hide tooltip with a given amount of time
- `moonstone/VideoPlayer` property `pauseAtEnd` to pause when it reaches either the start or the end of the video
- `moonstone/VideoPlayer` methods `fastForward`, `getMediaState`, `jump`, `pause`, `play`, `rewind`, and `seek` to allow external interaction with the player. See docs for example usage.

### Changed

- `moonstone/Skinnable` to support context and allow it to be added to any component to be individually skinned. This includes a further optimization in skinning which consolidates all color assignments into a single block, so non-color rules aren't unnecessarily duplicated.
- `moonstone/Skinnable` light and dark skin names ("moonstone-light" and "moonstone") to "light" and "dark", respectively
- `moonstone/VideoPlayer` to set play/pause icon to display "play" when rewinding or fast forwarding
- `moonstone/VideoPlayer` to rewind or fast forward when previous command is slow-forward or slow-rewind respectively
- `moonstone/VideoPlayer` to fast forward when previous command is slow-forward and it reaches the last of its play rate
- `moonstone/VideoPlayer` to not play video on reload when `noAutoPlay` is `true`
- `moonstone/VideoPlayer` property `feedbackHideDelay`'s default value to `3000`
- `moonstone/Notification` to break line in characters in ja and zh locale
- `moonstone/Notification` to align texts left in LTR locale and right in RTL locale
- `moonstone/VideoPlayer` to simulate rewind functionality on non-webOS platforms only

### Fixed

- `moonstone/ExpandableItem` to correct the `titleIcon` when using `open` and `disabled`
- `moonstone/GridListImageItem` to center its selection icon on the image instead of the item
- `moonstone/Input` to have correct `Tooltip` position in `RTL`
- `moonstone/SwitchItem` to not unintentionally overflow `Scroller` containers, causing them to jump to the side when focusing
- `moonstone/VideoPlayer` to fast forward properly when video is at paused state
- `moonstone/VideoPlayer` to correctly change sources
- `moonstone/VideoPlayer` to show or hide feedback tooltip properly
- `moonstone/DateTimeDecorator` to work properly with `RadioControllerDecorator`
- `moonstone/Picker` in joined, large text mode so the arrows are properly aligned and sized
- `moonstone/Icon` to reflect the same proportion in relation to its size in large-text mode

## [1.2.0] - 2017-05-17

### Deprecated

- `moonstone/Scroller` and other scrolling components option `indexToFocus` in `scrollTo` method to be removed in 2.0.0

### Added

- `moonstone/Slider` and `moonstone/IncrementSlider` prop `noFill` to support a style without the fill
- `moonstone/Marquee` property `rtl` to set directionality to right-to-left
- `moonstone/VirtualList.GridListImageItem` property `selectionOverlay` to add custom component for selection overlay
- `moonstone/MoonstoneDecorator` property `skin` to let an app choose its skin: "moonstone" and "moonstone-light" are now available
- `moonstone/FormCheckboxItem`
- `moonstone/FormCheckbox`, a standalone checkbox, to support `moonstone/FormCheckboxItem`
- `moonstone/Input` props `invalid` and `invalidMessage` to display a tooltip when input value is invalid
- `moonstone/Scroller` and other scrolling components option `focus` in `scrollTo()` method
- `moonstone/Scroller` and other scrolling components property `spottableScrollbar`
- `moonstone/Icon.IconList` icons: `arrowshrinkleft` and `arrowshrinkright`

### Changed

- `moonstone/Picker` arrow icon for `joined` picker: small when not spotted, hidden when it reaches the end of the picker
- `moonstone/Checkbox` and `moonstone/CheckboxItem` to reflect the latest design
- `moonstone/MoonstoneDecorator/fontGenerator` was refactored to use the browser's FontFace API to dynamically load locale fonts
- `moonstone/VideoPlayer` space allotment on both sides of the playback controls to support 4 buttons; consequently the "more" controls area has shrunk by the same amount
- `moonstone/VideoPlayer` to not disable media button (play/pause)
- `moonstone/Scroller` and other scrolling components so that paging controls are not spottable by default with 5-way
- `moonstone/VideoPlayer`'s more/less button to use updated arrow icon

### Fixed

- `moonstone/MarqueeDecorator` to properly stop marquee on items with `'marqueeOnHover'`
- `moonstone/ExpandableList` to work properly with object-based children
- `moonstone/styles/fonts.less` to restore the Moonstone Icon font to request the local system font by default. Remember to update your webOS build to get the latest version of the font so you don't see empty boxes for your icons.
- `moonstone/Picker` and `moonstone/RangePicker` to now use the correct size from Enyo (60px v.s. 84px) for icon buttons
- `moonstone/Scroller` and other scrolling components to apply ri.scale properly
- `moonstone/Panel` to not cover a `Panels`'s `ApplicationCloseButton` when not using a `Header`
- `moonstone/IncrementSlider` to show tooltip when buttons focused

## [1.1.0] - 2017-04-21

### Deprecated

- `moonstone/ExpandableInput` property `onInputChange`

### Added

- `moonstone/Panels.Panel` prop and `moonstone/MoonstoneDecorator` config option: `noAutoFocus` to support prevention of setting automatic focus after render
- `moonstone/VideoPlayer` props: `backwardIcon`, `forwardIcon`, `jumpBackwardIcon`, `jumpForwardIcon`, `pauseIcon`, and `playIcon` to support icon customization of the player
- `moonstone/VideoPlayer` props `jumpButtonsDisabled` and `rateButtonsDisabled` for disabling the pairs of buttons when it's inappropriate for the playing media
- `moonstone/VideoPlayer` property `playbackRateHash` to support custom playback rates
- `moonstone/VideoPlayer` callback prop `onControlsAvailable` which fires when the players controls show or hide
- `moonstone/Image` support for `onLoad` and `onError` events
- `moonstone/VirtualList.GridListImageItem` prop `placeholder`
- `moonstone/Divider` property `preserveCase` to display text without capitalizing it

### Changed

- `moonstone/Slider` colors and sizing to match the latest designs
- `moonstone/ProgressBar` to position correctly with other components nearby
- `moonstone/Panels` breadcrumb to no longer have a horizontal line above it
- `moonstone/Transition` to measure itself when the CPU is idle
- style for disabled opacity from 0.4 to 0.3
- `moonstone/Button` colors for transparent and translucent background opacity when disabled
- `moonstone/ExpandableInput` property `onInputChange` to fire along with `onChange`. `onInputChange` is deprecated and will be removed in a future update.
- `Moonstone.ttf` font to include new icons
- `moonstone/Icon` to reference additional icons

### Fixed

- `moonstone/Popup` and `moonstone/ContextualPopupDecorator` 5-way navigation behavior
- `moonstone/Input` to not spot its own input decorator on 5-way out
- `moonstone/VideoPlayer` to no longer render its `children` in multiple places
- `moonstone/Button` text color when used on a neutral (light) background in some cases
- `moonstone/Popup` background opacity
- `moonstone/Marquee` to recalculate properly when its contents change
- `moonstone/TimePicker` to display time in correct order
- `moonstone/Scroller` to prefer spotlight navigation to its internal components

## [1.0.0] - 2017-03-31

> NOTE: We have also modified most form components to be usable in a controlled (app manages component
> state) or uncontrolled (Enact manages component state) manner. To put a component into a
> controlled state, pass in `value` (or other appropriate state property such as `selected` or
> `open`) at component creation and then respond to events and update the value as needed. To put a
> component into an uncontrolled state, do not set `value` (or equivalent), at creation. From this
> point on, Enact will manage the state and events will be sent when the state is updated. To
> specify an initial value, use the `defaultValue` (or, `defaultSelected, `defaultOpen, etc.)
> property.  See the documentation for individual components for more information.

### Added

- `moonstone/Button` property `icon` to support a built-in icon next to the text content. The Icon supports everything that `moonstone/Icon` supports, as well as a custom icon.
- `moonstone/MoonstoneDecorator` property `textSize` to resize several components to requested CMR sizes. Simply add `textSize="large"` to your `App` and the new sizes will automatically take effect.

### Changed

- `moonstone/Slider` to use the property `tooltip` instead of `noTooltip`, so the built-in tooltip is not enabled by default
- `moonstone/IncrementSlider` to include tooltip documentation
- `moonstone/ExpandableList` to accept an array of objects as children which are spread onto the generated components
- `moonstone/CheckboxItem` style to match the latest designs, with support for the `moonstone/Checkbox` to be on either the left or the right side by using the `iconPosition` property
- `moonstone/VideoPlayer` to supply every event callback-method with an object representing the VideoPlayer's current state, including: `currentTime`, `duration`, `paused`, `proportionLoaded`, and `proportionPlayed`

### Fixed

- `moonstone/Panels.Panel` behavior for remembering focus on unmount and setting focus after render
- `moonstone/VirtualList.VirtualGridList` showing empty items when items are continuously added dynamically
- `moonstone/Picker` to marquee on focus once again

## [1.0.0-beta.4] - 2017-03-10

### Added

- `moonstone/VirtualList` `indexToFocus` option to `scrollTo` method to focus on item with specified index
- `moonstone/IconButton` and `moonstone/Button` `color` property to add a remote control key color to the button
- `moonstone/Scrollbar` property `disabled` to disable both paging controls when it is true
- `moonstone/VirtualList` parameter `moreInfo` to pass `firstVisibleIndex` and `lastVisibleIndex` when scroll events are firing
- Accessibility support to UI components
- `moonstone/VideoPlayer` property `onUMSMediaInfo` to support the custom webOS “umsmediainfo” event
- `moonstone/Region` component which encourages wrapping components for improved accessibility rather than only preceding the components with a `moonstone/Divider`
- `moonstone/Slider` tooltip. It's enabled by default and comes with options like `noTooltip`, `tooltipAsPercent`, and `tooltipSide`. See the component docs for more details.
- `moonstone/Panels.Panel` property `hideChildren` to defer rendering children
- `moonstone/Spinner` properties `blockClickOn` and `scrim` to block click events behind spinner
- `moonstone/VirtualList` property `clientSize` to specify item dimensions instead of measuring them

### Changed

- `moonstone/VirtualGridImageItem` styles to reduce redundant style code app side
- `moonstone/VirtualList` and `moonstone/VirtualGridList` to add essential CSS for list items automatically
- `moonstone/VirtualList` and `moonstone/VirtualGridList` to not add `data-index` to their item DOM elements directly, but to pass `data-index` as the parameter of their `component` prop like the `key` parameter of their `component` prop
- `moonstone/ExpandableItem` and derivatives to defer focusing the contents until animation completes
- `moonstone/LabeledItem`, `moonstone/ExpandableItem`, `moonstone/ExpandableList` to each support the `node` type in their `label` property. Best used with `ui/Slottable`.

### Fixed

- `moonstone/VirtualList.GridListImageItem` to have proper padding size according to the existence of caption/subcaption
- `moonstone/Scroller` and other scrolling components to display scrollbars with proper size
- `moonstone/VirtualGridList` to not be truncated

### Removed

- `moonstone/Scroller` and other scrolling components property `hideScrollbars` and replaced it with `horizontalScrollbar` and `verticalScrollbar`

## [1.0.0-beta.3] - 2017-02-21

### Added

- `moonstone/VideoPlayer` support for 5-way show/hide of media playback controls
- `moonstone/VideoPlayer` property `feedbackHideDelay`
- `moonstone/Slider` property `onKnobMove` to fire when the knob position changes, independently from the `moonstone/Slider` value
- `moonstone/Slider` properties `active`, `disabled`, `knobStep`, `onActivate`, `onDecrement`, and `onIncrement` as part of enabling 5-way support to `moonstone/Slider`, `moonstone/IncrementSlider` and the media slider for `moonstone/VideoPlayer`
- `moonstone/Slider` now supports `children` which are added to the `Slider`'s knob, and follow it as it moves
- `moonstone/ExpandableInput` properties `iconAfter` and `iconBefore` to display icons after and before the input, respectively
- `moonstone/Dialog` property `preserveCase`, which affects `title` text

### Changed

- `moonstone/IncrementSlider` to change when the buttons are held down
- `moonstone/Marquee` to allow disabled marquees to animate
- `moonstone/Dialog` to marquee `title` and `titleBelow`
- `moonstone/Marquee.MarqueeController` config option `startOnFocus` to `marqueeOnFocus`. `startOnFocus` is deprecated and will be removed in a future update.
- `moonstone/Button`, `moonstone/IconButton`, `moonstone/Item` to not forward `onClick` when `disabled`

### Fixed

- `moonstone/Marquee.MarqueeController` to start marquee on newly registered components when controller has focus and to restart synced marquees after completion
- `moonstone/Scroller` to recalculate when an expandable child opens
- `spotlightDisabled` property support for spottable moonstone components
- `moonstone/Popup` and `moonstone/ContextualPopupDecorator` so that when the popup is closed, spotlight focus returns to the control that had focus prior to the popup opening
- `moonstone/Input` to not get focus when disabled

## [1.0.0-beta.2] - 2017-01-30

### Added

- `moonstone/Panels.Panel` property `showChildren` to support deferring rendering the panel body until animation completes
- `moonstone/MarqueeDecorator` property `invalidateProps` that specifies which props cause the marquee distance to be invalidated
- developer-mode warnings to several components to warn when values are out-of-range
- `moonstone/Divider` property `spacing` which adjusts the amount of empty space above and below the `Divider`. `'normal'`, `'small'`, `'medium'`, `'large'`, and `'none'` are available.
- `moonstone/Picker` when `joined` the ability to be incremented and decremented by arrow keys
- `onSpotlightDisappear` event property support for spottable moonstone components
- `moonstone/VideoPlayer` property `titleHideDelay`

### Changed

- `moonstone/Panels.Panels` and variations to defer rendering the children of contained `Panel` instances until animation completes
- `moonstone/ProgressBar` properties `progress` and `backgroundProgress` to accept a number between 0 and 1
- `moonstone/Slider` and `moonstone/IncrementSlider` property `backgroundPercent` to `backgroundProgress` which now accepts a number between 0 and 1
- `moonstone/Slider` to not ignore `value` prop when it is the same as the previous value
- `moonstone/Picker` component's buttons to reverse their operation such that 'up' selects the previous item and 'down' the next
- `moonstone/Picker` and derivatives may now use numeric width, which represents the amount of characters to use for sizing. `width={4}` represents four characters, `2` for two characters, etc. `width` still accepts the size-name strings.
- `moonstone/Divider` to now behave as a simple horizontal line when no text content is provided
- `moonstone/Scroller` and other scrolling components to not display scrollbar controls by default
- `moonstone/DatePicker` and `moonstone/TimePicker` to emit `onChange` event whenever the value is changed, not just when the component is closed

### Removed

- `moonstone/ProgressBar` properties `min` and `max`

### Fixed

- `moonstone/IncrementSlider` so that the knob is spottable via pointer, and 5-way navigation between the knob and the increment/decrement buttons is functional
- `moonstone/Slider` and `moonstone/IncrementSlider` to not fire `onChange` for value changes from props

## [1.0.0-beta.1] - 2016-12-30

### Added

- `moonstone/VideoPlayer` and `moonstone/TooltipDecorator` components and samples
- `moonstone/Panels.Panels` property `onBack` to support `ui/Cancelable`
- `moonstone/VirtualFlexList` Work-In-Progress component to support variably sized rows or columns
- `moonstone/ExpandableItem` properties `autoClose` and `lockBottom`
- `moonstone/ExpandableList` properties `noAutoClose` and `noLockBottom`
- `moonstone/Picker` property `reverse`
- `moonstone/ContextualPopup` property `noAutoDismiss`
- `moonstone/Dialog` property `scrimType`
- `moonstone/Popup` property `spotlightRestrict`

### Changed

- `moonstone/Panels.Routable` to require a `navigate` configuration property indicating the event callback for back or cancel actions
- `moonstone/MarqueeController` focus/blur handling to start and stop synchronized `moonstone/Marquee` components
- `moonstone/ExpandableList` property `autoClose` to `closeOnSelect` to disambiguate it from the added `autoClose` on 5-way up
- `moonstone/ContextualPopupDecorator.ContextualPopupDecorator` component's `onCloseButtonClick` property to `onClose`
- `moonstone/Dialog` component's `onCloseButtonClicked` property to `onClose`
- `moonstone/Spinner` component's `center` and `middle` properties to a single `centered` property
	that applies both horizontal and vertical centering
- `moonstone/Popup.PopupBase` component's `onCloseButtonClicked` property to `onCloseButtonClick`
- `moonstone/Item.ItemOverlay` component's `autoHide` property to remove the `'no'` option. The same
	effect can be achieved by omitting the property or passing `null`.
- `moonstone/VirtualGridList` to be scrolled by page when navigating with a 5-way direction key
- `moonstone/Scroller`, `moonstone/VirtualList`, `moonstone/VirtualGridList` to no longer respond to mouse down/move/up events
- all Expandables to include a state arrow UI element
- `moonstone/LabeledItem` to support a `titleIcon` property which positions just after the title text
- `moonstone/Button` to include `moonstone/TooltipDecorator`
- `moonstone/Expandable` to support being managed, radio group-style, by a component wrapped with `RadioControllerDecorator` from `ui/RadioDecorator`
- `moonstone/Picker` to animate `moonstone/Marquee` children when any part of the `moonstone/Picker` is focused
- `moonstone/VirtualList` to mute its container instead of disabling it during scroll events
- `moonstone/VirtualList`, `moonstone/VirtualGridList`, and `moonstone/Scroller` to continue scrolling when holding down the paging controls
- `moonstone/VirtualList` to require a `component` prop and not have a default value
- `moonstone/Picker` to continuously change when a button is held down by adding `ui/Holdable`.

### Fixed

- `moonstone/Popup` and `moonstone/ContextualPopup` 5-way navigation behavior using spotlight.
- Bug where a synchronized marquee whose content fit the available space would prevent restarting of the marquees
- `moonstone/Input` to show an ellipsis on the correct side based on the text directionality of the `value` or `placeholder` content.
- `moonstone/VirtualList` and `moonstone/VirtualGridList` to prevent unwanted scrolling when focused with the pointer
- `moonstone/Picker` to remove fingernail when a the pointer is held down, but the pointer is moved off the `joined` picker.
- `moonstone/LabeledItem` to include marquee on both `title` and `label`, and be synchronized

## [1.0.0-alpha.5] - 2016-12-16

No changes.

## [1.0.0-alpha.4] - 2016-12-2

### Added

- `moonstone/Popup`, `moonstone/ContextualPopupDecorator`, `moonstone/Notification`, `moonstone/Dialog` and `moonstone/ExpandableInput` components
- `ItemOverlay` component to `moonstone/Item` module
- `marqueeCentered` prop to `moonstone/MarqueeDecorator` and `moonstone/MarqueeText`
- `placeholder` prop to `moonstone/Image`
- `moonstone/MarqueeController` component to synchronize multiple `moonstone/Marquee` components
- Non-latin locale support to all existing Moonstone components
- Language-specific font support
- `moonstone/IncrementSlider` now accepts customizable increment and decrement icons, as well as `moonstone/Slider` being more responsive to external styling

### Changed

- `moonstone/Input` component's `iconStart` and `iconEnd` properties to be `iconBefore` and `iconAfter`, respectively, for consistency with `moonstone/Item.ItemOverlay` naming
- `moonstone/Icon` and `moonstone/IconButton` so the `children` property supports both font-based icons and images
- the `checked` property to `selected` for consistency across the whole framework. This allows better interoperability when switching between various components.  Affects the following: `CheckboxItem`, `RadioItem`, `SelectableItem`, `Switch`, `SwitchItem`, and `ToggleItem`. Additionally, these now use `moonstone/Item.ItemOverlay` to position and handle their Icons.
- `moonstone/Slider` and `moonstone/IncrementSlider` to be more performant. No changes were made to
	the public API.
- `moonstone/GridListImageItem` so that a placeholder image displays while loading the image, and the caption and subcaption support marqueeing
- `moonstone/MoonstoneDecorator` to add `FloatingLayerDecorator`
- `moonstone/IncrementSlider` in vertical mode looks and works as expected.

### Removed

- LESS mixins that belong in `@enact/ui`, so that only moonstone-specific mixins are contained in
this module. When authoring components and importing mixins, only the local mixins need to be
imported, as they already import the general mixins.
- the `src` property from `moonstone/Icon` and `moonston/IconButton`. Use the support for URLs in
	the `children` property as noted above.
- the `height` property from `moonstone/IncrementSlider` and `moonstone/Slider`

### Fixed

- Joined picker so that it now has correct animation when using the mouse wheel
- Bug in DatePicker/TimePicker that prevented setting of value earlier than 1969

## [1.0.0-alpha.3] - 2016-11-8

### Added

- `moonstone/BodyText`, `moonstone/DatePicker`, `moonstone/DayPicker`, `moonstone/ExpandableItem`, `moonstone/Image`, and `moonstone/TimePicker` components
- `fullBleed` prop to `moonstone/Panels/Header`. When `true`, the header content is indented and the header lines are removed.
- Application close button to `moonstone/Panels`. Fires `onApplicationClose` when clicked. Can be omitted with the `noCloseButton` prop.
- `marqueeDisabled` prop to `moonstone/Picker`
- `padded` prop to `moonstone/RangePicker`
- `forceDirection` prop to `moonstone/Marquee`. Forces the direction of `moonstone/Marquee`. Useful for when `RTL` content cannot be auto detected.

### Changed

- `data` parameter passed to `component` prop of `VirtualList`.
- `moonstone/Expandable` into a submodule of `moonstone/ExpandableItem`
- `ExpandableList` to properly support selection
- `moonstone/Divider`'s `children` property to be optional
- `moonstone/ToggleItem`'s `inline` version to have a `max-width` of `240px`
- `moonstone/Input` to use `<div>` instead of `<label>` for wrapping components. No change to
	functionality, only markup.

### Removed

- `moonstone/ExpandableCheckboxItemGroup` in favor of `ExpandableList`

## [1.0.0-alpha.2] - 2016-10-21

This version includes a lot of refactoring from the previous release. Developers need to switch to the new enact-dev command-line tool.

### Added

- New components and HOCs: `moonstone/Scroller`, `moonstone/VirtualList`, `moonstone/VirtualGridList`, `moonstone/MarqueeText`, `moonstone/Spinner`, `moonstone/ExpandableCheckboxItemGroup`, `moonstone/MarqueeDecorator`
- New options for `ui/Toggleable` HOC
- Marquee support to many components
- Image support to `moonstone/Icon` and `moonstone/IconButton`
- `dismissOnEnter` prop for `moonstone/Input`
- Many more unit tests

### Changed

- Some props for UI state were renamed to have `default` prefix where state was managed by the component. (e.g. `defaultOpen`)

### Fixed

- Many components were fixed, polished, updated and documented
- Inline docs updated to be more consistent and comprehensive<|MERGE_RESOLUTION|>--- conflicted
+++ resolved
@@ -4,11 +4,9 @@
 
 ## [unreleased]
 
-<<<<<<< HEAD
 ### Fixed
 
 - `moonstone/FormCheckbox`, `moonstone/Input`, `moonstone/ProgressBar`, `moonstone/RadioItem`, `moonstone/SwitchItem`, and `moonstone/Tooltip` light skin colors.
-=======
 ### Changed
 
 - `moonstone/Scroller` to scroll when no spottable child exists in the pressed 5-way key direction and, when `focusableScrollbar` is set, focus the scrollbar button
@@ -18,7 +16,6 @@
 - Fonts to correctly use the new font files and updated the international font name from "Moonstone LG Display" to "Moonstone Global"
 - `moonstone/Dropdown` `children` propType so it supports the same format as `ui/Group` (an array of strings or an array of objects with props)
 - `moonstone/VideoPlayer` to have correct sized control buttons
->>>>>>> 06a8d883
 
 ## [3.0.0-alpha.2] - 2019-05-20
 
