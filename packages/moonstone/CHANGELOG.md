--- conflicted
+++ resolved
@@ -6,12 +6,10 @@
 
 ### Fixed
 
-<<<<<<< HEAD
-- `moonstone/VirtualList` to not resume spotlight pauses it did not initiate
-=======
 - `moonstone/Spinner` animation synchronization after a rerender
 - `moonstone/VideoPlayer` to continue to show thumbnail when playback control keys are pressed
 - `moonstone/VideoPlayer` to stop seeking by remote key when it loses focus
+- `moonstone/VirtualList` to only resume spotlight pauses it initiated
 
 ## [2.4.0] - 2019-03-04
 
@@ -50,7 +48,6 @@
 
 - `moonstone/VirtualList` to focus an item properly by `scrollTo` API immediately after a prior call to the same position
 - `moonstone/Popup` to close floating layer when the popup closes without animation
->>>>>>> 9eeeed81
 
 ## [2.2.9] - 2019-01-11
 
