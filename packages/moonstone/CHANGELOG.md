# Change Log

The following is a curated list of changes in the Enact moonstone module, newest changes on the top.

## [unreleased]

### Fixed

<<<<<<< HEAD
- `moonstone/VideoPlayer` feedback tooltip non-latin overlap
=======
- `moonstone/Scroller` not to scroll horizontally via 5-way down in horizontal scroller
- `moonstone/Scroller` not to jump to the top when right key is pressed in the right most item of vertical scroller
>>>>>>> 87eafe8c

## [3.0.0-beta.2] - 2019-07-23

### Added

- `moonstone/Panels.Header` prop `hideLine` to hide the bottom separator line
- `moonstone/Panels.Header` type "dense" for "AlwaysViewing" Panels types

### Changed

- `moonstone/Scroller` and other scrolling components to scroll via remote page up/down buttons when the scrollbar is hidden

### Fixed

- `moonstone/Dropdown` button to not animate
- `moonstone/FormCheckboxItem` so it doesn't change size between normal and large text mode
- `moonstone/Heading` to have a bit more space between the text and the line, when the line is present
- `moonstone/LabeledItem` to pass `marqueeOn` prop to its contents
- `moonstone/Panels.Header` to use the latest designs with better spacing between the titles below
- `moonstone/Picker` accessibility read out when a button becomes disabled
- `moonstone/ProgressBar`, `moonstone/Slider`, and `moonstone/IncrementSlider` to use the latest set of design colors
- `moonstone/RadioItem` to have a much prettier dot in dark and light skins
- `moonstone/Spinner` to use the latest designs
- `moonstone/Tooltip` layer order so it doesn't interfere with other positioned elements, like `ContextualPopup`
- `moonstone/VirtualList.VirtualGridList` and `moonstone/VirtualList.VirtualList` to properly respond to 5way directional key presses
- `moonstone/VirtualList.VirtualGridList` and `moonstone/VirtualList.VirtualList` to navigate items properly in RTL languages

## [3.0.0-beta.1] - 2019-07-15

### Removed

- `small` prop in `moonstone/Input`, `moonstone/ToggleButton`, `moonstone/Button`, `moonstone/Icon`, `moonstone/IconButton`, and `moonstone/LabeledIcon`, replaced by `size` prop, which accepts `"small"` or `"large"`
- `moonstone/Divider`, replaced by `moonstone/Heading`

### Added

- `ilib@^14.2.0` as a package peer dependency, which apps will need to include
- `moonstone/Dropdown` widths `tiny`, and `huge`

### Fixed

- Fonts to use the updated names of global fonts available in the system
- `moonstone/Popup` to properly handle closing in mid-transition
- `moonstone/Scroller` to properly move focus out of the container
- `moonstone/VirtualList` to allow keydown events to bubble up when not handled by the component
- `moonstone/IncrementSlider` to support aria-label when disabled
- `moonstone/LabeledItem` to not clip the bottom of descender glyphs in large text mode
- `moonstone/Scroller`, `moonstone/VirtualList.VirtualGridList`, and `moonstone/VirtualList.VirtualList` not to scroll too far by page up/down keys
- `moonstone/VirtualList.VirtualGridList` scrolling when navigating to an adjacent item
- `moonstone/VirtualList.VirtualGridList` and `moonstone/VirtualList.VirtualList` to focus an item properly after an update

## [3.0.0-alpha.7] - 2019-06-24

### Fixed

- `moonstone/Dropdown` to scroll to and focus the selected item when opened
- `moonstone/ExpandableItem.ExpandableItemBase` to not error if `onClose` or `onOpen` was not supplied
- `moonstone/GridListImageItem` to support overriding the `image` CSS class name
- `moonstone/Scroller` to scroll and to move focus to the paging control properly if the current item sticking to the top is only spottable
- `moonstone/VirtualList` to scroll to the focused item when navigating out of the viewport via 5-way

## [3.0.0-alpha.6] - 2019-06-17

### Removed

- `moonstone/Divider`, `moonstone/Dialog`, and `moonstone/Heading` prop `casing`

### Fixed

- `moonstone/Dropdown` to support voice readout
- `moonstone/Dropdown` remaining open after it becomes `disabled`

## [3.0.0-alpha.5] - 2019-06-10

### Added

- `moonstone/Dropdown` property `width` to support `'small'`, `'medium'`, and `'large'` sizes

### Fixed

- `moonstone/Panels.Header` to center text when `centered` is used and additional controls are included by `moonstone/Panels`
- Fonts for non-Latin to not intermix font weights for bold when using a combination of Latin and non-Latin glyphs
- `moonstone/VirtualList` to restore focus to an item when scrollbars are visible

## [3.0.0-alpha.4] - 2019-06-03

### Changed

- `moonstone/Dropdown` to prevent spotlight moving out of the popup
- `moonstone/Dropdown` to use radio selection which allows only changing the selection but not deselection

### Fixed

- Non-Latin locale font assignments to match the new font family support in `LG Smart UI`
- `moonstone/Checkbox`, `moonstone/FormCheckbox`, `moonstone/Panels.Header`, `moonstone/RadioItem`, `moonstone/Slider`, and `moonstone/Switch` to render correctly in high contrast
- `moonstone/VideoPlayer` to hide scrim for high contrast if bottom controls are hidden

## [3.0.0-alpha.3] - 2019-05-29

### Added

- `moonstone/Panels` support for managing share state of contained components
- `moonstone/Scroller` and `moonstone/VirtualList` support for restoring scroll position when within a `moonstone/Panels.Panel`

### Changed

- `moonstone/Scroller` to scroll when no spottable child exists in the pressed 5-way key direction and, when `focusableScrollbar` is set, focus the scrollbar button

### Fixed

- Fonts to correctly use the new font files and updated the international font name from "Moonstone LG Display" to "Moonstone Global"
- `moonstone/Dropdown` `children` propType so it supports the same format as `ui/Group` (an array of strings or an array of objects with props)
- `moonstone/FormCheckbox`, `moonstone/Input`, `moonstone/ProgressBar`, `moonstone/RadioItem`, `moonstone/SwitchItem`, and `moonstone/Tooltip` light skin colors.
- `moonstone/VideoPlayer` to have correct sized control buttons

## [3.0.0-alpha.2] - 2019-05-20

### Added

- `moonstone/Heading` prop `spacing` with default value `'small'`

### Fixed

- `moonstone/Button` background colors for translucent and lightTranslucent
- `moonstone/Checkbox` by updating colors for both dark and light skins
- `moonstone/DaySelector` item text size in large-text mode
- `moonstone/Dropdown` popup scroller arrows showing in non-latin locales and added large-text mode support
- `moonstone/FormCheckboxItem` to match the designs
- `moonstone/Panels.Header` with `Input` to not have a distracting white background color
- `moonstone/Input` caret color to match the designs (black bar on white background, white bar on black background, standard inversion)
- `moonstone/Item` height in non-latin locales
- `moonstone/RadioItem` and `moonstone/SelectableItem` icon size in large-text mode

## [3.0.0-alpha.1] - 2019-05-15

### Removed

- `moonstone/Button` and `moonstone/Panels.Header` prop `casing` which is no longer supported
- `moonstone/Input.InputBase` prop `focused` which was used to indicate when the internal input field had focused but was replaced by the `:focus-within` pseudo-selector
- `moonstone/VirtualList` and `moonstone/VirtualList.VirtualGridList` property `isItemDisabled`

### Added

- `moonstone/BodyText` prop `size` to offer a new "small" size
- `moonstone/Button` prop `iconPosition`
- `moonstone/ContextualPopup` config `noArrow`
- `moonstone/Dropdown` component
- `moonstone/Panels.Header` prop `centered` to support immersive apps with a completely centered design
- `moonstone/Heading` component, an improved version of `moonstone/Divider` with additional features
- `moonstone/Panels` slot `<controls>` to easily add custom controls next to the Panels' "close" button
- `moonstone/Spinner` prop `size` to support a new "small" size for use inside `SlotItem` components
- `moonstone/TooltipDecorator` prop `tooltipRelative` and `moonstone/TooltipDecorator.Tooltip` prop `relative` to support relative positioning. This is an advanced feature and requires a container with specific rules. See documentation for details.

### Changed

- `moonstone/Button.ButtonDecorator` to remove `i18n/Uppercase` HOC
- `moonstone/Button`, `moonstone/Checkbox`, `moonstone/CheckboxItem`, `moonstone/ContextualPopupDecorator`, `moonstone/FormCheckbox`, `moonstone/FormCheckboxItem`, `moonstone/Panels.Header`, `moonstone/Notification`, `moonstone/RadioItem`, and `moonstone/Tooltip` appearance to match the latest designs
- `moonstone/Button`, `moonstone/Dropdown`, `moonstone/Icon`, `moonstone/IconButton`, `moonstone/Input`, and `moonstone/ToggleButton` default size to "small", which unifies their initial heights
- `moonstone/DaySelector` to have squared check boxes to match the rest of the checkmark components
- `moonstone/LabeledIcon` and `moonstone/LabeledIconButton` text size to be smaller
- `moonstone/Panel` and `moonstone/Panels` now allocate slightly more screen edge space for a cleaner look
- `moonstone/Scroller.Scroller`, `moonstone/VirtualList.VirtualGridList`, and `moonstone/VirtualList.VirtualList` scrollbar button to gain focus when pressing a page up or down key if `focusableScrollbar` is true
- global styling rules affecting standard font-weight, disabled opacity, and LESS color variable definitions

### Fixed

- `moonstone/Scroller`, `moonstone/VirtualList.VirtualGridList`, and `moonstone/VirtualList.VirtualList` to scroll by page up/down keys without focus in pointer mode

## [2.6.0] - ???

### Deprecated

- `moonstone/Divider` which will be replaced by `moonstone/Heading`
- `moonstone/Input.InputBase` prop `focused` which will be handled by CSS in 3.0
- `small` prop in `moonstone/Input` and `moonstone/ToggleButton`, which will be replaced by `size="small"` in 3.0

### Added

- `moonstone/Input` and `moonstone/ToggleButton` prop `size`
- `moonstone/Button`, `moonstone/IconButton`, and `moonstone/LabeledIconButton` public class name `large` to support customizing the style for the new `size` prop on `ui/Button`

### Fixed

- `moonstone/EditableIntegerPicker`, `moonstone/Picker`, and `moonstone/RangePicker` to not error when the `min` prop exceeds the `max` prop

## [2.5.3] - 2019-06-06

### Fixed

- `moonstone/ContextualPopupDecorator` imperative methods to be correctly bound to the instance
- `moonstone/ExpandableInput` to retain focus when touching within the input field on touch platforms
- `moonstone/ExpandableList` to not error if `selected` is passed as an array to a non-multi-select list
- `moonstone/Scroller` to allow changing spotlight focus to opposite scroll button when switching to 5way mode
- `moonstone/ExpandableInput` to retain focus when touching within the input field on touch platforms
- `moonstone/Input` refocusing on touch on iOS
- `moonstone/Scroller`, `moonstone/VirtualList.VirtualGridList`, and `moonstone/VirtualList.VirtualList` to change spotlight focus due to touch events
- `moonstone/Slider` to not scroll the viewport when dragging on touch platforms
- `moonstone/VideoPlayer` to correctly handle touch events while moving slider knobs
- `moonstone/VirtualList` and `moonstone/Scroller` to animate with 5-way navigation by default

## [2.5.2] - 2019-04-23

### Fixed

- `moonstone/EditableIntegerPicker` text alignment when not editing the value
- `moonstone/Scroller` to scroll via dragging when the platform has touch support
- `moonstone/VideoPlayer` to continue to display the thumbnail image while the slider is focused

## [2.5.1] - 2019-04-09

### Fixed

- `moonstone/ExpandableInput` to close on touch platforms when tapping another component

## [2.5.0] - 2019-04-01

### Fixed

- `moonstone/ContextualPopupDecorator` method `positionContextualPopup()` to correctly reposition the popup when invoked from app code
- `moonstone/Tooltip` to better support long tooltips
- `moonstone/Popup` to resume spotlight pauses when closing with animation
- `moonstone/Panels` to correctly ignore `null` children

## [2.4.1] - 2019-03-11

### Changed

- `moonstone/Picker` to display more of the selected value in wide instances

### Fixed

- `moonstone/Checkbox`, `moonstone/FormCheckbox`, `moonstone/RadioItem`, `moonstone/SelectableIcon`, and `moonstone/Slider` spotlight muted colors
- `moonstone/Spinner` animation synchronization after a rerender
- `moonstone/TooltipDecorator` to position `Tooltip` correctly when the wrapped component moves or resizes
- `moonstone/VideoPlayer` to continue to show thumbnail when playback control keys are pressed
- `moonstone/VideoPlayer` to stop seeking by remote key when it loses focus
- `moonstone/VirtualList` to only resume spotlight pauses it initiated
- `moonstone/ExpandableItem` to be better optimized on mount

## [2.4.0] - 2019-03-04

### Added

- `line-height` rule to base text CSS for both latin and non-latin locales
- Support for high contrast colors in dark and light `moonstone`
- `moonstone/BodyText` prop `noWrap` which automatically adds `moonstone/Marquee` support as well as limits the content to only display one line of text

### Changed

- `moonstone/Spinner` visuals from 3 spinning balls to an energetic flexing line

### Fixed

- `moonstone/Panels` to set child's `autoFocus` prop to `default-element` when `index` increases
- `moonstone/Slider` to prevent gaining focus when clicked when disabled
- `moonstone/Slider` to prevent default browser scroll behavior when 5-way directional key is pressed on an active knob
- `moonstone/DatePicker` and `moonstone/TimePicker` to close with back/ESC
- `moonstone/DatePicker` and `moonstone/TimePicker` value handling when open on mount
- `moonstone/ContextualPopupDecorator` to correctly focus on popup content when opened

## [2.3.0] - 2019-02-11

### Added

- `moonstone/VirtualList.VirtualGridList` and `moonstone/VirtualList.VirtualList` property `childProps` to support additional props included in the object passed to the `itemsRenderer` callback
- `moonstone/Skinnable` support for `skinVariants`, to enable features like high contrast mode and large text mode
- Support for 8k (UHD2) displays

### Changed

- All content-containing LESS stylesheets (not within a `styles` directory) extensions to be `*.module.less` to retain modular context with CLI 2.x.

### Fixed

- `moonstone/VirtualList` to focus an item properly by `scrollTo` API immediately after a prior call to the same position
- `moonstone/Popup` to close floating layer when the popup closes without animation

## [2.2.9] - 2019-01-11

### Fixed

- `moonstone/Scroller` scrolling to boundary behavior for short scrollers

## [2.2.8] - 2018-12-06

### Fixed

- `moonstone/ExpandableInput` to focus labeled item on close
- `moonstone/ExpandableItem` to disable its spotlight container when the component is disabled
- `moonstone/Scroller` to correctly handle scrolling focused elements and containers into view

## [2.2.7] - 2018-11-21

### Fixed

- `moonstone/Picker`, `moonstone/ExpandablePicker`, `moonstone/ExpandableList`, `moonstone/IncrementSlider` to support disabling voice control

## [2.2.6] - 2018-11-15

### Fixed

- `moonstone/VideoPlayer` to blur slider when hiding media controls
- `moonstone/VideoPlayer` to disable pointer mode when hiding media controls via 5-way
- `moonstone/VirtualList` and `moonstone/Scroller` to not to animate with 5-way navigation by default

## [2.2.5] - 2018-11-05

### Fixed

- `moonstone/ExpandableItem` to not steal focus after closing

## [2.2.4] - 2018-10-29

### Fixed

- `moonstone/MoonstoneDecorator` to apply both Latin and non-Latin rules to the root element so all children inherit the correct default font rules.
- `moonstone/Marquee`, `moonstone/MediaOverlay` to display locale-based font
- `moonstone/DayPicker` separator character used between selected days in the label in fa-IR locale
- `moonstone/Scroller`, `moonstone/VirtualList.VirtualGridList`, and `moonstone/VirtualList.VirtualList` scrolling by voice commands in RTL locales

## [2.2.3] - 2018-10-22

### Fixed

- `moonstone/Scroller` to respect the disabled spotlight container status when handling pointer events
- `moonstone/Scroller` to scroll to the boundary when focusing the first or last element with a minimal margin in 5-way mode
- `moonstone/VideoPlayer` to position the slider knob correctly when beyond the left or right edge of the slider

## [2.2.2] - 2018-10-15

### Fixed

- `moonstone/Scroller` stuttering when page up/down key is pressed

## [2.2.1] - 2018-10-09

### Fixed

- `moonstone/Scroller`, `moonstone/VirtualList.VirtualGridList`, and `moonstone/VirtualList.VirtualList` to notify user when scrolling is not possible via voice command
- `moonstone/TimePicker` to not read out meridiem label when changing the value

## [2.2.0] - 2018-10-02

### Added

- `moonstone/GridListImageItem` voice control feature support

### Fixed

- `moonstone/DayPicker` to prevent closing when selecting days via voice control
- `moonstone/VideoPlayer` to unfocus media controls when hidden
- `moonstone/Scroller` to set correct scroll position when an expandable child is closed
- `moonstone/Scroller` to prevent focusing children while scrolling

## [2.1.4] - 2018-09-17

### Fixed

- `moonstone/Button` and `moonstone/IconButton` to style image-based icons correctly when focused and disabled
- `moonstone/FormCheckboxItem` styling when focused and disabled
- `moonstone/Panels` to always blur breadcrumbs when transitioning to a new panel
- `moonstone/Scroller` to correctly set scroll position when nested item is focused
- `moonstone/Scroller` to not adjust `scrollTop` when nested item is focused
- `moonstone/VideoPlayer` to show correct playback rate feedback on play or pause
- `moonstone/VirtualList.VirtualGridList` and `moonstone/VirtualList.VirtualList` to handle 5way navigation properly when `focusableScrollbar` is true

## [2.1.3] - 2018-09-10

### Fixed

- `moonstone/Scroller`, `moonstone/VirtualList.VirtualGridList`, and `moonstone/VirtualList.VirtualList` to show overscroll effects properly on repeating wheel input
- `moonstone/TooltipDecorator` to handle runtime error when setting `tooltipText` to an empty string
- `moonstone/VideoPlayer` timing to read out `infoComponents` accessibility value when `moreButton` or `moreButtonColor` is pressed

## [2.1.2] - 2018-09-04

### Fixed

- `moonstone/ExpandableItem` to prevent default browser scroll behavior when 5-way key is pressed on the first item or the last item
- `moonstone/Scroller` scrolling behavior for focused items in 5-way mode
- `moonstone/Scroller` to scroll container elements into view
- `moonstone/TooltipDecorator` to update position when `tooltipText` is changed
- `moonstone/VideoPlayer` to prevent default browser scroll behavior when navigating via 5-way
- `moonstone/VirtuaList` to allow `onKeyDown` events to bubble
- `moonstone/VirtualList.VirtualGridList` and `moonstone/VirtualList.VirtualList` scrolling via page up or down keys

## [2.1.1] - 2018-08-27

### Changed

- `moonstone/Scroller`, `moonstone/VirtualList.VirtualGridList`, and `moonstone/VirtualList.VirtualList` to show overscroll effects only by wheel input

### Fixed

- `moonstone/VideoPlayer` so that activity is detected and the `autoCloseTimeout` timer is reset when using 5-way to navigate from the media slider

### Fixed

- `moonstone/Picker` to fire onChange events, due to a hold, consistently across pointer and 5-way navigation

## [2.1.0] - 2018-08-20

### Added

- `moonstone/VideoPlayer` property `noMediaSliderFeedback`
- `moonstone/VideoPlayer.MediaControls` property `playPauseButtonDisabled`

### Changed

- `moonstone/Picker` key down hold threshold to 800ms before firing the `onChange` event

### Fixed

- `moonstone/GridListImageItem` to properly vertically align when the content varies in size
- `moonstone/Scroller`, `moonstone/VirtualList.VirtualGridList`, and `moonstone/VirtualList.VirtualList` to not scroll by dragging
- `moonstone/Slider` to not emit `onChange` event when `value` has not changed
- `moonstone/VideoPlayer` to focus on available media buttons if the default spotlight component is disabled
- `moonstone/VideoPlayer` to keep media controls visible when interacting with popups
- `moonstone/VideoPlayer` to read out `infoComponents` accessibility value when `moreButtonColor` is pressed
- `moonstone/VideoPlayer` to round the time displayed down to the nearest second
- `moonstone/VirtualList` to restore last focused item correctly

## [2.0.2] - 2018-08-13

### Fixed

- `moonstone/DatePicker` to correctly change year when `minYear` and `maxYear` aren't provided
- `moonstone/EditableIntegerPicker` management of spotlight pointer mode
- `moonstone/LabeledIcon` and `moonstone/LabeledIconButton` to have proper spacing and label-alignment with all label positions
- `moonstone/Popup` to prevent duplicate 5-way navigation when `spotlightRestrict="self-first"`
- `moonstone/Scroller` not to scroll to wrong position via 5way navigation in RTL languages
- `moonstone/Scroller` not to scroll when focusing in pointer mode
- `moonstone/Slider` to forward `onActivate` event
- `moonstone/VideoPlayer` to reset key down hold when media becomes unavailable

## [2.0.1] - 2018-08-01

### Fixed

- `moonstone/Dialog` read order of dialog contents
- `moonstone/Scroller` to go to next page properly via page up/down keys

## [2.0.0] - 2018-07-30

### Added

- `moonstone/LabeledIcon` and `moonstone/LabeledIconButton` components for a lightweight `Icon` or `IconButton` with a label
- `moonstone/VideoPlayer` property `noAutoShowMediaControls`

### Fixed

- `moonstone/Scroller` to prevent scrolling via page up/down keys if there is no spottable component in that direction
- `moonstone/Dialog` to hide `titleBelow` when `title` is not set
- `moonstone/Image` to suppress drag and drop support by default
- `moonstone/VideoPlayer` audio guidance behavior of More button
- `moonstone/VirtualList.VirtualGridList` and `moonstone/VirtualList.VirtualList` to handle focus properly via page up/down keys when switching to 5-way mode
- `moonstone/Popup` to spot the content after it's mounted
- `moonstone/Scroller`, `moonstone/VirtualList.VirtualGridList`, and `moonstone/VirtualList.VirtualList` to scroll properly via voice control in RTL locales

## [2.0.0-rc.3] - 2018-07-23

### Changed

- `moonstone/Scroller.Scroller`, `moonstone/VirtualList.VirtualGridList`, and `moonstone/VirtualList.VirtualList` overscroll effect color more recognizable on the focused element

### Fixed

- `moonstone/ContextualPopup` to refocus its activator on close when the popup lacks spottable children
- `moonstone/Scroller`, `moonstone/VirtualList.VirtualGridList`, and `moonstone/VirtualList.VirtualList` to scroll properly when holding down paging control buttons
- `moonstone/ExpandableItem` spotlight behavior when leaving the component via 5-way
- `moonstone/RadioItem` circle thickness to be 2px, matching the design
- `moonstone/Slider` to correctly prevent 5-way actions when activated
- `moonstone/ExpandableItem` and other expandable components to spotlight correctly when switching from pointer mode to 5-way with `closeOnSelect`

## [2.0.0-rc.2] - 2018-07-16

### Fixed

- `moonstone/Input` to not focus by *tab* key
- `moonstone/Picker` to properly set focus when navigating between buttons
- `moonstone/Popup` to set correct open state while transitioning
- `moonstone/ProgressBar.ProgressBarTooltip` unknown props warning
- `moonstone/Scrollable` to disable spotlight container during flick events only when contents can scroll
- `moonstone/Scroller`, `moonstone/VirtualList.VirtualGridList`, and `moonstone/VirtualList.VirtualList` to scroll properly when `animate` is false via `scrollTo`
- `moonstone/Scroller`, `moonstone/VirtualList.VirtualGridList`, and `moonstone/VirtualList.VirtualList` page controls to stop propagating an event when the event is handled
- `moonstone/Scroller`, `moonstone/VirtualList.VirtualGridList`, and `moonstone/VirtualList.VirtualList` to hide overscroll effect when focus is moved from a disabled paging control button to the opposite button
- `moonstone/Scroller`, `moonstone/VirtualList.VirtualGridList`, and `moonstone/VirtualList.VirtualList` to show overscroll effect when reaching the edge for the first time by wheel
- `moonstone/VideoPlayer` to display feedback tooltip when pointer leaves slider while playing
- `moonstone/VirtualList` and `moonstone/VirtualGridList` to restore focus on items focused by pointer

## [2.0.0-rc.1] - 2018-07-09

### Added

- `moonstone/VirtualList.VirtualList` and `moonstone/VirtualList.VirtualGridList` support `data-webos-voice-focused` and `data-webos-voice-group-label`

### Removed

- `moonstone/Button` built-in support for tooltips

### Changed

- `moonstone/Spinner` to blur Spotlight when the spinner is active

### Fixed

- `moonstone/Scroller.Scroller`, `moonstone/VirtualList.VirtualGridList`, and `moonstone/VirtualList.VirtualList` to handle direction, page up, and page down keys properly on page controls them when `focusableScrollbar` is false
- `moonstone/Scroller.Scroller`, `moonstone/VirtualList.VirtualGridList`, and `moonstone/VirtualList.VirtualList` to handle a page up or down key in pointer mode
- `moonstone/VideoPlayer.MediaControls` to correctly handle more button color when the prop is not specified
- `VirtualList.VirtualList` to handle focus properly when switching to 5-way mode

## [2.0.0-beta.9] - 2018-07-02

### Added

- `moonstone/ContextualPopupDecorator` instance method `positionContextualPopup()`
- `moonstone/MoonstoneDecorator` config property `disableFullscreen` to prevent the decorator from filling the entire screen
- `moonstone/Scroller` prop `onUpdate`

### Fixed

- `moonstone/Scrollable` to update scroll properly on pointer click
- `moonstone/TooltipDecorator` to prevent unnecessary re-renders when losing focus
- `moonstone/TooltipDecorator` to not dismiss the tooltip on pointer click

## [2.0.0-beta.8] - 2018-06-25

### Added

- `moonstone/Scroller.Scroller`, `moonstone/VirtualList.VirtualGridList`, and `moonstone/VirtualList.VirtualList` support for scrolling via voice control on webOS
- `moonstone/Scroller.Scroller`, `moonstone/VirtualList.VirtualGridList`, and `moonstone/VirtualList.VirtualList` overscroll effect when the edges are reached

### Changed

- `moonstone/Divider` property `marqueeOn` default value to `render`
- `moonstone/Scroller.Scroller`, `moonstone/VirtualList.VirtualGridList`, and `moonstone/VirtualList.VirtualList` scrollbar button to move a previous or next page when pressing a page up or down key instead of releasing it

### Fixed

- `moonstone/VideoPlayer` to prevent updating state when the source is changed to the preload source, but the current preload source is the same
- `moonstone/MediaOverlay` to marquee correctly
- `moonstone/MediaOverlay` to match UX guidelines

## [2.0.0-beta.7] - 2018-06-11

### Removed

- `moonstone/Dialog` properties `preserveCase` and `showDivider`, replaced by `casing` and `noDivider` respectively
- `moonstone/Divider` property `preserveCase`, replaced by `casing`
- `moonstone/ExpandableInput` property `onInputChange`, replaced by `onChange`
- `moonstone/MoonstoneDecorator.TextSizeDecorator`, replaced by `moonstone/MoonstoneDecorator.AccessibilityDecorator`
- `moonstone/Panels.Header` property `preserveCase`, replaced by `casing`
- `moonstone/Panels.Panel` property `noAutoFocus`, replaced by `autoFocus`
- `moonstone/TooltipDecorator` property `tooltipPreserveCase`, replaced by `tooltipCasing`

### Changed

- `moonstone/VideoPlayer` to allow spotlight focus to move left and right from `MediaControls`
- `moonstone/VideoPlayer` to disable bottom controls when loading until it's playable

### Fixed

- `moonstone/EditableIntegerPicker` to disable itself when on a range consisting of a single static value
- `moonstone/Picker` to disable itself when containing fewer than two items
- `moonstone/Popup` to spot its content correctly when `open` by default
- `moonstone/RangePicker` to disable itself when on a range consisting of a single static value
- `moonstone/TooltipDecorator` to hide when `onDismiss` has been invoked
- `moonstone/VideoPlayer` to show media controls when pressing down in pointer mode
- `moonstone/VideoPlayer` to provide a more natural 5-way focus behavior
- `moonstone/VideoPlayer.MediaControls` to handle left and right key to jump when `moonstone/VideoPlayer` is focused

## [2.0.0-beta.6] - 2018-06-04

### Removed

- `moonstone/IncrementSlider` prop `children` which was no longer supported for setting the tooltip (since 2.0.0-beta.1)

### Fixed

- `moonstone/ContextualPopupDecorator` to allow focusing components under a popup without any focusable components
- `moonstone/Scroller` ordering of logic for Scroller focus to check focus possibilities first then go to fallback at the top of the container
- `moonstone/Scroller` to check focus possibilities first then go to fallback at the top of the container of focused item
- `moonstone/Scroller` to scroll by page when focus was at the edge of the viewport
- `moonstone/ToggleButton` padding and orientation for RTL
- `moonstone/VideoPlayer` to not hide title and info section when showing more components
- `moonstone/VideoPlayer` to select a position in slider to seek in 5-way mode
- `moonstone/VideoPlayer` to show thumbnail only when focused on slider

## [2.0.0-beta.5] - 2018-05-29

### Removed

- `moonstone/Popup`, `moonstone/Dialog` and `moonstone/Notification` property `spotlightRestrict` option `'none'`
- `moonstone/VideoPlayer` prop `preloadSource`, to be replaced by `moonstone/VideoPlayer.Video` prop `preloadSource`
- `moonstone/Button` and `moonstone/IconButton` allowed value `'opaque'` from prop `backgroundOpacity` which was the default and therefore has the same effect as omitting the prop

### Added

- `moonstone/VideoPlayer` props `selection` and `onSeekOutsideRange` to support selecting a range and notification of interactions outside of that range
- `moonstone/VideoPlayer.Video` component to support preloading video sources

### Changed

- `moonstone/VideoPlayer.videoComponent` prop to default to `ui/Media.Media` instead of `'video'`. As a result, to use a custom video element, one must pass an instance of `ui/Media` with its `mediaComponent` prop set to the desired element.

### Fixed

- `moonstone/ContextualPopupDecorator` to properly stop propagating keydown event if fired from the popup container
- `moonstone/Slider` to read when knob gains focus or for a change in value
- `moonstone/Scroller` to not cut off Expandables when scrollbar appears
- `moonstone/VideoPlayer` to correctly read out when play button is pressed
- `moonstone/Divider` to always use a fixed height, regardless of locale

## [2.0.0-beta.4] - 2018-05-21

### Added

- `moonstone/Button` and `moonstone/IconButton` class name `small` to the list of allowed `css` overrides
- `moonstone/VideoPlayer.MediaControls` property `onClose` to handle back key
- `moonstone/ProgressBar` prop `highlighted` for when the UX needs to call special attention to a progress bar

### Changed

- `moonstone/VideoPlayer` to disable media slider when source is unavailable

### Fixed

- `moonstone/ContextualPopupDecorator` to not set focus to activator when closing if focus was set elsewhere
- `moonstone/IconButton` to allow external customization of vertical alignment of its `Icon` by setting `line-height`
- `moonstone/Marquee.MarqueeController` to not cancel valid animations
- `moonstone/VideoPlayer` feedback and feedback icon to hide properly on play/pause/fast forward/rewind
- `moonstone/VideoPlayer` to correctly focus to default media controls component
- `moonstone/VideoPlayer` to close opened popup components when media controls hide
- `moonstone/VideoPlayer` to show controls on mount and when playing next preload video

## [2.0.0-beta.3] - 2018-05-14

### Added

- `moonstone/SelectableItem.SelectableItemDecorator`

### Changed

- `moonstone/ToggleItem` to forward native events on `onFocus` and `onBlur`
- `moonstone/Input` and `moonstone/ExpandableInput` to support forwarding valid `<input>` props to the contained `<input>` node
- `moonstone/ToggleButton` to fire `onToggle` when toggled

### Fixed

- `moonstone/VirtualList.VirtualList` and `moonstone/VirtualList.VirtualGridList` to scroll properly with all enabled items via a page up or down key
- `moonstone/VirtualList.VirtualList`, `moonstone/VirtualList.VirtualGridList`, and `moonstone/Scroller.Scroller` to ignore any user key events in pointer mode
- `moonstone/VirtualList.VirtualList`, `moonstone/VirtualList.VirtualGridList`, and `moonstone/Scroller.Scroller` to pass `data-spotlight-container-disabled` prop to their outer DOM element
- `moonstone/Image` so it automatically swaps the `src` to the appropriate resolution dynamically as the screen resizes
- `moonstone/Popup` to support all `spotlightRestrict` options
- `moonstone` component `disabled` colors to match the most recent design guidelines (from 30% to 60% opacity)
- `moonstone/ExpandableInput` spotlight behavior when leaving the component via 5-way

## [2.0.0-beta.2] - 2018-05-07

### Fixed

- `moonstone/IconButton` to allow theme-style customization, like it claimed was possible
- `moonstone/ExpandableItem` and related expandables to deal with disabled items and the `autoClose`, `lockBottom` and `noLockBottom` props
- `moonstone/Slider` not to fire `onChange` event when 5-ways out of boundary
- `moonstone/ToggleButton` layout for RTL locales
- `moonstone/Item`, `moonstone/SlotItem`, `moonstone/ToggleItem` to not apply duplicate `className` values
- `moonstone/VirtualList.VirtualList`, `moonstone/VirtualList.VirtualGridList`, and `moonstone/Scroller.Scroller` scrollbar button's aria-label in RTL
- `moonstone/VirtualList.VirtualList` and `moonstone/VirtualList.VirtualGridList` to scroll properly with all disabled items
- `moonstone/VirtualList.VirtualList` and `moonstone/VirtualList.VirtualGridList` to not scroll on focus when jumping

## [2.0.0-beta.1] - 2018-04-29

### Removed

- `moonstone/IncrementSlider` and `moonstone/Slider` props `tooltipAsPercent`, `tooltipSide`, and `tooltipForceSide`, to be replaced by `moonstone/IncrementSlider.IncrementSliderTooltip` and `moonstone/Slider.SliderTooltip` props `percent`, and `side`
- `moonstone/IncrementSlider` props `detachedKnob`, `onDecrement`, `onIncrement`, and `scrubbing`
- `moonstone/ProgressBar` props `tooltipSide` and `tooltipForceSide`, to be replaced by `moonstone/ProgressBar.ProgressBarTooltip` prop `side`
- `moonstone/Slider` props `detachedKnob`, `onDecrement`, `onIncrement`, `scrubbing`, and `onKnobMove`
- `moonstone/VideoPlayer` property `tooltipHideDelay`
- `moonstone/VideoPlayer` props `backwardIcon`, `forwardIcon`, `initialJumpDelay`, `jumpBackwardIcon`, `jumpButtonsDisabled`, `jumpDelay`, `jumpForwadIcon`, `leftComponents`, `moreButtonCloseLabel`, `moreButtonColor`, `moreButtonDisabled`, `moreButtonLabel`, `no5WayJump`, `noJumpButtons`, `noRateButtons`, `pauseIcon`, `playIcon`, `rateButtonsDisabled`, and `rightComponents`, replaced by corresponding props on `moonstone/VideoPlayer.MediaControls`
- `moonstone/VideoPlayer` props `onBackwardButtonClick`, `onForwardButtonClick`, `onJumpBackwardButtonClick`, `onJumpForwardButtonClick`, and `onPlayButtonClick`, replaced by `onRewind`, `onFastForward`, `onJumpBackward`, `onJumpForward`, `onPause`, and `onPlay`, respectively

### Added

- `moonstone/DatePicker` props `dayAriaLabel`, `dayLabel`, `monthAriaLabel`, `monthLabel`, `yearAriaLabel` and `yearLabel` to configure the label set on date pickers
- `moonstone/DayPicker` and `moonstone/DaySelector` props `dayNameLength`, `everyDayText`, `everyWeekdayText`, and `everyWeekendText`
- `moonstone/ExpandablePicker` props `checkButtonAriaLabel`, `decrementAriaLabel`, `incrementAriaLabel`, and `pickerAriaLabel` to configure the label set on each button and picker
- `moonstone/MediaOverlay` component
- `moonstone/Picker` props `aria-label`, `decrementAriaLabel`, and `incrementAriaLabel` to configure the label set on each button
- `moonstone/Popup` property `closeButtonAriaLabel` to configure the label set on popup close button
- `moonstone/ProgressBar.ProgressBarTooltip` props `percent` to format the value as a percent and `visible` to control display of the tooltip
- `moonstone/TimePicker` props `hourAriaLabel`, `hourLabel`, `meridiemAriaLabel`, `meridiemLabel`, `minuteAriaLabel`, and `minuteLabel` to configure the label set on time pickers
- `moonstone/VideoPlayer.MediaControls` component to support additional customization of the playback controls
- `moonstone/VideoPlayer` props `mediaControlsComponent`, `onRewind`, `onFastForward`, `onJumpBackward`, `onJumpForward`, `onPause`, `onPlay`, and `preloadSource`
- `moonstone/VirtualList.VirtualList` and `moonstone/VirtualList.VirtualGridList` `role="list"`
- `moonstone/VirtualList.VirtualList` and `moonstone/VirtualList.VirtualGridList` prop `wrap` to support wrap-around spotlight navigation
- `moonstone/VirtualList`, `moonstone/VirtualGridList` and `moonstone/Scroller` props `scrollRightAriaLabel`, `scrollLeftAriaLabel`, `scrollDownAriaLabel`, and `scrollUpAriaLabel` to configure the aria-label set on scroll buttons in the scrollbars

### Changed

- `moonstone/IncrementSlider` and `moonstone/Slider` prop `tooltip` to support either a boolean for the default tooltip or an element or component for a custom tooltip
- `moonstone/Input` to prevent pointer actions on other component when the input has focus
- `moonstone/ProgressBar.ProgressBarTooltip` prop `side` to support either locale-aware or locale-independent positioning
- `moonstone/ProgressBar.ProgressBarTooltip` prop `tooltip` to support custom tooltip components
- `moonstone/Scroller`, `moonstone/Picker`, and `moonstone/IncrementSlider` to retain focus on `moonstone/IconButton` when it becomes disabled

### Fixed

- `moonstone/ExpandableItem` and related expandable components to expand smoothly when used in a scroller
- `moonstone/GridListImageItem` to show proper `placeholder` and `selectionOverlay`
- `moonstone/MoonstoneDecorator` to optimize localized font loading performance
- `moonstone/Scroller` and `moonstone/VirtualList` navigation via 5-way from paging controls
- `moonstone/VideoPlayer` to render bottom controls at idle after mounting
- `moonstone/VirtualList.VirtualList` and `moonstone/VirtualList.VirtualGridList` to give initial focus
- `moonstone/VirtualList.VirtualList` and `moonstone/VirtualList.VirtualGridList` to have the default value for `dataSize`, `pageScroll`, and `spacing` props

## [2.0.0-alpha.8] - 2018-04-17

### Added

- `moonstone/Panels` property `closeButtonAriaLabel` to configure the label set on application close button

### Changed

- `moonstone/VirtualList.VirtualList` and `moonstone/VirtualList.VirtualGridList` to set its ARIA `role` to `"list"`
- `moonstone/VideoPlayer` property `title` to accept node type

### Fixed

- `moonstone/TimePicker` to show `meridiem` correctly in all locales
- `moonstone/Scrollable` scroll buttons to read out out audio guidance when button pressed down
- `moonstone/ExpandableItem` to show label properly when open and disabled
- `moonstone/Notification` to position properly in RTL locales
- `moonstone/VideoPlayer` to show controls when pressing 5-way select

## [2.0.0-alpha.7] - 2018-04-03

### Removed

- `moonstone/VirtualList.VirtualList` and `moonstone/VirtualList.VirtualGridList` prop `data` to eliminate the misunderstanding caused by the ambiguity of `data`

### Added

- `moonstone/VideoPlayer` property `noSpinner` to allow apps to show/hide spinner while loading video

### Changed

- `moonstone/VideoPlayer` to disable play/pause button when media controls are disabled
- `moonstone/VideoPlayer` property `moreButtonColor` to allow setting underline colors for more button
- `moonstone/VirtualList.VirtualList` and `moonstone/VirtualList.VirtualGridList` prop `isItemDisabled`, which accepts a function that checks if the item at the supplied index is disabled
- `moonstone/Panels.Header` support for `headerInput` so the Header can be used as an Input. See documentation for usage examples.
- `moonstone/ProgressBar` property `tooltipSide` to configure tooltip position relative to the progress bar
- `moonstone/ProgressBar` colors (affecting `moonstone/Slider` as well) for light and dark theme to match the latest designs and make them more visible when drawn over arbitrary background colors

### Fixed

- `moonstone/VideoPlayer` to correctly adjust spaces when the number of components changes in `leftComponents` and `rightComponents`
- `moonstone/VideoPlayer` to read out audio guidance every time `source` changes
- `moonstone/VideoPlayer` to display custom thumbnail node
- `moonstone/VideoPlayer` to hide more icon when right components are removed
- `moonstone/Picker` to correctly update pressed state when dragging off buttons
- `moonstone/Notification` to display when it's opened
- `moonstone/VirtualList` and `moonstone/VirtualGridList` to show Spotlight properly while navigating with page up and down keys
- `moonstone/Input` to allow navigating via left or right to other components when the input is active and the selection is at start or end of the text, respectively
- `moonstone/Panels.ActivityPanels` to correctly lay out the existing panel after adding additional panels

## [2.0.0-alpha.6] - 2018-03-22

### Removed

- `moonstone/Slider` exports `SliderFactory` and `SliderBaseFactory`
- `moonstone/IncrementSlider` exports `IncrementSliderFactory` and `IncrementSliderBaseFactory`
- `moonstone/ProgressBar`, `moonstone/Slider`, `moonstone/Slider.SliderTooltip`, `moonstone/IncrementSlider` components' `vertical` property and replaced it with `orientation`

### Added

- `moonstone/VideoPlayer` property `component` to handle custom video element
- `moonstone/IncrementSlider` properties `incrementAriaLabel` and `decrementAriaLabel` to configure the label set on each button
- `moonstone/Input` support for `small` prop
- `moonstone/ProgressBar` support for `tooltip` and `tooltipForceSide`
- `moonstone/ProgressBar`, `moonstone/Slider`, `moonstone/Slider.SliderTooltip`, `moonstone/IncrementSlider` property `orientation` to accept orientation strings like "vertical" and "horizontal" (replaced old `vertical` prop)

### Changed

- `moonstone/Input` input `height`, `vertical-align`, and `margins`. Please verify your layouts to ensure everything lines up correctly; this change may require removal of old sizing and positioning CSS which is no longer necessary.
- `moonstone/FormCheckbox` to have a small border around the circle, according to new GUI designs
- `moonstone/RadioItem` dot size and added an inner-dot to selected-focused state, according to new GUI designs
- `moonstone/ContextualPopup` prop `popupContainerId` to `popupSpotlightId`
- `moonstone/Popup` prop `containerId` to `spotlightId`
- `moonstone/VideoPlayer` prop `containerId` to `spotlightId`
- `moonstone/VirtualList.VirtualList` and `moonstone/VirtualList.VirtualGridList` prop `component` to be replaced by `itemRenderer`

### Fixed

- `moonstone/ExpandableItem` to be more performant when animating
- `moonstone/GridListImageItem` to hide overlay checkmark icon on focus when unselected
- `moonstone/GridListImageItem` to use `ui/GridListImageItem`
- `moonstone/VirtualList`, `moonstone/VirtualGridList` and `moonstone/Scroller` components to use their base UI components
- `moonstone/VirtualList` to show the selected state on hovered paging controls properly
- `moonstone/Slider` to highlight knob when selected
- `moonstone/Slider` to handle updates to its `value` prop correctly
- `moonstone/ToggleItem` to accept HTML DOM node tag names as strings for its `component` property
- `moonstone/Popup` to properly pause and resume spotlight when animating

## [2.0.0-alpha.5] - 2018-03-07

### Removed

- `moonstone/Marquee.MarqueeText`, replaced by `moonstone/Marquee.Marquee`
- `moonstone/VirtualGridList.GridListImageItem`, replaced by `moonstone/GridListImageItem`

### Changed

- `moonstone/Marquee.Marquee` to be `moonstone/Marquee.MarqueeBase`
- `moonstone/ContextualPopupDecorator` to not restore last-focused child
- `moonstone/ExpandableList` to restore focus to the first selected item after opening

### Fixed

- `moonstone/Slider` to correctly show localized percentage value in tooltip when `tooltipAsPercent` is true
- `moonstone/VirtualGridList` to show or hide its scrollbars properly
- `moonstone/Button` text to be properly centered
- `moonstone/Input` to not clip some glyphs at the start of the value

## [2.0.0-alpha.4] - 2018-02-13

### Added

- `moonstone/SlotItem` replacing `moonstone/Item.ItemOverlay`

### Removed

- `moonstone/VirtualFlexList` to be replaced by `ui/VirtualFlexList`
- `moonstone/Button` and `moonstone/IconButton` prop `noAnimation`
- `moonstone/Item.OverlayDecorator`, `moonstone/Item.Overlay`, and `moonstone/Item.ItemOverlay` to be replaced by `moonstone/SlotItem`

### Changed

- `moonstone/Marquee` to do less-costly calculations during measurement and optimized the applied styles
- `moonstone/ExpandableList` to require a unique key for each object type data

### Fixed

- `moonstone/VirtualList` to render properly with fiber reconciler
- `moonstone/VirtualList` focus option in scrollTo api
- `moonstone/ExpandableSpotlightDecorator` to not spot the title upon collapse when in `pointerMode`
- `moonstone/Spinner` to not unpause Spotlight unless it was the one to pause it
- `moonstone/Marquee` to stop when becoming disabled
- `moonstone/Input`, `moonstone/MarqueeDecorator`, and `moonstone/Slider` to prevent unnecessary focus-based updates

## [2.0.0-alpha.3] - 2018-01-18

### Removed

- `moonstone/Scroller` and `moonstone/VirtualList` option `indexToFocus` in `scrollTo` method which is deprecated from 1.2.0
- `moonstone/Scroller` props `horizontal` and `vertical` which are deprecated from 1.3.0 and replaced with `direction` prop
- `moonstone/Button` exports `ButtonFactory` and `ButtonBaseFactory`
- `moonstone/IconButton` exports `IconButtonFactory` and `IconButtonBaseFactory`

### Fixed

- `moonstone/MoonstoneDecorator` root node to fill the entire space available, which simplifies positioning and sizing for child elements (previously always measured 0 in height)
- `moonstone/VirtualList` to prevent infinite function call when a size of contents is slightly longer than a client size without a scrollbar
- `moonstone/VirtualList` to sync scroll position when clientSize changed

## [2.0.0-alpha.2] - 2017-08-29

No significant changes.

## [2.0.0-alpha.1] - 2017-08-27

### Changed

- `moonstone/Button`, `moonstone/Checkbox`, `moonstone/FormCheckbox`, `moonstone/IconButton`, `moonstone/IncrementSlider`, `moonstone/Item`, `moonstone/Picker`, and `moonstone/RangePicker`, `moonstone/Switch` and `moonstone/VideoPlayer` to use `ui/Touchable`

## [1.15.0] - 2018-02-28

### Deprecated

- `moonstone/Marquee.Marquee`, to be moved to `moonstone/Marquee.MarqueeBase` in 2.0.0
- `moonstone/Marquee.MarqueeText`, to be moved to `moonstone/Marquee.Marquee` in 2.0.0

### Fixed

- `moonstone/GridListImageItem` to display correctly

## [1.14.0] - 2018-02-23

### Deprecated

- `moonstone/VirtualFlexList`, to be replaced by `ui/VirtualFlexList` in 2.0.0
- `moonstone/VirtualGridList.GridListImageItem`, to be replaced by `moonstone/GridListImageItem` in 2.0.0
- `moonstone/Button` and `moonstone/IconButton` prop `noAnimation`, to be removed in 2.0.0
- `moonstone/Button.ButtonFactory`, `moonstone/Button.ButtonBaseFactory`, `moonstone/IconButton.IconButtonFactory`, `moonstone/IconButton.IconButtonBaseFactory`, `moonstone/IncrementSlider.IncrementSliderFactory`, `moonstone/IncrementSlider.IncrementSliderBaseFactory`, `moonstone/Slider.SliderFactory`, and `moonstone/Slider.SliderBaseFactory`, to be removed in 2.0.0
- `moonstone/Item.ItemOverlay`, to be replaced by `ui/SlotItem` in 2.0.0
- `moonstone/Item.Overlay` and `moonstone/Item.OverlayDecorator`, to be removed in 2.0.0

### Added

- `moonstone/DaySelector` component
- `moonstone/EditableIntegerPicker` component
- `moonstone/GridListImageItem` component

## [1.13.4] - 2018-07-30

### Fixed

- `moonstone/DatePicker` to calculate min and max year in the current calender

## [1.13.3] - 2018-01-16

### Fixed

- `moonstone/TimePicker` to not read out meridiem label when meridiem picker gets a focus
- `moonstone/Scroller` to correctly update scrollbars when the scroller's contents change

## [1.13.2] - 2017-12-14

### Fixed

- `moonstone/Panels` to maintain spotlight focus when `noAnimation` is set
- `moonstone/Panels` to not accept back key presses during transition
- `moonstone/Panels` to revert 1.13.0 fix that blurred Spotlight when transitioning panels
- `moonstone/Scroller` and other scrolling components to not show scroll thumb when only child item is updated
- `moonstone/Scroller` and other scrolling components to not hide scroll thumb immediately after scroll position reaches the top or the bottom
- `moonstone/Scroller` and other scrolling components to show scroll thumb properly when scroll position reaches the top or the bottom by paging controls

## [1.13.1] - 2017-12-06

### Fixed

- `moonstone/Slider` to not unnecessarily fire `onChange` if the initial value has not changed

## [1.13.0] - 2017-11-28

### Added

- `moonstone/VideoPlayer` props `disabled`, `loading`, `miniFeedbackHideDelay`, and `thumbnailComponent` as well as new APIs: `areControlsVisible`, `getVideoNode`, `showFeedback`, and `toggleControls`

### Fixed

- `moonstone/VirtualList` to render items from a correct index on edge cases at the top of a list
- `moonstone/VirtualList` to handle focus properly via page up at the first page and via page down at the last page
- `moonstone/Expandable` and derivatives to use the new `ease-out-quart` animation timing function to better match the aesthetic of Enyo's Expandables
- `moonstone/TooltipDecorator` to correctly display tooltip direction when locale changes
- `moonstone/Marquee` to restart animation on every resize update
- `moonstone/LabeledItem` to start marquee when hovering while disabled
- `moonstone/Marquee` to correctly start when hovering on disabled spottable components
- `moonstone/Marquee.MarqueeController` to not abort marquee when moving among components
- `moonstone/Picker` marquee issues with disabled buttons or Picker
- `moonstone/Panels` to prevent loss of spotlight issue when moving between panels
- `moonstone/VideoPlayer` to bring it in line with real-world use-cases
- `moonstone/Slider` by removing unnecessary repaints to the screen
- `moonstone/Slider` to fire `onChange` events when the knob is pressed near the boundaries
- `moonstone/VideoPlayer` to correctly position knob when interacting with media slider
- `moonstone/VideoPlayer` to not read out the focused button when the media controls hide
- `moonstone/MarqueeDecorator` to stop when unhovering a disabled component using `marqueeOn` `'focus'`
- `moonstone/Slider` to not forward `onChange` when `disabled` on `mouseUp/click`
- `moonstone/VideoPlayer` to defer rendering playback controls until needed

## [1.12.2] - 2017-11-15

### Fixed

- `moonstone/VirtualList` to scroll and focus properly by pageUp and pageDown when disabled items are in it
- `moonstone/Button` to correctly specify minimum width when in large text mode
- `moonstone/Scroller` and other scrolling components to restore last focused index when panel is changed
- `moonstone/VideoPlayer` to display time correctly in RTL locale
- `moonstone/VirtualList` to scroll correctly using page down key with disabled items
- `moonstone/Scroller` and other scrolling components to not cause a script error when scrollbar is not rendered
- `moonstone/Picker` incrementer and decrementer to not change size when focused
- `moonstone/Panels.Header` to use a slightly smaller font size for `title` in non-latin locales and a line-height for `titleBelow` and `subTitleBelow` that better meets the needs of tall-glyph languages like Tamil and Thai, as well as latin locales
- `moonstone/Scroller` and `moonstone/VirtualList` to keep spotlight when pressing a 5-way control while scrolling
- `moonstone/Panels` to prevent user interaction with panel contents during transition
- `moonstone/Slider` and related components to correctly position knob for `detachedKnob` on mouse down and fire value where mouse was positioned on mouse up
- `moonstone/DayPicker` to update day names when changing locale
- `moonstone/ExpandableItem` and all other `Expandable` components to revert 1.12.1 change to pull down from the top

## [1.12.1] - 2017-11-07

### Fixed

- `moonstone/ExpandableItem` and all other `Expandable` components to now pull down from the top instead of being revealed from the bottom, matching Enyo's design
- `moonstone/VirtualListNative` to scroll properly with page up/down keys if there is a disabled item
- `moonstone/RangePicker` to display negative values correctly in RTL
- `moonstone/Scroller` and other scrolling components to not blur scroll buttons when wheeling
- `moonstone/Scrollbar` to hide scroll thumb immediately without delay after scroll position reaches min or max
- `moonstone/Divider` to pass `marqueeOn` prop
- `moonstone/Slider` to fire `onChange` on mouse up and key up
- `moonstone/VideoPlayer` to show knob when pressed
- `moonstone/Panels.Header` to layout `titleBelow` and `subTitleBelow` correctly
- `moonstone/Panels.Header` to use correct font-weight for `subTitleBelow`
- `moonstone/VirtualList` to restore focus correctly for lists only slightly larger than the viewport

## [1.12.0] - 2017-10-27

### Fixed

- `moonstone/Scroller` and other scrolling components to prevent focusing outside the viewport when pressing a 5-way key during wheeling
- `moonstone/Scroller` to called scrollToBoundary once when focus is moved using holding child item
- `moonstone/VideoPlayer` to apply skin correctly
- `moonstone/Popup` from `last-focused` to `default-element` in `SpotlightContainerDecorator` config
- `moonstone/Panels` to retain focus when back key is pressed on breadcrumb
- `moonstone/Input` to correctly hide VKB when dismissing

## [1.11.0] - 2017-10-24

### Added

- `moonstone/VideoPlayer` properties `seekDisabled` and `onSeekFailed` to disable seek function

### Changed

- `moonstone/ExpandableList` to become `disabled` if there are no children

### Fixed

- `moonstone/Picker` to read out customized accessibility value when picker prop has `joined` and `aria-valuetext`
- `moonstone/Scroller` to apply scroll position on vertical or horizontal Scroller when child gets a focus
- `moonstone/Scroller` and other scrolling components to scroll without animation when panel is changed
- `moonstone/ContextualPopup` padding to not overlap close button
- `moonstone/Scroller` and other scrolling components to change focus via page up/down only when the scrollbar is visible
- `moonstone/Picker` to only increment one value on hold
- `moonstone/ItemOverlay` to remeasure when focused

## [1.10.1] - 2017-10-16

### Fixed

- `moonstone/Scroller` and other scrolling components to scroll via page up/down when focus is inside a Spotlight container
- `moonstone/VirtualList` and `moonstone/VirtualGridList` to scroll by 5-way keys right after wheeling
- `moonstone/VirtualList` not to move focus when a current item and the last item are located at the same line and pressing a page down key
- `moonstone/Slider` knob to follow while dragging for detached knob
- `moonstone/Panels.Header` to layout header row correctly in `standard` type
- `moonstone/Input` to not dismiss on-screen keyboard when dragging cursor out of input box
- `moonstone/Panels.Header` RTL `line-height` issue
- `moonstone/Panels` to render children on idle
- `moonstone/Scroller` and other scrolling components to limit muted spotlight container scrims to their bounds
- `moonstone/Input` to always forward `onKeyUp` event

## [1.10.0] - 2017-10-09

### Added

- `moonstone/VideoPlayer` support for designating components with `.spottable-default` as the default focus target when pressing 5-way down from the slider
- `moonstone/Slider` property `activateOnFocus` which when enabled, allows 5-way directional key interaction with the `Slider` value without pressing [Enter] first
- `moonstone/VideoPlayer` property `noMiniFeedback` to support controlling the visibility of mini feedback
- `ui/Layout`, which provides a technique for laying-out components on the screen using `Cells`, in rows or columns

### Changed

- `moonstone/Popup` to focus on mount if it’s initially opened and non-animating and to always pass an object to `onHide` and `onShow`
- `moonstone/VideoPlayer` to emit `onScrub` event and provide audio guidance when setting focus to slider

### Fixed

- `moonstone/ExpandableItem` and derivatives to restore focus to the Item if the contents were last focused when closed
- `moonstone/Slider` toggling activated state when holding enter/select key
- `moonstone/TimePicker` picker icons shifting slightly when focusing an adjacent picker
- `moonstone/Icon` so it handles color the same way generic text does, by inheriting from the parent's color. This applies to all instances of `Icon`, `IconButton`, and `Icon` inside `Button`.
- `moonstone/fonts` Museo Sans font to correct "Ti" kerning
- `moonstone/VideoPlayer` to correctly position knob on mouse click
- `moonstone/Panels.Header` to show an ellipsis for long titles with RTL text
- `moonstone/Marquee` to restart when invalidated by a prop change and managed by a `moonstone/Marquee.MarqueeController`
- `spotlight.Spotlight` method `focus()` to verify that the target element matches its container's selector rules prior to setting focus
- `moonstone/Picker` to only change picker values `onWheel` when spotted
- `moonstone/VideoPlayer` to hide descendant floating components (tooltips, contextual popups) when the media controls hide

## [1.9.3] - 2017-10-03

### Added

- `moonstone/Button` property value to `backgroundOpacity` called "lightTranslucent" to better serve colorful image backgrounds behind Buttons. This also affects `moonstone/IconButton` and `moonstone/Panels/ApplicationCloseButton`.
- `moonstone/Panels` property `closeButtonBackgroundOpacity` to support `moonstone/Panels/ApplicationCloseButton`'s `backgroundOpacity` prop

### Changed

- `Moonstone Icons` font file to include the latest designs for several icons
- `moonstone/Panels/ApplicationCloseButton` to expose its `backgroundOpacity` prop

### Fixed

- `moonstone/VirtualList` to apply "position: absolute" inline style to items
- `moonstone/Picker` to increment and decrement normally at the edges of joined picker
- `moonstone/Icon` not to read out image characters
- `moonstone/Scroller` and other scrolling components to not accumulate paging scroll by pressing page up/down in scrollbar
- `moonstone/Icon` to correctly display focused state when using external image
- `moonstone/Button` and `moonstone/IconButton` to be properly visually muted when in a muted container

## [1.9.2] - 2017-09-26

### Fixed

- `moonstone/ExpandableList` preventing updates when its children had changed

## [1.9.1] - 2017-09-25

### Fixed

- `moonstone/ExpandableList` run-time error when using an array of objects as children
- `moonstone/VideoPlayer` blocking pointer events when the controls were hidden

## [1.9.0] - 2017-09-22

### Added

- `moonstone/styles/mixins.less` mixins: `.moon-spotlight-margin()` and `.moon-spotlight-padding()`
- `moonstone/Button` property `noAnimation` to support non-animating pressed visual

### Changed

- `moonstone/TimePicker` to use "AM/PM" instead of "meridiem" for label under meridiem picker
- `moonstone/IconButton` default style to not animate on press. NOTE: This behavior will change back to its previous setting in release 2.0.0.
- `moonstone/Popup` to warn when using `scrimType` `'none'` and `spotlightRestrict` `'self-only'`
- `moonstone/Scroller` to block spotlight during scroll
- `moonstone/ExpandableItem` and derivatives to always pause spotlight before animation

### Fixed

- `moonstone/VirtualGridList` to not move focus to wrong column when scrolled from the bottom by holding the "up" key
- `moonstone/VirtualList` to focus an item properly when moving to a next or previous page
- `moonstone/Scroller` and other scrolling components to move focus toward first or last child when page up or down key is pressed if the number of children is small
- `moonstone/VirtualList` to scroll to preserved index when it exists within dataSize for preserving focus
- `moonstone/Picker` buttons to not change size
- `moonstone/Panel` to move key navigation to application close button on holding the "up" key.
- `moonstone/Picker` to show numbers when changing values rapidly
- `moonstone/Popup` layout in large text mode to show close button correctly
- `moonstone/Picker` from moving scroller when pressing 5-way keys in `joined` Picker
- `moonstone/Input` so it displays all locales the same way, without cutting off the edges of characters
- `moonstone/TooltipDecorator` to hide tooltip when 5-way keys are pressed for disabled components
- `moonstone/Picker` to not tremble in width when changing values while using a numeric width prop value
- `moonstone/Picker` to not overlap values when changing values in `vertical`
- `moonstone/ContextualPopup` pointer mode focus behavior for `spotlightRestrict='self-only'`
- `moonstone/VideoPlayer` to prevent interacting with more components in pointer mode when hidden
- `moonstone/Scroller` to not repaint its entire contents whenever partial content is updated
- `moonstone/Slider` knob positioning after its container is resized
- `moonstone/VideoPlayer` to maintain focus when media controls are hidden
- `moonstone/Scroller` to scroll expandable components into view when opening when pointer has moved elsewhere

## [1.8.0] - 2017-09-07

### Deprecated

- `moonstone/Dialog` property `showDivider`, will be replaced by `noDivider` property in 2.0.0

### Added

- `moonstone/Popup` callback property `onShow` which fires after popup appears for both animating and non-animating popups

### Changed

- `moonstone/Popup` callback property `onHide` to run on both animating and non-animating popups
- `moonstone/VideoPlayer` state `playbackRate` to media events
- `moonstone/VideoPlayer` support for `spotlightDisabled`
- `moonstone/VideoPlayer` thumbnail positioning and style
- `moonstone/VirtualList` to render when dataSize increased or decreased
- `moonstone/Dialog` style
- `moonstone/Popup`, `moonstone/Dialog`, and `moonstone/Notification` to support `node` type for children
- `moonstone/Scroller` to forward `onKeyDown` events

### Fixed

- `moonstone/Scroller` and other scrolling components to enable focus when wheel scroll is stopped
- `moonstone/VirtualList` to show scroll thumb when a preserved item is focused in a Panel
- `moonstone/Scroller` to navigate properly with 5-way when expandable child is opened
- `moonstone/VirtualList` to stop scrolling when focus is moved on an item from paging controls or outside
- `moonstone/VirtualList` to move out with 5-way navigation when the first or the last item is disabled
- `moonstone/IconButton` Tooltip position when disabled
- `moonstone/VideoPlayer` Tooltip time after unhovering
- `moonstone/VirtualList` to not show invisible items
- `moonstone/IconButton` Tooltip position when disabled
- `moonstone/VideoPlayer` to display feedback tooltip correctly when navigating in 5-way
- `moonstone/MarqueeDecorator` to work with synchronized `marqueeOn` `'render'` and hovering as well as `marqueOn` `'hover'` when moving rapidly among synchronized marquees
- `moonstone/Input` aria-label for translation
- `moonstone/Marquee` to recalculate inside `moonstone/Scroller` and `moonstone/SelectableItem` by bypassing `shouldComponentUpdate`
- `moonstone/Picker` to marquee when incrementing and decrementing values with the prop `noAnimation`

## [1.7.0] - 2017-08-23

### Deprecated

- `moonstone/TextSizeDecorator` and it will be replaced by `moonstone/AccessibilityDecorator`
- `moonstone/MarqueeDecorator` property `marqueeCentered` and `moonstone/Marquee` property `centered` will be replaced by `alignment` property in 2.0.0

### Added

- `moonstone/TooltipDecorator` config property to direct tooltip into a property instead of adding to `children`
- `moonstone/VideoPlayer` prop `thumbnailUnavailable` to fade thumbnail
- `moonstone/AccessibilityDecorator` with `highContrast` and `textSize`
- `moonstone/VideoPlayer` high contrast scrim
- `moonstone/MarqueeDecorator`and `moonstone/Marquee` property `alignment` to allow setting  alignment of marquee content

### Changed

- `moonstone/Scrollbar` to disable paging control down button properly at the bottom when a scroller size is a non-integer value
- `moonstone/VirtualList`, `moonstone/VirtualGridList`, and `moonstone/Scroller` to scroll on `keydown` event instead of `keyup` event of page up and page down keys
- `moonstone/VirtualGridList` to scroll by item via 5 way key
- `moonstone/VideoPlayer` to read target time when jump by left/right key
- `moonstone/IconButton` to not use `MarqueeDecorator` and `Uppercase`

### Fixed

- `moonstone/VirtualList` and `moonstone/VirtualGridList` to focus the correct item when page up and page down keys are pressed
- `moonstone/VirtualList` to not lose focus when moving out from the first item via 5way when it has disabled items
- `moonstone/Slider` to align tooltip with detached knob
- `moonstone/FormCheckbox` to display correct colors in light skin
- `moonstone/Picker` and `moonstone/RangePicker` to forward `onKeyDown` events when not `joined`
- `moonstone/SelectableItem` to display correct icon width and alignment
- `moonstone/LabeledItem` to always match alignment with the locale
- `moonstone/Scroller` to properly 5-way navigate from scroll buttons
- `moonstone/ExpandableList` to display correct font weight and size for list items
- `moonstone/Divider` to not italicize in non-italic locales
- `moonstone/VideoPlayer` slider knob to follow progress after being selected when seeking
- `moonstone/LabeledItem` to correctly position its icon. This affects all of the `Expandables`, `moonstone/DatePicker` and `moonstone/TimePicker`.
- `moonstone/Panels.Header` and `moonstone/Item` to prevent them from allowing their contents to overflow unexpectedly
- `moonstone/Marquee` to recalculate when vertical scrollbar appears
- `moonstone/SelectableItem` to recalculate marquee when toggled

### Removed

- `moonstone/Input` large-text mode

## [1.6.1] - 2017-08-07

### Changed

- `moonstone/Icon` and `moonstone/IconButton` to no longer fit image source to the icon's boundary

## [1.6.0] - 2017-08-04

### Added

- `moonstone/VideoPlayer` ability to seek when holding down the right and left keys. Sensitivity can be adjusted using throttling options `jumpDelay` and `initialJumpDelay`.
- `moonstone/VideoPlayer` property `no5WayJump` to disable jumping done by 5-way
- `moonstone/VideoPlayer` support for the "More" button to use tooltips
- `moonstone/VideoPlayer` properties `moreButtonLabel` and `moreButtonCloseLabel` to allow customization of the "More" button's tooltip and Aria labels
- `moonstone/VideoPlayer` property `moreButtonDisabled` to disable the "More" button
- `moonstone/Picker` and `moonstone/RangePicker` prop `aria-valuetext` to support reading custom text instead of value
- `moonstone/VideoPlayer` methods `showControls` and `hideControls` to allow external interaction with the player
- `moonstone/Scroller` support for Page Up/Page Down keys in pointer mode when no item has focus

### Changed

- `moonstone/VideoPlayer` to handle play, pause, stop, fast forward and rewind on remote controller
- `moonstone/Marquee` to also start when hovered if `marqueeOnRender` is set

### Fixed

- `moonstone/IconButton` to fit image source within `IconButton`
- `moonstone` icon font sizes for wide icons
- `moonstone/ContextualPopupDecorator` to prefer setting focus to the appropriate popup instead of other underlying controls when using 5-way from the activating control
- `moonstone/Scroller` not scrolled via 5 way when `moonstone/ExpandableList` is opened
- `moonstone/VirtualList` to not let the focus move outside of container even if there are children left when navigating with 5way
- `moonstone/Scroller` and other scrolling components to update disability of paging controls when the scrollbar is set to `visible` and the content becomes shorter
- `moonstone/VideoPlayer` to focus on hover over play/pause button when video is loading
- `moonstone/VideoPlayer` to update and display proper time while moving knob when video is paused
- `moonstone/VideoPlayer` long title overlap issues
- `moonstone/Panels.Header` to apply `marqueeOn` prop to `subTitleBelow` and `titleBelow`
- `moonstone/Picker` wheeling in `moonstone/Scroller`
- `moonstone/IncrementSlider` and `moonstone/Picker` to read value changes when selecting buttons

## [1.5.0] - 2017-07-19

### Added

- `moonstone/Slider` and `moonstone/IncrementSlider` prop `aria-valuetext` to support reading custom text instead of value
- `moonstone/TooltipDecorator` property `tooltipProps` to attach props to tooltip component
- `moonstone/Scroller` and `moonstone/VirtualList` ability to scroll via page up and page down keys
- `moonstone/VideoPlayer` tooltip-thumbnail support with the `thumbnailSrc` prop and the `onScrub` callback to fire when the knob moves and a new thumbnail is needed
- `moonstone/VirtualList` ability to navigate via 5way when there are disabled items
- `moonstone/ContextualPopupDecorator` property `popupContainerId` to support configuration of the popup's spotlight container
- `moonstone/ContextualPopupDecorator` property `onOpen` to notify containers when the popup has been opened
- `moonstone/ContextualPopupDecorator` config option `openProp` to support mapping the value of `open` property to the chosen property of wrapped component

### Changed

- `moonstone/ExpandableList` to use 'radio' as the default, and adapt 'single' mode to render as a `moonstone/RadioItem` instead of a `moonstone/CheckboxItem`
- `moonstone/VideoPlayer` to not hide pause icon when it appears
- `moonstone/ContextualPopupDecorator` to set accessibility-related props onto the container node rather than the popup node
- `moonstone/ExpandableItem`, `moonstone/ExpandableList`, `moonstone/ExpandablePicker`, `moonstone/DatePicker`, and `moonstone/TimePicker` to pause spotlight when animating in 5-way mode
- `moonstone/Spinner` to position the text content under the spinner, rather than to the right side
- `moonstone/VideoPlayer` to include hour when announcing the time while scrubbing
- `moonstone/GridListImageItem` to require a `source` prop and not have a default value

### Fixed

- `moonstone/Input` ellipsis to show if placeholder is changed dynamically and is too long
- `moonstone/Marquee` to re-evaluate RTL orientation when its content changes
- `moonstone/VirtualList` to restore focus on short lists
- `moonstone/ExpandableInput` to expand the width of its contained `moonstone/Input`
- `moonstone/Input` support for `dismissOnEnter`
- `moonstone/Input` focus management to prevent stealing focus when programmatically moved elsewhere
- `moonstone/Input` 5-way spot behavior
- `moonstone` international fonts to always be used, even when unsupported font-weights or font-styles are requested
- `moonstone/Panels.Panel` support for selecting components with `.spottable-default` as the default focus target
- `moonstone/Panels` layout in RTL locales
- `moonstone` spottable components to support `onSpotlightDown`, `onSpotlightLeft`, `onSpotlightRight`, and `onSpotlightUp` event property
- `moonstone/VirtualList` losing spotlight when the list is empty
- `moonstone/FormCheckbox` in focused state to have the correct "check" color
- `moonstone/Scroller` and other scrolling components' bug in `navigableFilter` when passed a container id

## [1.4.1] - 2017-07-05

### Changed

- `moonstone/Popup` to only call `onKeyDown` when there is a focused item in the `Popup`
- `moonstone/Scroller`, `moonstone/Picker`, and `moonstone/IncrementSlider` to automatically move focus when the currently focused `moonstone/IconButton` becomes disabled

### Fixed

- `moonstone/ContextualPopupDecorator` close button to account for large text size
- `moonstone/ContextualPopupDecorator` to not spot controls other than its activator when navigating out via 5-way
- `moonstone/Panels.Header` to set the value of `marqueeOn` for all types of headers

## [1.4.0] - 2017-06-29

### Deprecated

- `moonstone/Input` prop `noDecorator` is being replaced by `autoFocus` in 2.0.0

### Added

- `moonstone/Scrollbar` property `corner` to add the corner between vertical and horizontal scrollbars
- `moonstone/ScrollThumb` for a thumb of `moonstone/Scrollbar`
- `moonstone/styles/text.less` mixin `.locale-japanese-line-break()` to apply the correct  Japanese language line-break rules for the following multi-line components: `moonstone/BodyText`, `moonstone/Dialog`, `moonstone/Notification`, `moonstone/Popup`, and `moonstone/Tooltip`
- `moonstone/ContextualPopupDecorator` property `popupProps` to attach props to popup component
- `moonstone/VideoPlayer` property `pauseAtEnd` to control forward/backward seeking
- `moonstone/Panels/Header` prop `marqueeOn` to control marquee of header

### Changed

- `moonstone/Panels/Header` to expose its `marqueeOn` prop
- `moonstone/VideoPlayer` to automatically adjust the width of the allocated space for the side components so the media controls have more space to appear on smaller screens
- `moonstone/VideoPlayer` properties `autoCloseTimeout` and `titleHideDelay` default value to `5000`
- `moonstone/VirtualList` to support restoring focus to the last focused item
- `moonstone/Scroller` and other scrolling components to call `onScrollStop` before unmounting if a scroll is in progress
- `moonstone/Scroller` to reveal non-spottable content when navigating out of a scroller

### Fixed

- `moonstone/Dialog` to properly focus via pointer on child components
- `moonstone/VirtualList`, `moonstone/VirtualGridList`, and `moonstone/Scroller` not to be slower when scrolled to the first or the last position by wheeling
- `moonstone` component hold delay time
- `moonstone/VideoPlayer` to show its controls when pressing down the first time
- `moonstone/Panel` autoFocus logic to only focus on initial render
- `moonstone/Input` text colors
- `moonstone/ExpandableInput` to focus its decorator when leaving by 5-way left/right

## [1.3.1] - 2017-06-14

### Fixed

- `moonstone/Picker` support for large text
- `moonstone/Scroller` support for focusing paging controls with the pointer
- `moonstone` CSS rules for unskinned spottable components

## [1.3.0] - 2017-06-12

### Deprecated

- `moonstone/Scroller` props `horizontal` and `vertical`. Deprecated props are replaced with `direction` prop. `horizontal` and `vertical` will be removed in 2.0.0.
- `moonstone/Panel` prop `noAutoFocus` in favor of `autoFocus="none"`

### Added

- `moonstone/Image` support for `children` prop inside images
- `moonstone/Scroller` prop `direction` which replaces `horizontal` and `vertical` props
- `moonstone/VideoPlayer` property `tooltipHideDelay` to hide tooltip with a given amount of time
- `moonstone/VideoPlayer` property `pauseAtEnd` to pause when it reaches either the start or the end of the video
- `moonstone/VideoPlayer` methods `fastForward`, `getMediaState`, `jump`, `pause`, `play`, `rewind`, and `seek` to allow external interaction with the player. See docs for example usage.

### Changed

- `moonstone/Skinnable` to support context and allow it to be added to any component to be individually skinned. This includes a further optimization in skinning which consolidates all color assignments into a single block, so non-color rules aren't unnecessarily duplicated.
- `moonstone/Skinnable` light and dark skin names ("moonstone-light" and "moonstone") to "light" and "dark", respectively
- `moonstone/VideoPlayer` to set play/pause icon to display "play" when rewinding or fast forwarding
- `moonstone/VideoPlayer` to rewind or fast forward when previous command is slow-forward or slow-rewind respectively
- `moonstone/VideoPlayer` to fast forward when previous command is slow-forward and it reaches the last of its play rate
- `moonstone/VideoPlayer` to not play video on reload when `noAutoPlay` is `true`
- `moonstone/VideoPlayer` property `feedbackHideDelay`'s default value to `3000`
- `moonstone/Notification` to break line in characters in ja and zh locale
- `moonstone/Notification` to align texts left in LTR locale and right in RTL locale
- `moonstone/VideoPlayer` to simulate rewind functionality on non-webOS platforms only

### Fixed

- `moonstone/ExpandableItem` to correct the `titleIcon` when using `open` and `disabled`
- `moonstone/GridListImageItem` to center its selection icon on the image instead of the item
- `moonstone/Input` to have correct `Tooltip` position in `RTL`
- `moonstone/SwitchItem` to not unintentionally overflow `Scroller` containers, causing them to jump to the side when focusing
- `moonstone/VideoPlayer` to fast forward properly when video is at paused state
- `moonstone/VideoPlayer` to correctly change sources
- `moonstone/VideoPlayer` to show or hide feedback tooltip properly
- `moonstone/DateTimeDecorator` to work properly with `RadioControllerDecorator`
- `moonstone/Picker` in joined, large text mode so the arrows are properly aligned and sized
- `moonstone/Icon` to reflect the same proportion in relation to its size in large-text mode

## [1.2.0] - 2017-05-17

### Deprecated

- `moonstone/Scroller` and other scrolling components option `indexToFocus` in `scrollTo` method to be removed in 2.0.0

### Added

- `moonstone/Slider` and `moonstone/IncrementSlider` prop `noFill` to support a style without the fill
- `moonstone/Marquee` property `rtl` to set directionality to right-to-left
- `moonstone/VirtualList.GridListImageItem` property `selectionOverlay` to add custom component for selection overlay
- `moonstone/MoonstoneDecorator` property `skin` to let an app choose its skin: "moonstone" and "moonstone-light" are now available
- `moonstone/FormCheckboxItem`
- `moonstone/FormCheckbox`, a standalone checkbox, to support `moonstone/FormCheckboxItem`
- `moonstone/Input` props `invalid` and `invalidMessage` to display a tooltip when input value is invalid
- `moonstone/Scroller` and other scrolling components option `focus` in `scrollTo()` method
- `moonstone/Scroller` and other scrolling components property `spottableScrollbar`
- `moonstone/Icon.IconList` icons: `arrowshrinkleft` and `arrowshrinkright`

### Changed

- `moonstone/Picker` arrow icon for `joined` picker: small when not spotted, hidden when it reaches the end of the picker
- `moonstone/Checkbox` and `moonstone/CheckboxItem` to reflect the latest design
- `moonstone/MoonstoneDecorator/fontGenerator` was refactored to use the browser's FontFace API to dynamically load locale fonts
- `moonstone/VideoPlayer` space allotment on both sides of the playback controls to support 4 buttons; consequently the "more" controls area has shrunk by the same amount
- `moonstone/VideoPlayer` to not disable media button (play/pause)
- `moonstone/Scroller` and other scrolling components so that paging controls are not spottable by default with 5-way
- `moonstone/VideoPlayer`'s more/less button to use updated arrow icon

### Fixed

- `moonstone/MarqueeDecorator` to properly stop marquee on items with `'marqueeOnHover'`
- `moonstone/ExpandableList` to work properly with object-based children
- `moonstone/styles/fonts.less` to restore the Moonstone Icon font to request the local system font by default. Remember to update your webOS build to get the latest version of the font so you don't see empty boxes for your icons.
- `moonstone/Picker` and `moonstone/RangePicker` to now use the correct size from Enyo (60px v.s. 84px) for icon buttons
- `moonstone/Scroller` and other scrolling components to apply ri.scale properly
- `moonstone/Panel` to not cover a `Panels`'s `ApplicationCloseButton` when not using a `Header`
- `moonstone/IncrementSlider` to show tooltip when buttons focused

## [1.1.0] - 2017-04-21

### Deprecated

- `moonstone/ExpandableInput` property `onInputChange`

### Added

- `moonstone/Panels.Panel` prop and `moonstone/MoonstoneDecorator` config option: `noAutoFocus` to support prevention of setting automatic focus after render
- `moonstone/VideoPlayer` props: `backwardIcon`, `forwardIcon`, `jumpBackwardIcon`, `jumpForwardIcon`, `pauseIcon`, and `playIcon` to support icon customization of the player
- `moonstone/VideoPlayer` props `jumpButtonsDisabled` and `rateButtonsDisabled` for disabling the pairs of buttons when it's inappropriate for the playing media
- `moonstone/VideoPlayer` property `playbackRateHash` to support custom playback rates
- `moonstone/VideoPlayer` callback prop `onControlsAvailable` which fires when the players controls show or hide
- `moonstone/Image` support for `onLoad` and `onError` events
- `moonstone/VirtualList.GridListImageItem` prop `placeholder`
- `moonstone/Divider` property `preserveCase` to display text without capitalizing it

### Changed

- `moonstone/Slider` colors and sizing to match the latest designs
- `moonstone/ProgressBar` to position correctly with other components nearby
- `moonstone/Panels` breadcrumb to no longer have a horizontal line above it
- `moonstone/Transition` to measure itself when the CPU is idle
- style for disabled opacity from 0.4 to 0.3
- `moonstone/Button` colors for transparent and translucent background opacity when disabled
- `moonstone/ExpandableInput` property `onInputChange` to fire along with `onChange`. `onInputChange` is deprecated and will be removed in a future update.
- `Moonstone.ttf` font to include new icons
- `moonstone/Icon` to reference additional icons

### Fixed

- `moonstone/Popup` and `moonstone/ContextualPopupDecorator` 5-way navigation behavior
- `moonstone/Input` to not spot its own input decorator on 5-way out
- `moonstone/VideoPlayer` to no longer render its `children` in multiple places
- `moonstone/Button` text color when used on a neutral (light) background in some cases
- `moonstone/Popup` background opacity
- `moonstone/Marquee` to recalculate properly when its contents change
- `moonstone/TimePicker` to display time in correct order
- `moonstone/Scroller` to prefer spotlight navigation to its internal components

## [1.0.0] - 2017-03-31

> NOTE: We have also modified most form components to be usable in a controlled (app manages component
> state) or uncontrolled (Enact manages component state) manner. To put a component into a
> controlled state, pass in `value` (or other appropriate state property such as `selected` or
> `open`) at component creation and then respond to events and update the value as needed. To put a
> component into an uncontrolled state, do not set `value` (or equivalent), at creation. From this
> point on, Enact will manage the state and events will be sent when the state is updated. To
> specify an initial value, use the `defaultValue` (or, `defaultSelected, `defaultOpen, etc.)
> property.  See the documentation for individual components for more information.

### Added

- `moonstone/Button` property `icon` to support a built-in icon next to the text content. The Icon supports everything that `moonstone/Icon` supports, as well as a custom icon.
- `moonstone/MoonstoneDecorator` property `textSize` to resize several components to requested CMR sizes. Simply add `textSize="large"` to your `App` and the new sizes will automatically take effect.

### Changed

- `moonstone/Slider` to use the property `tooltip` instead of `noTooltip`, so the built-in tooltip is not enabled by default
- `moonstone/IncrementSlider` to include tooltip documentation
- `moonstone/ExpandableList` to accept an array of objects as children which are spread onto the generated components
- `moonstone/CheckboxItem` style to match the latest designs, with support for the `moonstone/Checkbox` to be on either the left or the right side by using the `iconPosition` property
- `moonstone/VideoPlayer` to supply every event callback-method with an object representing the VideoPlayer's current state, including: `currentTime`, `duration`, `paused`, `proportionLoaded`, and `proportionPlayed`

### Fixed

- `moonstone/Panels.Panel` behavior for remembering focus on unmount and setting focus after render
- `moonstone/VirtualList.VirtualGridList` showing empty items when items are continuously added dynamically
- `moonstone/Picker` to marquee on focus once again

## [1.0.0-beta.4] - 2017-03-10

### Added

- `moonstone/VirtualList` `indexToFocus` option to `scrollTo` method to focus on item with specified index
- `moonstone/IconButton` and `moonstone/Button` `color` property to add a remote control key color to the button
- `moonstone/Scrollbar` property `disabled` to disable both paging controls when it is true
- `moonstone/VirtualList` parameter `moreInfo` to pass `firstVisibleIndex` and `lastVisibleIndex` when scroll events are firing
- Accessibility support to UI components
- `moonstone/VideoPlayer` property `onUMSMediaInfo` to support the custom webOS “umsmediainfo” event
- `moonstone/Region` component which encourages wrapping components for improved accessibility rather than only preceding the components with a `moonstone/Divider`
- `moonstone/Slider` tooltip. It's enabled by default and comes with options like `noTooltip`, `tooltipAsPercent`, and `tooltipSide`. See the component docs for more details.
- `moonstone/Panels.Panel` property `hideChildren` to defer rendering children
- `moonstone/Spinner` properties `blockClickOn` and `scrim` to block click events behind spinner
- `moonstone/VirtualList` property `clientSize` to specify item dimensions instead of measuring them

### Changed

- `moonstone/VirtualGridImageItem` styles to reduce redundant style code app side
- `moonstone/VirtualList` and `moonstone/VirtualGridList` to add essential CSS for list items automatically
- `moonstone/VirtualList` and `moonstone/VirtualGridList` to not add `data-index` to their item DOM elements directly, but to pass `data-index` as the parameter of their `component` prop like the `key` parameter of their `component` prop
- `moonstone/ExpandableItem` and derivatives to defer focusing the contents until animation completes
- `moonstone/LabeledItem`, `moonstone/ExpandableItem`, `moonstone/ExpandableList` to each support the `node` type in their `label` property. Best used with `ui/Slottable`.

### Fixed

- `moonstone/VirtualList.GridListImageItem` to have proper padding size according to the existence of caption/subcaption
- `moonstone/Scroller` and other scrolling components to display scrollbars with proper size
- `moonstone/VirtualGridList` to not be truncated

### Removed

- `moonstone/Scroller` and other scrolling components property `hideScrollbars` and replaced it with `horizontalScrollbar` and `verticalScrollbar`

## [1.0.0-beta.3] - 2017-02-21

### Added

- `moonstone/VideoPlayer` support for 5-way show/hide of media playback controls
- `moonstone/VideoPlayer` property `feedbackHideDelay`
- `moonstone/Slider` property `onKnobMove` to fire when the knob position changes, independently from the `moonstone/Slider` value
- `moonstone/Slider` properties `active`, `disabled`, `knobStep`, `onActivate`, `onDecrement`, and `onIncrement` as part of enabling 5-way support to `moonstone/Slider`, `moonstone/IncrementSlider` and the media slider for `moonstone/VideoPlayer`
- `moonstone/Slider` now supports `children` which are added to the `Slider`'s knob, and follow it as it moves
- `moonstone/ExpandableInput` properties `iconAfter` and `iconBefore` to display icons after and before the input, respectively
- `moonstone/Dialog` property `preserveCase`, which affects `title` text

### Changed

- `moonstone/IncrementSlider` to change when the buttons are held down
- `moonstone/Marquee` to allow disabled marquees to animate
- `moonstone/Dialog` to marquee `title` and `titleBelow`
- `moonstone/Marquee.MarqueeController` config option `startOnFocus` to `marqueeOnFocus`. `startOnFocus` is deprecated and will be removed in a future update.
- `moonstone/Button`, `moonstone/IconButton`, `moonstone/Item` to not forward `onClick` when `disabled`

### Fixed

- `moonstone/Marquee.MarqueeController` to start marquee on newly registered components when controller has focus and to restart synced marquees after completion
- `moonstone/Scroller` to recalculate when an expandable child opens
- `spotlightDisabled` property support for spottable moonstone components
- `moonstone/Popup` and `moonstone/ContextualPopupDecorator` so that when the popup is closed, spotlight focus returns to the control that had focus prior to the popup opening
- `moonstone/Input` to not get focus when disabled

## [1.0.0-beta.2] - 2017-01-30

### Added

- `moonstone/Panels.Panel` property `showChildren` to support deferring rendering the panel body until animation completes
- `moonstone/MarqueeDecorator` property `invalidateProps` that specifies which props cause the marquee distance to be invalidated
- developer-mode warnings to several components to warn when values are out-of-range
- `moonstone/Divider` property `spacing` which adjusts the amount of empty space above and below the `Divider`. `'normal'`, `'small'`, `'medium'`, `'large'`, and `'none'` are available.
- `moonstone/Picker` when `joined` the ability to be incremented and decremented by arrow keys
- `onSpotlightDisappear` event property support for spottable moonstone components
- `moonstone/VideoPlayer` property `titleHideDelay`

### Changed

- `moonstone/Panels.Panels` and variations to defer rendering the children of contained `Panel` instances until animation completes
- `moonstone/ProgressBar` properties `progress` and `backgroundProgress` to accept a number between 0 and 1
- `moonstone/Slider` and `moonstone/IncrementSlider` property `backgroundPercent` to `backgroundProgress` which now accepts a number between 0 and 1
- `moonstone/Slider` to not ignore `value` prop when it is the same as the previous value
- `moonstone/Picker` component's buttons to reverse their operation such that 'up' selects the previous item and 'down' the next
- `moonstone/Picker` and derivatives may now use numeric width, which represents the amount of characters to use for sizing. `width={4}` represents four characters, `2` for two characters, etc. `width` still accepts the size-name strings.
- `moonstone/Divider` to now behave as a simple horizontal line when no text content is provided
- `moonstone/Scroller` and other scrolling components to not display scrollbar controls by default
- `moonstone/DatePicker` and `moonstone/TimePicker` to emit `onChange` event whenever the value is changed, not just when the component is closed

### Removed

- `moonstone/ProgressBar` properties `min` and `max`

### Fixed

- `moonstone/IncrementSlider` so that the knob is spottable via pointer, and 5-way navigation between the knob and the increment/decrement buttons is functional
- `moonstone/Slider` and `moonstone/IncrementSlider` to not fire `onChange` for value changes from props

## [1.0.0-beta.1] - 2016-12-30

### Added

- `moonstone/VideoPlayer` and `moonstone/TooltipDecorator` components and samples
- `moonstone/Panels.Panels` property `onBack` to support `ui/Cancelable`
- `moonstone/VirtualFlexList` Work-In-Progress component to support variably sized rows or columns
- `moonstone/ExpandableItem` properties `autoClose` and `lockBottom`
- `moonstone/ExpandableList` properties `noAutoClose` and `noLockBottom`
- `moonstone/Picker` property `reverse`
- `moonstone/ContextualPopup` property `noAutoDismiss`
- `moonstone/Dialog` property `scrimType`
- `moonstone/Popup` property `spotlightRestrict`

### Changed

- `moonstone/Panels.Routable` to require a `navigate` configuration property indicating the event callback for back or cancel actions
- `moonstone/MarqueeController` focus/blur handling to start and stop synchronized `moonstone/Marquee` components
- `moonstone/ExpandableList` property `autoClose` to `closeOnSelect` to disambiguate it from the added `autoClose` on 5-way up
- `moonstone/ContextualPopupDecorator.ContextualPopupDecorator` component's `onCloseButtonClick` property to `onClose`
- `moonstone/Dialog` component's `onCloseButtonClicked` property to `onClose`
- `moonstone/Spinner` component's `center` and `middle` properties to a single `centered` property
	that applies both horizontal and vertical centering
- `moonstone/Popup.PopupBase` component's `onCloseButtonClicked` property to `onCloseButtonClick`
- `moonstone/Item.ItemOverlay` component's `autoHide` property to remove the `'no'` option. The same
	effect can be achieved by omitting the property or passing `null`.
- `moonstone/VirtualGridList` to be scrolled by page when navigating with a 5-way direction key
- `moonstone/Scroller`, `moonstone/VirtualList`, `moonstone/VirtualGridList` to no longer respond to mouse down/move/up events
- all Expandables to include a state arrow UI element
- `moonstone/LabeledItem` to support a `titleIcon` property which positions just after the title text
- `moonstone/Button` to include `moonstone/TooltipDecorator`
- `moonstone/Expandable` to support being managed, radio group-style, by a component wrapped with `RadioControllerDecorator` from `ui/RadioDecorator`
- `moonstone/Picker` to animate `moonstone/Marquee` children when any part of the `moonstone/Picker` is focused
- `moonstone/VirtualList` to mute its container instead of disabling it during scroll events
- `moonstone/VirtualList`, `moonstone/VirtualGridList`, and `moonstone/Scroller` to continue scrolling when holding down the paging controls
- `moonstone/VirtualList` to require a `component` prop and not have a default value
- `moonstone/Picker` to continuously change when a button is held down by adding `ui/Holdable`.

### Fixed

- `moonstone/Popup` and `moonstone/ContextualPopup` 5-way navigation behavior using spotlight.
- Bug where a synchronized marquee whose content fit the available space would prevent restarting of the marquees
- `moonstone/Input` to show an ellipsis on the correct side based on the text directionality of the `value` or `placeholder` content.
- `moonstone/VirtualList` and `moonstone/VirtualGridList` to prevent unwanted scrolling when focused with the pointer
- `moonstone/Picker` to remove fingernail when a the pointer is held down, but the pointer is moved off the `joined` picker.
- `moonstone/LabeledItem` to include marquee on both `title` and `label`, and be synchronized

## [1.0.0-alpha.5] - 2016-12-16

No changes.

## [1.0.0-alpha.4] - 2016-12-2

### Added

- `moonstone/Popup`, `moonstone/ContextualPopupDecorator`, `moonstone/Notification`, `moonstone/Dialog` and `moonstone/ExpandableInput` components
- `ItemOverlay` component to `moonstone/Item` module
- `marqueeCentered` prop to `moonstone/MarqueeDecorator` and `moonstone/MarqueeText`
- `placeholder` prop to `moonstone/Image`
- `moonstone/MarqueeController` component to synchronize multiple `moonstone/Marquee` components
- Non-latin locale support to all existing Moonstone components
- Language-specific font support
- `moonstone/IncrementSlider` now accepts customizable increment and decrement icons, as well as `moonstone/Slider` being more responsive to external styling

### Changed

- `moonstone/Input` component's `iconStart` and `iconEnd` properties to be `iconBefore` and `iconAfter`, respectively, for consistency with `moonstone/Item.ItemOverlay` naming
- `moonstone/Icon` and `moonstone/IconButton` so the `children` property supports both font-based icons and images
- the `checked` property to `selected` for consistency across the whole framework. This allows better interoperability when switching between various components.  Affects the following: `CheckboxItem`, `RadioItem`, `SelectableItem`, `Switch`, `SwitchItem`, and `ToggleItem`. Additionally, these now use `moonstone/Item.ItemOverlay` to position and handle their Icons.
- `moonstone/Slider` and `moonstone/IncrementSlider` to be more performant. No changes were made to
	the public API.
- `moonstone/GridListImageItem` so that a placeholder image displays while loading the image, and the caption and subcaption support marqueeing
- `moonstone/MoonstoneDecorator` to add `FloatingLayerDecorator`
- `moonstone/IncrementSlider` in vertical mode looks and works as expected.

### Removed

- LESS mixins that belong in `@enact/ui`, so that only moonstone-specific mixins are contained in
this module. When authoring components and importing mixins, only the local mixins need to be
imported, as they already import the general mixins.
- the `src` property from `moonstone/Icon` and `moonston/IconButton`. Use the support for URLs in
	the `children` property as noted above.
- the `height` property from `moonstone/IncrementSlider` and `moonstone/Slider`

### Fixed

- Joined picker so that it now has correct animation when using the mouse wheel
- Bug in DatePicker/TimePicker that prevented setting of value earlier than 1969

## [1.0.0-alpha.3] - 2016-11-8

### Added

- `moonstone/BodyText`, `moonstone/DatePicker`, `moonstone/DayPicker`, `moonstone/ExpandableItem`, `moonstone/Image`, and `moonstone/TimePicker` components
- `fullBleed` prop to `moonstone/Panels/Header`. When `true`, the header content is indented and the header lines are removed.
- Application close button to `moonstone/Panels`. Fires `onApplicationClose` when clicked. Can be omitted with the `noCloseButton` prop.
- `marqueeDisabled` prop to `moonstone/Picker`
- `padded` prop to `moonstone/RangePicker`
- `forceDirection` prop to `moonstone/Marquee`. Forces the direction of `moonstone/Marquee`. Useful for when `RTL` content cannot be auto detected.

### Changed

- `data` parameter passed to `component` prop of `VirtualList`.
- `moonstone/Expandable` into a submodule of `moonstone/ExpandableItem`
- `ExpandableList` to properly support selection
- `moonstone/Divider`'s `children` property to be optional
- `moonstone/ToggleItem`'s `inline` version to have a `max-width` of `240px`
- `moonstone/Input` to use `<div>` instead of `<label>` for wrapping components. No change to
	functionality, only markup.

### Removed

- `moonstone/ExpandableCheckboxItemGroup` in favor of `ExpandableList`

## [1.0.0-alpha.2] - 2016-10-21

This version includes a lot of refactoring from the previous release. Developers need to switch to the new enact-dev command-line tool.

### Added

- New components and HOCs: `moonstone/Scroller`, `moonstone/VirtualList`, `moonstone/VirtualGridList`, `moonstone/MarqueeText`, `moonstone/Spinner`, `moonstone/ExpandableCheckboxItemGroup`, `moonstone/MarqueeDecorator`
- New options for `ui/Toggleable` HOC
- Marquee support to many components
- Image support to `moonstone/Icon` and `moonstone/IconButton`
- `dismissOnEnter` prop for `moonstone/Input`
- Many more unit tests

### Changed

- Some props for UI state were renamed to have `default` prefix where state was managed by the component. (e.g. `defaultOpen`)

### Fixed

- Many components were fixed, polished, updated and documented
- Inline docs updated to be more consistent and comprehensive<|MERGE_RESOLUTION|>--- conflicted
+++ resolved
@@ -6,12 +6,9 @@
 
 ### Fixed
 
-<<<<<<< HEAD
 - `moonstone/VideoPlayer` feedback tooltip non-latin overlap
-=======
 - `moonstone/Scroller` not to scroll horizontally via 5-way down in horizontal scroller
 - `moonstone/Scroller` not to jump to the top when right key is pressed in the right most item of vertical scroller
->>>>>>> 87eafe8c
 
 ## [3.0.0-beta.2] - 2019-07-23
 
