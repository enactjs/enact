--- conflicted
+++ resolved
@@ -4,15 +4,12 @@
 
 ## [unreleased]
 
-<<<<<<< HEAD
 ### Added
 
 - `moonstone/Panels` slot `<controls>` to easy add custom controls next to the Panels' "close" button
-=======
 ### Fixed
 
 - `moonstone/ExpandableInput` to close on touch platforms when tapping another component
->>>>>>> 5210c322
 
 ## [2.5.0] - 2019-04-01
 
