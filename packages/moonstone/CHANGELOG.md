--- conflicted
+++ resolved
@@ -8,9 +8,6 @@
 
 ### Added
 
-<<<<<<< HEAD
-- `moonstone/ContextualPopupDecorator` config option `openProp` to support mapping the value of `open` property to the chosen property of wrapped component
-=======
 - `moonstone/Slider` and `moonstone/IncrementSlider` prop `aria-valuetext` to support reading custom text instead of value
 - `moonstone/TooltipDecorator` property `tooltipProps` to attach props to tooltip component
 - `moonstone/Scroller` and `moonstone/VirtualList` ability to scroll via page up and page down keys
@@ -18,6 +15,7 @@
 - `moonstone/VirtualList` ability to navigate via 5way when there are disabled items
 - `moonstone/ContextualPopupDecorator` property `popupContainerId` to support configuration of the popup's spotlight container
 - `moonstone/ContextualPopupDecorator` property `onOpen` to notify containers when the popup has been opened
+- `moonstone/ContextualPopupDecorator` config option `openProp` to support mapping the value of `open` property to the chosen property of wrapped component
 
 ### Changed
 
@@ -46,7 +44,6 @@
 - `moonstone/Scrollable` bug in `navigableFilter` when passed a container id
 
 ## [1.4.1] - 2017-07-05
->>>>>>> 654ffd7e
 
 ### Changed
 
