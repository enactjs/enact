--- conflicted
+++ resolved
@@ -2,19 +2,16 @@
 
 The following is a curated list of changes in the Enact moonstone module, newest changes on the top.
 
-<<<<<<< HEAD
 ## [unreleased]
 
 ### Added
 
 - `moonstone/VideoPlayer` property `moreButtonColor` to allow setting underline colors for more button
-=======
 ### [unreleased]
 
 ### Fixed
 
 - `moonstone/Picker` to correctly update pressed state when dragging off buttons
->>>>>>> 1ac1cf3a
 
 ## [2.0.0-alpha.6] - 2018-03-22
 
