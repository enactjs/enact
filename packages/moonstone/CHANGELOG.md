# Change Log

The following is a curated list of changes in the Enact moonstone module, newest changes on the top.

## [unreleased]

### Fixed

<<<<<<< HEAD
- `moonstone/Scroller`, `moonstone/VirtualList.VirtualGridList`, and `moonstone/VirtualList.VirtualList` to scroll via page up/down keys when Spotlight hides
=======
- `moonstone/Tooltip` to better support long tooltips
>>>>>>> ab8ccf70
- `moonstone/Popup` to resume spotlight pauses when closing with animation
- `moonstone/Panels` to check that child is valid before generating spotlightId

## [2.4.1] - 2019-03-11

### Changed

- `moonstone/Picker` to display more of the selected value in wide instances

### Fixed

- `moonstone/Checkbox`, `moonstone/FormCheckbox`, `moonstone/RadioItem`, `moonstone/SelectableIcon`, and `moonstone/Slider` spotlight muted colors
- `moonstone/Spinner` animation synchronization after a rerender
- `moonstone/TooltipDecorator` to position `Tooltip` correctly when the wrapped component moves or resizes
- `moonstone/VideoPlayer` to continue to show thumbnail when playback control keys are pressed
- `moonstone/VideoPlayer` to stop seeking by remote key when it loses focus
- `moonstone/VirtualList` to only resume spotlight pauses it initiated
- `moonstone/ExpandableItem` to be better optimized on mount

## [2.4.0] - 2019-03-04

### Added

- `line-height` rule to base text CSS for both latin and non-latin locales
- Support for high contrast colors in dark and light `moonstone`
- `moonstone/BodyText` prop `noWrap` which automatically adds `moonstone/Marquee` support as well as limits the content to only display one line of text

### Changed

- `moonstone/Spinner` visuals from 3 spinning balls to an energetic flexing line

### Fixed

- `moonstone/Panels` to set child's `autoFocus` prop to `default-element` when `index` increases
- `moonstone/Slider` to prevent gaining focus when clicked when disabled
- `moonstone/Slider` to prevent default browser scroll behavior when 5-way directional key is pressed on an active knob
- `moonstone/DatePicker` and `moonstone/TimePicker` to close with back/ESC
- `moonstone/DatePicker` and `moonstone/TimePicker` value handling when open on mount
- `moonstone/ContextualPopupDecorator` to correctly focus on popup content when opened

## [2.3.0] - 2019-02-11

### Added

- `moonstone/VirtualList.VirtualGridList` and `moonstone/VirtualList.VirtualList` property `childProps` to support additional props included in the object passed to the `itemsRenderer` callback
- `moonstone/Skinnable` support for `skinVariants`, to enable features like high contrast mode and large text mode
- Support for 8k (UHD2) displays

### Changed

- All content-containing LESS stylesheets (not within a `styles` directory) extensions to be `*.module.less` to retain modular context with CLI 2.x.

### Fixed

- `moonstone/VirtualList` to focus an item properly by `scrollTo` API immediately after a prior call to the same position
- `moonstone/Popup` to close floating layer when the popup closes without animation

## [2.2.9] - 2019-01-11

### Fixed

- `moonstone/Scroller` scrolling to boundary behavior for short scrollers

## [2.2.8] - 2018-12-06

### Fixed

- `moonstone/ExpandableInput` to focus labeled item on close
- `moonstone/ExpandableItem` to disable its spotlight container when the component is disabled
- `moonstone/Scroller` to correctly handle scrolling focused elements and containers into view

## [2.2.7] - 2018-11-21

### Fixed

- `moonstone/Picker`, `moonstone/ExpandablePicker`, `moonstone/ExpandableList`, `moonstone/IncrementSlider` to support disabling voice control

## [2.2.6] - 2018-11-15

### Fixed

- `moonstone/VideoPlayer` to blur slider when hiding media controls
- `moonstone/VideoPlayer` to disable pointer mode when hiding media controls via 5-way
- `moonstone/VirtualList` and `moonstone/Scroller` to not to animate with 5-way navigation by default

## [2.2.5] - 2018-11-05

### Fixed

- `moonstone/ExpandableItem` to not steal focus after closing

## [2.2.4] - 2018-10-29

### Fixed

- `moonstone/MoonstoneDecorator` to apply both Latin and non-Latin rules to the root element so all children inherit the correct default font rules.
- `moonstone/Marquee`, `moonstone/MediaOverlay` to display locale-based font
- `moonstone/DayPicker` separator character used between selected days in the label in fa-IR locale
- `moonstone/Scroller`, `moonstone/VirtualList.VirtualGridList`, and `moonstone/VirtualList.VirtualList` scrolling by voice commands in RTL locales

## [2.2.3] - 2018-10-22

### Fixed

- `moonstone/Scroller` to respect the disabled spotlight container status when handling pointer events
- `moonstone/Scroller` to scroll to the boundary when focusing the first or last element with a minimal margin in 5-way mode
- `moonstone/VideoPlayer` to position the slider knob correctly when beyond the left or right edge of the slider

## [2.2.2] - 2018-10-15

### Fixed

- `moonstone/Scroller` stuttering when page up/down key is pressed

## [2.2.1] - 2018-10-09

### Fixed

- `moonstone/Scroller`, `moonstone/VirtualList.VirtualGridList`, and `moonstone/VirtualList.VirtualList` to notify user when scrolling is not possible via voice command
- `moonstone/TimePicker` to not read out meridiem label when changing the value

## [2.2.0] - 2018-10-02

### Added

- `moonstone/GridListImageItem` voice control feature support

### Fixed

- `moonstone/DayPicker` to prevent closing when selecting days via voice control
- `moonstone/VideoPlayer` to unfocus media controls when hidden
- `moonstone/Scroller` to set correct scroll position when an expandable child is closed
- `moonstone/Scroller` to prevent focusing children while scrolling

## [2.1.4] - 2018-09-17

### Fixed

- `moonstone/Button` and `moonstone/IconButton` to style image-based icons correctly when focused and disabled
- `moonstone/FormCheckboxItem` styling when focused and disabled
- `moonstone/Panels` to always blur breadcrumbs when transitioning to a new panel
- `moonstone/Scroller` to correctly set scroll position when nested item is focused
- `moonstone/Scroller` to not adjust `scrollTop` when nested item is focused
- `moonstone/VideoPlayer` to show correct playback rate feedback on play or pause
- `moonstone/VirtualList.VirtualGridList` and `moonstone/VirtualList.VirtualList` to handle 5way navigation properly when `focusableScrollbar` is true

## [2.1.3] - 2018-09-10

### Fixed

- `moonstone/Scroller`, `moonstone/VirtualList.VirtualGridList`, and `moonstone/VirtualList.VirtualList` to show overscroll effects properly on repeating wheel input
- `moonstone/TooltipDecorator` to handle runtime error when setting `tooltipText` to an empty string
- `moonstone/VideoPlayer` timing to read out `infoComponents` accessibility value when `moreButton` or `moreButtonColor` is pressed

## [2.1.2] - 2018-09-04

### Fixed

- `moonstone/ExpandableItem` to prevent default browser scroll behavior when 5-way key is pressed on the first item or the last item
- `moonstone/Scroller` scrolling behavior for focused items in 5-way mode
- `moonstone/Scroller` to scroll container elements into view
- `moonstone/TooltipDecorator` to update position when `tooltipText` is changed
- `moonstone/VideoPlayer` to prevent default browser scroll behavior when navigating via 5-way
- `moonstone/VirtuaList` to allow `onKeyDown` events to bubble
- `moonstone/VirtualList.VirtualGridList` and `moonstone/VirtualList.VirtualList` scrolling via page up or down keys

## [2.1.1] - 2018-08-27

### Changed

- `moonstone/Scroller`, `moonstone/VirtualList.VirtualGridList`, and `moonstone/VirtualList.VirtualList` to show overscroll effects only by wheel input

### Fixed

- `moonstone/VideoPlayer` so that activity is detected and the `autoCloseTimeout` timer is reset when using 5-way to navigate from the media slider

### Fixed

- `moonstone/Picker` to fire onChange events, due to a hold, consistently across pointer and 5-way navigation

## [2.1.0] - 2018-08-20

### Added

- `moonstone/VideoPlayer` property `noMediaSliderFeedback`
- `moonstone/VideoPlayer.MediaControls` property `playPauseButtonDisabled`

### Changed

- `moonstone/Picker` key down hold threshold to 800ms before firing the `onChange` event

### Fixed

- `moonstone/GridListImageItem` to properly vertically align when the content varies in size
- `moonstone/Scroller`, `moonstone/VirtualList.VirtualGridList`, and `moonstone/VirtualList.VirtualList` to not scroll by dragging
- `moonstone/Slider` to not emit `onChange` event when `value` has not changed
- `moonstone/VideoPlayer` to focus on available media buttons if the default spotlight component is disabled
- `moonstone/VideoPlayer` to keep media controls visible when interacting with popups
- `moonstone/VideoPlayer` to read out `infoComponents` accessibility value when `moreButtonColor` is pressed
- `moonstone/VideoPlayer` to round the time displayed down to the nearest second
- `moonstone/VirtualList` to restore last focused item correctly

## [2.0.2] - 2018-08-13

### Fixed

- `moonstone/DatePicker` to correctly change year when `minYear` and `maxYear` aren't provided
- `moonstone/EditableIntegerPicker` management of spotlight pointer mode
- `moonstone/LabeledIcon` and `moonstone/LabeledIconButton` to have proper spacing and label-alignment with all label positions
- `moonstone/Popup` to prevent duplicate 5-way navigation when `spotlightRestrict="self-first"`
- `moonstone/Scroller` not to scroll to wrong position via 5way navigation in RTL languages
- `moonstone/Scroller` not to scroll when focusing in pointer mode
- `moonstone/Slider` to forward `onActivate` event
- `moonstone/VideoPlayer` to reset key down hold when media becomes unavailable

## [2.0.1] - 2018-08-01

### Fixed

- `moonstone/Dialog` read order of dialog contents
- `moonstone/Scroller` to go to next page properly via page up/down keys

## [2.0.0] - 2018-07-30

### Added

- `moonstone/LabeledIcon` and `moonstone/LabeledIconButton` components for a lightweight `Icon` or `IconButton` with a label
- `moonstone/VideoPlayer` property `noAutoShowMediaControls`

### Fixed

- `moonstone/Scroller` to prevent scrolling via page up/down keys if there is no spottable component in that direction
- `moonstone/Dialog` to hide `titleBelow` when `title` is not set
- `moonstone/Image` to suppress drag and drop support by default
- `moonstone/VideoPlayer` audio guidance behavior of More button
- `moonstone/VirtualList.VirtualGridList` and `moonstone/VirtualList.VirtualList` to handle focus properly via page up/down keys when switching to 5-way mode
- `moonstone/Popup` to spot the content after it's mounted
- `moonstone/Scroller`, `moonstone/VirtualList.VirtualGridList`, and `moonstone/VirtualList.VirtualList` to scroll properly via voice control in RTL locales

## [2.0.0-rc.3] - 2018-07-23

### Changed

- `moonstone/Scroller.Scroller`, `moonstone/VirtualList.VirtualGridList`, and `moonstone/VirtualList.VirtualList` overscroll effect color more recognizable on the focused element

### Fixed

- `moonstone/ContextualPopup` to refocus its activator on close when the popup lacks spottable children
- `moonstone/Scroller`, `moonstone/VirtualList.VirtualGridList`, and `moonstone/VirtualList.VirtualList` to scroll properly when holding down paging control buttons
- `moonstone/ExpandableItem` spotlight behavior when leaving the component via 5-way
- `moonstone/RadioItem` circle thickness to be 2px, matching the design
- `moonstone/Slider` to correctly prevent 5-way actions when activated
- `moonstone/ExpandableItem` and other expandable components to spotlight correctly when switching from pointer mode to 5-way with `closeOnSelect`

## [2.0.0-rc.2] - 2018-07-16

### Fixed

- `moonstone/Input` to not focus by *tab* key
- `moonstone/Picker` to properly set focus when navigating between buttons
- `moonstone/Popup` to set correct open state while transitioning
- `moonstone/ProgressBar.ProgressBarTooltip` unknown props warning
- `moonstone/Scrollable` to disable spotlight container during flick events only when contents can scroll
- `moonstone/Scroller`, `moonstone/VirtualList.VirtualGridList`, and `moonstone/VirtualList.VirtualList` to scroll properly when `animate` is false via `scrollTo`
- `moonstone/Scroller`, `moonstone/VirtualList.VirtualGridList`, and `moonstone/VirtualList.VirtualList` page controls to stop propagating an event when the event is handled
- `moonstone/Scroller`, `moonstone/VirtualList.VirtualGridList`, and `moonstone/VirtualList.VirtualList` to hide overscroll effect when focus is moved from a disabled paging control button to the opposite button
- `moonstone/Scroller`, `moonstone/VirtualList.VirtualGridList`, and `moonstone/VirtualList.VirtualList` to show overscroll effect when reaching the edge for the first time by wheel
- `moonstone/VideoPlayer` to display feedback tooltip when pointer leaves slider while playing
- `moonstone/VirtualList` and `moonstone/VirtualGridList` to restore focus on items focused by pointer

## [2.0.0-rc.1] - 2018-07-09

### Added

- `moonstone/VirtualList.VirtualList` and `moonstone/VirtualList.VirtualGridList` support `data-webos-voice-focused` and `data-webos-voice-group-label`

### Removed

- `moonstone/Button` built-in support for tooltips

### Changed

- `moonstone/Spinner` to blur Spotlight when the spinner is active

### Fixed

- `moonstone/Scroller.Scroller`, `moonstone/VirtualList.VirtualGridList`, and `moonstone/VirtualList.VirtualList` to handle direction, page up, and page down keys properly on page controls them when `focusableScrollbar` is false
- `moonstone/Scroller.Scroller`, `moonstone/VirtualList.VirtualGridList`, and `moonstone/VirtualList.VirtualList` to handle a page up or down key in pointer mode
- `moonstone/VideoPlayer.MediaControls` to correctly handle more button color when the prop is not specified
- `VirtualList.VirtualList` to handle focus properly when switching to 5-way mode

## [2.0.0-beta.9] - 2018-07-02

### Added

- `moonstone/ContextualPopupDecorator` instance method `positionContextualPopup()`
- `moonstone/MoonstoneDecorator` config property `disableFullscreen` to prevent the decorator from filling the entire screen
- `moonstone/Scroller` prop `onUpdate`

### Fixed

- `moonstone/Scrollable` to update scroll properly on pointer click
- `moonstone/TooltipDecorator` to prevent unnecessary re-renders when losing focus
- `moonstone/TooltipDecorator` to not dismiss the tooltip on pointer click

## [2.0.0-beta.8] - 2018-06-25

### Added

- `moonstone/Scroller.Scroller`, `moonstone/VirtualList.VirtualGridList`, and `moonstone/VirtualList.VirtualList` support for scrolling via voice control on webOS
- `moonstone/Scroller.Scroller`, `moonstone/VirtualList.VirtualGridList`, and `moonstone/VirtualList.VirtualList` overscroll effect when the edges are reached

### Changed

- `moonstone/Divider` property `marqueeOn` default value to `render`
- `moonstone/Scroller.Scroller`, `moonstone/VirtualList.VirtualGridList`, and `moonstone/VirtualList.VirtualList` scrollbar button to move a previous or next page when pressing a page up or down key instead of releasing it

### Fixed

- `moonstone/VideoPlayer` to prevent updating state when the source is changed to the preload source, but the current preload source is the same
- `moonstone/MediaOverlay` to marquee correctly
- `moonstone/MediaOverlay` to match UX guidelines

## [2.0.0-beta.7] - 2018-06-11

### Removed

- `moonstone/Dialog` properties `preserveCase` and `showDivider`, replaced by `casing` and `noDivider` respectively
- `moonstone/Divider` property `preserveCase`, replaced by `casing`
- `moonstone/ExpandableInput` property `onInputChange`, replaced by `onChange`
- `moonstone/MoonstoneDecorator.TextSizeDecorator`, replaced by `moonstone/MoonstoneDecorator.AccessibilityDecorator`
- `moonstone/Panels.Header` property `preserveCase`, replaced by `casing`
- `moonstone/Panels.Panel` property `noAutoFocus`, replaced by `autoFocus`
- `moonstone/TooltipDecorator` property `tooltipPreserveCase`, replaced by `tooltipCasing`

### Changed

- `moonstone/VideoPlayer` to allow spotlight focus to move left and right from `MediaControls`
- `moonstone/VideoPlayer` to disable bottom controls when loading until it's playable

### Fixed

- `moonstone/EditableIntegerPicker` to disable itself when on a range consisting of a single static value
- `moonstone/Picker` to disable itself when containing fewer than two items
- `moonstone/Popup` to spot its content correctly when `open` by default
- `moonstone/RangePicker` to disable itself when on a range consisting of a single static value
- `moonstone/TooltipDecorator` to hide when `onDismiss` has been invoked
- `moonstone/VideoPlayer` to show media controls when pressing down in pointer mode
- `moonstone/VideoPlayer` to provide a more natural 5-way focus behavior
- `moonstone/VideoPlayer.MediaControls` to handle left and right key to jump when `moonstone/VideoPlayer` is focused

## [2.0.0-beta.6] - 2018-06-04

### Removed

- `moonstone/IncrementSlider` prop `children` which was no longer supported for setting the tooltip (since 2.0.0-beta.1)

### Fixed

- `moonstone/ContextualPopupDecorator` to allow focusing components under a popup without any focusable components
- `moonstone/Scroller` ordering of logic for Scroller focus to check focus possibilities first then go to fallback at the top of the container
- `moonstone/Scroller` to check focus possibilities first then go to fallback at the top of the container of focused item
- `moonstone/Scroller` to scroll by page when focus was at the edge of the viewport
- `moonstone/ToggleButton` padding and orientation for RTL
- `moonstone/VideoPlayer` to not hide title and info section when showing more components
- `moonstone/VideoPlayer` to select a position in slider to seek in 5-way mode
- `moonstone/VideoPlayer` to show thumbnail only when focused on slider

## [2.0.0-beta.5] - 2018-05-29

### Removed

- `moonstone/Popup`, `moonstone/Dialog` and `moonstone/Notification` property `spotlightRestrict` option `'none'`
- `moonstone/VideoPlayer` prop `preloadSource`, to be replaced by `moonstone/VideoPlayer.Video` prop `preloadSource`
- `moonstone/Button` and `moonstone/IconButton` allowed value `'opaque'` from prop `backgroundOpacity` which was the default and therefore has the same effect as omitting the prop

### Added

- `moonstone/VideoPlayer` props `selection` and `onSeekOutsideRange` to support selecting a range and notification of interactions outside of that range
- `moonstone/VideoPlayer.Video` component to support preloading video sources

### Changed

- `moonstone/VideoPlayer.videoComponent` prop to default to `ui/Media.Media` instead of `'video'`. As a result, to use a custom video element, one must pass an instance of `ui/Media` with its `mediaComponent` prop set to the desired element.

### Fixed

- `moonstone/ContextualPopupDecorator` to properly stop propagating keydown event if fired from the popup container
- `moonstone/Slider` to read when knob gains focus or for a change in value
- `moonstone/Scroller` to not cut off Expandables when scrollbar appears
- `moonstone/VideoPlayer` to correctly read out when play button is pressed
- `moonstone/Divider` to always use a fixed height, regardless of locale

## [2.0.0-beta.4] - 2018-05-21

### Added

- `moonstone/Button` and `moonstone/IconButton` class name `small` to the list of allowed `css` overrides
- `moonstone/VideoPlayer.MediaControls` property `onClose` to handle back key
- `moonstone/ProgressBar` prop `highlighted` for when the UX needs to call special attention to a progress bar

### Changed

- `moonstone/VideoPlayer` to disable media slider when source is unavailable

### Fixed

- `moonstone/ContextualPopupDecorator` to not set focus to activator when closing if focus was set elsewhere
- `moonstone/IconButton` to allow external customization of vertical alignment of its `Icon` by setting `line-height`
- `moonstone/Marquee.MarqueeController` to not cancel valid animations
- `moonstone/VideoPlayer` feedback and feedback icon to hide properly on play/pause/fast forward/rewind
- `moonstone/VideoPlayer` to correctly focus to default media controls component
- `moonstone/VideoPlayer` to close opened popup components when media controls hide
- `moonstone/VideoPlayer` to show controls on mount and when playing next preload video

## [2.0.0-beta.3] - 2018-05-14

### Added

- `moonstone/SelectableItem.SelectableItemDecorator`

### Changed

- `moonstone/ToggleItem` to forward native events on `onFocus` and `onBlur`
- `moonstone/Input` and `moonstone/ExpandableInput` to support forwarding valid `<input>` props to the contained `<input>` node
- `moonstone/ToggleButton` to fire `onToggle` when toggled

### Fixed

- `moonstone/VirtualList.VirtualList` and `moonstone/VirtualList.VirtualGridList` to scroll properly with all enabled items via a page up or down key
- `moonstone/VirtualList.VirtualList`, `moonstone/VirtualList.VirtualGridList`, and `moonstone/Scroller.Scroller` to ignore any user key events in pointer mode
- `moonstone/VirtualList.VirtualList`, `moonstone/VirtualList.VirtualGridList`, and `moonstone/Scroller.Scroller` to pass `data-spotlight-container-disabled` prop to their outer DOM element
- `moonstone/Image` so it automatically swaps the `src` to the appropriate resolution dynamically as the screen resizes
- `moonstone/Popup` to support all `spotlightRestrict` options
- `moonstone` component `disabled` colors to match the most recent design guidelines (from 30% to 60% opacity)
- `moonstone/ExpandableInput` spotlight behavior when leaving the component via 5-way

## [2.0.0-beta.2] - 2018-05-07

### Fixed

- `moonstone/IconButton` to allow theme-style customization, like it claimed was possible
- `moonstone/ExpandableItem` and related expandables to deal with disabled items and the `autoClose`, `lockBottom` and `noLockBottom` props
- `moonstone/Slider` not to fire `onChange` event when 5-ways out of boundary
- `moonstone/ToggleButton` layout for RTL locales
- `moonstone/Item`, `moonstone/SlotItem`, `moonstone/ToggleItem` to not apply duplicate `className` values
- `moonstone/VirtualList.VirtualList`, `moonstone/VirtualList.VirtualGridList`, and `moonstone/Scroller.Scroller` scrollbar button's aria-label in RTL
- `moonstone/VirtualList.VirtualList` and `moonstone/VirtualList.VirtualGridList` to scroll properly with all disabled items
- `moonstone/VirtualList.VirtualList` and `moonstone/VirtualList.VirtualGridList` to not scroll on focus when jumping

## [2.0.0-beta.1] - 2018-04-29

### Removed

- `moonstone/IncrementSlider` and `moonstone/Slider` props `tooltipAsPercent`, `tooltipSide`, and `tooltipForceSide`, to be replaced by `moonstone/IncrementSlider.IncrementSliderTooltip` and `moonstone/Slider.SliderTooltip` props `percent`, and `side`
- `moonstone/IncrementSlider` props `detachedKnob`, `onDecrement`, `onIncrement`, and `scrubbing`
- `moonstone/ProgressBar` props `tooltipSide` and `tooltipForceSide`, to be replaced by `moonstone/ProgressBar.ProgressBarTooltip` prop `side`
- `moonstone/Slider` props `detachedKnob`, `onDecrement`, `onIncrement`, `scrubbing`, and `onKnobMove`
- `moonstone/VideoPlayer` property `tooltipHideDelay`
- `moonstone/VideoPlayer` props `backwardIcon`, `forwardIcon`, `initialJumpDelay`, `jumpBackwardIcon`, `jumpButtonsDisabled`, `jumpDelay`, `jumpForwadIcon`, `leftComponents`, `moreButtonCloseLabel`, `moreButtonColor`, `moreButtonDisabled`, `moreButtonLabel`, `no5WayJump`, `noJumpButtons`, `noRateButtons`, `pauseIcon`, `playIcon`, `rateButtonsDisabled`, and `rightComponents`, replaced by corresponding props on `moonstone/VideoPlayer.MediaControls`
- `moonstone/VideoPlayer` props `onBackwardButtonClick`, `onForwardButtonClick`, `onJumpBackwardButtonClick`, `onJumpForwardButtonClick`, and `onPlayButtonClick`, replaced by `onRewind`, `onFastForward`, `onJumpBackward`, `onJumpForward`, `onPause`, and `onPlay`, respectively

### Added

- `moonstone/DatePicker` props `dayAriaLabel`, `dayLabel`, `monthAriaLabel`, `monthLabel`, `yearAriaLabel` and `yearLabel` to configure the label set on date pickers
- `moonstone/DayPicker` and `moonstone/DaySelector` props `dayNameLength`, `everyDayText`, `everyWeekdayText`, and `everyWeekendText`
- `moonstone/ExpandablePicker` props `checkButtonAriaLabel`, `decrementAriaLabel`, `incrementAriaLabel`, and `pickerAriaLabel` to configure the label set on each button and picker
- `moonstone/MediaOverlay` component
- `moonstone/Picker` props `aria-label`, `decrementAriaLabel`, and `incrementAriaLabel` to configure the label set on each button
- `moonstone/Popup` property `closeButtonAriaLabel` to configure the label set on popup close button
- `moonstone/ProgressBar.ProgressBarTooltip` props `percent` to format the value as a percent and `visible` to control display of the tooltip
- `moonstone/TimePicker` props `hourAriaLabel`, `hourLabel`, `meridiemAriaLabel`, `meridiemLabel`, `minuteAriaLabel`, and `minuteLabel` to configure the label set on time pickers
- `moonstone/VideoPlayer.MediaControls` component to support additional customization of the playback controls
- `moonstone/VideoPlayer` props `mediaControlsComponent`, `onRewind`, `onFastForward`, `onJumpBackward`, `onJumpForward`, `onPause`, `onPlay`, and `preloadSource`
- `moonstone/VirtualList.VirtualList` and `moonstone/VirtualList.VirtualGridList` `role="list"`
- `moonstone/VirtualList.VirtualList` and `moonstone/VirtualList.VirtualGridList` prop `wrap` to support wrap-around spotlight navigation
- `moonstone/VirtualList`, `moonstone/VirtualGridList` and `moonstone/Scroller` props `scrollRightAriaLabel`, `scrollLeftAriaLabel`, `scrollDownAriaLabel`, and `scrollUpAriaLabel` to configure the aria-label set on scroll buttons in the scrollbars

### Changed

- `moonstone/IncrementSlider` and `moonstone/Slider` prop `tooltip` to support either a boolean for the default tooltip or an element or component for a custom tooltip
- `moonstone/Input` to prevent pointer actions on other component when the input has focus
- `moonstone/ProgressBar.ProgressBarTooltip` prop `side` to support either locale-aware or locale-independent positioning
- `moonstone/ProgressBar.ProgressBarTooltip` prop `tooltip` to support custom tooltip components
- `moonstone/Scroller`, `moonstone/Picker`, and `moonstone/IncrementSlider` to retain focus on `moonstone/IconButton` when it becomes disabled

### Fixed

- `moonstone/ExpandableItem` and related expandable components to expand smoothly when used in a scroller
- `moonstone/GridListImageItem` to show proper `placeholder` and `selectionOverlay`
- `moonstone/MoonstoneDecorator` to optimize localized font loading performance
- `moonstone/Scroller` and `moonstone/VirtualList` navigation via 5-way from paging controls
- `moonstone/VideoPlayer` to render bottom controls at idle after mounting
- `moonstone/VirtualList.VirtualList` and `moonstone/VirtualList.VirtualGridList` to give initial focus
- `moonstone/VirtualList.VirtualList` and `moonstone/VirtualList.VirtualGridList` to have the default value for `dataSize`, `pageScroll`, and `spacing` props

## [2.0.0-alpha.8] - 2018-04-17

### Added

- `moonstone/Panels` property `closeButtonAriaLabel` to configure the label set on application close button

### Changed

- `moonstone/VirtualList.VirtualList` and `moonstone/VirtualList.VirtualGridList` to set its ARIA `role` to `"list"`
- `moonstone/VideoPlayer` property `title` to accept node type

### Fixed

- `moonstone/TimePicker` to show `meridiem` correctly in all locales
- `moonstone/Scrollable` scroll buttons to read out out audio guidance when button pressed down
- `moonstone/ExpandableItem` to show label properly when open and disabled
- `moonstone/Notification` to position properly in RTL locales
- `moonstone/VideoPlayer` to show controls when pressing 5-way select

## [2.0.0-alpha.7] - 2018-04-03

### Removed

- `moonstone/VirtualList.VirtualList` and `moonstone/VirtualList.VirtualGridList` prop `data` to eliminate the misunderstanding caused by the ambiguity of `data`

### Added

- `moonstone/VideoPlayer` property `noSpinner` to allow apps to show/hide spinner while loading video

### Changed

- `moonstone/VideoPlayer` to disable play/pause button when media controls are disabled
- `moonstone/VideoPlayer` property `moreButtonColor` to allow setting underline colors for more button
- `moonstone/VirtualList.VirtualList` and `moonstone/VirtualList.VirtualGridList` prop `isItemDisabled`, which accepts a function that checks if the item at the supplied index is disabled
- `moonstone/Panels.Header` support for `headerInput` so the Header can be used as an Input. See documentation for usage examples.
- `moonstone/ProgressBar` property `tooltipSide` to configure tooltip position relative to the progress bar
- `moonstone/ProgressBar` colors (affecting `moonstone/Slider` as well) for light and dark theme to match the latest designs and make them more visible when drawn over arbitrary background colors

### Fixed

- `moonstone/VideoPlayer` to correctly adjust spaces when the number of components changes in `leftComponents` and `rightComponents`
- `moonstone/VideoPlayer` to read out audio guidance every time `source` changes
- `moonstone/VideoPlayer` to display custom thumbnail node
- `moonstone/VideoPlayer` to hide more icon when right components are removed
- `moonstone/Picker` to correctly update pressed state when dragging off buttons
- `moonstone/Notification` to display when it's opened
- `moonstone/VirtualList` and `moonstone/VirtualGridList` to show Spotlight properly while navigating with page up and down keys
- `moonstone/Input` to allow navigating via left or right to other components when the input is active and the selection is at start or end of the text, respectively
- `moonstone/Panels.ActivityPanels` to correctly lay out the existing panel after adding additional panels

## [2.0.0-alpha.6] - 2018-03-22

### Removed

- `moonstone/Slider` exports `SliderFactory` and `SliderBaseFactory`
- `moonstone/IncrementSlider` exports `IncrementSliderFactory` and `IncrementSliderBaseFactory`
- `moonstone/ProgressBar`, `moonstone/Slider`, `moonstone/Slider.SliderTooltip`, `moonstone/IncrementSlider` components' `vertical` property and replaced it with `orientation`

### Added

- `moonstone/VideoPlayer` property `component` to handle custom video element
- `moonstone/IncrementSlider` properties `incrementAriaLabel` and `decrementAriaLabel` to configure the label set on each button
- `moonstone/Input` support for `small` prop
- `moonstone/ProgressBar` support for `tooltip` and `tooltipForceSide`
- `moonstone/ProgressBar`, `moonstone/Slider`, `moonstone/Slider.SliderTooltip`, `moonstone/IncrementSlider` property `orientation` to accept orientation strings like "vertical" and "horizontal" (replaced old `vertical` prop)

### Changed

- `moonstone/Input` input `height`, `vertical-align`, and `margins`. Please verify your layouts to ensure everything lines up correctly; this change may require removal of old sizing and positioning CSS which is no longer necessary.
- `moonstone/FormCheckbox` to have a small border around the circle, according to new GUI designs
- `moonstone/RadioItem` dot size and added an inner-dot to selected-focused state, according to new GUI designs
- `moonstone/ContextualPopup` prop `popupContainerId` to `popupSpotlightId`
- `moonstone/Popup` prop `containerId` to `spotlightId`
- `moonstone/VideoPlayer` prop `containerId` to `spotlightId`
- `moonstone/VirtualList.VirtualList` and `moonstone/VirtualList.VirtualGridList` prop `component` to be replaced by `itemRenderer`

### Fixed

- `moonstone/ExpandableItem` to be more performant when animating
- `moonstone/GridListImageItem` to hide overlay checkmark icon on focus when unselected
- `moonstone/GridListImageItem` to use `ui/GridListImageItem`
- `moonstone/VirtualList`, `moonstone/VirtualGridList` and `moonstone/Scroller` components to use their base UI components
- `moonstone/VirtualList` to show the selected state on hovered paging controls properly
- `moonstone/Slider` to highlight knob when selected
- `moonstone/Slider` to handle updates to its `value` prop correctly
- `moonstone/ToggleItem` to accept HTML DOM node tag names as strings for its `component` property
- `moonstone/Popup` to properly pause and resume spotlight when animating

## [2.0.0-alpha.5] - 2018-03-07

### Removed

- `moonstone/Marquee.MarqueeText`, replaced by `moonstone/Marquee.Marquee`
- `moonstone/VirtualGridList.GridListImageItem`, replaced by `moonstone/GridListImageItem`

### Changed

- `moonstone/Marquee.Marquee` to be `moonstone/Marquee.MarqueeBase`
- `moonstone/ContextualPopupDecorator` to not restore last-focused child
- `moonstone/ExpandableList` to restore focus to the first selected item after opening

### Fixed

- `moonstone/Slider` to correctly show localized percentage value in tooltip when `tooltipAsPercent` is true
- `moonstone/VirtualGridList` to show or hide its scrollbars properly
- `moonstone/Button` text to be properly centered
- `moonstone/Input` to not clip some glyphs at the start of the value

## [2.0.0-alpha.4] - 2018-02-13

### Added

- `moonstone/SlotItem` replacing `moonstone/Item.ItemOverlay`

### Removed

- `moonstone/VirtualFlexList` to be replaced by `ui/VirtualFlexList`
- `moonstone/Button` and `moonstone/IconButton` prop `noAnimation`
- `moonstone/Item.OverlayDecorator`, `moonstone/Item.Overlay`, and `moonstone/Item.ItemOverlay` to be replaced by `moonstone/SlotItem`

### Changed

- `moonstone/Marquee` to do less-costly calculations during measurement and optimized the applied styles
- `moonstone/ExpandableList` to require a unique key for each object type data

### Fixed

- `moonstone/VirtualList` to render properly with fiber reconciler
- `moonstone/VirtualList` focus option in scrollTo api
- `moonstone/ExpandableSpotlightDecorator` to not spot the title upon collapse when in `pointerMode`
- `moonstone/Spinner` to not unpause Spotlight unless it was the one to pause it
- `moonstone/Marquee` to stop when becoming disabled
- `moonstone/Input`, `moonstone/MarqueeDecorator`, and `moonstone/Slider` to prevent unnecessary focus-based updates

## [2.0.0-alpha.3] - 2018-01-18

### Removed

- `moonstone/Scroller` and `moonstone/VirtualList` option `indexToFocus` in `scrollTo` method which is deprecated from 1.2.0
- `moonstone/Scroller` props `horizontal` and `vertical` which are deprecated from 1.3.0 and replaced with `direction` prop
- `moonstone/Button` exports `ButtonFactory` and `ButtonBaseFactory`
- `moonstone/IconButton` exports `IconButtonFactory` and `IconButtonBaseFactory`

### Fixed

- `moonstone/MoonstoneDecorator` root node to fill the entire space available, which simplifies positioning and sizing for child elements (previously always measured 0 in height)
- `moonstone/VirtualList` to prevent infinite function call when a size of contents is slightly longer than a client size without a scrollbar
- `moonstone/VirtualList` to sync scroll position when clientSize changed

## [2.0.0-alpha.2] - 2017-08-29

No significant changes.

## [2.0.0-alpha.1] - 2017-08-27

### Changed

- `moonstone/Button`, `moonstone/Checkbox`, `moonstone/FormCheckbox`, `moonstone/IconButton`, `moonstone/IncrementSlider`, `moonstone/Item`, `moonstone/Picker`, and `moonstone/RangePicker`, `moonstone/Switch` and `moonstone/VideoPlayer` to use `ui/Touchable`

## [1.15.0] - 2018-02-28

### Deprecated

- `moonstone/Marquee.Marquee`, to be moved to `moonstone/Marquee.MarqueeBase` in 2.0.0
- `moonstone/Marquee.MarqueeText`, to be moved to `moonstone/Marquee.Marquee` in 2.0.0

### Fixed

- `moonstone/GridListImageItem` to display correctly

## [1.14.0] - 2018-02-23

### Deprecated

- `moonstone/VirtualFlexList`, to be replaced by `ui/VirtualFlexList` in 2.0.0
- `moonstone/VirtualGridList.GridListImageItem`, to be replaced by `moonstone/GridListImageItem` in 2.0.0
- `moonstone/Button` and `moonstone/IconButton` prop `noAnimation`, to be removed in 2.0.0
- `moonstone/Button.ButtonFactory`, `moonstone/Button.ButtonBaseFactory`, `moonstone/IconButton.IconButtonFactory`, `moonstone/IconButton.IconButtonBaseFactory`, `moonstone/IncrementSlider.IncrementSliderFactory`, `moonstone/IncrementSlider.IncrementSliderBaseFactory`, `moonstone/Slider.SliderFactory`, and `moonstone/Slider.SliderBaseFactory`, to be removed in 2.0.0
- `moonstone/Item.ItemOverlay`, to be replaced by `ui/SlotItem` in 2.0.0
- `moonstone/Item.Overlay` and `moonstone/Item.OverlayDecorator`, to be removed in 2.0.0

### Added

- `moonstone/DaySelector` component
- `moonstone/EditableIntegerPicker` component
- `moonstone/GridListImageItem` component

## [1.13.4] - 2018-07-30

### Fixed

- `moonstone/DatePicker` to calculate min and max year in the current calender

## [1.13.3] - 2018-01-16

### Fixed

- `moonstone/TimePicker` to not read out meridiem label when meridiem picker gets a focus
- `moonstone/Scroller` to correctly update scrollbars when the scroller's contents change

## [1.13.2] - 2017-12-14

### Fixed

- `moonstone/Panels` to maintain spotlight focus when `noAnimation` is set
- `moonstone/Panels` to not accept back key presses during transition
- `moonstone/Panels` to revert 1.13.0 fix that blurred Spotlight when transitioning panels
- `moonstone/Scroller` and other scrolling components to not show scroll thumb when only child item is updated
- `moonstone/Scroller` and other scrolling components to not hide scroll thumb immediately after scroll position reaches the top or the bottom
- `moonstone/Scroller` and other scrolling components to show scroll thumb properly when scroll position reaches the top or the bottom by paging controls

## [1.13.1] - 2017-12-06

### Fixed

- `moonstone/Slider` to not unnecessarily fire `onChange` if the initial value has not changed

## [1.13.0] - 2017-11-28

### Added

- `moonstone/VideoPlayer` props `disabled`, `loading`, `miniFeedbackHideDelay`, and `thumbnailComponent` as well as new APIs: `areControlsVisible`, `getVideoNode`, `showFeedback`, and `toggleControls`

### Fixed

- `moonstone/VirtualList` to render items from a correct index on edge cases at the top of a list
- `moonstone/VirtualList` to handle focus properly via page up at the first page and via page down at the last page
- `moonstone/Expandable` and derivatives to use the new `ease-out-quart` animation timing function to better match the aesthetic of Enyo's Expandables
- `moonstone/TooltipDecorator` to correctly display tooltip direction when locale changes
- `moonstone/Marquee` to restart animation on every resize update
- `moonstone/LabeledItem` to start marquee when hovering while disabled
- `moonstone/Marquee` to correctly start when hovering on disabled spottable components
- `moonstone/Marquee.MarqueeController` to not abort marquee when moving among components
- `moonstone/Picker` marquee issues with disabled buttons or Picker
- `moonstone/Panels` to prevent loss of spotlight issue when moving between panels
- `moonstone/VideoPlayer` to bring it in line with real-world use-cases
- `moonstone/Slider` by removing unnecessary repaints to the screen
- `moonstone/Slider` to fire `onChange` events when the knob is pressed near the boundaries
- `moonstone/VideoPlayer` to correctly position knob when interacting with media slider
- `moonstone/VideoPlayer` to not read out the focused button when the media controls hide
- `moonstone/MarqueeDecorator` to stop when unhovering a disabled component using `marqueeOn` `'focus'`
- `moonstone/Slider` to not forward `onChange` when `disabled` on `mouseUp/click`
- `moonstone/VideoPlayer` to defer rendering playback controls until needed

## [1.12.2] - 2017-11-15

### Fixed

- `moonstone/VirtualList` to scroll and focus properly by pageUp and pageDown when disabled items are in it
- `moonstone/Button` to correctly specify minimum width when in large text mode
- `moonstone/Scroller` and other scrolling components to restore last focused index when panel is changed
- `moonstone/VideoPlayer` to display time correctly in RTL locale
- `moonstone/VirtualList` to scroll correctly using page down key with disabled items
- `moonstone/Scroller` and other scrolling components to not cause a script error when scrollbar is not rendered
- `moonstone/Picker` incrementer and decrementer to not change size when focused
- `moonstone/Header` to use a slightly smaller font size for `title` in non-latin locales and a line-height for `titleBelow` and `subTitleBelow` that better meets the needs of tall-glyph languages like Tamil and Thai, as well as latin locales
- `moonstone/Scroller` and `moonstone/VirtualList` to keep spotlight when pressing a 5-way control while scrolling
- `moonstone/Panels` to prevent user interaction with panel contents during transition
- `moonstone/Slider` and related components to correctly position knob for `detachedKnob` on mouse down and fire value where mouse was positioned on mouse up
- `moonstone/DayPicker` to update day names when changing locale
- `moonstone/ExpandableItem` and all other `Expandable` components to revert 1.12.1 change to pull down from the top

## [1.12.1] - 2017-11-07

### Fixed

- `moonstone/ExpandableItem` and all other `Expandable` components to now pull down from the top instead of being revealed from the bottom, matching Enyo's design
- `moonstone/VirtualListNative` to scroll properly with page up/down keys if there is a disabled item
- `moonstone/RangePicker` to display negative values correctly in RTL
- `moonstone/Scroller` and other scrolling components to not blur scroll buttons when wheeling
- `moonstone/Scrollbar` to hide scroll thumb immediately without delay after scroll position reaches min or max
- `moonstone/Divider` to pass `marqueeOn` prop
- `moonstone/Slider` to fire `onChange` on mouse up and key up
- `moonstone/VideoPlayer` to show knob when pressed
- `moonstone/Header` to layout `titleBelow` and `subTitleBelow` correctly
- `moonstone/Header` to use correct font-weight for `subTitleBelow`
- `moonstone/VirtualList` to restore focus correctly for lists only slightly larger than the viewport

## [1.12.0] - 2017-10-27

### Fixed

- `moonstone/Scroller` and other scrolling components to prevent focusing outside the viewport when pressing a 5-way key during wheeling
- `moonstone/Scroller` to called scrollToBoundary once when focus is moved using holding child item
- `moonstone/VideoPlayer` to apply skin correctly
- `moonstone/Popup` from `last-focused` to `default-element` in `SpotlightContainerDecorator` config
- `moonstone/Panels` to retain focus when back key is pressed on breadcrumb
- `moonstone/Input` to correctly hide VKB when dismissing

## [1.11.0] - 2017-10-24

### Added

- `moonstone/VideoPlayer` properties `seekDisabled` and `onSeekFailed` to disable seek function

### Changed

- `moonstone/ExpandableList` to become `disabled` if there are no children

### Fixed

- `moonstone/Picker` to read out customized accessibility value when picker prop has `joined` and `aria-valuetext`
- `moonstone/Scroller` to apply scroll position on vertical or horizontal Scroller when child gets a focus
- `moonstone/Scroller` and other scrolling components to scroll without animation when panel is changed
- `moonstone/ContextualPopup` padding to not overlap close button
- `moonstone/Scroller` and other scrolling components to change focus via page up/down only when the scrollbar is visible
- `moonstone/Picker` to only increment one value on hold
- `moonstone/ItemOverlay` to remeasure when focused

## [1.10.1] - 2017-10-16

### Fixed

- `moonstone/Scroller` and other scrolling components to scroll via page up/down when focus is inside a Spotlight container
- `moonstone/VirtualList` and `moonstone/VirtualGridList` to scroll by 5-way keys right after wheeling
- `moonstone/VirtualList` not to move focus when a current item and the last item are located at the same line and pressing a page down key
- `moonstone/Slider` knob to follow while dragging for detached knob
- `moonstone/Header` to layout header row correctly in `standard` type
- `moonstone/Input` to not dismiss on-screen keyboard when dragging cursor out of input box
- `moonstone/Header` RTL `line-height` issue
- `moonstone/Panels` to render children on idle
- `moonstone/Scroller` and other scrolling components to limit muted spotlight container scrims to their bounds
- `moonstone/Input` to always forward `onKeyUp` event

## [1.10.0] - 2017-10-09

### Added

- `moonstone/VideoPlayer` support for designating components with `.spottable-default` as the default focus target when pressing 5-way down from the slider
- `moonstone/Slider` property `activateOnFocus` which when enabled, allows 5-way directional key interaction with the `Slider` value without pressing [Enter] first
- `moonstone/VideoPlayer` property `noMiniFeedback` to support controlling the visibility of mini feedback
- `ui/Layout`, which provides a technique for laying-out components on the screen using `Cells`, in rows or columns

### Changed

- `moonstone/Popup` to focus on mount if it’s initially opened and non-animating and to always pass an object to `onHide` and `onShow`
- `moonstone/VideoPlayer` to emit `onScrub` event and provide audio guidance when setting focus to slider

### Fixed

- `moonstone/ExpandableItem` and derivatives to restore focus to the Item if the contents were last focused when closed
- `moonstone/Slider` toggling activated state when holding enter/select key
- `moonstone/TimePicker` picker icons shifting slightly when focusing an adjacent picker
- `moonstone/Icon` so it handles color the same way generic text does, by inheriting from the parent's color. This applies to all instances of `Icon`, `IconButton`, and `Icon` inside `Button`.
- `moonstone/fonts` Museo Sans font to correct "Ti" kerning
- `moonstone/VideoPlayer` to correctly position knob on mouse click
- `moonstone/Panels.Header` to show an ellipsis for long titles with RTL text
- `moonstone/Marquee` to restart when invalidated by a prop change and managed by a `moonstone/Marquee.MarqueeController`
- `spotlight.Spotlight` method `focus()` to verify that the target element matches its container's selector rules prior to setting focus
- `moonstone/Picker` to only change picker values `onWheel` when spotted
- `moonstone/VideoPlayer` to hide descendant floating components (tooltips, contextual popups) when the media controls hide

## [1.9.3] - 2017-10-03

### Added

- `moonstone/Button` property value to `backgroundOpacity` called "lightTranslucent" to better serve colorful image backgrounds behind Buttons. This also affects `moonstone/IconButton` and `moonstone/Panels/ApplicationCloseButton`.
- `moonstone/Panels` property `closeButtonBackgroundOpacity` to support `moonstone/Panels/ApplicationCloseButton`'s `backgroundOpacity` prop

### Changed

- `Moonstone Icons` font file to include the latest designs for several icons
- `moonstone/Panels/ApplicationCloseButton` to expose its `backgroundOpacity` prop

### Fixed

- `moonstone/VirtualList` to apply "position: absolute" inline style to items
- `moonstone/Picker` to increment and decrement normally at the edges of joined picker
- `moonstone/Icon` not to read out image characters
- `moonstone/Scroller` and other scrolling components to not accumulate paging scroll by pressing page up/down in scrollbar
- `moonstone/Icon` to correctly display focused state when using external image
- `moonstone/Button` and `moonstone/IconButton` to be properly visually muted when in a muted container

## [1.9.2] - 2017-09-26

### Fixed

- `moonstone/ExpandableList` preventing updates when its children had changed

## [1.9.1] - 2017-09-25

### Fixed

- `moonstone/ExpandableList` run-time error when using an array of objects as children
- `moonstone/VideoPlayer` blocking pointer events when the controls were hidden

## [1.9.0] - 2017-09-22

### Added

- `moonstone/styles/mixins.less` mixins: `.moon-spotlight-margin()` and `.moon-spotlight-padding()`
- `moonstone/Button` property `noAnimation` to support non-animating pressed visual

### Changed

- `moonstone/TimePicker` to use "AM/PM" instead of "meridiem" for label under meridiem picker
- `moonstone/IconButton` default style to not animate on press. NOTE: This behavior will change back to its previous setting in release 2.0.0.
- `moonstone/Popup` to warn when using `scrimType` `'none'` and `spotlightRestrict` `'self-only'`
- `moonstone/Scroller` to block spotlight during scroll
- `moonstone/ExpandableItem` and derivatives to always pause spotlight before animation

### Fixed

- `moonstone/VirtualGridList` to not move focus to wrong column when scrolled from the bottom by holding the "up" key
- `moonstone/VirtualList` to focus an item properly when moving to a next or previous page
- `moonstone/Scroller` and other scrolling components to move focus toward first or last child when page up or down key is pressed if the number of children is small
- `moonstone/VirtualList` to scroll to preserved index when it exists within dataSize for preserving focus
- `moonstone/Picker` buttons to not change size
- `moonstone/Panel` to move key navigation to application close button on holding the "up" key.
- `moonstone/Picker` to show numbers when changing values rapidly
- `moonstone/Popup` layout in large text mode to show close button correctly
- `moonstone/Picker` from moving scroller when pressing 5-way keys in `joined` Picker
- `moonstone/Input` so it displays all locales the same way, without cutting off the edges of characters
- `moonstone/TooltipDecorator` to hide tooltip when 5-way keys are pressed for disabled components
- `moonstone/Picker` to not tremble in width when changing values while using a numeric width prop value
- `moonstone/Picker` to not overlap values when changing values in `vertical`
- `moonstone/ContextualPopup` pointer mode focus behavior for `spotlightRestrict='self-only'`
- `moonstone/VideoPlayer` to prevent interacting with more components in pointer mode when hidden
- `moonstone/Scroller` to not repaint its entire contents whenever partial content is updated
- `moonstone/Slider` knob positioning after its container is resized
- `moonstone/VideoPlayer` to maintain focus when media controls are hidden
- `moonstone/Scroller` to scroll expandable components into view when opening when pointer has moved elsewhere

## [1.8.0] - 2017-09-07

### Deprecated

- `moonstone/Dialog` property `showDivider`, will be replaced by `noDivider` property in 2.0.0

### Added

- `moonstone/Popup` callback property `onShow` which fires after popup appears for both animating and non-animating popups

### Changed

- `moonstone/Popup` callback property `onHide` to run on both animating and non-animating popups
- `moonstone/VideoPlayer` state `playbackRate` to media events
- `moonstone/VideoPlayer` support for `spotlightDisabled`
- `moonstone/VideoPlayer` thumbnail positioning and style
- `moonstone/VirtualList` to render when dataSize increased or decreased
- `moonstone/Dialog` style
- `moonstone/Popup`, `moonstone/Dialog`, and `moonstone/Notification` to support `node` type for children
- `moonstone/Scroller` to forward `onKeyDown` events

### Fixed

- `moonstone/Scroller` and other scrolling components to enable focus when wheel scroll is stopped
- `moonstone/VirtualList` to show scroll thumb when a preserved item is focused in a Panel
- `moonstone/Scroller` to navigate properly with 5-way when expandable child is opened
- `moonstone/VirtualList` to stop scrolling when focus is moved on an item from paging controls or outside
- `moonstone/VirtualList` to move out with 5-way navigation when the first or the last item is disabled
- `moonstone/IconButton` Tooltip position when disabled
- `moonstone/VideoPlayer` Tooltip time after unhovering
- `moonstone/VirtualList` to not show invisible items
- `moonstone/IconButton` Tooltip position when disabled
- `moonstone/VideoPlayer` to display feedback tooltip correctly when navigating in 5-way
- `moonstone/MarqueeDecorator` to work with synchronized `marqueeOn` `'render'` and hovering as well as `marqueOn` `'hover'` when moving rapidly among synchronized marquees
- `moonstone/Input` aria-label for translation
- `moonstone/Marquee` to recalculate inside `moonstone/Scroller` and `moonstone/SelectableItem` by bypassing `shouldComponentUpdate`
- `moonstone/Picker` to marquee when incrementing and decrementing values with the prop `noAnimation`

## [1.7.0] - 2017-08-23

### Deprecated

- `moonstone/TextSizeDecorator` and it will be replaced by `moonstone/AccessibilityDecorator`
- `moonstone/MarqueeDecorator` property `marqueeCentered` and `moonstone/Marquee` property `centered` will be replaced by `alignment` property in 2.0.0

### Added

- `moonstone/TooltipDecorator` config property to direct tooltip into a property instead of adding to `children`
- `moonstone/VideoPlayer` prop `thumbnailUnavailable` to fade thumbnail
- `moonstone/AccessibilityDecorator` with `highContrast` and `textSize`
- `moonstone/VideoPlayer` high contrast scrim
- `moonstone/MarqueeDecorator`and `moonstone/Marquee` property `alignment` to allow setting  alignment of marquee content

### Changed

- `moonstone/Scrollbar` to disable paging control down button properly at the bottom when a scroller size is a non-integer value
- `moonstone/VirtualList`, `moonstone/VirtualGridList`, and `moonstone/Scroller` to scroll on `keydown` event instead of `keyup` event of page up and page down keys
- `moonstone/VirtualGridList` to scroll by item via 5 way key
- `moonstone/VideoPlayer` to read target time when jump by left/right key
- `moonstone/IconButton` to not use `MarqueeDecorator` and `Uppercase`

### Fixed

- `moonstone/VirtualList` and `moonstone/VirtualGridList` to focus the correct item when page up and page down keys are pressed
- `moonstone/VirtualList` to not lose focus when moving out from the first item via 5way when it has disabled items
- `moonstone/Slider` to align tooltip with detached knob
- `moonstone/FormCheckbox` to display correct colors in light skin
- `moonstone/Picker` and `moonstone/RangePicker` to forward `onKeyDown` events when not `joined`
- `moonstone/SelectableItem` to display correct icon width and alignment
- `moonstone/LabeledItem` to always match alignment with the locale
- `moonstone/Scroller` to properly 5-way navigate from scroll buttons
- `moonstone/ExpandableList` to display correct font weight and size for list items
- `moonstone/Divider` to not italicize in non-italic locales
- `moonstone/VideoPlayer` slider knob to follow progress after being selected when seeking
- `moonstone/LabeledItem` to correctly position its icon. This affects all of the `Expandables`, `moonstone/DatePicker` and `moonstone/TimePicker`.
- `moonstone/Panels.Header` and `moonstone/Item` to prevent them from allowing their contents to overflow unexpectedly
- `moonstone/Marquee` to recalculate when vertical scrollbar appears
- `moonstone/SelectableItem` to recalculate marquee when toggled

### Removed

- `moonstone/Input` large-text mode

## [1.6.1] - 2017-08-07

### Changed

- `moonstone/Icon` and `moonstone/IconButton` to no longer fit image source to the icon's boundary

## [1.6.0] - 2017-08-04

### Added

- `moonstone/VideoPlayer` ability to seek when holding down the right and left keys. Sensitivity can be adjusted using throttling options `jumpDelay` and `initialJumpDelay`.
- `moonstone/VideoPlayer` property `no5WayJump` to disable jumping done by 5-way
- `moonstone/VideoPlayer` support for the "More" button to use tooltips
- `moonstone/VideoPlayer` properties `moreButtonLabel` and `moreButtonCloseLabel` to allow customization of the "More" button's tooltip and Aria labels
- `moonstone/VideoPlayer` property `moreButtonDisabled` to disable the "More" button
- `moonstone/Picker` and `moonstone/RangePicker` prop `aria-valuetext` to support reading custom text instead of value
- `moonstone/VideoPlayer` methods `showControls` and `hideControls` to allow external interaction with the player
- `moonstone/Scroller` support for Page Up/Page Down keys in pointer mode when no item has focus

### Changed

- `moonstone/VideoPlayer` to handle play, pause, stop, fast forward and rewind on remote controller
- `moonstone/Marquee` to also start when hovered if `marqueeOnRender` is set

### Fixed

- `moonstone/IconButton` to fit image source within `IconButton`
- `moonstone` icon font sizes for wide icons
- `moonstone/ContextualPopupDecorator` to prefer setting focus to the appropriate popup instead of other underlying controls when using 5-way from the activating control
- `moonstone/Scroller` not scrolled via 5 way when `moonstone/ExpandableList` is opened
- `moonstone/VirtualList` to not let the focus move outside of container even if there are children left when navigating with 5way
- `moonstone/Scroller` and other scrolling components to update disability of paging controls when the scrollbar is set to `visible` and the content becomes shorter
- `moonstone/VideoPlayer` to focus on hover over play/pause button when video is loading
- `moonstone/VideoPlayer` to update and display proper time while moving knob when video is paused
- `moonstone/VideoPlayer` long title overlap issues
- `moonstone/Header` to apply `marqueeOn` prop to `subTitleBelow` and `titleBelow`
- `moonstone/Picker` wheeling in `moonstone/Scroller`
- `moonstone/IncrementSlider` and `moonstone/Picker` to read value changes when selecting buttons

## [1.5.0] - 2017-07-19

### Added

- `moonstone/Slider` and `moonstone/IncrementSlider` prop `aria-valuetext` to support reading custom text instead of value
- `moonstone/TooltipDecorator` property `tooltipProps` to attach props to tooltip component
- `moonstone/Scroller` and `moonstone/VirtualList` ability to scroll via page up and page down keys
- `moonstone/VideoPlayer` tooltip-thumbnail support with the `thumbnailSrc` prop and the `onScrub` callback to fire when the knob moves and a new thumbnail is needed
- `moonstone/VirtualList` ability to navigate via 5way when there are disabled items
- `moonstone/ContextualPopupDecorator` property `popupContainerId` to support configuration of the popup's spotlight container
- `moonstone/ContextualPopupDecorator` property `onOpen` to notify containers when the popup has been opened
- `moonstone/ContextualPopupDecorator` config option `openProp` to support mapping the value of `open` property to the chosen property of wrapped component

### Changed

- `moonstone/ExpandableList` to use 'radio' as the default, and adapt 'single' mode to render as a `moonstone/RadioItem` instead of a `moonstone/CheckboxItem`
- `moonstone/VideoPlayer` to not hide pause icon when it appears
- `moonstone/ContextualPopupDecorator` to set accessibility-related props onto the container node rather than the popup node
- `moonstone/ExpandableItem`, `moonstone/ExpandableList`, `moonstone/ExpandablePicker`, `moonstone/DatePicker`, and `moonstone/TimePicker` to pause spotlight when animating in 5-way mode
- `moonstone/Spinner` to position the text content under the spinner, rather than to the right side
- `moonstone/VideoPlayer` to include hour when announcing the time while scrubbing
- `moonstone/GridListImageItem` to require a `source` prop and not have a default value

### Fixed

- `moonstone/Input` ellipsis to show if placeholder is changed dynamically and is too long
- `moonstone/Marquee` to re-evaluate RTL orientation when its content changes
- `moonstone/VirtualList` to restore focus on short lists
- `moonstone/ExpandableInput` to expand the width of its contained `moonstone/Input`
- `moonstone/Input` support for `dismissOnEnter`
- `moonstone/Input` focus management to prevent stealing focus when programmatically moved elsewhere
- `moonstone/Input` 5-way spot behavior
- `moonstone` international fonts to always be used, even when unsupported font-weights or font-styles are requested
- `moonstone/Panels.Panel` support for selecting components with `.spottable-default` as the default focus target
- `moonstone/Panels` layout in RTL locales
- `moonstone` spottable components to support `onSpotlightDown`, `onSpotlightLeft`, `onSpotlightRight`, and `onSpotlightUp` event property
- `moonstone/VirtualList` losing spotlight when the list is empty
- `moonstone/FormCheckbox` in focused state to have the correct "check" color
- `moonstone/Scroller` and other scrolling components' bug in `navigableFilter` when passed a container id

## [1.4.1] - 2017-07-05

### Changed

- `moonstone/Popup` to only call `onKeyDown` when there is a focused item in the `Popup`
- `moonstone/Scroller`, `moonstone/Picker`, and `moonstone/IncrementSlider` to automatically move focus when the currently focused `moonstone/IconButton` becomes disabled

### Fixed

- `moonstone/ContextualPopupDecorator` close button to account for large text size
- `moonstone/ContextualPopupDecorator` to not spot controls other than its activator when navigating out via 5-way
- `moonstone/Header` to set the value of `marqueeOn` for all types of headers

## [1.4.0] - 2017-06-29

### Deprecated

- `moonstone/Input` prop `noDecorator` is being replaced by `autoFocus` in 2.0.0

### Added

- `moonstone/Scrollbar` property `corner` to add the corner between vertical and horizontal scrollbars
- `moonstone/ScrollThumb` for a thumb of `moonstone/Scrollbar`
- `moonstone/styles/text.less` mixin `.locale-japanese-line-break()` to apply the correct  Japanese language line-break rules for the following multi-line components: `moonstone/BodyText`, `moonstone/Dialog`, `moonstone/Notification`, `moonstone/Popup`, and `moonstone/Tooltip`
- `moonstone/ContextualPopupDecorator` property `popupProps` to attach props to popup component
- `moonstone/VideoPlayer` property `pauseAtEnd` to control forward/backward seeking
- `moonstone/Panels/Header` prop `marqueeOn` to control marquee of header

### Changed

- `moonstone/Panels/Header` to expose its `marqueeOn` prop
- `moonstone/VideoPlayer` to automatically adjust the width of the allocated space for the side components so the media controls have more space to appear on smaller screens
- `moonstone/VideoPlayer` properties `autoCloseTimeout` and `titleHideDelay` default value to `5000`
- `moonstone/VirtualList` to support restoring focus to the last focused item
- `moonstone/Scroller` and other scrolling components to call `onScrollStop` before unmounting if a scroll is in progress
- `moonstone/Scroller` to reveal non-spottable content when navigating out of a scroller

### Fixed

- `moonstone/Dialog` to properly focus via pointer on child components
- `moonstone/VirtualList`, `moonstone/VirtualGridList`, and `moonstone/Scroller` not to be slower when scrolled to the first or the last position by wheeling
- `moonstone` component hold delay time
- `moonstone/VideoPlayer` to show its controls when pressing down the first time
- `moonstone/Panel` autoFocus logic to only focus on initial render
- `moonstone/Input` text colors
- `moonstone/ExpandableInput` to focus its decorator when leaving by 5-way left/right

## [1.3.1] - 2017-06-14

### Fixed

- `moonstone/Picker` support for large text
- `moonstone/Scroller` support for focusing paging controls with the pointer
- `moonstone` CSS rules for unskinned spottable components

## [1.3.0] - 2017-06-12

### Deprecated

- `moonstone/Scroller` props `horizontal` and `vertical`. Deprecated props are replaced with `direction` prop. `horizontal` and `vertical` will be removed in 2.0.0.
- `moonstone/Panel` prop `noAutoFocus` in favor of `autoFocus="none"`

### Added

- `moonstone/Image` support for `children` prop inside images
- `moonstone/Scroller` prop `direction` which replaces `horizontal` and `vertical` props
- `moonstone/VideoPlayer` property `tooltipHideDelay` to hide tooltip with a given amount of time
- `moonstone/VideoPlayer` property `pauseAtEnd` to pause when it reaches either the start or the end of the video
- `moonstone/VideoPlayer` methods `fastForward`, `getMediaState`, `jump`, `pause`, `play`, `rewind`, and `seek` to allow external interaction with the player. See docs for example usage.

### Changed

- `moonstone/Skinnable` to support context and allow it to be added to any component to be individually skinned. This includes a further optimization in skinning which consolidates all color assignments into a single block, so non-color rules aren't unnecessarily duplicated.
- `moonstone/Skinnable` light and dark skin names ("moonstone-light" and "moonstone") to "light" and "dark", respectively
- `moonstone/VideoPlayer` to set play/pause icon to display "play" when rewinding or fast forwarding
- `moonstone/VideoPlayer` to rewind or fast forward when previous command is slow-forward or slow-rewind respectively
- `moonstone/VideoPlayer` to fast forward when previous command is slow-forward and it reaches the last of its play rate
- `moonstone/VideoPlayer` to not play video on reload when `noAutoPlay` is `true`
- `moonstone/VideoPlayer` property `feedbackHideDelay`'s default value to `3000`
- `moonstone/Notification` to break line in characters in ja and zh locale
- `moonstone/Notification` to align texts left in LTR locale and right in RTL locale
- `moonstone/VideoPlayer` to simulate rewind functionality on non-webOS platforms only

### Fixed

- `moonstone/ExpandableItem` to correct the `titleIcon` when using `open` and `disabled`
- `moonstone/GridListImageItem` to center its selection icon on the image instead of the item
- `moonstone/Input` to have correct `Tooltip` position in `RTL`
- `moonstone/SwitchItem` to not unintentionally overflow `Scroller` containers, causing them to jump to the side when focusing
- `moonstone/VideoPlayer` to fast forward properly when video is at paused state
- `moonstone/VideoPlayer` to correctly change sources
- `moonstone/VideoPlayer` to show or hide feedback tooltip properly
- `moonstone/DateTimeDecorator` to work properly with `RadioControllerDecorator`
- `moonstone/Picker` in joined, large text mode so the arrows are properly aligned and sized
- `moonstone/Icon` to reflect the same proportion in relation to its size in large-text mode

## [1.2.0] - 2017-05-17

### Deprecated

- `moonstone/Scroller` and other scrolling components option `indexToFocus` in `scrollTo` method to be removed in 2.0.0

### Added

- `moonstone/Slider` and `moonstone/IncrementSlider` prop `noFill` to support a style without the fill
- `moonstone/Marquee` property `rtl` to set directionality to right-to-left
- `moonstone/VirtualList.GridListImageItem` property `selectionOverlay` to add custom component for selection overlay
- `moonstone/MoonstoneDecorator` property `skin` to let an app choose its skin: "moonstone" and "moonstone-light" are now available
- `moonstone/FormCheckboxItem`
- `moonstone/FormCheckbox`, a standalone checkbox, to support `moonstone/FormCheckboxItem`
- `moonstone/Input` props `invalid` and `invalidMessage` to display a tooltip when input value is invalid
- `moonstone/Scroller` and other scrolling components option `focus` in `scrollTo()` method
- `moonstone/Scroller` and other scrolling components property `spottableScrollbar`
- `moonstone/Icon.IconList` icons: `arrowshrinkleft` and `arrowshrinkright`

### Changed

- `moonstone/Picker` arrow icon for `joined` picker: small when not spotted, hidden when it reaches the end of the picker
- `moonstone/Checkbox` and `moonstone/CheckboxItem` to reflect the latest design
- `moonstone/MoonstoneDecorator/fontGenerator` was refactored to use the browser's FontFace API to dynamically load locale fonts
- `moonstone/VideoPlayer` space allotment on both sides of the playback controls to support 4 buttons; consequently the "more" controls area has shrunk by the same amount
- `moonstone/VideoPlayer` to not disable media button (play/pause)
- `moonstone/Scroller` and other scrolling components so that paging controls are not spottable by default with 5-way
- `moonstone/VideoPlayer`'s more/less button to use updated arrow icon

### Fixed

- `moonstone/MarqueeDecorator` to properly stop marquee on items with `'marqueeOnHover'`
- `moonstone/ExpandableList` to work properly with object-based children
- `moonstone/styles/fonts.less` to restore the Moonstone Icon font to request the local system font by default. Remember to update your webOS build to get the latest version of the font so you don't see empty boxes for your icons.
- `moonstone/Picker` and `moonstone/RangePicker` to now use the correct size from Enyo (60px v.s. 84px) for icon buttons
- `moonstone/Scroller` and other scrolling components to apply ri.scale properly
- `moonstone/Panel` to not cover a `Panels`'s `ApplicationCloseButton` when not using a `Header`
- `moonstone/IncrementSlider` to show tooltip when buttons focused

## [1.1.0] - 2017-04-21

### Deprecated

- `moonstone/ExpandableInput` property `onInputChange`

### Added

- `moonstone/Panels.Panel` prop and `moonstone/MoonstoneDecorator` config option: `noAutoFocus` to support prevention of setting automatic focus after render
- `moonstone/VideoPlayer` props: `backwardIcon`, `forwardIcon`, `jumpBackwardIcon`, `jumpForwardIcon`, `pauseIcon`, and `playIcon` to support icon customization of the player
- `moonstone/VideoPlayer` props `jumpButtonsDisabled` and `rateButtonsDisabled` for disabling the pairs of buttons when it's inappropriate for the playing media
- `moonstone/VideoPlayer` property `playbackRateHash` to support custom playback rates
- `moonstone/VideoPlayer` callback prop `onControlsAvailable` which fires when the players controls show or hide
- `moonstone/Image` support for `onLoad` and `onError` events
- `moonstone/VirtualList.GridListImageItem` prop `placeholder`
- `moonstone/Divider` property `preserveCase` to display text without capitalizing it

### Changed

- `moonstone/Slider` colors and sizing to match the latest designs
- `moonstone/ProgressBar` to position correctly with other components nearby
- `moonstone/Panels` breadcrumb to no longer have a horizontal line above it
- `moonstone/Transition` to measure itself when the CPU is idle
- style for disabled opacity from 0.4 to 0.3
- `moonstone/Button` colors for transparent and translucent background opacity when disabled
- `moonstone/ExpandableInput` property `onInputChange` to fire along with `onChange`. `onInputChange` is deprecated and will be removed in a future update.
- `Moonstone.ttf` font to include new icons
- `moonstone/Icon` to reference additional icons

### Fixed

- `moonstone/Popup` and `moonstone/ContextualPopupDecorator` 5-way navigation behavior
- `moonstone/Input` to not spot its own input decorator on 5-way out
- `moonstone/VideoPlayer` to no longer render its `children` in multiple places
- `moonstone/Button` text color when used on a neutral (light) background in some cases
- `moonstone/Popup` background opacity
- `moonstone/Marquee` to recalculate properly when its contents change
- `moonstone/TimePicker` to display time in correct order
- `moonstone/Scroller` to prefer spotlight navigation to its internal components

## [1.0.0] - 2017-03-31

> NOTE: We have also modified most form components to be usable in a controlled (app manages component
> state) or uncontrolled (Enact manages component state) manner. To put a component into a
> controlled state, pass in `value` (or other appropriate state property such as `selected` or
> `open`) at component creation and then respond to events and update the value as needed. To put a
> component into an uncontrolled state, do not set `value` (or equivalent), at creation. From this
> point on, Enact will manage the state and events will be sent when the state is updated. To
> specify an initial value, use the `defaultValue` (or, `defaultSelected, `defaultOpen, etc.)
> property.  See the documentation for individual components for more information.

### Added

- `moonstone/Button` property `icon` to support a built-in icon next to the text content. The Icon supports everything that `moonstone/Icon` supports, as well as a custom icon.
- `moonstone/MoonstoneDecorator` property `textSize` to resize several components to requested CMR sizes. Simply add `textSize="large"` to your `App` and the new sizes will automatically take effect.

### Changed

- `moonstone/Slider` to use the property `tooltip` instead of `noTooltip`, so the built-in tooltip is not enabled by default
- `moonstone/IncrementSlider` to include tooltip documentation
- `moonstone/ExpandableList` to accept an array of objects as children which are spread onto the generated components
- `moonstone/CheckboxItem` style to match the latest designs, with support for the `moonstone/Checkbox` to be on either the left or the right side by using the `iconPosition` property
- `moonstone/VideoPlayer` to supply every event callback-method with an object representing the VideoPlayer's current state, including: `currentTime`, `duration`, `paused`, `proportionLoaded`, and `proportionPlayed`

### Fixed

- `moonstone/Panels.Panel` behavior for remembering focus on unmount and setting focus after render
- `moonstone/VirtualList.VirtualGridList` showing empty items when items are continuously added dynamically
- `moonstone/Picker` to marquee on focus once again

## [1.0.0-beta.4] - 2017-03-10

### Added

- `moonstone/VirtualList` `indexToFocus` option to `scrollTo` method to focus on item with specified index
- `moonstone/IconButton` and `moonstone/Button` `color` property to add a remote control key color to the button
- `moonstone/Scrollbar` property `disabled` to disable both paging controls when it is true
- `moonstone/VirtualList` parameter `moreInfo` to pass `firstVisibleIndex` and `lastVisibleIndex` when scroll events are firing
- Accessibility support to UI components
- `moonstone/VideoPlayer` property `onUMSMediaInfo` to support the custom webOS “umsmediainfo” event
- `moonstone/Region` component which encourages wrapping components for improved accessibility rather than only preceding the components with a `moonstone/Divider`
- `moonstone/Slider` tooltip. It's enabled by default and comes with options like `noTooltip`, `tooltipAsPercent`, and `tooltipSide`. See the component docs for more details.
- `moonstone/Panels.Panel` property `hideChildren` to defer rendering children
- `moonstone/Spinner` properties `blockClickOn` and `scrim` to block click events behind spinner
- `moonstone/VirtualList` property `clientSize` to specify item dimensions instead of measuring them

### Changed

- `moonstone/VirtualGridImageItem` styles to reduce redundant style code app side
- `moonstone/VirtualList` and `moonstone/VirtualGridList` to add essential CSS for list items automatically
- `moonstone/VirtualList` and `moonstone/VirtualGridList` to not add `data-index` to their item DOM elements directly, but to pass `data-index` as the parameter of their `component` prop like the `key` parameter of their `component` prop
- `moonstone/ExpandableItem` and derivatives to defer focusing the contents until animation completes
- `moonstone/LabeledItem`, `moonstone/ExpandableItem`, `moonstone/ExpandableList` to each support the `node` type in their `label` property. Best used with `ui/Slottable`.

### Fixed

- `moonstone/VirtualList.GridListImageItem` to have proper padding size according to the existence of caption/subcaption
- `moonstone/Scroller` and other scrolling components to display scrollbars with proper size
- `moonstone/VirtualGridList` to not be truncated

### Removed

- `moonstone/Scroller` and other scrolling components property `hideScrollbars` and replaced it with `horizontalScrollbar` and `verticalScrollbar`

## [1.0.0-beta.3] - 2017-02-21

### Added

- `moonstone/VideoPlayer` support for 5-way show/hide of media playback controls
- `moonstone/VideoPlayer` property `feedbackHideDelay`
- `moonstone/Slider` property `onKnobMove` to fire when the knob position changes, independently from the `moonstone/Slider` value
- `moonstone/Slider` properties `active`, `disabled`, `knobStep`, `onActivate`, `onDecrement`, and `onIncrement` as part of enabling 5-way support to `moonstone/Slider`, `moonstone/IncrementSlider` and the media slider for `moonstone/VideoPlayer`
- `moonstone/Slider` now supports `children` which are added to the `Slider`'s knob, and follow it as it moves
- `moonstone/ExpandableInput` properties `iconAfter` and `iconBefore` to display icons after and before the input, respectively
- `moonstone/Dialog` property `preserveCase`, which affects `title` text

### Changed

- `moonstone/IncrementSlider` to change when the buttons are held down
- `moonstone/Marquee` to allow disabled marquees to animate
- `moonstone/Dialog` to marquee `title` and `titleBelow`
- `moonstone/Marquee.MarqueeController` config option `startOnFocus` to `marqueeOnFocus`. `startOnFocus` is deprecated and will be removed in a future update.
- `moonstone/Button`, `moonstone/IconButton`, `moonstone/Item` to not forward `onClick` when `disabled`

### Fixed

- `moonstone/Marquee.MarqueeController` to start marquee on newly registered components when controller has focus and to restart synced marquees after completion
- `moonstone/Scroller` to recalculate when an expandable child opens
- `spotlightDisabled` property support for spottable moonstone components
- `moonstone/Popup` and `moonstone/ContextualPopupDecorator` so that when the popup is closed, spotlight focus returns to the control that had focus prior to the popup opening
- `moonstone/Input` to not get focus when disabled

## [1.0.0-beta.2] - 2017-01-30

### Added

- `moonstone/Panels.Panel` property `showChildren` to support deferring rendering the panel body until animation completes
- `moonstone/MarqueeDecorator` property `invalidateProps` that specifies which props cause the marquee distance to be invalidated
- developer-mode warnings to several components to warn when values are out-of-range
- `moonstone/Divider` property `spacing` which adjusts the amount of empty space above and below the `Divider`. `'normal'`, `'small'`, `'medium'`, `'large'`, and `'none'` are available.
- `moonstone/Picker` when `joined` the ability to be incremented and decremented by arrow keys
- `onSpotlightDisappear` event property support for spottable moonstone components
- `moonstone/VideoPlayer` property `titleHideDelay`

### Changed

- `moonstone/Panels.Panels` and variations to defer rendering the children of contained `Panel` instances until animation completes
- `moonstone/ProgressBar` properties `progress` and `backgroundProgress` to accept a number between 0 and 1
- `moonstone/Slider` and `moonstone/IncrementSlider` property `backgroundPercent` to `backgroundProgress` which now accepts a number between 0 and 1
- `moonstone/Slider` to not ignore `value` prop when it is the same as the previous value
- `moonstone/Picker` component's buttons to reverse their operation such that 'up' selects the previous item and 'down' the next
- `moonstone/Picker` and derivatives may now use numeric width, which represents the amount of characters to use for sizing. `width={4}` represents four characters, `2` for two characters, etc. `width` still accepts the size-name strings.
- `moonstone/Divider` to now behave as a simple horizontal line when no text content is provided
- `moonstone/Scroller` and other scrolling components to not display scrollbar controls by default
- `moonstone/DatePicker` and `moonstone/TimePicker` to emit `onChange` event whenever the value is changed, not just when the component is closed

### Removed

- `moonstone/ProgressBar` properties `min` and `max`

### Fixed

- `moonstone/IncrementSlider` so that the knob is spottable via pointer, and 5-way navigation between the knob and the increment/decrement buttons is functional
- `moonstone/Slider` and `moonstone/IncrementSlider` to not fire `onChange` for value changes from props

## [1.0.0-beta.1] - 2016-12-30

### Added

- `moonstone/VideoPlayer` and `moonstone/TooltipDecorator` components and samples
- `moonstone/Panels.Panels` property `onBack` to support `ui/Cancelable`
- `moonstone/VirtualFlexList` Work-In-Progress component to support variably sized rows or columns
- `moonstone/ExpandableItem` properties `autoClose` and `lockBottom`
- `moonstone/ExpandableList` properties `noAutoClose` and `noLockBottom`
- `moonstone/Picker` property `reverse`
- `moonstone/ContextualPopup` property `noAutoDismiss`
- `moonstone/Dialog` property `scrimType`
- `moonstone/Popup` property `spotlightRestrict`

### Changed

- `moonstone/Panels.Routable` to require a `navigate` configuration property indicating the event callback for back or cancel actions
- `moonstone/MarqueeController` focus/blur handling to start and stop synchronized `moonstone/Marquee` components
- `moonstone/ExpandableList` property `autoClose` to `closeOnSelect` to disambiguate it from the added `autoClose` on 5-way up
- `moonstone/ContextualPopupDecorator.ContextualPopupDecorator` component's `onCloseButtonClick` property to `onClose`
- `moonstone/Dialog` component's `onCloseButtonClicked` property to `onClose`
- `moonstone/Spinner` component's `center` and `middle` properties to a single `centered` property
	that applies both horizontal and vertical centering
- `moonstone/Popup.PopupBase` component's `onCloseButtonClicked` property to `onCloseButtonClick`
- `moonstone/Item.ItemOverlay` component's `autoHide` property to remove the `'no'` option. The same
	effect can be achieved by omitting the property or passing `null`.
- `moonstone/VirtualGridList` to be scrolled by page when navigating with a 5-way direction key
- `moonstone/Scroller`, `moonstone/VirtualList`, `moonstone/VirtualGridList` to no longer respond to mouse down/move/up events
- all Expandables to include a state arrow UI element
- `moonstone/LabeledItem` to support a `titleIcon` property which positions just after the title text
- `moonstone/Button` to include `moonstone/TooltipDecorator`
- `moonstone/Expandable` to support being managed, radio group-style, by a component wrapped with `RadioControllerDecorator` from `ui/RadioDecorator`
- `moonstone/Picker` to animate `moonstone/Marquee` children when any part of the `moonstone/Picker` is focused
- `moonstone/VirtualList` to mute its container instead of disabling it during scroll events
- `moonstone/VirtualList`, `moonstone/VirtualGridList`, and `moonstone/Scroller` to continue scrolling when holding down the paging controls
- `moonstone/VirtualList` to require a `component` prop and not have a default value
- `moonstone/Picker` to continuously change when a button is held down by adding `ui/Holdable`.

### Fixed

- `moonstone/Popup` and `moonstone/ContextualPopup` 5-way navigation behavior using spotlight.
- Bug where a synchronized marquee whose content fit the available space would prevent restarting of the marquees
- `moonstone/Input` to show an ellipsis on the correct side based on the text directionality of the `value` or `placeholder` content.
- `moonstone/VirtualList` and `moonstone/VirtualGridList` to prevent unwanted scrolling when focused with the pointer
- `moonstone/Picker` to remove fingernail when a the pointer is held down, but the pointer is moved off the `joined` picker.
- `moonstone/LabeledItem` to include marquee on both `title` and `label`, and be synchronized

## [1.0.0-alpha.5] - 2016-12-16

No changes.

## [1.0.0-alpha.4] - 2016-12-2

### Added

- `moonstone/Popup`, `moonstone/ContextualPopupDecorator`, `moonstone/Notification`, `moonstone/Dialog` and `moonstone/ExpandableInput` components
- `ItemOverlay` component to `moonstone/Item` module
- `marqueeCentered` prop to `moonstone/MarqueeDecorator` and `moonstone/MarqueeText`
- `placeholder` prop to `moonstone/Image`
- `moonstone/MarqueeController` component to synchronize multiple `moonstone/Marquee` components
- Non-latin locale support to all existing Moonstone components
- Language-specific font support
- `moonstone/IncrementSlider` now accepts customizable increment and decrement icons, as well as `moonstone/Slider` being more responsive to external styling

### Changed

- `moonstone/Input` component's `iconStart` and `iconEnd` properties to be `iconBefore` and `iconAfter`, respectively, for consistency with `moonstone/Item.ItemOverlay` naming
- `moonstone/Icon` and `moonstone/IconButton` so the `children` property supports both font-based icons and images
- the `checked` property to `selected` for consistency across the whole framework. This allows better interoperability when switching between various components.  Affects the following: `CheckboxItem`, `RadioItem`, `SelectableItem`, `Switch`, `SwitchItem`, and `ToggleItem`. Additionally, these now use `moonstone/Item.ItemOverlay` to position and handle their Icons.
- `moonstone/Slider` and `moonstone/IncrementSlider` to be more performant. No changes were made to
	the public API.
- `moonstone/GridListImageItem` so that a placeholder image displays while loading the image, and the caption and subcaption support marqueeing
- `moonstone/MoonstoneDecorator` to add `FloatingLayerDecorator`
- `moonstone/IncrementSlider` in vertical mode looks and works as expected.

### Removed

- LESS mixins that belong in `@enact/ui`, so that only moonstone-specific mixins are contained in
this module. When authoring components and importing mixins, only the local mixins need to be
imported, as they already import the general mixins.
- the `src` property from `moonstone/Icon` and `moonston/IconButton`. Use the support for URLs in
	the `children` property as noted above.
- the `height` property from `moonstone/IncrementSlider` and `moonstone/Slider`

### Fixed

- Joined picker so that it now has correct animation when using the mouse wheel
- Bug in DatePicker/TimePicker that prevented setting of value earlier than 1969

## [1.0.0-alpha.3] - 2016-11-8

### Added

- `moonstone/BodyText`, `moonstone/DatePicker`, `moonstone/DayPicker`, `moonstone/ExpandableItem`, `moonstone/Image`, and `moonstone/TimePicker` components
- `fullBleed` prop to `moonstone/Panels/Header`. When `true`, the header content is indented and the header lines are removed.
- Application close button to `moonstone/Panels`. Fires `onApplicationClose` when clicked. Can be omitted with the `noCloseButton` prop.
- `marqueeDisabled` prop to `moonstone/Picker`
- `padded` prop to `moonstone/RangePicker`
- `forceDirection` prop to `moonstone/Marquee`. Forces the direction of `moonstone/Marquee`. Useful for when `RTL` content cannot be auto detected.

### Changed

- `data` parameter passed to `component` prop of `VirtualList`.
- `moonstone/Expandable` into a submodule of `moonstone/ExpandableItem`
- `ExpandableList` to properly support selection
- `moonstone/Divider`'s `children` property to be optional
- `moonstone/ToggleItem`'s `inline` version to have a `max-width` of `240px`
- `moonstone/Input` to use `<div>` instead of `<label>` for wrapping components. No change to
	functionality, only markup.

### Removed

- `moonstone/ExpandableCheckboxItemGroup` in favor of `ExpandableList`

## [1.0.0-alpha.2] - 2016-10-21

This version includes a lot of refactoring from the previous release. Developers need to switch to the new enact-dev command-line tool.

### Added

- New components and HOCs: `moonstone/Scroller`, `moonstone/VirtualList`, `moonstone/VirtualGridList`, `moonstone/MarqueeText`, `moonstone/Spinner`, `moonstone/ExpandableCheckboxItemGroup`, `moonstone/MarqueeDecorator`
- New options for `ui/Toggleable` HOC
- Marquee support to many components
- Image support to `moonstone/Icon` and `moonstone/IconButton`
- `dismissOnEnter` prop for `moonstone/Input`
- Many more unit tests

### Changed

- Some props for UI state were renamed to have `default` prefix where state was managed by the component. (e.g. `defaultOpen`)

### Fixed

- Many components were fixed, polished, updated and documented
- Inline docs updated to be more consistent and comprehensive<|MERGE_RESOLUTION|>--- conflicted
+++ resolved
@@ -6,11 +6,8 @@
 
 ### Fixed
 
-<<<<<<< HEAD
 - `moonstone/Scroller`, `moonstone/VirtualList.VirtualGridList`, and `moonstone/VirtualList.VirtualList` to scroll via page up/down keys when Spotlight hides
-=======
 - `moonstone/Tooltip` to better support long tooltips
->>>>>>> ab8ccf70
 - `moonstone/Popup` to resume spotlight pauses when closing with animation
 - `moonstone/Panels` to check that child is valid before generating spotlightId
 
