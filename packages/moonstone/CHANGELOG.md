# Change Log

The following is a curated list of changes in the Enact moonstone module, newest changes on the top.

## [unreleased]

### Fixed

- `moonstone/VirtualGridList` to show or hide the scrollbars in it properly

## [2.0.0-alpha.4] - 2018-02-13

### Added

<<<<<<< HEAD
- `moonstone/GridListImageItem` to be a top-level Moonstone component
=======
- `moonstone/SlotItem` replacing `moonstone/Item.ItemOverlay`

### Removed

- `moonstone/VirtualFlexList` to be replaced by `ui/VirtualFlexList`
- `moonstone/Button` and `moonstone/IconButton` prop `noAnimation`
- `moonstone/Item.OverlayDecorator`, `moonstone/Item.Overlay`, and `moonstone/Item.ItemOverlay` to be replaced by `moonstone/SlotItem`
>>>>>>> e3f34db6

### Changed

- `moonstone/Marquee` to do less-costly calculations during measurement and optimized the applied styles
- `moonstone/ExpandableList` to require a unique key for each object type data

### Fixed

- `moonstone/VirtualList` to render properly with fiber reconciler
- `moonstone/VirtualList` focus option in scrollTo api
- `moonstone/ExpandableSpotlightDecorator` to not spot the title upon collapse when in `pointerMode`
- `moonstone/Spinner` to not unpause Spotlight unless it was the one to pause it
- `moonstone/Marquee` to stop when becoming disabled

## [2.0.0-alpha.3] - 2018-01-18

### Fixed

- `moonstone/MoonstoneDecorator` root node to fill the entire space available, which simplifies positioning and sizing for child elements (previously always measured 0 in height)
- `moonstone/VirtualList` to prevent infinite function call when a size of contents is slightly longer than a client size without a scrollbar
- `moonstone/VirtualList` to sync scroll position when clientSize changed

### Removed

<<<<<<< HEAD
- `moonstone/VirtualGridList.GridListImageItem` in favor of `moonstone/GridListImageItem`
=======
- `moonstone/Scroller` and `moonstone/VirtualList` option `indexToFocus` in `scrollTo` method which is deprecated from 1.2.0
- `moonstone/Scroller` props `horizontal` and `vertical` which are deprecated from 1.3.0 and replaced with `direction` prop
>>>>>>> e3f34db6

## [2.0.0-alpha.2] - 2017-08-29

No significant changes.

## [2.0.0-alpha.1] - 2017-08-27

### Changed

- `moonstone/Button`, `moonstone/Checkbox`, `moonstone/FormCheckbox`, `moonstone/IconButton`, `moonstone/IncrementSlider`, `moonstone/Item`, `moonstone/Picker`, and `moonstone/RangePicker`, `moonstone/Switch` and `moonstone/VideoPlayer` to use `ui/Touchable`

## [1.14.0] - 2017-02-23

### Deprecated

- `moonstone/VirtualFlexList`, to be replaced by `ui/VirtualFlexList` in 2.0.0
- `moonstone/VirtualGridList.GridListImageItem`, to be replaced by `moonstone/GridListImageItem` in 2.0.0
- `moonstone/Button` and `moonstone/IconButton` prop `noAnimation`, to be removed in 2.0.0
- `moonstone/Button.ButtonFactory`, `moonstone/Button.ButtonBaseFactory`, `moonstone/IconButton.IconButtonFactory`, `moonstone/IconButton.IconButtonBaseFactory`, `moonstone/IncrementSlider.IncrementSliderFactory`, `moonstone/IncrementSlider.IncrementSliderBaseFactory`, `moonstone/Slider.SliderFactory`, and `moonstone/Slider.SliderBaseFactory`, to be removed in 2.0.0
- `moonstone/Item.ItemOverlay`, to be replaced by `ui/SlotItem` in 2.0.0
- `moonstone/Item.Overlay` and `moonstone/Item.OverlayDecorator`, to be removed in 2.0.0

### Added

- `moonstone/DaySelector` component
- `moonstone/EditableIntegerPicker` component
- `moonstone/GridListImageItem` component

## [1.13.3] - 2017-01-16

### Fixed

- `moonstone/TimePicker` to not read out meridiem label when meridiem picker gets a focus
- `moonstone/Scroller` to correctly update scrollbars when the scroller's contents change

## [1.13.2] - 2017-12-14

### Fixed

- `moonstone/Panels` to maintain spotlight focus when `noAnimation` is set
- `moonstone/Panels` to not accept back key presses during transition
- `moonstone/Panels` to revert 1.13.0 fix that blurred Spotlight when transitioning panels
- `moonstone/Scroller` and other scrolling components to not show scroll thumb when only child item is updated
- `moonstone/Scroller` and other scrolling components to not hide scroll thumb immediately after scroll position reaches the top or the bottom
- `moonstone/Scroller` and other scrolling components to show scroll thumb properly when scroll position reaches the top or the bottom by paging controls

## [1.13.1] - 2017-12-06

### Fixed

- `moonstone/Slider` to not unnecessarily fire `onChange` if the initial value has not changed

## [1.13.0] - 2017-11-28

### Added

- `moonstone/VideoPlayer` props `disabled`, `loading`, `miniFeedbackHideDelay`, and `thumbnailComponent` as well as new APIs: `areControlsVisible`, `getVideoNode`, `showFeedback`, and `toggleControls`

### Fixed

- `moonstone/VirtualList` to render items from a correct index on edge cases at the top of a list
- `moonstone/VirtualList` to handle focus properly via page up at the first page and via page down at the last page
- `moonstone/Expandable` and derivatives to use the new `ease-out-quart` animation timing function to better match the aesthetic of Enyo's Expandables
- `moonstone/TooltipDecorator` to correctly display tooltip direction when locale changes
- `moonstone/Marquee` to restart animation on every resize update
- `moonstone/LabeledItem` to start marquee when hovering while disabled
- `moonstone/Marquee` to correctly start when hovering on disabled spottable components
- `moonstone/Marquee.MarqueeController` to not abort marquee when moving among components
- `moonstone/Picker` marquee issues with disabled buttons or Picker
- `moonstone/Panels` to prevent loss of spotlight issue when moving between panels
- `moonstone/VideoPlayer` to bring it in line with real-world use-cases
- `moonstone/Slider` by removing unnecessary repaints to the screen
- `moonstone/Slider` to fire `onChange` events when the knob is pressed near the boundaries
- `moonstone/VideoPlayer` to correctly position knob when interacting with media slider
- `moonstone/VideoPlayer` to not read out the focused button when the media controls hide
- `moonstone/MarqueeDecorator` to stop when unhovering a disabled component using `marqueeOn` `'focus'`
- `moonstone/Slider` to not forward `onChange` when `disabled` on `mouseUp/click`
- `moonstone/VideoPlayer` to defer rendering playback controls until needed

## [1.12.2] - 2017-11-15

### Fixed

- `moonstone/VirtualList` to scroll and focus properly by pageUp and pageDown when disabled items are in it
- `moonstone/Button` to correctly specify minimum width when in large text mode
- `moonstone/Scroller` and other scrolling components to restore last focused index when panel is changed
- `moonstone/VideoPlayer` to display time correctly in RTL locale
- `moonstone/VirtualList` to scroll correctly using page down key with disabled items
- `moonstone/Scroller` and other scrolling components to not cause a script error when scrollbar is not rendered
- `moonstone/Picker` incrementer and decrementer to not change size when focused
- `moonstone/Header` to use a slightly smaller font size for `title` in non-latin locales and a line-height for `titleBelow` and `subTitleBelow` that better meets the needs of tall-glyph languages like Tamil and Thai, as well as latin locales
- `moonstone/Scroller` and `moonstone/VirtualList` to keep spotlight when pressing a 5-way control while scrolling
- `moonstone/Panels` to prevent user interaction with panel contents during transition
- `moonstone/Slider` and related components to correctly position knob for `detachedKnob` on mouse down and fire value where mouse was positioned on mouse up
- `moonstone/DayPicker` to update day names when changing locale
- `moonstone/ExpandableItem` and all other `Expandable` components to revert 1.12.1 change to pull down from the top

## [1.12.1] - 2017-11-07

### Fixed

- `moonstone/ExpandableItem` and all other `Expandable` components to now pull down from the top instead of being revealed from the bottom, matching Enyo's design
- `moonstone/VirtualListNative` to scroll properly with page up/down keys if there is a disabled item
- `moonstone/RangePicker` to display negative values correctly in RTL
- `moonstone/Scroller` and other scrolling components to not blur scroll buttons when wheeling
- `moonstone/Scrollbar` to hide scroll thumb immediately without delay after scroll position reaches min or max
- `moonstone/Divider` to pass `marqueeOn` prop
- `moonstone/Slider` to fire `onChange` on mouse up and key up
- `moonstone/VideoPlayer` to show knob when pressed
- `moonstone/Header` to layout `titleBelow` and `subTitleBelow` correctly
- `moonstone/Header` to use correct font-weight for `subTitleBelow`
- `moonstone/VirtualList` to restore focus correctly for lists only slightly larger than the viewport

## [1.12.0] - 2017-10-27

### Fixed

- `moonstone/Scroller` and other scrolling components to prevent focusing outside the viewport when pressing a 5-way key during wheeling
- `moonstone/Scroller` to called scrollToBoundary once when focus is moved using holding child item
- `moonstone/VideoPlayer` to apply skin correctly
- `moonstone/Popup` from `last-focused` to `default-element` in `SpotlightContainerDecorator` config
- `moonstone/Panels` to retain focus when back key is pressed on breadcrumb
- `moonstone/Input` to correctly hide VKB when dismissing

## [1.11.0] - 2017-10-24

### Added

- `moonstone/VideoPlayer` properties `seekDisabled` and `onSeekFailed` to disable seek function

### Changed

- `moonstone/ExpandableList` to become `disabled` if there are no children

### Fixed

- `moonstone/Picker` to read out customized accessibility value when picker prop has `joined` and `aria-valuetext`
- `moonstone/Scroller` to apply scroll position on vertical or horizontal Scroller when child gets a focus
- `moonstone/Scroller` and other scrolling components to scroll without animation when panel is changed
- `moonstone/ContextualPopup` padding to not overlap close button
- `moonstone/Scroller` and other scrolling components to change focus via page up/down only when the scrollbar is visible
- `moonstone/Picker` to only increment one value on hold
- `moonstone/ItemOverlay` to remeasure when focused

## [1.10.1] - 2017-10-16

### Fixed

- `moonstone/Scroller` and other scrolling components to scroll via page up/down when focus is inside a Spotlight container
- `moonstone/VirtualList` and `moonstone/VirtualGridList` to scroll by 5-way keys right after wheeling
- `moonstone/VirtualList` not to move focus when a current item and the last item are located at the same line and pressing a page down key
- `moonstone/Slider` knob to follow while dragging for detached knob
- `moonstone/Header` to layout header row correctly in `standard` type
- `moonstone/Input` to not dismiss on-screen keyboard when dragging cursor out of input box
- `moonstone/Header` RTL `line-height` issue
- `moonstone/Panels` to render children on idle
- `moonstone/Scroller` and other scrolling components to limit muted spotlight container scrims to their bounds
- `moonstone/Input` to always forward `onKeyUp` event

## [1.10.0] - 2017-10-09

### Added

- `moonstone/VideoPlayer` support for designating components with `.spottable-default` as the default focus target when pressing 5-way down from the slider
- `moonstone/Slider` property `activateOnFocus` which when enabled, allows 5-way directional key interaction with the `Slider` value without pressing [Enter] first
- `moonstone/VideoPlayer` property `noMiniFeedback` to support controlling the visibility of mini feedback
- `ui/Layout`, which provides a technique for laying-out components on the screen using `Cells`, in rows or columns

### Changed

- `moonstone/Popup` to focus on mount if it’s initially opened and non-animating and to always pass an object to `onHide` and `onShow`
- `moonstone/VideoPlayer` to emit `onScrub` event and provide audio guidance when setting focus to slider

### Fixed

- `moonstone/ExpandableItem` and derivatives to restore focus to the Item if the contents were last focused when closed
- `moonstone/Slider` toggling activated state when holding enter/select key
- `moonstone/TimePicker` picker icons shifting slightly when focusing an adjacent picker
- `moonstone/Icon` so it handles color the same way generic text does, by inheriting from the parent's color. This applies to all instances of `Icon`, `IconButton`, and `Icon` inside `Button`.
- `moonstone/fonts` Museo Sans font to correct "Ti" kerning
- `moonstone/VideoPlayer` to correctly position knob on mouse click
- `moonstone/Panels.Header` to show an ellipsis for long titles with RTL text
- `moonstone/Marquee` to restart when invalidated by a prop change and managed by a `moonstone/Marquee.MarqueeController`
- `spotlight.Spotlight` method `focus()` to verify that the target element matches its container's selector rules prior to setting focus
- `moonstone/Picker` to only change picker values `onWheel` when spotted
- `moonstone/VideoPlayer` to hide descendant floating components (tooltips, contextual popups) when the media controls hide

## [1.9.3] - 2017-10-03

### Added

- `moonstone/Button` property value to `backgroundOpacity` called "lightTranslucent" to better serve colorful image backgrounds behind Buttons. This also affects `moonstone/IconButton` and `moonstone/Panels/ApplicationCloseButton`.
- `moonstone/Panels` property `closeButtonBackgroundOpacity` to support `moonstone/Panels/ApplicationCloseButton`'s `backgroundOpacity` prop

### Changed

- `Moonstone Icons` font file to include the latest designs for several icons
- `moonstone/Panels/ApplicationCloseButton` to expose its `backgroundOpacity` prop

### Fixed

- `moonstone/VirtualList` to apply "position: absolute" inline style to items
- `moonstone/Picker` to increment and decrement normally at the edges of joined picker
- `moonstone/Icon` not to read out image characters
- `moonstone/Scroller` and other scrolling components to not accumulate paging scroll by pressing page up/down in scrollbar
- `moonstone/Icon` to correctly display focused state when using external image
- `moonstone/Button` and `moonstone/IconButton` to be properly visually muted when in a muted container

## [1.9.2] - 2017-09-26

### Fixed

- `moonstone/ExpandableList` preventing updates when its children had changed

## [1.9.1] - 2017-09-25

### Fixed

- `moonstone/ExpandableList` run-time error when using an array of objects as children
- `moonstone/VideoPlayer` blocking pointer events when the controls were hidden

## [1.9.0] - 2017-09-22

### Added

- `moonstone/styles/mixins.less` mixins: `.moon-spotlight-margin()` and `.moon-spotlight-padding()`
- `moonstone/Button` property `noAnimation` to support non-animating pressed visual

### Changed

- `moonstone/TimePicker` to use "AM/PM" instead of "meridiem" for label under meridiem picker
- `moonstone/IconButton` default style to not animate on press. NOTE: This behavior will change back to its previous setting in release 2.0.0.
- `moonstone/Popup` to warn when using `scrimType` `'none'` and `spotlightRestrict` `'self-only'`
- `moonstone/Scroller` to block spotlight during scroll
- `moonstone/ExpandableItem` and derivatives to always pause spotlight before animation

### Fixed

- `moonstone/VirtualGridList` to not move focus to wrong column when scrolled from the bottom by holding the "up" key
- `moonstone/VirtualList` to focus an item properly when moving to a next or previous page
- `moonstone/Scroller` and other scrolling components to move focus toward first or last child when page up or down key is pressed if the number of children is small
- `moonstone/VirtualList` to scroll to preserved index when it exists within dataSize for preserving focus
- `moonstone/Picker` buttons to not change size
- `moonstone/Panel` to move key navigation to application close button on holding the "up" key.
- `moonstone/Picker` to show numbers when changing values rapidly
- `moonstone/Popup` layout in large text mode to show close button correctly
- `moonstone/Picker` from moving scroller when pressing 5-way keys in `joined` Picker
- `moonstone/Input` so it displays all locales the same way, without cutting off the edges of characters
- `moonstone/TooltipDecorator` to hide tooltip when 5-way keys are pressed for disabled components
- `moonstone/Picker` to not tremble in width when changing values while using a numeric width prop value
- `moonstone/Picker` to not overlap values when changing values in `vertical`
- `moonstone/ContextualPopup` pointer mode focus behavior for `spotlightRestrict='self-only'`
- `moonstone/VideoPlayer` to prevent interacting with more components in pointer mode when hidden
- `moonstone/Scroller` to not repaint its entire contents whenever partial content is updated
- `moonstone/Slider` knob positioning after its container is resized
- `moonstone/VideoPlayer` to maintain focus when media controls are hidden
- `moonstone/Scroller` to scroll expandable components into view when opening when pointer has moved elsewhere

## [1.8.0] - 2017-09-07

### Deprecated

- `moonstone/Dialog` property `showDivider`, will be replaced by `noDivider` property in 2.0.0

### Added

- `moonstone/Popup` callback property `onShow` which fires after popup appears for both animating and non-animating popups

### Changed

- `moonstone/Popup` callback property `onHide` to run on both animating and non-animating popups
- `moonstone/VideoPlayer` state `playbackRate` to media events
- `moonstone/VideoPlayer` support for `spotlightDisabled`
- `moonstone/VideoPlayer` thumbnail positioning and style
- `moonstone/VirtualList` to render when dataSize increased or decreased
- `moonstone/Dialog` style
- `moonstone/Popup`, `moonstone/Dialog`, and `moonstone/Notification` to support `node` type for children
- `moonstone/Scroller` to forward `onKeyDown` events

### Fixed

- `moonstone/Scroller` and other scrolling components to enable focus when wheel scroll is stopped
- `moonstone/VirtualList` to show scroll thumb when a preserved item is focused in a Panel
- `moonstone/Scroller` to navigate properly with 5-way when expandable child is opened
- `moonstone/VirtualList` to stop scrolling when focus is moved on an item from paging controls or outside
- `moonstone/VirtualList` to move out with 5-way navigation when the first or the last item is disabled
- `moonstone/IconButton` Tooltip position when disabled
- `moonstone/VideoPlayer` Tooltip time after unhovering
- `moonstone/VirtualList` to not show invisible items
- `moonstone/IconButton` Tooltip position when disabled
- `moonstone/VideoPlayer` to display feedback tooltip correctly when navigating in 5-way
- `moonstone/MarqueeDecorator` to work with synchronized `marqueeOn` `'render'` and hovering as well as `marqueOn` `'hover'` when moving rapidly among synchronized marquees
- `moonstone/Input` aria-label for translation
- `moonstone/Marquee` to recalculate inside `moonstone/Scroller` and `moonstone/SelectableItem` by bypassing `shouldComponentUpdate`
- `moonstone/Picker` to marquee when incrementing and decrementing values with the prop `noAnimation`

## [1.7.0] - 2017-08-23

### Deprecated

- `moonstone/TextSizeDecorator` and it will be replaced by `moonstone/AccessibilityDecorator`
- `moonstone/MarqueeDecorator` property `marqueeCentered` and `moonstone/Marquee` property `centered` will be replaced by `alignment` property in 2.0.0

### Added

- `moonstone/TooltipDecorator` config property to direct tooltip into a property instead of adding to `children`
- `moonstone/VideoPlayer` prop `thumbnailUnavailable` to fade thumbnail
- `moonstone/AccessibilityDecorator` with `highContrast` and `textSize`
- `moonstone/VideoPlayer` high contrast scrim
- `moonstone/MarqueeDecorator`and `moonstone/Marquee` property `alignment` to allow setting  alignment of marquee content

### Changed

- `moonstone/Scrollbar` to disable paging control down button properly at the bottom when a scroller size is a non-integer value
- `moonstone/VirtualList`, `moonstone/VirtualGridList`, and `moonstone/Scroller` to scroll on `keydown` event instead of `keyup` event of page up and page down keys
- `moonstone/VirtualGridList` to scroll by item via 5 way key
- `moonstone/VideoPlayer` to read target time when jump by left/right key
- `moonstone/IconButton` to not use `MarqueeDecorator` and `Uppercase`

### Fixed

- `moonstone/VirtualList` and `moonstone/VirtualGridList` to focus the correct item when page up and page down keys are pressed
- `moonstone/VirtualList` to not lose focus when moving out from the first item via 5way when it has disabled items
- `moonstone/Slider` to align tooltip with detached knob
- `moonstone/FormCheckbox` to display correct colors in light skin
- `moonstone/Picker` and `moonstone/RangePicker` to forward `onKeyDown` events when not `joined`
- `moonstone/SelectableItem` to display correct icon width and alignment
- `moonstone/LabeledItem` to always match alignment with the locale
- `moonstone/Scroller` to properly 5-way navigate from scroll buttons
- `moonstone/ExpandableList` to display correct font weight and size for list items
- `moonstone/Divider` to not italicize in non-italic locales
- `moonstone/VideoPlayer` slider knob to follow progress after being selected when seeking
- `moonstone/LabeledItem` to correctly position its icon. This affects all of the `Expandables`, `moonstone/DatePicker` and `moonstone/TimePicker`.
- `moonstone/Panels.Header` and `moonstone/Item` to prevent them from allowing their contents to overflow unexpectedly
- `moonstone/Marquee` to recalculate when vertical scrollbar appears
- `moonstone/SelectableItem` to recalculate marquee when toggled

### Removed

- `moonstone/Input` large-text mode

## [1.6.1] - 2017-08-07

### Changed

- `moonstone/Icon` and `moonstone/IconButton` to no longer fit image source to the icon's boundary

## [1.6.0] - 2017-08-04

### Added

- `moonstone/VideoPlayer` ability to seek when holding down the right and left keys. Sensitivity can be adjusted using throttling options `jumpDelay` and `initialJumpDelay`.
- `moonstone/VideoPlayer` property `no5WayJump` to disable jumping done by 5-way
- `moonstone/VideoPlayer` support for the "More" button to use tooltips
- `moonstone/VideoPlayer` properties `moreButtonLabel` and `moreButtonCloseLabel` to allow customization of the "More" button's tooltip and Aria labels
- `moonstone/VideoPlayer` property `moreButtonDisabled` to disable the "More" button
- `moonstone/Picker` and `moonstone/RangePicker` prop `aria-valuetext` to support reading custom text instead of value
- `moonstone/VideoPlayer` methods `showControls` and `hideControls` to allow external interaction with the player
- `moonstone/Scroller` support for Page Up/Page Down keys in pointer mode when no item has focus

### Changed

- `moonstone/VideoPlayer` to handle play, pause, stop, fast forward and rewind on remote controller
- `moonstone/Marquee` to also start when hovered if `marqueeOnRender` is set

### Fixed

- `moonstone/IconButton` to fit image source within `IconButton`
- `moonstone` icon font sizes for wide icons
- `moonstone/ContextualPopupDecorator` to prefer setting focus to the appropriate popup instead of other underlying controls when using 5-way from the activating control
- `moonstone/Scroller` not scrolled via 5 way when `moonstone/ExpandableList` is opened
- `moonstone/VirtualList` to not let the focus move outside of container even if there are children left when navigating with 5way
- `moonstone/Scroller` and other scrolling components to update disability of paging controls when the scrollbar is set to `visible` and the content becomes shorter
- `moonstone/VideoPlayer` to focus on hover over play/pause button when video is loading
- `moonstone/VideoPlayer` to update and display proper time while moving knob when video is paused
- `moonstone/VideoPlayer` long title overlap issues
- `moonstone/Header` to apply `marqueeOn` prop to `subTitleBelow` and `titleBelow`
- `moonstone/Picker` wheeling in `moonstone/Scroller`
- `moonstone/IncrementSlider` and `moonstone/Picker` to read value changes when selecting buttons

## [1.5.0] - 2017-07-19

### Added

- `moonstone/Slider` and `moonstone/IncrementSlider` prop `aria-valuetext` to support reading custom text instead of value
- `moonstone/TooltipDecorator` property `tooltipProps` to attach props to tooltip component
- `moonstone/Scroller` and `moonstone/VirtualList` ability to scroll via page up and page down keys
- `moonstone/VideoPlayer` tooltip-thumbnail support with the `thumbnailSrc` prop and the `onScrub` callback to fire when the knob moves and a new thumbnail is needed
- `moonstone/VirtualList` ability to navigate via 5way when there are disabled items
- `moonstone/ContextualPopupDecorator` property `popupContainerId` to support configuration of the popup's spotlight container
- `moonstone/ContextualPopupDecorator` property `onOpen` to notify containers when the popup has been opened
- `moonstone/ContextualPopupDecorator` config option `openProp` to support mapping the value of `open` property to the chosen property of wrapped component

### Changed

- `moonstone/ExpandableList` to use 'radio' as the default, and adapt 'single' mode to render as a `moonstone/RadioItem` instead of a `moonstone/CheckboxItem`
- `moonstone/VideoPlayer` to not hide pause icon when it appears
- `moonstone/ContextualPopupDecorator` to set accessibility-related props onto the container node rather than the popup node
- `moonstone/ExpandableItem`, `moonstone/ExpandableList`, `moonstone/ExpandablePicker`, `moonstone/DatePicker`, and `moonstone/TimePicker` to pause spotlight when animating in 5-way mode
- `moonstone/Spinner` to position the text content under the spinner, rather than to the right side
- `moonstone/VideoPlayer` to include hour when announcing the time while scrubbing
- `moonstone/GridListImageItem` to require a `source` prop and not have a default value

### Fixed

- `moonstone/Input` ellipsis to show if placeholder is changed dynamically and is too long
- `moonstone/Marquee` to re-evaluate RTL orientation when its content changes
- `moonstone/VirtualList` to restore focus on short lists
- `moonstone/ExpandableInput` to expand the width of its contained `moonstone/Input`
- `moonstone/Input` support for `dismissOnEnter`
- `moonstone/Input` focus management to prevent stealing focus when programmatically moved elsewhere
- `moonstone/Input` 5-way spot behavior
- `moonstone` international fonts to always be used, even when unsupported font-weights or font-styles are requested
- `moonstone/Panels.Panel` support for selecting components with `.spottable-default` as the default focus target
- `moonstone/Panels` layout in RTL locales
- `moonstone` spottable components to support `onSpotlightDown`, `onSpotlightLeft`, `onSpotlightRight`, and `onSpotlightUp` event property
- `moonstone/VirtualList` losing spotlight when the list is empty
- `moonstone/FormCheckbox` in focused state to have the correct "check" color
- `moonstone/Scroller` and other scrolling components' bug in `navigableFilter` when passed a container id

## [1.4.1] - 2017-07-05

### Changed

- `moonstone/Popup` to only call `onKeyDown` when there is a focused item in the `Popup`
- `moonstone/Scroller`, `moonstone/Picker`, and `moonstone/IncrementSlider` to automatically move focus when the currently focused `moonstone/IconButton` becomes disabled

### Fixed

- `moonstone/ContextualPopupDecorator` close button to account for large text size
- `moonstone/ContextualPopupDecorator` to not spot controls other than its activator when navigating out via 5-way
- `moonstone/Header` to set the value of `marqueeOn` for all types of headers

## [1.4.0] - 2017-06-29

### Deprecated

- `moonstone/Input` prop `noDecorator` is being replaced by `autoFocus` in 2.0.0

### Added

- `moonstone/Scrollbar` property `corner` to add the corner between vertical and horizontal scrollbars
- `moonstone/ScrollThumb` for a thumb of `moonstone/Scrollbar`
- `moonstone/styles/text.less` mixin `.locale-japanese-line-break()` to apply the correct  Japanese language line-break rules for the following multi-line components: `moonstone/BodyText`, `moonstone/Dialog`, `moonstone/Notification`, `moonstone/Popup`, and `moonstone/Tooltip`
- `moonstone/ContextualPopupDecorator` property `popupProps` to attach props to popup component
- `moonstone/VideoPlayer` property `pauseAtEnd` to control forward/backward seeking
- `moonstone/Panels/Header` prop `marqueeOn` to control marquee of header

### Changed

- `moonstone/Panels/Header` to expose its `marqueeOn` prop
- `moonstone/VideoPlayer` to automatically adjust the width of the allocated space for the side components so the media controls have more space to appear on smaller screens
- `moonstone/VideoPlayer` properties `autoCloseTimeout` and `titleHideDelay` default value to `5000`
- `moonstone/VirtualList` to support restoring focus to the last focused item
- `moonstone/Scroller` and other scrolling components to call `onScrollStop` before unmounting if a scroll is in progress
- `moonstone/Scroller` to reveal non-spottable content when navigating out of a scroller

### Fixed

- `moonstone/Dialog` to properly focus via pointer on child components
- `moonstone/VirtualList`, `moonstone/VirtualGridList`, and `moonstone/Scroller` not to be slower when scrolled to the first or the last position by wheeling
- `moonstone` component hold delay time
- `moonstone/VideoPlayer` to show its controls when pressing down the first time
- `moonstone/Panel` autoFocus logic to only focus on initial render
- `moonstone/Input` text colors
- `moonstone/ExpandableInput` to focus its decorator when leaving by 5-way left/right

## [1.3.1] - 2017-06-14

### Fixed

- `moonstone/Picker` support for large text
- `moonstone/Scroller` support for focusing paging controls with the pointer
- `moonstone` CSS rules for unskinned spottable components

## [1.3.0] - 2017-06-12

### Deprecated

- `moonstone/Scroller` props `horizontal` and `vertical`. Deprecated props are replaced with `direction` prop. `horizontal` and `vertical` will be removed in 2.0.0.
- `moonstone/Panel` prop `noAutoFocus` in favor of `autoFocus="none"`

### Added

- `moonstone/Image` support for `children` prop inside images
- `moonstone/Scroller` prop `direction` which replaces `horizontal` and `vertical` props
- `moonstone/VideoPlayer` property `tooltipHideDelay` to hide tooltip with a given amount of time
- `moonstone/VideoPlayer` property `pauseAtEnd` to pause when it reaches either the start or the end of the video
- `moonstone/VideoPlayer` methods `fastForward`, `getMediaState`, `jump`, `pause`, `play`, `rewind`, and `seek` to allow external interaction with the player. See docs for example usage.

### Changed

- `moonstone/Skinnable` to support context and allow it to be added to any component to be individually skinned. This includes a further optimization in skinning which consolidates all color assignments into a single block, so non-color rules aren't unnecessarily duplicated.
- `moonstone/Skinnable` light and dark skin names ("moonstone-light" and "moonstone") to "light" and "dark", respectively
- `moonstone/VideoPlayer` to set play/pause icon to display "play" when rewinding or fast forwarding
- `moonstone/VideoPlayer` to rewind or fast forward when previous command is slow-forward or slow-rewind respectively
- `moonstone/VideoPlayer` to fast forward when previous command is slow-forward and it reaches the last of its play rate
- `moonstone/VideoPlayer` to not play video on reload when `noAutoPlay` is `true`
- `moonstone/VideoPlayer` property `feedbackHideDelay`'s default value to `3000`
- `moonstone/Notification` to break line in characters in ja and zh locale
- `moonstone/Notification` to align texts left in LTR locale and right in RTL locale
- `moonstone/VideoPlayer` to simulate rewind functionality on non-webOS platforms only

### Fixed

- `moonstone/ExpandableItem` to correct the `titleIcon` when using `open` and `disabled`
- `moonstone/GridListImageItem` to center its selection icon on the image instead of the item
- `moonstone/Input` to have correct `Tooltip` position in `RTL`
- `moonstone/SwitchItem` to not unintentionally overflow `Scroller` containers, causing them to jump to the side when focusing
- `moonstone/VideoPlayer` to fast forward properly when video is at paused state
- `moonstone/VideoPlayer` to correctly change sources
- `moonstone/VideoPlayer` to show or hide feedback tooltip properly
- `moonstone/DateTimeDecorator` to work properly with `RadioControllerDecorator`
- `moonstone/Picker` in joined, large text mode so the arrows are properly aligned and sized
- `moonstone/Icon` to reflect the same proportion in relation to its size in large-text mode

## [1.2.0] - 2017-05-17

### Deprecated

- `moonstone/Scroller` and other scrolling components option `indexToFocus` in `scrollTo` method to be removed in 2.0.0

### Added

- `moonstone/Slider` and `moonstone/IncrementSlider` prop `noFill` to support a style without the fill
- `moonstone/Marquee` property `rtl` to set directionality to right-to-left
- `moonstone/VirtualList.GridListImageItem` property `selectionOverlay` to add custom component for selection overlay
- `moonstone/MoonstoneDecorator` property `skin` to let an app choose its skin: "moonstone" and "moonstone-light" are now available
- `moonstone/FormCheckboxItem`
- `moonstone/FormCheckbox`, a standalone checkbox, to support `moonstone/FormCheckboxItem`
- `moonstone/Input` props `invalid` and `invalidMessage` to display a tooltip when input value is invalid
- `moonstone/Scroller` and other scrolling components option `focus` in `scrollTo()` method
- `moonstone/Scroller` and other scrolling components property `spottableScrollbar`
- `moonstone/Icon.IconList` icons: `arrowshrinkleft` and `arrowshrinkright`

### Changed

- `moonstone/Picker` arrow icon for `joined` picker: small when not spotted, hidden when it reaches the end of the picker
- `moonstone/Checkbox` and `moonstone/CheckboxItem` to reflect the latest design
- `moonstone/MoonstoneDecorator/fontGenerator` was refactored to use the browser's FontFace API to dynamically load locale fonts
- `moonstone/VideoPlayer` space allotment on both sides of the playback controls to support 4 buttons; consequently the "more" controls area has shrunk by the same amount
- `moonstone/VideoPlayer` to not disable media button (play/pause)
- `moonstone/Scroller` and other scrolling components so that paging controls are not spottable by default with 5-way
- `moonstone/VideoPlayer`'s more/less button to use updated arrow icon

### Fixed

- `moonstone/MarqueeDecorator` to properly stop marquee on items with `'marqueeOnHover'`
- `moonstone/ExpandableList` to work properly with object-based children
- `moonstone/styles/fonts.less` to restore the Moonstone Icon font to request the local system font by default. Remember to update your webOS build to get the latest version of the font so you don't see empty boxes for your icons.
- `moonstone/Picker` and `moonstone/RangePicker` to now use the correct size from Enyo (60px v.s. 84px) for icon buttons
- `moonstone/Scroller` and other scrolling components to apply ri.scale properly
- `moonstone/Panel` to not cover a `Panels`'s `ApplicationCloseButton` when not using a `Header`
- `moonstone/IncrementSlider` to show tooltip when buttons focused

## [1.1.0] - 2017-04-21

### Deprecated

- `moonstone/ExpandableInput` property `onInputChange`

### Added

- `moonstone/Panels.Panel` prop and `moonstone/MoonstoneDecorator` config option: `noAutoFocus` to support prevention of setting automatic focus after render
- `moonstone/VideoPlayer` props: `backwardIcon`, `forwardIcon`, `jumpBackwardIcon`, `jumpForwardIcon`, `pauseIcon`, and `playIcon` to support icon customization of the player
- `moonstone/VideoPlayer` props `jumpButtonsDisabled` and `rateButtonsDisabled` for disabling the pairs of buttons when it's inappropriate for the playing media
- `moonstone/VideoPlayer` property `playbackRateHash` to support custom playback rates
- `moonstone/VideoPlayer` callback prop `onControlsAvailable` which fires when the players controls show or hide
- `moonstone/Image` support for `onLoad` and `onError` events
- `moonstone/VirtualList.GridListImageItem` prop `placeholder`
- `moonstone/Divider` property `preserveCase` to display text without capitalizing it

### Changed

- `moonstone/Slider` colors and sizing to match the latest designs
- `moonstone/ProgressBar` to position correctly with other components nearby
- `moonstone/Panels` breadcrumb to no longer have a horizontal line above it
- `moonstone/Transition` to measure itself when the CPU is idle
- style for disabled opacity from 0.4 to 0.3
- `moonstone/Button` colors for transparent and translucent background opacity when disabled
- `moonstone/ExpandableInput` property `onInputChange` to fire along with `onChange`. `onInputChange` is deprecated and will be removed in a future update.
- `Moonstone.ttf` font to include new icons
- `moonstone/Icon` to reference additional icons

### Fixed

- `moonstone/Popup` and `moonstone/ContextualPopupDecorator` 5-way navigation behavior
- `moonstone/Input` to not spot its own input decorator on 5-way out
- `moonstone/VideoPlayer` to no longer render its `children` in multiple places
- `moonstone/Button` text color when used on a neutral (light) background in some cases
- `moonstone/Popup` background opacity
- `moonstone/Marquee` to recalculate properly when its contents change
- `moonstone/TimePicker` to display time in correct order
- `moonstone/Scroller` to prefer spotlight navigation to its internal components

## [1.0.0] - 2017-03-31

> NOTE: We have also modified most form components to be usable in a controlled (app manages component
> state) or uncontrolled (Enact manages component state) manner. To put a component into a
> controlled state, pass in `value` (or other appropriate state property such as `selected` or
> `open`) at component creation and then respond to events and update the value as needed. To put a
> component into an uncontrolled state, do not set `value` (or equivalent), at creation. From this
> point on, Enact will manage the state and events will be sent when the state is updated. To
> specify an initial value, use the `defaultValue` (or, `defaultSelected, `defaultOpen, etc.)
> property.  See the documentation for individual components for more information.

### Added

- `moonstone/Button` property `icon` to support a built-in icon next to the text content. The Icon supports everything that `moonstone/Icon` supports, as well as a custom icon.
- `moonstone/MoonstoneDecorator` property `textSize` to resize several components to requested CMR sizes. Simply add `textSize="large"` to your `App` and the new sizes will automatically take effect.

### Changed

- `moonstone/Slider` to use the property `tooltip` instead of `noTooltip`, so the built-in tooltip is not enabled by default
- `moonstone/IncrementSlider` to include tooltip documentation
- `moonstone/ExpandableList` to accept an array of objects as children which are spread onto the generated components
- `moonstone/CheckboxItem` style to match the latest designs, with support for the `moonstone/Checkbox` to be on either the left or the right side by using the `iconPosition` property
- `moonstone/VideoPlayer` to supply every event callback-method with an object representing the VideoPlayer's current state, including: `currentTime`, `duration`, `paused`, `proportionLoaded`, and `proportionPlayed`

### Fixed

- `moonstone/Panels.Panel` behavior for remembering focus on unmount and setting focus after render
- `moonstone/VirtualList.VirtualGridList` showing empty items when items are continuously added dynamically
- `moonstone/Picker` to marquee on focus once again

## [1.0.0-beta.4] - 2017-03-10

### Added

- `moonstone/VirtualList` `indexToFocus` option to `scrollTo` method to focus on item with specified index
- `moonstone/IconButton` and `moonstone/Button` `color` property to add a remote control key color to the button
- `moonstone/Scrollbar` property `disabled` to disable both paging controls when it is true
- `moonstone/VirtualList` parameter `moreInfo` to pass `firstVisibleIndex` and `lastVisibleIndex` when scroll events are firing
- Accessibility support to UI components
- `moonstone/VideoPlayer` property `onUMSMediaInfo` to support the custom webOS “umsmediainfo” event
- `moonstone/Region` component which encourages wrapping components for improved accessibility rather than only preceding the components with a `moonstone/Divider`
- `moonstone/Slider` tooltip. It's enabled by default and comes with options like `noTooltip`, `tooltipAsPercent`, and `tooltipSide`. See the component docs for more details.
- `moonstone/Panels.Panel` property `hideChildren` to defer rendering children
- `moonstone/Spinner` properties `blockClickOn` and `scrim` to block click events behind spinner
- `moonstone/VirtualList` property `clientSize` to specify item dimensions instead of measuring them

### Changed

- `moonstone/VirtualGridImageItem` styles to reduce redundant style code app side
- `moonstone/VirtualList` and `moonstone/VirtualGridList` to add essential CSS for list items automatically
- `moonstone/VirtualList` and `moonstone/VirtualGridList` to not add `data-index` to their item DOM elements directly, but to pass `data-index` as the parameter of their `component` prop like the `key` parameter of their `component` prop
- `moonstone/ExpandableItem` and derivatives to defer focusing the contents until animation completes
- `moonstone/LabeledItem`, `moonstone/ExpandableItem`, `moonstone/ExpandableList` to each support the `node` type in their `label` property. Best used with `ui/Slottable`.

### Fixed

- `moonstone/VirtualList.GridListImageItem` to have proper padding size according to the existence of caption/subcaption
- `moonstone/Scroller` and other scrolling components to display scrollbars with proper size
- `moonstone/VirtualGridList` to not be truncated

### Removed

- `moonstone/Scroller` and other scrolling components property `hideScrollbars` and replaced it with `horizontalScrollbar` and `verticalScrollbar`

## [1.0.0-beta.3] - 2017-02-21

### Added

- `moonstone/VideoPlayer` support for 5-way show/hide of media playback controls
- `moonstone/VideoPlayer` property `feedbackHideDelay`
- `moonstone/Slider` property `onKnobMove` to fire when the knob position changes, independently from the `moonstone/Slider` value
- `moonstone/Slider` properties `active`, `disabled`, `knobStep`, `onActivate`, `onDecrement`, and `onIncrement` as part of enabling 5-way support to `moonstone/Slider`, `moonstone/IncrementSlider` and the media slider for `moonstone/VideoPlayer`
- `moonstone/Slider` now supports `children` which are added to the `Slider`'s knob, and follow it as it moves
- `moonstone/ExpandableInput` properties `iconAfter` and `iconBefore` to display icons after and before the input, respectively
- `moonstone/Dialog` property `preserveCase`, which affects `title` text

### Changed

- `moonstone/IncrementSlider` to change when the buttons are held down
- `moonstone/Marquee` to allow disabled marquees to animate
- `moonstone/Dialog` to marquee `title` and `titleBelow`
- `moonstone/Marquee.MarqueeController` config option `startOnFocus` to `marqueeOnFocus`. `startOnFocus` is deprecated and will be removed in a future update.
- `moonstone/Button`, `moonstone/IconButton`, `moonstone/Item` to not forward `onClick` when `disabled`

### Fixed

- `moonstone/Marquee.MarqueeController` to start marquee on newly registered components when controller has focus and to restart synced marquees after completion
- `moonstone/Scroller` to recalculate when an expandable child opens
- `spotlightDisabled` property support for spottable moonstone components
- `moonstone/Popup` and `moonstone/ContextualPopupDecorator` so that when the popup is closed, spotlight focus returns to the control that had focus prior to the popup opening
- `moonstone/Input` to not get focus when disabled

## [1.0.0-beta.2] - 2017-01-30

### Added

- `moonstone/Panels.Panel` property `showChildren` to support deferring rendering the panel body until animation completes
- `moonstone/MarqueeDecorator` property `invalidateProps` that specifies which props cause the marquee distance to be invalidated
- developer-mode warnings to several components to warn when values are out-of-range
- `moonstone/Divider` property `spacing` which adjusts the amount of empty space above and below the `Divider`. `'normal'`, `'small'`, `'medium'`, `'large'`, and `'none'` are available.
- `moonstone/Picker` when `joined` the ability to be incremented and decremented by arrow keys
- `onSpotlightDisappear` event property support for spottable moonstone components
- `moonstone/VideoPlayer` property `titleHideDelay`

### Changed

- `moonstone/Panels.Panels` and variations to defer rendering the children of contained `Panel` instances until animation completes
- `moonstone/ProgressBar` properties `progress` and `backgroundProgress` to accept a number between 0 and 1
- `moonstone/Slider` and `moonstone/IncrementSlider` property `backgroundPercent` to `backgroundProgress` which now accepts a number between 0 and 1
- `moonstone/Slider` to not ignore `value` prop when it is the same as the previous value
- `moonstone/Picker` component's buttons to reverse their operation such that 'up' selects the previous item and 'down' the next
- `moonstone/Picker` and derivatives may now use numeric width, which represents the amount of characters to use for sizing. `width={4}` represents four characters, `2` for two characters, etc. `width` still accepts the size-name strings.
- `moonstone/Divider` to now behave as a simple horizontal line when no text content is provided
- `moonstone/Scroller` and other scrolling components to not display scrollbar controls by default
- `moonstone/DatePicker` and `moonstone/TimePicker` to emit `onChange` event whenever the value is changed, not just when the component is closed

### Removed

- `moonstone/ProgressBar` properties `min` and `max`

### Fixed

- `moonstone/IncrementSlider` so that the knob is spottable via pointer, and 5-way navigation between the knob and the increment/decrement buttons is functional
- `moonstone/Slider` and `moonstone/IncrementSlider` to not fire `onChange` for value changes from props

## [1.0.0-beta.1] - 2016-12-30

### Added

- `moonstone/VideoPlayer` and `moonstone/TooltipDecorator` components and samples
- `moonstone/Panels.Panels` property `onBack` to support `ui/Cancelable`
- `moonstone/VirtualFlexList` Work-In-Progress component to support variably sized rows or columns
- `moonstone/ExpandableItem` properties `autoClose` and `lockBottom`
- `moonstone/ExpandableList` properties `noAutoClose` and `noLockBottom`
- `moonstone/Picker` property `reverse`
- `moonstone/ContextualPopup` property `noAutoDismiss`
- `moonstone/Dialog` property `scrimType`
- `moonstone/Popup` property `spotlightRestrict`

### Changed

- `moonstone/Panels.Routable` to require a `navigate` configuration property indicating the event callback for back or cancel actions
- `moonstone/MarqueeController` focus/blur handling to start and stop synchronized `moonstone/Marquee` components
- `moonstone/ExpandableList` property `autoClose` to `closeOnSelect` to disambiguate it from the added `autoClose` on 5-way up
- `moonstone/ContextualPopupDecorator.ContextualPopupDecorator` component's `onCloseButtonClick` property to `onClose`
- `moonstone/Dialog` component's `onCloseButtonClicked` property to `onClose`
- `moonstone/Spinner` component's `center` and `middle` properties to a single `centered` property
	that applies both horizontal and vertical centering
- `moonstone/Popup.PopupBase` component's `onCloseButtonClicked` property to `onCloseButtonClick`
- `moonstone/Item.ItemOverlay` component's `autoHide` property to remove the `'no'` option. The same
	effect can be achieved by omitting the property or passing `null`.
- `moonstone/VirtualGridList` to be scrolled by page when navigating with a 5-way direction key
- `moonstone/Scroller`, `moonstone/VirtualList`, `moonstone/VirtualGridList` to no longer respond to mouse down/move/up events
- all Expandables to include a state arrow UI element
- `moonstone/LabeledItem` to support a `titleIcon` property which positions just after the title text
- `moonstone/Button` to include `moonstone/TooltipDecorator`
- `moonstone/Expandable` to support being managed, radio group-style, by a component wrapped with `RadioControllerDecorator` from `ui/RadioDecorator`
- `moonstone/Picker` to animate `moonstone/Marquee` children when any part of the `moonstone/Picker` is focused
- `moonstone/VirtualList` to mute its container instead of disabling it during scroll events
- `moonstone/VirtualList`, `moonstone/VirtualGridList`, and `moonstone/Scroller` to continue scrolling when holding down the paging controls
- `moonstone/VirtualList` to require a `component` prop and not have a default value
- `moonstone/Picker` to continuously change when a button is held down by adding `ui/Holdable`.

### Fixed

- `moonstone/Popup` and `moonstone/ContextualPopup` 5-way navigation behavior using spotlight.
- Bug where a synchronized marquee whose content fit the available space would prevent restarting of the marquees
- `moonstone/Input` to show an ellipsis on the correct side based on the text directionality of the `value` or `placeholder` content.
- `moonstone/VirtualList` and `moonstone/VirtualGridList` to prevent unwanted scrolling when focused with the pointer
- `moonstone/Picker` to remove fingernail when a the pointer is held down, but the pointer is moved off the `joined` picker.
- `moonstone/LabeledItem` to include marquee on both `title` and `label`, and be synchronized

## [1.0.0-alpha.5] - 2016-12-16

No changes.

## [1.0.0-alpha.4] - 2016-12-2

### Added

- `moonstone/Popup`, `moonstone/ContextualPopupDecorator`, `moonstone/Notification`, `moonstone/Dialog` and `moonstone/ExpandableInput` components
- `ItemOverlay` component to `moonstone/Item` module
- `marqueeCentered` prop to `moonstone/MarqueeDecorator` and `moonstone/MarqueeText`
- `placeholder` prop to `moonstone/Image`
- `moonstone/MarqueeController` component to synchronize multiple `moonstone/Marquee` components
- Non-latin locale support to all existing Moonstone components
- Language-specific font support
- `moonstone/IncrementSlider` now accepts customizable increment and decrement icons, as well as `moonstone/Slider` being more responsive to external styling

### Changed

- `moonstone/Input` component's `iconStart` and `iconEnd` properties to be `iconBefore` and `iconAfter`, respectively, for consistency with `moonstone/Item.ItemOverlay` naming
- `moonstone/Icon` and `moonstone/IconButton` so the `children` property supports both font-based icons and images
- the `checked` property to `selected` for consistency across the whole framework. This allows better interoperability when switching between various components.  Affects the following: `CheckboxItem`, `RadioItem`, `SelectableItem`, `Switch`, `SwitchItem`, and `ToggleItem`. Additionally, these now use `moonstone/Item.ItemOverlay` to position and handle their Icons.
- `moonstone/Slider` and `moonstone/IncrementSlider` to be more performant. No changes were made to
	the public API.
- `moonstone/GridListImageItem` so that a placeholder image displays while loading the image, and the caption and subcaption support marqueeing
- `moonstone/MoonstoneDecorator` to add `FloatingLayerDecorator`
- `moonstone/IncrementSlider` in vertical mode looks and works as expected.

### Removed

- LESS mixins that belong in `@enact/ui`, so that only moonstone-specific mixins are contained in
this module. When authoring components and importing mixins, only the local mixins need to be
imported, as they already import the general mixins.
- the `src` property from `moonstone/Icon` and `moonston/IconButton`. Use the support for URLs in
	the `children` property as noted above.
- the `height` property from `moonstone/IncrementSlider` and `moonstone/Slider`

### Fixed

- Joined picker so that it now has correct animation when using the mouse wheel
- Bug in DatePicker/TimePicker that prevented setting of value earlier than 1969

## [1.0.0-alpha.3] - 2016-11-8

### Added

- `moonstone/BodyText`, `moonstone/DatePicker`, `moonstone/DayPicker`, `moonstone/ExpandableItem`, `moonstone/Image`, and `moonstone/TimePicker` components
- `fullBleed` prop to `moonstone/Panels/Header`. When `true`, the header content is indented and the header lines are removed.
- Application close button to `moonstone/Panels`. Fires `onApplicationClose` when clicked. Can be omitted with the `noCloseButton` prop.
- `marqueeDisabled` prop to `moonstone/Picker`
- `padded` prop to `moonstone/RangePicker`
- `forceDirection` prop to `moonstone/Marquee`. Forces the direction of `moonstone/Marquee`. Useful for when `RTL` content cannot be auto detected.

### Changed

- `data` parameter passed to `component` prop of `VirtualList`.
- `moonstone/Expandable` into a submodule of `moonstone/ExpandableItem`
- `ExpandableList` to properly support selection
- `moonstone/Divider`'s `children` property to be optional
- `moonstone/ToggleItem`'s `inline` version to have a `max-width` of `240px`
- `moonstone/Input` to use `<div>` instead of `<label>` for wrapping components. No change to
	functionality, only markup.

### Removed

- `moonstone/ExpandableCheckboxItemGroup` in favor of `ExpandableList`

## [1.0.0-alpha.2] - 2016-10-21

This version includes a lot of refactoring from the previous release. Developers need to switch to the new enact-dev command-line tool.

### Added

- New components and HOCs: `moonstone/Scroller`, `moonstone/VirtualList`, `moonstone/VirtualGridList`, `moonstone/MarqueeText`, `moonstone/Spinner`, `moonstone/ExpandableCheckboxItemGroup`, `moonstone/MarqueeDecorator`
- New options for `ui/Toggleable` HOC
- Marquee support to many components
- Image support to `moonstone/Icon` and `moonstone/IconButton`
- `dismissOnEnter` prop for `moonstone/Input`
- Many more unit tests

### Changed

- Some props for UI state were renamed to have `default` prefix where state was managed by the component. (e.g. `defaultOpen`)

### Fixed

- Many components were fixed, polished, updated and documented
- Inline docs updated to be more consistent and comprehensive<|MERGE_RESOLUTION|>--- conflicted
+++ resolved
@@ -12,9 +12,7 @@
 
 ### Added
 
-<<<<<<< HEAD
 - `moonstone/GridListImageItem` to be a top-level Moonstone component
-=======
 - `moonstone/SlotItem` replacing `moonstone/Item.ItemOverlay`
 
 ### Removed
@@ -22,7 +20,6 @@
 - `moonstone/VirtualFlexList` to be replaced by `ui/VirtualFlexList`
 - `moonstone/Button` and `moonstone/IconButton` prop `noAnimation`
 - `moonstone/Item.OverlayDecorator`, `moonstone/Item.Overlay`, and `moonstone/Item.ItemOverlay` to be replaced by `moonstone/SlotItem`
->>>>>>> e3f34db6
 
 ### Changed
 
@@ -47,12 +44,9 @@
 
 ### Removed
 
-<<<<<<< HEAD
 - `moonstone/VirtualGridList.GridListImageItem` in favor of `moonstone/GridListImageItem`
-=======
 - `moonstone/Scroller` and `moonstone/VirtualList` option `indexToFocus` in `scrollTo` method which is deprecated from 1.2.0
 - `moonstone/Scroller` props `horizontal` and `vertical` which are deprecated from 1.3.0 and replaced with `direction` prop
->>>>>>> e3f34db6
 
 ## [2.0.0-alpha.2] - 2017-08-29
 
