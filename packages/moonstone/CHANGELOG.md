# Change Log

The following is a curated list of changes in the Enact moonstone module, newest changes on the top.

## [unreleased]

### Added

<<<<<<< HEAD
- `moonstone/Slider` property `activateOnFocus` which when enabled, allows 5-way directional key interaction with the `Slider` value without pressing [Enter] first
=======
- `moonstone/Button` property value to `backgroundOpacity` called "lightTranslucent" to better serve colorful image backgrounds behind Buttons. This also affects `moonstone/IconButton` and `moonstone/Panels/ApplicationCloseButton`.
- `moonstone/Panels` property `closeButtonBackgroundOpacity` to support `moonstone/Panels/ApplicationCloseButton`'s `backgroundOpacity` prop
>>>>>>> 56eccecf

### Changed

- `Moonstone Icons` font file to include the latest designs for several icons
- `moonstone/Panels/ApplicationCloseButton` to expose its `backgroundOpacity` prop

### Fixed

- `moonstone/VirtualList` to apply "position: absolute" inline style to items
- `moonstone/Picker` to increment and decrement normally at the edges of joined picker
- `moonstone/Icon` not to read out image characters
- `moonstone/Scrollable` not to accumulate paging scroll by pressing page up/down in scrollbar
- `moonstone/Icon` to correctly display focused state when using external image
- `moonstone/Button` and `moonstone/IconButton` to be properly visually muted when in a muted container

## [1.9.2] - 2017-09-26

### Fixed

- `moonstone/ExpandableList` preventing updates when its children had changed

## [1.9.1] - 2017-09-25

### Fixed

- `moonstone/ExpandableList` run-time error when using an array of objects as children
- `moonstone/VideoPlayer` blocking pointer events when the controls were hidden

## [1.9.0] - 2017-09-22

### Added

- `moonstone/styles/mixins.less` mixins: `.moon-spotlight-margin()` and `.moon-spotlight-padding()`
- `moonstone/Button` property `noAnimation` to support non-animating pressed visual

### Changed

- `moonstone/TimePicker` to use "AM/PM" instead of "meridiem" for label under meridiem picker
- `moonstone/IconButton` default style to not animate on press. NOTE: This behavior will change back to its previous setting in release 2.0.0.
- `moonstone/Popup` to warn when using `scrimType` `'none'` and `spotlightRestrict` `'self-only'`
- `moonstone/Scroller` to block spotlight during scroll
- `moonstone/ExpandableItem` and derivatives to always pause spotlight before animation

### Fixed

- `moonstone/VirtualGridList` to not move focus to wrong column when scrolled from the bottom by holding the "up" key
- `moonstone/VirtualList` to focus an item properly when moving to a next or previous page
- `moonstone/Scrollable` to move focus toward first or last child when page up or down key is pressed if the number of children is small
- `moonstone/VirtualList` to scroll to preserved index when it exists within dataSize for preserving focus
- `moonstone/Picker` buttons to not change size
- `moonstone/Panel` to move key navigation to application close button on holding the "up" key.
- `moonstone/Picker` to show numbers when changing values rapidly
- `moonstone/Popup` layout in large text mode to show close button correctly
- `moonstone/Picker` from moving scroller when pressing 5-way keys in `joined` Picker
- `moonstone/Input` so it displays all locales the same way, without cutting off the edges of characters
- `moonstone/TooltipDecorator` to hide tooltip when 5-way keys are pressed for disabled components
- `moonstone/Picker` to not tremble in width when changing values while using a numeric width prop value
- `moonstone/Picker` to not overlap values when changing values in `vertical`
- `moonstone/ContextualPopup` pointer mode focus behavior for `spotlightRestrict='self-only'`
- `moonstone/VideoPlayer` to prevent interacting with more components in pointer mode when hidden
- `moonstone/Scroller` to not repaint its entire contents whenever partial content is updated
- `moonstone/Slider` knob positioning after its container is resized
- `moonstone/VideoPlayer` to maintain focus when media controls are hidden
- `moonstone/Scroller` to scroll expandable components into view when opening when pointer has moved elsewhere

## [1.8.0] - 2017-09-07

### Deprecated

- `moonstone/Dialog` property `showDivider`, will be replaced by `noDivider` property in 2.0.0

### Added

- `moonstone/Popup` callback property `onShow` which fires after popup appears for both animating and non-animating popups

### Changed

- `moonstone/Popup` callback property `onHide` to run on both animating and non-animating popups
- `moonstone/VideoPlayer` state `playbackRate` to media events
- `moonstone/VideoPlayer` support for `spotlightDisabled`
- `moonstone/VideoPlayer` thumbnail positioning and style
- `moonstone/VirtualList` to render when dataSize increased or decreased
- `moonstone/Dialog` style
- `moonstone/Popup`, `moonstone/Dialog`, and `moonstone/Notification` to support `node` type for children
- `moonstone/Scroller` to forward `onKeyDown` events

### Fixed

- `moonstone/Scrollable` to enable focus when wheel scroll is stopped
- `moonstone/VirtualList` to show scroll thumb when a preserved item is focused in a Panel
- `moonstone/Scroller` to navigate properly with 5-way when expandable child is opened
- `moonstone/VirtualList` to stop scrolling when focus is moved on an item from paging controls or outside
- `moonstone/VirtualList` to move out with 5-way navigation when the first or the last item is disabled
- `moonstone/IconButton` Tooltip position when disabled
- `moonstone/VideoPlayer` Tooltip time after unhovering
- `moonstone/VirtualList` to not show invisible items
- `moonstone/IconButton` Tooltip position when disabled
- `moonstone/VideoPlayer` to display feedback tooltip correctly when navigating in 5-way
- `moonstone/MarqueeDecorator` to work with synchronized `marqueeOn` `'render'` and hovering as well as `marqueOn` `'hover'` when moving rapidly among synchronized marquees
- `moonstone/Input` aria-label for translation
- `moonstone/Marquee` to recalculate inside `moonstone/Scroller` and `moonstone/SelectableItem` by bypassing `shouldComponentUpdate`
- `moonstone/Picker` to marquee when incrementing and decrementing values with the prop `noAnimation`

## [1.7.0] - 2017-08-23

### Deprecated

- `moonstone/TextSizeDecorator` and it will be replaced by `moonstone/AccessibilityDecorator`
- `moonstone/MarqueeDecorator` property `marqueeCentered` and `moonstone/Marquee` property `centered` will be replaced by `alignment` property in 2.0.0

### Added

- `moonstone/TooltipDecorator` config property to direct tooltip into a property instead of adding to `children`
- `moonstone/VideoPlayer` prop `thumbnailUnavailable` to fade thumbnail
- `moonstone/AccessibilityDecorator` with `highContrast` and `textSize`
- `moonstone/VideoPlayer` high contrast scrim
- `moonstone/MarqueeDecorator`and `moonstone/Marquee` property `alignment` to allow setting  alignment of marquee content

### Changed

- `moonstone/Scrollbar` to disable paging control down button properly at the bottom when a scroller size is a non-integer value
- `moonstone/VirtualList`, `moonstone/VirtualGridList`, and `moonstone/Scroller` to scroll on `keydown` event instead of `keyup` event of page up and page down keys
- `moonstone/VirtualGridList` to scroll by item via 5 way key
- `moonstone/VideoPlayer` to read target time when jump by left/right key
- `moonstone/IconButton` to not use `MarqueeDecorator` and `Uppercase`

### Fixed

- `moonstone/VirtualList` and `moonstone/VirtualGridList` to focus the correct item when page up and page down keys are pressed
- `moonstone/VirtualList` to not lose focus when moving out from the first item via 5way when it has disabled items
- `moonstone/Slider` to align tooltip with detached knob
- `moonstone/FormCheckbox` to display correct colors in light skin
- `moonstone/Picker` and `moonstone/RangePicker` to forward `onKeyDown` events when not `joined`
- `moonstone/SelectableItem` to display correct icon width and alignment
- `moonstone/LabeledItem` to always match alignment with the locale
- `moonstone/Scroller` to properly 5-way navigate from scroll buttons
- `moonstone/ExpandableList` to display correct font weight and size for list items
- `moonstone/Divider` to not italicize in non-italic locales
- `moonstone/VideoPlayer` slider knob to follow progress after being selected when seeking
- `moonstone/LabeledItem` to correctly position its icon. This affects all of the `Expandables`, `moonstone/DatePicker` and `moonstone/TimePicker`.
- `moonstone/Panels.Header` and `moonstone/Item` to prevent them from allowing their contents to overflow unexpectedly
- `moonstone/Marquee` to recalculate when vertical scrollbar appears
- `moonstone/SelectableItem` to recalculate marquee when toggled

### Removed

- `moonstone/Input` large-text mode

## [1.6.1] - 2017-08-07

### Changed

- `moonstone/Icon` and `moonstone/IconButton` to no longer fit image source to the icon's boundary

## [1.6.0] - 2017-08-04

### Added

- `moonstone/VideoPlayer` ability to seek when holding down the right and left keys. Sensitivity can be adjusted using throttling options `jumpDelay` and `initialJumpDelay`.
- `moonstone/VideoPlayer` property `no5WayJump` to disable jumping done by 5-way
- `moonstone/VideoPlayer` support for the "More" button to use tooltips
- `moonstone/VideoPlayer` properties `moreButtonLabel` and `moreButtonCloseLabel` to allow customization of the "More" button's tooltip and Aria labels
- `moonstone/VideoPlayer` property `moreButtonDisabled` to disable the "More" button
- `moonstone/Picker` and `moonstone/RangePicker` prop `aria-valuetext` to support reading custom text instead of value
- `moonstone/VideoPlayer` methods `showControls` and `hideControls` to allow external interaction with the player
- `moonstone/Scroller` support for Page Up/Page Down keys in pointer mode when no item has focus

### Changed

- `moonstone/VideoPlayer` to handle play, pause, stop, fast forward and rewind on remote controller
- `moonstone/Marquee` to also start when hovered if `marqueeOnRender` is set

### Fixed

- `moonstone/IconButton` to fit image source within `IconButton`
- `moonstone` icon font sizes for wide icons
- `moonstone/ContextualPopupDecorator` to prefer setting focus to the appropriate popup instead of other underlying controls when using 5-way from the activating control
- `moonstone/Scroller` not scrolled via 5 way when `moonstone/ExpandableList` is opened
- `moonstone/VirtualList` to not let the focus move outside of container even if there are children left when navigating with 5way
- `moonstone/Scrollable` to update disability of paging controls when the scrollbar is set to `visible` and the content becomes shorter
- `moonstone/VideoPlayer` to focus on hover over play/pause button when video is loading
- `moonstone/VideoPlayer` to update and display proper time while moving knob when video is paused
- `moonstone/VideoPlayer` long title overlap issues
- `moonstone/Header` to apply `marqueeOn` prop to `subTitleBelow` and `titleBelow`
- `moonstone/Picker` wheeling in `moonstone/Scroller`
- `moonstone/IncrementSlider` and `moonstone/Picker` to read value changes when selecting buttons

## [1.5.0] - 2017-07-19

### Added

- `moonstone/Slider` and `moonstone/IncrementSlider` prop `aria-valuetext` to support reading custom text instead of value
- `moonstone/TooltipDecorator` property `tooltipProps` to attach props to tooltip component
- `moonstone/Scroller` and `moonstone/VirtualList` ability to scroll via page up and page down keys
- `moonstone/VideoPlayer` tooltip-thumbnail support with the `thumbnailSrc` prop and the `onScrub` callback to fire when the knob moves and a new thumbnail is needed
- `moonstone/VirtualList` ability to navigate via 5way when there are disabled items
- `moonstone/ContextualPopupDecorator` property `popupContainerId` to support configuration of the popup's spotlight container
- `moonstone/ContextualPopupDecorator` property `onOpen` to notify containers when the popup has been opened
- `moonstone/ContextualPopupDecorator` config option `openProp` to support mapping the value of `open` property to the chosen property of wrapped component

### Changed

- `moonstone/ExpandableList` to use 'radio' as the default, and adapt 'single' mode to render as a `moonstone/RadioItem` instead of a `moonstone/CheckboxItem`
- `moonstone/VideoPlayer` to not hide pause icon when it appears
- `moonstone/ContextualPopupDecorator` to set accessibility-related props onto the container node rather than the popup node
- `moonstone/ExpandableItem`, `moonstone/ExpandableList`, `moonstone/ExpandablePicker`, `moonstone/DatePicker`, and `moonstone/TimePicker` to pause spotlight when animating in 5-way mode
- `moonstone/Spinner` to position the text content under the spinner, rather than to the right side
- `moonstone/VideoPlayer` to include hour when announcing the time while scrubbing
- `moonstone/GridListImageItem` to require a `source` prop and not have a default value

### Fixed

- `moonstone/Input` ellipsis to show if placeholder is changed dynamically and is too long
- `moonstone/Marquee` to re-evaluate RTL orientation when its content changes
- `moonstone/VirtualList` to restore focus on short lists
- `moonstone/ExpandableInput` to expand the width of its contained `moonstone/Input`
- `moonstone/Input` support for `dismissOnEnter`
- `moonstone/Input` focus management to prevent stealing focus when programmatically moved elsewhere
- `moonstone/Input` 5-way spot behavior
- `moonstone` international fonts to always be used, even when unsupported font-weights or font-styles are requested
- `moonstone/Panels.Panel` support for selecting components with `.spottable-default` as the default focus target
- `moonstone/Panels` layout in RTL locales
- `moonstone` spottable components to support `onSpotlightDown`, `onSpotlightLeft`, `onSpotlightRight`, and `onSpotlightUp` event property
- `moonstone/VirtualList` losing spotlight when the list is empty
- `moonstone/FormCheckbox` in focused state to have the correct "check" color
- `moonstone/Scrollable` bug in `navigableFilter` when passed a container id

## [1.4.1] - 2017-07-05

### Changed

- `moonstone/Popup` to only call `onKeyDown` when there is a focused item in the `Popup`
- `moonstone/Scroller`, `moonstone/Picker`, and `moonstone/IncrementSlider` to automatically move focus when the currently focused `moonstone/IconButton` becomes disabled

### Fixed

- `moonstone/ContextualPopupDecorator` close button to account for large text size
- `moonstone/ContextualPopupDecorator` to not spot controls other than its activator when navigating out via 5-way
- `moonstone/Header` to set the value of `marqueeOn` for all types of headers

## [1.4.0] - 2017-06-29

### Deprecated

- `moonstone/Input` prop `noDecorator` is being replaced by `autoFocus` in 2.0.0

### Added

- `moonstone/Scrollbar` property `corner` to add the corner between vertical and horizontal scrollbars
- `moonstone/ScrollThumb` for a thumb of `moonstone/Scrollbar`
- `moonstone/styles/text.less` mixin `.locale-japanese-line-break()` to apply the correct  Japanese language line-break rules for the following multi-line components: `moonstone/BodyText`, `moonstone/Dialog`, `moonstone/Notification`, `moonstone/Popup`, and `moonstone/Tooltip`
- `moonstone/ContextualPopupDecorator` property `popupProps` to attach props to popup component
- `moonstone/VideoPlayer` property `pauseAtEnd` to control forward/backward seeking
- `moonstone/Panels/Header` prop `marqueeOn` to control marquee of header

### Changed

- `moonstone/Panels/Header` to expose its `marqueeOn` prop
- `moonstone/VideoPlayer` to automatically adjust the width of the allocated space for the side components so the media controls have more space to appear on smaller screens
- `moonstone/VideoPlayer` properties `autoCloseTimeout` and `titleHideDelay` default value to `5000`
- `moonstone/VirtualList` to support restoring focus to the last focused item
- `moonstone/Scrollable` to call `onScrollStop` before unmounting if a scroll is in progress
- `moonstone/Scroller` to reveal non-spottable content when navigating out of a scroller

### Fixed

- `moonstone/Dialog` to properly focus via pointer on child components
- `moonstone/VirtualList`, `moonstone/VirtualGridList`, and `moonstone/Scroller` not to be slower when scrolled to the first or the last position by wheeling
- `moonstone` component hold delay time
- `moonstone/VideoPlayer` to show its controls when pressing down the first time
- `moonstone/Panel` autoFocus logic to only focus on initial render
- `moonstone/Input` text colors
- `moonstone/ExpandableInput` to focus its decorator when leaving by 5-way left/right

## [1.3.1] - 2017-06-14

### Fixed

- `moonstone/Picker` support for large text
- `moonstone/Scroller` support for focusing paging controls with the pointer
- `moonstone` CSS rules for unskinned spottable components

## [1.3.0] - 2017-06-12

### Deprecated

- `moonstone/Scroller` props `horizontal` and `vertical`. Deprecated props are replaced with `direction` prop. `horizontal` and `vertical` will be removed in 2.0.0.
- `moonstone/Panel` prop `noAutoFocus` in favor of `autoFocus="none"`

### Added

- `moonstone/Image` support for `children` prop inside images
- `moonstone/Scroller` prop `direction` which replaces `horizontal` and `vertical` props
- `moonstone/VideoPlayer` property `tooltipHideDelay` to hide tooltip with a given amount of time
- `moonstone/VideoPlayer` property `pauseAtEnd` to pause when it reaches either the start or the end of the video
- `moonstone/VideoPlayer` methods `fastForward`, `getMediaState`, `jump`, `pause`, `play`, `rewind`, and `seek` to allow external interaction with the player. See docs for example usage.

### Changed

- `moonstone/Skinnable` to support context and allow it to be added to any component to be individually skinned. This includes a further optimization in skinning which consolidates all color assignments into a single block, so non-color rules aren't unnecessarily duplicated.
- `moonstone/Skinnable` light and dark skin names ("moonstone-light" and "moonstone") to "light" and "dark", respectively
- `moonstone/VideoPlayer` to set play/pause icon to display "play" when rewinding or fast forwarding
- `moonstone/VideoPlayer` to rewind or fast forward when previous command is slow-forward or slow-rewind respectively
- `moonstone/VideoPlayer` to fast forward when previous command is slow-forward and it reaches the last of its play rate
- `moonstone/VideoPlayer` to not play video on reload when `noAutoPlay` is `true`
- `moonstone/VideoPlayer` property `feedbackHideDelay`'s default value to `3000`
- `moonstone/Notification` to break line in characters in ja and zh locale
- `moonstone/Notification` to align texts left in LTR locale and right in RTL locale
- `moonstone/VideoPlayer` to simulate rewind functionality on non-webOS platforms only

### Fixed

- `moonstone/ExpandableItem` to correct the `titleIcon` when using `open` and `disabled`
- `moonstone/GridListImageItem` to center its selection icon on the image instead of the item
- `moonstone/Input` to have correct `Tooltip` position in `RTL`
- `moonstone/SwitchItem` to not unintentionally overflow `Scroller` containers, causing them to jump to the side when focusing
- `moonstone/VideoPlayer` to fast forward properly when video is at paused state
- `moonstone/VideoPlayer` to correctly change sources
- `moonstone/VideoPlayer` to show or hide feedback tooltip properly
- `moonstone/DateTimeDecorator` to work properly with `RadioControllerDecorator`
- `moonstone/Picker` in joined, large text mode so the arrows are properly aligned and sized
- `moonstone/Icon` to reflect the same proportion in relation to its size in large-text mode

## [1.2.0] - 2017-05-17

### Deprecated

- `moonstone/Scroller.Scrollable` option `indexToFocus` in `scrollTo` method to be removed in 2.0.0

### Added

- `moonstone/Slider` and `moonstone/IncrementSlider` prop `noFill` to support a style without the fill
- `moonstone/Marquee` property `rtl` to set directionality to right-to-left
- `moonstone/VirtualList.GridListImageItem` property `selectionOverlay` to add custom component for selection overlay
- `moonstone/MoonstoneDecorator` property `skin` to let an app choose its skin: "moonstone" and "moonstone-light" are now available
- `moonstone/FormCheckboxItem`
- `moonstone/FormCheckbox`, a standalone checkbox, to support `moonstone/FormCheckboxItem`
- `moonstone/Input` props `invalid` and `invalidMessage` to display a tooltip when input value is invalid
- `moonstone/Scroller.Scrollable` option `focus` in `scrollTo()` method
- `moonstone/Scroller.Scrollable` property `spottableScrollbar`
- `moonstone/Icon.IconList` icons: `arrowshrinkleft` and `arrowshrinkright`

### Changed

- `moonstone/Picker` arrow icon for `joined` picker: small when not spotted, hidden when it reaches the end of the picker
- `moonstone/Checkbox` and `moonstone/CheckboxItem` to reflect the latest design
- `moonstone/MoonstoneDecorator/fontGenerator` was refactored to use the browser's FontFace API to dynamically load locale fonts
- `moonstone/VideoPlayer` space allotment on both sides of the playback controls to support 4 buttons; consequently the "more" controls area has shrunk by the same amount
- `moonstone/VideoPlayer` to not disable media button (play/pause)
- `moonstone/Scroller.Scrollable` so that paging controls are not spottable by default with 5-way
- `moonstone/VideoPlayer`'s more/less button to use updated arrow icon

### Fixed

- `moonstone/MarqueeDecorator` to properly stop marquee on items with `'marqueeOnHover'`
- `moonstone/ExpandableList` to work properly with object-based children
- `moonstone/styles/fonts.less` to restore the Moonstone Icon font to request the local system font by default. Remember to update your webOS build to get the latest version of the font so you don't see empty boxes for your icons.
- `moonstone/Picker` and `moonstone/RangePicker` to now use the correct size from Enyo (60px v.s. 84px) for icon buttons
- `moonstone/Scrollable` to apply ri.scale properly
- `moonstone/Panel` to not cover a `Panels`'s `ApplicationCloseButton` when not using a `Header`
- `moonstone/IncrementSlider` to show tooltip when buttons focused

## [1.1.0] - 2017-04-21

### Deprecated

- `moonstone/ExpandableInput` property `onInputChange`

### Added

- `moonstone/Panels.Panel` prop and `moonstone/MoonstoneDecorator` config option: `noAutoFocus` to support prevention of setting automatic focus after render
- `moonstone/VideoPlayer` props: `backwardIcon`, `forwardIcon`, `jumpBackwardIcon`, `jumpForwardIcon`, `pauseIcon`, and `playIcon` to support icon customization of the player
- `moonstone/VideoPlayer` props `jumpButtonsDisabled` and `rateButtonsDisabled` for disabling the pairs of buttons when it's inappropriate for the playing media
- `moonstone/VideoPlayer` property `playbackRateHash` to support custom playback rates
- `moonstone/VideoPlayer` callback prop `onControlsAvailable` which fires when the players controls show or hide
- `moonstone/Image` support for `onLoad` and `onError` events
- `moonstone/VirtualList.GridListImageItem` prop `placeholder`
- `moonstone/Divider` property `preserveCase` to display text without capitalizing it

### Changed

- `moonstone/Slider` colors and sizing to match the latest designs
- `moonstone/ProgressBar` to position correctly with other components nearby
- `moonstone/Panels` breadcrumb to no longer have a horizontal line above it
- `moonstone/Transition` to measure itself when the CPU is idle
- style for disabled opacity from 0.4 to 0.3
- `moonstone/Button` colors for transparent and translucent background opacity when disabled
- `moonstone/ExpandableInput` property `onInputChange` to fire along with `onChange`. `onInputChange` is deprecated and will be removed in a future update.
- `Moonstone.ttf` font to include new icons
- `moonstone/Icon` to reference additional icons

### Fixed

- `moonstone/Popup` and `moonstone/ContextualPopupDecorator` 5-way navigation behavior
- `moonstone/Input` to not spot its own input decorator on 5-way out
- `moonstone/VideoPlayer` to no longer render its `children` in multiple places
- `moonstone/Button` text color when used on a neutral (light) background in some cases
- `moonstone/Popup` background opacity
- `moonstone/Marquee` to recalculate properly when its contents change
- `moonstone/TimePicker` to display time in correct order
- `moonstone/Scroller` to prefer spotlight navigation to its internal components

## [1.0.0] - 2017-03-31

> NOTE: We have also modified most form components to be usable in a controlled (app manages component
> state) or uncontrolled (Enact manages component state) manner. To put a component into a
> controlled state, pass in `value` (or other appropriate state property such as `selected` or
> `open`) at component creation and then respond to events and update the value as needed. To put a
> component into an uncontrolled state, do not set `value` (or equivalent), at creation. From this
> point on, Enact will manage the state and events will be sent when the state is updated. To
> specify an initial value, use the `defaultValue` (or, `defaultSelected, `defaultOpen, etc.)
> property.  See the documentation for individual components for more information.

### Added

- `moonstone/Button` property `icon` to support a built-in icon next to the text content. The Icon supports everything that `moonstone/Icon` supports, as well as a custom icon.
- `moonstone/MoonstoneDecorator` property `textSize` to resize several components to requested CMR sizes. Simply add `textSize="large"` to your `App` and the new sizes will automatically take effect.

### Changed

- `moonstone/Slider` to use the property `tooltip` instead of `noTooltip`, so the built-in tooltip is not enabled by default
- `moonstone/IncrementSlider` to include tooltip documentation
- `moonstone/ExpandableList` to accept an array of objects as children which are spread onto the generated components
- `moonstone/CheckboxItem` style to match the latest designs, with support for the `moonstone/Checkbox` to be on either the left or the right side by using the `iconPosition` property
- `moonstone/VideoPlayer` to supply every event callback-method with an object representing the VideoPlayer's current state, including: `currentTime`, `duration`, `paused`, `proportionLoaded`, and `proportionPlayed`

### Fixed

- `moonstone/Panels.Panel` behavior for remembering focus on unmount and setting focus after render
- `moonstone/VirtualList.VirtualGridList` showing empty items when items are continuously added dynamically
- `moonstone/Picker` to marquee on focus once again

## [1.0.0-beta.4] - 2017-03-10

### Added

- `moonstone/VirtualList` `indexToFocus` option to `scrollTo` method to focus on item with specified index
- `moonstone/IconButton` and `moonstone/Button` `color` property to add a remote control key color to the button
- `moonstone/Scrollbar` property `disabled` to disable both paging controls when it is true
- `moonstone/VirtualList` parameter `moreInfo` to pass `firstVisibleIndex` and `lastVisibleIndex` when scroll events are firing
- Accessibility support to UI components
- `moonstone/VideoPlayer` property `onUMSMediaInfo` to support the custom webOS “umsmediainfo” event
- `moonstone/Region` component which encourages wrapping components for improved accessibility rather than only preceding the components with a `moonstone/Divider`
- `moonstone/Slider` tooltip. It's enabled by default and comes with options like `noTooltip`, `tooltipAsPercent`, and `tooltipSide`. See the component docs for more details.
- `moonstone/Panels.Panel` property `hideChildren` to defer rendering children
- `moonstone/Spinner` properties `blockClickOn` and `scrim` to block click events behind spinner
- `moonstone/VirtualList` property `clientSize` to specify item dimensions instead of measuring them

### Changed

- `moonstone/VirtualGridImageItem` styles to reduce redundant style code app side
- `moonstone/VirtualList` and `moonstone/VirtualGridList` to add essential CSS for list items automatically
- `moonstone/VirtualList` and `moonstone/VirtualGridList` to not add `data-index` to their item DOM elements directly, but to pass `data-index` as the parameter of their `component` prop like the `key` parameter of their `component` prop
- `moonstone/ExpandableItem` and derivatives to defer focusing the contents until animation completes
- `moonstone/LabeledItem`, `moonstone/ExpandableItem`, `moonstone/ExpandableList` to each support the `node` type in their `label` property. Best used with `ui/Slottable`.

### Fixed

- `moonstone/VirtualList.GridListImageItem` to have proper padding size according to the existence of caption/subcaption
- `moonstone/Scrollable` to display scrollbars with proper size
- `moonstone/VirtualGridList` to not be truncated

### Removed

- `moonstone/Scrollable` property `hideScrollbars` and replaced it with `horizontalScrollbar` and `verticalScrollbar`

## [1.0.0-beta.3] - 2017-02-21

### Added

- `moonstone/VideoPlayer` support for 5-way show/hide of media playback controls
- `moonstone/VideoPlayer` property `feedbackHideDelay`
- `moonstone/Slider` property `onKnobMove` to fire when the knob position changes, independently from the `moonstone/Slider` value
- `moonstone/Slider` properties `active`, `disabled`, `knobStep`, `onActivate`, `onDecrement`, and `onIncrement` as part of enabling 5-way support to `moonstone/Slider`, `moonstone/IncrementSlider` and the media slider for `moonstone/VideoPlayer`
- `moonstone/Slider` now supports `children` which are added to the `Slider`'s knob, and follow it as it moves
- `moonstone/ExpandableInput` properties `iconAfter` and `iconBefore` to display icons after and before the input, respectively
- `moonstone/Dialog` property `preserveCase`, which affects `title` text

### Changed

- `moonstone/IncrementSlider` to change when the buttons are held down
- `moonstone/Marquee` to allow disabled marquees to animate
- `moonstone/Dialog` to marquee `title` and `titleBelow`
- `moonstone/Marquee.MarqueeController` config option `startOnFocus` to `marqueeOnFocus`. `startOnFocus` is deprecated and will be removed in a future update.
- `moonstone/Button`, `moonstone/IconButton`, `moonstone/Item` to not forward `onClick` when `disabled`

### Fixed

- `moonstone/Marquee.MarqueeController` to start marquee on newly registered components when controller has focus and to restart synced marquees after completion
- `moonstone/Scroller` to recalculate when an expandable child opens
- `spotlightDisabled` property support for spottable moonstone components
- `moonstone/Popup` and `moonstone/ContextualPopupDecorator` so that when the popup is closed, spotlight focus returns to the control that had focus prior to the popup opening
- `moonstone/Input` to not get focus when disabled

## [1.0.0-beta.2] - 2017-01-30

### Added

- `moonstone/Panels.Panel` property `showChildren` to support deferring rendering the panel body until animation completes
- `moonstone/MarqueeDecorator` property `invalidateProps` that specifies which props cause the marquee distance to be invalidated
- developer-mode warnings to several components to warn when values are out-of-range
- `moonstone/Divider` property `spacing` which adjusts the amount of empty space above and below the `Divider`. `'normal'`, `'small'`, `'medium'`, `'large'`, and `'none'` are available.
- `moonstone/Picker` when `joined` the ability to be incremented and decremented by arrow keys
- `onSpotlightDisappear` event property support for spottable moonstone components
- `moonstone/VideoPlayer` property `titleHideDelay`

### Changed

- `moonstone/Panels.Panels` and variations to defer rendering the children of contained `Panel` instances until animation completes
- `moonstone/ProgressBar` properties `progress` and `backgroundProgress` to accept a number between 0 and 1
- `moonstone/Slider` and `moonstone/IncrementSlider` property `backgroundPercent` to `backgroundProgress` which now accepts a number between 0 and 1
- `moonstone/Slider` to not ignore `value` prop when it is the same as the previous value
- `moonstone/Picker` component's buttons to reverse their operation such that 'up' selects the previous item and 'down' the next
- `moonstone/Picker` and derivatives may now use numeric width, which represents the amount of characters to use for sizing. `width={4}` represents four characters, `2` for two characters, etc. `width` still accepts the size-name strings.
- `moonstone/Divider` to now behave as a simple horizontal line when no text content is provided
- `moonstone/Scrollable` to not display scrollbar controls by default
- `moonstone/DatePicker` and `moonstone/TimePicker` to emit `onChange` event whenever the value is changed, not just when the component is closed

### Removed

- `moonstone/ProgressBar` properties `min` and `max`

### Fixed

- `moonstone/IncrementSlider` so that the knob is spottable via pointer, and 5-way navigation between the knob and the increment/decrement buttons is functional
- `moonstone/Slider` and `moonstone/IncrementSlider` to not fire `onChange` for value changes from props

## [1.0.0-beta.1] - 2016-12-30

### Added

- `moonstone/VideoPlayer` and `moonstone/TooltipDecorator` components and samples
- `moonstone/Panels.Panels` property `onBack` to support `ui/Cancelable`
- `moonstone/VirtualFlexList` Work-In-Progress component to support variably sized rows or columns
- `moonstone/ExpandableItem` properties `autoClose` and `lockBottom`
- `moonstone/ExpandableList` properties `noAutoClose` and `noLockBottom`
- `moonstone/Picker` property `reverse`
- `moonstone/ContextualPopup` property `noAutoDismiss`
- `moonstone/Dialog` property `scrimType`
- `moonstone/Popup` property `spotlightRestrict`

### Changed

- `moonstone/Panels.Routable` to require a `navigate` configuration property indicating the event callback for back or cancel actions
- `moonstone/MarqueeController` focus/blur handling to start and stop synchronized `moonstone/Marquee` components
- `moonstone/ExpandableList` property `autoClose` to `closeOnSelect` to disambiguate it from the added `autoClose` on 5-way up
- `moonstone/ContextualPopupDecorator.ContextualPopupDecorator` component's `onCloseButtonClick` property to `onClose`
- `moonstone/Dialog` component's `onCloseButtonClicked` property to `onClose`
- `moonstone/Spinner` component's `center` and `middle` properties to a single `centered` property
	that applies both horizontal and vertical centering
- `moonstone/Popup.PopupBase` component's `onCloseButtonClicked` property to `onCloseButtonClick`
- `moonstone/Item.ItemOverlay` component's `autoHide` property to remove the `'no'` option. The same
	effect can be achieved by omitting the property or passing `null`.
- `moonstone/VirtualGridList` to be scrolled by page when navigating with a 5-way direction key
- `moonstone/Scroller`, `moonstone/VirtualList`, `moonstone/VirtualGridList`, and `moonstone/Scrollable` to no longer respond to mouse down/move/up events
- all Expandables to include a state arrow UI element
- `moonstone/LabeledItem` to support a `titleIcon` property which positions just after the title text
- `moonstone/Button` to include `moonstone/TooltipDecorator`
- `moonstone/Expandable` to support being managed, radio group-style, by a component wrapped with `RadioControllerDecorator` from `ui/RadioDecorator`
- `moonstone/Picker` to animate `moonstone/Marquee` children when any part of the `moonstone/Picker` is focused
- `moonstone/VirtualList` to mute its container instead of disabling it during scroll events
- `moonstone/VirtualList`, `moonstone/VirtualGridList`, and `moonstone/Scroller` to continue scrolling when holding down the paging controls
- `moonstone/VirtualList` to require a `component` prop and not have a default value
- `moonstone/Picker` to continuously change when a button is held down by adding `ui/Holdable`.

### Fixed

- `moonstone/Popup` and `moonstone/ContextualPopup` 5-way navigation behavior using spotlight.
- Bug where a synchronized marquee whose content fit the available space would prevent restarting of the marquees
- `moonstone/Input` to show an ellipsis on the correct side based on the text directionality of the `value` or `placeholder` content.
- `moonstone/VirtualList` and `moonstone/VirtualGridList` to prevent unwanted scrolling when focused with the pointer
- `moonstone/Picker` to remove fingernail when a the pointer is held down, but the pointer is moved off the `joined` picker.
- `moonstone/LabeledItem` to include marquee on both `title` and `label`, and be synchronized

## [1.0.0-alpha.5] - 2016-12-16

No changes.

## [1.0.0-alpha.4] - 2016-12-2

### Added

- `moonstone/Popup`, `moonstone/ContextualPopupDecorator`, `moonstone/Notification`, `moonstone/Dialog` and `moonstone/ExpandableInput` components
- `ItemOverlay` component to `moonstone/Item` module
- `marqueeCentered` prop to `moonstone/MarqueeDecorator` and `moonstone/MarqueeText`
- `placeholder` prop to `moonstone/Image`
- `moonstone/MarqueeController` component to synchronize multiple `moonstone/Marquee` components
- Non-latin locale support to all existing Moonstone components
- Language-specific font support
- `moonstone/IncrementSlider` now accepts customizable increment and decrement icons, as well as `moonstone/Slider` being more responsive to external styling

### Changed

- `moonstone/Input` component's `iconStart` and `iconEnd` properties to be `iconBefore` and `iconAfter`, respectively, for consistency with `moonstone/Item.ItemOverlay` naming
- `moonstone/Icon` and `moonstone/IconButton` so the `children` property supports both font-based icons and images
- the `checked` property to `selected` for consistency across the whole framework. This allows better interoperability when switching between various components.  Affects the following: `CheckboxItem`, `RadioItem`, `SelectableItem`, `Switch`, `SwitchItem`, and `ToggleItem`. Additionally, these now use `moonstone/Item.ItemOverlay` to position and handle their Icons.
- `moonstone/Slider` and `moonstone/IncrementSlider` to be more performant. No changes were made to
	the public API.
- `moonstone/GridListImageItem` so that a placeholder image displays while loading the image, and the caption and subcaption support marqueeing
- `moonstone/MoonstoneDecorator` to add `FloatingLayerDecorator`
- `moonstone/IncrementSlider` in vertical mode looks and works as expected.

### Removed

- LESS mixins that belong in `@enact/ui`, so that only moonstone-specific mixins are contained in
this module. When authoring components and importing mixins, only the local mixins need to be
imported, as they already import the general mixins.
- the `src` property from `moonstone/Icon` and `moonston/IconButton`. Use the support for URLs in
	the `children` property as noted above.
- the `height` property from `moonstone/IncrementSlider` and `moonstone/Slider`

### Fixed

- Joined picker so that it now has correct animation when using the mouse wheel
- Bug in DatePicker/TimePicker that prevented setting of value earlier than 1969

## [1.0.0-alpha.3] - 2016-11-8

### Added

- `moonstone/BodyText`, `moonstone/DatePicker`, `moonstone/DayPicker`, `moonstone/ExpandableItem`, `moonstone/Image`, and `moonstone/TimePicker` components
- `fullBleed` prop to `moonstone/Panels/Header`. When `true`, the header content is indented and the header lines are removed.
- Application close button to `moonstone/Panels`. Fires `onApplicationClose` when clicked. Can be omitted with the `noCloseButton` prop.
- `marqueeDisabled` prop to `moonstone/Picker`
- `padded` prop to `moonstone/RangePicker`
- `forceDirection` prop to `moonstone/Marquee`. Forces the direction of `moonstone/Marquee`. Useful for when `RTL` content cannot be auto detected.

### Changed

- `data` parameter passed to `component` prop of `VirtualList`.
- `moonstone/Expandable` into a submodule of `moonstone/ExpandableItem`
- `ExpandableList` to properly support selection
- `moonstone/Divider`'s `children` property to be optional
- `moonstone/ToggleItem`'s `inline` version to have a `max-width` of `240px`
- `moonstone/Input` to use `<div>` instead of `<label>` for wrapping components. No change to
	functionality, only markup.

### Removed

- `moonstone/ExpandableCheckboxItemGroup` in favor of `ExpandableList`

## [1.0.0-alpha.2] - 2016-10-21

This version includes a lot of refactoring from the previous release. Developers need to switch to the new enact-dev command-line tool.

### Added

- New components and HOCs: `moonstone/Scroller`, `moonstone/VirtualList`, `moonstone/VirtualGridList`, `moonstone/Scrollable`, `moonstone/MarqueeText`, `moonstone/Spinner`, `moonstone/ExpandableCheckboxItemGroup`, `moonstone/MarqueeDecorator`
- New options for `ui/Toggleable` HOC
- Marquee support to many components
- Image support to `moonstone/Icon` and `moonstone/IconButton`
- `dismissOnEnter` prop for `moonstone/Input`
- Many more unit tests

### Changed

- Some props for UI state were renamed to have `default` prefix where state was managed by the component. (e.g. `defaultOpen`)

### Fixed

- Many components were fixed, polished, updated and documented
- Inline docs updated to be more consistent and comprehensive<|MERGE_RESOLUTION|>--- conflicted
+++ resolved
@@ -6,12 +6,9 @@
 
 ### Added
 
-<<<<<<< HEAD
 - `moonstone/Slider` property `activateOnFocus` which when enabled, allows 5-way directional key interaction with the `Slider` value without pressing [Enter] first
-=======
 - `moonstone/Button` property value to `backgroundOpacity` called "lightTranslucent" to better serve colorful image backgrounds behind Buttons. This also affects `moonstone/IconButton` and `moonstone/Panels/ApplicationCloseButton`.
 - `moonstone/Panels` property `closeButtonBackgroundOpacity` to support `moonstone/Panels/ApplicationCloseButton`'s `backgroundOpacity` prop
->>>>>>> 56eccecf
 
 ### Changed
 
