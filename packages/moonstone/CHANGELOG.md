# Change Log

The following is a curated list of changes in the Enact moonstone module, newest changes on the top.

## [unreleased]

### Added

### Changed

### Fixed

- `moonstone/Expandable` and derivatives to use the new `ease-out-quart` animation timing function to better match the aesthetic of Enyo's Expandables
- `moonstone/TooltipDecorator` to correctly display tooltip direction when locale changes
- `moonstone/Marquee` to restart animation on every resize update
- `moonstone/LabeledItem` to start marquee when hovering over in disabled state
- `moonstone/Marquee` to correctly start when hovering on disabled spottable components
- `moonstone/Marquee.MarqueeController` to not abort marquee when moving among components
- `moonstone/Picker` marquee issues with disabled buttons or Picker
- `moonstone/Panels` to prevent loss of spotlight issue when moving between panels
<<<<<<< HEAD
- `moonstone/Slider` by removing unnecessary repaints to the screen
=======
- `moonstone/VideoPlayer` to not read out the focused button when the media controls hide
- `moonstone/MarqueeDecorator` to stop when unhovering a disabled component using `marqueeOn` `'focus'`
>>>>>>> ab2a993b

## [1.12.2] - 2017-11-15

### Fixed

- `moonstone/VirtualList` to scroll and focus properly by pageUp and pageDown when disabled items are in it
- `moonstone/Button` to correctly specify minimum width when in large text mode
- `moonstone/Scroller.Scrollable` to restore last focused index when panel is changed
- `moonstone/VideoPlayer` to display time correctly in RTL locale
- `moonstone/VirtualList` to scroll correctly using page down key with disabled items
- `moonstone/Scrollable` to not cause a script error when scrollbar is not rendered
- `moonstone/Picker` incrementer and decrementer to not change size when focused
- `moonstone/Header` to use a slightly smaller font size for `title` in non-latin locales and a line-height for `titleBelow` and `subTitleBelow` that better meets the needs of tall-glyph languages like Tamil and Thai, as well as latin locales
- `moonstone/Scroller` and `moonstone/VirtualList` to keep spotlight when pressing a 5-way control while scrolling
- `moonstone/Panels` to prevent user interaction with panel contents during transition
- `moonstone/Slider` and related components to correctly position knob for `detachedKnob` on mouse down and fire value where mouse was positioned on mouse up
- `moonstone/DayPicker` to update day names when changing locale
- `moonstone/ExpandableItem` and all other `Expandable` components to revert 1.12.1 change to pull down from the top

## [1.12.1] - 2017-11-07

### Fixed

- `moonstone/ExpandableItem` and all other `Expandable` components to now pull down from the top instead of being revealed from the bottom, matching Enyo's design
- `moonstone/VirtualListNative` to scroll properly with page up/down keys if there is a disabled item
- `moonstone/RangePicker` to display negative values correctly in RTL
- `moonstone/Scrollable` to not blur scroll buttons when wheeling
- `moonstone/Scrollbar` to hide scroll thumb immediately without delay after scroll position reaches min or max
- `moonstone/Divider` to pass `marqueeOn` prop
- `moonstone/Slider` to fire `onChange` on mouse up and key up
- `moonstone/VideoPlayer` to show knob when pressed
- `moonstone/Header` to layout `titleBelow` and `subTitleBelow` correctly
- `moonstone/Header` to use correct font-weight for `subTitleBelow`
- `moonstone/VirtualList` to restore focus correctly for lists only slightly larger than the viewport

## [1.12.0] - 2017-10-27

### Fixed

- `moonstone/Scrollable` to prevent focusing outside the viewport when pressing a 5-way key during wheeling
- `moonstone/Scroller` to called scrollToBoundary once when focus is moved using holding child item
- `moonstone/VideoPlayer` to apply skin correctly
- `moonstone/Popup` from `last-focused` to `default-element` in `SpotlightContainerDecorator` config
- `moonstone/Panels` to retain focus when back key is pressed on breadcrumb
- `moonstone/Input` to correctly hide VKB when dismissing

## [1.11.0] - 2017-10-24

### Added

- `moonstone/VideoPlayer` properties `seekDisabled` and `onSeekFailed` to disable seek function

### Changed

- `moonstone/ExpandableList` to become `disabled` if there are no children

### Fixed

- `moonstone/Picker` to read out customized accessibility value when picker prop has `joined` and `aria-valuetext`
- `moonstone/Scroller` to apply scroll position on vertical or horizontal Scroller when child gets a focus
- `moonstone/Scroller.Scrollable` to scroll withtout animation when panel is changed
- `moonstone/ContextualPopup` padding to not overlap close button
- `moonstone/Scroller.Scrollable` and `moonstone/Scroller` to change focus via page up/down only when the scrollbar is visible
- `moonstone/Picker` to only increment one value on hold
- `moonstone/ItemOverlay` to remeasure when focused

## [1.10.1] - 2017-10-16

### Fixed

- `moonstone/Scrollable` and `moonstone/Scroller` to scroll via page up/down when focus is inside a Spotlight container
- `moonstone/VirtualList` and `moonstone/VirtualGridList` to scroll by 5-way keys right after wheeling
- `moonstone/VirtualList` not to move focus when a current item and the last item are located at the same line and pressing a page down key
- `moonstone/Slider` knob to follow while dragging for detached knob
- `moonstone/Header` to layout header row correctly in `standard` type
- `moonstone/Input` to not dismiss on-screen keyboard when dragging cursor out of input box
- `moonstone/Header` RTL `line-height` issue
- `moonstone/Panels` to render children on idle
- `moonstone/Scroller.Scrollable` to limit its muted spotlight container scrim to its bounds
- `moonstone/Input` to always forward `onKeyUp` event

## [1.10.0] - 2017-10-09

### Added

- `moonstone/VideoPlayer` support for designating components with `.spottable-default` as the default focus target when pressing 5-way down from the slider
- `moonstone/Slider` property `activateOnFocus` which when enabled, allows 5-way directional key interaction with the `Slider` value without pressing [Enter] first
- `moonstone/VideoPlayer` property `noMiniFeedback` to support controlling the visibility of mini feedback
- `ui/Layout`, which provides a technique for laying-out components on the screen using `Cells`, in rows or columns

### Changed

- `moonstone/Popup` to focus on mount if it’s initially opened and non-animating and to always pass an object to `onHide` and `onShow`
- `moonstone/VideoPlayer` to emit `onScrub` event and provide audio guidance when setting focus to slider

### Fixed

- `moonstone/ExpandableItem` and derivatives to restore focus to the Item if the contents were last focused when closed
- `moonstone/Slider` toggling activated state when holding enter/select key
- `moonstone/TimePicker` picker icons shifting slightly when focusing an adjacent picker
- `moonstone/Icon` so it handles color the same way generic text does, by inheriting from the parent's color. This applies to all instances of `Icon`, `IconButton`, and `Icon` inside `Button`.
- `moonstone/fonts` Museo Sans font to correct "Ti" kerning
- `moonstone/VideoPlayer` to correctly position knob on mouse click
- `moonstone/Panels.Header` to show an ellipsis for long titles with RTL text
- `moonstone/Marquee` to restart when invalidated by a prop change and managed by a `moonstone/Marquee.MarqueeController`
- `spotlight.Spotlight` method `focus()` to verify that the target element matches its container's selector rules prior to setting focus
- `moonstone/Picker` to only change picker values `onWheel` when spotted
- `moonstone/VideoPlayer` to hide descendant floating components (tooltips, contextual popups) when the media controls hide

## [1.9.3] - 2017-10-03

### Added

- `moonstone/Button` property value to `backgroundOpacity` called "lightTranslucent" to better serve colorful image backgrounds behind Buttons. This also affects `moonstone/IconButton` and `moonstone/Panels/ApplicationCloseButton`.
- `moonstone/Panels` property `closeButtonBackgroundOpacity` to support `moonstone/Panels/ApplicationCloseButton`'s `backgroundOpacity` prop

### Changed

- `Moonstone Icons` font file to include the latest designs for several icons
- `moonstone/Panels/ApplicationCloseButton` to expose its `backgroundOpacity` prop

### Fixed

- `moonstone/VirtualList` to apply "position: absolute" inline style to items
- `moonstone/Picker` to increment and decrement normally at the edges of joined picker
- `moonstone/Icon` not to read out image characters
- `moonstone/Scrollable` not to accumulate paging scroll by pressing page up/down in scrollbar
- `moonstone/Icon` to correctly display focused state when using external image
- `moonstone/Button` and `moonstone/IconButton` to be properly visually muted when in a muted container

## [1.9.2] - 2017-09-26

### Fixed

- `moonstone/ExpandableList` preventing updates when its children had changed

## [1.9.1] - 2017-09-25

### Fixed

- `moonstone/ExpandableList` run-time error when using an array of objects as children
- `moonstone/VideoPlayer` blocking pointer events when the controls were hidden

## [1.9.0] - 2017-09-22

### Added

- `moonstone/styles/mixins.less` mixins: `.moon-spotlight-margin()` and `.moon-spotlight-padding()`
- `moonstone/Button` property `noAnimation` to support non-animating pressed visual

### Changed

- `moonstone/TimePicker` to use "AM/PM" instead of "meridiem" for label under meridiem picker
- `moonstone/IconButton` default style to not animate on press. NOTE: This behavior will change back to its previous setting in release 2.0.0.
- `moonstone/Popup` to warn when using `scrimType` `'none'` and `spotlightRestrict` `'self-only'`
- `moonstone/Scroller` to block spotlight during scroll
- `moonstone/ExpandableItem` and derivatives to always pause spotlight before animation

### Fixed

- `moonstone/VirtualGridList` to not move focus to wrong column when scrolled from the bottom by holding the "up" key
- `moonstone/VirtualList` to focus an item properly when moving to a next or previous page
- `moonstone/Scrollable` to move focus toward first or last child when page up or down key is pressed if the number of children is small
- `moonstone/VirtualList` to scroll to preserved index when it exists within dataSize for preserving focus
- `moonstone/Picker` buttons to not change size
- `moonstone/Panel` to move key navigation to application close button on holding the "up" key.
- `moonstone/Picker` to show numbers when changing values rapidly
- `moonstone/Popup` layout in large text mode to show close button correctly
- `moonstone/Picker` from moving scroller when pressing 5-way keys in `joined` Picker
- `moonstone/Input` so it displays all locales the same way, without cutting off the edges of characters
- `moonstone/TooltipDecorator` to hide tooltip when 5-way keys are pressed for disabled components
- `moonstone/Picker` to not tremble in width when changing values while using a numeric width prop value
- `moonstone/Picker` to not overlap values when changing values in `vertical`
- `moonstone/ContextualPopup` pointer mode focus behavior for `spotlightRestrict='self-only'`
- `moonstone/VideoPlayer` to prevent interacting with more components in pointer mode when hidden
- `moonstone/Scroller` to not repaint its entire contents whenever partial content is updated
- `moonstone/Slider` knob positioning after its container is resized
- `moonstone/VideoPlayer` to maintain focus when media controls are hidden
- `moonstone/Scroller` to scroll expandable components into view when opening when pointer has moved elsewhere

## [1.8.0] - 2017-09-07

### Deprecated

- `moonstone/Dialog` property `showDivider`, will be replaced by `noDivider` property in 2.0.0

### Added

- `moonstone/Popup` callback property `onShow` which fires after popup appears for both animating and non-animating popups

### Changed

- `moonstone/Popup` callback property `onHide` to run on both animating and non-animating popups
- `moonstone/VideoPlayer` state `playbackRate` to media events
- `moonstone/VideoPlayer` support for `spotlightDisabled`
- `moonstone/VideoPlayer` thumbnail positioning and style
- `moonstone/VirtualList` to render when dataSize increased or decreased
- `moonstone/Dialog` style
- `moonstone/Popup`, `moonstone/Dialog`, and `moonstone/Notification` to support `node` type for children
- `moonstone/Scroller` to forward `onKeyDown` events

### Fixed

- `moonstone/Scrollable` to enable focus when wheel scroll is stopped
- `moonstone/VirtualList` to show scroll thumb when a preserved item is focused in a Panel
- `moonstone/Scroller` to navigate properly with 5-way when expandable child is opened
- `moonstone/VirtualList` to stop scrolling when focus is moved on an item from paging controls or outside
- `moonstone/VirtualList` to move out with 5-way navigation when the first or the last item is disabled
- `moonstone/IconButton` Tooltip position when disabled
- `moonstone/VideoPlayer` Tooltip time after unhovering
- `moonstone/VirtualList` to not show invisible items
- `moonstone/IconButton` Tooltip position when disabled
- `moonstone/VideoPlayer` to display feedback tooltip correctly when navigating in 5-way
- `moonstone/MarqueeDecorator` to work with synchronized `marqueeOn` `'render'` and hovering as well as `marqueOn` `'hover'` when moving rapidly among synchronized marquees
- `moonstone/Input` aria-label for translation
- `moonstone/Marquee` to recalculate inside `moonstone/Scroller` and `moonstone/SelectableItem` by bypassing `shouldComponentUpdate`
- `moonstone/Picker` to marquee when incrementing and decrementing values with the prop `noAnimation`

## [1.7.0] - 2017-08-23

### Deprecated

- `moonstone/TextSizeDecorator` and it will be replaced by `moonstone/AccessibilityDecorator`
- `moonstone/MarqueeDecorator` property `marqueeCentered` and `moonstone/Marquee` property `centered` will be replaced by `alignment` property in 2.0.0

### Added

- `moonstone/TooltipDecorator` config property to direct tooltip into a property instead of adding to `children`
- `moonstone/VideoPlayer` prop `thumbnailUnavailable` to fade thumbnail
- `moonstone/AccessibilityDecorator` with `highContrast` and `textSize`
- `moonstone/VideoPlayer` high contrast scrim
- `moonstone/MarqueeDecorator`and `moonstone/Marquee` property `alignment` to allow setting  alignment of marquee content

### Changed

- `moonstone/Scrollbar` to disable paging control down button properly at the bottom when a scroller size is a non-integer value
- `moonstone/VirtualList`, `moonstone/VirtualGridList`, and `moonstone/Scroller` to scroll on `keydown` event instead of `keyup` event of page up and page down keys
- `moonstone/VirtualGridList` to scroll by item via 5 way key
- `moonstone/VideoPlayer` to read target time when jump by left/right key
- `moonstone/IconButton` to not use `MarqueeDecorator` and `Uppercase`

### Fixed

- `moonstone/VirtualList` and `moonstone/VirtualGridList` to focus the correct item when page up and page down keys are pressed
- `moonstone/VirtualList` to not lose focus when moving out from the first item via 5way when it has disabled items
- `moonstone/Slider` to align tooltip with detached knob
- `moonstone/FormCheckbox` to display correct colors in light skin
- `moonstone/Picker` and `moonstone/RangePicker` to forward `onKeyDown` events when not `joined`
- `moonstone/SelectableItem` to display correct icon width and alignment
- `moonstone/LabeledItem` to always match alignment with the locale
- `moonstone/Scroller` to properly 5-way navigate from scroll buttons
- `moonstone/ExpandableList` to display correct font weight and size for list items
- `moonstone/Divider` to not italicize in non-italic locales
- `moonstone/VideoPlayer` slider knob to follow progress after being selected when seeking
- `moonstone/LabeledItem` to correctly position its icon. This affects all of the `Expandables`, `moonstone/DatePicker` and `moonstone/TimePicker`.
- `moonstone/Panels.Header` and `moonstone/Item` to prevent them from allowing their contents to overflow unexpectedly
- `moonstone/Marquee` to recalculate when vertical scrollbar appears
- `moonstone/SelectableItem` to recalculate marquee when toggled

### Removed

- `moonstone/Input` large-text mode

## [1.6.1] - 2017-08-07

### Changed

- `moonstone/Icon` and `moonstone/IconButton` to no longer fit image source to the icon's boundary

## [1.6.0] - 2017-08-04

### Added

- `moonstone/VideoPlayer` ability to seek when holding down the right and left keys. Sensitivity can be adjusted using throttling options `jumpDelay` and `initialJumpDelay`.
- `moonstone/VideoPlayer` property `no5WayJump` to disable jumping done by 5-way
- `moonstone/VideoPlayer` support for the "More" button to use tooltips
- `moonstone/VideoPlayer` properties `moreButtonLabel` and `moreButtonCloseLabel` to allow customization of the "More" button's tooltip and Aria labels
- `moonstone/VideoPlayer` property `moreButtonDisabled` to disable the "More" button
- `moonstone/Picker` and `moonstone/RangePicker` prop `aria-valuetext` to support reading custom text instead of value
- `moonstone/VideoPlayer` methods `showControls` and `hideControls` to allow external interaction with the player
- `moonstone/Scroller` support for Page Up/Page Down keys in pointer mode when no item has focus

### Changed

- `moonstone/VideoPlayer` to handle play, pause, stop, fast forward and rewind on remote controller
- `moonstone/Marquee` to also start when hovered if `marqueeOnRender` is set

### Fixed

- `moonstone/IconButton` to fit image source within `IconButton`
- `moonstone` icon font sizes for wide icons
- `moonstone/ContextualPopupDecorator` to prefer setting focus to the appropriate popup instead of other underlying controls when using 5-way from the activating control
- `moonstone/Scroller` not scrolled via 5 way when `moonstone/ExpandableList` is opened
- `moonstone/VirtualList` to not let the focus move outside of container even if there are children left when navigating with 5way
- `moonstone/Scrollable` to update disability of paging controls when the scrollbar is set to `visible` and the content becomes shorter
- `moonstone/VideoPlayer` to focus on hover over play/pause button when video is loading
- `moonstone/VideoPlayer` to update and display proper time while moving knob when video is paused
- `moonstone/VideoPlayer` long title overlap issues
- `moonstone/Header` to apply `marqueeOn` prop to `subTitleBelow` and `titleBelow`
- `moonstone/Picker` wheeling in `moonstone/Scroller`
- `moonstone/IncrementSlider` and `moonstone/Picker` to read value changes when selecting buttons

## [1.5.0] - 2017-07-19

### Added

- `moonstone/Slider` and `moonstone/IncrementSlider` prop `aria-valuetext` to support reading custom text instead of value
- `moonstone/TooltipDecorator` property `tooltipProps` to attach props to tooltip component
- `moonstone/Scroller` and `moonstone/VirtualList` ability to scroll via page up and page down keys
- `moonstone/VideoPlayer` tooltip-thumbnail support with the `thumbnailSrc` prop and the `onScrub` callback to fire when the knob moves and a new thumbnail is needed
- `moonstone/VirtualList` ability to navigate via 5way when there are disabled items
- `moonstone/ContextualPopupDecorator` property `popupContainerId` to support configuration of the popup's spotlight container
- `moonstone/ContextualPopupDecorator` property `onOpen` to notify containers when the popup has been opened
- `moonstone/ContextualPopupDecorator` config option `openProp` to support mapping the value of `open` property to the chosen property of wrapped component

### Changed

- `moonstone/ExpandableList` to use 'radio' as the default, and adapt 'single' mode to render as a `moonstone/RadioItem` instead of a `moonstone/CheckboxItem`
- `moonstone/VideoPlayer` to not hide pause icon when it appears
- `moonstone/ContextualPopupDecorator` to set accessibility-related props onto the container node rather than the popup node
- `moonstone/ExpandableItem`, `moonstone/ExpandableList`, `moonstone/ExpandablePicker`, `moonstone/DatePicker`, and `moonstone/TimePicker` to pause spotlight when animating in 5-way mode
- `moonstone/Spinner` to position the text content under the spinner, rather than to the right side
- `moonstone/VideoPlayer` to include hour when announcing the time while scrubbing
- `moonstone/GridListImageItem` to require a `source` prop and not have a default value

### Fixed

- `moonstone/Input` ellipsis to show if placeholder is changed dynamically and is too long
- `moonstone/Marquee` to re-evaluate RTL orientation when its content changes
- `moonstone/VirtualList` to restore focus on short lists
- `moonstone/ExpandableInput` to expand the width of its contained `moonstone/Input`
- `moonstone/Input` support for `dismissOnEnter`
- `moonstone/Input` focus management to prevent stealing focus when programmatically moved elsewhere
- `moonstone/Input` 5-way spot behavior
- `moonstone` international fonts to always be used, even when unsupported font-weights or font-styles are requested
- `moonstone/Panels.Panel` support for selecting components with `.spottable-default` as the default focus target
- `moonstone/Panels` layout in RTL locales
- `moonstone` spottable components to support `onSpotlightDown`, `onSpotlightLeft`, `onSpotlightRight`, and `onSpotlightUp` event property
- `moonstone/VirtualList` losing spotlight when the list is empty
- `moonstone/FormCheckbox` in focused state to have the correct "check" color
- `moonstone/Scrollable` bug in `navigableFilter` when passed a container id

## [1.4.1] - 2017-07-05

### Changed

- `moonstone/Popup` to only call `onKeyDown` when there is a focused item in the `Popup`
- `moonstone/Scroller`, `moonstone/Picker`, and `moonstone/IncrementSlider` to automatically move focus when the currently focused `moonstone/IconButton` becomes disabled

### Fixed

- `moonstone/ContextualPopupDecorator` close button to account for large text size
- `moonstone/ContextualPopupDecorator` to not spot controls other than its activator when navigating out via 5-way
- `moonstone/Header` to set the value of `marqueeOn` for all types of headers

## [1.4.0] - 2017-06-29

### Deprecated

- `moonstone/Input` prop `noDecorator` is being replaced by `autoFocus` in 2.0.0

### Added

- `moonstone/Scrollbar` property `corner` to add the corner between vertical and horizontal scrollbars
- `moonstone/ScrollThumb` for a thumb of `moonstone/Scrollbar`
- `moonstone/styles/text.less` mixin `.locale-japanese-line-break()` to apply the correct  Japanese language line-break rules for the following multi-line components: `moonstone/BodyText`, `moonstone/Dialog`, `moonstone/Notification`, `moonstone/Popup`, and `moonstone/Tooltip`
- `moonstone/ContextualPopupDecorator` property `popupProps` to attach props to popup component
- `moonstone/VideoPlayer` property `pauseAtEnd` to control forward/backward seeking
- `moonstone/Panels/Header` prop `marqueeOn` to control marquee of header

### Changed

- `moonstone/Panels/Header` to expose its `marqueeOn` prop
- `moonstone/VideoPlayer` to automatically adjust the width of the allocated space for the side components so the media controls have more space to appear on smaller screens
- `moonstone/VideoPlayer` properties `autoCloseTimeout` and `titleHideDelay` default value to `5000`
- `moonstone/VirtualList` to support restoring focus to the last focused item
- `moonstone/Scrollable` to call `onScrollStop` before unmounting if a scroll is in progress
- `moonstone/Scroller` to reveal non-spottable content when navigating out of a scroller

### Fixed

- `moonstone/Dialog` to properly focus via pointer on child components
- `moonstone/VirtualList`, `moonstone/VirtualGridList`, and `moonstone/Scroller` not to be slower when scrolled to the first or the last position by wheeling
- `moonstone` component hold delay time
- `moonstone/VideoPlayer` to show its controls when pressing down the first time
- `moonstone/Panel` autoFocus logic to only focus on initial render
- `moonstone/Input` text colors
- `moonstone/ExpandableInput` to focus its decorator when leaving by 5-way left/right

## [1.3.1] - 2017-06-14

### Fixed

- `moonstone/Picker` support for large text
- `moonstone/Scroller` support for focusing paging controls with the pointer
- `moonstone` CSS rules for unskinned spottable components

## [1.3.0] - 2017-06-12

### Deprecated

- `moonstone/Scroller` props `horizontal` and `vertical`. Deprecated props are replaced with `direction` prop. `horizontal` and `vertical` will be removed in 2.0.0.
- `moonstone/Panel` prop `noAutoFocus` in favor of `autoFocus="none"`

### Added

- `moonstone/Image` support for `children` prop inside images
- `moonstone/Scroller` prop `direction` which replaces `horizontal` and `vertical` props
- `moonstone/VideoPlayer` property `tooltipHideDelay` to hide tooltip with a given amount of time
- `moonstone/VideoPlayer` property `pauseAtEnd` to pause when it reaches either the start or the end of the video
- `moonstone/VideoPlayer` methods `fastForward`, `getMediaState`, `jump`, `pause`, `play`, `rewind`, and `seek` to allow external interaction with the player. See docs for example usage.

### Changed

- `moonstone/Skinnable` to support context and allow it to be added to any component to be individually skinned. This includes a further optimization in skinning which consolidates all color assignments into a single block, so non-color rules aren't unnecessarily duplicated.
- `moonstone/Skinnable` light and dark skin names ("moonstone-light" and "moonstone") to "light" and "dark", respectively
- `moonstone/VideoPlayer` to set play/pause icon to display "play" when rewinding or fast forwarding
- `moonstone/VideoPlayer` to rewind or fast forward when previous command is slow-forward or slow-rewind respectively
- `moonstone/VideoPlayer` to fast forward when previous command is slow-forward and it reaches the last of its play rate
- `moonstone/VideoPlayer` to not play video on reload when `noAutoPlay` is `true`
- `moonstone/VideoPlayer` property `feedbackHideDelay`'s default value to `3000`
- `moonstone/Notification` to break line in characters in ja and zh locale
- `moonstone/Notification` to align texts left in LTR locale and right in RTL locale
- `moonstone/VideoPlayer` to simulate rewind functionality on non-webOS platforms only

### Fixed

- `moonstone/ExpandableItem` to correct the `titleIcon` when using `open` and `disabled`
- `moonstone/GridListImageItem` to center its selection icon on the image instead of the item
- `moonstone/Input` to have correct `Tooltip` position in `RTL`
- `moonstone/SwitchItem` to not unintentionally overflow `Scroller` containers, causing them to jump to the side when focusing
- `moonstone/VideoPlayer` to fast forward properly when video is at paused state
- `moonstone/VideoPlayer` to correctly change sources
- `moonstone/VideoPlayer` to show or hide feedback tooltip properly
- `moonstone/DateTimeDecorator` to work properly with `RadioControllerDecorator`
- `moonstone/Picker` in joined, large text mode so the arrows are properly aligned and sized
- `moonstone/Icon` to reflect the same proportion in relation to its size in large-text mode

## [1.2.0] - 2017-05-17

### Deprecated

- `moonstone/Scroller.Scrollable` option `indexToFocus` in `scrollTo` method to be removed in 2.0.0

### Added

- `moonstone/Slider` and `moonstone/IncrementSlider` prop `noFill` to support a style without the fill
- `moonstone/Marquee` property `rtl` to set directionality to right-to-left
- `moonstone/VirtualList.GridListImageItem` property `selectionOverlay` to add custom component for selection overlay
- `moonstone/MoonstoneDecorator` property `skin` to let an app choose its skin: "moonstone" and "moonstone-light" are now available
- `moonstone/FormCheckboxItem`
- `moonstone/FormCheckbox`, a standalone checkbox, to support `moonstone/FormCheckboxItem`
- `moonstone/Input` props `invalid` and `invalidMessage` to display a tooltip when input value is invalid
- `moonstone/Scroller.Scrollable` option `focus` in `scrollTo()` method
- `moonstone/Scroller.Scrollable` property `spottableScrollbar`
- `moonstone/Icon.IconList` icons: `arrowshrinkleft` and `arrowshrinkright`

### Changed

- `moonstone/Picker` arrow icon for `joined` picker: small when not spotted, hidden when it reaches the end of the picker
- `moonstone/Checkbox` and `moonstone/CheckboxItem` to reflect the latest design
- `moonstone/MoonstoneDecorator/fontGenerator` was refactored to use the browser's FontFace API to dynamically load locale fonts
- `moonstone/VideoPlayer` space allotment on both sides of the playback controls to support 4 buttons; consequently the "more" controls area has shrunk by the same amount
- `moonstone/VideoPlayer` to not disable media button (play/pause)
- `moonstone/Scroller.Scrollable` so that paging controls are not spottable by default with 5-way
- `moonstone/VideoPlayer`'s more/less button to use updated arrow icon

### Fixed

- `moonstone/MarqueeDecorator` to properly stop marquee on items with `'marqueeOnHover'`
- `moonstone/ExpandableList` to work properly with object-based children
- `moonstone/styles/fonts.less` to restore the Moonstone Icon font to request the local system font by default. Remember to update your webOS build to get the latest version of the font so you don't see empty boxes for your icons.
- `moonstone/Picker` and `moonstone/RangePicker` to now use the correct size from Enyo (60px v.s. 84px) for icon buttons
- `moonstone/Scrollable` to apply ri.scale properly
- `moonstone/Panel` to not cover a `Panels`'s `ApplicationCloseButton` when not using a `Header`
- `moonstone/IncrementSlider` to show tooltip when buttons focused

## [1.1.0] - 2017-04-21

### Deprecated

- `moonstone/ExpandableInput` property `onInputChange`

### Added

- `moonstone/Panels.Panel` prop and `moonstone/MoonstoneDecorator` config option: `noAutoFocus` to support prevention of setting automatic focus after render
- `moonstone/VideoPlayer` props: `backwardIcon`, `forwardIcon`, `jumpBackwardIcon`, `jumpForwardIcon`, `pauseIcon`, and `playIcon` to support icon customization of the player
- `moonstone/VideoPlayer` props `jumpButtonsDisabled` and `rateButtonsDisabled` for disabling the pairs of buttons when it's inappropriate for the playing media
- `moonstone/VideoPlayer` property `playbackRateHash` to support custom playback rates
- `moonstone/VideoPlayer` callback prop `onControlsAvailable` which fires when the players controls show or hide
- `moonstone/Image` support for `onLoad` and `onError` events
- `moonstone/VirtualList.GridListImageItem` prop `placeholder`
- `moonstone/Divider` property `preserveCase` to display text without capitalizing it

### Changed

- `moonstone/Slider` colors and sizing to match the latest designs
- `moonstone/ProgressBar` to position correctly with other components nearby
- `moonstone/Panels` breadcrumb to no longer have a horizontal line above it
- `moonstone/Transition` to measure itself when the CPU is idle
- style for disabled opacity from 0.4 to 0.3
- `moonstone/Button` colors for transparent and translucent background opacity when disabled
- `moonstone/ExpandableInput` property `onInputChange` to fire along with `onChange`. `onInputChange` is deprecated and will be removed in a future update.
- `Moonstone.ttf` font to include new icons
- `moonstone/Icon` to reference additional icons

### Fixed

- `moonstone/Popup` and `moonstone/ContextualPopupDecorator` 5-way navigation behavior
- `moonstone/Input` to not spot its own input decorator on 5-way out
- `moonstone/VideoPlayer` to no longer render its `children` in multiple places
- `moonstone/Button` text color when used on a neutral (light) background in some cases
- `moonstone/Popup` background opacity
- `moonstone/Marquee` to recalculate properly when its contents change
- `moonstone/TimePicker` to display time in correct order
- `moonstone/Scroller` to prefer spotlight navigation to its internal components

## [1.0.0] - 2017-03-31

> NOTE: We have also modified most form components to be usable in a controlled (app manages component
> state) or uncontrolled (Enact manages component state) manner. To put a component into a
> controlled state, pass in `value` (or other appropriate state property such as `selected` or
> `open`) at component creation and then respond to events and update the value as needed. To put a
> component into an uncontrolled state, do not set `value` (or equivalent), at creation. From this
> point on, Enact will manage the state and events will be sent when the state is updated. To
> specify an initial value, use the `defaultValue` (or, `defaultSelected, `defaultOpen, etc.)
> property.  See the documentation for individual components for more information.

### Added

- `moonstone/Button` property `icon` to support a built-in icon next to the text content. The Icon supports everything that `moonstone/Icon` supports, as well as a custom icon.
- `moonstone/MoonstoneDecorator` property `textSize` to resize several components to requested CMR sizes. Simply add `textSize="large"` to your `App` and the new sizes will automatically take effect.

### Changed

- `moonstone/Slider` to use the property `tooltip` instead of `noTooltip`, so the built-in tooltip is not enabled by default
- `moonstone/IncrementSlider` to include tooltip documentation
- `moonstone/ExpandableList` to accept an array of objects as children which are spread onto the generated components
- `moonstone/CheckboxItem` style to match the latest designs, with support for the `moonstone/Checkbox` to be on either the left or the right side by using the `iconPosition` property
- `moonstone/VideoPlayer` to supply every event callback-method with an object representing the VideoPlayer's current state, including: `currentTime`, `duration`, `paused`, `proportionLoaded`, and `proportionPlayed`

### Fixed

- `moonstone/Panels.Panel` behavior for remembering focus on unmount and setting focus after render
- `moonstone/VirtualList.VirtualGridList` showing empty items when items are continuously added dynamically
- `moonstone/Picker` to marquee on focus once again

## [1.0.0-beta.4] - 2017-03-10

### Added

- `moonstone/VirtualList` `indexToFocus` option to `scrollTo` method to focus on item with specified index
- `moonstone/IconButton` and `moonstone/Button` `color` property to add a remote control key color to the button
- `moonstone/Scrollbar` property `disabled` to disable both paging controls when it is true
- `moonstone/VirtualList` parameter `moreInfo` to pass `firstVisibleIndex` and `lastVisibleIndex` when scroll events are firing
- Accessibility support to UI components
- `moonstone/VideoPlayer` property `onUMSMediaInfo` to support the custom webOS “umsmediainfo” event
- `moonstone/Region` component which encourages wrapping components for improved accessibility rather than only preceding the components with a `moonstone/Divider`
- `moonstone/Slider` tooltip. It's enabled by default and comes with options like `noTooltip`, `tooltipAsPercent`, and `tooltipSide`. See the component docs for more details.
- `moonstone/Panels.Panel` property `hideChildren` to defer rendering children
- `moonstone/Spinner` properties `blockClickOn` and `scrim` to block click events behind spinner
- `moonstone/VirtualList` property `clientSize` to specify item dimensions instead of measuring them

### Changed

- `moonstone/VirtualGridImageItem` styles to reduce redundant style code app side
- `moonstone/VirtualList` and `moonstone/VirtualGridList` to add essential CSS for list items automatically
- `moonstone/VirtualList` and `moonstone/VirtualGridList` to not add `data-index` to their item DOM elements directly, but to pass `data-index` as the parameter of their `component` prop like the `key` parameter of their `component` prop
- `moonstone/ExpandableItem` and derivatives to defer focusing the contents until animation completes
- `moonstone/LabeledItem`, `moonstone/ExpandableItem`, `moonstone/ExpandableList` to each support the `node` type in their `label` property. Best used with `ui/Slottable`.

### Fixed

- `moonstone/VirtualList.GridListImageItem` to have proper padding size according to the existence of caption/subcaption
- `moonstone/Scrollable` to display scrollbars with proper size
- `moonstone/VirtualGridList` to not be truncated

### Removed

- `moonstone/Scrollable` property `hideScrollbars` and replaced it with `horizontalScrollbar` and `verticalScrollbar`

## [1.0.0-beta.3] - 2017-02-21

### Added

- `moonstone/VideoPlayer` support for 5-way show/hide of media playback controls
- `moonstone/VideoPlayer` property `feedbackHideDelay`
- `moonstone/Slider` property `onKnobMove` to fire when the knob position changes, independently from the `moonstone/Slider` value
- `moonstone/Slider` properties `active`, `disabled`, `knobStep`, `onActivate`, `onDecrement`, and `onIncrement` as part of enabling 5-way support to `moonstone/Slider`, `moonstone/IncrementSlider` and the media slider for `moonstone/VideoPlayer`
- `moonstone/Slider` now supports `children` which are added to the `Slider`'s knob, and follow it as it moves
- `moonstone/ExpandableInput` properties `iconAfter` and `iconBefore` to display icons after and before the input, respectively
- `moonstone/Dialog` property `preserveCase`, which affects `title` text

### Changed

- `moonstone/IncrementSlider` to change when the buttons are held down
- `moonstone/Marquee` to allow disabled marquees to animate
- `moonstone/Dialog` to marquee `title` and `titleBelow`
- `moonstone/Marquee.MarqueeController` config option `startOnFocus` to `marqueeOnFocus`. `startOnFocus` is deprecated and will be removed in a future update.
- `moonstone/Button`, `moonstone/IconButton`, `moonstone/Item` to not forward `onClick` when `disabled`

### Fixed

- `moonstone/Marquee.MarqueeController` to start marquee on newly registered components when controller has focus and to restart synced marquees after completion
- `moonstone/Scroller` to recalculate when an expandable child opens
- `spotlightDisabled` property support for spottable moonstone components
- `moonstone/Popup` and `moonstone/ContextualPopupDecorator` so that when the popup is closed, spotlight focus returns to the control that had focus prior to the popup opening
- `moonstone/Input` to not get focus when disabled

## [1.0.0-beta.2] - 2017-01-30

### Added

- `moonstone/Panels.Panel` property `showChildren` to support deferring rendering the panel body until animation completes
- `moonstone/MarqueeDecorator` property `invalidateProps` that specifies which props cause the marquee distance to be invalidated
- developer-mode warnings to several components to warn when values are out-of-range
- `moonstone/Divider` property `spacing` which adjusts the amount of empty space above and below the `Divider`. `'normal'`, `'small'`, `'medium'`, `'large'`, and `'none'` are available.
- `moonstone/Picker` when `joined` the ability to be incremented and decremented by arrow keys
- `onSpotlightDisappear` event property support for spottable moonstone components
- `moonstone/VideoPlayer` property `titleHideDelay`

### Changed

- `moonstone/Panels.Panels` and variations to defer rendering the children of contained `Panel` instances until animation completes
- `moonstone/ProgressBar` properties `progress` and `backgroundProgress` to accept a number between 0 and 1
- `moonstone/Slider` and `moonstone/IncrementSlider` property `backgroundPercent` to `backgroundProgress` which now accepts a number between 0 and 1
- `moonstone/Slider` to not ignore `value` prop when it is the same as the previous value
- `moonstone/Picker` component's buttons to reverse their operation such that 'up' selects the previous item and 'down' the next
- `moonstone/Picker` and derivatives may now use numeric width, which represents the amount of characters to use for sizing. `width={4}` represents four characters, `2` for two characters, etc. `width` still accepts the size-name strings.
- `moonstone/Divider` to now behave as a simple horizontal line when no text content is provided
- `moonstone/Scrollable` to not display scrollbar controls by default
- `moonstone/DatePicker` and `moonstone/TimePicker` to emit `onChange` event whenever the value is changed, not just when the component is closed

### Removed

- `moonstone/ProgressBar` properties `min` and `max`

### Fixed

- `moonstone/IncrementSlider` so that the knob is spottable via pointer, and 5-way navigation between the knob and the increment/decrement buttons is functional
- `moonstone/Slider` and `moonstone/IncrementSlider` to not fire `onChange` for value changes from props

## [1.0.0-beta.1] - 2016-12-30

### Added

- `moonstone/VideoPlayer` and `moonstone/TooltipDecorator` components and samples
- `moonstone/Panels.Panels` property `onBack` to support `ui/Cancelable`
- `moonstone/VirtualFlexList` Work-In-Progress component to support variably sized rows or columns
- `moonstone/ExpandableItem` properties `autoClose` and `lockBottom`
- `moonstone/ExpandableList` properties `noAutoClose` and `noLockBottom`
- `moonstone/Picker` property `reverse`
- `moonstone/ContextualPopup` property `noAutoDismiss`
- `moonstone/Dialog` property `scrimType`
- `moonstone/Popup` property `spotlightRestrict`

### Changed

- `moonstone/Panels.Routable` to require a `navigate` configuration property indicating the event callback for back or cancel actions
- `moonstone/MarqueeController` focus/blur handling to start and stop synchronized `moonstone/Marquee` components
- `moonstone/ExpandableList` property `autoClose` to `closeOnSelect` to disambiguate it from the added `autoClose` on 5-way up
- `moonstone/ContextualPopupDecorator.ContextualPopupDecorator` component's `onCloseButtonClick` property to `onClose`
- `moonstone/Dialog` component's `onCloseButtonClicked` property to `onClose`
- `moonstone/Spinner` component's `center` and `middle` properties to a single `centered` property
	that applies both horizontal and vertical centering
- `moonstone/Popup.PopupBase` component's `onCloseButtonClicked` property to `onCloseButtonClick`
- `moonstone/Item.ItemOverlay` component's `autoHide` property to remove the `'no'` option. The same
	effect can be achieved by omitting the property or passing `null`.
- `moonstone/VirtualGridList` to be scrolled by page when navigating with a 5-way direction key
- `moonstone/Scroller`, `moonstone/VirtualList`, `moonstone/VirtualGridList`, and `moonstone/Scrollable` to no longer respond to mouse down/move/up events
- all Expandables to include a state arrow UI element
- `moonstone/LabeledItem` to support a `titleIcon` property which positions just after the title text
- `moonstone/Button` to include `moonstone/TooltipDecorator`
- `moonstone/Expandable` to support being managed, radio group-style, by a component wrapped with `RadioControllerDecorator` from `ui/RadioDecorator`
- `moonstone/Picker` to animate `moonstone/Marquee` children when any part of the `moonstone/Picker` is focused
- `moonstone/VirtualList` to mute its container instead of disabling it during scroll events
- `moonstone/VirtualList`, `moonstone/VirtualGridList`, and `moonstone/Scroller` to continue scrolling when holding down the paging controls
- `moonstone/VirtualList` to require a `component` prop and not have a default value
- `moonstone/Picker` to continuously change when a button is held down by adding `ui/Holdable`.

### Fixed

- `moonstone/Popup` and `moonstone/ContextualPopup` 5-way navigation behavior using spotlight.
- Bug where a synchronized marquee whose content fit the available space would prevent restarting of the marquees
- `moonstone/Input` to show an ellipsis on the correct side based on the text directionality of the `value` or `placeholder` content.
- `moonstone/VirtualList` and `moonstone/VirtualGridList` to prevent unwanted scrolling when focused with the pointer
- `moonstone/Picker` to remove fingernail when a the pointer is held down, but the pointer is moved off the `joined` picker.
- `moonstone/LabeledItem` to include marquee on both `title` and `label`, and be synchronized

## [1.0.0-alpha.5] - 2016-12-16

No changes.

## [1.0.0-alpha.4] - 2016-12-2

### Added

- `moonstone/Popup`, `moonstone/ContextualPopupDecorator`, `moonstone/Notification`, `moonstone/Dialog` and `moonstone/ExpandableInput` components
- `ItemOverlay` component to `moonstone/Item` module
- `marqueeCentered` prop to `moonstone/MarqueeDecorator` and `moonstone/MarqueeText`
- `placeholder` prop to `moonstone/Image`
- `moonstone/MarqueeController` component to synchronize multiple `moonstone/Marquee` components
- Non-latin locale support to all existing Moonstone components
- Language-specific font support
- `moonstone/IncrementSlider` now accepts customizable increment and decrement icons, as well as `moonstone/Slider` being more responsive to external styling

### Changed

- `moonstone/Input` component's `iconStart` and `iconEnd` properties to be `iconBefore` and `iconAfter`, respectively, for consistency with `moonstone/Item.ItemOverlay` naming
- `moonstone/Icon` and `moonstone/IconButton` so the `children` property supports both font-based icons and images
- the `checked` property to `selected` for consistency across the whole framework. This allows better interoperability when switching between various components.  Affects the following: `CheckboxItem`, `RadioItem`, `SelectableItem`, `Switch`, `SwitchItem`, and `ToggleItem`. Additionally, these now use `moonstone/Item.ItemOverlay` to position and handle their Icons.
- `moonstone/Slider` and `moonstone/IncrementSlider` to be more performant. No changes were made to
	the public API.
- `moonstone/GridListImageItem` so that a placeholder image displays while loading the image, and the caption and subcaption support marqueeing
- `moonstone/MoonstoneDecorator` to add `FloatingLayerDecorator`
- `moonstone/IncrementSlider` in vertical mode looks and works as expected.

### Removed

- LESS mixins that belong in `@enact/ui`, so that only moonstone-specific mixins are contained in
this module. When authoring components and importing mixins, only the local mixins need to be
imported, as they already import the general mixins.
- the `src` property from `moonstone/Icon` and `moonston/IconButton`. Use the support for URLs in
	the `children` property as noted above.
- the `height` property from `moonstone/IncrementSlider` and `moonstone/Slider`

### Fixed

- Joined picker so that it now has correct animation when using the mouse wheel
- Bug in DatePicker/TimePicker that prevented setting of value earlier than 1969

## [1.0.0-alpha.3] - 2016-11-8

### Added

- `moonstone/BodyText`, `moonstone/DatePicker`, `moonstone/DayPicker`, `moonstone/ExpandableItem`, `moonstone/Image`, and `moonstone/TimePicker` components
- `fullBleed` prop to `moonstone/Panels/Header`. When `true`, the header content is indented and the header lines are removed.
- Application close button to `moonstone/Panels`. Fires `onApplicationClose` when clicked. Can be omitted with the `noCloseButton` prop.
- `marqueeDisabled` prop to `moonstone/Picker`
- `padded` prop to `moonstone/RangePicker`
- `forceDirection` prop to `moonstone/Marquee`. Forces the direction of `moonstone/Marquee`. Useful for when `RTL` content cannot be auto detected.

### Changed

- `data` parameter passed to `component` prop of `VirtualList`.
- `moonstone/Expandable` into a submodule of `moonstone/ExpandableItem`
- `ExpandableList` to properly support selection
- `moonstone/Divider`'s `children` property to be optional
- `moonstone/ToggleItem`'s `inline` version to have a `max-width` of `240px`
- `moonstone/Input` to use `<div>` instead of `<label>` for wrapping components. No change to
	functionality, only markup.

### Removed

- `moonstone/ExpandableCheckboxItemGroup` in favor of `ExpandableList`

## [1.0.0-alpha.2] - 2016-10-21

This version includes a lot of refactoring from the previous release. Developers need to switch to the new enact-dev command-line tool.

### Added

- New components and HOCs: `moonstone/Scroller`, `moonstone/VirtualList`, `moonstone/VirtualGridList`, `moonstone/Scrollable`, `moonstone/MarqueeText`, `moonstone/Spinner`, `moonstone/ExpandableCheckboxItemGroup`, `moonstone/MarqueeDecorator`
- New options for `ui/Toggleable` HOC
- Marquee support to many components
- Image support to `moonstone/Icon` and `moonstone/IconButton`
- `dismissOnEnter` prop for `moonstone/Input`
- Many more unit tests

### Changed

- Some props for UI state were renamed to have `default` prefix where state was managed by the component. (e.g. `defaultOpen`)

### Fixed

- Many components were fixed, polished, updated and documented
- Inline docs updated to be more consistent and comprehensive<|MERGE_RESOLUTION|>--- conflicted
+++ resolved
@@ -18,12 +18,9 @@
 - `moonstone/Marquee.MarqueeController` to not abort marquee when moving among components
 - `moonstone/Picker` marquee issues with disabled buttons or Picker
 - `moonstone/Panels` to prevent loss of spotlight issue when moving between panels
-<<<<<<< HEAD
 - `moonstone/Slider` by removing unnecessary repaints to the screen
-=======
 - `moonstone/VideoPlayer` to not read out the focused button when the media controls hide
 - `moonstone/MarqueeDecorator` to stop when unhovering a disabled component using `marqueeOn` `'focus'`
->>>>>>> ab2a993b
 
 ## [1.12.2] - 2017-11-15
 
