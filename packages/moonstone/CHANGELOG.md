# Change Log

The following is a curated list of changes in the Enact moonstone module, newest changes on the top.

## [unreleased]

<<<<<<< HEAD
### Fixed

- `moonstone/Tooltip` layer order so it doesn't interfere with other positioned elements, like `ContextualPopup`
=======
### Added

- `moonstone/Panels.Header` prop `hideLine` to hide the bottom separator line

### Fixed

- `moonstone/Dropdown` button to not animate
- `moonstone/FormCheckboxItem` so it doesn't change size between normal and large text mode
- `moonstone/Spinner` to use the latest designs
>>>>>>> 125b7e91

## [3.0.0-beta.1] - 2019-07-15

### Removed

- `small` prop in `moonstone/Input`, `moonstone/ToggleButton`, `moonstone/Button`, `moonstone/Icon`, `moonstone/IconButton`, and `moonstone/LabeledIcon`, replaced by `size` prop, which accepts `"small"` or `"large"`
- `moonstone/Divider`, replaced by `moonstone/Heading`

### Added

- `ilib@^14.2.0` as a package peer dependency, which apps will need to include
- `moonstone/Dropdown` widths `tiny`, and `huge`

### Fixed

- Fonts to use the updated names of global fonts available in the system
- `moonstone/Popup` to properly handle closing in mid-transition
- `moonstone/Scroller` to properly move focus out of the container
- `moonstone/VirtualList` to allow keydown events to bubble up when not handled by the component
- `moonstone/IncrementSlider` to support aria-label when disabled
- `moonstone/LabeledItem` to not clip the bottom of descender glyphs in large text mode
- `moonstone/VirtualList.VirtualGridList` and `moonstone/VirtualList.VirtualList` to focus an item properly after an update
- `moonstone/Scroller`, `moonstone/VirtualList.VirtualGridList`, and `moonstone/VirtualList.VirtualList` not to scroll too far by page up/down keys

## [3.0.0-alpha.7] - 2019-06-24

### Fixed

- `moonstone/Dropdown` to scroll to and focus the selected item when opened
- `moonstone/ExpandableItem.ExpandableItemBase` to not error if `onClose` or `onOpen` was not supplied
- `moonstone/GridListImageItem` to support overriding the `image` CSS class name
- `moonstone/Scroller` to scroll and to move focus to the paging control properly if the current item sticking to the top is only spottable
- `moonstone/VirtualList` to scroll to the focused item when navigating out of the viewport via 5-way

## [3.0.0-alpha.6] - 2019-06-17

### Removed

- `moonstone/Divider`, `moonstone/Dialog`, and `moonstone/Heading` prop `casing`

### Fixed

- `moonstone/Dropdown` to support voice readout
- `moonstone/Dropdown` remaining open after it becomes `disabled`

## [3.0.0-alpha.5] - 2019-06-10

### Added

- `moonstone/Dropdown` property `width` to support `'small'`, `'medium'`, and `'large'` sizes

### Fixed

- `moonstone/Panels.Header` to center text when `centered` is used and additional controls are included by `moonstone/Panels`
- Fonts for non-Latin to not intermix font weights for bold when using a combination of Latin and non-Latin glyphs
- `moonstone/VirtualList` to restore focus to an item when scrollbars are visible

## [3.0.0-alpha.4] - 2019-06-03

### Changed

- `moonstone/Dropdown` to prevent spotlight moving out of the popup
- `moonstone/Dropdown` to use radio selection which allows only changing the selection but not deselection

### Fixed

- Non-Latin locale font assignments to match the new font family support in `LG Smart UI`
- `moonstone/Checkbox`, `moonstone/FormCheckbox`, `moonstone/Panels.Header`, `moonstone/RadioItem`, `moonstone/Slider`, and `moonstone/Switch` to render correctly in high contrast
- `moonstone/VideoPlayer` to hide scrim for high contrast if bottom controls are hidden

## [3.0.0-alpha.3] - 2019-05-29

### Added

- `moonstone/Panels` support for managing share state of contained components
- `moonstone/Scroller` and `moonstone/VirtualList` support for restoring scroll position when within a `moonstone/Panels.Panel`

### Changed

- `moonstone/Scroller` to scroll when no spottable child exists in the pressed 5-way key direction and, when `focusableScrollbar` is set, focus the scrollbar button

### Fixed

- Fonts to correctly use the new font files and updated the international font name from "Moonstone LG Display" to "Moonstone Global"
- `moonstone/Dropdown` `children` propType so it supports the same format as `ui/Group` (an array of strings or an array of objects with props)
- `moonstone/FormCheckbox`, `moonstone/Input`, `moonstone/ProgressBar`, `moonstone/RadioItem`, `moonstone/SwitchItem`, and `moonstone/Tooltip` light skin colors.
- `moonstone/VideoPlayer` to have correct sized control buttons

## [3.0.0-alpha.2] - 2019-05-20

### Added

- `moonstone/Heading` prop `spacing` with default value `'small'`

### Fixed

- `moonstone/Button` background colors for translucent and lightTranslucent
- `moonstone/Checkbox` by updating colors for both dark and light skins
- `moonstone/DaySelector` item text size in large-text mode
- `moonstone/Dropdown` popup scroller arrows showing in non-latin locales and added large-text mode support
- `moonstone/FormCheckboxItem` to match the designs
- `moonstone/Panels.Header` with `Input` to not have a distracting white background color
- `moonstone/Input` caret color to match the designs (black bar on white background, white bar on black background, standard inversion)
- `moonstone/Item` height in non-latin locales
- `moonstone/RadioItem` and `moonstone/SelectableItem` icon size in large-text mode

## [3.0.0-alpha.1] - 2019-05-15

### Removed

- `moonstone/Button` and `moonstone/Panels.Header` prop `casing` which is no longer supported
- `moonstone/Input.InputBase` prop `focused` which was used to indicate when the internal input field had focused but was replaced by the `:focus-within` pseudo-selector
- `moonstone/VirtualList` and `moonstone/VirtualList.VirtualGridList` property `isItemDisabled`

### Added

- `moonstone/BodyText` prop `size` to offer a new "small" size
- `moonstone/Button` prop `iconPosition`
- `moonstone/ContextualPopup` config `noArrow`
- `moonstone/Dropdown` component
- `moonstone/Panels.Header` prop `centered` to support immersive apps with a completely centered design
- `moonstone/Heading` component, an improved version of `moonstone/Divider` with additional features
- `moonstone/Panels` slot `<controls>` to easily add custom controls next to the Panels' "close" button
- `moonstone/Spinner` prop `size` to support a new "small" size for use inside `SlotItem` components
- `moonstone/TooltipDecorator` prop `tooltipRelative` and `moonstone/TooltipDecorator.Tooltip` prop `relative` to support relative positioning. This is an advanced feature and requires a container with specific rules. See documentation for details.

### Changed

- `moonstone/Button.ButtonDecorator` to remove `i18n/Uppercase` HOC
- `moonstone/Button`, `moonstone/Checkbox`, `moonstone/CheckboxItem`, `moonstone/ContextualPopupDecorator`, `moonstone/FormCheckbox`, `moonstone/FormCheckboxItem`, `moonstone/Panels.Header`, `moonstone/Notification`, `moonstone/RadioItem`, and `moonstone/Tooltip` appearance to match the latest designs
- `moonstone/Button`, `moonstone/Dropdown`, `moonstone/Icon`, `moonstone/IconButton`, `moonstone/Input`, and `moonstone/ToggleButton` default size to "small", which unifies their initial heights
- `moonstone/DaySelector` to have squared check boxes to match the rest of the checkmark components
- `moonstone/LabeledIcon` and `moonstone/LabeledIconButton` text size to be smaller
- `moonstone/Panel` and `moonstone/Panels` now allocate slightly more screen edge space for a cleaner look
- `moonstone/Scroller.Scroller`, `moonstone/VirtualList.VirtualGridList`, and `moonstone/VirtualList.VirtualList` scrollbar button to gain focus when pressing a page up or down key if `focusableScrollbar` is true
- global styling rules affecting standard font-weight, disabled opacity, and LESS color variable definitions

### Fixed

- `moonstone/Scroller`, `moonstone/VirtualList.VirtualGridList`, and `moonstone/VirtualList.VirtualList` to scroll by page up/down keys without focus in pointer mode

## [2.6.0] - ???

### Deprecated

- `moonstone/Divider` which will be replaced by `moonstone/Heading`
- `moonstone/Input.InputBase` prop `focused` which will be handled by CSS in 3.0
- `small` prop in `moonstone/Input` and `moonstone/ToggleButton`, which will be replaced by `size="small"` in 3.0

### Added

- `moonstone/Input` and `moonstone/ToggleButton` prop `size`
- `moonstone/Button`, `moonstone/IconButton`, and `moonstone/LabeledIconButton` public class name `large` to support customizing the style for the new `size` prop on `ui/Button`

### Fixed

- `moonstone/EditableIntegerPicker`, `moonstone/Picker`, and `moonstone/RangePicker` to not error when the `min` prop exceeds the `max` prop

## [2.5.3] - 2019-06-06

### Fixed

- `moonstone/ContextualPopupDecorator` imperative methods to be correctly bound to the instance
- `moonstone/ExpandableInput` to retain focus when touching within the input field on touch platforms
- `moonstone/ExpandableList` to not error if `selected` is passed as an array to a non-multi-select list
- `moonstone/Scroller` to allow changing spotlight focus to opposite scroll button when switching to 5way mode
- `moonstone/ExpandableInput` to retain focus when touching within the input field on touch platforms
- `moonstone/Input` refocusing on touch on iOS
- `moonstone/Scroller`, `moonstone/VirtualList.VirtualGridList`, and `moonstone/VirtualList.VirtualList` to change spotlight focus due to touch events
- `moonstone/Slider` to not scroll the viewport when dragging on touch platforms
- `moonstone/VideoPlayer` to correctly handle touch events while moving slider knobs
- `moonstone/VirtualList` and `moonstone/Scroller` to animate with 5-way navigation by default

## [2.5.2] - 2019-04-23

### Fixed

- `moonstone/EditableIntegerPicker` text alignment when not editing the value
- `moonstone/Scroller` to scroll via dragging when the platform has touch support
- `moonstone/VideoPlayer` to continue to display the thumbnail image while the slider is focused

## [2.5.1] - 2019-04-09

### Fixed

- `moonstone/ExpandableInput` to close on touch platforms when tapping another component

## [2.5.0] - 2019-04-01

### Fixed

- `moonstone/ContextualPopupDecorator` method `positionContextualPopup()` to correctly reposition the popup when invoked from app code
- `moonstone/Tooltip` to better support long tooltips
- `moonstone/Popup` to resume spotlight pauses when closing with animation
- `moonstone/Panels` to correctly ignore `null` children

## [2.4.1] - 2019-03-11

### Changed

- `moonstone/Picker` to display more of the selected value in wide instances

### Fixed

- `moonstone/Checkbox`, `moonstone/FormCheckbox`, `moonstone/RadioItem`, `moonstone/SelectableIcon`, and `moonstone/Slider` spotlight muted colors
- `moonstone/Spinner` animation synchronization after a rerender
- `moonstone/TooltipDecorator` to position `Tooltip` correctly when the wrapped component moves or resizes
- `moonstone/VideoPlayer` to continue to show thumbnail when playback control keys are pressed
- `moonstone/VideoPlayer` to stop seeking by remote key when it loses focus
- `moonstone/VirtualList` to only resume spotlight pauses it initiated
- `moonstone/ExpandableItem` to be better optimized on mount

## [2.4.0] - 2019-03-04

### Added

- `line-height` rule to base text CSS for both latin and non-latin locales
- Support for high contrast colors in dark and light `moonstone`
- `moonstone/BodyText` prop `noWrap` which automatically adds `moonstone/Marquee` support as well as limits the content to only display one line of text

### Changed

- `moonstone/Spinner` visuals from 3 spinning balls to an energetic flexing line

### Fixed

- `moonstone/Panels` to set child's `autoFocus` prop to `default-element` when `index` increases
- `moonstone/Slider` to prevent gaining focus when clicked when disabled
- `moonstone/Slider` to prevent default browser scroll behavior when 5-way directional key is pressed on an active knob
- `moonstone/DatePicker` and `moonstone/TimePicker` to close with back/ESC
- `moonstone/DatePicker` and `moonstone/TimePicker` value handling when open on mount
- `moonstone/ContextualPopupDecorator` to correctly focus on popup content when opened

## [2.3.0] - 2019-02-11

### Added

- `moonstone/VirtualList.VirtualGridList` and `moonstone/VirtualList.VirtualList` property `childProps` to support additional props included in the object passed to the `itemsRenderer` callback
- `moonstone/Skinnable` support for `skinVariants`, to enable features like high contrast mode and large text mode
- Support for 8k (UHD2) displays

### Changed

- All content-containing LESS stylesheets (not within a `styles` directory) extensions to be `*.module.less` to retain modular context with CLI 2.x.

### Fixed

- `moonstone/VirtualList` to focus an item properly by `scrollTo` API immediately after a prior call to the same position
- `moonstone/Popup` to close floating layer when the popup closes without animation

## [2.2.9] - 2019-01-11

### Fixed

- `moonstone/Scroller` scrolling to boundary behavior for short scrollers

## [2.2.8] - 2018-12-06

### Fixed

- `moonstone/ExpandableInput` to focus labeled item on close
- `moonstone/ExpandableItem` to disable its spotlight container when the component is disabled
- `moonstone/Scroller` to correctly handle scrolling focused elements and containers into view

## [2.2.7] - 2018-11-21

### Fixed

- `moonstone/Picker`, `moonstone/ExpandablePicker`, `moonstone/ExpandableList`, `moonstone/IncrementSlider` to support disabling voice control

## [2.2.6] - 2018-11-15

### Fixed

- `moonstone/VideoPlayer` to blur slider when hiding media controls
- `moonstone/VideoPlayer` to disable pointer mode when hiding media controls via 5-way
- `moonstone/VirtualList` and `moonstone/Scroller` to not to animate with 5-way navigation by default

## [2.2.5] - 2018-11-05

### Fixed

- `moonstone/ExpandableItem` to not steal focus after closing

## [2.2.4] - 2018-10-29

### Fixed

- `moonstone/MoonstoneDecorator` to apply both Latin and non-Latin rules to the root element so all children inherit the correct default font rules.
- `moonstone/Marquee`, `moonstone/MediaOverlay` to display locale-based font
- `moonstone/DayPicker` separator character used between selected days in the label in fa-IR locale
- `moonstone/Scroller`, `moonstone/VirtualList.VirtualGridList`, and `moonstone/VirtualList.VirtualList` scrolling by voice commands in RTL locales

## [2.2.3] - 2018-10-22

### Fixed

- `moonstone/Scroller` to respect the disabled spotlight container status when handling pointer events
- `moonstone/Scroller` to scroll to the boundary when focusing the first or last element with a minimal margin in 5-way mode
- `moonstone/VideoPlayer` to position the slider knob correctly when beyond the left or right edge of the slider

## [2.2.2] - 2018-10-15

### Fixed

- `moonstone/Scroller` stuttering when page up/down key is pressed

## [2.2.1] - 2018-10-09

### Fixed

- `moonstone/Scroller`, `moonstone/VirtualList.VirtualGridList`, and `moonstone/VirtualList.VirtualList` to notify user when scrolling is not possible via voice command
- `moonstone/TimePicker` to not read out meridiem label when changing the value

## [2.2.0] - 2018-10-02

### Added

- `moonstone/GridListImageItem` voice control feature support

### Fixed

- `moonstone/DayPicker` to prevent closing when selecting days via voice control
- `moonstone/VideoPlayer` to unfocus media controls when hidden
- `moonstone/Scroller` to set correct scroll position when an expandable child is closed
- `moonstone/Scroller` to prevent focusing children while scrolling

## [2.1.4] - 2018-09-17

### Fixed

- `moonstone/Button` and `moonstone/IconButton` to style image-based icons correctly when focused and disabled
- `moonstone/FormCheckboxItem` styling when focused and disabled
- `moonstone/Panels` to always blur breadcrumbs when transitioning to a new panel
- `moonstone/Scroller` to correctly set scroll position when nested item is focused
- `moonstone/Scroller` to not adjust `scrollTop` when nested item is focused
- `moonstone/VideoPlayer` to show correct playback rate feedback on play or pause
- `moonstone/VirtualList.VirtualGridList` and `moonstone/VirtualList.VirtualList` to handle 5way navigation properly when `focusableScrollbar` is true

## [2.1.3] - 2018-09-10

### Fixed

- `moonstone/Scroller`, `moonstone/VirtualList.VirtualGridList`, and `moonstone/VirtualList.VirtualList` to show overscroll effects properly on repeating wheel input
- `moonstone/TooltipDecorator` to handle runtime error when setting `tooltipText` to an empty string
- `moonstone/VideoPlayer` timing to read out `infoComponents` accessibility value when `moreButton` or `moreButtonColor` is pressed

## [2.1.2] - 2018-09-04

### Fixed

- `moonstone/ExpandableItem` to prevent default browser scroll behavior when 5-way key is pressed on the first item or the last item
- `moonstone/Scroller` scrolling behavior for focused items in 5-way mode
- `moonstone/Scroller` to scroll container elements into view
- `moonstone/TooltipDecorator` to update position when `tooltipText` is changed
- `moonstone/VideoPlayer` to prevent default browser scroll behavior when navigating via 5-way
- `moonstone/VirtuaList` to allow `onKeyDown` events to bubble
- `moonstone/VirtualList.VirtualGridList` and `moonstone/VirtualList.VirtualList` scrolling via page up or down keys

## [2.1.1] - 2018-08-27

### Changed

- `moonstone/Scroller`, `moonstone/VirtualList.VirtualGridList`, and `moonstone/VirtualList.VirtualList` to show overscroll effects only by wheel input

### Fixed

- `moonstone/VideoPlayer` so that activity is detected and the `autoCloseTimeout` timer is reset when using 5-way to navigate from the media slider

### Fixed

- `moonstone/Picker` to fire onChange events, due to a hold, consistently across pointer and 5-way navigation

## [2.1.0] - 2018-08-20

### Added

- `moonstone/VideoPlayer` property `noMediaSliderFeedback`
- `moonstone/VideoPlayer.MediaControls` property `playPauseButtonDisabled`

### Changed

- `moonstone/Picker` key down hold threshold to 800ms before firing the `onChange` event

### Fixed

- `moonstone/GridListImageItem` to properly vertically align when the content varies in size
- `moonstone/Scroller`, `moonstone/VirtualList.VirtualGridList`, and `moonstone/VirtualList.VirtualList` to not scroll by dragging
- `moonstone/Slider` to not emit `onChange` event when `value` has not changed
- `moonstone/VideoPlayer` to focus on available media buttons if the default spotlight component is disabled
- `moonstone/VideoPlayer` to keep media controls visible when interacting with popups
- `moonstone/VideoPlayer` to read out `infoComponents` accessibility value when `moreButtonColor` is pressed
- `moonstone/VideoPlayer` to round the time displayed down to the nearest second
- `moonstone/VirtualList` to restore last focused item correctly

## [2.0.2] - 2018-08-13

### Fixed

- `moonstone/DatePicker` to correctly change year when `minYear` and `maxYear` aren't provided
- `moonstone/EditableIntegerPicker` management of spotlight pointer mode
- `moonstone/LabeledIcon` and `moonstone/LabeledIconButton` to have proper spacing and label-alignment with all label positions
- `moonstone/Popup` to prevent duplicate 5-way navigation when `spotlightRestrict="self-first"`
- `moonstone/Scroller` not to scroll to wrong position via 5way navigation in RTL languages
- `moonstone/Scroller` not to scroll when focusing in pointer mode
- `moonstone/Slider` to forward `onActivate` event
- `moonstone/VideoPlayer` to reset key down hold when media becomes unavailable

## [2.0.1] - 2018-08-01

### Fixed

- `moonstone/Dialog` read order of dialog contents
- `moonstone/Scroller` to go to next page properly via page up/down keys

## [2.0.0] - 2018-07-30

### Added

- `moonstone/LabeledIcon` and `moonstone/LabeledIconButton` components for a lightweight `Icon` or `IconButton` with a label
- `moonstone/VideoPlayer` property `noAutoShowMediaControls`

### Fixed

- `moonstone/Scroller` to prevent scrolling via page up/down keys if there is no spottable component in that direction
- `moonstone/Dialog` to hide `titleBelow` when `title` is not set
- `moonstone/Image` to suppress drag and drop support by default
- `moonstone/VideoPlayer` audio guidance behavior of More button
- `moonstone/VirtualList.VirtualGridList` and `moonstone/VirtualList.VirtualList` to handle focus properly via page up/down keys when switching to 5-way mode
- `moonstone/Popup` to spot the content after it's mounted
- `moonstone/Scroller`, `moonstone/VirtualList.VirtualGridList`, and `moonstone/VirtualList.VirtualList` to scroll properly via voice control in RTL locales

## [2.0.0-rc.3] - 2018-07-23

### Changed

- `moonstone/Scroller.Scroller`, `moonstone/VirtualList.VirtualGridList`, and `moonstone/VirtualList.VirtualList` overscroll effect color more recognizable on the focused element

### Fixed

- `moonstone/ContextualPopup` to refocus its activator on close when the popup lacks spottable children
- `moonstone/Scroller`, `moonstone/VirtualList.VirtualGridList`, and `moonstone/VirtualList.VirtualList` to scroll properly when holding down paging control buttons
- `moonstone/ExpandableItem` spotlight behavior when leaving the component via 5-way
- `moonstone/RadioItem` circle thickness to be 2px, matching the design
- `moonstone/Slider` to correctly prevent 5-way actions when activated
- `moonstone/ExpandableItem` and other expandable components to spotlight correctly when switching from pointer mode to 5-way with `closeOnSelect`

## [2.0.0-rc.2] - 2018-07-16

### Fixed

- `moonstone/Input` to not focus by *tab* key
- `moonstone/Picker` to properly set focus when navigating between buttons
- `moonstone/Popup` to set correct open state while transitioning
- `moonstone/ProgressBar.ProgressBarTooltip` unknown props warning
- `moonstone/Scrollable` to disable spotlight container during flick events only when contents can scroll
- `moonstone/Scroller`, `moonstone/VirtualList.VirtualGridList`, and `moonstone/VirtualList.VirtualList` to scroll properly when `animate` is false via `scrollTo`
- `moonstone/Scroller`, `moonstone/VirtualList.VirtualGridList`, and `moonstone/VirtualList.VirtualList` page controls to stop propagating an event when the event is handled
- `moonstone/Scroller`, `moonstone/VirtualList.VirtualGridList`, and `moonstone/VirtualList.VirtualList` to hide overscroll effect when focus is moved from a disabled paging control button to the opposite button
- `moonstone/Scroller`, `moonstone/VirtualList.VirtualGridList`, and `moonstone/VirtualList.VirtualList` to show overscroll effect when reaching the edge for the first time by wheel
- `moonstone/VideoPlayer` to display feedback tooltip when pointer leaves slider while playing
- `moonstone/VirtualList` and `moonstone/VirtualGridList` to restore focus on items focused by pointer

## [2.0.0-rc.1] - 2018-07-09

### Added

- `moonstone/VirtualList.VirtualList` and `moonstone/VirtualList.VirtualGridList` support `data-webos-voice-focused` and `data-webos-voice-group-label`

### Removed

- `moonstone/Button` built-in support for tooltips

### Changed

- `moonstone/Spinner` to blur Spotlight when the spinner is active

### Fixed

- `moonstone/Scroller.Scroller`, `moonstone/VirtualList.VirtualGridList`, and `moonstone/VirtualList.VirtualList` to handle direction, page up, and page down keys properly on page controls them when `focusableScrollbar` is false
- `moonstone/Scroller.Scroller`, `moonstone/VirtualList.VirtualGridList`, and `moonstone/VirtualList.VirtualList` to handle a page up or down key in pointer mode
- `moonstone/VideoPlayer.MediaControls` to correctly handle more button color when the prop is not specified
- `VirtualList.VirtualList` to handle focus properly when switching to 5-way mode

## [2.0.0-beta.9] - 2018-07-02

### Added

- `moonstone/ContextualPopupDecorator` instance method `positionContextualPopup()`
- `moonstone/MoonstoneDecorator` config property `disableFullscreen` to prevent the decorator from filling the entire screen
- `moonstone/Scroller` prop `onUpdate`

### Fixed

- `moonstone/Scrollable` to update scroll properly on pointer click
- `moonstone/TooltipDecorator` to prevent unnecessary re-renders when losing focus
- `moonstone/TooltipDecorator` to not dismiss the tooltip on pointer click

## [2.0.0-beta.8] - 2018-06-25

### Added

- `moonstone/Scroller.Scroller`, `moonstone/VirtualList.VirtualGridList`, and `moonstone/VirtualList.VirtualList` support for scrolling via voice control on webOS
- `moonstone/Scroller.Scroller`, `moonstone/VirtualList.VirtualGridList`, and `moonstone/VirtualList.VirtualList` overscroll effect when the edges are reached

### Changed

- `moonstone/Divider` property `marqueeOn` default value to `render`
- `moonstone/Scroller.Scroller`, `moonstone/VirtualList.VirtualGridList`, and `moonstone/VirtualList.VirtualList` scrollbar button to move a previous or next page when pressing a page up or down key instead of releasing it

### Fixed

- `moonstone/VideoPlayer` to prevent updating state when the source is changed to the preload source, but the current preload source is the same
- `moonstone/MediaOverlay` to marquee correctly
- `moonstone/MediaOverlay` to match UX guidelines

## [2.0.0-beta.7] - 2018-06-11

### Removed

- `moonstone/Dialog` properties `preserveCase` and `showDivider`, replaced by `casing` and `noDivider` respectively
- `moonstone/Divider` property `preserveCase`, replaced by `casing`
- `moonstone/ExpandableInput` property `onInputChange`, replaced by `onChange`
- `moonstone/MoonstoneDecorator.TextSizeDecorator`, replaced by `moonstone/MoonstoneDecorator.AccessibilityDecorator`
- `moonstone/Panels.Header` property `preserveCase`, replaced by `casing`
- `moonstone/Panels.Panel` property `noAutoFocus`, replaced by `autoFocus`
- `moonstone/TooltipDecorator` property `tooltipPreserveCase`, replaced by `tooltipCasing`

### Changed

- `moonstone/VideoPlayer` to allow spotlight focus to move left and right from `MediaControls`
- `moonstone/VideoPlayer` to disable bottom controls when loading until it's playable

### Fixed

- `moonstone/EditableIntegerPicker` to disable itself when on a range consisting of a single static value
- `moonstone/Picker` to disable itself when containing fewer than two items
- `moonstone/Popup` to spot its content correctly when `open` by default
- `moonstone/RangePicker` to disable itself when on a range consisting of a single static value
- `moonstone/TooltipDecorator` to hide when `onDismiss` has been invoked
- `moonstone/VideoPlayer` to show media controls when pressing down in pointer mode
- `moonstone/VideoPlayer` to provide a more natural 5-way focus behavior
- `moonstone/VideoPlayer.MediaControls` to handle left and right key to jump when `moonstone/VideoPlayer` is focused

## [2.0.0-beta.6] - 2018-06-04

### Removed

- `moonstone/IncrementSlider` prop `children` which was no longer supported for setting the tooltip (since 2.0.0-beta.1)

### Fixed

- `moonstone/ContextualPopupDecorator` to allow focusing components under a popup without any focusable components
- `moonstone/Scroller` ordering of logic for Scroller focus to check focus possibilities first then go to fallback at the top of the container
- `moonstone/Scroller` to check focus possibilities first then go to fallback at the top of the container of focused item
- `moonstone/Scroller` to scroll by page when focus was at the edge of the viewport
- `moonstone/ToggleButton` padding and orientation for RTL
- `moonstone/VideoPlayer` to not hide title and info section when showing more components
- `moonstone/VideoPlayer` to select a position in slider to seek in 5-way mode
- `moonstone/VideoPlayer` to show thumbnail only when focused on slider

## [2.0.0-beta.5] - 2018-05-29

### Removed

- `moonstone/Popup`, `moonstone/Dialog` and `moonstone/Notification` property `spotlightRestrict` option `'none'`
- `moonstone/VideoPlayer` prop `preloadSource`, to be replaced by `moonstone/VideoPlayer.Video` prop `preloadSource`
- `moonstone/Button` and `moonstone/IconButton` allowed value `'opaque'` from prop `backgroundOpacity` which was the default and therefore has the same effect as omitting the prop

### Added

- `moonstone/VideoPlayer` props `selection` and `onSeekOutsideRange` to support selecting a range and notification of interactions outside of that range
- `moonstone/VideoPlayer.Video` component to support preloading video sources

### Changed

- `moonstone/VideoPlayer.videoComponent` prop to default to `ui/Media.Media` instead of `'video'`. As a result, to use a custom video element, one must pass an instance of `ui/Media` with its `mediaComponent` prop set to the desired element.

### Fixed

- `moonstone/ContextualPopupDecorator` to properly stop propagating keydown event if fired from the popup container
- `moonstone/Slider` to read when knob gains focus or for a change in value
- `moonstone/Scroller` to not cut off Expandables when scrollbar appears
- `moonstone/VideoPlayer` to correctly read out when play button is pressed
- `moonstone/Divider` to always use a fixed height, regardless of locale

## [2.0.0-beta.4] - 2018-05-21

### Added

- `moonstone/Button` and `moonstone/IconButton` class name `small` to the list of allowed `css` overrides
- `moonstone/VideoPlayer.MediaControls` property `onClose` to handle back key
- `moonstone/ProgressBar` prop `highlighted` for when the UX needs to call special attention to a progress bar

### Changed

- `moonstone/VideoPlayer` to disable media slider when source is unavailable

### Fixed

- `moonstone/ContextualPopupDecorator` to not set focus to activator when closing if focus was set elsewhere
- `moonstone/IconButton` to allow external customization of vertical alignment of its `Icon` by setting `line-height`
- `moonstone/Marquee.MarqueeController` to not cancel valid animations
- `moonstone/VideoPlayer` feedback and feedback icon to hide properly on play/pause/fast forward/rewind
- `moonstone/VideoPlayer` to correctly focus to default media controls component
- `moonstone/VideoPlayer` to close opened popup components when media controls hide
- `moonstone/VideoPlayer` to show controls on mount and when playing next preload video

## [2.0.0-beta.3] - 2018-05-14

### Added

- `moonstone/SelectableItem.SelectableItemDecorator`

### Changed

- `moonstone/ToggleItem` to forward native events on `onFocus` and `onBlur`
- `moonstone/Input` and `moonstone/ExpandableInput` to support forwarding valid `<input>` props to the contained `<input>` node
- `moonstone/ToggleButton` to fire `onToggle` when toggled

### Fixed

- `moonstone/VirtualList.VirtualList` and `moonstone/VirtualList.VirtualGridList` to scroll properly with all enabled items via a page up or down key
- `moonstone/VirtualList.VirtualList`, `moonstone/VirtualList.VirtualGridList`, and `moonstone/Scroller.Scroller` to ignore any user key events in pointer mode
- `moonstone/VirtualList.VirtualList`, `moonstone/VirtualList.VirtualGridList`, and `moonstone/Scroller.Scroller` to pass `data-spotlight-container-disabled` prop to their outer DOM element
- `moonstone/Image` so it automatically swaps the `src` to the appropriate resolution dynamically as the screen resizes
- `moonstone/Popup` to support all `spotlightRestrict` options
- `moonstone` component `disabled` colors to match the most recent design guidelines (from 30% to 60% opacity)
- `moonstone/ExpandableInput` spotlight behavior when leaving the component via 5-way

## [2.0.0-beta.2] - 2018-05-07

### Fixed

- `moonstone/IconButton` to allow theme-style customization, like it claimed was possible
- `moonstone/ExpandableItem` and related expandables to deal with disabled items and the `autoClose`, `lockBottom` and `noLockBottom` props
- `moonstone/Slider` not to fire `onChange` event when 5-ways out of boundary
- `moonstone/ToggleButton` layout for RTL locales
- `moonstone/Item`, `moonstone/SlotItem`, `moonstone/ToggleItem` to not apply duplicate `className` values
- `moonstone/VirtualList.VirtualList`, `moonstone/VirtualList.VirtualGridList`, and `moonstone/Scroller.Scroller` scrollbar button's aria-label in RTL
- `moonstone/VirtualList.VirtualList` and `moonstone/VirtualList.VirtualGridList` to scroll properly with all disabled items
- `moonstone/VirtualList.VirtualList` and `moonstone/VirtualList.VirtualGridList` to not scroll on focus when jumping

## [2.0.0-beta.1] - 2018-04-29

### Removed

- `moonstone/IncrementSlider` and `moonstone/Slider` props `tooltipAsPercent`, `tooltipSide`, and `tooltipForceSide`, to be replaced by `moonstone/IncrementSlider.IncrementSliderTooltip` and `moonstone/Slider.SliderTooltip` props `percent`, and `side`
- `moonstone/IncrementSlider` props `detachedKnob`, `onDecrement`, `onIncrement`, and `scrubbing`
- `moonstone/ProgressBar` props `tooltipSide` and `tooltipForceSide`, to be replaced by `moonstone/ProgressBar.ProgressBarTooltip` prop `side`
- `moonstone/Slider` props `detachedKnob`, `onDecrement`, `onIncrement`, `scrubbing`, and `onKnobMove`
- `moonstone/VideoPlayer` property `tooltipHideDelay`
- `moonstone/VideoPlayer` props `backwardIcon`, `forwardIcon`, `initialJumpDelay`, `jumpBackwardIcon`, `jumpButtonsDisabled`, `jumpDelay`, `jumpForwadIcon`, `leftComponents`, `moreButtonCloseLabel`, `moreButtonColor`, `moreButtonDisabled`, `moreButtonLabel`, `no5WayJump`, `noJumpButtons`, `noRateButtons`, `pauseIcon`, `playIcon`, `rateButtonsDisabled`, and `rightComponents`, replaced by corresponding props on `moonstone/VideoPlayer.MediaControls`
- `moonstone/VideoPlayer` props `onBackwardButtonClick`, `onForwardButtonClick`, `onJumpBackwardButtonClick`, `onJumpForwardButtonClick`, and `onPlayButtonClick`, replaced by `onRewind`, `onFastForward`, `onJumpBackward`, `onJumpForward`, `onPause`, and `onPlay`, respectively

### Added

- `moonstone/DatePicker` props `dayAriaLabel`, `dayLabel`, `monthAriaLabel`, `monthLabel`, `yearAriaLabel` and `yearLabel` to configure the label set on date pickers
- `moonstone/DayPicker` and `moonstone/DaySelector` props `dayNameLength`, `everyDayText`, `everyWeekdayText`, and `everyWeekendText`
- `moonstone/ExpandablePicker` props `checkButtonAriaLabel`, `decrementAriaLabel`, `incrementAriaLabel`, and `pickerAriaLabel` to configure the label set on each button and picker
- `moonstone/MediaOverlay` component
- `moonstone/Picker` props `aria-label`, `decrementAriaLabel`, and `incrementAriaLabel` to configure the label set on each button
- `moonstone/Popup` property `closeButtonAriaLabel` to configure the label set on popup close button
- `moonstone/ProgressBar.ProgressBarTooltip` props `percent` to format the value as a percent and `visible` to control display of the tooltip
- `moonstone/TimePicker` props `hourAriaLabel`, `hourLabel`, `meridiemAriaLabel`, `meridiemLabel`, `minuteAriaLabel`, and `minuteLabel` to configure the label set on time pickers
- `moonstone/VideoPlayer.MediaControls` component to support additional customization of the playback controls
- `moonstone/VideoPlayer` props `mediaControlsComponent`, `onRewind`, `onFastForward`, `onJumpBackward`, `onJumpForward`, `onPause`, `onPlay`, and `preloadSource`
- `moonstone/VirtualList.VirtualList` and `moonstone/VirtualList.VirtualGridList` `role="list"`
- `moonstone/VirtualList.VirtualList` and `moonstone/VirtualList.VirtualGridList` prop `wrap` to support wrap-around spotlight navigation
- `moonstone/VirtualList`, `moonstone/VirtualGridList` and `moonstone/Scroller` props `scrollRightAriaLabel`, `scrollLeftAriaLabel`, `scrollDownAriaLabel`, and `scrollUpAriaLabel` to configure the aria-label set on scroll buttons in the scrollbars

### Changed

- `moonstone/IncrementSlider` and `moonstone/Slider` prop `tooltip` to support either a boolean for the default tooltip or an element or component for a custom tooltip
- `moonstone/Input` to prevent pointer actions on other component when the input has focus
- `moonstone/ProgressBar.ProgressBarTooltip` prop `side` to support either locale-aware or locale-independent positioning
- `moonstone/ProgressBar.ProgressBarTooltip` prop `tooltip` to support custom tooltip components
- `moonstone/Scroller`, `moonstone/Picker`, and `moonstone/IncrementSlider` to retain focus on `moonstone/IconButton` when it becomes disabled

### Fixed

- `moonstone/ExpandableItem` and related expandable components to expand smoothly when used in a scroller
- `moonstone/GridListImageItem` to show proper `placeholder` and `selectionOverlay`
- `moonstone/MoonstoneDecorator` to optimize localized font loading performance
- `moonstone/Scroller` and `moonstone/VirtualList` navigation via 5-way from paging controls
- `moonstone/VideoPlayer` to render bottom controls at idle after mounting
- `moonstone/VirtualList.VirtualList` and `moonstone/VirtualList.VirtualGridList` to give initial focus
- `moonstone/VirtualList.VirtualList` and `moonstone/VirtualList.VirtualGridList` to have the default value for `dataSize`, `pageScroll`, and `spacing` props

## [2.0.0-alpha.8] - 2018-04-17

### Added

- `moonstone/Panels` property `closeButtonAriaLabel` to configure the label set on application close button

### Changed

- `moonstone/VirtualList.VirtualList` and `moonstone/VirtualList.VirtualGridList` to set its ARIA `role` to `"list"`
- `moonstone/VideoPlayer` property `title` to accept node type

### Fixed

- `moonstone/TimePicker` to show `meridiem` correctly in all locales
- `moonstone/Scrollable` scroll buttons to read out out audio guidance when button pressed down
- `moonstone/ExpandableItem` to show label properly when open and disabled
- `moonstone/Notification` to position properly in RTL locales
- `moonstone/VideoPlayer` to show controls when pressing 5-way select

## [2.0.0-alpha.7] - 2018-04-03

### Removed

- `moonstone/VirtualList.VirtualList` and `moonstone/VirtualList.VirtualGridList` prop `data` to eliminate the misunderstanding caused by the ambiguity of `data`

### Added

- `moonstone/VideoPlayer` property `noSpinner` to allow apps to show/hide spinner while loading video

### Changed

- `moonstone/VideoPlayer` to disable play/pause button when media controls are disabled
- `moonstone/VideoPlayer` property `moreButtonColor` to allow setting underline colors for more button
- `moonstone/VirtualList.VirtualList` and `moonstone/VirtualList.VirtualGridList` prop `isItemDisabled`, which accepts a function that checks if the item at the supplied index is disabled
- `moonstone/Panels.Header` support for `headerInput` so the Header can be used as an Input. See documentation for usage examples.
- `moonstone/ProgressBar` property `tooltipSide` to configure tooltip position relative to the progress bar
- `moonstone/ProgressBar` colors (affecting `moonstone/Slider` as well) for light and dark theme to match the latest designs and make them more visible when drawn over arbitrary background colors

### Fixed

- `moonstone/VideoPlayer` to correctly adjust spaces when the number of components changes in `leftComponents` and `rightComponents`
- `moonstone/VideoPlayer` to read out audio guidance every time `source` changes
- `moonstone/VideoPlayer` to display custom thumbnail node
- `moonstone/VideoPlayer` to hide more icon when right components are removed
- `moonstone/Picker` to correctly update pressed state when dragging off buttons
- `moonstone/Notification` to display when it's opened
- `moonstone/VirtualList` and `moonstone/VirtualGridList` to show Spotlight properly while navigating with page up and down keys
- `moonstone/Input` to allow navigating via left or right to other components when the input is active and the selection is at start or end of the text, respectively
- `moonstone/Panels.ActivityPanels` to correctly lay out the existing panel after adding additional panels

## [2.0.0-alpha.6] - 2018-03-22

### Removed

- `moonstone/Slider` exports `SliderFactory` and `SliderBaseFactory`
- `moonstone/IncrementSlider` exports `IncrementSliderFactory` and `IncrementSliderBaseFactory`
- `moonstone/ProgressBar`, `moonstone/Slider`, `moonstone/Slider.SliderTooltip`, `moonstone/IncrementSlider` components' `vertical` property and replaced it with `orientation`

### Added

- `moonstone/VideoPlayer` property `component` to handle custom video element
- `moonstone/IncrementSlider` properties `incrementAriaLabel` and `decrementAriaLabel` to configure the label set on each button
- `moonstone/Input` support for `small` prop
- `moonstone/ProgressBar` support for `tooltip` and `tooltipForceSide`
- `moonstone/ProgressBar`, `moonstone/Slider`, `moonstone/Slider.SliderTooltip`, `moonstone/IncrementSlider` property `orientation` to accept orientation strings like "vertical" and "horizontal" (replaced old `vertical` prop)

### Changed

- `moonstone/Input` input `height`, `vertical-align`, and `margins`. Please verify your layouts to ensure everything lines up correctly; this change may require removal of old sizing and positioning CSS which is no longer necessary.
- `moonstone/FormCheckbox` to have a small border around the circle, according to new GUI designs
- `moonstone/RadioItem` dot size and added an inner-dot to selected-focused state, according to new GUI designs
- `moonstone/ContextualPopup` prop `popupContainerId` to `popupSpotlightId`
- `moonstone/Popup` prop `containerId` to `spotlightId`
- `moonstone/VideoPlayer` prop `containerId` to `spotlightId`
- `moonstone/VirtualList.VirtualList` and `moonstone/VirtualList.VirtualGridList` prop `component` to be replaced by `itemRenderer`

### Fixed

- `moonstone/ExpandableItem` to be more performant when animating
- `moonstone/GridListImageItem` to hide overlay checkmark icon on focus when unselected
- `moonstone/GridListImageItem` to use `ui/GridListImageItem`
- `moonstone/VirtualList`, `moonstone/VirtualGridList` and `moonstone/Scroller` components to use their base UI components
- `moonstone/VirtualList` to show the selected state on hovered paging controls properly
- `moonstone/Slider` to highlight knob when selected
- `moonstone/Slider` to handle updates to its `value` prop correctly
- `moonstone/ToggleItem` to accept HTML DOM node tag names as strings for its `component` property
- `moonstone/Popup` to properly pause and resume spotlight when animating

## [2.0.0-alpha.5] - 2018-03-07

### Removed

- `moonstone/Marquee.MarqueeText`, replaced by `moonstone/Marquee.Marquee`
- `moonstone/VirtualGridList.GridListImageItem`, replaced by `moonstone/GridListImageItem`

### Changed

- `moonstone/Marquee.Marquee` to be `moonstone/Marquee.MarqueeBase`
- `moonstone/ContextualPopupDecorator` to not restore last-focused child
- `moonstone/ExpandableList` to restore focus to the first selected item after opening

### Fixed

- `moonstone/Slider` to correctly show localized percentage value in tooltip when `tooltipAsPercent` is true
- `moonstone/VirtualGridList` to show or hide its scrollbars properly
- `moonstone/Button` text to be properly centered
- `moonstone/Input` to not clip some glyphs at the start of the value

## [2.0.0-alpha.4] - 2018-02-13

### Added

- `moonstone/SlotItem` replacing `moonstone/Item.ItemOverlay`

### Removed

- `moonstone/VirtualFlexList` to be replaced by `ui/VirtualFlexList`
- `moonstone/Button` and `moonstone/IconButton` prop `noAnimation`
- `moonstone/Item.OverlayDecorator`, `moonstone/Item.Overlay`, and `moonstone/Item.ItemOverlay` to be replaced by `moonstone/SlotItem`

### Changed

- `moonstone/Marquee` to do less-costly calculations during measurement and optimized the applied styles
- `moonstone/ExpandableList` to require a unique key for each object type data

### Fixed

- `moonstone/VirtualList` to render properly with fiber reconciler
- `moonstone/VirtualList` focus option in scrollTo api
- `moonstone/ExpandableSpotlightDecorator` to not spot the title upon collapse when in `pointerMode`
- `moonstone/Spinner` to not unpause Spotlight unless it was the one to pause it
- `moonstone/Marquee` to stop when becoming disabled
- `moonstone/Input`, `moonstone/MarqueeDecorator`, and `moonstone/Slider` to prevent unnecessary focus-based updates

## [2.0.0-alpha.3] - 2018-01-18

### Removed

- `moonstone/Scroller` and `moonstone/VirtualList` option `indexToFocus` in `scrollTo` method which is deprecated from 1.2.0
- `moonstone/Scroller` props `horizontal` and `vertical` which are deprecated from 1.3.0 and replaced with `direction` prop
- `moonstone/Button` exports `ButtonFactory` and `ButtonBaseFactory`
- `moonstone/IconButton` exports `IconButtonFactory` and `IconButtonBaseFactory`

### Fixed

- `moonstone/MoonstoneDecorator` root node to fill the entire space available, which simplifies positioning and sizing for child elements (previously always measured 0 in height)
- `moonstone/VirtualList` to prevent infinite function call when a size of contents is slightly longer than a client size without a scrollbar
- `moonstone/VirtualList` to sync scroll position when clientSize changed

## [2.0.0-alpha.2] - 2017-08-29

No significant changes.

## [2.0.0-alpha.1] - 2017-08-27

### Changed

- `moonstone/Button`, `moonstone/Checkbox`, `moonstone/FormCheckbox`, `moonstone/IconButton`, `moonstone/IncrementSlider`, `moonstone/Item`, `moonstone/Picker`, and `moonstone/RangePicker`, `moonstone/Switch` and `moonstone/VideoPlayer` to use `ui/Touchable`

## [1.15.0] - 2018-02-28

### Deprecated

- `moonstone/Marquee.Marquee`, to be moved to `moonstone/Marquee.MarqueeBase` in 2.0.0
- `moonstone/Marquee.MarqueeText`, to be moved to `moonstone/Marquee.Marquee` in 2.0.0

### Fixed

- `moonstone/GridListImageItem` to display correctly

## [1.14.0] - 2018-02-23

### Deprecated

- `moonstone/VirtualFlexList`, to be replaced by `ui/VirtualFlexList` in 2.0.0
- `moonstone/VirtualGridList.GridListImageItem`, to be replaced by `moonstone/GridListImageItem` in 2.0.0
- `moonstone/Button` and `moonstone/IconButton` prop `noAnimation`, to be removed in 2.0.0
- `moonstone/Button.ButtonFactory`, `moonstone/Button.ButtonBaseFactory`, `moonstone/IconButton.IconButtonFactory`, `moonstone/IconButton.IconButtonBaseFactory`, `moonstone/IncrementSlider.IncrementSliderFactory`, `moonstone/IncrementSlider.IncrementSliderBaseFactory`, `moonstone/Slider.SliderFactory`, and `moonstone/Slider.SliderBaseFactory`, to be removed in 2.0.0
- `moonstone/Item.ItemOverlay`, to be replaced by `ui/SlotItem` in 2.0.0
- `moonstone/Item.Overlay` and `moonstone/Item.OverlayDecorator`, to be removed in 2.0.0

### Added

- `moonstone/DaySelector` component
- `moonstone/EditableIntegerPicker` component
- `moonstone/GridListImageItem` component

## [1.13.4] - 2018-07-30

### Fixed

- `moonstone/DatePicker` to calculate min and max year in the current calender

## [1.13.3] - 2018-01-16

### Fixed

- `moonstone/TimePicker` to not read out meridiem label when meridiem picker gets a focus
- `moonstone/Scroller` to correctly update scrollbars when the scroller's contents change

## [1.13.2] - 2017-12-14

### Fixed

- `moonstone/Panels` to maintain spotlight focus when `noAnimation` is set
- `moonstone/Panels` to not accept back key presses during transition
- `moonstone/Panels` to revert 1.13.0 fix that blurred Spotlight when transitioning panels
- `moonstone/Scroller` and other scrolling components to not show scroll thumb when only child item is updated
- `moonstone/Scroller` and other scrolling components to not hide scroll thumb immediately after scroll position reaches the top or the bottom
- `moonstone/Scroller` and other scrolling components to show scroll thumb properly when scroll position reaches the top or the bottom by paging controls

## [1.13.1] - 2017-12-06

### Fixed

- `moonstone/Slider` to not unnecessarily fire `onChange` if the initial value has not changed

## [1.13.0] - 2017-11-28

### Added

- `moonstone/VideoPlayer` props `disabled`, `loading`, `miniFeedbackHideDelay`, and `thumbnailComponent` as well as new APIs: `areControlsVisible`, `getVideoNode`, `showFeedback`, and `toggleControls`

### Fixed

- `moonstone/VirtualList` to render items from a correct index on edge cases at the top of a list
- `moonstone/VirtualList` to handle focus properly via page up at the first page and via page down at the last page
- `moonstone/Expandable` and derivatives to use the new `ease-out-quart` animation timing function to better match the aesthetic of Enyo's Expandables
- `moonstone/TooltipDecorator` to correctly display tooltip direction when locale changes
- `moonstone/Marquee` to restart animation on every resize update
- `moonstone/LabeledItem` to start marquee when hovering while disabled
- `moonstone/Marquee` to correctly start when hovering on disabled spottable components
- `moonstone/Marquee.MarqueeController` to not abort marquee when moving among components
- `moonstone/Picker` marquee issues with disabled buttons or Picker
- `moonstone/Panels` to prevent loss of spotlight issue when moving between panels
- `moonstone/VideoPlayer` to bring it in line with real-world use-cases
- `moonstone/Slider` by removing unnecessary repaints to the screen
- `moonstone/Slider` to fire `onChange` events when the knob is pressed near the boundaries
- `moonstone/VideoPlayer` to correctly position knob when interacting with media slider
- `moonstone/VideoPlayer` to not read out the focused button when the media controls hide
- `moonstone/MarqueeDecorator` to stop when unhovering a disabled component using `marqueeOn` `'focus'`
- `moonstone/Slider` to not forward `onChange` when `disabled` on `mouseUp/click`
- `moonstone/VideoPlayer` to defer rendering playback controls until needed

## [1.12.2] - 2017-11-15

### Fixed

- `moonstone/VirtualList` to scroll and focus properly by pageUp and pageDown when disabled items are in it
- `moonstone/Button` to correctly specify minimum width when in large text mode
- `moonstone/Scroller` and other scrolling components to restore last focused index when panel is changed
- `moonstone/VideoPlayer` to display time correctly in RTL locale
- `moonstone/VirtualList` to scroll correctly using page down key with disabled items
- `moonstone/Scroller` and other scrolling components to not cause a script error when scrollbar is not rendered
- `moonstone/Picker` incrementer and decrementer to not change size when focused
- `moonstone/Panels.Header` to use a slightly smaller font size for `title` in non-latin locales and a line-height for `titleBelow` and `subTitleBelow` that better meets the needs of tall-glyph languages like Tamil and Thai, as well as latin locales
- `moonstone/Scroller` and `moonstone/VirtualList` to keep spotlight when pressing a 5-way control while scrolling
- `moonstone/Panels` to prevent user interaction with panel contents during transition
- `moonstone/Slider` and related components to correctly position knob for `detachedKnob` on mouse down and fire value where mouse was positioned on mouse up
- `moonstone/DayPicker` to update day names when changing locale
- `moonstone/ExpandableItem` and all other `Expandable` components to revert 1.12.1 change to pull down from the top

## [1.12.1] - 2017-11-07

### Fixed

- `moonstone/ExpandableItem` and all other `Expandable` components to now pull down from the top instead of being revealed from the bottom, matching Enyo's design
- `moonstone/VirtualListNative` to scroll properly with page up/down keys if there is a disabled item
- `moonstone/RangePicker` to display negative values correctly in RTL
- `moonstone/Scroller` and other scrolling components to not blur scroll buttons when wheeling
- `moonstone/Scrollbar` to hide scroll thumb immediately without delay after scroll position reaches min or max
- `moonstone/Divider` to pass `marqueeOn` prop
- `moonstone/Slider` to fire `onChange` on mouse up and key up
- `moonstone/VideoPlayer` to show knob when pressed
- `moonstone/Panels.Header` to layout `titleBelow` and `subTitleBelow` correctly
- `moonstone/Panels.Header` to use correct font-weight for `subTitleBelow`
- `moonstone/VirtualList` to restore focus correctly for lists only slightly larger than the viewport

## [1.12.0] - 2017-10-27

### Fixed

- `moonstone/Scroller` and other scrolling components to prevent focusing outside the viewport when pressing a 5-way key during wheeling
- `moonstone/Scroller` to called scrollToBoundary once when focus is moved using holding child item
- `moonstone/VideoPlayer` to apply skin correctly
- `moonstone/Popup` from `last-focused` to `default-element` in `SpotlightContainerDecorator` config
- `moonstone/Panels` to retain focus when back key is pressed on breadcrumb
- `moonstone/Input` to correctly hide VKB when dismissing

## [1.11.0] - 2017-10-24

### Added

- `moonstone/VideoPlayer` properties `seekDisabled` and `onSeekFailed` to disable seek function

### Changed

- `moonstone/ExpandableList` to become `disabled` if there are no children

### Fixed

- `moonstone/Picker` to read out customized accessibility value when picker prop has `joined` and `aria-valuetext`
- `moonstone/Scroller` to apply scroll position on vertical or horizontal Scroller when child gets a focus
- `moonstone/Scroller` and other scrolling components to scroll without animation when panel is changed
- `moonstone/ContextualPopup` padding to not overlap close button
- `moonstone/Scroller` and other scrolling components to change focus via page up/down only when the scrollbar is visible
- `moonstone/Picker` to only increment one value on hold
- `moonstone/ItemOverlay` to remeasure when focused

## [1.10.1] - 2017-10-16

### Fixed

- `moonstone/Scroller` and other scrolling components to scroll via page up/down when focus is inside a Spotlight container
- `moonstone/VirtualList` and `moonstone/VirtualGridList` to scroll by 5-way keys right after wheeling
- `moonstone/VirtualList` not to move focus when a current item and the last item are located at the same line and pressing a page down key
- `moonstone/Slider` knob to follow while dragging for detached knob
- `moonstone/Panels.Header` to layout header row correctly in `standard` type
- `moonstone/Input` to not dismiss on-screen keyboard when dragging cursor out of input box
- `moonstone/Panels.Header` RTL `line-height` issue
- `moonstone/Panels` to render children on idle
- `moonstone/Scroller` and other scrolling components to limit muted spotlight container scrims to their bounds
- `moonstone/Input` to always forward `onKeyUp` event

## [1.10.0] - 2017-10-09

### Added

- `moonstone/VideoPlayer` support for designating components with `.spottable-default` as the default focus target when pressing 5-way down from the slider
- `moonstone/Slider` property `activateOnFocus` which when enabled, allows 5-way directional key interaction with the `Slider` value without pressing [Enter] first
- `moonstone/VideoPlayer` property `noMiniFeedback` to support controlling the visibility of mini feedback
- `ui/Layout`, which provides a technique for laying-out components on the screen using `Cells`, in rows or columns

### Changed

- `moonstone/Popup` to focus on mount if it’s initially opened and non-animating and to always pass an object to `onHide` and `onShow`
- `moonstone/VideoPlayer` to emit `onScrub` event and provide audio guidance when setting focus to slider

### Fixed

- `moonstone/ExpandableItem` and derivatives to restore focus to the Item if the contents were last focused when closed
- `moonstone/Slider` toggling activated state when holding enter/select key
- `moonstone/TimePicker` picker icons shifting slightly when focusing an adjacent picker
- `moonstone/Icon` so it handles color the same way generic text does, by inheriting from the parent's color. This applies to all instances of `Icon`, `IconButton`, and `Icon` inside `Button`.
- `moonstone/fonts` Museo Sans font to correct "Ti" kerning
- `moonstone/VideoPlayer` to correctly position knob on mouse click
- `moonstone/Panels.Header` to show an ellipsis for long titles with RTL text
- `moonstone/Marquee` to restart when invalidated by a prop change and managed by a `moonstone/Marquee.MarqueeController`
- `spotlight.Spotlight` method `focus()` to verify that the target element matches its container's selector rules prior to setting focus
- `moonstone/Picker` to only change picker values `onWheel` when spotted
- `moonstone/VideoPlayer` to hide descendant floating components (tooltips, contextual popups) when the media controls hide

## [1.9.3] - 2017-10-03

### Added

- `moonstone/Button` property value to `backgroundOpacity` called "lightTranslucent" to better serve colorful image backgrounds behind Buttons. This also affects `moonstone/IconButton` and `moonstone/Panels/ApplicationCloseButton`.
- `moonstone/Panels` property `closeButtonBackgroundOpacity` to support `moonstone/Panels/ApplicationCloseButton`'s `backgroundOpacity` prop

### Changed

- `Moonstone Icons` font file to include the latest designs for several icons
- `moonstone/Panels/ApplicationCloseButton` to expose its `backgroundOpacity` prop

### Fixed

- `moonstone/VirtualList` to apply "position: absolute" inline style to items
- `moonstone/Picker` to increment and decrement normally at the edges of joined picker
- `moonstone/Icon` not to read out image characters
- `moonstone/Scroller` and other scrolling components to not accumulate paging scroll by pressing page up/down in scrollbar
- `moonstone/Icon` to correctly display focused state when using external image
- `moonstone/Button` and `moonstone/IconButton` to be properly visually muted when in a muted container

## [1.9.2] - 2017-09-26

### Fixed

- `moonstone/ExpandableList` preventing updates when its children had changed

## [1.9.1] - 2017-09-25

### Fixed

- `moonstone/ExpandableList` run-time error when using an array of objects as children
- `moonstone/VideoPlayer` blocking pointer events when the controls were hidden

## [1.9.0] - 2017-09-22

### Added

- `moonstone/styles/mixins.less` mixins: `.moon-spotlight-margin()` and `.moon-spotlight-padding()`
- `moonstone/Button` property `noAnimation` to support non-animating pressed visual

### Changed

- `moonstone/TimePicker` to use "AM/PM" instead of "meridiem" for label under meridiem picker
- `moonstone/IconButton` default style to not animate on press. NOTE: This behavior will change back to its previous setting in release 2.0.0.
- `moonstone/Popup` to warn when using `scrimType` `'none'` and `spotlightRestrict` `'self-only'`
- `moonstone/Scroller` to block spotlight during scroll
- `moonstone/ExpandableItem` and derivatives to always pause spotlight before animation

### Fixed

- `moonstone/VirtualGridList` to not move focus to wrong column when scrolled from the bottom by holding the "up" key
- `moonstone/VirtualList` to focus an item properly when moving to a next or previous page
- `moonstone/Scroller` and other scrolling components to move focus toward first or last child when page up or down key is pressed if the number of children is small
- `moonstone/VirtualList` to scroll to preserved index when it exists within dataSize for preserving focus
- `moonstone/Picker` buttons to not change size
- `moonstone/Panel` to move key navigation to application close button on holding the "up" key.
- `moonstone/Picker` to show numbers when changing values rapidly
- `moonstone/Popup` layout in large text mode to show close button correctly
- `moonstone/Picker` from moving scroller when pressing 5-way keys in `joined` Picker
- `moonstone/Input` so it displays all locales the same way, without cutting off the edges of characters
- `moonstone/TooltipDecorator` to hide tooltip when 5-way keys are pressed for disabled components
- `moonstone/Picker` to not tremble in width when changing values while using a numeric width prop value
- `moonstone/Picker` to not overlap values when changing values in `vertical`
- `moonstone/ContextualPopup` pointer mode focus behavior for `spotlightRestrict='self-only'`
- `moonstone/VideoPlayer` to prevent interacting with more components in pointer mode when hidden
- `moonstone/Scroller` to not repaint its entire contents whenever partial content is updated
- `moonstone/Slider` knob positioning after its container is resized
- `moonstone/VideoPlayer` to maintain focus when media controls are hidden
- `moonstone/Scroller` to scroll expandable components into view when opening when pointer has moved elsewhere

## [1.8.0] - 2017-09-07

### Deprecated

- `moonstone/Dialog` property `showDivider`, will be replaced by `noDivider` property in 2.0.0

### Added

- `moonstone/Popup` callback property `onShow` which fires after popup appears for both animating and non-animating popups

### Changed

- `moonstone/Popup` callback property `onHide` to run on both animating and non-animating popups
- `moonstone/VideoPlayer` state `playbackRate` to media events
- `moonstone/VideoPlayer` support for `spotlightDisabled`
- `moonstone/VideoPlayer` thumbnail positioning and style
- `moonstone/VirtualList` to render when dataSize increased or decreased
- `moonstone/Dialog` style
- `moonstone/Popup`, `moonstone/Dialog`, and `moonstone/Notification` to support `node` type for children
- `moonstone/Scroller` to forward `onKeyDown` events

### Fixed

- `moonstone/Scroller` and other scrolling components to enable focus when wheel scroll is stopped
- `moonstone/VirtualList` to show scroll thumb when a preserved item is focused in a Panel
- `moonstone/Scroller` to navigate properly with 5-way when expandable child is opened
- `moonstone/VirtualList` to stop scrolling when focus is moved on an item from paging controls or outside
- `moonstone/VirtualList` to move out with 5-way navigation when the first or the last item is disabled
- `moonstone/IconButton` Tooltip position when disabled
- `moonstone/VideoPlayer` Tooltip time after unhovering
- `moonstone/VirtualList` to not show invisible items
- `moonstone/IconButton` Tooltip position when disabled
- `moonstone/VideoPlayer` to display feedback tooltip correctly when navigating in 5-way
- `moonstone/MarqueeDecorator` to work with synchronized `marqueeOn` `'render'` and hovering as well as `marqueOn` `'hover'` when moving rapidly among synchronized marquees
- `moonstone/Input` aria-label for translation
- `moonstone/Marquee` to recalculate inside `moonstone/Scroller` and `moonstone/SelectableItem` by bypassing `shouldComponentUpdate`
- `moonstone/Picker` to marquee when incrementing and decrementing values with the prop `noAnimation`

## [1.7.0] - 2017-08-23

### Deprecated

- `moonstone/TextSizeDecorator` and it will be replaced by `moonstone/AccessibilityDecorator`
- `moonstone/MarqueeDecorator` property `marqueeCentered` and `moonstone/Marquee` property `centered` will be replaced by `alignment` property in 2.0.0

### Added

- `moonstone/TooltipDecorator` config property to direct tooltip into a property instead of adding to `children`
- `moonstone/VideoPlayer` prop `thumbnailUnavailable` to fade thumbnail
- `moonstone/AccessibilityDecorator` with `highContrast` and `textSize`
- `moonstone/VideoPlayer` high contrast scrim
- `moonstone/MarqueeDecorator`and `moonstone/Marquee` property `alignment` to allow setting  alignment of marquee content

### Changed

- `moonstone/Scrollbar` to disable paging control down button properly at the bottom when a scroller size is a non-integer value
- `moonstone/VirtualList`, `moonstone/VirtualGridList`, and `moonstone/Scroller` to scroll on `keydown` event instead of `keyup` event of page up and page down keys
- `moonstone/VirtualGridList` to scroll by item via 5 way key
- `moonstone/VideoPlayer` to read target time when jump by left/right key
- `moonstone/IconButton` to not use `MarqueeDecorator` and `Uppercase`

### Fixed

- `moonstone/VirtualList` and `moonstone/VirtualGridList` to focus the correct item when page up and page down keys are pressed
- `moonstone/VirtualList` to not lose focus when moving out from the first item via 5way when it has disabled items
- `moonstone/Slider` to align tooltip with detached knob
- `moonstone/FormCheckbox` to display correct colors in light skin
- `moonstone/Picker` and `moonstone/RangePicker` to forward `onKeyDown` events when not `joined`
- `moonstone/SelectableItem` to display correct icon width and alignment
- `moonstone/LabeledItem` to always match alignment with the locale
- `moonstone/Scroller` to properly 5-way navigate from scroll buttons
- `moonstone/ExpandableList` to display correct font weight and size for list items
- `moonstone/Divider` to not italicize in non-italic locales
- `moonstone/VideoPlayer` slider knob to follow progress after being selected when seeking
- `moonstone/LabeledItem` to correctly position its icon. This affects all of the `Expandables`, `moonstone/DatePicker` and `moonstone/TimePicker`.
- `moonstone/Panels.Header` and `moonstone/Item` to prevent them from allowing their contents to overflow unexpectedly
- `moonstone/Marquee` to recalculate when vertical scrollbar appears
- `moonstone/SelectableItem` to recalculate marquee when toggled

### Removed

- `moonstone/Input` large-text mode

## [1.6.1] - 2017-08-07

### Changed

- `moonstone/Icon` and `moonstone/IconButton` to no longer fit image source to the icon's boundary

## [1.6.0] - 2017-08-04

### Added

- `moonstone/VideoPlayer` ability to seek when holding down the right and left keys. Sensitivity can be adjusted using throttling options `jumpDelay` and `initialJumpDelay`.
- `moonstone/VideoPlayer` property `no5WayJump` to disable jumping done by 5-way
- `moonstone/VideoPlayer` support for the "More" button to use tooltips
- `moonstone/VideoPlayer` properties `moreButtonLabel` and `moreButtonCloseLabel` to allow customization of the "More" button's tooltip and Aria labels
- `moonstone/VideoPlayer` property `moreButtonDisabled` to disable the "More" button
- `moonstone/Picker` and `moonstone/RangePicker` prop `aria-valuetext` to support reading custom text instead of value
- `moonstone/VideoPlayer` methods `showControls` and `hideControls` to allow external interaction with the player
- `moonstone/Scroller` support for Page Up/Page Down keys in pointer mode when no item has focus

### Changed

- `moonstone/VideoPlayer` to handle play, pause, stop, fast forward and rewind on remote controller
- `moonstone/Marquee` to also start when hovered if `marqueeOnRender` is set

### Fixed

- `moonstone/IconButton` to fit image source within `IconButton`
- `moonstone` icon font sizes for wide icons
- `moonstone/ContextualPopupDecorator` to prefer setting focus to the appropriate popup instead of other underlying controls when using 5-way from the activating control
- `moonstone/Scroller` not scrolled via 5 way when `moonstone/ExpandableList` is opened
- `moonstone/VirtualList` to not let the focus move outside of container even if there are children left when navigating with 5way
- `moonstone/Scroller` and other scrolling components to update disability of paging controls when the scrollbar is set to `visible` and the content becomes shorter
- `moonstone/VideoPlayer` to focus on hover over play/pause button when video is loading
- `moonstone/VideoPlayer` to update and display proper time while moving knob when video is paused
- `moonstone/VideoPlayer` long title overlap issues
- `moonstone/Panels.Header` to apply `marqueeOn` prop to `subTitleBelow` and `titleBelow`
- `moonstone/Picker` wheeling in `moonstone/Scroller`
- `moonstone/IncrementSlider` and `moonstone/Picker` to read value changes when selecting buttons

## [1.5.0] - 2017-07-19

### Added

- `moonstone/Slider` and `moonstone/IncrementSlider` prop `aria-valuetext` to support reading custom text instead of value
- `moonstone/TooltipDecorator` property `tooltipProps` to attach props to tooltip component
- `moonstone/Scroller` and `moonstone/VirtualList` ability to scroll via page up and page down keys
- `moonstone/VideoPlayer` tooltip-thumbnail support with the `thumbnailSrc` prop and the `onScrub` callback to fire when the knob moves and a new thumbnail is needed
- `moonstone/VirtualList` ability to navigate via 5way when there are disabled items
- `moonstone/ContextualPopupDecorator` property `popupContainerId` to support configuration of the popup's spotlight container
- `moonstone/ContextualPopupDecorator` property `onOpen` to notify containers when the popup has been opened
- `moonstone/ContextualPopupDecorator` config option `openProp` to support mapping the value of `open` property to the chosen property of wrapped component

### Changed

- `moonstone/ExpandableList` to use 'radio' as the default, and adapt 'single' mode to render as a `moonstone/RadioItem` instead of a `moonstone/CheckboxItem`
- `moonstone/VideoPlayer` to not hide pause icon when it appears
- `moonstone/ContextualPopupDecorator` to set accessibility-related props onto the container node rather than the popup node
- `moonstone/ExpandableItem`, `moonstone/ExpandableList`, `moonstone/ExpandablePicker`, `moonstone/DatePicker`, and `moonstone/TimePicker` to pause spotlight when animating in 5-way mode
- `moonstone/Spinner` to position the text content under the spinner, rather than to the right side
- `moonstone/VideoPlayer` to include hour when announcing the time while scrubbing
- `moonstone/GridListImageItem` to require a `source` prop and not have a default value

### Fixed

- `moonstone/Input` ellipsis to show if placeholder is changed dynamically and is too long
- `moonstone/Marquee` to re-evaluate RTL orientation when its content changes
- `moonstone/VirtualList` to restore focus on short lists
- `moonstone/ExpandableInput` to expand the width of its contained `moonstone/Input`
- `moonstone/Input` support for `dismissOnEnter`
- `moonstone/Input` focus management to prevent stealing focus when programmatically moved elsewhere
- `moonstone/Input` 5-way spot behavior
- `moonstone` international fonts to always be used, even when unsupported font-weights or font-styles are requested
- `moonstone/Panels.Panel` support for selecting components with `.spottable-default` as the default focus target
- `moonstone/Panels` layout in RTL locales
- `moonstone` spottable components to support `onSpotlightDown`, `onSpotlightLeft`, `onSpotlightRight`, and `onSpotlightUp` event property
- `moonstone/VirtualList` losing spotlight when the list is empty
- `moonstone/FormCheckbox` in focused state to have the correct "check" color
- `moonstone/Scroller` and other scrolling components' bug in `navigableFilter` when passed a container id

## [1.4.1] - 2017-07-05

### Changed

- `moonstone/Popup` to only call `onKeyDown` when there is a focused item in the `Popup`
- `moonstone/Scroller`, `moonstone/Picker`, and `moonstone/IncrementSlider` to automatically move focus when the currently focused `moonstone/IconButton` becomes disabled

### Fixed

- `moonstone/ContextualPopupDecorator` close button to account for large text size
- `moonstone/ContextualPopupDecorator` to not spot controls other than its activator when navigating out via 5-way
- `moonstone/Panels.Header` to set the value of `marqueeOn` for all types of headers

## [1.4.0] - 2017-06-29

### Deprecated

- `moonstone/Input` prop `noDecorator` is being replaced by `autoFocus` in 2.0.0

### Added

- `moonstone/Scrollbar` property `corner` to add the corner between vertical and horizontal scrollbars
- `moonstone/ScrollThumb` for a thumb of `moonstone/Scrollbar`
- `moonstone/styles/text.less` mixin `.locale-japanese-line-break()` to apply the correct  Japanese language line-break rules for the following multi-line components: `moonstone/BodyText`, `moonstone/Dialog`, `moonstone/Notification`, `moonstone/Popup`, and `moonstone/Tooltip`
- `moonstone/ContextualPopupDecorator` property `popupProps` to attach props to popup component
- `moonstone/VideoPlayer` property `pauseAtEnd` to control forward/backward seeking
- `moonstone/Panels/Header` prop `marqueeOn` to control marquee of header

### Changed

- `moonstone/Panels/Header` to expose its `marqueeOn` prop
- `moonstone/VideoPlayer` to automatically adjust the width of the allocated space for the side components so the media controls have more space to appear on smaller screens
- `moonstone/VideoPlayer` properties `autoCloseTimeout` and `titleHideDelay` default value to `5000`
- `moonstone/VirtualList` to support restoring focus to the last focused item
- `moonstone/Scroller` and other scrolling components to call `onScrollStop` before unmounting if a scroll is in progress
- `moonstone/Scroller` to reveal non-spottable content when navigating out of a scroller

### Fixed

- `moonstone/Dialog` to properly focus via pointer on child components
- `moonstone/VirtualList`, `moonstone/VirtualGridList`, and `moonstone/Scroller` not to be slower when scrolled to the first or the last position by wheeling
- `moonstone` component hold delay time
- `moonstone/VideoPlayer` to show its controls when pressing down the first time
- `moonstone/Panel` autoFocus logic to only focus on initial render
- `moonstone/Input` text colors
- `moonstone/ExpandableInput` to focus its decorator when leaving by 5-way left/right

## [1.3.1] - 2017-06-14

### Fixed

- `moonstone/Picker` support for large text
- `moonstone/Scroller` support for focusing paging controls with the pointer
- `moonstone` CSS rules for unskinned spottable components

## [1.3.0] - 2017-06-12

### Deprecated

- `moonstone/Scroller` props `horizontal` and `vertical`. Deprecated props are replaced with `direction` prop. `horizontal` and `vertical` will be removed in 2.0.0.
- `moonstone/Panel` prop `noAutoFocus` in favor of `autoFocus="none"`

### Added

- `moonstone/Image` support for `children` prop inside images
- `moonstone/Scroller` prop `direction` which replaces `horizontal` and `vertical` props
- `moonstone/VideoPlayer` property `tooltipHideDelay` to hide tooltip with a given amount of time
- `moonstone/VideoPlayer` property `pauseAtEnd` to pause when it reaches either the start or the end of the video
- `moonstone/VideoPlayer` methods `fastForward`, `getMediaState`, `jump`, `pause`, `play`, `rewind`, and `seek` to allow external interaction with the player. See docs for example usage.

### Changed

- `moonstone/Skinnable` to support context and allow it to be added to any component to be individually skinned. This includes a further optimization in skinning which consolidates all color assignments into a single block, so non-color rules aren't unnecessarily duplicated.
- `moonstone/Skinnable` light and dark skin names ("moonstone-light" and "moonstone") to "light" and "dark", respectively
- `moonstone/VideoPlayer` to set play/pause icon to display "play" when rewinding or fast forwarding
- `moonstone/VideoPlayer` to rewind or fast forward when previous command is slow-forward or slow-rewind respectively
- `moonstone/VideoPlayer` to fast forward when previous command is slow-forward and it reaches the last of its play rate
- `moonstone/VideoPlayer` to not play video on reload when `noAutoPlay` is `true`
- `moonstone/VideoPlayer` property `feedbackHideDelay`'s default value to `3000`
- `moonstone/Notification` to break line in characters in ja and zh locale
- `moonstone/Notification` to align texts left in LTR locale and right in RTL locale
- `moonstone/VideoPlayer` to simulate rewind functionality on non-webOS platforms only

### Fixed

- `moonstone/ExpandableItem` to correct the `titleIcon` when using `open` and `disabled`
- `moonstone/GridListImageItem` to center its selection icon on the image instead of the item
- `moonstone/Input` to have correct `Tooltip` position in `RTL`
- `moonstone/SwitchItem` to not unintentionally overflow `Scroller` containers, causing them to jump to the side when focusing
- `moonstone/VideoPlayer` to fast forward properly when video is at paused state
- `moonstone/VideoPlayer` to correctly change sources
- `moonstone/VideoPlayer` to show or hide feedback tooltip properly
- `moonstone/DateTimeDecorator` to work properly with `RadioControllerDecorator`
- `moonstone/Picker` in joined, large text mode so the arrows are properly aligned and sized
- `moonstone/Icon` to reflect the same proportion in relation to its size in large-text mode

## [1.2.0] - 2017-05-17

### Deprecated

- `moonstone/Scroller` and other scrolling components option `indexToFocus` in `scrollTo` method to be removed in 2.0.0

### Added

- `moonstone/Slider` and `moonstone/IncrementSlider` prop `noFill` to support a style without the fill
- `moonstone/Marquee` property `rtl` to set directionality to right-to-left
- `moonstone/VirtualList.GridListImageItem` property `selectionOverlay` to add custom component for selection overlay
- `moonstone/MoonstoneDecorator` property `skin` to let an app choose its skin: "moonstone" and "moonstone-light" are now available
- `moonstone/FormCheckboxItem`
- `moonstone/FormCheckbox`, a standalone checkbox, to support `moonstone/FormCheckboxItem`
- `moonstone/Input` props `invalid` and `invalidMessage` to display a tooltip when input value is invalid
- `moonstone/Scroller` and other scrolling components option `focus` in `scrollTo()` method
- `moonstone/Scroller` and other scrolling components property `spottableScrollbar`
- `moonstone/Icon.IconList` icons: `arrowshrinkleft` and `arrowshrinkright`

### Changed

- `moonstone/Picker` arrow icon for `joined` picker: small when not spotted, hidden when it reaches the end of the picker
- `moonstone/Checkbox` and `moonstone/CheckboxItem` to reflect the latest design
- `moonstone/MoonstoneDecorator/fontGenerator` was refactored to use the browser's FontFace API to dynamically load locale fonts
- `moonstone/VideoPlayer` space allotment on both sides of the playback controls to support 4 buttons; consequently the "more" controls area has shrunk by the same amount
- `moonstone/VideoPlayer` to not disable media button (play/pause)
- `moonstone/Scroller` and other scrolling components so that paging controls are not spottable by default with 5-way
- `moonstone/VideoPlayer`'s more/less button to use updated arrow icon

### Fixed

- `moonstone/MarqueeDecorator` to properly stop marquee on items with `'marqueeOnHover'`
- `moonstone/ExpandableList` to work properly with object-based children
- `moonstone/styles/fonts.less` to restore the Moonstone Icon font to request the local system font by default. Remember to update your webOS build to get the latest version of the font so you don't see empty boxes for your icons.
- `moonstone/Picker` and `moonstone/RangePicker` to now use the correct size from Enyo (60px v.s. 84px) for icon buttons
- `moonstone/Scroller` and other scrolling components to apply ri.scale properly
- `moonstone/Panel` to not cover a `Panels`'s `ApplicationCloseButton` when not using a `Header`
- `moonstone/IncrementSlider` to show tooltip when buttons focused

## [1.1.0] - 2017-04-21

### Deprecated

- `moonstone/ExpandableInput` property `onInputChange`

### Added

- `moonstone/Panels.Panel` prop and `moonstone/MoonstoneDecorator` config option: `noAutoFocus` to support prevention of setting automatic focus after render
- `moonstone/VideoPlayer` props: `backwardIcon`, `forwardIcon`, `jumpBackwardIcon`, `jumpForwardIcon`, `pauseIcon`, and `playIcon` to support icon customization of the player
- `moonstone/VideoPlayer` props `jumpButtonsDisabled` and `rateButtonsDisabled` for disabling the pairs of buttons when it's inappropriate for the playing media
- `moonstone/VideoPlayer` property `playbackRateHash` to support custom playback rates
- `moonstone/VideoPlayer` callback prop `onControlsAvailable` which fires when the players controls show or hide
- `moonstone/Image` support for `onLoad` and `onError` events
- `moonstone/VirtualList.GridListImageItem` prop `placeholder`
- `moonstone/Divider` property `preserveCase` to display text without capitalizing it

### Changed

- `moonstone/Slider` colors and sizing to match the latest designs
- `moonstone/ProgressBar` to position correctly with other components nearby
- `moonstone/Panels` breadcrumb to no longer have a horizontal line above it
- `moonstone/Transition` to measure itself when the CPU is idle
- style for disabled opacity from 0.4 to 0.3
- `moonstone/Button` colors for transparent and translucent background opacity when disabled
- `moonstone/ExpandableInput` property `onInputChange` to fire along with `onChange`. `onInputChange` is deprecated and will be removed in a future update.
- `Moonstone.ttf` font to include new icons
- `moonstone/Icon` to reference additional icons

### Fixed

- `moonstone/Popup` and `moonstone/ContextualPopupDecorator` 5-way navigation behavior
- `moonstone/Input` to not spot its own input decorator on 5-way out
- `moonstone/VideoPlayer` to no longer render its `children` in multiple places
- `moonstone/Button` text color when used on a neutral (light) background in some cases
- `moonstone/Popup` background opacity
- `moonstone/Marquee` to recalculate properly when its contents change
- `moonstone/TimePicker` to display time in correct order
- `moonstone/Scroller` to prefer spotlight navigation to its internal components

## [1.0.0] - 2017-03-31

> NOTE: We have also modified most form components to be usable in a controlled (app manages component
> state) or uncontrolled (Enact manages component state) manner. To put a component into a
> controlled state, pass in `value` (or other appropriate state property such as `selected` or
> `open`) at component creation and then respond to events and update the value as needed. To put a
> component into an uncontrolled state, do not set `value` (or equivalent), at creation. From this
> point on, Enact will manage the state and events will be sent when the state is updated. To
> specify an initial value, use the `defaultValue` (or, `defaultSelected, `defaultOpen, etc.)
> property.  See the documentation for individual components for more information.

### Added

- `moonstone/Button` property `icon` to support a built-in icon next to the text content. The Icon supports everything that `moonstone/Icon` supports, as well as a custom icon.
- `moonstone/MoonstoneDecorator` property `textSize` to resize several components to requested CMR sizes. Simply add `textSize="large"` to your `App` and the new sizes will automatically take effect.

### Changed

- `moonstone/Slider` to use the property `tooltip` instead of `noTooltip`, so the built-in tooltip is not enabled by default
- `moonstone/IncrementSlider` to include tooltip documentation
- `moonstone/ExpandableList` to accept an array of objects as children which are spread onto the generated components
- `moonstone/CheckboxItem` style to match the latest designs, with support for the `moonstone/Checkbox` to be on either the left or the right side by using the `iconPosition` property
- `moonstone/VideoPlayer` to supply every event callback-method with an object representing the VideoPlayer's current state, including: `currentTime`, `duration`, `paused`, `proportionLoaded`, and `proportionPlayed`

### Fixed

- `moonstone/Panels.Panel` behavior for remembering focus on unmount and setting focus after render
- `moonstone/VirtualList.VirtualGridList` showing empty items when items are continuously added dynamically
- `moonstone/Picker` to marquee on focus once again

## [1.0.0-beta.4] - 2017-03-10

### Added

- `moonstone/VirtualList` `indexToFocus` option to `scrollTo` method to focus on item with specified index
- `moonstone/IconButton` and `moonstone/Button` `color` property to add a remote control key color to the button
- `moonstone/Scrollbar` property `disabled` to disable both paging controls when it is true
- `moonstone/VirtualList` parameter `moreInfo` to pass `firstVisibleIndex` and `lastVisibleIndex` when scroll events are firing
- Accessibility support to UI components
- `moonstone/VideoPlayer` property `onUMSMediaInfo` to support the custom webOS “umsmediainfo” event
- `moonstone/Region` component which encourages wrapping components for improved accessibility rather than only preceding the components with a `moonstone/Divider`
- `moonstone/Slider` tooltip. It's enabled by default and comes with options like `noTooltip`, `tooltipAsPercent`, and `tooltipSide`. See the component docs for more details.
- `moonstone/Panels.Panel` property `hideChildren` to defer rendering children
- `moonstone/Spinner` properties `blockClickOn` and `scrim` to block click events behind spinner
- `moonstone/VirtualList` property `clientSize` to specify item dimensions instead of measuring them

### Changed

- `moonstone/VirtualGridImageItem` styles to reduce redundant style code app side
- `moonstone/VirtualList` and `moonstone/VirtualGridList` to add essential CSS for list items automatically
- `moonstone/VirtualList` and `moonstone/VirtualGridList` to not add `data-index` to their item DOM elements directly, but to pass `data-index` as the parameter of their `component` prop like the `key` parameter of their `component` prop
- `moonstone/ExpandableItem` and derivatives to defer focusing the contents until animation completes
- `moonstone/LabeledItem`, `moonstone/ExpandableItem`, `moonstone/ExpandableList` to each support the `node` type in their `label` property. Best used with `ui/Slottable`.

### Fixed

- `moonstone/VirtualList.GridListImageItem` to have proper padding size according to the existence of caption/subcaption
- `moonstone/Scroller` and other scrolling components to display scrollbars with proper size
- `moonstone/VirtualGridList` to not be truncated

### Removed

- `moonstone/Scroller` and other scrolling components property `hideScrollbars` and replaced it with `horizontalScrollbar` and `verticalScrollbar`

## [1.0.0-beta.3] - 2017-02-21

### Added

- `moonstone/VideoPlayer` support for 5-way show/hide of media playback controls
- `moonstone/VideoPlayer` property `feedbackHideDelay`
- `moonstone/Slider` property `onKnobMove` to fire when the knob position changes, independently from the `moonstone/Slider` value
- `moonstone/Slider` properties `active`, `disabled`, `knobStep`, `onActivate`, `onDecrement`, and `onIncrement` as part of enabling 5-way support to `moonstone/Slider`, `moonstone/IncrementSlider` and the media slider for `moonstone/VideoPlayer`
- `moonstone/Slider` now supports `children` which are added to the `Slider`'s knob, and follow it as it moves
- `moonstone/ExpandableInput` properties `iconAfter` and `iconBefore` to display icons after and before the input, respectively
- `moonstone/Dialog` property `preserveCase`, which affects `title` text

### Changed

- `moonstone/IncrementSlider` to change when the buttons are held down
- `moonstone/Marquee` to allow disabled marquees to animate
- `moonstone/Dialog` to marquee `title` and `titleBelow`
- `moonstone/Marquee.MarqueeController` config option `startOnFocus` to `marqueeOnFocus`. `startOnFocus` is deprecated and will be removed in a future update.
- `moonstone/Button`, `moonstone/IconButton`, `moonstone/Item` to not forward `onClick` when `disabled`

### Fixed

- `moonstone/Marquee.MarqueeController` to start marquee on newly registered components when controller has focus and to restart synced marquees after completion
- `moonstone/Scroller` to recalculate when an expandable child opens
- `spotlightDisabled` property support for spottable moonstone components
- `moonstone/Popup` and `moonstone/ContextualPopupDecorator` so that when the popup is closed, spotlight focus returns to the control that had focus prior to the popup opening
- `moonstone/Input` to not get focus when disabled

## [1.0.0-beta.2] - 2017-01-30

### Added

- `moonstone/Panels.Panel` property `showChildren` to support deferring rendering the panel body until animation completes
- `moonstone/MarqueeDecorator` property `invalidateProps` that specifies which props cause the marquee distance to be invalidated
- developer-mode warnings to several components to warn when values are out-of-range
- `moonstone/Divider` property `spacing` which adjusts the amount of empty space above and below the `Divider`. `'normal'`, `'small'`, `'medium'`, `'large'`, and `'none'` are available.
- `moonstone/Picker` when `joined` the ability to be incremented and decremented by arrow keys
- `onSpotlightDisappear` event property support for spottable moonstone components
- `moonstone/VideoPlayer` property `titleHideDelay`

### Changed

- `moonstone/Panels.Panels` and variations to defer rendering the children of contained `Panel` instances until animation completes
- `moonstone/ProgressBar` properties `progress` and `backgroundProgress` to accept a number between 0 and 1
- `moonstone/Slider` and `moonstone/IncrementSlider` property `backgroundPercent` to `backgroundProgress` which now accepts a number between 0 and 1
- `moonstone/Slider` to not ignore `value` prop when it is the same as the previous value
- `moonstone/Picker` component's buttons to reverse their operation such that 'up' selects the previous item and 'down' the next
- `moonstone/Picker` and derivatives may now use numeric width, which represents the amount of characters to use for sizing. `width={4}` represents four characters, `2` for two characters, etc. `width` still accepts the size-name strings.
- `moonstone/Divider` to now behave as a simple horizontal line when no text content is provided
- `moonstone/Scroller` and other scrolling components to not display scrollbar controls by default
- `moonstone/DatePicker` and `moonstone/TimePicker` to emit `onChange` event whenever the value is changed, not just when the component is closed

### Removed

- `moonstone/ProgressBar` properties `min` and `max`

### Fixed

- `moonstone/IncrementSlider` so that the knob is spottable via pointer, and 5-way navigation between the knob and the increment/decrement buttons is functional
- `moonstone/Slider` and `moonstone/IncrementSlider` to not fire `onChange` for value changes from props

## [1.0.0-beta.1] - 2016-12-30

### Added

- `moonstone/VideoPlayer` and `moonstone/TooltipDecorator` components and samples
- `moonstone/Panels.Panels` property `onBack` to support `ui/Cancelable`
- `moonstone/VirtualFlexList` Work-In-Progress component to support variably sized rows or columns
- `moonstone/ExpandableItem` properties `autoClose` and `lockBottom`
- `moonstone/ExpandableList` properties `noAutoClose` and `noLockBottom`
- `moonstone/Picker` property `reverse`
- `moonstone/ContextualPopup` property `noAutoDismiss`
- `moonstone/Dialog` property `scrimType`
- `moonstone/Popup` property `spotlightRestrict`

### Changed

- `moonstone/Panels.Routable` to require a `navigate` configuration property indicating the event callback for back or cancel actions
- `moonstone/MarqueeController` focus/blur handling to start and stop synchronized `moonstone/Marquee` components
- `moonstone/ExpandableList` property `autoClose` to `closeOnSelect` to disambiguate it from the added `autoClose` on 5-way up
- `moonstone/ContextualPopupDecorator.ContextualPopupDecorator` component's `onCloseButtonClick` property to `onClose`
- `moonstone/Dialog` component's `onCloseButtonClicked` property to `onClose`
- `moonstone/Spinner` component's `center` and `middle` properties to a single `centered` property
	that applies both horizontal and vertical centering
- `moonstone/Popup.PopupBase` component's `onCloseButtonClicked` property to `onCloseButtonClick`
- `moonstone/Item.ItemOverlay` component's `autoHide` property to remove the `'no'` option. The same
	effect can be achieved by omitting the property or passing `null`.
- `moonstone/VirtualGridList` to be scrolled by page when navigating with a 5-way direction key
- `moonstone/Scroller`, `moonstone/VirtualList`, `moonstone/VirtualGridList` to no longer respond to mouse down/move/up events
- all Expandables to include a state arrow UI element
- `moonstone/LabeledItem` to support a `titleIcon` property which positions just after the title text
- `moonstone/Button` to include `moonstone/TooltipDecorator`
- `moonstone/Expandable` to support being managed, radio group-style, by a component wrapped with `RadioControllerDecorator` from `ui/RadioDecorator`
- `moonstone/Picker` to animate `moonstone/Marquee` children when any part of the `moonstone/Picker` is focused
- `moonstone/VirtualList` to mute its container instead of disabling it during scroll events
- `moonstone/VirtualList`, `moonstone/VirtualGridList`, and `moonstone/Scroller` to continue scrolling when holding down the paging controls
- `moonstone/VirtualList` to require a `component` prop and not have a default value
- `moonstone/Picker` to continuously change when a button is held down by adding `ui/Holdable`.

### Fixed

- `moonstone/Popup` and `moonstone/ContextualPopup` 5-way navigation behavior using spotlight.
- Bug where a synchronized marquee whose content fit the available space would prevent restarting of the marquees
- `moonstone/Input` to show an ellipsis on the correct side based on the text directionality of the `value` or `placeholder` content.
- `moonstone/VirtualList` and `moonstone/VirtualGridList` to prevent unwanted scrolling when focused with the pointer
- `moonstone/Picker` to remove fingernail when a the pointer is held down, but the pointer is moved off the `joined` picker.
- `moonstone/LabeledItem` to include marquee on both `title` and `label`, and be synchronized

## [1.0.0-alpha.5] - 2016-12-16

No changes.

## [1.0.0-alpha.4] - 2016-12-2

### Added

- `moonstone/Popup`, `moonstone/ContextualPopupDecorator`, `moonstone/Notification`, `moonstone/Dialog` and `moonstone/ExpandableInput` components
- `ItemOverlay` component to `moonstone/Item` module
- `marqueeCentered` prop to `moonstone/MarqueeDecorator` and `moonstone/MarqueeText`
- `placeholder` prop to `moonstone/Image`
- `moonstone/MarqueeController` component to synchronize multiple `moonstone/Marquee` components
- Non-latin locale support to all existing Moonstone components
- Language-specific font support
- `moonstone/IncrementSlider` now accepts customizable increment and decrement icons, as well as `moonstone/Slider` being more responsive to external styling

### Changed

- `moonstone/Input` component's `iconStart` and `iconEnd` properties to be `iconBefore` and `iconAfter`, respectively, for consistency with `moonstone/Item.ItemOverlay` naming
- `moonstone/Icon` and `moonstone/IconButton` so the `children` property supports both font-based icons and images
- the `checked` property to `selected` for consistency across the whole framework. This allows better interoperability when switching between various components.  Affects the following: `CheckboxItem`, `RadioItem`, `SelectableItem`, `Switch`, `SwitchItem`, and `ToggleItem`. Additionally, these now use `moonstone/Item.ItemOverlay` to position and handle their Icons.
- `moonstone/Slider` and `moonstone/IncrementSlider` to be more performant. No changes were made to
	the public API.
- `moonstone/GridListImageItem` so that a placeholder image displays while loading the image, and the caption and subcaption support marqueeing
- `moonstone/MoonstoneDecorator` to add `FloatingLayerDecorator`
- `moonstone/IncrementSlider` in vertical mode looks and works as expected.

### Removed

- LESS mixins that belong in `@enact/ui`, so that only moonstone-specific mixins are contained in
this module. When authoring components and importing mixins, only the local mixins need to be
imported, as they already import the general mixins.
- the `src` property from `moonstone/Icon` and `moonston/IconButton`. Use the support for URLs in
	the `children` property as noted above.
- the `height` property from `moonstone/IncrementSlider` and `moonstone/Slider`

### Fixed

- Joined picker so that it now has correct animation when using the mouse wheel
- Bug in DatePicker/TimePicker that prevented setting of value earlier than 1969

## [1.0.0-alpha.3] - 2016-11-8

### Added

- `moonstone/BodyText`, `moonstone/DatePicker`, `moonstone/DayPicker`, `moonstone/ExpandableItem`, `moonstone/Image`, and `moonstone/TimePicker` components
- `fullBleed` prop to `moonstone/Panels/Header`. When `true`, the header content is indented and the header lines are removed.
- Application close button to `moonstone/Panels`. Fires `onApplicationClose` when clicked. Can be omitted with the `noCloseButton` prop.
- `marqueeDisabled` prop to `moonstone/Picker`
- `padded` prop to `moonstone/RangePicker`
- `forceDirection` prop to `moonstone/Marquee`. Forces the direction of `moonstone/Marquee`. Useful for when `RTL` content cannot be auto detected.

### Changed

- `data` parameter passed to `component` prop of `VirtualList`.
- `moonstone/Expandable` into a submodule of `moonstone/ExpandableItem`
- `ExpandableList` to properly support selection
- `moonstone/Divider`'s `children` property to be optional
- `moonstone/ToggleItem`'s `inline` version to have a `max-width` of `240px`
- `moonstone/Input` to use `<div>` instead of `<label>` for wrapping components. No change to
	functionality, only markup.

### Removed

- `moonstone/ExpandableCheckboxItemGroup` in favor of `ExpandableList`

## [1.0.0-alpha.2] - 2016-10-21

This version includes a lot of refactoring from the previous release. Developers need to switch to the new enact-dev command-line tool.

### Added

- New components and HOCs: `moonstone/Scroller`, `moonstone/VirtualList`, `moonstone/VirtualGridList`, `moonstone/MarqueeText`, `moonstone/Spinner`, `moonstone/ExpandableCheckboxItemGroup`, `moonstone/MarqueeDecorator`
- New options for `ui/Toggleable` HOC
- Marquee support to many components
- Image support to `moonstone/Icon` and `moonstone/IconButton`
- `dismissOnEnter` prop for `moonstone/Input`
- Many more unit tests

### Changed

- Some props for UI state were renamed to have `default` prefix where state was managed by the component. (e.g. `defaultOpen`)

### Fixed

- Many components were fixed, polished, updated and documented
- Inline docs updated to be more consistent and comprehensive<|MERGE_RESOLUTION|>--- conflicted
+++ resolved
@@ -4,11 +4,6 @@
 
 ## [unreleased]
 
-<<<<<<< HEAD
-### Fixed
-
-- `moonstone/Tooltip` layer order so it doesn't interfere with other positioned elements, like `ContextualPopup`
-=======
 ### Added
 
 - `moonstone/Panels.Header` prop `hideLine` to hide the bottom separator line
@@ -18,7 +13,7 @@
 - `moonstone/Dropdown` button to not animate
 - `moonstone/FormCheckboxItem` so it doesn't change size between normal and large text mode
 - `moonstone/Spinner` to use the latest designs
->>>>>>> 125b7e91
+- `moonstone/Tooltip` layer order so it doesn't interfere with other positioned elements, like `ContextualPopup`
 
 ## [3.0.0-beta.1] - 2019-07-15
 
