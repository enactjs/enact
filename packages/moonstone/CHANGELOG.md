--- conflicted
+++ resolved
@@ -8,11 +8,8 @@
 
 - `moonstone/Picker` to avoid overlapping items on render
 - `moonstone/Scroller` and other scrolling components to properly scroll via remote page up/down buttons when nested within another scrolling component
-<<<<<<< HEAD
+- `moonstone/Scroller`, `moonstone/VirtualList.VirtualGridList`, and `moonstone/VirtualList.VirtualList` to scroll via a page up or down key when focus is on any vertical paging control while in pointer mode
 - `moonstone/Scroller`, `moonstone/VirtualList.VirtualGridList`, and `moonstone/VirtualList.VirtualList` not to scroll via a page up or down key when focus is on any horizontal paging control
-=======
-- `moonstone/Scroller`, `moonstone/VirtualList.VirtualGridList`, and `moonstone/VirtualList.VirtualList` to scroll via a page up or down key when focus is on any vertical paging control while in pointer mode
->>>>>>> 6a9552b8
 
 ## [3.0.0-rc.1] - 2019-07-31
 
