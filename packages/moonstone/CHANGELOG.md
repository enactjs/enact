# Change Log

The following is a curated list of changes in the Enact moonstone module, newest changes on the top.

## [unreleased]

<<<<<<< HEAD
### Fixed

- `moonstone/Dropdown` `children` propType so it supports the same format as `ui/Group` (an array of strings or an array of objects with props)
=======
### Changed

- `moonstone/Scroller` to scroll when no spottable child exists in the pressed 5-way key direction and, when `focusableScrollbar` is set, focus the scrollbar button

### Fixed

- Fonts to correctly use the new font files and updated the international font name from "Moonstone LG Display" to "Moonstone Global"
- `moonstone/VideoPlayer` to have correct sized control buttons
>>>>>>> f8c9e95a

## [3.0.0-alpha.2] - 2019-05-20

### Added

- `moonstone/Heading` prop `spacing` with default value `'small'`

### Fixed

- `moonstone/Button` background colors for translucent and lightTranslucent
- `moonstone/Checkbox` by updating colors for both dark and light skins
- `moonstone/DaySelector` item text size in large-text mode
- `moonstone/Dropdown` popup scroller arrows showing in non-latin locales and added large-text mode support
- `moonstone/FormCheckboxItem` to match the designs
- `moonstone/Header` with `Input` to not have a distracting white background color
- `moonstone/Input` caret color to match the designs (black bar on white background, white bar on black background, standard inversion)
- `moonstone/Item` height in non-latin locales
- `moonstone/RadioItem` and `moonstone/SelectableItem` icon size in large-text mode

## [3.0.0-alpha.1] - 2019-05-15

### Removed

- `moonstone/Button` and `moonstone/Panels.Header` prop `casing` which is no longer supported
- `moonstone/Input.InputBase` prop `focused` which was used to indicate when the internal input field had focused but was replaced by the `:focus-within` pseudo-selector
- `moonstone/VirtualList` and `moonstone/VirtualList.VirtualGridList` property `isItemDisabled`

### Added

- `moonstone/BodyText` prop `size` to offer a new "small" size
- `moonstone/Button` prop `iconPosition`
- `moonstone/ContextualPopup` config `noArrow`
- `moonstone/Dropdown` component
- `moonstone/Header` prop `centered` to support immersive apps with a completely centered design
- `moonstone/Heading` component, an improved version of `moonstone/Divider` with additional features
- `moonstone/Panels` slot `<controls>` to easily add custom controls next to the Panels' "close" button
- `moonstone/Spinner` prop `size` to support a new "small" size for use inside `SlotItem` components
- `moonstone/TooltipDecorator` prop `tooltipRelative` and `moonstone/TooltipDecorator.Tooltip` prop `relative` to support relative positioning. This is an advanced feature and requires a container with specific rules. See documentation for details.

### Changed

- `moonstone/Button.ButtonDecorator` to remove `i18n/Uppercase` HOC
- `moonstone/Button`, `moonstone/Checkbox`, `moonstone/CheckboxItem`, `moonstone/ContextualPopupDecorator`, `moonstone/FormCheckbox`, `moonstone/FormCheckboxItem`, `moonstone/Header`, `moonstone/Notification`, `moonstone/RadioItem`, and `moonstone/Tooltip` appearance to match the latest designs
- `moonstone/Button`, `moonstone/Dropdown`, `moonstone/Icon`, `moonstone/IconButton`, `moonstone/Input`, and `moonstone/ToggleButton` default size to "small", which unifies their initial heights
- `moonstone/DaySelector` to have squared check boxes to match the rest of the checkmark components
- `moonstone/LabeledIcon` and `moonstone/LabeledIconButton` text size to be smaller
- `moonstone/Panel` and `moonstone/Panels` now allocate slightly more screen edge space for a cleaner look
- `moonstone/Scroller.Scroller`, `moonstone/VirtualList.VirtualGridList`, and `moonstone/VirtualList.VirtualList` scrollbar button to gain focus when pressing a page up or down key if `focusableScrollbar` is true
- global styling rules affecting standard font-weight, disabled opacity, and LESS color variable definitions

### Fixed

- `moonstone/Scroller`, `moonstone/VirtualList.VirtualGridList`, and `moonstone/VirtualList.VirtualList` to scroll by page up/down keys without focus in pointer mode

## [2.6.0] - ???

### Deprecated

- `moonstone/Divider` which will be replaced by `moonstone/Heading`
- `moonstone/Input.InputBase` prop `focused` which will be handled by CSS in 3.0
- `small` prop in `moonstone/Input` and `moonstone/ToggleButton`, which will be replaced by `size="small"` in 3.0

### Added

- `moonstone/Input` and `moonstone/ToggleButton` prop `size`
- `moonstone/Button`, `moonstone/IconButton`, and `moonstone/LabeledIconButton` public class name `large` to support customizing the style for the new `size` prop on `ui/Button`

### Fixed

- `moonstone/ContextualPopupDecorator` imperative methods to be correctly bound to the instance
- `moonstone/EditableIntegerPicker`, `moonstone/Picker`, and `moonstone/RangePicker` to not error when the `min` prop exceeds the `max` prop
- `moonstone/Input` refocusing on touch on iOS
- `moonstone/VideoPlayer` to correctly handle touch events while moving slider knobs
- `moonstone/Scroller`, `moonstone/VirtualList.VirtualGridList`, and `moonstone/VirtualList.VirtualList` to change spotlight focus due to touch events
- `moonstone/Slider` to not scroll the viewport when dragging on touch platforms
- `moonstone/VirtualList` and `moonstone/Scroller` to animate with 5-way navigation by default

## [2.5.2] - 2019-04-23

### Fixed

- `moonstone/EditableIntegerPicker` text alignment when not editing the value
- `moonstone/Scroller` to scroll via dragging when the platform has touch support
- `moonstone/VideoPlayer` to continue to display the thumbnail image while the slider is focused

## [2.5.1] - 2019-04-09

### Fixed

- `moonstone/ExpandableInput` to close on touch platforms when tapping another component

## [2.5.0] - 2019-04-01

### Fixed

- `moonstone/ContextualPopupDecorator` method `positionContextualPopup()` to correctly reposition the popup when invoked from app code
- `moonstone/Tooltip` to better support long tooltips
- `moonstone/Popup` to resume spotlight pauses when closing with animation
- `moonstone/Panels` to correctly ignore `null` children

## [2.4.1] - 2019-03-11

### Changed

- `moonstone/Picker` to display more of the selected value in wide instances

### Fixed

- `moonstone/Checkbox`, `moonstone/FormCheckbox`, `moonstone/RadioItem`, `moonstone/SelectableIcon`, and `moonstone/Slider` spotlight muted colors
- `moonstone/Spinner` animation synchronization after a rerender
- `moonstone/TooltipDecorator` to position `Tooltip` correctly when the wrapped component moves or resizes
- `moonstone/VideoPlayer` to continue to show thumbnail when playback control keys are pressed
- `moonstone/VideoPlayer` to stop seeking by remote key when it loses focus
- `moonstone/VirtualList` to only resume spotlight pauses it initiated
- `moonstone/ExpandableItem` to be better optimized on mount

## [2.4.0] - 2019-03-04

### Added

- `line-height` rule to base text CSS for both latin and non-latin locales
- Support for high contrast colors in dark and light `moonstone`
- `moonstone/BodyText` prop `noWrap` which automatically adds `moonstone/Marquee` support as well as limits the content to only display one line of text

### Changed

- `moonstone/Spinner` visuals from 3 spinning balls to an energetic flexing line

### Fixed

- `moonstone/Panels` to set child's `autoFocus` prop to `default-element` when `index` increases
- `moonstone/Slider` to prevent gaining focus when clicked when disabled
- `moonstone/Slider` to prevent default browser scroll behavior when 5-way directional key is pressed on an active knob
- `moonstone/DatePicker` and `moonstone/TimePicker` to close with back/ESC
- `moonstone/DatePicker` and `moonstone/TimePicker` value handling when open on mount
- `moonstone/ContextualPopupDecorator` to correctly focus on popup content when opened

## [2.3.0] - 2019-02-11

### Added

- `moonstone/VirtualList.VirtualGridList` and `moonstone/VirtualList.VirtualList` property `childProps` to support additional props included in the object passed to the `itemsRenderer` callback
- `moonstone/Skinnable` support for `skinVariants`, to enable features like high contrast mode and large text mode
- Support for 8k (UHD2) displays

### Changed

- All content-containing LESS stylesheets (not within a `styles` directory) extensions to be `*.module.less` to retain modular context with CLI 2.x.

### Fixed

- `moonstone/VirtualList` to focus an item properly by `scrollTo` API immediately after a prior call to the same position
- `moonstone/Popup` to close floating layer when the popup closes without animation

## [2.2.9] - 2019-01-11

### Fixed

- `moonstone/Scroller` scrolling to boundary behavior for short scrollers

## [2.2.8] - 2018-12-06

### Fixed

- `moonstone/ExpandableInput` to focus labeled item on close
- `moonstone/ExpandableItem` to disable its spotlight container when the component is disabled
- `moonstone/Scroller` to correctly handle scrolling focused elements and containers into view

## [2.2.7] - 2018-11-21

### Fixed

- `moonstone/Picker`, `moonstone/ExpandablePicker`, `moonstone/ExpandableList`, `moonstone/IncrementSlider` to support disabling voice control

## [2.2.6] - 2018-11-15

### Fixed

- `moonstone/VideoPlayer` to blur slider when hiding media controls
- `moonstone/VideoPlayer` to disable pointer mode when hiding media controls via 5-way
- `moonstone/VirtualList` and `moonstone/Scroller` to not to animate with 5-way navigation by default

## [2.2.5] - 2018-11-05

### Fixed

- `moonstone/ExpandableItem` to not steal focus after closing

## [2.2.4] - 2018-10-29

### Fixed

- `moonstone/MoonstoneDecorator` to apply both Latin and non-Latin rules to the root element so all children inherit the correct default font rules.
- `moonstone/Marquee`, `moonstone/MediaOverlay` to display locale-based font
- `moonstone/DayPicker` separator character used between selected days in the label in fa-IR locale
- `moonstone/Scroller`, `moonstone/VirtualList.VirtualGridList`, and `moonstone/VirtualList.VirtualList` scrolling by voice commands in RTL locales

## [2.2.3] - 2018-10-22

### Fixed

- `moonstone/Scroller` to respect the disabled spotlight container status when handling pointer events
- `moonstone/Scroller` to scroll to the boundary when focusing the first or last element with a minimal margin in 5-way mode
- `moonstone/VideoPlayer` to position the slider knob correctly when beyond the left or right edge of the slider

## [2.2.2] - 2018-10-15

### Fixed

- `moonstone/Scroller` stuttering when page up/down key is pressed

## [2.2.1] - 2018-10-09

### Fixed

- `moonstone/Scroller`, `moonstone/VirtualList.VirtualGridList`, and `moonstone/VirtualList.VirtualList` to notify user when scrolling is not possible via voice command
- `moonstone/TimePicker` to not read out meridiem label when changing the value

## [2.2.0] - 2018-10-02

### Added

- `moonstone/GridListImageItem` voice control feature support

### Fixed

- `moonstone/DayPicker` to prevent closing when selecting days via voice control
- `moonstone/VideoPlayer` to unfocus media controls when hidden
- `moonstone/Scroller` to set correct scroll position when an expandable child is closed
- `moonstone/Scroller` to prevent focusing children while scrolling

## [2.1.4] - 2018-09-17

### Fixed

- `moonstone/Button` and `moonstone/IconButton` to style image-based icons correctly when focused and disabled
- `moonstone/FormCheckboxItem` styling when focused and disabled
- `moonstone/Panels` to always blur breadcrumbs when transitioning to a new panel
- `moonstone/Scroller` to correctly set scroll position when nested item is focused
- `moonstone/Scroller` to not adjust `scrollTop` when nested item is focused
- `moonstone/VideoPlayer` to show correct playback rate feedback on play or pause
- `moonstone/VirtualList.VirtualGridList` and `moonstone/VirtualList.VirtualList` to handle 5way navigation properly when `focusableScrollbar` is true

## [2.1.3] - 2018-09-10

### Fixed

- `moonstone/Scroller`, `moonstone/VirtualList.VirtualGridList`, and `moonstone/VirtualList.VirtualList` to show overscroll effects properly on repeating wheel input
- `moonstone/TooltipDecorator` to handle runtime error when setting `tooltipText` to an empty string
- `moonstone/VideoPlayer` timing to read out `infoComponents` accessibility value when `moreButton` or `moreButtonColor` is pressed

## [2.1.2] - 2018-09-04

### Fixed

- `moonstone/ExpandableItem` to prevent default browser scroll behavior when 5-way key is pressed on the first item or the last item
- `moonstone/Scroller` scrolling behavior for focused items in 5-way mode
- `moonstone/Scroller` to scroll container elements into view
- `moonstone/TooltipDecorator` to update position when `tooltipText` is changed
- `moonstone/VideoPlayer` to prevent default browser scroll behavior when navigating via 5-way
- `moonstone/VirtuaList` to allow `onKeyDown` events to bubble
- `moonstone/VirtualList.VirtualGridList` and `moonstone/VirtualList.VirtualList` scrolling via page up or down keys

## [2.1.1] - 2018-08-27

### Changed

- `moonstone/Scroller`, `moonstone/VirtualList.VirtualGridList`, and `moonstone/VirtualList.VirtualList` to show overscroll effects only by wheel input

### Fixed

- `moonstone/VideoPlayer` so that activity is detected and the `autoCloseTimeout` timer is reset when using 5-way to navigate from the media slider

### Fixed

- `moonstone/Picker` to fire onChange events, due to a hold, consistently across pointer and 5-way navigation

## [2.1.0] - 2018-08-20

### Added

- `moonstone/VideoPlayer` property `noMediaSliderFeedback`
- `moonstone/VideoPlayer.MediaControls` property `playPauseButtonDisabled`

### Changed

- `moonstone/Picker` key down hold threshold to 800ms before firing the `onChange` event

### Fixed

- `moonstone/GridListImageItem` to properly vertically align when the content varies in size
- `moonstone/Scroller`, `moonstone/VirtualList.VirtualGridList`, and `moonstone/VirtualList.VirtualList` to not scroll by dragging
- `moonstone/Slider` to not emit `onChange` event when `value` has not changed
- `moonstone/VideoPlayer` to focus on available media buttons if the default spotlight component is disabled
- `moonstone/VideoPlayer` to keep media controls visible when interacting with popups
- `moonstone/VideoPlayer` to read out `infoComponents` accessibility value when `moreButtonColor` is pressed
- `moonstone/VideoPlayer` to round the time displayed down to the nearest second
- `moonstone/VirtualList` to restore last focused item correctly

## [2.0.2] - 2018-08-13

### Fixed

- `moonstone/DatePicker` to correctly change year when `minYear` and `maxYear` aren't provided
- `moonstone/EditableIntegerPicker` management of spotlight pointer mode
- `moonstone/LabeledIcon` and `moonstone/LabeledIconButton` to have proper spacing and label-alignment with all label positions
- `moonstone/Popup` to prevent duplicate 5-way navigation when `spotlightRestrict="self-first"`
- `moonstone/Scroller` not to scroll to wrong position via 5way navigation in RTL languages
- `moonstone/Scroller` not to scroll when focusing in pointer mode
- `moonstone/Slider` to forward `onActivate` event
- `moonstone/VideoPlayer` to reset key down hold when media becomes unavailable

## [2.0.1] - 2018-08-01

### Fixed

- `moonstone/Dialog` read order of dialog contents
- `moonstone/Scroller` to go to next page properly via page up/down keys

## [2.0.0] - 2018-07-30

### Added

- `moonstone/LabeledIcon` and `moonstone/LabeledIconButton` components for a lightweight `Icon` or `IconButton` with a label
- `moonstone/VideoPlayer` property `noAutoShowMediaControls`

### Fixed

- `moonstone/Scroller` to prevent scrolling via page up/down keys if there is no spottable component in that direction
- `moonstone/Dialog` to hide `titleBelow` when `title` is not set
- `moonstone/Image` to suppress drag and drop support by default
- `moonstone/VideoPlayer` audio guidance behavior of More button
- `moonstone/VirtualList.VirtualGridList` and `moonstone/VirtualList.VirtualList` to handle focus properly via page up/down keys when switching to 5-way mode
- `moonstone/Popup` to spot the content after it's mounted
- `moonstone/Scroller`, `moonstone/VirtualList.VirtualGridList`, and `moonstone/VirtualList.VirtualList` to scroll properly via voice control in RTL locales

## [2.0.0-rc.3] - 2018-07-23

### Changed

- `moonstone/Scroller.Scroller`, `moonstone/VirtualList.VirtualGridList`, and `moonstone/VirtualList.VirtualList` overscroll effect color more recognizable on the focused element

### Fixed

- `moonstone/ContextualPopup` to refocus its activator on close when the popup lacks spottable children
- `moonstone/Scroller`, `moonstone/VirtualList.VirtualGridList`, and `moonstone/VirtualList.VirtualList` to scroll properly when holding down paging control buttons
- `moonstone/ExpandableItem` spotlight behavior when leaving the component via 5-way
- `moonstone/RadioItem` circle thickness to be 2px, matching the design
- `moonstone/Slider` to correctly prevent 5-way actions when activated
- `moonstone/ExpandableItem` and other expandable components to spotlight correctly when switching from pointer mode to 5-way with `closeOnSelect`

## [2.0.0-rc.2] - 2018-07-16

### Fixed

- `moonstone/Input` to not focus by *tab* key
- `moonstone/Picker` to properly set focus when navigating between buttons
- `moonstone/Popup` to set correct open state while transitioning
- `moonstone/ProgressBar.ProgressBarTooltip` unknown props warning
- `moonstone/Scrollable` to disable spotlight container during flick events only when contents can scroll
- `moonstone/Scroller`, `moonstone/VirtualList.VirtualGridList`, and `moonstone/VirtualList.VirtualList` to scroll properly when `animate` is false via `scrollTo`
- `moonstone/Scroller`, `moonstone/VirtualList.VirtualGridList`, and `moonstone/VirtualList.VirtualList` page controls to stop propagating an event when the event is handled
- `moonstone/Scroller`, `moonstone/VirtualList.VirtualGridList`, and `moonstone/VirtualList.VirtualList` to hide overscroll effect when focus is moved from a disabled paging control button to the opposite button
- `moonstone/Scroller`, `moonstone/VirtualList.VirtualGridList`, and `moonstone/VirtualList.VirtualList` to show overscroll effect when reaching the edge for the first time by wheel
- `moonstone/VideoPlayer` to display feedback tooltip when pointer leaves slider while playing
- `moonstone/VirtualList` and `moonstone/VirtualGridList` to restore focus on items focused by pointer

## [2.0.0-rc.1] - 2018-07-09

### Added

- `moonstone/VirtualList.VirtualList` and `moonstone/VirtualList.VirtualGridList` support `data-webos-voice-focused` and `data-webos-voice-group-label`

### Removed

- `moonstone/Button` built-in support for tooltips

### Changed

- `moonstone/Spinner` to blur Spotlight when the spinner is active

### Fixed

- `moonstone/Scroller.Scroller`, `moonstone/VirtualList.VirtualGridList`, and `moonstone/VirtualList.VirtualList` to handle direction, page up, and page down keys properly on page controls them when `focusableScrollbar` is false
- `moonstone/Scroller.Scroller`, `moonstone/VirtualList.VirtualGridList`, and `moonstone/VirtualList.VirtualList` to handle a page up or down key in pointer mode
- `moonstone/VideoPlayer.MediaControls` to correctly handle more button color when the prop is not specified
- `VirtualList.VirtualList` to handle focus properly when switching to 5-way mode

## [2.0.0-beta.9] - 2018-07-02

### Added

- `moonstone/ContextualPopupDecorator` instance method `positionContextualPopup()`
- `moonstone/MoonstoneDecorator` config property `disableFullscreen` to prevent the decorator from filling the entire screen
- `moonstone/Scroller` prop `onUpdate`

### Fixed

- `moonstone/Scrollable` to update scroll properly on pointer click
- `moonstone/TooltipDecorator` to prevent unnecessary re-renders when losing focus
- `moonstone/TooltipDecorator` to not dismiss the tooltip on pointer click

## [2.0.0-beta.8] - 2018-06-25

### Added

- `moonstone/Scroller.Scroller`, `moonstone/VirtualList.VirtualGridList`, and `moonstone/VirtualList.VirtualList` support for scrolling via voice control on webOS
- `moonstone/Scroller.Scroller`, `moonstone/VirtualList.VirtualGridList`, and `moonstone/VirtualList.VirtualList` overscroll effect when the edges are reached

### Changed

- `moonstone/Divider` property `marqueeOn` default value to `render`
- `moonstone/Scroller.Scroller`, `moonstone/VirtualList.VirtualGridList`, and `moonstone/VirtualList.VirtualList` scrollbar button to move a previous or next page when pressing a page up or down key instead of releasing it

### Fixed

- `moonstone/VideoPlayer` to prevent updating state when the source is changed to the preload source, but the current preload source is the same
- `moonstone/MediaOverlay` to marquee correctly
- `moonstone/MediaOverlay` to match UX guidelines

## [2.0.0-beta.7] - 2018-06-11

### Removed

- `moonstone/Dialog` properties `preserveCase` and `showDivider`, replaced by `casing` and `noDivider` respectively
- `moonstone/Divider` property `preserveCase`, replaced by `casing`
- `moonstone/ExpandableInput` property `onInputChange`, replaced by `onChange`
- `moonstone/MoonstoneDecorator.TextSizeDecorator`, replaced by `moonstone/MoonstoneDecorator.AccessibilityDecorator`
- `moonstone/Panels.Header` property `preserveCase`, replaced by `casing`
- `moonstone/Panels.Panel` property `noAutoFocus`, replaced by `autoFocus`
- `moonstone/TooltipDecorator` property `tooltipPreserveCase`, replaced by `tooltipCasing`

### Changed

- `moonstone/VideoPlayer` to allow spotlight focus to move left and right from `MediaControls`
- `moonstone/VideoPlayer` to disable bottom controls when loading until it's playable

### Fixed

- `moonstone/EditableIntegerPicker` to disable itself when on a range consisting of a single static value
- `moonstone/Picker` to disable itself when containing fewer than two items
- `moonstone/Popup` to spot its content correctly when `open` by default
- `moonstone/RangePicker` to disable itself when on a range consisting of a single static value
- `moonstone/TooltipDecorator` to hide when `onDismiss` has been invoked
- `moonstone/VideoPlayer` to show media controls when pressing down in pointer mode
- `moonstone/VideoPlayer` to provide a more natural 5-way focus behavior
- `moonstone/VideoPlayer.MediaControls` to handle left and right key to jump when `moonstone/VideoPlayer` is focused

## [2.0.0-beta.6] - 2018-06-04

### Removed

- `moonstone/IncrementSlider` prop `children` which was no longer supported for setting the tooltip (since 2.0.0-beta.1)

### Fixed

- `moonstone/ContextualPopupDecorator` to allow focusing components under a popup without any focusable components
- `moonstone/Scroller` ordering of logic for Scroller focus to check focus possibilities first then go to fallback at the top of the container
- `moonstone/Scroller` to check focus possibilities first then go to fallback at the top of the container of focused item
- `moonstone/Scroller` to scroll by page when focus was at the edge of the viewport
- `moonstone/ToggleButton` padding and orientation for RTL
- `moonstone/VideoPlayer` to not hide title and info section when showing more components
- `moonstone/VideoPlayer` to select a position in slider to seek in 5-way mode
- `moonstone/VideoPlayer` to show thumbnail only when focused on slider

## [2.0.0-beta.5] - 2018-05-29

### Removed

- `moonstone/Popup`, `moonstone/Dialog` and `moonstone/Notification` property `spotlightRestrict` option `'none'`
- `moonstone/VideoPlayer` prop `preloadSource`, to be replaced by `moonstone/VideoPlayer.Video` prop `preloadSource`
- `moonstone/Button` and `moonstone/IconButton` allowed value `'opaque'` from prop `backgroundOpacity` which was the default and therefore has the same effect as omitting the prop

### Added

- `moonstone/VideoPlayer` props `selection` and `onSeekOutsideRange` to support selecting a range and notification of interactions outside of that range
- `moonstone/VideoPlayer.Video` component to support preloading video sources

### Changed

- `moonstone/VideoPlayer.videoComponent` prop to default to `ui/Media.Media` instead of `'video'`. As a result, to use a custom video element, one must pass an instance of `ui/Media` with its `mediaComponent` prop set to the desired element.

### Fixed

- `moonstone/ContextualPopupDecorator` to properly stop propagating keydown event if fired from the popup container
- `moonstone/Slider` to read when knob gains focus or for a change in value
- `moonstone/Scroller` to not cut off Expandables when scrollbar appears
- `moonstone/VideoPlayer` to correctly read out when play button is pressed
- `moonstone/Divider` to always use a fixed height, regardless of locale

## [2.0.0-beta.4] - 2018-05-21

### Added

- `moonstone/Button` and `moonstone/IconButton` class name `small` to the list of allowed `css` overrides
- `moonstone/VideoPlayer.MediaControls` property `onClose` to handle back key
- `moonstone/ProgressBar` prop `highlighted` for when the UX needs to call special attention to a progress bar

### Changed

- `moonstone/VideoPlayer` to disable media slider when source is unavailable

### Fixed

- `moonstone/ContextualPopupDecorator` to not set focus to activator when closing if focus was set elsewhere
- `moonstone/IconButton` to allow external customization of vertical alignment of its `Icon` by setting `line-height`
- `moonstone/Marquee.MarqueeController` to not cancel valid animations
- `moonstone/VideoPlayer` feedback and feedback icon to hide properly on play/pause/fast forward/rewind
- `moonstone/VideoPlayer` to correctly focus to default media controls component
- `moonstone/VideoPlayer` to close opened popup components when media controls hide
- `moonstone/VideoPlayer` to show controls on mount and when playing next preload video

## [2.0.0-beta.3] - 2018-05-14

### Added

- `moonstone/SelectableItem.SelectableItemDecorator`

### Changed

- `moonstone/ToggleItem` to forward native events on `onFocus` and `onBlur`
- `moonstone/Input` and `moonstone/ExpandableInput` to support forwarding valid `<input>` props to the contained `<input>` node
- `moonstone/ToggleButton` to fire `onToggle` when toggled

### Fixed

- `moonstone/VirtualList.VirtualList` and `moonstone/VirtualList.VirtualGridList` to scroll properly with all enabled items via a page up or down key
- `moonstone/VirtualList.VirtualList`, `moonstone/VirtualList.VirtualGridList`, and `moonstone/Scroller.Scroller` to ignore any user key events in pointer mode
- `moonstone/VirtualList.VirtualList`, `moonstone/VirtualList.VirtualGridList`, and `moonstone/Scroller.Scroller` to pass `data-spotlight-container-disabled` prop to their outer DOM element
- `moonstone/Image` so it automatically swaps the `src` to the appropriate resolution dynamically as the screen resizes
- `moonstone/Popup` to support all `spotlightRestrict` options
- `moonstone` component `disabled` colors to match the most recent design guidelines (from 30% to 60% opacity)
- `moonstone/ExpandableInput` spotlight behavior when leaving the component via 5-way

## [2.0.0-beta.2] - 2018-05-07

### Fixed

- `moonstone/IconButton` to allow theme-style customization, like it claimed was possible
- `moonstone/ExpandableItem` and related expandables to deal with disabled items and the `autoClose`, `lockBottom` and `noLockBottom` props
- `moonstone/Slider` not to fire `onChange` event when 5-ways out of boundary
- `moonstone/ToggleButton` layout for RTL locales
- `moonstone/Item`, `moonstone/SlotItem`, `moonstone/ToggleItem` to not apply duplicate `className` values
- `moonstone/VirtualList.VirtualList`, `moonstone/VirtualList.VirtualGridList`, and `moonstone/Scroller.Scroller` scrollbar button's aria-label in RTL
- `moonstone/VirtualList.VirtualList` and `moonstone/VirtualList.VirtualGridList` to scroll properly with all disabled items
- `moonstone/VirtualList.VirtualList` and `moonstone/VirtualList.VirtualGridList` to not scroll on focus when jumping

## [2.0.0-beta.1] - 2018-04-29

### Removed

- `moonstone/IncrementSlider` and `moonstone/Slider` props `tooltipAsPercent`, `tooltipSide`, and `tooltipForceSide`, to be replaced by `moonstone/IncrementSlider.IncrementSliderTooltip` and `moonstone/Slider.SliderTooltip` props `percent`, and `side`
- `moonstone/IncrementSlider` props `detachedKnob`, `onDecrement`, `onIncrement`, and `scrubbing`
- `moonstone/ProgressBar` props `tooltipSide` and `tooltipForceSide`, to be replaced by `moonstone/ProgressBar.ProgressBarTooltip` prop `side`
- `moonstone/Slider` props `detachedKnob`, `onDecrement`, `onIncrement`, `scrubbing`, and `onKnobMove`
- `moonstone/VideoPlayer` property `tooltipHideDelay`
- `moonstone/VideoPlayer` props `backwardIcon`, `forwardIcon`, `initialJumpDelay`, `jumpBackwardIcon`, `jumpButtonsDisabled`, `jumpDelay`, `jumpForwadIcon`, `leftComponents`, `moreButtonCloseLabel`, `moreButtonColor`, `moreButtonDisabled`, `moreButtonLabel`, `no5WayJump`, `noJumpButtons`, `noRateButtons`, `pauseIcon`, `playIcon`, `rateButtonsDisabled`, and `rightComponents`, replaced by corresponding props on `moonstone/VideoPlayer.MediaControls`
- `moonstone/VideoPlayer` props `onBackwardButtonClick`, `onForwardButtonClick`, `onJumpBackwardButtonClick`, `onJumpForwardButtonClick`, and `onPlayButtonClick`, replaced by `onRewind`, `onFastForward`, `onJumpBackward`, `onJumpForward`, `onPause`, and `onPlay`, respectively

### Added

- `moonstone/DatePicker` props `dayAriaLabel`, `dayLabel`, `monthAriaLabel`, `monthLabel`, `yearAriaLabel` and `yearLabel` to configure the label set on date pickers
- `moonstone/DayPicker` and `moonstone/DaySelector` props `dayNameLength`, `everyDayText`, `everyWeekdayText`, and `everyWeekendText`
- `moonstone/ExpandablePicker` props `checkButtonAriaLabel`, `decrementAriaLabel`, `incrementAriaLabel`, and `pickerAriaLabel` to configure the label set on each button and picker
- `moonstone/MediaOverlay` component
- `moonstone/Picker` props `aria-label`, `decrementAriaLabel`, and `incrementAriaLabel` to configure the label set on each button
- `moonstone/Popup` property `closeButtonAriaLabel` to configure the label set on popup close button
- `moonstone/ProgressBar.ProgressBarTooltip` props `percent` to format the value as a percent and `visible` to control display of the tooltip
- `moonstone/TimePicker` props `hourAriaLabel`, `hourLabel`, `meridiemAriaLabel`, `meridiemLabel`, `minuteAriaLabel`, and `minuteLabel` to configure the label set on time pickers
- `moonstone/VideoPlayer.MediaControls` component to support additional customization of the playback controls
- `moonstone/VideoPlayer` props `mediaControlsComponent`, `onRewind`, `onFastForward`, `onJumpBackward`, `onJumpForward`, `onPause`, `onPlay`, and `preloadSource`
- `moonstone/VirtualList.VirtualList` and `moonstone/VirtualList.VirtualGridList` `role="list"`
- `moonstone/VirtualList.VirtualList` and `moonstone/VirtualList.VirtualGridList` prop `wrap` to support wrap-around spotlight navigation
- `moonstone/VirtualList`, `moonstone/VirtualGridList` and `moonstone/Scroller` props `scrollRightAriaLabel`, `scrollLeftAriaLabel`, `scrollDownAriaLabel`, and `scrollUpAriaLabel` to configure the aria-label set on scroll buttons in the scrollbars

### Changed

- `moonstone/IncrementSlider` and `moonstone/Slider` prop `tooltip` to support either a boolean for the default tooltip or an element or component for a custom tooltip
- `moonstone/Input` to prevent pointer actions on other component when the input has focus
- `moonstone/ProgressBar.ProgressBarTooltip` prop `side` to support either locale-aware or locale-independent positioning
- `moonstone/ProgressBar.ProgressBarTooltip` prop `tooltip` to support custom tooltip components
- `moonstone/Scroller`, `moonstone/Picker`, and `moonstone/IncrementSlider` to retain focus on `moonstone/IconButton` when it becomes disabled

### Fixed

- `moonstone/ExpandableItem` and related expandable components to expand smoothly when used in a scroller
- `moonstone/GridListImageItem` to show proper `placeholder` and `selectionOverlay`
- `moonstone/MoonstoneDecorator` to optimize localized font loading performance
- `moonstone/Scroller` and `moonstone/VirtualList` navigation via 5-way from paging controls
- `moonstone/VideoPlayer` to render bottom controls at idle after mounting
- `moonstone/VirtualList.VirtualList` and `moonstone/VirtualList.VirtualGridList` to give initial focus
- `moonstone/VirtualList.VirtualList` and `moonstone/VirtualList.VirtualGridList` to have the default value for `dataSize`, `pageScroll`, and `spacing` props

## [2.0.0-alpha.8] - 2018-04-17

### Added

- `moonstone/Panels` property `closeButtonAriaLabel` to configure the label set on application close button

### Changed

- `moonstone/VirtualList.VirtualList` and `moonstone/VirtualList.VirtualGridList` to set its ARIA `role` to `"list"`
- `moonstone/VideoPlayer` property `title` to accept node type

### Fixed

- `moonstone/TimePicker` to show `meridiem` correctly in all locales
- `moonstone/Scrollable` scroll buttons to read out out audio guidance when button pressed down
- `moonstone/ExpandableItem` to show label properly when open and disabled
- `moonstone/Notification` to position properly in RTL locales
- `moonstone/VideoPlayer` to show controls when pressing 5-way select

## [2.0.0-alpha.7] - 2018-04-03

### Removed

- `moonstone/VirtualList.VirtualList` and `moonstone/VirtualList.VirtualGridList` prop `data` to eliminate the misunderstanding caused by the ambiguity of `data`

### Added

- `moonstone/VideoPlayer` property `noSpinner` to allow apps to show/hide spinner while loading video

### Changed

- `moonstone/VideoPlayer` to disable play/pause button when media controls are disabled
- `moonstone/VideoPlayer` property `moreButtonColor` to allow setting underline colors for more button
- `moonstone/VirtualList.VirtualList` and `moonstone/VirtualList.VirtualGridList` prop `isItemDisabled`, which accepts a function that checks if the item at the supplied index is disabled
- `moonstone/Panels.Header` support for `headerInput` so the Header can be used as an Input. See documentation for usage examples.
- `moonstone/ProgressBar` property `tooltipSide` to configure tooltip position relative to the progress bar
- `moonstone/ProgressBar` colors (affecting `moonstone/Slider` as well) for light and dark theme to match the latest designs and make them more visible when drawn over arbitrary background colors

### Fixed

- `moonstone/VideoPlayer` to correctly adjust spaces when the number of components changes in `leftComponents` and `rightComponents`
- `moonstone/VideoPlayer` to read out audio guidance every time `source` changes
- `moonstone/VideoPlayer` to display custom thumbnail node
- `moonstone/VideoPlayer` to hide more icon when right components are removed
- `moonstone/Picker` to correctly update pressed state when dragging off buttons
- `moonstone/Notification` to display when it's opened
- `moonstone/VirtualList` and `moonstone/VirtualGridList` to show Spotlight properly while navigating with page up and down keys
- `moonstone/Input` to allow navigating via left or right to other components when the input is active and the selection is at start or end of the text, respectively
- `moonstone/Panels.ActivityPanels` to correctly lay out the existing panel after adding additional panels

## [2.0.0-alpha.6] - 2018-03-22

### Removed

- `moonstone/Slider` exports `SliderFactory` and `SliderBaseFactory`
- `moonstone/IncrementSlider` exports `IncrementSliderFactory` and `IncrementSliderBaseFactory`
- `moonstone/ProgressBar`, `moonstone/Slider`, `moonstone/Slider.SliderTooltip`, `moonstone/IncrementSlider` components' `vertical` property and replaced it with `orientation`

### Added

- `moonstone/VideoPlayer` property `component` to handle custom video element
- `moonstone/IncrementSlider` properties `incrementAriaLabel` and `decrementAriaLabel` to configure the label set on each button
- `moonstone/Input` support for `small` prop
- `moonstone/ProgressBar` support for `tooltip` and `tooltipForceSide`
- `moonstone/ProgressBar`, `moonstone/Slider`, `moonstone/Slider.SliderTooltip`, `moonstone/IncrementSlider` property `orientation` to accept orientation strings like "vertical" and "horizontal" (replaced old `vertical` prop)

### Changed

- `moonstone/Input` input `height`, `vertical-align`, and `margins`. Please verify your layouts to ensure everything lines up correctly; this change may require removal of old sizing and positioning CSS which is no longer necessary.
- `moonstone/FormCheckbox` to have a small border around the circle, according to new GUI designs
- `moonstone/RadioItem` dot size and added an inner-dot to selected-focused state, according to new GUI designs
- `moonstone/ContextualPopup` prop `popupContainerId` to `popupSpotlightId`
- `moonstone/Popup` prop `containerId` to `spotlightId`
- `moonstone/VideoPlayer` prop `containerId` to `spotlightId`
- `moonstone/VirtualList.VirtualList` and `moonstone/VirtualList.VirtualGridList` prop `component` to be replaced by `itemRenderer`

### Fixed

- `moonstone/ExpandableItem` to be more performant when animating
- `moonstone/GridListImageItem` to hide overlay checkmark icon on focus when unselected
- `moonstone/GridListImageItem` to use `ui/GridListImageItem`
- `moonstone/VirtualList`, `moonstone/VirtualGridList` and `moonstone/Scroller` components to use their base UI components
- `moonstone/VirtualList` to show the selected state on hovered paging controls properly
- `moonstone/Slider` to highlight knob when selected
- `moonstone/Slider` to handle updates to its `value` prop correctly
- `moonstone/ToggleItem` to accept HTML DOM node tag names as strings for its `component` property
- `moonstone/Popup` to properly pause and resume spotlight when animating

## [2.0.0-alpha.5] - 2018-03-07

### Removed

- `moonstone/Marquee.MarqueeText`, replaced by `moonstone/Marquee.Marquee`
- `moonstone/VirtualGridList.GridListImageItem`, replaced by `moonstone/GridListImageItem`

### Changed

- `moonstone/Marquee.Marquee` to be `moonstone/Marquee.MarqueeBase`
- `moonstone/ContextualPopupDecorator` to not restore last-focused child
- `moonstone/ExpandableList` to restore focus to the first selected item after opening

### Fixed

- `moonstone/Slider` to correctly show localized percentage value in tooltip when `tooltipAsPercent` is true
- `moonstone/VirtualGridList` to show or hide its scrollbars properly
- `moonstone/Button` text to be properly centered
- `moonstone/Input` to not clip some glyphs at the start of the value

## [2.0.0-alpha.4] - 2018-02-13

### Added

- `moonstone/SlotItem` replacing `moonstone/Item.ItemOverlay`

### Removed

- `moonstone/VirtualFlexList` to be replaced by `ui/VirtualFlexList`
- `moonstone/Button` and `moonstone/IconButton` prop `noAnimation`
- `moonstone/Item.OverlayDecorator`, `moonstone/Item.Overlay`, and `moonstone/Item.ItemOverlay` to be replaced by `moonstone/SlotItem`

### Changed

- `moonstone/Marquee` to do less-costly calculations during measurement and optimized the applied styles
- `moonstone/ExpandableList` to require a unique key for each object type data

### Fixed

- `moonstone/VirtualList` to render properly with fiber reconciler
- `moonstone/VirtualList` focus option in scrollTo api
- `moonstone/ExpandableSpotlightDecorator` to not spot the title upon collapse when in `pointerMode`
- `moonstone/Spinner` to not unpause Spotlight unless it was the one to pause it
- `moonstone/Marquee` to stop when becoming disabled
- `moonstone/Input`, `moonstone/MarqueeDecorator`, and `moonstone/Slider` to prevent unnecessary focus-based updates

## [2.0.0-alpha.3] - 2018-01-18

### Removed

- `moonstone/Scroller` and `moonstone/VirtualList` option `indexToFocus` in `scrollTo` method which is deprecated from 1.2.0
- `moonstone/Scroller` props `horizontal` and `vertical` which are deprecated from 1.3.0 and replaced with `direction` prop
- `moonstone/Button` exports `ButtonFactory` and `ButtonBaseFactory`
- `moonstone/IconButton` exports `IconButtonFactory` and `IconButtonBaseFactory`

### Fixed

- `moonstone/MoonstoneDecorator` root node to fill the entire space available, which simplifies positioning and sizing for child elements (previously always measured 0 in height)
- `moonstone/VirtualList` to prevent infinite function call when a size of contents is slightly longer than a client size without a scrollbar
- `moonstone/VirtualList` to sync scroll position when clientSize changed

## [2.0.0-alpha.2] - 2017-08-29

No significant changes.

## [2.0.0-alpha.1] - 2017-08-27

### Changed

- `moonstone/Button`, `moonstone/Checkbox`, `moonstone/FormCheckbox`, `moonstone/IconButton`, `moonstone/IncrementSlider`, `moonstone/Item`, `moonstone/Picker`, and `moonstone/RangePicker`, `moonstone/Switch` and `moonstone/VideoPlayer` to use `ui/Touchable`

## [1.15.0] - 2018-02-28

### Deprecated

- `moonstone/Marquee.Marquee`, to be moved to `moonstone/Marquee.MarqueeBase` in 2.0.0
- `moonstone/Marquee.MarqueeText`, to be moved to `moonstone/Marquee.Marquee` in 2.0.0

### Fixed

- `moonstone/GridListImageItem` to display correctly

## [1.14.0] - 2018-02-23

### Deprecated

- `moonstone/VirtualFlexList`, to be replaced by `ui/VirtualFlexList` in 2.0.0
- `moonstone/VirtualGridList.GridListImageItem`, to be replaced by `moonstone/GridListImageItem` in 2.0.0
- `moonstone/Button` and `moonstone/IconButton` prop `noAnimation`, to be removed in 2.0.0
- `moonstone/Button.ButtonFactory`, `moonstone/Button.ButtonBaseFactory`, `moonstone/IconButton.IconButtonFactory`, `moonstone/IconButton.IconButtonBaseFactory`, `moonstone/IncrementSlider.IncrementSliderFactory`, `moonstone/IncrementSlider.IncrementSliderBaseFactory`, `moonstone/Slider.SliderFactory`, and `moonstone/Slider.SliderBaseFactory`, to be removed in 2.0.0
- `moonstone/Item.ItemOverlay`, to be replaced by `ui/SlotItem` in 2.0.0
- `moonstone/Item.Overlay` and `moonstone/Item.OverlayDecorator`, to be removed in 2.0.0

### Added

- `moonstone/DaySelector` component
- `moonstone/EditableIntegerPicker` component
- `moonstone/GridListImageItem` component

## [1.13.4] - 2018-07-30

### Fixed

- `moonstone/DatePicker` to calculate min and max year in the current calender

## [1.13.3] - 2018-01-16

### Fixed

- `moonstone/TimePicker` to not read out meridiem label when meridiem picker gets a focus
- `moonstone/Scroller` to correctly update scrollbars when the scroller's contents change

## [1.13.2] - 2017-12-14

### Fixed

- `moonstone/Panels` to maintain spotlight focus when `noAnimation` is set
- `moonstone/Panels` to not accept back key presses during transition
- `moonstone/Panels` to revert 1.13.0 fix that blurred Spotlight when transitioning panels
- `moonstone/Scroller` and other scrolling components to not show scroll thumb when only child item is updated
- `moonstone/Scroller` and other scrolling components to not hide scroll thumb immediately after scroll position reaches the top or the bottom
- `moonstone/Scroller` and other scrolling components to show scroll thumb properly when scroll position reaches the top or the bottom by paging controls

## [1.13.1] - 2017-12-06

### Fixed

- `moonstone/Slider` to not unnecessarily fire `onChange` if the initial value has not changed

## [1.13.0] - 2017-11-28

### Added

- `moonstone/VideoPlayer` props `disabled`, `loading`, `miniFeedbackHideDelay`, and `thumbnailComponent` as well as new APIs: `areControlsVisible`, `getVideoNode`, `showFeedback`, and `toggleControls`

### Fixed

- `moonstone/VirtualList` to render items from a correct index on edge cases at the top of a list
- `moonstone/VirtualList` to handle focus properly via page up at the first page and via page down at the last page
- `moonstone/Expandable` and derivatives to use the new `ease-out-quart` animation timing function to better match the aesthetic of Enyo's Expandables
- `moonstone/TooltipDecorator` to correctly display tooltip direction when locale changes
- `moonstone/Marquee` to restart animation on every resize update
- `moonstone/LabeledItem` to start marquee when hovering while disabled
- `moonstone/Marquee` to correctly start when hovering on disabled spottable components
- `moonstone/Marquee.MarqueeController` to not abort marquee when moving among components
- `moonstone/Picker` marquee issues with disabled buttons or Picker
- `moonstone/Panels` to prevent loss of spotlight issue when moving between panels
- `moonstone/VideoPlayer` to bring it in line with real-world use-cases
- `moonstone/Slider` by removing unnecessary repaints to the screen
- `moonstone/Slider` to fire `onChange` events when the knob is pressed near the boundaries
- `moonstone/VideoPlayer` to correctly position knob when interacting with media slider
- `moonstone/VideoPlayer` to not read out the focused button when the media controls hide
- `moonstone/MarqueeDecorator` to stop when unhovering a disabled component using `marqueeOn` `'focus'`
- `moonstone/Slider` to not forward `onChange` when `disabled` on `mouseUp/click`
- `moonstone/VideoPlayer` to defer rendering playback controls until needed

## [1.12.2] - 2017-11-15

### Fixed

- `moonstone/VirtualList` to scroll and focus properly by pageUp and pageDown when disabled items are in it
- `moonstone/Button` to correctly specify minimum width when in large text mode
- `moonstone/Scroller` and other scrolling components to restore last focused index when panel is changed
- `moonstone/VideoPlayer` to display time correctly in RTL locale
- `moonstone/VirtualList` to scroll correctly using page down key with disabled items
- `moonstone/Scroller` and other scrolling components to not cause a script error when scrollbar is not rendered
- `moonstone/Picker` incrementer and decrementer to not change size when focused
- `moonstone/Header` to use a slightly smaller font size for `title` in non-latin locales and a line-height for `titleBelow` and `subTitleBelow` that better meets the needs of tall-glyph languages like Tamil and Thai, as well as latin locales
- `moonstone/Scroller` and `moonstone/VirtualList` to keep spotlight when pressing a 5-way control while scrolling
- `moonstone/Panels` to prevent user interaction with panel contents during transition
- `moonstone/Slider` and related components to correctly position knob for `detachedKnob` on mouse down and fire value where mouse was positioned on mouse up
- `moonstone/DayPicker` to update day names when changing locale
- `moonstone/ExpandableItem` and all other `Expandable` components to revert 1.12.1 change to pull down from the top

## [1.12.1] - 2017-11-07

### Fixed

- `moonstone/ExpandableItem` and all other `Expandable` components to now pull down from the top instead of being revealed from the bottom, matching Enyo's design
- `moonstone/VirtualListNative` to scroll properly with page up/down keys if there is a disabled item
- `moonstone/RangePicker` to display negative values correctly in RTL
- `moonstone/Scroller` and other scrolling components to not blur scroll buttons when wheeling
- `moonstone/Scrollbar` to hide scroll thumb immediately without delay after scroll position reaches min or max
- `moonstone/Divider` to pass `marqueeOn` prop
- `moonstone/Slider` to fire `onChange` on mouse up and key up
- `moonstone/VideoPlayer` to show knob when pressed
- `moonstone/Header` to layout `titleBelow` and `subTitleBelow` correctly
- `moonstone/Header` to use correct font-weight for `subTitleBelow`
- `moonstone/VirtualList` to restore focus correctly for lists only slightly larger than the viewport

## [1.12.0] - 2017-10-27

### Fixed

- `moonstone/Scroller` and other scrolling components to prevent focusing outside the viewport when pressing a 5-way key during wheeling
- `moonstone/Scroller` to called scrollToBoundary once when focus is moved using holding child item
- `moonstone/VideoPlayer` to apply skin correctly
- `moonstone/Popup` from `last-focused` to `default-element` in `SpotlightContainerDecorator` config
- `moonstone/Panels` to retain focus when back key is pressed on breadcrumb
- `moonstone/Input` to correctly hide VKB when dismissing

## [1.11.0] - 2017-10-24

### Added

- `moonstone/VideoPlayer` properties `seekDisabled` and `onSeekFailed` to disable seek function

### Changed

- `moonstone/ExpandableList` to become `disabled` if there are no children

### Fixed

- `moonstone/Picker` to read out customized accessibility value when picker prop has `joined` and `aria-valuetext`
- `moonstone/Scroller` to apply scroll position on vertical or horizontal Scroller when child gets a focus
- `moonstone/Scroller` and other scrolling components to scroll without animation when panel is changed
- `moonstone/ContextualPopup` padding to not overlap close button
- `moonstone/Scroller` and other scrolling components to change focus via page up/down only when the scrollbar is visible
- `moonstone/Picker` to only increment one value on hold
- `moonstone/ItemOverlay` to remeasure when focused

## [1.10.1] - 2017-10-16

### Fixed

- `moonstone/Scroller` and other scrolling components to scroll via page up/down when focus is inside a Spotlight container
- `moonstone/VirtualList` and `moonstone/VirtualGridList` to scroll by 5-way keys right after wheeling
- `moonstone/VirtualList` not to move focus when a current item and the last item are located at the same line and pressing a page down key
- `moonstone/Slider` knob to follow while dragging for detached knob
- `moonstone/Header` to layout header row correctly in `standard` type
- `moonstone/Input` to not dismiss on-screen keyboard when dragging cursor out of input box
- `moonstone/Header` RTL `line-height` issue
- `moonstone/Panels` to render children on idle
- `moonstone/Scroller` and other scrolling components to limit muted spotlight container scrims to their bounds
- `moonstone/Input` to always forward `onKeyUp` event

## [1.10.0] - 2017-10-09

### Added

- `moonstone/VideoPlayer` support for designating components with `.spottable-default` as the default focus target when pressing 5-way down from the slider
- `moonstone/Slider` property `activateOnFocus` which when enabled, allows 5-way directional key interaction with the `Slider` value without pressing [Enter] first
- `moonstone/VideoPlayer` property `noMiniFeedback` to support controlling the visibility of mini feedback
- `ui/Layout`, which provides a technique for laying-out components on the screen using `Cells`, in rows or columns

### Changed

- `moonstone/Popup` to focus on mount if it’s initially opened and non-animating and to always pass an object to `onHide` and `onShow`
- `moonstone/VideoPlayer` to emit `onScrub` event and provide audio guidance when setting focus to slider

### Fixed

- `moonstone/ExpandableItem` and derivatives to restore focus to the Item if the contents were last focused when closed
- `moonstone/Slider` toggling activated state when holding enter/select key
- `moonstone/TimePicker` picker icons shifting slightly when focusing an adjacent picker
- `moonstone/Icon` so it handles color the same way generic text does, by inheriting from the parent's color. This applies to all instances of `Icon`, `IconButton`, and `Icon` inside `Button`.
- `moonstone/fonts` Museo Sans font to correct "Ti" kerning
- `moonstone/VideoPlayer` to correctly position knob on mouse click
- `moonstone/Panels.Header` to show an ellipsis for long titles with RTL text
- `moonstone/Marquee` to restart when invalidated by a prop change and managed by a `moonstone/Marquee.MarqueeController`
- `spotlight.Spotlight` method `focus()` to verify that the target element matches its container's selector rules prior to setting focus
- `moonstone/Picker` to only change picker values `onWheel` when spotted
- `moonstone/VideoPlayer` to hide descendant floating components (tooltips, contextual popups) when the media controls hide

## [1.9.3] - 2017-10-03

### Added

- `moonstone/Button` property value to `backgroundOpacity` called "lightTranslucent" to better serve colorful image backgrounds behind Buttons. This also affects `moonstone/IconButton` and `moonstone/Panels/ApplicationCloseButton`.
- `moonstone/Panels` property `closeButtonBackgroundOpacity` to support `moonstone/Panels/ApplicationCloseButton`'s `backgroundOpacity` prop

### Changed

- `Moonstone Icons` font file to include the latest designs for several icons
- `moonstone/Panels/ApplicationCloseButton` to expose its `backgroundOpacity` prop

### Fixed

- `moonstone/VirtualList` to apply "position: absolute" inline style to items
- `moonstone/Picker` to increment and decrement normally at the edges of joined picker
- `moonstone/Icon` not to read out image characters
- `moonstone/Scroller` and other scrolling components to not accumulate paging scroll by pressing page up/down in scrollbar
- `moonstone/Icon` to correctly display focused state when using external image
- `moonstone/Button` and `moonstone/IconButton` to be properly visually muted when in a muted container

## [1.9.2] - 2017-09-26

### Fixed

- `moonstone/ExpandableList` preventing updates when its children had changed

## [1.9.1] - 2017-09-25

### Fixed

- `moonstone/ExpandableList` run-time error when using an array of objects as children
- `moonstone/VideoPlayer` blocking pointer events when the controls were hidden

## [1.9.0] - 2017-09-22

### Added

- `moonstone/styles/mixins.less` mixins: `.moon-spotlight-margin()` and `.moon-spotlight-padding()`
- `moonstone/Button` property `noAnimation` to support non-animating pressed visual

### Changed

- `moonstone/TimePicker` to use "AM/PM" instead of "meridiem" for label under meridiem picker
- `moonstone/IconButton` default style to not animate on press. NOTE: This behavior will change back to its previous setting in release 2.0.0.
- `moonstone/Popup` to warn when using `scrimType` `'none'` and `spotlightRestrict` `'self-only'`
- `moonstone/Scroller` to block spotlight during scroll
- `moonstone/ExpandableItem` and derivatives to always pause spotlight before animation

### Fixed

- `moonstone/VirtualGridList` to not move focus to wrong column when scrolled from the bottom by holding the "up" key
- `moonstone/VirtualList` to focus an item properly when moving to a next or previous page
- `moonstone/Scroller` and other scrolling components to move focus toward first or last child when page up or down key is pressed if the number of children is small
- `moonstone/VirtualList` to scroll to preserved index when it exists within dataSize for preserving focus
- `moonstone/Picker` buttons to not change size
- `moonstone/Panel` to move key navigation to application close button on holding the "up" key.
- `moonstone/Picker` to show numbers when changing values rapidly
- `moonstone/Popup` layout in large text mode to show close button correctly
- `moonstone/Picker` from moving scroller when pressing 5-way keys in `joined` Picker
- `moonstone/Input` so it displays all locales the same way, without cutting off the edges of characters
- `moonstone/TooltipDecorator` to hide tooltip when 5-way keys are pressed for disabled components
- `moonstone/Picker` to not tremble in width when changing values while using a numeric width prop value
- `moonstone/Picker` to not overlap values when changing values in `vertical`
- `moonstone/ContextualPopup` pointer mode focus behavior for `spotlightRestrict='self-only'`
- `moonstone/VideoPlayer` to prevent interacting with more components in pointer mode when hidden
- `moonstone/Scroller` to not repaint its entire contents whenever partial content is updated
- `moonstone/Slider` knob positioning after its container is resized
- `moonstone/VideoPlayer` to maintain focus when media controls are hidden
- `moonstone/Scroller` to scroll expandable components into view when opening when pointer has moved elsewhere

## [1.8.0] - 2017-09-07

### Deprecated

- `moonstone/Dialog` property `showDivider`, will be replaced by `noDivider` property in 2.0.0

### Added

- `moonstone/Popup` callback property `onShow` which fires after popup appears for both animating and non-animating popups

### Changed

- `moonstone/Popup` callback property `onHide` to run on both animating and non-animating popups
- `moonstone/VideoPlayer` state `playbackRate` to media events
- `moonstone/VideoPlayer` support for `spotlightDisabled`
- `moonstone/VideoPlayer` thumbnail positioning and style
- `moonstone/VirtualList` to render when dataSize increased or decreased
- `moonstone/Dialog` style
- `moonstone/Popup`, `moonstone/Dialog`, and `moonstone/Notification` to support `node` type for children
- `moonstone/Scroller` to forward `onKeyDown` events

### Fixed

- `moonstone/Scroller` and other scrolling components to enable focus when wheel scroll is stopped
- `moonstone/VirtualList` to show scroll thumb when a preserved item is focused in a Panel
- `moonstone/Scroller` to navigate properly with 5-way when expandable child is opened
- `moonstone/VirtualList` to stop scrolling when focus is moved on an item from paging controls or outside
- `moonstone/VirtualList` to move out with 5-way navigation when the first or the last item is disabled
- `moonstone/IconButton` Tooltip position when disabled
- `moonstone/VideoPlayer` Tooltip time after unhovering
- `moonstone/VirtualList` to not show invisible items
- `moonstone/IconButton` Tooltip position when disabled
- `moonstone/VideoPlayer` to display feedback tooltip correctly when navigating in 5-way
- `moonstone/MarqueeDecorator` to work with synchronized `marqueeOn` `'render'` and hovering as well as `marqueOn` `'hover'` when moving rapidly among synchronized marquees
- `moonstone/Input` aria-label for translation
- `moonstone/Marquee` to recalculate inside `moonstone/Scroller` and `moonstone/SelectableItem` by bypassing `shouldComponentUpdate`
- `moonstone/Picker` to marquee when incrementing and decrementing values with the prop `noAnimation`

## [1.7.0] - 2017-08-23

### Deprecated

- `moonstone/TextSizeDecorator` and it will be replaced by `moonstone/AccessibilityDecorator`
- `moonstone/MarqueeDecorator` property `marqueeCentered` and `moonstone/Marquee` property `centered` will be replaced by `alignment` property in 2.0.0

### Added

- `moonstone/TooltipDecorator` config property to direct tooltip into a property instead of adding to `children`
- `moonstone/VideoPlayer` prop `thumbnailUnavailable` to fade thumbnail
- `moonstone/AccessibilityDecorator` with `highContrast` and `textSize`
- `moonstone/VideoPlayer` high contrast scrim
- `moonstone/MarqueeDecorator`and `moonstone/Marquee` property `alignment` to allow setting  alignment of marquee content

### Changed

- `moonstone/Scrollbar` to disable paging control down button properly at the bottom when a scroller size is a non-integer value
- `moonstone/VirtualList`, `moonstone/VirtualGridList`, and `moonstone/Scroller` to scroll on `keydown` event instead of `keyup` event of page up and page down keys
- `moonstone/VirtualGridList` to scroll by item via 5 way key
- `moonstone/VideoPlayer` to read target time when jump by left/right key
- `moonstone/IconButton` to not use `MarqueeDecorator` and `Uppercase`

### Fixed

- `moonstone/VirtualList` and `moonstone/VirtualGridList` to focus the correct item when page up and page down keys are pressed
- `moonstone/VirtualList` to not lose focus when moving out from the first item via 5way when it has disabled items
- `moonstone/Slider` to align tooltip with detached knob
- `moonstone/FormCheckbox` to display correct colors in light skin
- `moonstone/Picker` and `moonstone/RangePicker` to forward `onKeyDown` events when not `joined`
- `moonstone/SelectableItem` to display correct icon width and alignment
- `moonstone/LabeledItem` to always match alignment with the locale
- `moonstone/Scroller` to properly 5-way navigate from scroll buttons
- `moonstone/ExpandableList` to display correct font weight and size for list items
- `moonstone/Divider` to not italicize in non-italic locales
- `moonstone/VideoPlayer` slider knob to follow progress after being selected when seeking
- `moonstone/LabeledItem` to correctly position its icon. This affects all of the `Expandables`, `moonstone/DatePicker` and `moonstone/TimePicker`.
- `moonstone/Panels.Header` and `moonstone/Item` to prevent them from allowing their contents to overflow unexpectedly
- `moonstone/Marquee` to recalculate when vertical scrollbar appears
- `moonstone/SelectableItem` to recalculate marquee when toggled

### Removed

- `moonstone/Input` large-text mode

## [1.6.1] - 2017-08-07

### Changed

- `moonstone/Icon` and `moonstone/IconButton` to no longer fit image source to the icon's boundary

## [1.6.0] - 2017-08-04

### Added

- `moonstone/VideoPlayer` ability to seek when holding down the right and left keys. Sensitivity can be adjusted using throttling options `jumpDelay` and `initialJumpDelay`.
- `moonstone/VideoPlayer` property `no5WayJump` to disable jumping done by 5-way
- `moonstone/VideoPlayer` support for the "More" button to use tooltips
- `moonstone/VideoPlayer` properties `moreButtonLabel` and `moreButtonCloseLabel` to allow customization of the "More" button's tooltip and Aria labels
- `moonstone/VideoPlayer` property `moreButtonDisabled` to disable the "More" button
- `moonstone/Picker` and `moonstone/RangePicker` prop `aria-valuetext` to support reading custom text instead of value
- `moonstone/VideoPlayer` methods `showControls` and `hideControls` to allow external interaction with the player
- `moonstone/Scroller` support for Page Up/Page Down keys in pointer mode when no item has focus

### Changed

- `moonstone/VideoPlayer` to handle play, pause, stop, fast forward and rewind on remote controller
- `moonstone/Marquee` to also start when hovered if `marqueeOnRender` is set

### Fixed

- `moonstone/IconButton` to fit image source within `IconButton`
- `moonstone` icon font sizes for wide icons
- `moonstone/ContextualPopupDecorator` to prefer setting focus to the appropriate popup instead of other underlying controls when using 5-way from the activating control
- `moonstone/Scroller` not scrolled via 5 way when `moonstone/ExpandableList` is opened
- `moonstone/VirtualList` to not let the focus move outside of container even if there are children left when navigating with 5way
- `moonstone/Scroller` and other scrolling components to update disability of paging controls when the scrollbar is set to `visible` and the content becomes shorter
- `moonstone/VideoPlayer` to focus on hover over play/pause button when video is loading
- `moonstone/VideoPlayer` to update and display proper time while moving knob when video is paused
- `moonstone/VideoPlayer` long title overlap issues
- `moonstone/Header` to apply `marqueeOn` prop to `subTitleBelow` and `titleBelow`
- `moonstone/Picker` wheeling in `moonstone/Scroller`
- `moonstone/IncrementSlider` and `moonstone/Picker` to read value changes when selecting buttons

## [1.5.0] - 2017-07-19

### Added

- `moonstone/Slider` and `moonstone/IncrementSlider` prop `aria-valuetext` to support reading custom text instead of value
- `moonstone/TooltipDecorator` property `tooltipProps` to attach props to tooltip component
- `moonstone/Scroller` and `moonstone/VirtualList` ability to scroll via page up and page down keys
- `moonstone/VideoPlayer` tooltip-thumbnail support with the `thumbnailSrc` prop and the `onScrub` callback to fire when the knob moves and a new thumbnail is needed
- `moonstone/VirtualList` ability to navigate via 5way when there are disabled items
- `moonstone/ContextualPopupDecorator` property `popupContainerId` to support configuration of the popup's spotlight container
- `moonstone/ContextualPopupDecorator` property `onOpen` to notify containers when the popup has been opened
- `moonstone/ContextualPopupDecorator` config option `openProp` to support mapping the value of `open` property to the chosen property of wrapped component

### Changed

- `moonstone/ExpandableList` to use 'radio' as the default, and adapt 'single' mode to render as a `moonstone/RadioItem` instead of a `moonstone/CheckboxItem`
- `moonstone/VideoPlayer` to not hide pause icon when it appears
- `moonstone/ContextualPopupDecorator` to set accessibility-related props onto the container node rather than the popup node
- `moonstone/ExpandableItem`, `moonstone/ExpandableList`, `moonstone/ExpandablePicker`, `moonstone/DatePicker`, and `moonstone/TimePicker` to pause spotlight when animating in 5-way mode
- `moonstone/Spinner` to position the text content under the spinner, rather than to the right side
- `moonstone/VideoPlayer` to include hour when announcing the time while scrubbing
- `moonstone/GridListImageItem` to require a `source` prop and not have a default value

### Fixed

- `moonstone/Input` ellipsis to show if placeholder is changed dynamically and is too long
- `moonstone/Marquee` to re-evaluate RTL orientation when its content changes
- `moonstone/VirtualList` to restore focus on short lists
- `moonstone/ExpandableInput` to expand the width of its contained `moonstone/Input`
- `moonstone/Input` support for `dismissOnEnter`
- `moonstone/Input` focus management to prevent stealing focus when programmatically moved elsewhere
- `moonstone/Input` 5-way spot behavior
- `moonstone` international fonts to always be used, even when unsupported font-weights or font-styles are requested
- `moonstone/Panels.Panel` support for selecting components with `.spottable-default` as the default focus target
- `moonstone/Panels` layout in RTL locales
- `moonstone` spottable components to support `onSpotlightDown`, `onSpotlightLeft`, `onSpotlightRight`, and `onSpotlightUp` event property
- `moonstone/VirtualList` losing spotlight when the list is empty
- `moonstone/FormCheckbox` in focused state to have the correct "check" color
- `moonstone/Scroller` and other scrolling components' bug in `navigableFilter` when passed a container id

## [1.4.1] - 2017-07-05

### Changed

- `moonstone/Popup` to only call `onKeyDown` when there is a focused item in the `Popup`
- `moonstone/Scroller`, `moonstone/Picker`, and `moonstone/IncrementSlider` to automatically move focus when the currently focused `moonstone/IconButton` becomes disabled

### Fixed

- `moonstone/ContextualPopupDecorator` close button to account for large text size
- `moonstone/ContextualPopupDecorator` to not spot controls other than its activator when navigating out via 5-way
- `moonstone/Header` to set the value of `marqueeOn` for all types of headers

## [1.4.0] - 2017-06-29

### Deprecated

- `moonstone/Input` prop `noDecorator` is being replaced by `autoFocus` in 2.0.0

### Added

- `moonstone/Scrollbar` property `corner` to add the corner between vertical and horizontal scrollbars
- `moonstone/ScrollThumb` for a thumb of `moonstone/Scrollbar`
- `moonstone/styles/text.less` mixin `.locale-japanese-line-break()` to apply the correct  Japanese language line-break rules for the following multi-line components: `moonstone/BodyText`, `moonstone/Dialog`, `moonstone/Notification`, `moonstone/Popup`, and `moonstone/Tooltip`
- `moonstone/ContextualPopupDecorator` property `popupProps` to attach props to popup component
- `moonstone/VideoPlayer` property `pauseAtEnd` to control forward/backward seeking
- `moonstone/Panels/Header` prop `marqueeOn` to control marquee of header

### Changed

- `moonstone/Panels/Header` to expose its `marqueeOn` prop
- `moonstone/VideoPlayer` to automatically adjust the width of the allocated space for the side components so the media controls have more space to appear on smaller screens
- `moonstone/VideoPlayer` properties `autoCloseTimeout` and `titleHideDelay` default value to `5000`
- `moonstone/VirtualList` to support restoring focus to the last focused item
- `moonstone/Scroller` and other scrolling components to call `onScrollStop` before unmounting if a scroll is in progress
- `moonstone/Scroller` to reveal non-spottable content when navigating out of a scroller

### Fixed

- `moonstone/Dialog` to properly focus via pointer on child components
- `moonstone/VirtualList`, `moonstone/VirtualGridList`, and `moonstone/Scroller` not to be slower when scrolled to the first or the last position by wheeling
- `moonstone` component hold delay time
- `moonstone/VideoPlayer` to show its controls when pressing down the first time
- `moonstone/Panel` autoFocus logic to only focus on initial render
- `moonstone/Input` text colors
- `moonstone/ExpandableInput` to focus its decorator when leaving by 5-way left/right

## [1.3.1] - 2017-06-14

### Fixed

- `moonstone/Picker` support for large text
- `moonstone/Scroller` support for focusing paging controls with the pointer
- `moonstone` CSS rules for unskinned spottable components

## [1.3.0] - 2017-06-12

### Deprecated

- `moonstone/Scroller` props `horizontal` and `vertical`. Deprecated props are replaced with `direction` prop. `horizontal` and `vertical` will be removed in 2.0.0.
- `moonstone/Panel` prop `noAutoFocus` in favor of `autoFocus="none"`

### Added

- `moonstone/Image` support for `children` prop inside images
- `moonstone/Scroller` prop `direction` which replaces `horizontal` and `vertical` props
- `moonstone/VideoPlayer` property `tooltipHideDelay` to hide tooltip with a given amount of time
- `moonstone/VideoPlayer` property `pauseAtEnd` to pause when it reaches either the start or the end of the video
- `moonstone/VideoPlayer` methods `fastForward`, `getMediaState`, `jump`, `pause`, `play`, `rewind`, and `seek` to allow external interaction with the player. See docs for example usage.

### Changed

- `moonstone/Skinnable` to support context and allow it to be added to any component to be individually skinned. This includes a further optimization in skinning which consolidates all color assignments into a single block, so non-color rules aren't unnecessarily duplicated.
- `moonstone/Skinnable` light and dark skin names ("moonstone-light" and "moonstone") to "light" and "dark", respectively
- `moonstone/VideoPlayer` to set play/pause icon to display "play" when rewinding or fast forwarding
- `moonstone/VideoPlayer` to rewind or fast forward when previous command is slow-forward or slow-rewind respectively
- `moonstone/VideoPlayer` to fast forward when previous command is slow-forward and it reaches the last of its play rate
- `moonstone/VideoPlayer` to not play video on reload when `noAutoPlay` is `true`
- `moonstone/VideoPlayer` property `feedbackHideDelay`'s default value to `3000`
- `moonstone/Notification` to break line in characters in ja and zh locale
- `moonstone/Notification` to align texts left in LTR locale and right in RTL locale
- `moonstone/VideoPlayer` to simulate rewind functionality on non-webOS platforms only

### Fixed

- `moonstone/ExpandableItem` to correct the `titleIcon` when using `open` and `disabled`
- `moonstone/GridListImageItem` to center its selection icon on the image instead of the item
- `moonstone/Input` to have correct `Tooltip` position in `RTL`
- `moonstone/SwitchItem` to not unintentionally overflow `Scroller` containers, causing them to jump to the side when focusing
- `moonstone/VideoPlayer` to fast forward properly when video is at paused state
- `moonstone/VideoPlayer` to correctly change sources
- `moonstone/VideoPlayer` to show or hide feedback tooltip properly
- `moonstone/DateTimeDecorator` to work properly with `RadioControllerDecorator`
- `moonstone/Picker` in joined, large text mode so the arrows are properly aligned and sized
- `moonstone/Icon` to reflect the same proportion in relation to its size in large-text mode

## [1.2.0] - 2017-05-17

### Deprecated

- `moonstone/Scroller` and other scrolling components option `indexToFocus` in `scrollTo` method to be removed in 2.0.0

### Added

- `moonstone/Slider` and `moonstone/IncrementSlider` prop `noFill` to support a style without the fill
- `moonstone/Marquee` property `rtl` to set directionality to right-to-left
- `moonstone/VirtualList.GridListImageItem` property `selectionOverlay` to add custom component for selection overlay
- `moonstone/MoonstoneDecorator` property `skin` to let an app choose its skin: "moonstone" and "moonstone-light" are now available
- `moonstone/FormCheckboxItem`
- `moonstone/FormCheckbox`, a standalone checkbox, to support `moonstone/FormCheckboxItem`
- `moonstone/Input` props `invalid` and `invalidMessage` to display a tooltip when input value is invalid
- `moonstone/Scroller` and other scrolling components option `focus` in `scrollTo()` method
- `moonstone/Scroller` and other scrolling components property `spottableScrollbar`
- `moonstone/Icon.IconList` icons: `arrowshrinkleft` and `arrowshrinkright`

### Changed

- `moonstone/Picker` arrow icon for `joined` picker: small when not spotted, hidden when it reaches the end of the picker
- `moonstone/Checkbox` and `moonstone/CheckboxItem` to reflect the latest design
- `moonstone/MoonstoneDecorator/fontGenerator` was refactored to use the browser's FontFace API to dynamically load locale fonts
- `moonstone/VideoPlayer` space allotment on both sides of the playback controls to support 4 buttons; consequently the "more" controls area has shrunk by the same amount
- `moonstone/VideoPlayer` to not disable media button (play/pause)
- `moonstone/Scroller` and other scrolling components so that paging controls are not spottable by default with 5-way
- `moonstone/VideoPlayer`'s more/less button to use updated arrow icon

### Fixed

- `moonstone/MarqueeDecorator` to properly stop marquee on items with `'marqueeOnHover'`
- `moonstone/ExpandableList` to work properly with object-based children
- `moonstone/styles/fonts.less` to restore the Moonstone Icon font to request the local system font by default. Remember to update your webOS build to get the latest version of the font so you don't see empty boxes for your icons.
- `moonstone/Picker` and `moonstone/RangePicker` to now use the correct size from Enyo (60px v.s. 84px) for icon buttons
- `moonstone/Scroller` and other scrolling components to apply ri.scale properly
- `moonstone/Panel` to not cover a `Panels`'s `ApplicationCloseButton` when not using a `Header`
- `moonstone/IncrementSlider` to show tooltip when buttons focused

## [1.1.0] - 2017-04-21

### Deprecated

- `moonstone/ExpandableInput` property `onInputChange`

### Added

- `moonstone/Panels.Panel` prop and `moonstone/MoonstoneDecorator` config option: `noAutoFocus` to support prevention of setting automatic focus after render
- `moonstone/VideoPlayer` props: `backwardIcon`, `forwardIcon`, `jumpBackwardIcon`, `jumpForwardIcon`, `pauseIcon`, and `playIcon` to support icon customization of the player
- `moonstone/VideoPlayer` props `jumpButtonsDisabled` and `rateButtonsDisabled` for disabling the pairs of buttons when it's inappropriate for the playing media
- `moonstone/VideoPlayer` property `playbackRateHash` to support custom playback rates
- `moonstone/VideoPlayer` callback prop `onControlsAvailable` which fires when the players controls show or hide
- `moonstone/Image` support for `onLoad` and `onError` events
- `moonstone/VirtualList.GridListImageItem` prop `placeholder`
- `moonstone/Divider` property `preserveCase` to display text without capitalizing it

### Changed

- `moonstone/Slider` colors and sizing to match the latest designs
- `moonstone/ProgressBar` to position correctly with other components nearby
- `moonstone/Panels` breadcrumb to no longer have a horizontal line above it
- `moonstone/Transition` to measure itself when the CPU is idle
- style for disabled opacity from 0.4 to 0.3
- `moonstone/Button` colors for transparent and translucent background opacity when disabled
- `moonstone/ExpandableInput` property `onInputChange` to fire along with `onChange`. `onInputChange` is deprecated and will be removed in a future update.
- `Moonstone.ttf` font to include new icons
- `moonstone/Icon` to reference additional icons

### Fixed

- `moonstone/Popup` and `moonstone/ContextualPopupDecorator` 5-way navigation behavior
- `moonstone/Input` to not spot its own input decorator on 5-way out
- `moonstone/VideoPlayer` to no longer render its `children` in multiple places
- `moonstone/Button` text color when used on a neutral (light) background in some cases
- `moonstone/Popup` background opacity
- `moonstone/Marquee` to recalculate properly when its contents change
- `moonstone/TimePicker` to display time in correct order
- `moonstone/Scroller` to prefer spotlight navigation to its internal components

## [1.0.0] - 2017-03-31

> NOTE: We have also modified most form components to be usable in a controlled (app manages component
> state) or uncontrolled (Enact manages component state) manner. To put a component into a
> controlled state, pass in `value` (or other appropriate state property such as `selected` or
> `open`) at component creation and then respond to events and update the value as needed. To put a
> component into an uncontrolled state, do not set `value` (or equivalent), at creation. From this
> point on, Enact will manage the state and events will be sent when the state is updated. To
> specify an initial value, use the `defaultValue` (or, `defaultSelected, `defaultOpen, etc.)
> property.  See the documentation for individual components for more information.

### Added

- `moonstone/Button` property `icon` to support a built-in icon next to the text content. The Icon supports everything that `moonstone/Icon` supports, as well as a custom icon.
- `moonstone/MoonstoneDecorator` property `textSize` to resize several components to requested CMR sizes. Simply add `textSize="large"` to your `App` and the new sizes will automatically take effect.

### Changed

- `moonstone/Slider` to use the property `tooltip` instead of `noTooltip`, so the built-in tooltip is not enabled by default
- `moonstone/IncrementSlider` to include tooltip documentation
- `moonstone/ExpandableList` to accept an array of objects as children which are spread onto the generated components
- `moonstone/CheckboxItem` style to match the latest designs, with support for the `moonstone/Checkbox` to be on either the left or the right side by using the `iconPosition` property
- `moonstone/VideoPlayer` to supply every event callback-method with an object representing the VideoPlayer's current state, including: `currentTime`, `duration`, `paused`, `proportionLoaded`, and `proportionPlayed`

### Fixed

- `moonstone/Panels.Panel` behavior for remembering focus on unmount and setting focus after render
- `moonstone/VirtualList.VirtualGridList` showing empty items when items are continuously added dynamically
- `moonstone/Picker` to marquee on focus once again

## [1.0.0-beta.4] - 2017-03-10

### Added

- `moonstone/VirtualList` `indexToFocus` option to `scrollTo` method to focus on item with specified index
- `moonstone/IconButton` and `moonstone/Button` `color` property to add a remote control key color to the button
- `moonstone/Scrollbar` property `disabled` to disable both paging controls when it is true
- `moonstone/VirtualList` parameter `moreInfo` to pass `firstVisibleIndex` and `lastVisibleIndex` when scroll events are firing
- Accessibility support to UI components
- `moonstone/VideoPlayer` property `onUMSMediaInfo` to support the custom webOS “umsmediainfo” event
- `moonstone/Region` component which encourages wrapping components for improved accessibility rather than only preceding the components with a `moonstone/Divider`
- `moonstone/Slider` tooltip. It's enabled by default and comes with options like `noTooltip`, `tooltipAsPercent`, and `tooltipSide`. See the component docs for more details.
- `moonstone/Panels.Panel` property `hideChildren` to defer rendering children
- `moonstone/Spinner` properties `blockClickOn` and `scrim` to block click events behind spinner
- `moonstone/VirtualList` property `clientSize` to specify item dimensions instead of measuring them

### Changed

- `moonstone/VirtualGridImageItem` styles to reduce redundant style code app side
- `moonstone/VirtualList` and `moonstone/VirtualGridList` to add essential CSS for list items automatically
- `moonstone/VirtualList` and `moonstone/VirtualGridList` to not add `data-index` to their item DOM elements directly, but to pass `data-index` as the parameter of their `component` prop like the `key` parameter of their `component` prop
- `moonstone/ExpandableItem` and derivatives to defer focusing the contents until animation completes
- `moonstone/LabeledItem`, `moonstone/ExpandableItem`, `moonstone/ExpandableList` to each support the `node` type in their `label` property. Best used with `ui/Slottable`.

### Fixed

- `moonstone/VirtualList.GridListImageItem` to have proper padding size according to the existence of caption/subcaption
- `moonstone/Scroller` and other scrolling components to display scrollbars with proper size
- `moonstone/VirtualGridList` to not be truncated

### Removed

- `moonstone/Scroller` and other scrolling components property `hideScrollbars` and replaced it with `horizontalScrollbar` and `verticalScrollbar`

## [1.0.0-beta.3] - 2017-02-21

### Added

- `moonstone/VideoPlayer` support for 5-way show/hide of media playback controls
- `moonstone/VideoPlayer` property `feedbackHideDelay`
- `moonstone/Slider` property `onKnobMove` to fire when the knob position changes, independently from the `moonstone/Slider` value
- `moonstone/Slider` properties `active`, `disabled`, `knobStep`, `onActivate`, `onDecrement`, and `onIncrement` as part of enabling 5-way support to `moonstone/Slider`, `moonstone/IncrementSlider` and the media slider for `moonstone/VideoPlayer`
- `moonstone/Slider` now supports `children` which are added to the `Slider`'s knob, and follow it as it moves
- `moonstone/ExpandableInput` properties `iconAfter` and `iconBefore` to display icons after and before the input, respectively
- `moonstone/Dialog` property `preserveCase`, which affects `title` text

### Changed

- `moonstone/IncrementSlider` to change when the buttons are held down
- `moonstone/Marquee` to allow disabled marquees to animate
- `moonstone/Dialog` to marquee `title` and `titleBelow`
- `moonstone/Marquee.MarqueeController` config option `startOnFocus` to `marqueeOnFocus`. `startOnFocus` is deprecated and will be removed in a future update.
- `moonstone/Button`, `moonstone/IconButton`, `moonstone/Item` to not forward `onClick` when `disabled`

### Fixed

- `moonstone/Marquee.MarqueeController` to start marquee on newly registered components when controller has focus and to restart synced marquees after completion
- `moonstone/Scroller` to recalculate when an expandable child opens
- `spotlightDisabled` property support for spottable moonstone components
- `moonstone/Popup` and `moonstone/ContextualPopupDecorator` so that when the popup is closed, spotlight focus returns to the control that had focus prior to the popup opening
- `moonstone/Input` to not get focus when disabled

## [1.0.0-beta.2] - 2017-01-30

### Added

- `moonstone/Panels.Panel` property `showChildren` to support deferring rendering the panel body until animation completes
- `moonstone/MarqueeDecorator` property `invalidateProps` that specifies which props cause the marquee distance to be invalidated
- developer-mode warnings to several components to warn when values are out-of-range
- `moonstone/Divider` property `spacing` which adjusts the amount of empty space above and below the `Divider`. `'normal'`, `'small'`, `'medium'`, `'large'`, and `'none'` are available.
- `moonstone/Picker` when `joined` the ability to be incremented and decremented by arrow keys
- `onSpotlightDisappear` event property support for spottable moonstone components
- `moonstone/VideoPlayer` property `titleHideDelay`

### Changed

- `moonstone/Panels.Panels` and variations to defer rendering the children of contained `Panel` instances until animation completes
- `moonstone/ProgressBar` properties `progress` and `backgroundProgress` to accept a number between 0 and 1
- `moonstone/Slider` and `moonstone/IncrementSlider` property `backgroundPercent` to `backgroundProgress` which now accepts a number between 0 and 1
- `moonstone/Slider` to not ignore `value` prop when it is the same as the previous value
- `moonstone/Picker` component's buttons to reverse their operation such that 'up' selects the previous item and 'down' the next
- `moonstone/Picker` and derivatives may now use numeric width, which represents the amount of characters to use for sizing. `width={4}` represents four characters, `2` for two characters, etc. `width` still accepts the size-name strings.
- `moonstone/Divider` to now behave as a simple horizontal line when no text content is provided
- `moonstone/Scroller` and other scrolling components to not display scrollbar controls by default
- `moonstone/DatePicker` and `moonstone/TimePicker` to emit `onChange` event whenever the value is changed, not just when the component is closed

### Removed

- `moonstone/ProgressBar` properties `min` and `max`

### Fixed

- `moonstone/IncrementSlider` so that the knob is spottable via pointer, and 5-way navigation between the knob and the increment/decrement buttons is functional
- `moonstone/Slider` and `moonstone/IncrementSlider` to not fire `onChange` for value changes from props

## [1.0.0-beta.1] - 2016-12-30

### Added

- `moonstone/VideoPlayer` and `moonstone/TooltipDecorator` components and samples
- `moonstone/Panels.Panels` property `onBack` to support `ui/Cancelable`
- `moonstone/VirtualFlexList` Work-In-Progress component to support variably sized rows or columns
- `moonstone/ExpandableItem` properties `autoClose` and `lockBottom`
- `moonstone/ExpandableList` properties `noAutoClose` and `noLockBottom`
- `moonstone/Picker` property `reverse`
- `moonstone/ContextualPopup` property `noAutoDismiss`
- `moonstone/Dialog` property `scrimType`
- `moonstone/Popup` property `spotlightRestrict`

### Changed

- `moonstone/Panels.Routable` to require a `navigate` configuration property indicating the event callback for back or cancel actions
- `moonstone/MarqueeController` focus/blur handling to start and stop synchronized `moonstone/Marquee` components
- `moonstone/ExpandableList` property `autoClose` to `closeOnSelect` to disambiguate it from the added `autoClose` on 5-way up
- `moonstone/ContextualPopupDecorator.ContextualPopupDecorator` component's `onCloseButtonClick` property to `onClose`
- `moonstone/Dialog` component's `onCloseButtonClicked` property to `onClose`
- `moonstone/Spinner` component's `center` and `middle` properties to a single `centered` property
	that applies both horizontal and vertical centering
- `moonstone/Popup.PopupBase` component's `onCloseButtonClicked` property to `onCloseButtonClick`
- `moonstone/Item.ItemOverlay` component's `autoHide` property to remove the `'no'` option. The same
	effect can be achieved by omitting the property or passing `null`.
- `moonstone/VirtualGridList` to be scrolled by page when navigating with a 5-way direction key
- `moonstone/Scroller`, `moonstone/VirtualList`, `moonstone/VirtualGridList` to no longer respond to mouse down/move/up events
- all Expandables to include a state arrow UI element
- `moonstone/LabeledItem` to support a `titleIcon` property which positions just after the title text
- `moonstone/Button` to include `moonstone/TooltipDecorator`
- `moonstone/Expandable` to support being managed, radio group-style, by a component wrapped with `RadioControllerDecorator` from `ui/RadioDecorator`
- `moonstone/Picker` to animate `moonstone/Marquee` children when any part of the `moonstone/Picker` is focused
- `moonstone/VirtualList` to mute its container instead of disabling it during scroll events
- `moonstone/VirtualList`, `moonstone/VirtualGridList`, and `moonstone/Scroller` to continue scrolling when holding down the paging controls
- `moonstone/VirtualList` to require a `component` prop and not have a default value
- `moonstone/Picker` to continuously change when a button is held down by adding `ui/Holdable`.

### Fixed

- `moonstone/Popup` and `moonstone/ContextualPopup` 5-way navigation behavior using spotlight.
- Bug where a synchronized marquee whose content fit the available space would prevent restarting of the marquees
- `moonstone/Input` to show an ellipsis on the correct side based on the text directionality of the `value` or `placeholder` content.
- `moonstone/VirtualList` and `moonstone/VirtualGridList` to prevent unwanted scrolling when focused with the pointer
- `moonstone/Picker` to remove fingernail when a the pointer is held down, but the pointer is moved off the `joined` picker.
- `moonstone/LabeledItem` to include marquee on both `title` and `label`, and be synchronized

## [1.0.0-alpha.5] - 2016-12-16

No changes.

## [1.0.0-alpha.4] - 2016-12-2

### Added

- `moonstone/Popup`, `moonstone/ContextualPopupDecorator`, `moonstone/Notification`, `moonstone/Dialog` and `moonstone/ExpandableInput` components
- `ItemOverlay` component to `moonstone/Item` module
- `marqueeCentered` prop to `moonstone/MarqueeDecorator` and `moonstone/MarqueeText`
- `placeholder` prop to `moonstone/Image`
- `moonstone/MarqueeController` component to synchronize multiple `moonstone/Marquee` components
- Non-latin locale support to all existing Moonstone components
- Language-specific font support
- `moonstone/IncrementSlider` now accepts customizable increment and decrement icons, as well as `moonstone/Slider` being more responsive to external styling

### Changed

- `moonstone/Input` component's `iconStart` and `iconEnd` properties to be `iconBefore` and `iconAfter`, respectively, for consistency with `moonstone/Item.ItemOverlay` naming
- `moonstone/Icon` and `moonstone/IconButton` so the `children` property supports both font-based icons and images
- the `checked` property to `selected` for consistency across the whole framework. This allows better interoperability when switching between various components.  Affects the following: `CheckboxItem`, `RadioItem`, `SelectableItem`, `Switch`, `SwitchItem`, and `ToggleItem`. Additionally, these now use `moonstone/Item.ItemOverlay` to position and handle their Icons.
- `moonstone/Slider` and `moonstone/IncrementSlider` to be more performant. No changes were made to
	the public API.
- `moonstone/GridListImageItem` so that a placeholder image displays while loading the image, and the caption and subcaption support marqueeing
- `moonstone/MoonstoneDecorator` to add `FloatingLayerDecorator`
- `moonstone/IncrementSlider` in vertical mode looks and works as expected.

### Removed

- LESS mixins that belong in `@enact/ui`, so that only moonstone-specific mixins are contained in
this module. When authoring components and importing mixins, only the local mixins need to be
imported, as they already import the general mixins.
- the `src` property from `moonstone/Icon` and `moonston/IconButton`. Use the support for URLs in
	the `children` property as noted above.
- the `height` property from `moonstone/IncrementSlider` and `moonstone/Slider`

### Fixed

- Joined picker so that it now has correct animation when using the mouse wheel
- Bug in DatePicker/TimePicker that prevented setting of value earlier than 1969

## [1.0.0-alpha.3] - 2016-11-8

### Added

- `moonstone/BodyText`, `moonstone/DatePicker`, `moonstone/DayPicker`, `moonstone/ExpandableItem`, `moonstone/Image`, and `moonstone/TimePicker` components
- `fullBleed` prop to `moonstone/Panels/Header`. When `true`, the header content is indented and the header lines are removed.
- Application close button to `moonstone/Panels`. Fires `onApplicationClose` when clicked. Can be omitted with the `noCloseButton` prop.
- `marqueeDisabled` prop to `moonstone/Picker`
- `padded` prop to `moonstone/RangePicker`
- `forceDirection` prop to `moonstone/Marquee`. Forces the direction of `moonstone/Marquee`. Useful for when `RTL` content cannot be auto detected.

### Changed

- `data` parameter passed to `component` prop of `VirtualList`.
- `moonstone/Expandable` into a submodule of `moonstone/ExpandableItem`
- `ExpandableList` to properly support selection
- `moonstone/Divider`'s `children` property to be optional
- `moonstone/ToggleItem`'s `inline` version to have a `max-width` of `240px`
- `moonstone/Input` to use `<div>` instead of `<label>` for wrapping components. No change to
	functionality, only markup.

### Removed

- `moonstone/ExpandableCheckboxItemGroup` in favor of `ExpandableList`

## [1.0.0-alpha.2] - 2016-10-21

This version includes a lot of refactoring from the previous release. Developers need to switch to the new enact-dev command-line tool.

### Added

- New components and HOCs: `moonstone/Scroller`, `moonstone/VirtualList`, `moonstone/VirtualGridList`, `moonstone/MarqueeText`, `moonstone/Spinner`, `moonstone/ExpandableCheckboxItemGroup`, `moonstone/MarqueeDecorator`
- New options for `ui/Toggleable` HOC
- Marquee support to many components
- Image support to `moonstone/Icon` and `moonstone/IconButton`
- `dismissOnEnter` prop for `moonstone/Input`
- Many more unit tests

### Changed

- Some props for UI state were renamed to have `default` prefix where state was managed by the component. (e.g. `defaultOpen`)

### Fixed

- Many components were fixed, polished, updated and documented
- Inline docs updated to be more consistent and comprehensive<|MERGE_RESOLUTION|>--- conflicted
+++ resolved
@@ -4,11 +4,9 @@
 
 ## [unreleased]
 
-<<<<<<< HEAD
 ### Fixed
 
 - `moonstone/Dropdown` `children` propType so it supports the same format as `ui/Group` (an array of strings or an array of objects with props)
-=======
 ### Changed
 
 - `moonstone/Scroller` to scroll when no spottable child exists in the pressed 5-way key direction and, when `focusableScrollbar` is set, focus the scrollbar button
@@ -17,7 +15,6 @@
 
 - Fonts to correctly use the new font files and updated the international font name from "Moonstone LG Display" to "Moonstone Global"
 - `moonstone/VideoPlayer` to have correct sized control buttons
->>>>>>> f8c9e95a
 
 ## [3.0.0-alpha.2] - 2019-05-20
 
