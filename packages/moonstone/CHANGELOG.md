# Change Log

The following is a curated list of changes in the Enact moonstone module, newest changes on the top.

## [unreleased]

### Added

<<<<<<< HEAD
- `moonstone/Scrollable` scroll to top button
=======
- `moonstone/Panels.Header` prop `minimized`
>>>>>>> b717a161

### Fixed

- `moonstone/Notification` to support 3 max-width buttons in a single line

## [3.2.5] - 2019-11-14

### Fixed

- `moonstone/Notification` to support 3 max-width buttons in a single line

## [3.2.4] - 2019-11-07

### Fixed

- `moonstone/Notification` line height for non-latin locales
- `moonstone/Notification` to show all buttons in one line

## [3.2.3] - 2019-11-01

### Changed

- `moonstone/Panels.Header` prop `marqueeOn` default value to `'render'` to improve usability on systems without a pointer

## [3.2.2] - 2019-10-24

### Fixed

- `moonstone/Marquee` text shake when restarting

## [3.2.1] - 2019-10-22

### Fixed

- `moonstone/VirtualList` horizontal scrolling in RTL locales
- `moonstone/EditableIntegerPicker` to include the `unit` in the ARIA read out

## [3.2.0] - 2019-10-18

### Added

- `moonstone/Icon` icons

### Changed

- `ilib` peer dependency to `^14.4.0 || ^14.4.0-webostv1` baseline to target support for caching improvements

### Fixed

- `moonstone/Icon` icon sizes
- `moonstone/InputSpotlightDecorator` to not focus when Spotlight is paused

## [3.1.3] - 2019-10-09

### Added

- `moonstone/Icon` icons

### Fixed

- `moonstone/Button` `color` bar height
- `moonstone/Slider` to show `tooltip` when disabled
- `moonstone/TooltipDecorator` to keep showing when changing from pointer mode to 5-way mode
- `moonstone/Scroller`, `moonstone/VirtualList.VirtualGridList`, and `moonstone/VirtualList.VirtualList` to scroll correctly when clicking on paging controls during a scroll event
- `moonstone/FormCheckbox` and `moonstone/RadioItem` high contrast colors

## [3.1.2] - 2019-09-30

### Fixed

- `moonstone` language-specific (`LG Smart UI AR HE TH`) and Indian font assignment

## [3.1.1] - 2019-09-23

### Fixed

- `moonstone` internationalization resource loading
- `moonstone/Dropdown` to only call `onOpen` when closed
- `moonstone/Input` text color
- `moonstone/VirtualList.VirtualGridList` and `moonstone/VirtualList.VirtualList` to correctly set focus to items scrolling into the viewport
- `moonstone/VirtualList.VirtualList` to scroll properly when a different sized item gains focus

## [3.1.0] - 2019-09-16

### Deprecated

- `moonstone/ProgressBar.ProgressBarTooltip` and `moonstone/Slider.SliderTooltip` prop `side`, will be replaced by `position` in 4.0.0

### Added

- `moonstone/Dropdown` to add new size `x-large`
- `moonstone/ProgressBar.ProgressBarTooltip` and `moonstone/Slider.SliderTooltip` prop `position`, replacing `side`
- `moonstone/VirtualList.VirtualGridList` and `moonstone/VirtualList.VirtualList` prop `role` to set the ARIA `role`

### Fixed

- `moonstone/Header` to fix font size of `titleBelow` and `subTitleBelow`
- `moonstone/Dropdown` to apply `tiny` width
- `moonstone/Dropdown` to include selected `data` in the `onSelect` handler
- `moonstone/Scroller`, `moonstone/VirtualList.VirtualGridList`, and `moonstone/VirtualList.VirtualList` spotlight behavior to focus the last item when reaching the bounds after scroll by page up or down
- `moonstone/VirtualList.VirtualList` to allow a dynamically resized item to scroll into view properly
- `moonstone/Dropdown` accessibility read out when an item is focused
- `moonstone/Scroller`, `moonstone/VirtualList.VirtualGridList`, and `moonstone/VirtualList.VirtualList` to scroll properly when page key is pressed on a horizontal list or scroller inside a vertical list or scroller

## [3.0.1] - 2019-09-09

### Fixed

- `moonstone/Button` text alignment when `color` is set
- `moonstone/FormCheckboxItem` opacity of `itemIcon` value when focused and disabled
- `moonstone/Notification` to shrink to fit small content
- `moonstone/Scroller` to restore focus properly when pressing page up after holding 5-way down
- `moonstone/Switch` colors to improve visibility
- `moonstone/VirtualList.VirtualGridList` and `moonstone/VirtualList.VirtualList` to properly navigate from paging controls to items by 5-way key when `focusableScrollbar` is false

## [3.0.0] - 2019-09-03

### Fixed

- `moonstone/ContextualPopupDecorator` layout in large text mode in RTL locales
- `moonstone/Dropdown` performance when using many options
- `moonstone/ProgressBar` fill color when `highlighted` is set
- `moonstone/Scroller` to correctly handle horizontally scrolling focused elements into view when using a `direction` value of `'both'`
- `moonstone/Skinnable` TypeScript signature
- `moonstone/Slider` progress bar fill color when focused with `noFill` set
- `moonstone/VirtualList.VirtualGridList` and `moonstone/VirtualList.VirtualList` to render the first item properly when the `dataSize` prop is updated and the function as a parameter of the `cbScrollTo` prop is called

## [3.0.0-rc.4] - 2019-08-22

### Fixed

- `moonstone/ContextualPopupDecorator` arrow rendering issue in Chromium
- `moonstone/EditableIntegerPicker` to properly rerender when the edited value is invalid
- `moonstone/FormCheckboxItem` to marquee its contents
- `moonstone/VideoPlayer` to have correct jump forward/backward icon
- Language-specific fonts so they always use the correct typeface for their locale

## [3.0.0-rc.3] - 2019-08-15

### Fixed

- `moonstone/Header` input highlight positioning
- `moonstone/MediaOverlay` to not mute media playback
- `moonstone/Panels` animation performance issues on low powered hardware
- `moonstone/VirtualList.VirtualGridList` and `moonstone/VirtualList.VirtualList` to correctly scroll to a selected component when focused via 5way

## [3.0.0-rc.2] - 2019-08-08

### Added

- `moonstone/Icon.icons` entries for new icons

### Fixed

- `moonstone` to support custom font for simplified Chinese
- `moonstone` disabled focus appearance to match the latest designs
- `moonstone/DatePicker`, `moonstone/DayPicker`, `moonstone/ExpandableList`, and `moonstone/TimePicker` disabled opacity in high contrast mode
- `moonstone/Picker` to avoid overlapping items on render
- `moonstone/Scroller` and other scrolling components to properly scroll via remote page up/down buttons when nested within another scrolling component
- `moonstone/Scroller`, `moonstone/VirtualList.VirtualGridList`, and `moonstone/VirtualList.VirtualList` to scroll via a page up or down key when focus is on any vertical paging control while in pointer mode
- `moonstone/Scroller`, `moonstone/VirtualList.VirtualGridList`, and `moonstone/VirtualList.VirtualList` to correctly set focus after scrolling by page up/down keys
- `moonstone/Scroller`, `moonstone/VirtualList.VirtualGridList`, and `moonstone/VirtualList.VirtualList` not to scroll via a page up or down key when focus is on any horizontal paging control

## [3.0.0-rc.1] - 2019-07-31

### Added

- `moonstone/LabeledIconButton` prop `flip` to flip the icon horizontally, vertically, or both
- `moonstone/Popup` public class names `body` and `closeContainer`

### Changed

- `moonstone/Dialog` appearance to match the latest designs
- `moonstone/Scroller` and other scrolling components to scroll via remote page up/down buttons when the scrollbar is hidden

### Fixed

- `moonstone` fonts be consolidated under "Moonstone" font-family to properly display all localized fonts when representing glyphs from any locale
- `moonstone/Input` text color when focused and disabled
- `moonstone/Panels` to allow 5-way navigation to components within `controls` when used with a `Header` with `headerInput`
- `moonstone/Panels` to treat all components within `controls` as part of the active panel for the purposes of accessibility
- `moonstone/Scroller` to not jump to the top when right key is pressed in the right most item of a vertical scroller
- `moonstone/Scroller` to not scroll horizontally via 5-way down in horizontal scroller
- `moonstone/Tooltip` arrow gap
- `moonstone/VideoPlayer` feedback tooltip to overlap in non-latin locale
- `moonstone/VideoPlayer` more button tooltip to not clip or reverse text in RTL locales
- `moonstone/VirtualList.VirtualGridList` and `moonstone/VirtualList.VirtualList` to navigate items properly in RTL languages
- `moonstone/VirtualList.VirtualGridList` and `moonstone/VirtualList.VirtualList` to properly navigate from paging controls to controls out of the list

## [3.0.0-beta.2] - 2019-07-23

### Added

- `moonstone/Panels.Header` prop `hideLine` to hide the bottom separator line
- `moonstone/Panels.Header` type "dense" for "AlwaysViewing" Panels types

### Fixed

- `moonstone/Dropdown` button to not animate
- `moonstone/FormCheckboxItem` so it doesn't change size between normal and large text mode
- `moonstone/Heading` to have a bit more space between the text and the line, when the line is present
- `moonstone/LabeledItem` to pass `marqueeOn` prop to its contents
- `moonstone/Panels.Header` to use the latest designs with better spacing between the titles below
- `moonstone/Picker` accessibility read out when a button becomes disabled
- `moonstone/ProgressBar`, `moonstone/Slider`, and `moonstone/IncrementSlider` to use the latest set of design colors
- `moonstone/RadioItem` to have a much prettier dot in dark and light skins
- `moonstone/Spinner` to use the latest designs
- `moonstone/Tooltip` layer order so it doesn't interfere with other positioned elements, like `ContextualPopup`
- `moonstone/VirtualList.VirtualGridList` and `moonstone/VirtualList.VirtualList` to properly respond to 5way directional key presses

## [3.0.0-beta.1] - 2019-07-15

### Removed

- `small` prop in `moonstone/Input`, `moonstone/ToggleButton`, `moonstone/Button`, `moonstone/Icon`, `moonstone/IconButton`, and `moonstone/LabeledIcon`, replaced by `size` prop, which accepts `"small"` or `"large"`
- `moonstone/Divider`, replaced by `moonstone/Heading`

### Added

- `ilib@^14.2.0` as a package peer dependency, which apps will need to include
- `moonstone/Dropdown` widths `tiny`, and `huge`

### Fixed

- Fonts to use the updated names of global fonts available in the system
- `moonstone/Popup` to properly handle closing in mid-transition
- `moonstone/Scroller` to properly move focus out of the container
- `moonstone/VirtualList` to allow keydown events to bubble up when not handled by the component
- `moonstone/IncrementSlider` to support aria-label when disabled
- `moonstone/LabeledItem` to not clip the bottom of descender glyphs in large text mode
- `moonstone/Scroller`, `moonstone/VirtualList.VirtualGridList`, and `moonstone/VirtualList.VirtualList` not to scroll too far by page up/down keys
- `moonstone/VirtualList.VirtualGridList` scrolling when navigating to an adjacent item
- `moonstone/VirtualList.VirtualGridList` and `moonstone/VirtualList.VirtualList` to focus an item properly after an update

## [3.0.0-alpha.7] - 2019-06-24

### Fixed

- `moonstone/Dropdown` to scroll to and focus the selected item when opened
- `moonstone/ExpandableItem.ExpandableItemBase` to not error if `onClose` or `onOpen` was not supplied
- `moonstone/GridListImageItem` to support overriding the `image` CSS class name
- `moonstone/Scroller` to scroll and to move focus to the paging control properly if the current item sticking to the top is only spottable
- `moonstone/VirtualList` to scroll to the focused item when navigating out of the viewport via 5-way

## [3.0.0-alpha.6] - 2019-06-17

### Removed

- `moonstone/Divider`, `moonstone/Dialog`, and `moonstone/Heading` prop `casing`

### Fixed

- `moonstone/Dropdown` to support voice readout
- `moonstone/Dropdown` remaining open after it becomes `disabled`

## [3.0.0-alpha.5] - 2019-06-10

### Added

- `moonstone/Dropdown` property `width` to support `'small'`, `'medium'`, and `'large'` sizes

### Fixed

- `moonstone/Panels.Header` to center text when `centered` is used and additional controls are included by `moonstone/Panels`
- Fonts for non-Latin to not intermix font weights for bold when using a combination of Latin and non-Latin glyphs
- `moonstone/VirtualList` to restore focus to an item when scrollbars are visible

## [3.0.0-alpha.4] - 2019-06-03

### Changed

- `moonstone/Dropdown` to prevent spotlight moving out of the popup
- `moonstone/Dropdown` to use radio selection which allows only changing the selection but not deselection

### Fixed

- Non-Latin locale font assignments to match the new font family support in `LG Smart UI`
- `moonstone/Checkbox`, `moonstone/FormCheckbox`, `moonstone/Panels.Header`, `moonstone/RadioItem`, `moonstone/Slider`, and `moonstone/Switch` to render correctly in high contrast
- `moonstone/VideoPlayer` to hide scrim for high contrast if bottom controls are hidden

## [3.0.0-alpha.3] - 2019-05-29

### Added

- `moonstone/Panels` support for managing share state of contained components
- `moonstone/Scroller` and `moonstone/VirtualList` support for restoring scroll position when within a `moonstone/Panels.Panel`

### Changed

- `moonstone/Scroller` to scroll when no spottable child exists in the pressed 5-way key direction and, when `focusableScrollbar` is set, focus the scrollbar button

### Fixed

- Fonts to correctly use the new font files and updated the international font name from "Moonstone LG Display" to "Moonstone Global"
- `moonstone/Dropdown` `children` propType so it supports the same format as `ui/Group` (an array of strings or an array of objects with props)
- `moonstone/FormCheckbox`, `moonstone/Input`, `moonstone/ProgressBar`, `moonstone/RadioItem`, `moonstone/SwitchItem`, and `moonstone/Tooltip` light skin colors.
- `moonstone/VideoPlayer` to have correct sized control buttons

## [3.0.0-alpha.2] - 2019-05-20

### Added

- `moonstone/Heading` prop `spacing` with default value `'small'`

### Fixed

- `moonstone/Button` background colors for translucent and lightTranslucent
- `moonstone/Checkbox` by updating colors for both dark and light skins
- `moonstone/DaySelector` item text size in large-text mode
- `moonstone/Dropdown` popup scroller arrows showing in non-latin locales and added large-text mode support
- `moonstone/FormCheckboxItem` to match the designs
- `moonstone/Panels.Header` with `Input` to not have a distracting white background color
- `moonstone/Input` caret color to match the designs (black bar on white background, white bar on black background, standard inversion)
- `moonstone/Item` height in non-latin locales
- `moonstone/RadioItem` and `moonstone/SelectableItem` icon size in large-text mode

## [3.0.0-alpha.1] - 2019-05-15

### Removed

- `moonstone/Button` and `moonstone/Panels.Header` prop `casing` which is no longer supported
- `moonstone/Input.InputBase` prop `focused` which was used to indicate when the internal input field had focused but was replaced by the `:focus-within` pseudo-selector
- `moonstone/VirtualList` and `moonstone/VirtualList.VirtualGridList` property `isItemDisabled`

### Added

- `moonstone/BodyText` prop `size` to offer a new "small" size
- `moonstone/Button` prop `iconPosition`
- `moonstone/ContextualPopup` config `noArrow`
- `moonstone/Dropdown` component
- `moonstone/Panels.Header` prop `centered` to support immersive apps with a completely centered design
- `moonstone/Heading` component, an improved version of `moonstone/Divider` with additional features
- `moonstone/Panels` slot `<controls>` to easily add custom controls next to the Panels' "close" button
- `moonstone/Spinner` prop `size` to support a new "small" size for use inside `SlotItem` components
- `moonstone/TooltipDecorator` prop `tooltipRelative` and `moonstone/TooltipDecorator.Tooltip` prop `relative` to support relative positioning. This is an advanced feature and requires a container with specific rules. See documentation for details.

### Changed

- `moonstone/Button.ButtonDecorator` to remove `i18n/Uppercase` HOC
- `moonstone/Button`, `moonstone/Checkbox`, `moonstone/CheckboxItem`, `moonstone/ContextualPopupDecorator`, `moonstone/FormCheckbox`, `moonstone/FormCheckboxItem`, `moonstone/Panels.Header`, `moonstone/Notification`, `moonstone/RadioItem`, and `moonstone/Tooltip` appearance to match the latest designs
- `moonstone/Button`, `moonstone/Dropdown`, `moonstone/Icon`, `moonstone/IconButton`, `moonstone/Input`, and `moonstone/ToggleButton` default size to "small", which unifies their initial heights
- `moonstone/DaySelector` to have squared check boxes to match the rest of the checkmark components
- `moonstone/LabeledIcon` and `moonstone/LabeledIconButton` text size to be smaller
- `moonstone/Panel` and `moonstone/Panels` now allocate slightly more screen edge space for a cleaner look
- `moonstone/Scroller.Scroller`, `moonstone/VirtualList.VirtualGridList`, and `moonstone/VirtualList.VirtualList` scrollbar button to gain focus when pressing a page up or down key if `focusableScrollbar` is true
- global styling rules affecting standard font-weight, disabled opacity, and LESS color variable definitions

### Fixed

- `moonstone/Scroller`, `moonstone/VirtualList.VirtualGridList`, and `moonstone/VirtualList.VirtualList` to scroll by page up/down keys without focus in pointer mode

## [2.6.0] - ???

### Deprecated

- `moonstone/Divider` which will be replaced by `moonstone/Heading`
- `moonstone/Input.InputBase` prop `focused` which will be handled by CSS in 3.0
- `small` prop in `moonstone/Input` and `moonstone/ToggleButton`, which will be replaced by `size="small"` in 3.0

### Added

- `moonstone/Input` and `moonstone/ToggleButton` prop `size`
- `moonstone/Button`, `moonstone/IconButton`, and `moonstone/LabeledIconButton` public class name `large` to support customizing the style for the new `size` prop on `ui/Button`

### Fixed

- `moonstone/EditableIntegerPicker`, `moonstone/Picker`, and `moonstone/RangePicker` to not error when the `min` prop exceeds the `max` prop

## [2.5.3] - 2019-06-06

### Fixed

- `moonstone/ContextualPopupDecorator` imperative methods to be correctly bound to the instance
- `moonstone/ExpandableInput` to retain focus when touching within the input field on touch platforms
- `moonstone/ExpandableList` to not error if `selected` is passed as an array to a non-multi-select list
- `moonstone/Scroller` to allow changing spotlight focus to opposite scroll button when switching to 5way mode
- `moonstone/ExpandableInput` to retain focus when touching within the input field on touch platforms
- `moonstone/Input` refocusing on touch on iOS
- `moonstone/Scroller`, `moonstone/VirtualList.VirtualGridList`, and `moonstone/VirtualList.VirtualList` to change spotlight focus due to touch events
- `moonstone/Slider` to not scroll the viewport when dragging on touch platforms
- `moonstone/VideoPlayer` to correctly handle touch events while moving slider knobs
- `moonstone/VirtualList` and `moonstone/Scroller` to animate with 5-way navigation by default

## [2.5.2] - 2019-04-23

### Fixed

- `moonstone/EditableIntegerPicker` text alignment when not editing the value
- `moonstone/Scroller` to scroll via dragging when the platform has touch support
- `moonstone/VideoPlayer` to continue to display the thumbnail image while the slider is focused

## [2.5.1] - 2019-04-09

### Fixed

- `moonstone/ExpandableInput` to close on touch platforms when tapping another component

## [2.5.0] - 2019-04-01

### Fixed

- `moonstone/ContextualPopupDecorator` method `positionContextualPopup()` to correctly reposition the popup when invoked from app code
- `moonstone/Tooltip` to better support long tooltips
- `moonstone/Popup` to resume spotlight pauses when closing with animation
- `moonstone/Panels` to correctly ignore `null` children

## [2.4.1] - 2019-03-11

### Changed

- `moonstone/Picker` to display more of the selected value in wide instances

### Fixed

- `moonstone/Checkbox`, `moonstone/FormCheckbox`, `moonstone/RadioItem`, `moonstone/SelectableIcon`, and `moonstone/Slider` spotlight muted colors
- `moonstone/Spinner` animation synchronization after a rerender
- `moonstone/TooltipDecorator` to position `Tooltip` correctly when the wrapped component moves or resizes
- `moonstone/VideoPlayer` to continue to show thumbnail when playback control keys are pressed
- `moonstone/VideoPlayer` to stop seeking by remote key when it loses focus
- `moonstone/VirtualList` to only resume spotlight pauses it initiated
- `moonstone/ExpandableItem` to be better optimized on mount

## [2.4.0] - 2019-03-04

### Added

- `line-height` rule to base text CSS for both latin and non-latin locales
- Support for high contrast colors in dark and light `moonstone`
- `moonstone/BodyText` prop `noWrap` which automatically adds `moonstone/Marquee` support as well as limits the content to only display one line of text

### Changed

- `moonstone/Spinner` visuals from 3 spinning balls to an energetic flexing line

### Fixed

- `moonstone/Panels` to set child's `autoFocus` prop to `default-element` when `index` increases
- `moonstone/Slider` to prevent gaining focus when clicked when disabled
- `moonstone/Slider` to prevent default browser scroll behavior when 5-way directional key is pressed on an active knob
- `moonstone/DatePicker` and `moonstone/TimePicker` to close with back/ESC
- `moonstone/DatePicker` and `moonstone/TimePicker` value handling when open on mount
- `moonstone/ContextualPopupDecorator` to correctly focus on popup content when opened

## [2.3.0] - 2019-02-11

### Added

- `moonstone/VirtualList.VirtualGridList` and `moonstone/VirtualList.VirtualList` property `childProps` to support additional props included in the object passed to the `itemsRenderer` callback
- `moonstone/Skinnable` support for `skinVariants`, to enable features like high contrast mode and large text mode
- Support for 8k (UHD2) displays

### Changed

- All content-containing LESS stylesheets (not within a `styles` directory) extensions to be `*.module.less` to retain modular context with CLI 2.x.

### Fixed

- `moonstone/VirtualList` to focus an item properly by `scrollTo` API immediately after a prior call to the same position
- `moonstone/Popup` to close floating layer when the popup closes without animation

## [2.2.9] - 2019-01-11

### Fixed

- `moonstone/Scroller` scrolling to boundary behavior for short scrollers

## [2.2.8] - 2018-12-06

### Fixed

- `moonstone/ExpandableInput` to focus labeled item on close
- `moonstone/ExpandableItem` to disable its spotlight container when the component is disabled
- `moonstone/Scroller` to correctly handle scrolling focused elements and containers into view

## [2.2.7] - 2018-11-21

### Fixed

- `moonstone/Picker`, `moonstone/ExpandablePicker`, `moonstone/ExpandableList`, `moonstone/IncrementSlider` to support disabling voice control

## [2.2.6] - 2018-11-15

### Fixed

- `moonstone/VideoPlayer` to blur slider when hiding media controls
- `moonstone/VideoPlayer` to disable pointer mode when hiding media controls via 5-way
- `moonstone/VirtualList` and `moonstone/Scroller` to not to animate with 5-way navigation by default

## [2.2.5] - 2018-11-05

### Fixed

- `moonstone/ExpandableItem` to not steal focus after closing

## [2.2.4] - 2018-10-29

### Fixed

- `moonstone/MoonstoneDecorator` to apply both Latin and non-Latin rules to the root element so all children inherit the correct default font rules.
- `moonstone/Marquee`, `moonstone/MediaOverlay` to display locale-based font
- `moonstone/DayPicker` separator character used between selected days in the label in fa-IR locale
- `moonstone/Scroller`, `moonstone/VirtualList.VirtualGridList`, and `moonstone/VirtualList.VirtualList` scrolling by voice commands in RTL locales

## [2.2.3] - 2018-10-22

### Fixed

- `moonstone/Scroller` to respect the disabled spotlight container status when handling pointer events
- `moonstone/Scroller` to scroll to the boundary when focusing the first or last element with a minimal margin in 5-way mode
- `moonstone/VideoPlayer` to position the slider knob correctly when beyond the left or right edge of the slider

## [2.2.2] - 2018-10-15

### Fixed

- `moonstone/Scroller` stuttering when page up/down key is pressed

## [2.2.1] - 2018-10-09

### Fixed

- `moonstone/Scroller`, `moonstone/VirtualList.VirtualGridList`, and `moonstone/VirtualList.VirtualList` to notify user when scrolling is not possible via voice command
- `moonstone/TimePicker` to not read out meridiem label when changing the value

## [2.2.0] - 2018-10-02

### Added

- `moonstone/GridListImageItem` voice control feature support

### Fixed

- `moonstone/DayPicker` to prevent closing when selecting days via voice control
- `moonstone/VideoPlayer` to unfocus media controls when hidden
- `moonstone/Scroller` to set correct scroll position when an expandable child is closed
- `moonstone/Scroller` to prevent focusing children while scrolling

## [2.1.4] - 2018-09-17

### Fixed

- `moonstone/Button` and `moonstone/IconButton` to style image-based icons correctly when focused and disabled
- `moonstone/FormCheckboxItem` styling when focused and disabled
- `moonstone/Panels` to always blur breadcrumbs when transitioning to a new panel
- `moonstone/Scroller` to correctly set scroll position when nested item is focused
- `moonstone/Scroller` to not adjust `scrollTop` when nested item is focused
- `moonstone/VideoPlayer` to show correct playback rate feedback on play or pause
- `moonstone/VirtualList.VirtualGridList` and `moonstone/VirtualList.VirtualList` to handle 5way navigation properly when `focusableScrollbar` is true

## [2.1.3] - 2018-09-10

### Fixed

- `moonstone/Scroller`, `moonstone/VirtualList.VirtualGridList`, and `moonstone/VirtualList.VirtualList` to show overscroll effects properly on repeating wheel input
- `moonstone/TooltipDecorator` to handle runtime error when setting `tooltipText` to an empty string
- `moonstone/VideoPlayer` timing to read out `infoComponents` accessibility value when `moreButton` or `moreButtonColor` is pressed

## [2.1.2] - 2018-09-04

### Fixed

- `moonstone/ExpandableItem` to prevent default browser scroll behavior when 5-way key is pressed on the first item or the last item
- `moonstone/Scroller` scrolling behavior for focused items in 5-way mode
- `moonstone/Scroller` to scroll container elements into view
- `moonstone/TooltipDecorator` to update position when `tooltipText` is changed
- `moonstone/VideoPlayer` to prevent default browser scroll behavior when navigating via 5-way
- `moonstone/VirtualList` to allow `onKeyDown` events to bubble
- `moonstone/VirtualList.VirtualGridList` and `moonstone/VirtualList.VirtualList` scrolling via page up or down keys

## [2.1.1] - 2018-08-27

### Changed

- `moonstone/Scroller`, `moonstone/VirtualList.VirtualGridList`, and `moonstone/VirtualList.VirtualList` to show overscroll effects only by wheel input

### Fixed

- `moonstone/VideoPlayer` so that activity is detected and the `autoCloseTimeout` timer is reset when using 5-way to navigate from the media slider

### Fixed

- `moonstone/Picker` to fire onChange events, due to a hold, consistently across pointer and 5-way navigation

## [2.1.0] - 2018-08-20

### Added

- `moonstone/VideoPlayer` property `noMediaSliderFeedback`
- `moonstone/VideoPlayer.MediaControls` property `playPauseButtonDisabled`

### Changed

- `moonstone/Picker` key down hold threshold to 800ms before firing the `onChange` event

### Fixed

- `moonstone/GridListImageItem` to properly vertically align when the content varies in size
- `moonstone/Scroller`, `moonstone/VirtualList.VirtualGridList`, and `moonstone/VirtualList.VirtualList` to not scroll by dragging
- `moonstone/Slider` to not emit `onChange` event when `value` has not changed
- `moonstone/VideoPlayer` to focus on available media buttons if the default spotlight component is disabled
- `moonstone/VideoPlayer` to keep media controls visible when interacting with popups
- `moonstone/VideoPlayer` to read out `infoComponents` accessibility value when `moreButtonColor` is pressed
- `moonstone/VideoPlayer` to round the time displayed down to the nearest second
- `moonstone/VirtualList` to restore last focused item correctly

## [2.0.2] - 2018-08-13

### Fixed

- `moonstone/DatePicker` to correctly change year when `minYear` and `maxYear` aren't provided
- `moonstone/EditableIntegerPicker` management of spotlight pointer mode
- `moonstone/LabeledIcon` and `moonstone/LabeledIconButton` to have proper spacing and label-alignment with all label positions
- `moonstone/Popup` to prevent duplicate 5-way navigation when `spotlightRestrict="self-first"`
- `moonstone/Scroller` not to scroll to wrong position via 5way navigation in RTL languages
- `moonstone/Scroller` not to scroll when focusing in pointer mode
- `moonstone/Slider` to forward `onActivate` event
- `moonstone/VideoPlayer` to reset key down hold when media becomes unavailable

## [2.0.1] - 2018-08-01

### Fixed

- `moonstone/Dialog` read order of dialog contents
- `moonstone/Scroller` to go to next page properly via page up/down keys

## [2.0.0] - 2018-07-30

### Added

- `moonstone/LabeledIcon` and `moonstone/LabeledIconButton` components for a lightweight `Icon` or `IconButton` with a label
- `moonstone/VideoPlayer` property `noAutoShowMediaControls`

### Fixed

- `moonstone/Scroller` to prevent scrolling via page up/down keys if there is no spottable component in that direction
- `moonstone/Dialog` to hide `titleBelow` when `title` is not set
- `moonstone/Image` to suppress drag and drop support by default
- `moonstone/VideoPlayer` audio guidance behavior of More button
- `moonstone/VirtualList.VirtualGridList` and `moonstone/VirtualList.VirtualList` to handle focus properly via page up/down keys when switching to 5-way mode
- `moonstone/Popup` to spot the content after it's mounted
- `moonstone/Scroller`, `moonstone/VirtualList.VirtualGridList`, and `moonstone/VirtualList.VirtualList` to scroll properly via voice control in RTL locales

## [2.0.0-rc.3] - 2018-07-23

### Changed

- `moonstone/Scroller.Scroller`, `moonstone/VirtualList.VirtualGridList`, and `moonstone/VirtualList.VirtualList` overscroll effect color more recognizable on the focused element

### Fixed

- `moonstone/ContextualPopup` to refocus its activator on close when the popup lacks spottable children
- `moonstone/Scroller`, `moonstone/VirtualList.VirtualGridList`, and `moonstone/VirtualList.VirtualList` to scroll properly when holding down paging control buttons
- `moonstone/ExpandableItem` spotlight behavior when leaving the component via 5-way
- `moonstone/RadioItem` circle thickness to be 2px, matching the design
- `moonstone/Slider` to correctly prevent 5-way actions when activated
- `moonstone/ExpandableItem` and other expandable components to spotlight correctly when switching from pointer mode to 5-way with `closeOnSelect`

## [2.0.0-rc.2] - 2018-07-16

### Fixed

- `moonstone/Input` to not focus by *tab* key
- `moonstone/Picker` to properly set focus when navigating between buttons
- `moonstone/Popup` to set correct open state while transitioning
- `moonstone/ProgressBar.ProgressBarTooltip` unknown props warning
- `moonstone/Scrollable` to disable spotlight container during flick events only when contents can scroll
- `moonstone/Scroller`, `moonstone/VirtualList.VirtualGridList`, and `moonstone/VirtualList.VirtualList` to scroll properly when `animate` is false via `scrollTo`
- `moonstone/Scroller`, `moonstone/VirtualList.VirtualGridList`, and `moonstone/VirtualList.VirtualList` page controls to stop propagating an event when the event is handled
- `moonstone/Scroller`, `moonstone/VirtualList.VirtualGridList`, and `moonstone/VirtualList.VirtualList` to hide overscroll effect when focus is moved from a disabled paging control button to the opposite button
- `moonstone/Scroller`, `moonstone/VirtualList.VirtualGridList`, and `moonstone/VirtualList.VirtualList` to show overscroll effect when reaching the edge for the first time by wheel
- `moonstone/VideoPlayer` to display feedback tooltip when pointer leaves slider while playing
- `moonstone/VirtualList` and `moonstone/VirtualGridList` to restore focus on items focused by pointer

## [2.0.0-rc.1] - 2018-07-09

### Added

- `moonstone/VirtualList.VirtualList` and `moonstone/VirtualList.VirtualGridList` support `data-webos-voice-focused` and `data-webos-voice-group-label`

### Removed

- `moonstone/Button` built-in support for tooltips

### Changed

- `moonstone/Spinner` to blur Spotlight when the spinner is active

### Fixed

- `moonstone/Scroller.Scroller`, `moonstone/VirtualList.VirtualGridList`, and `moonstone/VirtualList.VirtualList` to handle direction, page up, and page down keys properly on page controls them when `focusableScrollbar` is false
- `moonstone/Scroller.Scroller`, `moonstone/VirtualList.VirtualGridList`, and `moonstone/VirtualList.VirtualList` to handle a page up or down key in pointer mode
- `moonstone/VideoPlayer.MediaControls` to correctly handle more button color when the prop is not specified
- `VirtualList.VirtualList` to handle focus properly when switching to 5-way mode

## [2.0.0-beta.9] - 2018-07-02

### Added

- `moonstone/ContextualPopupDecorator` instance method `positionContextualPopup()`
- `moonstone/MoonstoneDecorator` config property `disableFullscreen` to prevent the decorator from filling the entire screen
- `moonstone/Scroller` prop `onUpdate`

### Fixed

- `moonstone/Scrollable` to update scroll properly on pointer click
- `moonstone/TooltipDecorator` to prevent unnecessary re-renders when losing focus
- `moonstone/TooltipDecorator` to not dismiss the tooltip on pointer click

## [2.0.0-beta.8] - 2018-06-25

### Added

- `moonstone/Scroller.Scroller`, `moonstone/VirtualList.VirtualGridList`, and `moonstone/VirtualList.VirtualList` support for scrolling via voice control on webOS
- `moonstone/Scroller.Scroller`, `moonstone/VirtualList.VirtualGridList`, and `moonstone/VirtualList.VirtualList` overscroll effect when the edges are reached

### Changed

- `moonstone/Divider` property `marqueeOn` default value to `render`
- `moonstone/Scroller.Scroller`, `moonstone/VirtualList.VirtualGridList`, and `moonstone/VirtualList.VirtualList` scrollbar button to move a previous or next page when pressing a page up or down key instead of releasing it

### Fixed

- `moonstone/VideoPlayer` to prevent updating state when the source is changed to the preload source, but the current preload source is the same
- `moonstone/MediaOverlay` to marquee correctly
- `moonstone/MediaOverlay` to match UX guidelines

## [2.0.0-beta.7] - 2018-06-11

### Removed

- `moonstone/Dialog` properties `preserveCase` and `showDivider`, replaced by `casing` and `noDivider` respectively
- `moonstone/Divider` property `preserveCase`, replaced by `casing`
- `moonstone/ExpandableInput` property `onInputChange`, replaced by `onChange`
- `moonstone/MoonstoneDecorator.TextSizeDecorator`, replaced by `moonstone/MoonstoneDecorator.AccessibilityDecorator`
- `moonstone/Panels.Header` property `preserveCase`, replaced by `casing`
- `moonstone/Panels.Panel` property `noAutoFocus`, replaced by `autoFocus`
- `moonstone/TooltipDecorator` property `tooltipPreserveCase`, replaced by `tooltipCasing`

### Changed

- `moonstone/VideoPlayer` to allow spotlight focus to move left and right from `MediaControls`
- `moonstone/VideoPlayer` to disable bottom controls when loading until it's playable

### Fixed

- `moonstone/EditableIntegerPicker` to disable itself when on a range consisting of a single static value
- `moonstone/Picker` to disable itself when containing fewer than two items
- `moonstone/Popup` to spot its content correctly when `open` by default
- `moonstone/RangePicker` to disable itself when on a range consisting of a single static value
- `moonstone/TooltipDecorator` to hide when `onDismiss` has been invoked
- `moonstone/VideoPlayer` to show media controls when pressing down in pointer mode
- `moonstone/VideoPlayer` to provide a more natural 5-way focus behavior
- `moonstone/VideoPlayer.MediaControls` to handle left and right key to jump when `moonstone/VideoPlayer` is focused

## [2.0.0-beta.6] - 2018-06-04

### Removed

- `moonstone/IncrementSlider` prop `children` which was no longer supported for setting the tooltip (since 2.0.0-beta.1)

### Fixed

- `moonstone/ContextualPopupDecorator` to allow focusing components under a popup without any focusable components
- `moonstone/Scroller` ordering of logic for Scroller focus to check focus possibilities first then go to fallback at the top of the container
- `moonstone/Scroller` to check focus possibilities first then go to fallback at the top of the container of focused item
- `moonstone/Scroller` to scroll by page when focus was at the edge of the viewport
- `moonstone/ToggleButton` padding and orientation for RTL
- `moonstone/VideoPlayer` to not hide title and info section when showing more components
- `moonstone/VideoPlayer` to select a position in slider to seek in 5-way mode
- `moonstone/VideoPlayer` to show thumbnail only when focused on slider

## [2.0.0-beta.5] - 2018-05-29

### Removed

- `moonstone/Popup`, `moonstone/Dialog` and `moonstone/Notification` property `spotlightRestrict` option `'none'`
- `moonstone/VideoPlayer` prop `preloadSource`, to be replaced by `moonstone/VideoPlayer.Video` prop `preloadSource`
- `moonstone/Button` and `moonstone/IconButton` allowed value `'opaque'` from prop `backgroundOpacity` which was the default and therefore has the same effect as omitting the prop

### Added

- `moonstone/VideoPlayer` props `selection` and `onSeekOutsideRange` to support selecting a range and notification of interactions outside of that range
- `moonstone/VideoPlayer.Video` component to support preloading video sources

### Changed

- `moonstone/VideoPlayer.videoComponent` prop to default to `ui/Media.Media` instead of `'video'`. As a result, to use a custom video element, one must pass an instance of `ui/Media` with its `mediaComponent` prop set to the desired element.

### Fixed

- `moonstone/ContextualPopupDecorator` to properly stop propagating keydown event if fired from the popup container
- `moonstone/Slider` to read when knob gains focus or for a change in value
- `moonstone/Scroller` to not cut off Expandables when scrollbar appears
- `moonstone/VideoPlayer` to correctly read out when play button is pressed
- `moonstone/Divider` to always use a fixed height, regardless of locale

## [2.0.0-beta.4] - 2018-05-21

### Added

- `moonstone/Button` and `moonstone/IconButton` class name `small` to the list of allowed `css` overrides
- `moonstone/VideoPlayer.MediaControls` property `onClose` to handle back key
- `moonstone/ProgressBar` prop `highlighted` for when the UX needs to call special attention to a progress bar

### Changed

- `moonstone/VideoPlayer` to disable media slider when source is unavailable

### Fixed

- `moonstone/ContextualPopupDecorator` to not set focus to activator when closing if focus was set elsewhere
- `moonstone/IconButton` to allow external customization of vertical alignment of its `Icon` by setting `line-height`
- `moonstone/Marquee.MarqueeController` to not cancel valid animations
- `moonstone/VideoPlayer` feedback and feedback icon to hide properly on play/pause/fast forward/rewind
- `moonstone/VideoPlayer` to correctly focus to default media controls component
- `moonstone/VideoPlayer` to close opened popup components when media controls hide
- `moonstone/VideoPlayer` to show controls on mount and when playing next preload video

## [2.0.0-beta.3] - 2018-05-14

### Added

- `moonstone/SelectableItem.SelectableItemDecorator`

### Changed

- `moonstone/ToggleItem` to forward native events on `onFocus` and `onBlur`
- `moonstone/Input` and `moonstone/ExpandableInput` to support forwarding valid `<input>` props to the contained `<input>` node
- `moonstone/ToggleButton` to fire `onToggle` when toggled

### Fixed

- `moonstone/VirtualList.VirtualList` and `moonstone/VirtualList.VirtualGridList` to scroll properly with all enabled items via a page up or down key
- `moonstone/VirtualList.VirtualList`, `moonstone/VirtualList.VirtualGridList`, and `moonstone/Scroller.Scroller` to ignore any user key events in pointer mode
- `moonstone/VirtualList.VirtualList`, `moonstone/VirtualList.VirtualGridList`, and `moonstone/Scroller.Scroller` to pass `data-spotlight-container-disabled` prop to their outer DOM element
- `moonstone/Image` so it automatically swaps the `src` to the appropriate resolution dynamically as the screen resizes
- `moonstone/Popup` to support all `spotlightRestrict` options
- `moonstone` component `disabled` colors to match the most recent design guidelines (from 30% to 60% opacity)
- `moonstone/ExpandableInput` spotlight behavior when leaving the component via 5-way

## [2.0.0-beta.2] - 2018-05-07

### Fixed

- `moonstone/IconButton` to allow theme-style customization, like it claimed was possible
- `moonstone/ExpandableItem` and related expandables to deal with disabled items and the `autoClose`, `lockBottom` and `noLockBottom` props
- `moonstone/Slider` not to fire `onChange` event when 5-ways out of boundary
- `moonstone/ToggleButton` layout for RTL locales
- `moonstone/Item`, `moonstone/SlotItem`, `moonstone/ToggleItem` to not apply duplicate `className` values
- `moonstone/VirtualList.VirtualList`, `moonstone/VirtualList.VirtualGridList`, and `moonstone/Scroller.Scroller` scrollbar button's aria-label in RTL
- `moonstone/VirtualList.VirtualList` and `moonstone/VirtualList.VirtualGridList` to scroll properly with all disabled items
- `moonstone/VirtualList.VirtualList` and `moonstone/VirtualList.VirtualGridList` to not scroll on focus when jumping

## [2.0.0-beta.1] - 2018-04-29

### Removed

- `moonstone/IncrementSlider` and `moonstone/Slider` props `tooltipAsPercent`, `tooltipSide`, and `tooltipForceSide`, to be replaced by `moonstone/IncrementSlider.IncrementSliderTooltip` and `moonstone/Slider.SliderTooltip` props `percent`, and `side`
- `moonstone/IncrementSlider` props `detachedKnob`, `onDecrement`, `onIncrement`, and `scrubbing`
- `moonstone/ProgressBar` props `tooltipSide` and `tooltipForceSide`, to be replaced by `moonstone/ProgressBar.ProgressBarTooltip` prop `side`
- `moonstone/Slider` props `detachedKnob`, `onDecrement`, `onIncrement`, `scrubbing`, and `onKnobMove`
- `moonstone/VideoPlayer` property `tooltipHideDelay`
- `moonstone/VideoPlayer` props `backwardIcon`, `forwardIcon`, `initialJumpDelay`, `jumpBackwardIcon`, `jumpButtonsDisabled`, `jumpDelay`, `jumpForwardIcon`, `leftComponents`, `moreButtonCloseLabel`, `moreButtonColor`, `moreButtonDisabled`, `moreButtonLabel`, `no5WayJump`, `noJumpButtons`, `noRateButtons`, `pauseIcon`, `playIcon`, `rateButtonsDisabled`, and `rightComponents`, replaced by corresponding props on `moonstone/VideoPlayer.MediaControls`
- `moonstone/VideoPlayer` props `onBackwardButtonClick`, `onForwardButtonClick`, `onJumpBackwardButtonClick`, `onJumpForwardButtonClick`, and `onPlayButtonClick`, replaced by `onRewind`, `onFastForward`, `onJumpBackward`, `onJumpForward`, `onPause`, and `onPlay`, respectively

### Added

- `moonstone/DatePicker` props `dayAriaLabel`, `dayLabel`, `monthAriaLabel`, `monthLabel`, `yearAriaLabel` and `yearLabel` to configure the label set on date pickers
- `moonstone/DayPicker` and `moonstone/DaySelector` props `dayNameLength`, `everyDayText`, `everyWeekdayText`, and `everyWeekendText`
- `moonstone/ExpandablePicker` props `checkButtonAriaLabel`, `decrementAriaLabel`, `incrementAriaLabel`, and `pickerAriaLabel` to configure the label set on each button and picker
- `moonstone/MediaOverlay` component
- `moonstone/Picker` props `aria-label`, `decrementAriaLabel`, and `incrementAriaLabel` to configure the label set on each button
- `moonstone/Popup` property `closeButtonAriaLabel` to configure the label set on popup close button
- `moonstone/ProgressBar.ProgressBarTooltip` props `percent` to format the value as a percent and `visible` to control display of the tooltip
- `moonstone/TimePicker` props `hourAriaLabel`, `hourLabel`, `meridiemAriaLabel`, `meridiemLabel`, `minuteAriaLabel`, and `minuteLabel` to configure the label set on time pickers
- `moonstone/VideoPlayer.MediaControls` component to support additional customization of the playback controls
- `moonstone/VideoPlayer` props `mediaControlsComponent`, `onRewind`, `onFastForward`, `onJumpBackward`, `onJumpForward`, `onPause`, `onPlay`, and `preloadSource`
- `moonstone/VirtualList.VirtualList` and `moonstone/VirtualList.VirtualGridList` `role="list"`
- `moonstone/VirtualList.VirtualList` and `moonstone/VirtualList.VirtualGridList` prop `wrap` to support wrap-around spotlight navigation
- `moonstone/VirtualList`, `moonstone/VirtualGridList` and `moonstone/Scroller` props `scrollRightAriaLabel`, `scrollLeftAriaLabel`, `scrollDownAriaLabel`, and `scrollUpAriaLabel` to configure the aria-label set on scroll buttons in the scrollbars

### Changed

- `moonstone/IncrementSlider` and `moonstone/Slider` prop `tooltip` to support either a boolean for the default tooltip or an element or component for a custom tooltip
- `moonstone/Input` to prevent pointer actions on other component when the input has focus
- `moonstone/ProgressBar.ProgressBarTooltip` prop `side` to support either locale-aware or locale-independent positioning
- `moonstone/ProgressBar.ProgressBarTooltip` prop `tooltip` to support custom tooltip components
- `moonstone/Scroller`, `moonstone/Picker`, and `moonstone/IncrementSlider` to retain focus on `moonstone/IconButton` when it becomes disabled

### Fixed

- `moonstone/ExpandableItem` and related expandable components to expand smoothly when used in a scroller
- `moonstone/GridListImageItem` to show proper `placeholder` and `selectionOverlay`
- `moonstone/MoonstoneDecorator` to optimize localized font loading performance
- `moonstone/Scroller` and `moonstone/VirtualList` navigation via 5-way from paging controls
- `moonstone/VideoPlayer` to render bottom controls at idle after mounting
- `moonstone/VirtualList.VirtualList` and `moonstone/VirtualList.VirtualGridList` to give initial focus
- `moonstone/VirtualList.VirtualList` and `moonstone/VirtualList.VirtualGridList` to have the default value for `dataSize`, `pageScroll`, and `spacing` props

## [2.0.0-alpha.8] - 2018-04-17

### Added

- `moonstone/Panels` property `closeButtonAriaLabel` to configure the label set on application close button

### Changed

- `moonstone/VirtualList.VirtualList` and `moonstone/VirtualList.VirtualGridList` to set its ARIA `role` to `"list"`
- `moonstone/VideoPlayer` property `title` to accept node type

### Fixed

- `moonstone/TimePicker` to show `meridiem` correctly in all locales
- `moonstone/Scrollable` scroll buttons to read out out audio guidance when button pressed down
- `moonstone/ExpandableItem` to show label properly when open and disabled
- `moonstone/Notification` to position properly in RTL locales
- `moonstone/VideoPlayer` to show controls when pressing 5-way select

## [2.0.0-alpha.7] - 2018-04-03

### Removed

- `moonstone/VirtualList.VirtualList` and `moonstone/VirtualList.VirtualGridList` prop `data` to eliminate the misunderstanding caused by the ambiguity of `data`

### Added

- `moonstone/VideoPlayer` property `noSpinner` to allow apps to show/hide spinner while loading video

### Changed

- `moonstone/VideoPlayer` to disable play/pause button when media controls are disabled
- `moonstone/VideoPlayer` property `moreButtonColor` to allow setting underline colors for more button
- `moonstone/VirtualList.VirtualList` and `moonstone/VirtualList.VirtualGridList` prop `isItemDisabled`, which accepts a function that checks if the item at the supplied index is disabled
- `moonstone/Panels.Header` support for `headerInput` so the Header can be used as an Input. See documentation for usage examples.
- `moonstone/ProgressBar` property `tooltipSide` to configure tooltip position relative to the progress bar
- `moonstone/ProgressBar` colors (affecting `moonstone/Slider` as well) for light and dark theme to match the latest designs and make them more visible when drawn over arbitrary background colors

### Fixed

- `moonstone/VideoPlayer` to correctly adjust spaces when the number of components changes in `leftComponents` and `rightComponents`
- `moonstone/VideoPlayer` to read out audio guidance every time `source` changes
- `moonstone/VideoPlayer` to display custom thumbnail node
- `moonstone/VideoPlayer` to hide more icon when right components are removed
- `moonstone/Picker` to correctly update pressed state when dragging off buttons
- `moonstone/Notification` to display when it's opened
- `moonstone/VirtualList` and `moonstone/VirtualGridList` to show Spotlight properly while navigating with page up and down keys
- `moonstone/Input` to allow navigating via left or right to other components when the input is active and the selection is at start or end of the text, respectively
- `moonstone/Panels.ActivityPanels` to correctly lay out the existing panel after adding additional panels

## [2.0.0-alpha.6] - 2018-03-22

### Removed

- `moonstone/Slider` exports `SliderFactory` and `SliderBaseFactory`
- `moonstone/IncrementSlider` exports `IncrementSliderFactory` and `IncrementSliderBaseFactory`
- `moonstone/ProgressBar`, `moonstone/Slider`, `moonstone/Slider.SliderTooltip`, `moonstone/IncrementSlider` components' `vertical` property and replaced it with `orientation`

### Added

- `moonstone/VideoPlayer` property `component` to handle custom video element
- `moonstone/IncrementSlider` properties `incrementAriaLabel` and `decrementAriaLabel` to configure the label set on each button
- `moonstone/Input` support for `small` prop
- `moonstone/ProgressBar` support for `tooltip` and `tooltipForceSide`
- `moonstone/ProgressBar`, `moonstone/Slider`, `moonstone/Slider.SliderTooltip`, `moonstone/IncrementSlider` property `orientation` to accept orientation strings like "vertical" and "horizontal" (replaced old `vertical` prop)

### Changed

- `moonstone/Input` input `height`, `vertical-align`, and `margins`. Please verify your layouts to ensure everything lines up correctly; this change may require removal of old sizing and positioning CSS which is no longer necessary.
- `moonstone/FormCheckbox` to have a small border around the circle, according to new GUI designs
- `moonstone/RadioItem` dot size and added an inner-dot to selected-focused state, according to new GUI designs
- `moonstone/ContextualPopup` prop `popupContainerId` to `popupSpotlightId`
- `moonstone/Popup` prop `containerId` to `spotlightId`
- `moonstone/VideoPlayer` prop `containerId` to `spotlightId`
- `moonstone/VirtualList.VirtualList` and `moonstone/VirtualList.VirtualGridList` prop `component` to be replaced by `itemRenderer`

### Fixed

- `moonstone/ExpandableItem` to be more performant when animating
- `moonstone/GridListImageItem` to hide overlay checkmark icon on focus when unselected
- `moonstone/GridListImageItem` to use `ui/GridListImageItem`
- `moonstone/VirtualList`, `moonstone/VirtualGridList` and `moonstone/Scroller` components to use their base UI components
- `moonstone/VirtualList` to show the selected state on hovered paging controls properly
- `moonstone/Slider` to highlight knob when selected
- `moonstone/Slider` to handle updates to its `value` prop correctly
- `moonstone/ToggleItem` to accept HTML DOM node tag names as strings for its `component` property
- `moonstone/Popup` to properly pause and resume spotlight when animating

## [2.0.0-alpha.5] - 2018-03-07

### Removed

- `moonstone/Marquee.MarqueeText`, replaced by `moonstone/Marquee.Marquee`
- `moonstone/VirtualGridList.GridListImageItem`, replaced by `moonstone/GridListImageItem`

### Changed

- `moonstone/Marquee.Marquee` to be `moonstone/Marquee.MarqueeBase`
- `moonstone/ContextualPopupDecorator` to not restore last-focused child
- `moonstone/ExpandableList` to restore focus to the first selected item after opening

### Fixed

- `moonstone/Slider` to correctly show localized percentage value in tooltip when `tooltipAsPercent` is true
- `moonstone/VirtualGridList` to show or hide its scrollbars properly
- `moonstone/Button` text to be properly centered
- `moonstone/Input` to not clip some glyphs at the start of the value

## [2.0.0-alpha.4] - 2018-02-13

### Added

- `moonstone/SlotItem` replacing `moonstone/Item.ItemOverlay`

### Removed

- `moonstone/VirtualFlexList` to be replaced by `ui/VirtualFlexList`
- `moonstone/Button` and `moonstone/IconButton` prop `noAnimation`
- `moonstone/Item.OverlayDecorator`, `moonstone/Item.Overlay`, and `moonstone/Item.ItemOverlay` to be replaced by `moonstone/SlotItem`

### Changed

- `moonstone/Marquee` to do less-costly calculations during measurement and optimized the applied styles
- `moonstone/ExpandableList` to require a unique key for each object type data

### Fixed

- `moonstone/VirtualList` to render properly with fiber reconciler
- `moonstone/VirtualList` focus option in scrollTo api
- `moonstone/ExpandableSpotlightDecorator` to not spot the title upon collapse when in `pointerMode`
- `moonstone/Spinner` to not unpause Spotlight unless it was the one to pause it
- `moonstone/Marquee` to stop when becoming disabled
- `moonstone/Input`, `moonstone/MarqueeDecorator`, and `moonstone/Slider` to prevent unnecessary focus-based updates

## [2.0.0-alpha.3] - 2018-01-18

### Removed

- `moonstone/Scroller` and `moonstone/VirtualList` option `indexToFocus` in `scrollTo` method which is deprecated from 1.2.0
- `moonstone/Scroller` props `horizontal` and `vertical` which are deprecated from 1.3.0 and replaced with `direction` prop
- `moonstone/Button` exports `ButtonFactory` and `ButtonBaseFactory`
- `moonstone/IconButton` exports `IconButtonFactory` and `IconButtonBaseFactory`

### Fixed

- `moonstone/MoonstoneDecorator` root node to fill the entire space available, which simplifies positioning and sizing for child elements (previously always measured 0 in height)
- `moonstone/VirtualList` to prevent infinite function call when a size of contents is slightly longer than a client size without a scrollbar
- `moonstone/VirtualList` to sync scroll position when clientSize changed

## [2.0.0-alpha.2] - 2017-08-29

No significant changes.

## [2.0.0-alpha.1] - 2017-08-27

### Changed

- `moonstone/Button`, `moonstone/Checkbox`, `moonstone/FormCheckbox`, `moonstone/IconButton`, `moonstone/IncrementSlider`, `moonstone/Item`, `moonstone/Picker`, and `moonstone/RangePicker`, `moonstone/Switch` and `moonstone/VideoPlayer` to use `ui/Touchable`

## [1.15.0] - 2018-02-28

### Deprecated

- `moonstone/Marquee.Marquee`, to be moved to `moonstone/Marquee.MarqueeBase` in 2.0.0
- `moonstone/Marquee.MarqueeText`, to be moved to `moonstone/Marquee.Marquee` in 2.0.0

### Fixed

- `moonstone/GridListImageItem` to display correctly

## [1.14.0] - 2018-02-23

### Deprecated

- `moonstone/VirtualFlexList`, to be replaced by `ui/VirtualFlexList` in 2.0.0
- `moonstone/VirtualGridList.GridListImageItem`, to be replaced by `moonstone/GridListImageItem` in 2.0.0
- `moonstone/Button` and `moonstone/IconButton` prop `noAnimation`, to be removed in 2.0.0
- `moonstone/Button.ButtonFactory`, `moonstone/Button.ButtonBaseFactory`, `moonstone/IconButton.IconButtonFactory`, `moonstone/IconButton.IconButtonBaseFactory`, `moonstone/IncrementSlider.IncrementSliderFactory`, `moonstone/IncrementSlider.IncrementSliderBaseFactory`, `moonstone/Slider.SliderFactory`, and `moonstone/Slider.SliderBaseFactory`, to be removed in 2.0.0
- `moonstone/Item.ItemOverlay`, to be replaced by `ui/SlotItem` in 2.0.0
- `moonstone/Item.Overlay` and `moonstone/Item.OverlayDecorator`, to be removed in 2.0.0

### Added

- `moonstone/DaySelector` component
- `moonstone/EditableIntegerPicker` component
- `moonstone/GridListImageItem` component

## [1.13.4] - 2018-07-30

### Fixed

- `moonstone/DatePicker` to calculate min and max year in the current calender

## [1.13.3] - 2018-01-16

### Fixed

- `moonstone/TimePicker` to not read out meridiem label when meridiem picker gets a focus
- `moonstone/Scroller` to correctly update scrollbars when the scroller's contents change

## [1.13.2] - 2017-12-14

### Fixed

- `moonstone/Panels` to maintain spotlight focus when `noAnimation` is set
- `moonstone/Panels` to not accept back key presses during transition
- `moonstone/Panels` to revert 1.13.0 fix that blurred Spotlight when transitioning panels
- `moonstone/Scroller` and other scrolling components to not show scroll thumb when only child item is updated
- `moonstone/Scroller` and other scrolling components to not hide scroll thumb immediately after scroll position reaches the top or the bottom
- `moonstone/Scroller` and other scrolling components to show scroll thumb properly when scroll position reaches the top or the bottom by paging controls

## [1.13.1] - 2017-12-06

### Fixed

- `moonstone/Slider` to not unnecessarily fire `onChange` if the initial value has not changed

## [1.13.0] - 2017-11-28

### Added

- `moonstone/VideoPlayer` props `disabled`, `loading`, `miniFeedbackHideDelay`, and `thumbnailComponent` as well as new APIs: `areControlsVisible`, `getVideoNode`, `showFeedback`, and `toggleControls`

### Fixed

- `moonstone/VirtualList` to render items from a correct index on edge cases at the top of a list
- `moonstone/VirtualList` to handle focus properly via page up at the first page and via page down at the last page
- `moonstone/Expandable` and derivatives to use the new `ease-out-quart` animation timing function to better match the aesthetic of Enyo's Expandables
- `moonstone/TooltipDecorator` to correctly display tooltip direction when locale changes
- `moonstone/Marquee` to restart animation on every resize update
- `moonstone/LabeledItem` to start marquee when hovering while disabled
- `moonstone/Marquee` to correctly start when hovering on disabled spottable components
- `moonstone/Marquee.MarqueeController` to not abort marquee when moving among components
- `moonstone/Picker` marquee issues with disabled buttons or Picker
- `moonstone/Panels` to prevent loss of spotlight issue when moving between panels
- `moonstone/VideoPlayer` to bring it in line with real-world use-cases
- `moonstone/Slider` by removing unnecessary repaints to the screen
- `moonstone/Slider` to fire `onChange` events when the knob is pressed near the boundaries
- `moonstone/VideoPlayer` to correctly position knob when interacting with media slider
- `moonstone/VideoPlayer` to not read out the focused button when the media controls hide
- `moonstone/MarqueeDecorator` to stop when unhovering a disabled component using `marqueeOn` `'focus'`
- `moonstone/Slider` to not forward `onChange` when `disabled` on `mouseUp/click`
- `moonstone/VideoPlayer` to defer rendering playback controls until needed

## [1.12.2] - 2017-11-15

### Fixed

- `moonstone/VirtualList` to scroll and focus properly by pageUp and pageDown when disabled items are in it
- `moonstone/Button` to correctly specify minimum width when in large text mode
- `moonstone/Scroller` and other scrolling components to restore last focused index when panel is changed
- `moonstone/VideoPlayer` to display time correctly in RTL locale
- `moonstone/VirtualList` to scroll correctly using page down key with disabled items
- `moonstone/Scroller` and other scrolling components to not cause a script error when scrollbar is not rendered
- `moonstone/Picker` incrementer and decrementer to not change size when focused
- `moonstone/Panels.Header` to use a slightly smaller font size for `title` in non-latin locales and a line-height for `titleBelow` and `subTitleBelow` that better meets the needs of tall-glyph languages like Tamil and Thai, as well as latin locales
- `moonstone/Scroller` and `moonstone/VirtualList` to keep spotlight when pressing a 5-way control while scrolling
- `moonstone/Panels` to prevent user interaction with panel contents during transition
- `moonstone/Slider` and related components to correctly position knob for `detachedKnob` on mouse down and fire value where mouse was positioned on mouse up
- `moonstone/DayPicker` to update day names when changing locale
- `moonstone/ExpandableItem` and all other `Expandable` components to revert 1.12.1 change to pull down from the top

## [1.12.1] - 2017-11-07

### Fixed

- `moonstone/ExpandableItem` and all other `Expandable` components to now pull down from the top instead of being revealed from the bottom, matching Enyo's design
- `moonstone/VirtualListNative` to scroll properly with page up/down keys if there is a disabled item
- `moonstone/RangePicker` to display negative values correctly in RTL
- `moonstone/Scroller` and other scrolling components to not blur scroll buttons when wheeling
- `moonstone/Scrollbar` to hide scroll thumb immediately without delay after scroll position reaches min or max
- `moonstone/Divider` to pass `marqueeOn` prop
- `moonstone/Slider` to fire `onChange` on mouse up and key up
- `moonstone/VideoPlayer` to show knob when pressed
- `moonstone/Panels.Header` to layout `titleBelow` and `subTitleBelow` correctly
- `moonstone/Panels.Header` to use correct font-weight for `subTitleBelow`
- `moonstone/VirtualList` to restore focus correctly for lists only slightly larger than the viewport

## [1.12.0] - 2017-10-27

### Fixed

- `moonstone/Scroller` and other scrolling components to prevent focusing outside the viewport when pressing a 5-way key during wheeling
- `moonstone/Scroller` to called scrollToBoundary once when focus is moved using holding child item
- `moonstone/VideoPlayer` to apply skin correctly
- `moonstone/Popup` from `last-focused` to `default-element` in `SpotlightContainerDecorator` config
- `moonstone/Panels` to retain focus when back key is pressed on breadcrumb
- `moonstone/Input` to correctly hide VKB when dismissing

## [1.11.0] - 2017-10-24

### Added

- `moonstone/VideoPlayer` properties `seekDisabled` and `onSeekFailed` to disable seek function

### Changed

- `moonstone/ExpandableList` to become `disabled` if there are no children

### Fixed

- `moonstone/Picker` to read out customized accessibility value when picker prop has `joined` and `aria-valuetext`
- `moonstone/Scroller` to apply scroll position on vertical or horizontal Scroller when child gets a focus
- `moonstone/Scroller` and other scrolling components to scroll without animation when panel is changed
- `moonstone/ContextualPopup` padding to not overlap close button
- `moonstone/Scroller` and other scrolling components to change focus via page up/down only when the scrollbar is visible
- `moonstone/Picker` to only increment one value on hold
- `moonstone/ItemOverlay` to remeasure when focused

## [1.10.1] - 2017-10-16

### Fixed

- `moonstone/Scroller` and other scrolling components to scroll via page up/down when focus is inside a Spotlight container
- `moonstone/VirtualList` and `moonstone/VirtualGridList` to scroll by 5-way keys right after wheeling
- `moonstone/VirtualList` not to move focus when a current item and the last item are located at the same line and pressing a page down key
- `moonstone/Slider` knob to follow while dragging for detached knob
- `moonstone/Panels.Header` to layout header row correctly in `standard` type
- `moonstone/Input` to not dismiss on-screen keyboard when dragging cursor out of input box
- `moonstone/Panels.Header` RTL `line-height` issue
- `moonstone/Panels` to render children on idle
- `moonstone/Scroller` and other scrolling components to limit muted spotlight container scrims to their bounds
- `moonstone/Input` to always forward `onKeyUp` event

## [1.10.0] - 2017-10-09

### Added

- `moonstone/VideoPlayer` support for designating components with `.spottable-default` as the default focus target when pressing 5-way down from the slider
- `moonstone/Slider` property `activateOnFocus` which when enabled, allows 5-way directional key interaction with the `Slider` value without pressing [Enter] first
- `moonstone/VideoPlayer` property `noMiniFeedback` to support controlling the visibility of mini feedback
- `ui/Layout`, which provides a technique for laying-out components on the screen using `Cells`, in rows or columns

### Changed

- `moonstone/Popup` to focus on mount if it’s initially opened and non-animating and to always pass an object to `onHide` and `onShow`
- `moonstone/VideoPlayer` to emit `onScrub` event and provide audio guidance when setting focus to slider

### Fixed

- `moonstone/ExpandableItem` and derivatives to restore focus to the Item if the contents were last focused when closed
- `moonstone/Slider` toggling activated state when holding enter/select key
- `moonstone/TimePicker` picker icons shifting slightly when focusing an adjacent picker
- `moonstone/Icon` so it handles color the same way generic text does, by inheriting from the parent's color. This applies to all instances of `Icon`, `IconButton`, and `Icon` inside `Button`.
- `moonstone/fonts` Museo Sans font to correct "Ti" kerning
- `moonstone/VideoPlayer` to correctly position knob on mouse click
- `moonstone/Panels.Header` to show an ellipsis for long titles with RTL text
- `moonstone/Marquee` to restart when invalidated by a prop change and managed by a `moonstone/Marquee.MarqueeController`
- `spotlight.Spotlight` method `focus()` to verify that the target element matches its container's selector rules prior to setting focus
- `moonstone/Picker` to only change picker values `onWheel` when spotted
- `moonstone/VideoPlayer` to hide descendant floating components (tooltips, contextual popups) when the media controls hide

## [1.9.3] - 2017-10-03

### Added

- `moonstone/Button` property value to `backgroundOpacity` called "lightTranslucent" to better serve colorful image backgrounds behind Buttons. This also affects `moonstone/IconButton` and `moonstone/Panels/ApplicationCloseButton`.
- `moonstone/Panels` property `closeButtonBackgroundOpacity` to support `moonstone/Panels/ApplicationCloseButton`'s `backgroundOpacity` prop

### Changed

- `Moonstone Icons` font file to include the latest designs for several icons
- `moonstone/Panels/ApplicationCloseButton` to expose its `backgroundOpacity` prop

### Fixed

- `moonstone/VirtualList` to apply "position: absolute" inline style to items
- `moonstone/Picker` to increment and decrement normally at the edges of joined picker
- `moonstone/Icon` not to read out image characters
- `moonstone/Scroller` and other scrolling components to not accumulate paging scroll by pressing page up/down in scrollbar
- `moonstone/Icon` to correctly display focused state when using external image
- `moonstone/Button` and `moonstone/IconButton` to be properly visually muted when in a muted container

## [1.9.2] - 2017-09-26

### Fixed

- `moonstone/ExpandableList` preventing updates when its children had changed

## [1.9.1] - 2017-09-25

### Fixed

- `moonstone/ExpandableList` run-time error when using an array of objects as children
- `moonstone/VideoPlayer` blocking pointer events when the controls were hidden

## [1.9.0] - 2017-09-22

### Added

- `moonstone/styles/mixins.less` mixins: `.moon-spotlight-margin()` and `.moon-spotlight-padding()`
- `moonstone/Button` property `noAnimation` to support non-animating pressed visual

### Changed

- `moonstone/TimePicker` to use "AM/PM" instead of "meridiem" for label under meridiem picker
- `moonstone/IconButton` default style to not animate on press. NOTE: This behavior will change back to its previous setting in release 2.0.0.
- `moonstone/Popup` to warn when using `scrimType` `'none'` and `spotlightRestrict` `'self-only'`
- `moonstone/Scroller` to block spotlight during scroll
- `moonstone/ExpandableItem` and derivatives to always pause spotlight before animation

### Fixed

- `moonstone/VirtualGridList` to not move focus to wrong column when scrolled from the bottom by holding the "up" key
- `moonstone/VirtualList` to focus an item properly when moving to a next or previous page
- `moonstone/Scroller` and other scrolling components to move focus toward first or last child when page up or down key is pressed if the number of children is small
- `moonstone/VirtualList` to scroll to preserved index when it exists within dataSize for preserving focus
- `moonstone/Picker` buttons to not change size
- `moonstone/Panel` to move key navigation to application close button on holding the "up" key.
- `moonstone/Picker` to show numbers when changing values rapidly
- `moonstone/Popup` layout in large text mode to show close button correctly
- `moonstone/Picker` from moving scroller when pressing 5-way keys in `joined` Picker
- `moonstone/Input` so it displays all locales the same way, without cutting off the edges of characters
- `moonstone/TooltipDecorator` to hide tooltip when 5-way keys are pressed for disabled components
- `moonstone/Picker` to not tremble in width when changing values while using a numeric width prop value
- `moonstone/Picker` to not overlap values when changing values in `vertical`
- `moonstone/ContextualPopup` pointer mode focus behavior for `spotlightRestrict='self-only'`
- `moonstone/VideoPlayer` to prevent interacting with more components in pointer mode when hidden
- `moonstone/Scroller` to not repaint its entire contents whenever partial content is updated
- `moonstone/Slider` knob positioning after its container is resized
- `moonstone/VideoPlayer` to maintain focus when media controls are hidden
- `moonstone/Scroller` to scroll expandable components into view when opening when pointer has moved elsewhere

## [1.8.0] - 2017-09-07

### Deprecated

- `moonstone/Dialog` property `showDivider`, will be replaced by `noDivider` property in 2.0.0

### Added

- `moonstone/Popup` callback property `onShow` which fires after popup appears for both animating and non-animating popups

### Changed

- `moonstone/Popup` callback property `onHide` to run on both animating and non-animating popups
- `moonstone/VideoPlayer` state `playbackRate` to media events
- `moonstone/VideoPlayer` support for `spotlightDisabled`
- `moonstone/VideoPlayer` thumbnail positioning and style
- `moonstone/VirtualList` to render when dataSize increased or decreased
- `moonstone/Dialog` style
- `moonstone/Popup`, `moonstone/Dialog`, and `moonstone/Notification` to support `node` type for children
- `moonstone/Scroller` to forward `onKeyDown` events

### Fixed

- `moonstone/Scroller` and other scrolling components to enable focus when wheel scroll is stopped
- `moonstone/VirtualList` to show scroll thumb when a preserved item is focused in a Panel
- `moonstone/Scroller` to navigate properly with 5-way when expandable child is opened
- `moonstone/VirtualList` to stop scrolling when focus is moved on an item from paging controls or outside
- `moonstone/VirtualList` to move out with 5-way navigation when the first or the last item is disabled
- `moonstone/IconButton` Tooltip position when disabled
- `moonstone/VideoPlayer` Tooltip time after unhovering
- `moonstone/VirtualList` to not show invisible items
- `moonstone/IconButton` Tooltip position when disabled
- `moonstone/VideoPlayer` to display feedback tooltip correctly when navigating in 5-way
- `moonstone/MarqueeDecorator` to work with synchronized `marqueeOn` `'render'` and hovering as well as `marqueOn` `'hover'` when moving rapidly among synchronized marquees
- `moonstone/Input` aria-label for translation
- `moonstone/Marquee` to recalculate inside `moonstone/Scroller` and `moonstone/SelectableItem` by bypassing `shouldComponentUpdate`
- `moonstone/Picker` to marquee when incrementing and decrementing values with the prop `noAnimation`

## [1.7.0] - 2017-08-23

### Deprecated

- `moonstone/TextSizeDecorator` and it will be replaced by `moonstone/AccessibilityDecorator`
- `moonstone/MarqueeDecorator` property `marqueeCentered` and `moonstone/Marquee` property `centered` will be replaced by `alignment` property in 2.0.0

### Added

- `moonstone/TooltipDecorator` config property to direct tooltip into a property instead of adding to `children`
- `moonstone/VideoPlayer` prop `thumbnailUnavailable` to fade thumbnail
- `moonstone/AccessibilityDecorator` with `highContrast` and `textSize`
- `moonstone/VideoPlayer` high contrast scrim
- `moonstone/MarqueeDecorator`and `moonstone/Marquee` property `alignment` to allow setting  alignment of marquee content

### Changed

- `moonstone/Scrollbar` to disable paging control down button properly at the bottom when a scroller size is a non-integer value
- `moonstone/VirtualList`, `moonstone/VirtualGridList`, and `moonstone/Scroller` to scroll on `keydown` event instead of `keyup` event of page up and page down keys
- `moonstone/VirtualGridList` to scroll by item via 5 way key
- `moonstone/VideoPlayer` to read target time when jump by left/right key
- `moonstone/IconButton` to not use `MarqueeDecorator` and `Uppercase`

### Fixed

- `moonstone/VirtualList` and `moonstone/VirtualGridList` to focus the correct item when page up and page down keys are pressed
- `moonstone/VirtualList` to not lose focus when moving out from the first item via 5way when it has disabled items
- `moonstone/Slider` to align tooltip with detached knob
- `moonstone/FormCheckbox` to display correct colors in light skin
- `moonstone/Picker` and `moonstone/RangePicker` to forward `onKeyDown` events when not `joined`
- `moonstone/SelectableItem` to display correct icon width and alignment
- `moonstone/LabeledItem` to always match alignment with the locale
- `moonstone/Scroller` to properly 5-way navigate from scroll buttons
- `moonstone/ExpandableList` to display correct font weight and size for list items
- `moonstone/Divider` to not italicize in non-italic locales
- `moonstone/VideoPlayer` slider knob to follow progress after being selected when seeking
- `moonstone/LabeledItem` to correctly position its icon. This affects all of the `Expandables`, `moonstone/DatePicker` and `moonstone/TimePicker`.
- `moonstone/Panels.Header` and `moonstone/Item` to prevent them from allowing their contents to overflow unexpectedly
- `moonstone/Marquee` to recalculate when vertical scrollbar appears
- `moonstone/SelectableItem` to recalculate marquee when toggled

### Removed

- `moonstone/Input` large-text mode

## [1.6.1] - 2017-08-07

### Changed

- `moonstone/Icon` and `moonstone/IconButton` to no longer fit image source to the icon's boundary

## [1.6.0] - 2017-08-04

### Added

- `moonstone/VideoPlayer` ability to seek when holding down the right and left keys. Sensitivity can be adjusted using throttling options `jumpDelay` and `initialJumpDelay`.
- `moonstone/VideoPlayer` property `no5WayJump` to disable jumping done by 5-way
- `moonstone/VideoPlayer` support for the "More" button to use tooltips
- `moonstone/VideoPlayer` properties `moreButtonLabel` and `moreButtonCloseLabel` to allow customization of the "More" button's tooltip and Aria labels
- `moonstone/VideoPlayer` property `moreButtonDisabled` to disable the "More" button
- `moonstone/Picker` and `moonstone/RangePicker` prop `aria-valuetext` to support reading custom text instead of value
- `moonstone/VideoPlayer` methods `showControls` and `hideControls` to allow external interaction with the player
- `moonstone/Scroller` support for Page Up/Page Down keys in pointer mode when no item has focus

### Changed

- `moonstone/VideoPlayer` to handle play, pause, stop, fast forward and rewind on remote controller
- `moonstone/Marquee` to also start when hovered if `marqueeOnRender` is set

### Fixed

- `moonstone/IconButton` to fit image source within `IconButton`
- `moonstone` icon font sizes for wide icons
- `moonstone/ContextualPopupDecorator` to prefer setting focus to the appropriate popup instead of other underlying controls when using 5-way from the activating control
- `moonstone/Scroller` not scrolled via 5 way when `moonstone/ExpandableList` is opened
- `moonstone/VirtualList` to not let the focus move outside of container even if there are children left when navigating with 5way
- `moonstone/Scroller` and other scrolling components to update disability of paging controls when the scrollbar is set to `visible` and the content becomes shorter
- `moonstone/VideoPlayer` to focus on hover over play/pause button when video is loading
- `moonstone/VideoPlayer` to update and display proper time while moving knob when video is paused
- `moonstone/VideoPlayer` long title overlap issues
- `moonstone/Panels.Header` to apply `marqueeOn` prop to `subTitleBelow` and `titleBelow`
- `moonstone/Picker` wheeling in `moonstone/Scroller`
- `moonstone/IncrementSlider` and `moonstone/Picker` to read value changes when selecting buttons

## [1.5.0] - 2017-07-19

### Added

- `moonstone/Slider` and `moonstone/IncrementSlider` prop `aria-valuetext` to support reading custom text instead of value
- `moonstone/TooltipDecorator` property `tooltipProps` to attach props to tooltip component
- `moonstone/Scroller` and `moonstone/VirtualList` ability to scroll via page up and page down keys
- `moonstone/VideoPlayer` tooltip-thumbnail support with the `thumbnailSrc` prop and the `onScrub` callback to fire when the knob moves and a new thumbnail is needed
- `moonstone/VirtualList` ability to navigate via 5way when there are disabled items
- `moonstone/ContextualPopupDecorator` property `popupContainerId` to support configuration of the popup's spotlight container
- `moonstone/ContextualPopupDecorator` property `onOpen` to notify containers when the popup has been opened
- `moonstone/ContextualPopupDecorator` config option `openProp` to support mapping the value of `open` property to the chosen property of wrapped component

### Changed

- `moonstone/ExpandableList` to use 'radio' as the default, and adapt 'single' mode to render as a `moonstone/RadioItem` instead of a `moonstone/CheckboxItem`
- `moonstone/VideoPlayer` to not hide pause icon when it appears
- `moonstone/ContextualPopupDecorator` to set accessibility-related props onto the container node rather than the popup node
- `moonstone/ExpandableItem`, `moonstone/ExpandableList`, `moonstone/ExpandablePicker`, `moonstone/DatePicker`, and `moonstone/TimePicker` to pause spotlight when animating in 5-way mode
- `moonstone/Spinner` to position the text content under the spinner, rather than to the right side
- `moonstone/VideoPlayer` to include hour when announcing the time while scrubbing
- `moonstone/GridListImageItem` to require a `source` prop and not have a default value

### Fixed

- `moonstone/Input` ellipsis to show if placeholder is changed dynamically and is too long
- `moonstone/Marquee` to re-evaluate RTL orientation when its content changes
- `moonstone/VirtualList` to restore focus on short lists
- `moonstone/ExpandableInput` to expand the width of its contained `moonstone/Input`
- `moonstone/Input` support for `dismissOnEnter`
- `moonstone/Input` focus management to prevent stealing focus when programmatically moved elsewhere
- `moonstone/Input` 5-way spot behavior
- `moonstone` international fonts to always be used, even when unsupported font-weights or font-styles are requested
- `moonstone/Panels.Panel` support for selecting components with `.spottable-default` as the default focus target
- `moonstone/Panels` layout in RTL locales
- `moonstone` spottable components to support `onSpotlightDown`, `onSpotlightLeft`, `onSpotlightRight`, and `onSpotlightUp` event property
- `moonstone/VirtualList` losing spotlight when the list is empty
- `moonstone/FormCheckbox` in focused state to have the correct "check" color
- `moonstone/Scroller` and other scrolling components' bug in `navigableFilter` when passed a container id

## [1.4.1] - 2017-07-05

### Changed

- `moonstone/Popup` to only call `onKeyDown` when there is a focused item in the `Popup`
- `moonstone/Scroller`, `moonstone/Picker`, and `moonstone/IncrementSlider` to automatically move focus when the currently focused `moonstone/IconButton` becomes disabled

### Fixed

- `moonstone/ContextualPopupDecorator` close button to account for large text size
- `moonstone/ContextualPopupDecorator` to not spot controls other than its activator when navigating out via 5-way
- `moonstone/Panels.Header` to set the value of `marqueeOn` for all types of headers

## [1.4.0] - 2017-06-29

### Deprecated

- `moonstone/Input` prop `noDecorator` is being replaced by `autoFocus` in 2.0.0

### Added

- `moonstone/Scrollbar` property `corner` to add the corner between vertical and horizontal scrollbars
- `moonstone/ScrollThumb` for a thumb of `moonstone/Scrollbar`
- `moonstone/styles/text.less` mixin `.locale-japanese-line-break()` to apply the correct  Japanese language line-break rules for the following multi-line components: `moonstone/BodyText`, `moonstone/Dialog`, `moonstone/Notification`, `moonstone/Popup`, and `moonstone/Tooltip`
- `moonstone/ContextualPopupDecorator` property `popupProps` to attach props to popup component
- `moonstone/VideoPlayer` property `pauseAtEnd` to control forward/backward seeking
- `moonstone/Panels/Header` prop `marqueeOn` to control marquee of header

### Changed

- `moonstone/Panels/Header` to expose its `marqueeOn` prop
- `moonstone/VideoPlayer` to automatically adjust the width of the allocated space for the side components so the media controls have more space to appear on smaller screens
- `moonstone/VideoPlayer` properties `autoCloseTimeout` and `titleHideDelay` default value to `5000`
- `moonstone/VirtualList` to support restoring focus to the last focused item
- `moonstone/Scroller` and other scrolling components to call `onScrollStop` before unmounting if a scroll is in progress
- `moonstone/Scroller` to reveal non-spottable content when navigating out of a scroller

### Fixed

- `moonstone/Dialog` to properly focus via pointer on child components
- `moonstone/VirtualList`, `moonstone/VirtualGridList`, and `moonstone/Scroller` not to be slower when scrolled to the first or the last position by wheeling
- `moonstone` component hold delay time
- `moonstone/VideoPlayer` to show its controls when pressing down the first time
- `moonstone/Panel` autoFocus logic to only focus on initial render
- `moonstone/Input` text colors
- `moonstone/ExpandableInput` to focus its decorator when leaving by 5-way left/right

## [1.3.1] - 2017-06-14

### Fixed

- `moonstone/Picker` support for large text
- `moonstone/Scroller` support for focusing paging controls with the pointer
- `moonstone` CSS rules for unskinned spottable components

## [1.3.0] - 2017-06-12

### Deprecated

- `moonstone/Scroller` props `horizontal` and `vertical`. Deprecated props are replaced with `direction` prop. `horizontal` and `vertical` will be removed in 2.0.0.
- `moonstone/Panel` prop `noAutoFocus` in favor of `autoFocus="none"`

### Added

- `moonstone/Image` support for `children` prop inside images
- `moonstone/Scroller` prop `direction` which replaces `horizontal` and `vertical` props
- `moonstone/VideoPlayer` property `tooltipHideDelay` to hide tooltip with a given amount of time
- `moonstone/VideoPlayer` property `pauseAtEnd` to pause when it reaches either the start or the end of the video
- `moonstone/VideoPlayer` methods `fastForward`, `getMediaState`, `jump`, `pause`, `play`, `rewind`, and `seek` to allow external interaction with the player. See docs for example usage.

### Changed

- `moonstone/Skinnable` to support context and allow it to be added to any component to be individually skinned. This includes a further optimization in skinning which consolidates all color assignments into a single block, so non-color rules aren't unnecessarily duplicated.
- `moonstone/Skinnable` light and dark skin names ("moonstone-light" and "moonstone") to "light" and "dark", respectively
- `moonstone/VideoPlayer` to set play/pause icon to display "play" when rewinding or fast forwarding
- `moonstone/VideoPlayer` to rewind or fast forward when previous command is slow-forward or slow-rewind respectively
- `moonstone/VideoPlayer` to fast forward when previous command is slow-forward and it reaches the last of its play rate
- `moonstone/VideoPlayer` to not play video on reload when `noAutoPlay` is `true`
- `moonstone/VideoPlayer` property `feedbackHideDelay`'s default value to `3000`
- `moonstone/Notification` to break line in characters in ja and zh locale
- `moonstone/Notification` to align texts left in LTR locale and right in RTL locale
- `moonstone/VideoPlayer` to simulate rewind functionality on non-webOS platforms only

### Fixed

- `moonstone/ExpandableItem` to correct the `titleIcon` when using `open` and `disabled`
- `moonstone/GridListImageItem` to center its selection icon on the image instead of the item
- `moonstone/Input` to have correct `Tooltip` position in `RTL`
- `moonstone/SwitchItem` to not unintentionally overflow `Scroller` containers, causing them to jump to the side when focusing
- `moonstone/VideoPlayer` to fast forward properly when video is at paused state
- `moonstone/VideoPlayer` to correctly change sources
- `moonstone/VideoPlayer` to show or hide feedback tooltip properly
- `moonstone/DateTimeDecorator` to work properly with `RadioControllerDecorator`
- `moonstone/Picker` in joined, large text mode so the arrows are properly aligned and sized
- `moonstone/Icon` to reflect the same proportion in relation to its size in large-text mode

## [1.2.0] - 2017-05-17

### Deprecated

- `moonstone/Scroller` and other scrolling components option `indexToFocus` in `scrollTo` method to be removed in 2.0.0

### Added

- `moonstone/Slider` and `moonstone/IncrementSlider` prop `noFill` to support a style without the fill
- `moonstone/Marquee` property `rtl` to set directionality to right-to-left
- `moonstone/VirtualList.GridListImageItem` property `selectionOverlay` to add custom component for selection overlay
- `moonstone/MoonstoneDecorator` property `skin` to let an app choose its skin: "moonstone" and "moonstone-light" are now available
- `moonstone/FormCheckboxItem`
- `moonstone/FormCheckbox`, a standalone checkbox, to support `moonstone/FormCheckboxItem`
- `moonstone/Input` props `invalid` and `invalidMessage` to display a tooltip when input value is invalid
- `moonstone/Scroller` and other scrolling components option `focus` in `scrollTo()` method
- `moonstone/Scroller` and other scrolling components property `spottableScrollbar`
- `moonstone/Icon.IconList` icons: `arrowshrinkleft` and `arrowshrinkright`

### Changed

- `moonstone/Picker` arrow icon for `joined` picker: small when not spotted, hidden when it reaches the end of the picker
- `moonstone/Checkbox` and `moonstone/CheckboxItem` to reflect the latest design
- `moonstone/MoonstoneDecorator/fontGenerator` was refactored to use the browser's FontFace API to dynamically load locale fonts
- `moonstone/VideoPlayer` space allotment on both sides of the playback controls to support 4 buttons; consequently the "more" controls area has shrunk by the same amount
- `moonstone/VideoPlayer` to not disable media button (play/pause)
- `moonstone/Scroller` and other scrolling components so that paging controls are not spottable by default with 5-way
- `moonstone/VideoPlayer`'s more/less button to use updated arrow icon

### Fixed

- `moonstone/MarqueeDecorator` to properly stop marquee on items with `'marqueeOnHover'`
- `moonstone/ExpandableList` to work properly with object-based children
- `moonstone/styles/fonts.less` to restore the Moonstone Icon font to request the local system font by default. Remember to update your webOS build to get the latest version of the font so you don't see empty boxes for your icons.
- `moonstone/Picker` and `moonstone/RangePicker` to now use the correct size from Enyo (60px v.s. 84px) for icon buttons
- `moonstone/Scroller` and other scrolling components to apply ri.scale properly
- `moonstone/Panel` to not cover a `Panels`'s `ApplicationCloseButton` when not using a `Header`
- `moonstone/IncrementSlider` to show tooltip when buttons focused

## [1.1.0] - 2017-04-21

### Deprecated

- `moonstone/ExpandableInput` property `onInputChange`

### Added

- `moonstone/Panels.Panel` prop and `moonstone/MoonstoneDecorator` config option: `noAutoFocus` to support prevention of setting automatic focus after render
- `moonstone/VideoPlayer` props: `backwardIcon`, `forwardIcon`, `jumpBackwardIcon`, `jumpForwardIcon`, `pauseIcon`, and `playIcon` to support icon customization of the player
- `moonstone/VideoPlayer` props `jumpButtonsDisabled` and `rateButtonsDisabled` for disabling the pairs of buttons when it's inappropriate for the playing media
- `moonstone/VideoPlayer` property `playbackRateHash` to support custom playback rates
- `moonstone/VideoPlayer` callback prop `onControlsAvailable` which fires when the players controls show or hide
- `moonstone/Image` support for `onLoad` and `onError` events
- `moonstone/VirtualList.GridListImageItem` prop `placeholder`
- `moonstone/Divider` property `preserveCase` to display text without capitalizing it

### Changed

- `moonstone/Slider` colors and sizing to match the latest designs
- `moonstone/ProgressBar` to position correctly with other components nearby
- `moonstone/Panels` breadcrumb to no longer have a horizontal line above it
- `moonstone/Transition` to measure itself when the CPU is idle
- style for disabled opacity from 0.4 to 0.3
- `moonstone/Button` colors for transparent and translucent background opacity when disabled
- `moonstone/ExpandableInput` property `onInputChange` to fire along with `onChange`. `onInputChange` is deprecated and will be removed in a future update.
- `Moonstone.ttf` font to include new icons
- `moonstone/Icon` to reference additional icons

### Fixed

- `moonstone/Popup` and `moonstone/ContextualPopupDecorator` 5-way navigation behavior
- `moonstone/Input` to not spot its own input decorator on 5-way out
- `moonstone/VideoPlayer` to no longer render its `children` in multiple places
- `moonstone/Button` text color when used on a neutral (light) background in some cases
- `moonstone/Popup` background opacity
- `moonstone/Marquee` to recalculate properly when its contents change
- `moonstone/TimePicker` to display time in correct order
- `moonstone/Scroller` to prefer spotlight navigation to its internal components

## [1.0.0] - 2017-03-31

> NOTE: We have also modified most form components to be usable in a controlled (app manages component
> state) or uncontrolled (Enact manages component state) manner. To put a component into a
> controlled state, pass in `value` (or other appropriate state property such as `selected` or
> `open`) at component creation and then respond to events and update the value as needed. To put a
> component into an uncontrolled state, do not set `value` (or equivalent), at creation. From this
> point on, Enact will manage the state and events will be sent when the state is updated. To
> specify an initial value, use the `defaultValue` (or, `defaultSelected, `defaultOpen, etc.)
> property.  See the documentation for individual components for more information.

### Added

- `moonstone/Button` property `icon` to support a built-in icon next to the text content. The Icon supports everything that `moonstone/Icon` supports, as well as a custom icon.
- `moonstone/MoonstoneDecorator` property `textSize` to resize several components to requested CMR sizes. Simply add `textSize="large"` to your `App` and the new sizes will automatically take effect.

### Changed

- `moonstone/Slider` to use the property `tooltip` instead of `noTooltip`, so the built-in tooltip is not enabled by default
- `moonstone/IncrementSlider` to include tooltip documentation
- `moonstone/ExpandableList` to accept an array of objects as children which are spread onto the generated components
- `moonstone/CheckboxItem` style to match the latest designs, with support for the `moonstone/Checkbox` to be on either the left or the right side by using the `iconPosition` property
- `moonstone/VideoPlayer` to supply every event callback-method with an object representing the VideoPlayer's current state, including: `currentTime`, `duration`, `paused`, `proportionLoaded`, and `proportionPlayed`

### Fixed

- `moonstone/Panels.Panel` behavior for remembering focus on unmount and setting focus after render
- `moonstone/VirtualList.VirtualGridList` showing empty items when items are continuously added dynamically
- `moonstone/Picker` to marquee on focus once again

## [1.0.0-beta.4] - 2017-03-10

### Added

- `moonstone/VirtualList` `indexToFocus` option to `scrollTo` method to focus on item with specified index
- `moonstone/IconButton` and `moonstone/Button` `color` property to add a remote control key color to the button
- `moonstone/Scrollbar` property `disabled` to disable both paging controls when it is true
- `moonstone/VirtualList` parameter `moreInfo` to pass `firstVisibleIndex` and `lastVisibleIndex` when scroll events are firing
- Accessibility support to UI components
- `moonstone/VideoPlayer` property `onUMSMediaInfo` to support the custom webOS “umsmediainfo” event
- `moonstone/Region` component which encourages wrapping components for improved accessibility rather than only preceding the components with a `moonstone/Divider`
- `moonstone/Slider` tooltip. It's enabled by default and comes with options like `noTooltip`, `tooltipAsPercent`, and `tooltipSide`. See the component docs for more details.
- `moonstone/Panels.Panel` property `hideChildren` to defer rendering children
- `moonstone/Spinner` properties `blockClickOn` and `scrim` to block click events behind spinner
- `moonstone/VirtualList` property `clientSize` to specify item dimensions instead of measuring them

### Changed

- `moonstone/VirtualGridImageItem` styles to reduce redundant style code app side
- `moonstone/VirtualList` and `moonstone/VirtualGridList` to add essential CSS for list items automatically
- `moonstone/VirtualList` and `moonstone/VirtualGridList` to not add `data-index` to their item DOM elements directly, but to pass `data-index` as the parameter of their `component` prop like the `key` parameter of their `component` prop
- `moonstone/ExpandableItem` and derivatives to defer focusing the contents until animation completes
- `moonstone/LabeledItem`, `moonstone/ExpandableItem`, `moonstone/ExpandableList` to each support the `node` type in their `label` property. Best used with `ui/Slottable`.

### Fixed

- `moonstone/VirtualList.GridListImageItem` to have proper padding size according to the existence of caption/subcaption
- `moonstone/Scroller` and other scrolling components to display scrollbars with proper size
- `moonstone/VirtualGridList` to not be truncated

### Removed

- `moonstone/Scroller` and other scrolling components property `hideScrollbars` and replaced it with `horizontalScrollbar` and `verticalScrollbar`

## [1.0.0-beta.3] - 2017-02-21

### Added

- `moonstone/VideoPlayer` support for 5-way show/hide of media playback controls
- `moonstone/VideoPlayer` property `feedbackHideDelay`
- `moonstone/Slider` property `onKnobMove` to fire when the knob position changes, independently from the `moonstone/Slider` value
- `moonstone/Slider` properties `active`, `disabled`, `knobStep`, `onActivate`, `onDecrement`, and `onIncrement` as part of enabling 5-way support to `moonstone/Slider`, `moonstone/IncrementSlider` and the media slider for `moonstone/VideoPlayer`
- `moonstone/Slider` now supports `children` which are added to the `Slider`'s knob, and follow it as it moves
- `moonstone/ExpandableInput` properties `iconAfter` and `iconBefore` to display icons after and before the input, respectively
- `moonstone/Dialog` property `preserveCase`, which affects `title` text

### Changed

- `moonstone/IncrementSlider` to change when the buttons are held down
- `moonstone/Marquee` to allow disabled marquees to animate
- `moonstone/Dialog` to marquee `title` and `titleBelow`
- `moonstone/Marquee.MarqueeController` config option `startOnFocus` to `marqueeOnFocus`. `startOnFocus` is deprecated and will be removed in a future update.
- `moonstone/Button`, `moonstone/IconButton`, `moonstone/Item` to not forward `onClick` when `disabled`

### Fixed

- `moonstone/Marquee.MarqueeController` to start marquee on newly registered components when controller has focus and to restart synced marquees after completion
- `moonstone/Scroller` to recalculate when an expandable child opens
- `spotlightDisabled` property support for spottable moonstone components
- `moonstone/Popup` and `moonstone/ContextualPopupDecorator` so that when the popup is closed, spotlight focus returns to the control that had focus prior to the popup opening
- `moonstone/Input` to not get focus when disabled

## [1.0.0-beta.2] - 2017-01-30

### Added

- `moonstone/Panels.Panel` property `showChildren` to support deferring rendering the panel body until animation completes
- `moonstone/MarqueeDecorator` property `invalidateProps` that specifies which props cause the marquee distance to be invalidated
- developer-mode warnings to several components to warn when values are out-of-range
- `moonstone/Divider` property `spacing` which adjusts the amount of empty space above and below the `Divider`. `'normal'`, `'small'`, `'medium'`, `'large'`, and `'none'` are available.
- `moonstone/Picker` when `joined` the ability to be incremented and decremented by arrow keys
- `onSpotlightDisappear` event property support for spottable moonstone components
- `moonstone/VideoPlayer` property `titleHideDelay`

### Changed

- `moonstone/Panels.Panels` and variations to defer rendering the children of contained `Panel` instances until animation completes
- `moonstone/ProgressBar` properties `progress` and `backgroundProgress` to accept a number between 0 and 1
- `moonstone/Slider` and `moonstone/IncrementSlider` property `backgroundPercent` to `backgroundProgress` which now accepts a number between 0 and 1
- `moonstone/Slider` to not ignore `value` prop when it is the same as the previous value
- `moonstone/Picker` component's buttons to reverse their operation such that 'up' selects the previous item and 'down' the next
- `moonstone/Picker` and derivatives may now use numeric width, which represents the amount of characters to use for sizing. `width={4}` represents four characters, `2` for two characters, etc. `width` still accepts the size-name strings.
- `moonstone/Divider` to now behave as a simple horizontal line when no text content is provided
- `moonstone/Scroller` and other scrolling components to not display scrollbar controls by default
- `moonstone/DatePicker` and `moonstone/TimePicker` to emit `onChange` event whenever the value is changed, not just when the component is closed

### Removed

- `moonstone/ProgressBar` properties `min` and `max`

### Fixed

- `moonstone/IncrementSlider` so that the knob is spottable via pointer, and 5-way navigation between the knob and the increment/decrement buttons is functional
- `moonstone/Slider` and `moonstone/IncrementSlider` to not fire `onChange` for value changes from props

## [1.0.0-beta.1] - 2016-12-30

### Added

- `moonstone/VideoPlayer` and `moonstone/TooltipDecorator` components and samples
- `moonstone/Panels.Panels` property `onBack` to support `ui/Cancelable`
- `moonstone/VirtualFlexList` Work-In-Progress component to support variably sized rows or columns
- `moonstone/ExpandableItem` properties `autoClose` and `lockBottom`
- `moonstone/ExpandableList` properties `noAutoClose` and `noLockBottom`
- `moonstone/Picker` property `reverse`
- `moonstone/ContextualPopup` property `noAutoDismiss`
- `moonstone/Dialog` property `scrimType`
- `moonstone/Popup` property `spotlightRestrict`

### Changed

- `moonstone/Panels.Routable` to require a `navigate` configuration property indicating the event callback for back or cancel actions
- `moonstone/MarqueeController` focus/blur handling to start and stop synchronized `moonstone/Marquee` components
- `moonstone/ExpandableList` property `autoClose` to `closeOnSelect` to disambiguate it from the added `autoClose` on 5-way up
- `moonstone/ContextualPopupDecorator.ContextualPopupDecorator` component's `onCloseButtonClick` property to `onClose`
- `moonstone/Dialog` component's `onCloseButtonClicked` property to `onClose`
- `moonstone/Spinner` component's `center` and `middle` properties to a single `centered` property
	that applies both horizontal and vertical centering
- `moonstone/Popup.PopupBase` component's `onCloseButtonClicked` property to `onCloseButtonClick`
- `moonstone/Item.ItemOverlay` component's `autoHide` property to remove the `'no'` option. The same
	effect can be achieved by omitting the property or passing `null`.
- `moonstone/VirtualGridList` to be scrolled by page when navigating with a 5-way direction key
- `moonstone/Scroller`, `moonstone/VirtualList`, `moonstone/VirtualGridList` to no longer respond to mouse down/move/up events
- all Expandables to include a state arrow UI element
- `moonstone/LabeledItem` to support a `titleIcon` property which positions just after the title text
- `moonstone/Button` to include `moonstone/TooltipDecorator`
- `moonstone/Expandable` to support being managed, radio group-style, by a component wrapped with `RadioControllerDecorator` from `ui/RadioDecorator`
- `moonstone/Picker` to animate `moonstone/Marquee` children when any part of the `moonstone/Picker` is focused
- `moonstone/VirtualList` to mute its container instead of disabling it during scroll events
- `moonstone/VirtualList`, `moonstone/VirtualGridList`, and `moonstone/Scroller` to continue scrolling when holding down the paging controls
- `moonstone/VirtualList` to require a `component` prop and not have a default value
- `moonstone/Picker` to continuously change when a button is held down by adding `ui/Holdable`.

### Fixed

- `moonstone/Popup` and `moonstone/ContextualPopup` 5-way navigation behavior using spotlight.
- Bug where a synchronized marquee whose content fit the available space would prevent restarting of the marquees
- `moonstone/Input` to show an ellipsis on the correct side based on the text directionality of the `value` or `placeholder` content.
- `moonstone/VirtualList` and `moonstone/VirtualGridList` to prevent unwanted scrolling when focused with the pointer
- `moonstone/Picker` to remove fingernail when a the pointer is held down, but the pointer is moved off the `joined` picker.
- `moonstone/LabeledItem` to include marquee on both `title` and `label`, and be synchronized

## [1.0.0-alpha.5] - 2016-12-16

No changes.

## [1.0.0-alpha.4] - 2016-12-2

### Added

- `moonstone/Popup`, `moonstone/ContextualPopupDecorator`, `moonstone/Notification`, `moonstone/Dialog` and `moonstone/ExpandableInput` components
- `ItemOverlay` component to `moonstone/Item` module
- `marqueeCentered` prop to `moonstone/MarqueeDecorator` and `moonstone/MarqueeText`
- `placeholder` prop to `moonstone/Image`
- `moonstone/MarqueeController` component to synchronize multiple `moonstone/Marquee` components
- Non-latin locale support to all existing Moonstone components
- Language-specific font support
- `moonstone/IncrementSlider` now accepts customizable increment and decrement icons, as well as `moonstone/Slider` being more responsive to external styling

### Changed

- `moonstone/Input` component's `iconStart` and `iconEnd` properties to be `iconBefore` and `iconAfter`, respectively, for consistency with `moonstone/Item.ItemOverlay` naming
- `moonstone/Icon` and `moonstone/IconButton` so the `children` property supports both font-based icons and images
- the `checked` property to `selected` for consistency across the whole framework. This allows better interoperability when switching between various components.  Affects the following: `CheckboxItem`, `RadioItem`, `SelectableItem`, `Switch`, `SwitchItem`, and `ToggleItem`. Additionally, these now use `moonstone/Item.ItemOverlay` to position and handle their Icons.
- `moonstone/Slider` and `moonstone/IncrementSlider` to be more performant. No changes were made to
	the public API.
- `moonstone/GridListImageItem` so that a placeholder image displays while loading the image, and the caption and subcaption support marqueeing
- `moonstone/MoonstoneDecorator` to add `FloatingLayerDecorator`
- `moonstone/IncrementSlider` in vertical mode looks and works as expected.

### Removed

- LESS mixins that belong in `@enact/ui`, so that only moonstone-specific mixins are contained in
this module. When authoring components and importing mixins, only the local mixins need to be
imported, as they already import the general mixins.
- the `src` property from `moonstone/Icon` and `moonstone/IconButton`. Use the support for URLs in
	the `children` property as noted above.
- the `height` property from `moonstone/IncrementSlider` and `moonstone/Slider`

### Fixed

- Joined picker so that it now has correct animation when using the mouse wheel
- Bug in DatePicker/TimePicker that prevented setting of value earlier than 1969

## [1.0.0-alpha.3] - 2016-11-8

### Added

- `moonstone/BodyText`, `moonstone/DatePicker`, `moonstone/DayPicker`, `moonstone/ExpandableItem`, `moonstone/Image`, and `moonstone/TimePicker` components
- `fullBleed` prop to `moonstone/Panels/Header`. When `true`, the header content is indented and the header lines are removed.
- Application close button to `moonstone/Panels`. Fires `onApplicationClose` when clicked. Can be omitted with the `noCloseButton` prop.
- `marqueeDisabled` prop to `moonstone/Picker`
- `padded` prop to `moonstone/RangePicker`
- `forceDirection` prop to `moonstone/Marquee`. Forces the direction of `moonstone/Marquee`. Useful for when `RTL` content cannot be auto detected.

### Changed

- `data` parameter passed to `component` prop of `VirtualList`.
- `moonstone/Expandable` into a submodule of `moonstone/ExpandableItem`
- `ExpandableList` to properly support selection
- `moonstone/Divider`'s `children` property to be optional
- `moonstone/ToggleItem`'s `inline` version to have a `max-width` of `240px`
- `moonstone/Input` to use `<div>` instead of `<label>` for wrapping components. No change to
	functionality, only markup.

### Removed

- `moonstone/ExpandableCheckboxItemGroup` in favor of `ExpandableList`

## [1.0.0-alpha.2] - 2016-10-21

This version includes a lot of refactoring from the previous release. Developers need to switch to the new enact-dev command-line tool.

### Added

- New components and HOCs: `moonstone/Scroller`, `moonstone/VirtualList`, `moonstone/VirtualGridList`, `moonstone/MarqueeText`, `moonstone/Spinner`, `moonstone/ExpandableCheckboxItemGroup`, `moonstone/MarqueeDecorator`
- New options for `ui/Toggleable` HOC
- Marquee support to many components
- Image support to `moonstone/Icon` and `moonstone/IconButton`
- `dismissOnEnter` prop for `moonstone/Input`
- Many more unit tests

### Changed

- Some props for UI state were renamed to have `default` prefix where state was managed by the component. (e.g. `defaultOpen`)

### Fixed

- Many components were fixed, polished, updated and documented
- Inline docs updated to be more consistent and comprehensive<|MERGE_RESOLUTION|>--- conflicted
+++ resolved
@@ -6,11 +6,8 @@
 
 ### Added
 
-<<<<<<< HEAD
+- `moonstone/Panels.Header` prop `minimized`
 - `moonstone/Scrollable` scroll to top button
-=======
-- `moonstone/Panels.Header` prop `minimized`
->>>>>>> b717a161
 
 ### Fixed
 
