--- conflicted
+++ resolved
@@ -8,12 +8,9 @@
 
 - `moonstone/VideoPlayer` props: `backwardIcon`, `forwardIcon`, `jumpBackwardIcon`, `jumpForwardIcon`, `pauseIcon`, and `playIcon` to support icon customization of the player
 - `moonstone/VideoPlayer` props `jumpButtonsDisabled` and `rateButtonsDisabled` for disabling the pairs of buttons when it's inappropriate for the playing media
-<<<<<<< HEAD
 - `moonstone/VirtualList.GridListImageItem` prop `placeholder`
-=======
 - `moonstone/VideoPlayer` callback prop `onControlsAvailable` which fires when the players controls show or hide
 - `moonstone/Divider` property `preserveCase` to display text without capitalizing it
->>>>>>> ffbb8329
 
 ### Changed
 
