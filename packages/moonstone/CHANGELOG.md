# Change Log

The following is a curated list of changes in the Enact moonstone module, newest changes on the top.

## [unreleased]

<<<<<<< HEAD
### Added

- `moonstone/VideoPlayer` props `selection` and `onSeekOutsideRange` to support selecting a range and notification of interactions outside of that range
=======
### Removed

- `moonstone/Button` and `moonstone/IconButton` allowed value `'opaque'` from prop `backgroundOpacity` which was the default and therefore has the same effect as omitting the prop
>>>>>>> bc837e7d

### Fixed

- `moonstone/ContextualPopupDecorator` to properly stop propagating keydown event if fired from the popup container
- `moonstone/Slider` to read when focus to knob or change value
- `moonstone/Scroller` to not cut off expandables when scrollbar appears
- `moonstone/VideoPlayer` to correctly read out when play button is pressed

## [2.0.0-beta.4] - 2018-05-21

### Added

- `moonstone/Button` and `moonstone/IconButton` class name `small` to the list of allowed `css` overrides
- `moonstone/ProgressBar` prop `highlighted` for when the UX needs to call special attention to a progress bar

### Fixed

- `moonstone/ContextualPopupDecorator` to not set focus to activator when closing if focus was set elsewhere
- `moonstone/IconButton` to allow external customization of vertical alignment of its `Icon` by setting `line-height`
- `moonstone/Marquee.MarqueeController` to not cancel valid animations
- `moonstone/VideoPlayer` feedback and feedback icon to hide properly on play/pause/fast forward/rewind
- `moonstone/VideoPlayer` to correctly focus to default media controls component
- `moonstone/VideoPlayer` to show controls on mount and when playing next preload video

## [2.0.0-beta.3] - 2018-05-14

### Added

- `moonstone/SelectableItem.SelectableItemDecorator`

### Changed

- `moonstone/ToggleItem` to forward native events on `onFocus` and `onBlur`
- `moonstone/Input` and `moonstone/ExpandableInput` to support forwarding valid `<input>` props to the contained `<input>` node
- `moonstone/ToggleButton` to fire `onToggle` when toggled

### Fixed

- `moonstone/VirtualList.VirtualList` and `moonstone/VirtualList.VirtualGridList` to scroll properly with all enabled items via a page up or down key
- `moonstone/VirtualList.VirtualList`, `moonstone/VirtualList.VirtualGridList`, and `moonstone/Scroller.Scroller` to ignore any user key events in pointer mode
- `moonstone/VirtualList.VirtualList`, `moonstone/VirtualList.VirtualGridList`, and `moonstone/Scroller.Scroller` to pass `data-spotlight-container-disabled` prop to their outer DOM element
- `moonstone/Image` so it automatically swaps the `src` to the appropriate resolution dynamically as the screen resizes
- `moonstone/Popup` to support all `spotlightRestrict` options
- `moonstone` component `disabled` colors to match the most recent design guidelines (from 30% to 60% opacity)
- `moonstone/ExpandableInput` spotlight behavior when leaving the component via 5-way

## [2.0.0-beta.2] - 2018-05-07

### Fixed

- `moonstone/IconButton` to allow theme-style customization, like it claimed was possible
- `moonstone/ExpandableItem` and related expandables to deal with disabled items and the `autoClose`, `lockBottom` and `noLockBottom` props
- `moonstone/Slider` not to fire `onChange` event when 5-ways out of boundary
- `moonstone/ToggleButton` layout for RTL locales
- `moonstone/Item`, `moonstone/SlotItem`, `moonstone/ToggleItem` to not apply duplicate `className` values
- `moonstone/VirtualList.VirtualList`, `moonstone/VirtualList.VirtualGridList`, and `moonstone/Scroller.Scroller` scrollbar button's aria-label in RTL
- `moonstone/VirtualList.VirtualList` and `moonstone/VirtualList.VirtualGridList` to scroll properly with all disabled items
- `moonstone/VirtualList.VirtualList` and `moonstone/VirtualList.VirtualGridList` to not scroll on focus when jumping

## [2.0.0-beta.1] - 2018-04-29

### Removed

- `moonstone/IncrementSlider` and `moonstone/Slider` props `tooltipAsPercent`, `tooltipSide`, and `tooltipForceSide`, to be replaced by `moonstone/IncrementSlider.IncrementSliderTooltip` and `moonstone/Slider.SliderTooltip` props `percent`, and `side`
- `moonstone/IncrementSlider` props `detachedKnob`, `onDecrement`, `onIncrement`, and `scrubbing`
- `moonstone/ProgressBar` props `tooltipSide` and `tooltipForceSide`, to be replaced by `moonstone/ProgressBar.ProgressBarTooltip` prop `side`
- `moonstone/Slider` props `detachedKnob`, `onDecrement`, `onIncrement`, `scrubbing`, and `onKnobMove`
- `moonstone/VideoPlayer` property `tooltipHideDelay`
- `moonstone/VideoPlayer` props `backwardIcon`, `forwardIcon`, `initialJumpDelay`, `jumpBackwardIcon`, `jumpButtonsDisabled`, `jumpDelay`, `jumpForwadIcon`, `leftComponents`, `moreButtonCloseLabel`, `moreButtonColor`, `moreButtonDisabled`, `moreButtonLabel`, `no5WayJump`, `noJumpButtons`, `noRateButtons`, `pauseIcon`, `playIcon`, `rateButtonsDisabled`, and `rightComponents`, replaced by corresponding props on `moonstone/VideoPlayer.MediaControls`
- `moonstone/VideoPlayer` props `onBackwardButtonClick`, `onForwardButtonClick`, `onJumpBackwardButtonClick`, `onJumpForwardButtonClick`, and `onPlayButtonClick`, replaced by `onRewind`, `onFastForward`, `onJumpBackward`, `onJumpForward`, `onPause`, and `onPlay`, respectively

### Added

- `moonstone/DatePicker` props `dayAriaLabel`, `dayLabel`, `monthAriaLabel`, `monthLabel`, `yearAriaLabel` and `yearLabel` to configure the label set on date pickers
- `moonstone/DayPicker` and `moonstone/DaySelector` props `dayNameLength`, `everyDayText`, `everyWeekdayText`, and `everyWeekendText`
- `moonstone/ExpandablePicker` props `checkButtonAriaLabel`, `decrementAriaLabel`, `incrementAriaLabel`, and `pickerAriaLabel` to configure the label set on each button and picker
- `moonstone/MediaOverlay` component
- `moonstone/Picker` props `aria-label`, `decrementAriaLabel`, and `incrementAriaLabel` to configure the label set on each button
- `moonstone/Popup` property `closeButtonAriaLabel` to configure the label set on popup close button
- `moonstone/ProgressBar.ProgressBarTooltip` props `percent` to format the value as a percent and `visible` to control display of the tooltip
- `moonstone/TimePicker` props `hourAriaLabel`, `hourLabel`, `meridiemAriaLabel`, `meridiemLabel`, `minuteAriaLabel`, and `minuteLabel` to configure the label set on time pickers
- `moonstone/VideoPlayer.MediaControls` component to support additional customization of the playback controls
- `moonstone/VideoPlayer` props `mediaControlsComponent`, `onRewind`, `onFastForward`, `onJumpBackward`, `onJumpForward`, `onPause`, `onPlay`, and `preloadSource`
- `moonstone/VirtualList.VirtualList` and `moonstone/VirtualList.VirtualGridList` `role="list"`
- `moonstone/VirtualList.VirtualList` and `moonstone/VirtualList.VirtualGridList` prop `wrap` to support wrap-around spotlight navigation
- `moonstone/VirtualList`, `moonstone/VirtualGridList` and `moonstone/Scroller` props `scrollRightAriaLabel`, `scrollLeftAriaLabel`, `scrollDownAriaLabel`, and `scrollUpAriaLabel` to configure the aria-label set on scroll buttons in the scrollbars

### Changed

- `moonstone/IncrementSlider` and `moonstone/Slider` prop `tooltip` to support either a boolean for the default tooltip or an element or component for a custom tooltip
- `moonstone/Input` to prevent pointer actions on other component when the input has focus
- `moonstone/ProgressBar.ProgressBarTooltip` prop `side` to support either locale-aware or locale-independent positioning
- `moonstone/ProgressBar.ProgressBarTooltip` prop `tooltip` to support custom tooltip components
- `moonstone/Scroller`, `moonstone/Picker`, and `moonstone/IncrementSlider` to retain focus on `moonstone/IconButton` when it becomes disabled

### Fixed

- `moonstone/ExpandableItem` and related expandable components to expand smoothly when used in a scroller
- `moonstone/GridListImageItem` to show proper `placeholder` and `selectionOverlay`
- `moonstone/MoonstoneDecorator` to optimize localized font loading performance
- `moonstone/Scroller` and `moonstone/VirtualList` navigation via 5-way from paging controls
- `moonstone/VideoPlayer` to render bottom controls at idle after mounting
- `moonstone/VirtualList.VirtualList` and `moonstone/VirtualList.VirtualGridList` to give initial focus
- `moonstone/VirtualList.VirtualList` and `moonstone/VirtualList.VirtualGridList` to have the default value for `dataSize`, `pageScroll`, and `spacing` props

## [2.0.0-alpha.8] - 2018-04-17

### Added

- `moonstone/Panels` property `closeButtonAriaLabel` to configure the label set on application close button

### Changed

- `moonstone/VirtualList.VirtualList` and `moonstone/VirtualList.VirtualGridList` to set its ARIA `role` to `"list"`
- `moonstone/VideoPlayer` property `title` to accept node type

### Fixed

- `moonstone/TimePicker` to show `meridiem` correctly in all locales
- `moonstone/Scrollable` scroll buttons to read out out audio guidance when button pressed down
- `moonstone/ExpandableItem` to show label properly when open and disabled
- `moonstone/Notification` to position properly in RTL locales
- `moonstone/VideoPlayer` to show controls when pressing 5-way select

## [2.0.0-alpha.7] - 2018-04-03

### Removed

- `moonstone/VirtualList.VirtualList` and `moonstone/VirtualList.VirtualGridList` prop `data` to eliminate the misunderstanding caused by the ambiguity of `data`

### Added

- `moonstone/VideoPlayer` property `noSpinner` to allow apps to show/hide spinner while loading video

### Changed

- `moonstone/VideoPlayer` to disable play/pause button when media controls are disabled
- `moonstone/VideoPlayer` property `moreButtonColor` to allow setting underline colors for more button
- `moonstone/VirtualList.VirtualList` and `moonstone/VirtualList.VirtualGridList` prop `isItemDisabled`, which accepts a function that checks if the item at the supplied index is disabled
- `moonstone/Panels.Header` support for `headerInput` so the Header can be used as an Input. See documentation for usage examples.
- `moonstone/ProgressBar` property `tooltipSide` to configure tooltip position relative to the progress bar
- `moonstone/ProgressBar` colors (affecting `moonstone/Slider` as well) for light and dark theme to match the latest designs and make them more visible when drawn over arbitrary background colors

### Fixed

- `moonstone/VideoPlayer` to correctly adjust spaces when the number of components changes in `leftComponents` and `rightComponents`
- `moonstone/VideoPlayer` to read out audio guidance every time `source` changes
- `moonstone/VideoPlayer` to display custom thumbnail node
- `moonstone/VideoPlayer` to hide more icon when right components are removed
- `moonstone/Picker` to correctly update pressed state when dragging off buttons
- `moonstone/Notification` to display when it's opened
- `moonstone/VirtualList` and `moonstone/VirtualGridList` to show Spotlight properly while navigating with page up and down keys
- `moonstone/Input` to allow navigating via left or right to other components when the input is active and the selection is at start or end of the text, respectively
- `moonstone/Panels.ActivityPanels` to correctly lay out the existing panel after adding additional panels

## [2.0.0-alpha.6] - 2018-03-22

### Removed

- `moonstone/Slider` exports `SliderFactory` and `SliderBaseFactory`
- `moonstone/IncrementSlider` exports `IncrementSliderFactory` and `IncrementSliderBaseFactory`
- `moonstone/ProgressBar`, `moonstone/Slider`, `moonstone/Slider.SliderTooltip`, `moonstone/IncrementSlider` components' `vertical` property and replaced it with `orientation`

### Added

- `moonstone/VideoPlayer` property `component` to handle custom video element
- `moonstone/IncrementSlider` properties `incrementAriaLabel` and `decrementAriaLabel` to configure the label set on each button
- `moonstone/Input` support for `small` prop
- `moonstone/ProgressBar` support for `tooltip` and `tooltipForceSide`
- `moonstone/ProgressBar`, `moonstone/Slider`, `moonstone/Slider.SliderTooltip`, `moonstone/IncrementSlider` property `orientation` to accept orientation strings like "vertical" and "horizontal" (replaced old `vertical` prop)

### Changed

- `moonstone/Input` input `height`, `vertical-align`, and `margins`. Please verify your layouts to ensure everything lines up correctly; this change may require removal of old sizing and positioning CSS which is no longer necessary.
- `moonstone/FormCheckbox` to have a small border around the circle, according to new GUI designs
- `moonstone/RadioItem` dot size and added an inner-dot to selected-focused state, according to new GUI designs
- `moonstone/ContextualPopup` prop `popupContainerId` to `popupSpotlightId`
- `moonstone/Popup` prop `containerId` to `spotlightId`
- `moonstone/VideoPlayer` prop `containerId` to `spotlightId`
- `moonstone/VirtualList.VirtualList` and `moonstone/VirtualList.VirtualGridList` prop `component` to be replaced by `itemRenderer`

### Fixed

- `moonstone/ExpandableItem` to be more performant when animating
- `moonstone/GridListImageItem` to hide overlay checkmark icon on focus when unselected
- `moonstone/GridListImageItem` to use `ui/GridListImageItem`
- `moonstone/VirtualList`, `moonstone/VirtualGridList` and `moonstone/Scroller` components to use their base UI components
- `moonstone/VirtualList` to show the selected state on hovered paging controls properly
- `moonstone/Slider` to highlight knob when selected
- `moonstone/Slider` to handle updates to its `value` prop correctly
- `moonstone/ToggleItem` to accept HTML DOM node tag names as strings for its `component` property
- `moonstone/Popup` to properly pause and resume spotlight when animating

## [2.0.0-alpha.5] - 2018-03-07

### Removed

- `moonstone/Marquee.MarqueeText`, replaced by `moonstone/Marquee.Marquee`
- `moonstone/VirtualGridList.GridListImageItem`, replaced by `moonstone/GridListImageItem`

### Changed

- `moonstone/Marquee.Marquee` to be `moonstone/Marquee.MarqueeBase`
- `moonstone/ContextualPopupDecorator` to not restore last-focused child
- `moonstone/ExpandableList` to restore focus to the first selected item after opening

### Fixed

- `moonstone/Slider` to correctly show localized percentage value in tooltip when `tooltipAsPercent` is true
- `moonstone/VirtualGridList` to show or hide its scrollbars properly
- `moonstone/Button` text to be properly centered
- `moonstone/Input` to not clip some glyphs at the start of the value

## [2.0.0-alpha.4] - 2018-02-13

### Added

- `moonstone/SlotItem` replacing `moonstone/Item.ItemOverlay`

### Removed

- `moonstone/VirtualFlexList` to be replaced by `ui/VirtualFlexList`
- `moonstone/Button` and `moonstone/IconButton` prop `noAnimation`
- `moonstone/Item.OverlayDecorator`, `moonstone/Item.Overlay`, and `moonstone/Item.ItemOverlay` to be replaced by `moonstone/SlotItem`

### Changed

- `moonstone/Marquee` to do less-costly calculations during measurement and optimized the applied styles
- `moonstone/ExpandableList` to require a unique key for each object type data

### Fixed

- `moonstone/VirtualList` to render properly with fiber reconciler
- `moonstone/VirtualList` focus option in scrollTo api
- `moonstone/ExpandableSpotlightDecorator` to not spot the title upon collapse when in `pointerMode`
- `moonstone/Spinner` to not unpause Spotlight unless it was the one to pause it
- `moonstone/Marquee` to stop when becoming disabled
- `moonstone/Input`, `moonstone/MarqueeDecorator`, and `moonstone/Slider` to prevent unnecessary focus-based updates

## [2.0.0-alpha.3] - 2018-01-18

### Removed

- `moonstone/Scroller` and `moonstone/VirtualList` option `indexToFocus` in `scrollTo` method which is deprecated from 1.2.0
- `moonstone/Scroller` props `horizontal` and `vertical` which are deprecated from 1.3.0 and replaced with `direction` prop
- `moonstone/Button` exports `ButtonFactory` and `ButtonBaseFactory`
- `moonstone/IconButton` exports `IconButtonFactory` and `IconButtonBaseFactory`

### Fixed

- `moonstone/MoonstoneDecorator` root node to fill the entire space available, which simplifies positioning and sizing for child elements (previously always measured 0 in height)
- `moonstone/VirtualList` to prevent infinite function call when a size of contents is slightly longer than a client size without a scrollbar
- `moonstone/VirtualList` to sync scroll position when clientSize changed

## [2.0.0-alpha.2] - 2017-08-29

No significant changes.

## [2.0.0-alpha.1] - 2017-08-27

### Changed

- `moonstone/Button`, `moonstone/Checkbox`, `moonstone/FormCheckbox`, `moonstone/IconButton`, `moonstone/IncrementSlider`, `moonstone/Item`, `moonstone/Picker`, and `moonstone/RangePicker`, `moonstone/Switch` and `moonstone/VideoPlayer` to use `ui/Touchable`

## [1.15.0] - 2018-02-28

### Deprecated

- `moonstone/Marquee.Marquee`, to be moved to `moonstone/Marquee.MarqueeBase` in 2.0.0
- `moonstone/Marquee.MarqueeText`, to be moved to `moonstone/Marquee.Marquee` in 2.0.0

### Fixed

- `moonstone/GridListImageItem` to display correctly

## [1.14.0] - 2018-02-23

### Deprecated

- `moonstone/VirtualFlexList`, to be replaced by `ui/VirtualFlexList` in 2.0.0
- `moonstone/VirtualGridList.GridListImageItem`, to be replaced by `moonstone/GridListImageItem` in 2.0.0
- `moonstone/Button` and `moonstone/IconButton` prop `noAnimation`, to be removed in 2.0.0
- `moonstone/Button.ButtonFactory`, `moonstone/Button.ButtonBaseFactory`, `moonstone/IconButton.IconButtonFactory`, `moonstone/IconButton.IconButtonBaseFactory`, `moonstone/IncrementSlider.IncrementSliderFactory`, `moonstone/IncrementSlider.IncrementSliderBaseFactory`, `moonstone/Slider.SliderFactory`, and `moonstone/Slider.SliderBaseFactory`, to be removed in 2.0.0
- `moonstone/Item.ItemOverlay`, to be replaced by `ui/SlotItem` in 2.0.0
- `moonstone/Item.Overlay` and `moonstone/Item.OverlayDecorator`, to be removed in 2.0.0

### Added

- `moonstone/DaySelector` component
- `moonstone/EditableIntegerPicker` component
- `moonstone/GridListImageItem` component

## [1.13.3] - 2018-01-16

### Fixed

- `moonstone/TimePicker` to not read out meridiem label when meridiem picker gets a focus
- `moonstone/Scroller` to correctly update scrollbars when the scroller's contents change

## [1.13.2] - 2017-12-14

### Fixed

- `moonstone/Panels` to maintain spotlight focus when `noAnimation` is set
- `moonstone/Panels` to not accept back key presses during transition
- `moonstone/Panels` to revert 1.13.0 fix that blurred Spotlight when transitioning panels
- `moonstone/Scroller` and other scrolling components to not show scroll thumb when only child item is updated
- `moonstone/Scroller` and other scrolling components to not hide scroll thumb immediately after scroll position reaches the top or the bottom
- `moonstone/Scroller` and other scrolling components to show scroll thumb properly when scroll position reaches the top or the bottom by paging controls

## [1.13.1] - 2017-12-06

### Fixed

- `moonstone/Slider` to not unnecessarily fire `onChange` if the initial value has not changed

## [1.13.0] - 2017-11-28

### Added

- `moonstone/VideoPlayer` props `disabled`, `loading`, `miniFeedbackHideDelay`, and `thumbnailComponent` as well as new APIs: `areControlsVisible`, `getVideoNode`, `showFeedback`, and `toggleControls`

### Fixed

- `moonstone/VirtualList` to render items from a correct index on edge cases at the top of a list
- `moonstone/VirtualList` to handle focus properly via page up at the first page and via page down at the last page
- `moonstone/Expandable` and derivatives to use the new `ease-out-quart` animation timing function to better match the aesthetic of Enyo's Expandables
- `moonstone/TooltipDecorator` to correctly display tooltip direction when locale changes
- `moonstone/Marquee` to restart animation on every resize update
- `moonstone/LabeledItem` to start marquee when hovering while disabled
- `moonstone/Marquee` to correctly start when hovering on disabled spottable components
- `moonstone/Marquee.MarqueeController` to not abort marquee when moving among components
- `moonstone/Picker` marquee issues with disabled buttons or Picker
- `moonstone/Panels` to prevent loss of spotlight issue when moving between panels
- `moonstone/VideoPlayer` to bring it in line with real-world use-cases
- `moonstone/Slider` by removing unnecessary repaints to the screen
- `moonstone/Slider` to fire `onChange` events when the knob is pressed near the boundaries
- `moonstone/VideoPlayer` to correctly position knob when interacting with media slider
- `moonstone/VideoPlayer` to not read out the focused button when the media controls hide
- `moonstone/MarqueeDecorator` to stop when unhovering a disabled component using `marqueeOn` `'focus'`
- `moonstone/Slider` to not forward `onChange` when `disabled` on `mouseUp/click`
- `moonstone/VideoPlayer` to defer rendering playback controls until needed

## [1.12.2] - 2017-11-15

### Fixed

- `moonstone/VirtualList` to scroll and focus properly by pageUp and pageDown when disabled items are in it
- `moonstone/Button` to correctly specify minimum width when in large text mode
- `moonstone/Scroller` and other scrolling components to restore last focused index when panel is changed
- `moonstone/VideoPlayer` to display time correctly in RTL locale
- `moonstone/VirtualList` to scroll correctly using page down key with disabled items
- `moonstone/Scroller` and other scrolling components to not cause a script error when scrollbar is not rendered
- `moonstone/Picker` incrementer and decrementer to not change size when focused
- `moonstone/Header` to use a slightly smaller font size for `title` in non-latin locales and a line-height for `titleBelow` and `subTitleBelow` that better meets the needs of tall-glyph languages like Tamil and Thai, as well as latin locales
- `moonstone/Scroller` and `moonstone/VirtualList` to keep spotlight when pressing a 5-way control while scrolling
- `moonstone/Panels` to prevent user interaction with panel contents during transition
- `moonstone/Slider` and related components to correctly position knob for `detachedKnob` on mouse down and fire value where mouse was positioned on mouse up
- `moonstone/DayPicker` to update day names when changing locale
- `moonstone/ExpandableItem` and all other `Expandable` components to revert 1.12.1 change to pull down from the top

## [1.12.1] - 2017-11-07

### Fixed

- `moonstone/ExpandableItem` and all other `Expandable` components to now pull down from the top instead of being revealed from the bottom, matching Enyo's design
- `moonstone/VirtualListNative` to scroll properly with page up/down keys if there is a disabled item
- `moonstone/RangePicker` to display negative values correctly in RTL
- `moonstone/Scroller` and other scrolling components to not blur scroll buttons when wheeling
- `moonstone/Scrollbar` to hide scroll thumb immediately without delay after scroll position reaches min or max
- `moonstone/Divider` to pass `marqueeOn` prop
- `moonstone/Slider` to fire `onChange` on mouse up and key up
- `moonstone/VideoPlayer` to show knob when pressed
- `moonstone/Header` to layout `titleBelow` and `subTitleBelow` correctly
- `moonstone/Header` to use correct font-weight for `subTitleBelow`
- `moonstone/VirtualList` to restore focus correctly for lists only slightly larger than the viewport

## [1.12.0] - 2017-10-27

### Fixed

- `moonstone/Scroller` and other scrolling components to prevent focusing outside the viewport when pressing a 5-way key during wheeling
- `moonstone/Scroller` to called scrollToBoundary once when focus is moved using holding child item
- `moonstone/VideoPlayer` to apply skin correctly
- `moonstone/Popup` from `last-focused` to `default-element` in `SpotlightContainerDecorator` config
- `moonstone/Panels` to retain focus when back key is pressed on breadcrumb
- `moonstone/Input` to correctly hide VKB when dismissing

## [1.11.0] - 2017-10-24

### Added

- `moonstone/VideoPlayer` properties `seekDisabled` and `onSeekFailed` to disable seek function

### Changed

- `moonstone/ExpandableList` to become `disabled` if there are no children

### Fixed

- `moonstone/Picker` to read out customized accessibility value when picker prop has `joined` and `aria-valuetext`
- `moonstone/Scroller` to apply scroll position on vertical or horizontal Scroller when child gets a focus
- `moonstone/Scroller` and other scrolling components to scroll without animation when panel is changed
- `moonstone/ContextualPopup` padding to not overlap close button
- `moonstone/Scroller` and other scrolling components to change focus via page up/down only when the scrollbar is visible
- `moonstone/Picker` to only increment one value on hold
- `moonstone/ItemOverlay` to remeasure when focused

## [1.10.1] - 2017-10-16

### Fixed

- `moonstone/Scroller` and other scrolling components to scroll via page up/down when focus is inside a Spotlight container
- `moonstone/VirtualList` and `moonstone/VirtualGridList` to scroll by 5-way keys right after wheeling
- `moonstone/VirtualList` not to move focus when a current item and the last item are located at the same line and pressing a page down key
- `moonstone/Slider` knob to follow while dragging for detached knob
- `moonstone/Header` to layout header row correctly in `standard` type
- `moonstone/Input` to not dismiss on-screen keyboard when dragging cursor out of input box
- `moonstone/Header` RTL `line-height` issue
- `moonstone/Panels` to render children on idle
- `moonstone/Scroller` and other scrolling components to limit muted spotlight container scrims to their bounds
- `moonstone/Input` to always forward `onKeyUp` event

## [1.10.0] - 2017-10-09

### Added

- `moonstone/VideoPlayer` support for designating components with `.spottable-default` as the default focus target when pressing 5-way down from the slider
- `moonstone/Slider` property `activateOnFocus` which when enabled, allows 5-way directional key interaction with the `Slider` value without pressing [Enter] first
- `moonstone/VideoPlayer` property `noMiniFeedback` to support controlling the visibility of mini feedback
- `ui/Layout`, which provides a technique for laying-out components on the screen using `Cells`, in rows or columns

### Changed

- `moonstone/Popup` to focus on mount if it’s initially opened and non-animating and to always pass an object to `onHide` and `onShow`
- `moonstone/VideoPlayer` to emit `onScrub` event and provide audio guidance when setting focus to slider

### Fixed

- `moonstone/ExpandableItem` and derivatives to restore focus to the Item if the contents were last focused when closed
- `moonstone/Slider` toggling activated state when holding enter/select key
- `moonstone/TimePicker` picker icons shifting slightly when focusing an adjacent picker
- `moonstone/Icon` so it handles color the same way generic text does, by inheriting from the parent's color. This applies to all instances of `Icon`, `IconButton`, and `Icon` inside `Button`.
- `moonstone/fonts` Museo Sans font to correct "Ti" kerning
- `moonstone/VideoPlayer` to correctly position knob on mouse click
- `moonstone/Panels.Header` to show an ellipsis for long titles with RTL text
- `moonstone/Marquee` to restart when invalidated by a prop change and managed by a `moonstone/Marquee.MarqueeController`
- `spotlight.Spotlight` method `focus()` to verify that the target element matches its container's selector rules prior to setting focus
- `moonstone/Picker` to only change picker values `onWheel` when spotted
- `moonstone/VideoPlayer` to hide descendant floating components (tooltips, contextual popups) when the media controls hide

## [1.9.3] - 2017-10-03

### Added

- `moonstone/Button` property value to `backgroundOpacity` called "lightTranslucent" to better serve colorful image backgrounds behind Buttons. This also affects `moonstone/IconButton` and `moonstone/Panels/ApplicationCloseButton`.
- `moonstone/Panels` property `closeButtonBackgroundOpacity` to support `moonstone/Panels/ApplicationCloseButton`'s `backgroundOpacity` prop

### Changed

- `Moonstone Icons` font file to include the latest designs for several icons
- `moonstone/Panels/ApplicationCloseButton` to expose its `backgroundOpacity` prop

### Fixed

- `moonstone/VirtualList` to apply "position: absolute" inline style to items
- `moonstone/Picker` to increment and decrement normally at the edges of joined picker
- `moonstone/Icon` not to read out image characters
- `moonstone/Scroller` and other scrolling components to not accumulate paging scroll by pressing page up/down in scrollbar
- `moonstone/Icon` to correctly display focused state when using external image
- `moonstone/Button` and `moonstone/IconButton` to be properly visually muted when in a muted container

## [1.9.2] - 2017-09-26

### Fixed

- `moonstone/ExpandableList` preventing updates when its children had changed

## [1.9.1] - 2017-09-25

### Fixed

- `moonstone/ExpandableList` run-time error when using an array of objects as children
- `moonstone/VideoPlayer` blocking pointer events when the controls were hidden

## [1.9.0] - 2017-09-22

### Added

- `moonstone/styles/mixins.less` mixins: `.moon-spotlight-margin()` and `.moon-spotlight-padding()`
- `moonstone/Button` property `noAnimation` to support non-animating pressed visual

### Changed

- `moonstone/TimePicker` to use "AM/PM" instead of "meridiem" for label under meridiem picker
- `moonstone/IconButton` default style to not animate on press. NOTE: This behavior will change back to its previous setting in release 2.0.0.
- `moonstone/Popup` to warn when using `scrimType` `'none'` and `spotlightRestrict` `'self-only'`
- `moonstone/Scroller` to block spotlight during scroll
- `moonstone/ExpandableItem` and derivatives to always pause spotlight before animation

### Fixed

- `moonstone/VirtualGridList` to not move focus to wrong column when scrolled from the bottom by holding the "up" key
- `moonstone/VirtualList` to focus an item properly when moving to a next or previous page
- `moonstone/Scroller` and other scrolling components to move focus toward first or last child when page up or down key is pressed if the number of children is small
- `moonstone/VirtualList` to scroll to preserved index when it exists within dataSize for preserving focus
- `moonstone/Picker` buttons to not change size
- `moonstone/Panel` to move key navigation to application close button on holding the "up" key.
- `moonstone/Picker` to show numbers when changing values rapidly
- `moonstone/Popup` layout in large text mode to show close button correctly
- `moonstone/Picker` from moving scroller when pressing 5-way keys in `joined` Picker
- `moonstone/Input` so it displays all locales the same way, without cutting off the edges of characters
- `moonstone/TooltipDecorator` to hide tooltip when 5-way keys are pressed for disabled components
- `moonstone/Picker` to not tremble in width when changing values while using a numeric width prop value
- `moonstone/Picker` to not overlap values when changing values in `vertical`
- `moonstone/ContextualPopup` pointer mode focus behavior for `spotlightRestrict='self-only'`
- `moonstone/VideoPlayer` to prevent interacting with more components in pointer mode when hidden
- `moonstone/Scroller` to not repaint its entire contents whenever partial content is updated
- `moonstone/Slider` knob positioning after its container is resized
- `moonstone/VideoPlayer` to maintain focus when media controls are hidden
- `moonstone/Scroller` to scroll expandable components into view when opening when pointer has moved elsewhere

## [1.8.0] - 2017-09-07

### Deprecated

- `moonstone/Dialog` property `showDivider`, will be replaced by `noDivider` property in 2.0.0

### Added

- `moonstone/Popup` callback property `onShow` which fires after popup appears for both animating and non-animating popups

### Changed

- `moonstone/Popup` callback property `onHide` to run on both animating and non-animating popups
- `moonstone/VideoPlayer` state `playbackRate` to media events
- `moonstone/VideoPlayer` support for `spotlightDisabled`
- `moonstone/VideoPlayer` thumbnail positioning and style
- `moonstone/VirtualList` to render when dataSize increased or decreased
- `moonstone/Dialog` style
- `moonstone/Popup`, `moonstone/Dialog`, and `moonstone/Notification` to support `node` type for children
- `moonstone/Scroller` to forward `onKeyDown` events

### Fixed

- `moonstone/Scroller` and other scrolling components to enable focus when wheel scroll is stopped
- `moonstone/VirtualList` to show scroll thumb when a preserved item is focused in a Panel
- `moonstone/Scroller` to navigate properly with 5-way when expandable child is opened
- `moonstone/VirtualList` to stop scrolling when focus is moved on an item from paging controls or outside
- `moonstone/VirtualList` to move out with 5-way navigation when the first or the last item is disabled
- `moonstone/IconButton` Tooltip position when disabled
- `moonstone/VideoPlayer` Tooltip time after unhovering
- `moonstone/VirtualList` to not show invisible items
- `moonstone/IconButton` Tooltip position when disabled
- `moonstone/VideoPlayer` to display feedback tooltip correctly when navigating in 5-way
- `moonstone/MarqueeDecorator` to work with synchronized `marqueeOn` `'render'` and hovering as well as `marqueOn` `'hover'` when moving rapidly among synchronized marquees
- `moonstone/Input` aria-label for translation
- `moonstone/Marquee` to recalculate inside `moonstone/Scroller` and `moonstone/SelectableItem` by bypassing `shouldComponentUpdate`
- `moonstone/Picker` to marquee when incrementing and decrementing values with the prop `noAnimation`

## [1.7.0] - 2017-08-23

### Deprecated

- `moonstone/TextSizeDecorator` and it will be replaced by `moonstone/AccessibilityDecorator`
- `moonstone/MarqueeDecorator` property `marqueeCentered` and `moonstone/Marquee` property `centered` will be replaced by `alignment` property in 2.0.0

### Added

- `moonstone/TooltipDecorator` config property to direct tooltip into a property instead of adding to `children`
- `moonstone/VideoPlayer` prop `thumbnailUnavailable` to fade thumbnail
- `moonstone/AccessibilityDecorator` with `highContrast` and `textSize`
- `moonstone/VideoPlayer` high contrast scrim
- `moonstone/MarqueeDecorator`and `moonstone/Marquee` property `alignment` to allow setting  alignment of marquee content

### Changed

- `moonstone/Scrollbar` to disable paging control down button properly at the bottom when a scroller size is a non-integer value
- `moonstone/VirtualList`, `moonstone/VirtualGridList`, and `moonstone/Scroller` to scroll on `keydown` event instead of `keyup` event of page up and page down keys
- `moonstone/VirtualGridList` to scroll by item via 5 way key
- `moonstone/VideoPlayer` to read target time when jump by left/right key
- `moonstone/IconButton` to not use `MarqueeDecorator` and `Uppercase`

### Fixed

- `moonstone/VirtualList` and `moonstone/VirtualGridList` to focus the correct item when page up and page down keys are pressed
- `moonstone/VirtualList` to not lose focus when moving out from the first item via 5way when it has disabled items
- `moonstone/Slider` to align tooltip with detached knob
- `moonstone/FormCheckbox` to display correct colors in light skin
- `moonstone/Picker` and `moonstone/RangePicker` to forward `onKeyDown` events when not `joined`
- `moonstone/SelectableItem` to display correct icon width and alignment
- `moonstone/LabeledItem` to always match alignment with the locale
- `moonstone/Scroller` to properly 5-way navigate from scroll buttons
- `moonstone/ExpandableList` to display correct font weight and size for list items
- `moonstone/Divider` to not italicize in non-italic locales
- `moonstone/VideoPlayer` slider knob to follow progress after being selected when seeking
- `moonstone/LabeledItem` to correctly position its icon. This affects all of the `Expandables`, `moonstone/DatePicker` and `moonstone/TimePicker`.
- `moonstone/Panels.Header` and `moonstone/Item` to prevent them from allowing their contents to overflow unexpectedly
- `moonstone/Marquee` to recalculate when vertical scrollbar appears
- `moonstone/SelectableItem` to recalculate marquee when toggled

### Removed

- `moonstone/Input` large-text mode

## [1.6.1] - 2017-08-07

### Changed

- `moonstone/Icon` and `moonstone/IconButton` to no longer fit image source to the icon's boundary

## [1.6.0] - 2017-08-04

### Added

- `moonstone/VideoPlayer` ability to seek when holding down the right and left keys. Sensitivity can be adjusted using throttling options `jumpDelay` and `initialJumpDelay`.
- `moonstone/VideoPlayer` property `no5WayJump` to disable jumping done by 5-way
- `moonstone/VideoPlayer` support for the "More" button to use tooltips
- `moonstone/VideoPlayer` properties `moreButtonLabel` and `moreButtonCloseLabel` to allow customization of the "More" button's tooltip and Aria labels
- `moonstone/VideoPlayer` property `moreButtonDisabled` to disable the "More" button
- `moonstone/Picker` and `moonstone/RangePicker` prop `aria-valuetext` to support reading custom text instead of value
- `moonstone/VideoPlayer` methods `showControls` and `hideControls` to allow external interaction with the player
- `moonstone/Scroller` support for Page Up/Page Down keys in pointer mode when no item has focus

### Changed

- `moonstone/VideoPlayer` to handle play, pause, stop, fast forward and rewind on remote controller
- `moonstone/Marquee` to also start when hovered if `marqueeOnRender` is set

### Fixed

- `moonstone/IconButton` to fit image source within `IconButton`
- `moonstone` icon font sizes for wide icons
- `moonstone/ContextualPopupDecorator` to prefer setting focus to the appropriate popup instead of other underlying controls when using 5-way from the activating control
- `moonstone/Scroller` not scrolled via 5 way when `moonstone/ExpandableList` is opened
- `moonstone/VirtualList` to not let the focus move outside of container even if there are children left when navigating with 5way
- `moonstone/Scroller` and other scrolling components to update disability of paging controls when the scrollbar is set to `visible` and the content becomes shorter
- `moonstone/VideoPlayer` to focus on hover over play/pause button when video is loading
- `moonstone/VideoPlayer` to update and display proper time while moving knob when video is paused
- `moonstone/VideoPlayer` long title overlap issues
- `moonstone/Header` to apply `marqueeOn` prop to `subTitleBelow` and `titleBelow`
- `moonstone/Picker` wheeling in `moonstone/Scroller`
- `moonstone/IncrementSlider` and `moonstone/Picker` to read value changes when selecting buttons

## [1.5.0] - 2017-07-19

### Added

- `moonstone/Slider` and `moonstone/IncrementSlider` prop `aria-valuetext` to support reading custom text instead of value
- `moonstone/TooltipDecorator` property `tooltipProps` to attach props to tooltip component
- `moonstone/Scroller` and `moonstone/VirtualList` ability to scroll via page up and page down keys
- `moonstone/VideoPlayer` tooltip-thumbnail support with the `thumbnailSrc` prop and the `onScrub` callback to fire when the knob moves and a new thumbnail is needed
- `moonstone/VirtualList` ability to navigate via 5way when there are disabled items
- `moonstone/ContextualPopupDecorator` property `popupContainerId` to support configuration of the popup's spotlight container
- `moonstone/ContextualPopupDecorator` property `onOpen` to notify containers when the popup has been opened
- `moonstone/ContextualPopupDecorator` config option `openProp` to support mapping the value of `open` property to the chosen property of wrapped component

### Changed

- `moonstone/ExpandableList` to use 'radio' as the default, and adapt 'single' mode to render as a `moonstone/RadioItem` instead of a `moonstone/CheckboxItem`
- `moonstone/VideoPlayer` to not hide pause icon when it appears
- `moonstone/ContextualPopupDecorator` to set accessibility-related props onto the container node rather than the popup node
- `moonstone/ExpandableItem`, `moonstone/ExpandableList`, `moonstone/ExpandablePicker`, `moonstone/DatePicker`, and `moonstone/TimePicker` to pause spotlight when animating in 5-way mode
- `moonstone/Spinner` to position the text content under the spinner, rather than to the right side
- `moonstone/VideoPlayer` to include hour when announcing the time while scrubbing
- `moonstone/GridListImageItem` to require a `source` prop and not have a default value

### Fixed

- `moonstone/Input` ellipsis to show if placeholder is changed dynamically and is too long
- `moonstone/Marquee` to re-evaluate RTL orientation when its content changes
- `moonstone/VirtualList` to restore focus on short lists
- `moonstone/ExpandableInput` to expand the width of its contained `moonstone/Input`
- `moonstone/Input` support for `dismissOnEnter`
- `moonstone/Input` focus management to prevent stealing focus when programmatically moved elsewhere
- `moonstone/Input` 5-way spot behavior
- `moonstone` international fonts to always be used, even when unsupported font-weights or font-styles are requested
- `moonstone/Panels.Panel` support for selecting components with `.spottable-default` as the default focus target
- `moonstone/Panels` layout in RTL locales
- `moonstone` spottable components to support `onSpotlightDown`, `onSpotlightLeft`, `onSpotlightRight`, and `onSpotlightUp` event property
- `moonstone/VirtualList` losing spotlight when the list is empty
- `moonstone/FormCheckbox` in focused state to have the correct "check" color
- `moonstone/Scroller` and other scrolling components' bug in `navigableFilter` when passed a container id

## [1.4.1] - 2017-07-05

### Changed

- `moonstone/Popup` to only call `onKeyDown` when there is a focused item in the `Popup`
- `moonstone/Scroller`, `moonstone/Picker`, and `moonstone/IncrementSlider` to automatically move focus when the currently focused `moonstone/IconButton` becomes disabled

### Fixed

- `moonstone/ContextualPopupDecorator` close button to account for large text size
- `moonstone/ContextualPopupDecorator` to not spot controls other than its activator when navigating out via 5-way
- `moonstone/Header` to set the value of `marqueeOn` for all types of headers

## [1.4.0] - 2017-06-29

### Deprecated

- `moonstone/Input` prop `noDecorator` is being replaced by `autoFocus` in 2.0.0

### Added

- `moonstone/Scrollbar` property `corner` to add the corner between vertical and horizontal scrollbars
- `moonstone/ScrollThumb` for a thumb of `moonstone/Scrollbar`
- `moonstone/styles/text.less` mixin `.locale-japanese-line-break()` to apply the correct  Japanese language line-break rules for the following multi-line components: `moonstone/BodyText`, `moonstone/Dialog`, `moonstone/Notification`, `moonstone/Popup`, and `moonstone/Tooltip`
- `moonstone/ContextualPopupDecorator` property `popupProps` to attach props to popup component
- `moonstone/VideoPlayer` property `pauseAtEnd` to control forward/backward seeking
- `moonstone/Panels/Header` prop `marqueeOn` to control marquee of header

### Changed

- `moonstone/Panels/Header` to expose its `marqueeOn` prop
- `moonstone/VideoPlayer` to automatically adjust the width of the allocated space for the side components so the media controls have more space to appear on smaller screens
- `moonstone/VideoPlayer` properties `autoCloseTimeout` and `titleHideDelay` default value to `5000`
- `moonstone/VirtualList` to support restoring focus to the last focused item
- `moonstone/Scroller` and other scrolling components to call `onScrollStop` before unmounting if a scroll is in progress
- `moonstone/Scroller` to reveal non-spottable content when navigating out of a scroller

### Fixed

- `moonstone/Dialog` to properly focus via pointer on child components
- `moonstone/VirtualList`, `moonstone/VirtualGridList`, and `moonstone/Scroller` not to be slower when scrolled to the first or the last position by wheeling
- `moonstone` component hold delay time
- `moonstone/VideoPlayer` to show its controls when pressing down the first time
- `moonstone/Panel` autoFocus logic to only focus on initial render
- `moonstone/Input` text colors
- `moonstone/ExpandableInput` to focus its decorator when leaving by 5-way left/right

## [1.3.1] - 2017-06-14

### Fixed

- `moonstone/Picker` support for large text
- `moonstone/Scroller` support for focusing paging controls with the pointer
- `moonstone` CSS rules for unskinned spottable components

## [1.3.0] - 2017-06-12

### Deprecated

- `moonstone/Scroller` props `horizontal` and `vertical`. Deprecated props are replaced with `direction` prop. `horizontal` and `vertical` will be removed in 2.0.0.
- `moonstone/Panel` prop `noAutoFocus` in favor of `autoFocus="none"`

### Added

- `moonstone/Image` support for `children` prop inside images
- `moonstone/Scroller` prop `direction` which replaces `horizontal` and `vertical` props
- `moonstone/VideoPlayer` property `tooltipHideDelay` to hide tooltip with a given amount of time
- `moonstone/VideoPlayer` property `pauseAtEnd` to pause when it reaches either the start or the end of the video
- `moonstone/VideoPlayer` methods `fastForward`, `getMediaState`, `jump`, `pause`, `play`, `rewind`, and `seek` to allow external interaction with the player. See docs for example usage.

### Changed

- `moonstone/Skinnable` to support context and allow it to be added to any component to be individually skinned. This includes a further optimization in skinning which consolidates all color assignments into a single block, so non-color rules aren't unnecessarily duplicated.
- `moonstone/Skinnable` light and dark skin names ("moonstone-light" and "moonstone") to "light" and "dark", respectively
- `moonstone/VideoPlayer` to set play/pause icon to display "play" when rewinding or fast forwarding
- `moonstone/VideoPlayer` to rewind or fast forward when previous command is slow-forward or slow-rewind respectively
- `moonstone/VideoPlayer` to fast forward when previous command is slow-forward and it reaches the last of its play rate
- `moonstone/VideoPlayer` to not play video on reload when `noAutoPlay` is `true`
- `moonstone/VideoPlayer` property `feedbackHideDelay`'s default value to `3000`
- `moonstone/Notification` to break line in characters in ja and zh locale
- `moonstone/Notification` to align texts left in LTR locale and right in RTL locale
- `moonstone/VideoPlayer` to simulate rewind functionality on non-webOS platforms only

### Fixed

- `moonstone/ExpandableItem` to correct the `titleIcon` when using `open` and `disabled`
- `moonstone/GridListImageItem` to center its selection icon on the image instead of the item
- `moonstone/Input` to have correct `Tooltip` position in `RTL`
- `moonstone/SwitchItem` to not unintentionally overflow `Scroller` containers, causing them to jump to the side when focusing
- `moonstone/VideoPlayer` to fast forward properly when video is at paused state
- `moonstone/VideoPlayer` to correctly change sources
- `moonstone/VideoPlayer` to show or hide feedback tooltip properly
- `moonstone/DateTimeDecorator` to work properly with `RadioControllerDecorator`
- `moonstone/Picker` in joined, large text mode so the arrows are properly aligned and sized
- `moonstone/Icon` to reflect the same proportion in relation to its size in large-text mode

## [1.2.0] - 2017-05-17

### Deprecated

- `moonstone/Scroller` and other scrolling components option `indexToFocus` in `scrollTo` method to be removed in 2.0.0

### Added

- `moonstone/Slider` and `moonstone/IncrementSlider` prop `noFill` to support a style without the fill
- `moonstone/Marquee` property `rtl` to set directionality to right-to-left
- `moonstone/VirtualList.GridListImageItem` property `selectionOverlay` to add custom component for selection overlay
- `moonstone/MoonstoneDecorator` property `skin` to let an app choose its skin: "moonstone" and "moonstone-light" are now available
- `moonstone/FormCheckboxItem`
- `moonstone/FormCheckbox`, a standalone checkbox, to support `moonstone/FormCheckboxItem`
- `moonstone/Input` props `invalid` and `invalidMessage` to display a tooltip when input value is invalid
- `moonstone/Scroller` and other scrolling components option `focus` in `scrollTo()` method
- `moonstone/Scroller` and other scrolling components property `spottableScrollbar`
- `moonstone/Icon.IconList` icons: `arrowshrinkleft` and `arrowshrinkright`

### Changed

- `moonstone/Picker` arrow icon for `joined` picker: small when not spotted, hidden when it reaches the end of the picker
- `moonstone/Checkbox` and `moonstone/CheckboxItem` to reflect the latest design
- `moonstone/MoonstoneDecorator/fontGenerator` was refactored to use the browser's FontFace API to dynamically load locale fonts
- `moonstone/VideoPlayer` space allotment on both sides of the playback controls to support 4 buttons; consequently the "more" controls area has shrunk by the same amount
- `moonstone/VideoPlayer` to not disable media button (play/pause)
- `moonstone/Scroller` and other scrolling components so that paging controls are not spottable by default with 5-way
- `moonstone/VideoPlayer`'s more/less button to use updated arrow icon

### Fixed

- `moonstone/MarqueeDecorator` to properly stop marquee on items with `'marqueeOnHover'`
- `moonstone/ExpandableList` to work properly with object-based children
- `moonstone/styles/fonts.less` to restore the Moonstone Icon font to request the local system font by default. Remember to update your webOS build to get the latest version of the font so you don't see empty boxes for your icons.
- `moonstone/Picker` and `moonstone/RangePicker` to now use the correct size from Enyo (60px v.s. 84px) for icon buttons
- `moonstone/Scroller` and other scrolling components to apply ri.scale properly
- `moonstone/Panel` to not cover a `Panels`'s `ApplicationCloseButton` when not using a `Header`
- `moonstone/IncrementSlider` to show tooltip when buttons focused

## [1.1.0] - 2017-04-21

### Deprecated

- `moonstone/ExpandableInput` property `onInputChange`

### Added

- `moonstone/Panels.Panel` prop and `moonstone/MoonstoneDecorator` config option: `noAutoFocus` to support prevention of setting automatic focus after render
- `moonstone/VideoPlayer` props: `backwardIcon`, `forwardIcon`, `jumpBackwardIcon`, `jumpForwardIcon`, `pauseIcon`, and `playIcon` to support icon customization of the player
- `moonstone/VideoPlayer` props `jumpButtonsDisabled` and `rateButtonsDisabled` for disabling the pairs of buttons when it's inappropriate for the playing media
- `moonstone/VideoPlayer` property `playbackRateHash` to support custom playback rates
- `moonstone/VideoPlayer` callback prop `onControlsAvailable` which fires when the players controls show or hide
- `moonstone/Image` support for `onLoad` and `onError` events
- `moonstone/VirtualList.GridListImageItem` prop `placeholder`
- `moonstone/Divider` property `preserveCase` to display text without capitalizing it

### Changed

- `moonstone/Slider` colors and sizing to match the latest designs
- `moonstone/ProgressBar` to position correctly with other components nearby
- `moonstone/Panels` breadcrumb to no longer have a horizontal line above it
- `moonstone/Transition` to measure itself when the CPU is idle
- style for disabled opacity from 0.4 to 0.3
- `moonstone/Button` colors for transparent and translucent background opacity when disabled
- `moonstone/ExpandableInput` property `onInputChange` to fire along with `onChange`. `onInputChange` is deprecated and will be removed in a future update.
- `Moonstone.ttf` font to include new icons
- `moonstone/Icon` to reference additional icons

### Fixed

- `moonstone/Popup` and `moonstone/ContextualPopupDecorator` 5-way navigation behavior
- `moonstone/Input` to not spot its own input decorator on 5-way out
- `moonstone/VideoPlayer` to no longer render its `children` in multiple places
- `moonstone/Button` text color when used on a neutral (light) background in some cases
- `moonstone/Popup` background opacity
- `moonstone/Marquee` to recalculate properly when its contents change
- `moonstone/TimePicker` to display time in correct order
- `moonstone/Scroller` to prefer spotlight navigation to its internal components

## [1.0.0] - 2017-03-31

> NOTE: We have also modified most form components to be usable in a controlled (app manages component
> state) or uncontrolled (Enact manages component state) manner. To put a component into a
> controlled state, pass in `value` (or other appropriate state property such as `selected` or
> `open`) at component creation and then respond to events and update the value as needed. To put a
> component into an uncontrolled state, do not set `value` (or equivalent), at creation. From this
> point on, Enact will manage the state and events will be sent when the state is updated. To
> specify an initial value, use the `defaultValue` (or, `defaultSelected, `defaultOpen, etc.)
> property.  See the documentation for individual components for more information.

### Added

- `moonstone/Button` property `icon` to support a built-in icon next to the text content. The Icon supports everything that `moonstone/Icon` supports, as well as a custom icon.
- `moonstone/MoonstoneDecorator` property `textSize` to resize several components to requested CMR sizes. Simply add `textSize="large"` to your `App` and the new sizes will automatically take effect.

### Changed

- `moonstone/Slider` to use the property `tooltip` instead of `noTooltip`, so the built-in tooltip is not enabled by default
- `moonstone/IncrementSlider` to include tooltip documentation
- `moonstone/ExpandableList` to accept an array of objects as children which are spread onto the generated components
- `moonstone/CheckboxItem` style to match the latest designs, with support for the `moonstone/Checkbox` to be on either the left or the right side by using the `iconPosition` property
- `moonstone/VideoPlayer` to supply every event callback-method with an object representing the VideoPlayer's current state, including: `currentTime`, `duration`, `paused`, `proportionLoaded`, and `proportionPlayed`

### Fixed

- `moonstone/Panels.Panel` behavior for remembering focus on unmount and setting focus after render
- `moonstone/VirtualList.VirtualGridList` showing empty items when items are continuously added dynamically
- `moonstone/Picker` to marquee on focus once again

## [1.0.0-beta.4] - 2017-03-10

### Added

- `moonstone/VirtualList` `indexToFocus` option to `scrollTo` method to focus on item with specified index
- `moonstone/IconButton` and `moonstone/Button` `color` property to add a remote control key color to the button
- `moonstone/Scrollbar` property `disabled` to disable both paging controls when it is true
- `moonstone/VirtualList` parameter `moreInfo` to pass `firstVisibleIndex` and `lastVisibleIndex` when scroll events are firing
- Accessibility support to UI components
- `moonstone/VideoPlayer` property `onUMSMediaInfo` to support the custom webOS “umsmediainfo” event
- `moonstone/Region` component which encourages wrapping components for improved accessibility rather than only preceding the components with a `moonstone/Divider`
- `moonstone/Slider` tooltip. It's enabled by default and comes with options like `noTooltip`, `tooltipAsPercent`, and `tooltipSide`. See the component docs for more details.
- `moonstone/Panels.Panel` property `hideChildren` to defer rendering children
- `moonstone/Spinner` properties `blockClickOn` and `scrim` to block click events behind spinner
- `moonstone/VirtualList` property `clientSize` to specify item dimensions instead of measuring them

### Changed

- `moonstone/VirtualGridImageItem` styles to reduce redundant style code app side
- `moonstone/VirtualList` and `moonstone/VirtualGridList` to add essential CSS for list items automatically
- `moonstone/VirtualList` and `moonstone/VirtualGridList` to not add `data-index` to their item DOM elements directly, but to pass `data-index` as the parameter of their `component` prop like the `key` parameter of their `component` prop
- `moonstone/ExpandableItem` and derivatives to defer focusing the contents until animation completes
- `moonstone/LabeledItem`, `moonstone/ExpandableItem`, `moonstone/ExpandableList` to each support the `node` type in their `label` property. Best used with `ui/Slottable`.

### Fixed

- `moonstone/VirtualList.GridListImageItem` to have proper padding size according to the existence of caption/subcaption
- `moonstone/Scroller` and other scrolling components to display scrollbars with proper size
- `moonstone/VirtualGridList` to not be truncated

### Removed

- `moonstone/Scroller` and other scrolling components property `hideScrollbars` and replaced it with `horizontalScrollbar` and `verticalScrollbar`

## [1.0.0-beta.3] - 2017-02-21

### Added

- `moonstone/VideoPlayer` support for 5-way show/hide of media playback controls
- `moonstone/VideoPlayer` property `feedbackHideDelay`
- `moonstone/Slider` property `onKnobMove` to fire when the knob position changes, independently from the `moonstone/Slider` value
- `moonstone/Slider` properties `active`, `disabled`, `knobStep`, `onActivate`, `onDecrement`, and `onIncrement` as part of enabling 5-way support to `moonstone/Slider`, `moonstone/IncrementSlider` and the media slider for `moonstone/VideoPlayer`
- `moonstone/Slider` now supports `children` which are added to the `Slider`'s knob, and follow it as it moves
- `moonstone/ExpandableInput` properties `iconAfter` and `iconBefore` to display icons after and before the input, respectively
- `moonstone/Dialog` property `preserveCase`, which affects `title` text

### Changed

- `moonstone/IncrementSlider` to change when the buttons are held down
- `moonstone/Marquee` to allow disabled marquees to animate
- `moonstone/Dialog` to marquee `title` and `titleBelow`
- `moonstone/Marquee.MarqueeController` config option `startOnFocus` to `marqueeOnFocus`. `startOnFocus` is deprecated and will be removed in a future update.
- `moonstone/Button`, `moonstone/IconButton`, `moonstone/Item` to not forward `onClick` when `disabled`

### Fixed

- `moonstone/Marquee.MarqueeController` to start marquee on newly registered components when controller has focus and to restart synced marquees after completion
- `moonstone/Scroller` to recalculate when an expandable child opens
- `spotlightDisabled` property support for spottable moonstone components
- `moonstone/Popup` and `moonstone/ContextualPopupDecorator` so that when the popup is closed, spotlight focus returns to the control that had focus prior to the popup opening
- `moonstone/Input` to not get focus when disabled

## [1.0.0-beta.2] - 2017-01-30

### Added

- `moonstone/Panels.Panel` property `showChildren` to support deferring rendering the panel body until animation completes
- `moonstone/MarqueeDecorator` property `invalidateProps` that specifies which props cause the marquee distance to be invalidated
- developer-mode warnings to several components to warn when values are out-of-range
- `moonstone/Divider` property `spacing` which adjusts the amount of empty space above and below the `Divider`. `'normal'`, `'small'`, `'medium'`, `'large'`, and `'none'` are available.
- `moonstone/Picker` when `joined` the ability to be incremented and decremented by arrow keys
- `onSpotlightDisappear` event property support for spottable moonstone components
- `moonstone/VideoPlayer` property `titleHideDelay`

### Changed

- `moonstone/Panels.Panels` and variations to defer rendering the children of contained `Panel` instances until animation completes
- `moonstone/ProgressBar` properties `progress` and `backgroundProgress` to accept a number between 0 and 1
- `moonstone/Slider` and `moonstone/IncrementSlider` property `backgroundPercent` to `backgroundProgress` which now accepts a number between 0 and 1
- `moonstone/Slider` to not ignore `value` prop when it is the same as the previous value
- `moonstone/Picker` component's buttons to reverse their operation such that 'up' selects the previous item and 'down' the next
- `moonstone/Picker` and derivatives may now use numeric width, which represents the amount of characters to use for sizing. `width={4}` represents four characters, `2` for two characters, etc. `width` still accepts the size-name strings.
- `moonstone/Divider` to now behave as a simple horizontal line when no text content is provided
- `moonstone/Scroller` and other scrolling components to not display scrollbar controls by default
- `moonstone/DatePicker` and `moonstone/TimePicker` to emit `onChange` event whenever the value is changed, not just when the component is closed

### Removed

- `moonstone/ProgressBar` properties `min` and `max`

### Fixed

- `moonstone/IncrementSlider` so that the knob is spottable via pointer, and 5-way navigation between the knob and the increment/decrement buttons is functional
- `moonstone/Slider` and `moonstone/IncrementSlider` to not fire `onChange` for value changes from props

## [1.0.0-beta.1] - 2016-12-30

### Added

- `moonstone/VideoPlayer` and `moonstone/TooltipDecorator` components and samples
- `moonstone/Panels.Panels` property `onBack` to support `ui/Cancelable`
- `moonstone/VirtualFlexList` Work-In-Progress component to support variably sized rows or columns
- `moonstone/ExpandableItem` properties `autoClose` and `lockBottom`
- `moonstone/ExpandableList` properties `noAutoClose` and `noLockBottom`
- `moonstone/Picker` property `reverse`
- `moonstone/ContextualPopup` property `noAutoDismiss`
- `moonstone/Dialog` property `scrimType`
- `moonstone/Popup` property `spotlightRestrict`

### Changed

- `moonstone/Panels.Routable` to require a `navigate` configuration property indicating the event callback for back or cancel actions
- `moonstone/MarqueeController` focus/blur handling to start and stop synchronized `moonstone/Marquee` components
- `moonstone/ExpandableList` property `autoClose` to `closeOnSelect` to disambiguate it from the added `autoClose` on 5-way up
- `moonstone/ContextualPopupDecorator.ContextualPopupDecorator` component's `onCloseButtonClick` property to `onClose`
- `moonstone/Dialog` component's `onCloseButtonClicked` property to `onClose`
- `moonstone/Spinner` component's `center` and `middle` properties to a single `centered` property
	that applies both horizontal and vertical centering
- `moonstone/Popup.PopupBase` component's `onCloseButtonClicked` property to `onCloseButtonClick`
- `moonstone/Item.ItemOverlay` component's `autoHide` property to remove the `'no'` option. The same
	effect can be achieved by omitting the property or passing `null`.
- `moonstone/VirtualGridList` to be scrolled by page when navigating with a 5-way direction key
- `moonstone/Scroller`, `moonstone/VirtualList`, `moonstone/VirtualGridList` to no longer respond to mouse down/move/up events
- all Expandables to include a state arrow UI element
- `moonstone/LabeledItem` to support a `titleIcon` property which positions just after the title text
- `moonstone/Button` to include `moonstone/TooltipDecorator`
- `moonstone/Expandable` to support being managed, radio group-style, by a component wrapped with `RadioControllerDecorator` from `ui/RadioDecorator`
- `moonstone/Picker` to animate `moonstone/Marquee` children when any part of the `moonstone/Picker` is focused
- `moonstone/VirtualList` to mute its container instead of disabling it during scroll events
- `moonstone/VirtualList`, `moonstone/VirtualGridList`, and `moonstone/Scroller` to continue scrolling when holding down the paging controls
- `moonstone/VirtualList` to require a `component` prop and not have a default value
- `moonstone/Picker` to continuously change when a button is held down by adding `ui/Holdable`.

### Fixed

- `moonstone/Popup` and `moonstone/ContextualPopup` 5-way navigation behavior using spotlight.
- Bug where a synchronized marquee whose content fit the available space would prevent restarting of the marquees
- `moonstone/Input` to show an ellipsis on the correct side based on the text directionality of the `value` or `placeholder` content.
- `moonstone/VirtualList` and `moonstone/VirtualGridList` to prevent unwanted scrolling when focused with the pointer
- `moonstone/Picker` to remove fingernail when a the pointer is held down, but the pointer is moved off the `joined` picker.
- `moonstone/LabeledItem` to include marquee on both `title` and `label`, and be synchronized

## [1.0.0-alpha.5] - 2016-12-16

No changes.

## [1.0.0-alpha.4] - 2016-12-2

### Added

- `moonstone/Popup`, `moonstone/ContextualPopupDecorator`, `moonstone/Notification`, `moonstone/Dialog` and `moonstone/ExpandableInput` components
- `ItemOverlay` component to `moonstone/Item` module
- `marqueeCentered` prop to `moonstone/MarqueeDecorator` and `moonstone/MarqueeText`
- `placeholder` prop to `moonstone/Image`
- `moonstone/MarqueeController` component to synchronize multiple `moonstone/Marquee` components
- Non-latin locale support to all existing Moonstone components
- Language-specific font support
- `moonstone/IncrementSlider` now accepts customizable increment and decrement icons, as well as `moonstone/Slider` being more responsive to external styling

### Changed

- `moonstone/Input` component's `iconStart` and `iconEnd` properties to be `iconBefore` and `iconAfter`, respectively, for consistency with `moonstone/Item.ItemOverlay` naming
- `moonstone/Icon` and `moonstone/IconButton` so the `children` property supports both font-based icons and images
- the `checked` property to `selected` for consistency across the whole framework. This allows better interoperability when switching between various components.  Affects the following: `CheckboxItem`, `RadioItem`, `SelectableItem`, `Switch`, `SwitchItem`, and `ToggleItem`. Additionally, these now use `moonstone/Item.ItemOverlay` to position and handle their Icons.
- `moonstone/Slider` and `moonstone/IncrementSlider` to be more performant. No changes were made to
	the public API.
- `moonstone/GridListImageItem` so that a placeholder image displays while loading the image, and the caption and subcaption support marqueeing
- `moonstone/MoonstoneDecorator` to add `FloatingLayerDecorator`
- `moonstone/IncrementSlider` in vertical mode looks and works as expected.

### Removed

- LESS mixins that belong in `@enact/ui`, so that only moonstone-specific mixins are contained in
this module. When authoring components and importing mixins, only the local mixins need to be
imported, as they already import the general mixins.
- the `src` property from `moonstone/Icon` and `moonston/IconButton`. Use the support for URLs in
	the `children` property as noted above.
- the `height` property from `moonstone/IncrementSlider` and `moonstone/Slider`

### Fixed

- Joined picker so that it now has correct animation when using the mouse wheel
- Bug in DatePicker/TimePicker that prevented setting of value earlier than 1969

## [1.0.0-alpha.3] - 2016-11-8

### Added

- `moonstone/BodyText`, `moonstone/DatePicker`, `moonstone/DayPicker`, `moonstone/ExpandableItem`, `moonstone/Image`, and `moonstone/TimePicker` components
- `fullBleed` prop to `moonstone/Panels/Header`. When `true`, the header content is indented and the header lines are removed.
- Application close button to `moonstone/Panels`. Fires `onApplicationClose` when clicked. Can be omitted with the `noCloseButton` prop.
- `marqueeDisabled` prop to `moonstone/Picker`
- `padded` prop to `moonstone/RangePicker`
- `forceDirection` prop to `moonstone/Marquee`. Forces the direction of `moonstone/Marquee`. Useful for when `RTL` content cannot be auto detected.

### Changed

- `data` parameter passed to `component` prop of `VirtualList`.
- `moonstone/Expandable` into a submodule of `moonstone/ExpandableItem`
- `ExpandableList` to properly support selection
- `moonstone/Divider`'s `children` property to be optional
- `moonstone/ToggleItem`'s `inline` version to have a `max-width` of `240px`
- `moonstone/Input` to use `<div>` instead of `<label>` for wrapping components. No change to
	functionality, only markup.

### Removed

- `moonstone/ExpandableCheckboxItemGroup` in favor of `ExpandableList`

## [1.0.0-alpha.2] - 2016-10-21

This version includes a lot of refactoring from the previous release. Developers need to switch to the new enact-dev command-line tool.

### Added

- New components and HOCs: `moonstone/Scroller`, `moonstone/VirtualList`, `moonstone/VirtualGridList`, `moonstone/MarqueeText`, `moonstone/Spinner`, `moonstone/ExpandableCheckboxItemGroup`, `moonstone/MarqueeDecorator`
- New options for `ui/Toggleable` HOC
- Marquee support to many components
- Image support to `moonstone/Icon` and `moonstone/IconButton`
- `dismissOnEnter` prop for `moonstone/Input`
- Many more unit tests

### Changed

- Some props for UI state were renamed to have `default` prefix where state was managed by the component. (e.g. `defaultOpen`)

### Fixed

- Many components were fixed, polished, updated and documented
- Inline docs updated to be more consistent and comprehensive<|MERGE_RESOLUTION|>--- conflicted
+++ resolved
@@ -4,15 +4,13 @@
 
 ## [unreleased]
 
-<<<<<<< HEAD
+### Removed
+
+- `moonstone/Button` and `moonstone/IconButton` allowed value `'opaque'` from prop `backgroundOpacity` which was the default and therefore has the same effect as omitting the prop
+
 ### Added
 
 - `moonstone/VideoPlayer` props `selection` and `onSeekOutsideRange` to support selecting a range and notification of interactions outside of that range
-=======
-### Removed
-
-- `moonstone/Button` and `moonstone/IconButton` allowed value `'opaque'` from prop `backgroundOpacity` which was the default and therefore has the same effect as omitting the prop
->>>>>>> bc837e7d
 
 ### Fixed
 
