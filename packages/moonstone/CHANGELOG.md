--- conflicted
+++ resolved
@@ -7,12 +7,9 @@
 ### Fixed
 - `moonstone/Scroller` ordering of logic for Scroller focus to check focus possibilities first then go to fallback at the top of the container
 - `moonstone/Scroller` to scroll by page when focus was at the edge of the viewport
-<<<<<<< HEAD
 - `moonstone/VideoPlayer` to show thumbnail only when focused on slider
-=======
 - `moonstone/VideoPlayer` to not hide title and info section when showing more components
 - `moonstone/VideoPlayer` to select a position in slider to seek in 5-way mode
->>>>>>> 3fffd277
 
 ## [2.0.0-beta.5] - 2018-05-29
 
