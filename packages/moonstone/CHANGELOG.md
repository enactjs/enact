--- conflicted
+++ resolved
@@ -13,13 +13,10 @@
 - `moonstone/Scrollable` and `moonstone/Scroller` to scroll via page up/down when focus is inside a Spotlight container
 - `moonstone/VirtualList` and `moonstone/VirtualGridList` to scroll by 5-way keys right after wheeling
 - `moonstone/VirtualList` not to move focus when a current item and the last item are located at the same line and pressing a page down key
-<<<<<<< HEAD
 - `moonstone/Slider` knob to follow while dragging for detached knob
-=======
 - `moonstone/Header` to layout header row correctly in `standard` type
 - `moonstone/Input` to not dismiss on-screen keyboard when dragging cursor out of input box
 - `moonstone/Header` RTL `line-height` issue
->>>>>>> d9bc973c
 
 ## [1.10.0] - 2017-10-09
 
