# Change Log

The following is a curated list of changes in the Enact moonstone module, newest changes on the top.

## [unreleased]

### Fixed

- `moonstone/ExpandableItem.ExpandableItemBase` to not error if `onClose` or `onOpen` was not supplied
- `moonstone/GridListImageItem` to support overriding the `image` CSS class name
<<<<<<< HEAD
- `moonstone/Scroller` to scroll and to move focus to the paging control properly if the current item sticking to the top is only spottable
=======
- `moonstone/VirtualList` to scroll to the focused item when navigating out of the viewport via 5-way
- `moonstone/Dropdown` to scroll to and focus the selected item when opened
>>>>>>> 8e576784

## [3.0.0-alpha.6] - 2019-06-17

### Removed

- `moonstone/Divider`, `moonstone/Dialog`, and `moonstone/Heading` prop `casing`

### Fixed

- `moonstone/Dropdown` to support voice readout
- `moonstone/Dropdown` remaining open after it becomes `disabled`

## [3.0.0-alpha.5] - 2019-06-10

### Added

- `moonstone/Dropdown` property `width` to support `'small'`, `'medium'`, and `'large'` sizes

### Fixed

- `moonstone/Header` to center text when `centered` is used and additional controls are included by `moonstone/Panels`
- `Fonts` for non-Latin to not intermix font weights for bold when using a combination of Latin and non-Latin glyphs
- `moonstone/VirtualList` to restore focus to an item when scrollbars are visible

## [3.0.0-alpha.4] - 2019-06-03

### Changed

- `moonstone/Dropdown` to prevent spotlight moving out of the popup
- `moonstone/Dropdown` to use radio selection which allows only changing the selection but not deselection

### Fixed

- Non-Latin locale font assignments to match the new font family support in `LG Smart UI`
- `moonstone/Checkbox`, `moonstone/FormCheckbox`, `moonstone/Header`, `moonstone/RadioItem`, `moonstone/Slider`, and `moonstone/Switch` to render correctly in high contrast
- `moonstone/VideoPlayer` to hide scrim for high contrast if bottom controls are hidden

## [3.0.0-alpha.3] - 2019-05-29

### Added

- `moonstone/Panels` support for managing share state of contained components
- `moonstone/Scroller` and `moonstone/VirtualList` support for restoring scroll position when within a `moonstone/Panels.Panel`

### Changed

- `moonstone/Scroller` to scroll when no spottable child exists in the pressed 5-way key direction and, when `focusableScrollbar` is set, focus the scrollbar button

### Fixed

- Fonts to correctly use the new font files and updated the international font name from "Moonstone LG Display" to "Moonstone Global"
- `moonstone/Dropdown` `children` propType so it supports the same format as `ui/Group` (an array of strings or an array of objects with props)
- `moonstone/FormCheckbox`, `moonstone/Input`, `moonstone/ProgressBar`, `moonstone/RadioItem`, `moonstone/SwitchItem`, and `moonstone/Tooltip` light skin colors.
- `moonstone/VideoPlayer` to have correct sized control buttons

## [3.0.0-alpha.2] - 2019-05-20

### Added

- `moonstone/Heading` prop `spacing` with default value `'small'`

### Fixed

- `moonstone/Button` background colors for translucent and lightTranslucent
- `moonstone/Checkbox` by updating colors for both dark and light skins
- `moonstone/DaySelector` item text size in large-text mode
- `moonstone/Dropdown` popup scroller arrows showing in non-latin locales and added large-text mode support
- `moonstone/FormCheckboxItem` to match the designs
- `moonstone/Header` with `Input` to not have a distracting white background color
- `moonstone/Input` caret color to match the designs (black bar on white background, white bar on black background, standard inversion)
- `moonstone/Item` height in non-latin locales
- `moonstone/RadioItem` and `moonstone/SelectableItem` icon size in large-text mode

## [3.0.0-alpha.1] - 2019-05-15

### Removed

- `moonstone/Button` and `moonstone/Panels.Header` prop `casing` which is no longer supported
- `moonstone/Input.InputBase` prop `focused` which was used to indicate when the internal input field had focused but was replaced by the `:focus-within` pseudo-selector
- `moonstone/VirtualList` and `moonstone/VirtualList.VirtualGridList` property `isItemDisabled`

### Added

- `moonstone/BodyText` prop `size` to offer a new "small" size
- `moonstone/Button` prop `iconPosition`
- `moonstone/ContextualPopup` config `noArrow`
- `moonstone/Dropdown` component
- `moonstone/Header` prop `centered` to support immersive apps with a completely centered design
- `moonstone/Heading` component, an improved version of `moonstone/Divider` with additional features
- `moonstone/Panels` slot `<controls>` to easily add custom controls next to the Panels' "close" button
- `moonstone/Spinner` prop `size` to support a new "small" size for use inside `SlotItem` components
- `moonstone/TooltipDecorator` prop `tooltipRelative` and `moonstone/TooltipDecorator.Tooltip` prop `relative` to support relative positioning. This is an advanced feature and requires a container with specific rules. See documentation for details.

### Changed

- `moonstone/Button.ButtonDecorator` to remove `i18n/Uppercase` HOC
- `moonstone/Button`, `moonstone/Checkbox`, `moonstone/CheckboxItem`, `moonstone/ContextualPopupDecorator`, `moonstone/FormCheckbox`, `moonstone/FormCheckboxItem`, `moonstone/Header`, `moonstone/Notification`, `moonstone/RadioItem`, and `moonstone/Tooltip` appearance to match the latest designs
- `moonstone/Button`, `moonstone/Dropdown`, `moonstone/Icon`, `moonstone/IconButton`, `moonstone/Input`, and `moonstone/ToggleButton` default size to "small", which unifies their initial heights
- `moonstone/DaySelector` to have squared check boxes to match the rest of the checkmark components
- `moonstone/LabeledIcon` and `moonstone/LabeledIconButton` text size to be smaller
- `moonstone/Panel` and `moonstone/Panels` now allocate slightly more screen edge space for a cleaner look
- `moonstone/Scroller.Scroller`, `moonstone/VirtualList.VirtualGridList`, and `moonstone/VirtualList.VirtualList` scrollbar button to gain focus when pressing a page up or down key if `focusableScrollbar` is true
- global styling rules affecting standard font-weight, disabled opacity, and LESS color variable definitions

### Fixed

- `moonstone/Scroller`, `moonstone/VirtualList.VirtualGridList`, and `moonstone/VirtualList.VirtualList` to scroll by page up/down keys without focus in pointer mode

## [2.6.0] - ???

### Deprecated

- `moonstone/Divider` which will be replaced by `moonstone/Heading`
- `moonstone/Input.InputBase` prop `focused` which will be handled by CSS in 3.0
- `small` prop in `moonstone/Input` and `moonstone/ToggleButton`, which will be replaced by `size="small"` in 3.0

### Added

- `moonstone/Input` and `moonstone/ToggleButton` prop `size`
- `moonstone/Button`, `moonstone/IconButton`, and `moonstone/LabeledIconButton` public class name `large` to support customizing the style for the new `size` prop on `ui/Button`

### Fixed

- `moonstone/EditableIntegerPicker`, `moonstone/Picker`, and `moonstone/RangePicker` to not error when the `min` prop exceeds the `max` prop

## [2.5.3] - 2019-06-06

### Fixed

- `moonstone/ContextualPopupDecorator` imperative methods to be correctly bound to the instance
- `moonstone/ExpandableInput` to retain focus when touching within the input field on touch platforms
- `moonstone/ExpandableList` to not error if `selected` is passed as an array to a non-multi-select list
- `moonstone/Scroller` to allow changing spotlight focus to opposite scroll button when switching to 5way mode
- `moonstone/ExpandableInput` to retain focus when touching within the input field on touch platforms
- `moonstone/Input` refocusing on touch on iOS
- `moonstone/Scroller`, `moonstone/VirtualList.VirtualGridList`, and `moonstone/VirtualList.VirtualList` to change spotlight focus due to touch events
- `moonstone/Slider` to not scroll the viewport when dragging on touch platforms
- `moonstone/VideoPlayer` to correctly handle touch events while moving slider knobs
- `moonstone/VirtualList` and `moonstone/Scroller` to animate with 5-way navigation by default

## [2.5.2] - 2019-04-23

### Fixed

- `moonstone/EditableIntegerPicker` text alignment when not editing the value
- `moonstone/Scroller` to scroll via dragging when the platform has touch support
- `moonstone/VideoPlayer` to continue to display the thumbnail image while the slider is focused

## [2.5.1] - 2019-04-09

### Fixed

- `moonstone/ExpandableInput` to close on touch platforms when tapping another component

## [2.5.0] - 2019-04-01

### Fixed

- `moonstone/ContextualPopupDecorator` method `positionContextualPopup()` to correctly reposition the popup when invoked from app code
- `moonstone/Tooltip` to better support long tooltips
- `moonstone/Popup` to resume spotlight pauses when closing with animation
- `moonstone/Panels` to correctly ignore `null` children

## [2.4.1] - 2019-03-11

### Changed

- `moonstone/Picker` to display more of the selected value in wide instances

### Fixed

- `moonstone/Checkbox`, `moonstone/FormCheckbox`, `moonstone/RadioItem`, `moonstone/SelectableIcon`, and `moonstone/Slider` spotlight muted colors
- `moonstone/Spinner` animation synchronization after a rerender
- `moonstone/TooltipDecorator` to position `Tooltip` correctly when the wrapped component moves or resizes
- `moonstone/VideoPlayer` to continue to show thumbnail when playback control keys are pressed
- `moonstone/VideoPlayer` to stop seeking by remote key when it loses focus
- `moonstone/VirtualList` to only resume spotlight pauses it initiated
- `moonstone/ExpandableItem` to be better optimized on mount

## [2.4.0] - 2019-03-04

### Added

- `line-height` rule to base text CSS for both latin and non-latin locales
- Support for high contrast colors in dark and light `moonstone`
- `moonstone/BodyText` prop `noWrap` which automatically adds `moonstone/Marquee` support as well as limits the content to only display one line of text

### Changed

- `moonstone/Spinner` visuals from 3 spinning balls to an energetic flexing line

### Fixed

- `moonstone/Panels` to set child's `autoFocus` prop to `default-element` when `index` increases
- `moonstone/Slider` to prevent gaining focus when clicked when disabled
- `moonstone/Slider` to prevent default browser scroll behavior when 5-way directional key is pressed on an active knob
- `moonstone/DatePicker` and `moonstone/TimePicker` to close with back/ESC
- `moonstone/DatePicker` and `moonstone/TimePicker` value handling when open on mount
- `moonstone/ContextualPopupDecorator` to correctly focus on popup content when opened

## [2.3.0] - 2019-02-11

### Added

- `moonstone/VirtualList.VirtualGridList` and `moonstone/VirtualList.VirtualList` property `childProps` to support additional props included in the object passed to the `itemsRenderer` callback
- `moonstone/Skinnable` support for `skinVariants`, to enable features like high contrast mode and large text mode
- Support for 8k (UHD2) displays

### Changed

- All content-containing LESS stylesheets (not within a `styles` directory) extensions to be `*.module.less` to retain modular context with CLI 2.x.

### Fixed

- `moonstone/VirtualList` to focus an item properly by `scrollTo` API immediately after a prior call to the same position
- `moonstone/Popup` to close floating layer when the popup closes without animation

## [2.2.9] - 2019-01-11

### Fixed

- `moonstone/Scroller` scrolling to boundary behavior for short scrollers

## [2.2.8] - 2018-12-06

### Fixed

- `moonstone/ExpandableInput` to focus labeled item on close
- `moonstone/ExpandableItem` to disable its spotlight container when the component is disabled
- `moonstone/Scroller` to correctly handle scrolling focused elements and containers into view

## [2.2.7] - 2018-11-21

### Fixed

- `moonstone/Picker`, `moonstone/ExpandablePicker`, `moonstone/ExpandableList`, `moonstone/IncrementSlider` to support disabling voice control

## [2.2.6] - 2018-11-15

### Fixed

- `moonstone/VideoPlayer` to blur slider when hiding media controls
- `moonstone/VideoPlayer` to disable pointer mode when hiding media controls via 5-way
- `moonstone/VirtualList` and `moonstone/Scroller` to not to animate with 5-way navigation by default

## [2.2.5] - 2018-11-05

### Fixed

- `moonstone/ExpandableItem` to not steal focus after closing

## [2.2.4] - 2018-10-29

### Fixed

- `moonstone/MoonstoneDecorator` to apply both Latin and non-Latin rules to the root element so all children inherit the correct default font rules.
- `moonstone/Marquee`, `moonstone/MediaOverlay` to display locale-based font
- `moonstone/DayPicker` separator character used between selected days in the label in fa-IR locale
- `moonstone/Scroller`, `moonstone/VirtualList.VirtualGridList`, and `moonstone/VirtualList.VirtualList` scrolling by voice commands in RTL locales

## [2.2.3] - 2018-10-22

### Fixed

- `moonstone/Scroller` to respect the disabled spotlight container status when handling pointer events
- `moonstone/Scroller` to scroll to the boundary when focusing the first or last element with a minimal margin in 5-way mode
- `moonstone/VideoPlayer` to position the slider knob correctly when beyond the left or right edge of the slider

## [2.2.2] - 2018-10-15

### Fixed

- `moonstone/Scroller` stuttering when page up/down key is pressed

## [2.2.1] - 2018-10-09

### Fixed

- `moonstone/Scroller`, `moonstone/VirtualList.VirtualGridList`, and `moonstone/VirtualList.VirtualList` to notify user when scrolling is not possible via voice command
- `moonstone/TimePicker` to not read out meridiem label when changing the value

## [2.2.0] - 2018-10-02

### Added

- `moonstone/GridListImageItem` voice control feature support

### Fixed

- `moonstone/DayPicker` to prevent closing when selecting days via voice control
- `moonstone/VideoPlayer` to unfocus media controls when hidden
- `moonstone/Scroller` to set correct scroll position when an expandable child is closed
- `moonstone/Scroller` to prevent focusing children while scrolling

## [2.1.4] - 2018-09-17

### Fixed

- `moonstone/Button` and `moonstone/IconButton` to style image-based icons correctly when focused and disabled
- `moonstone/FormCheckboxItem` styling when focused and disabled
- `moonstone/Panels` to always blur breadcrumbs when transitioning to a new panel
- `moonstone/Scroller` to correctly set scroll position when nested item is focused
- `moonstone/Scroller` to not adjust `scrollTop` when nested item is focused
- `moonstone/VideoPlayer` to show correct playback rate feedback on play or pause
- `moonstone/VirtualList.VirtualGridList` and `moonstone/VirtualList.VirtualList` to handle 5way navigation properly when `focusableScrollbar` is true

## [2.1.3] - 2018-09-10

### Fixed

- `moonstone/Scroller`, `moonstone/VirtualList.VirtualGridList`, and `moonstone/VirtualList.VirtualList` to show overscroll effects properly on repeating wheel input
- `moonstone/TooltipDecorator` to handle runtime error when setting `tooltipText` to an empty string
- `moonstone/VideoPlayer` timing to read out `infoComponents` accessibility value when `moreButton` or `moreButtonColor` is pressed

## [2.1.2] - 2018-09-04

### Fixed

- `moonstone/ExpandableItem` to prevent default browser scroll behavior when 5-way key is pressed on the first item or the last item
- `moonstone/Scroller` scrolling behavior for focused items in 5-way mode
- `moonstone/Scroller` to scroll container elements into view
- `moonstone/TooltipDecorator` to update position when `tooltipText` is changed
- `moonstone/VideoPlayer` to prevent default browser scroll behavior when navigating via 5-way
- `moonstone/VirtuaList` to allow `onKeyDown` events to bubble
- `moonstone/VirtualList.VirtualGridList` and `moonstone/VirtualList.VirtualList` scrolling via page up or down keys

## [2.1.1] - 2018-08-27

### Changed

- `moonstone/Scroller`, `moonstone/VirtualList.VirtualGridList`, and `moonstone/VirtualList.VirtualList` to show overscroll effects only by wheel input

### Fixed

- `moonstone/VideoPlayer` so that activity is detected and the `autoCloseTimeout` timer is reset when using 5-way to navigate from the media slider

### Fixed

- `moonstone/Picker` to fire onChange events, due to a hold, consistently across pointer and 5-way navigation

## [2.1.0] - 2018-08-20

### Added

- `moonstone/VideoPlayer` property `noMediaSliderFeedback`
- `moonstone/VideoPlayer.MediaControls` property `playPauseButtonDisabled`

### Changed

- `moonstone/Picker` key down hold threshold to 800ms before firing the `onChange` event

### Fixed

- `moonstone/GridListImageItem` to properly vertically align when the content varies in size
- `moonstone/Scroller`, `moonstone/VirtualList.VirtualGridList`, and `moonstone/VirtualList.VirtualList` to not scroll by dragging
- `moonstone/Slider` to not emit `onChange` event when `value` has not changed
- `moonstone/VideoPlayer` to focus on available media buttons if the default spotlight component is disabled
- `moonstone/VideoPlayer` to keep media controls visible when interacting with popups
- `moonstone/VideoPlayer` to read out `infoComponents` accessibility value when `moreButtonColor` is pressed
- `moonstone/VideoPlayer` to round the time displayed down to the nearest second
- `moonstone/VirtualList` to restore last focused item correctly

## [2.0.2] - 2018-08-13

### Fixed

- `moonstone/DatePicker` to correctly change year when `minYear` and `maxYear` aren't provided
- `moonstone/EditableIntegerPicker` management of spotlight pointer mode
- `moonstone/LabeledIcon` and `moonstone/LabeledIconButton` to have proper spacing and label-alignment with all label positions
- `moonstone/Popup` to prevent duplicate 5-way navigation when `spotlightRestrict="self-first"`
- `moonstone/Scroller` not to scroll to wrong position via 5way navigation in RTL languages
- `moonstone/Scroller` not to scroll when focusing in pointer mode
- `moonstone/Slider` to forward `onActivate` event
- `moonstone/VideoPlayer` to reset key down hold when media becomes unavailable

## [2.0.1] - 2018-08-01

### Fixed

- `moonstone/Dialog` read order of dialog contents
- `moonstone/Scroller` to go to next page properly via page up/down keys

## [2.0.0] - 2018-07-30

### Added

- `moonstone/LabeledIcon` and `moonstone/LabeledIconButton` components for a lightweight `Icon` or `IconButton` with a label
- `moonstone/VideoPlayer` property `noAutoShowMediaControls`

### Fixed

- `moonstone/Scroller` to prevent scrolling via page up/down keys if there is no spottable component in that direction
- `moonstone/Dialog` to hide `titleBelow` when `title` is not set
- `moonstone/Image` to suppress drag and drop support by default
- `moonstone/VideoPlayer` audio guidance behavior of More button
- `moonstone/VirtualList.VirtualGridList` and `moonstone/VirtualList.VirtualList` to handle focus properly via page up/down keys when switching to 5-way mode
- `moonstone/Popup` to spot the content after it's mounted
- `moonstone/Scroller`, `moonstone/VirtualList.VirtualGridList`, and `moonstone/VirtualList.VirtualList` to scroll properly via voice control in RTL locales

## [2.0.0-rc.3] - 2018-07-23

### Changed

- `moonstone/Scroller.Scroller`, `moonstone/VirtualList.VirtualGridList`, and `moonstone/VirtualList.VirtualList` overscroll effect color more recognizable on the focused element

### Fixed

- `moonstone/ContextualPopup` to refocus its activator on close when the popup lacks spottable children
- `moonstone/Scroller`, `moonstone/VirtualList.VirtualGridList`, and `moonstone/VirtualList.VirtualList` to scroll properly when holding down paging control buttons
- `moonstone/ExpandableItem` spotlight behavior when leaving the component via 5-way
- `moonstone/RadioItem` circle thickness to be 2px, matching the design
- `moonstone/Slider` to correctly prevent 5-way actions when activated
- `moonstone/ExpandableItem` and other expandable components to spotlight correctly when switching from pointer mode to 5-way with `closeOnSelect`

## [2.0.0-rc.2] - 2018-07-16

### Fixed

- `moonstone/Input` to not focus by *tab* key
- `moonstone/Picker` to properly set focus when navigating between buttons
- `moonstone/Popup` to set correct open state while transitioning
- `moonstone/ProgressBar.ProgressBarTooltip` unknown props warning
- `moonstone/Scrollable` to disable spotlight container during flick events only when contents can scroll
- `moonstone/Scroller`, `moonstone/VirtualList.VirtualGridList`, and `moonstone/VirtualList.VirtualList` to scroll properly when `animate` is false via `scrollTo`
- `moonstone/Scroller`, `moonstone/VirtualList.VirtualGridList`, and `moonstone/VirtualList.VirtualList` page controls to stop propagating an event when the event is handled
- `moonstone/Scroller`, `moonstone/VirtualList.VirtualGridList`, and `moonstone/VirtualList.VirtualList` to hide overscroll effect when focus is moved from a disabled paging control button to the opposite button
- `moonstone/Scroller`, `moonstone/VirtualList.VirtualGridList`, and `moonstone/VirtualList.VirtualList` to show overscroll effect when reaching the edge for the first time by wheel
- `moonstone/VideoPlayer` to display feedback tooltip when pointer leaves slider while playing
- `moonstone/VirtualList` and `moonstone/VirtualGridList` to restore focus on items focused by pointer

## [2.0.0-rc.1] - 2018-07-09

### Added

- `moonstone/VirtualList.VirtualList` and `moonstone/VirtualList.VirtualGridList` support `data-webos-voice-focused` and `data-webos-voice-group-label`

### Removed

- `moonstone/Button` built-in support for tooltips

### Changed

- `moonstone/Spinner` to blur Spotlight when the spinner is active

### Fixed

- `moonstone/Scroller.Scroller`, `moonstone/VirtualList.VirtualGridList`, and `moonstone/VirtualList.VirtualList` to handle direction, page up, and page down keys properly on page controls them when `focusableScrollbar` is false
- `moonstone/Scroller.Scroller`, `moonstone/VirtualList.VirtualGridList`, and `moonstone/VirtualList.VirtualList` to handle a page up or down key in pointer mode
- `moonstone/VideoPlayer.MediaControls` to correctly handle more button color when the prop is not specified
- `VirtualList.VirtualList` to handle focus properly when switching to 5-way mode

## [2.0.0-beta.9] - 2018-07-02

### Added

- `moonstone/ContextualPopupDecorator` instance method `positionContextualPopup()`
- `moonstone/MoonstoneDecorator` config property `disableFullscreen` to prevent the decorator from filling the entire screen
- `moonstone/Scroller` prop `onUpdate`

### Fixed

- `moonstone/Scrollable` to update scroll properly on pointer click
- `moonstone/TooltipDecorator` to prevent unnecessary re-renders when losing focus
- `moonstone/TooltipDecorator` to not dismiss the tooltip on pointer click

## [2.0.0-beta.8] - 2018-06-25

### Added

- `moonstone/Scroller.Scroller`, `moonstone/VirtualList.VirtualGridList`, and `moonstone/VirtualList.VirtualList` support for scrolling via voice control on webOS
- `moonstone/Scroller.Scroller`, `moonstone/VirtualList.VirtualGridList`, and `moonstone/VirtualList.VirtualList` overscroll effect when the edges are reached

### Changed

- `moonstone/Divider` property `marqueeOn` default value to `render`
- `moonstone/Scroller.Scroller`, `moonstone/VirtualList.VirtualGridList`, and `moonstone/VirtualList.VirtualList` scrollbar button to move a previous or next page when pressing a page up or down key instead of releasing it

### Fixed

- `moonstone/VideoPlayer` to prevent updating state when the source is changed to the preload source, but the current preload source is the same
- `moonstone/MediaOverlay` to marquee correctly
- `moonstone/MediaOverlay` to match UX guidelines

## [2.0.0-beta.7] - 2018-06-11

### Removed

- `moonstone/Dialog` properties `preserveCase` and `showDivider`, replaced by `casing` and `noDivider` respectively
- `moonstone/Divider` property `preserveCase`, replaced by `casing`
- `moonstone/ExpandableInput` property `onInputChange`, replaced by `onChange`
- `moonstone/MoonstoneDecorator.TextSizeDecorator`, replaced by `moonstone/MoonstoneDecorator.AccessibilityDecorator`
- `moonstone/Panels.Header` property `preserveCase`, replaced by `casing`
- `moonstone/Panels.Panel` property `noAutoFocus`, replaced by `autoFocus`
- `moonstone/TooltipDecorator` property `tooltipPreserveCase`, replaced by `tooltipCasing`

### Changed

- `moonstone/VideoPlayer` to allow spotlight focus to move left and right from `MediaControls`
- `moonstone/VideoPlayer` to disable bottom controls when loading until it's playable

### Fixed

- `moonstone/EditableIntegerPicker` to disable itself when on a range consisting of a single static value
- `moonstone/Picker` to disable itself when containing fewer than two items
- `moonstone/Popup` to spot its content correctly when `open` by default
- `moonstone/RangePicker` to disable itself when on a range consisting of a single static value
- `moonstone/TooltipDecorator` to hide when `onDismiss` has been invoked
- `moonstone/VideoPlayer` to show media controls when pressing down in pointer mode
- `moonstone/VideoPlayer` to provide a more natural 5-way focus behavior
- `moonstone/VideoPlayer.MediaControls` to handle left and right key to jump when `moonstone/VideoPlayer` is focused

## [2.0.0-beta.6] - 2018-06-04

### Removed

- `moonstone/IncrementSlider` prop `children` which was no longer supported for setting the tooltip (since 2.0.0-beta.1)

### Fixed

- `moonstone/ContextualPopupDecorator` to allow focusing components under a popup without any focusable components
- `moonstone/Scroller` ordering of logic for Scroller focus to check focus possibilities first then go to fallback at the top of the container
- `moonstone/Scroller` to check focus possibilities first then go to fallback at the top of the container of focused item
- `moonstone/Scroller` to scroll by page when focus was at the edge of the viewport
- `moonstone/ToggleButton` padding and orientation for RTL
- `moonstone/VideoPlayer` to not hide title and info section when showing more components
- `moonstone/VideoPlayer` to select a position in slider to seek in 5-way mode
- `moonstone/VideoPlayer` to show thumbnail only when focused on slider

## [2.0.0-beta.5] - 2018-05-29

### Removed

- `moonstone/Popup`, `moonstone/Dialog` and `moonstone/Notification` property `spotlightRestrict` option `'none'`
- `moonstone/VideoPlayer` prop `preloadSource`, to be replaced by `moonstone/VideoPlayer.Video` prop `preloadSource`
- `moonstone/Button` and `moonstone/IconButton` allowed value `'opaque'` from prop `backgroundOpacity` which was the default and therefore has the same effect as omitting the prop

### Added

- `moonstone/VideoPlayer` props `selection` and `onSeekOutsideRange` to support selecting a range and notification of interactions outside of that range
- `moonstone/VideoPlayer.Video` component to support preloading video sources

### Changed

- `moonstone/VideoPlayer.videoComponent` prop to default to `ui/Media.Media` instead of `'video'`. As a result, to use a custom video element, one must pass an instance of `ui/Media` with its `mediaComponent` prop set to the desired element.

### Fixed

- `moonstone/ContextualPopupDecorator` to properly stop propagating keydown event if fired from the popup container
- `moonstone/Slider` to read when knob gains focus or for a change in value
- `moonstone/Scroller` to not cut off Expandables when scrollbar appears
- `moonstone/VideoPlayer` to correctly read out when play button is pressed
- `moonstone/Divider` to always use a fixed height, regardless of locale

## [2.0.0-beta.4] - 2018-05-21

### Added

- `moonstone/Button` and `moonstone/IconButton` class name `small` to the list of allowed `css` overrides
- `moonstone/VideoPlayer.MediaControls` property `onClose` to handle back key
- `moonstone/ProgressBar` prop `highlighted` for when the UX needs to call special attention to a progress bar

### Changed

- `moonstone/VideoPlayer` to disable media slider when source is unavailable

### Fixed

- `moonstone/ContextualPopupDecorator` to not set focus to activator when closing if focus was set elsewhere
- `moonstone/IconButton` to allow external customization of vertical alignment of its `Icon` by setting `line-height`
- `moonstone/Marquee.MarqueeController` to not cancel valid animations
- `moonstone/VideoPlayer` feedback and feedback icon to hide properly on play/pause/fast forward/rewind
- `moonstone/VideoPlayer` to correctly focus to default media controls component
- `moonstone/VideoPlayer` to close opened popup components when media controls hide
- `moonstone/VideoPlayer` to show controls on mount and when playing next preload video

## [2.0.0-beta.3] - 2018-05-14

### Added

- `moonstone/SelectableItem.SelectableItemDecorator`

### Changed

- `moonstone/ToggleItem` to forward native events on `onFocus` and `onBlur`
- `moonstone/Input` and `moonstone/ExpandableInput` to support forwarding valid `<input>` props to the contained `<input>` node
- `moonstone/ToggleButton` to fire `onToggle` when toggled

### Fixed

- `moonstone/VirtualList.VirtualList` and `moonstone/VirtualList.VirtualGridList` to scroll properly with all enabled items via a page up or down key
- `moonstone/VirtualList.VirtualList`, `moonstone/VirtualList.VirtualGridList`, and `moonstone/Scroller.Scroller` to ignore any user key events in pointer mode
- `moonstone/VirtualList.VirtualList`, `moonstone/VirtualList.VirtualGridList`, and `moonstone/Scroller.Scroller` to pass `data-spotlight-container-disabled` prop to their outer DOM element
- `moonstone/Image` so it automatically swaps the `src` to the appropriate resolution dynamically as the screen resizes
- `moonstone/Popup` to support all `spotlightRestrict` options
- `moonstone` component `disabled` colors to match the most recent design guidelines (from 30% to 60% opacity)
- `moonstone/ExpandableInput` spotlight behavior when leaving the component via 5-way

## [2.0.0-beta.2] - 2018-05-07

### Fixed

- `moonstone/IconButton` to allow theme-style customization, like it claimed was possible
- `moonstone/ExpandableItem` and related expandables to deal with disabled items and the `autoClose`, `lockBottom` and `noLockBottom` props
- `moonstone/Slider` not to fire `onChange` event when 5-ways out of boundary
- `moonstone/ToggleButton` layout for RTL locales
- `moonstone/Item`, `moonstone/SlotItem`, `moonstone/ToggleItem` to not apply duplicate `className` values
- `moonstone/VirtualList.VirtualList`, `moonstone/VirtualList.VirtualGridList`, and `moonstone/Scroller.Scroller` scrollbar button's aria-label in RTL
- `moonstone/VirtualList.VirtualList` and `moonstone/VirtualList.VirtualGridList` to scroll properly with all disabled items
- `moonstone/VirtualList.VirtualList` and `moonstone/VirtualList.VirtualGridList` to not scroll on focus when jumping

## [2.0.0-beta.1] - 2018-04-29

### Removed

- `moonstone/IncrementSlider` and `moonstone/Slider` props `tooltipAsPercent`, `tooltipSide`, and `tooltipForceSide`, to be replaced by `moonstone/IncrementSlider.IncrementSliderTooltip` and `moonstone/Slider.SliderTooltip` props `percent`, and `side`
- `moonstone/IncrementSlider` props `detachedKnob`, `onDecrement`, `onIncrement`, and `scrubbing`
- `moonstone/ProgressBar` props `tooltipSide` and `tooltipForceSide`, to be replaced by `moonstone/ProgressBar.ProgressBarTooltip` prop `side`
- `moonstone/Slider` props `detachedKnob`, `onDecrement`, `onIncrement`, `scrubbing`, and `onKnobMove`
- `moonstone/VideoPlayer` property `tooltipHideDelay`
- `moonstone/VideoPlayer` props `backwardIcon`, `forwardIcon`, `initialJumpDelay`, `jumpBackwardIcon`, `jumpButtonsDisabled`, `jumpDelay`, `jumpForwadIcon`, `leftComponents`, `moreButtonCloseLabel`, `moreButtonColor`, `moreButtonDisabled`, `moreButtonLabel`, `no5WayJump`, `noJumpButtons`, `noRateButtons`, `pauseIcon`, `playIcon`, `rateButtonsDisabled`, and `rightComponents`, replaced by corresponding props on `moonstone/VideoPlayer.MediaControls`
- `moonstone/VideoPlayer` props `onBackwardButtonClick`, `onForwardButtonClick`, `onJumpBackwardButtonClick`, `onJumpForwardButtonClick`, and `onPlayButtonClick`, replaced by `onRewind`, `onFastForward`, `onJumpBackward`, `onJumpForward`, `onPause`, and `onPlay`, respectively

### Added

- `moonstone/DatePicker` props `dayAriaLabel`, `dayLabel`, `monthAriaLabel`, `monthLabel`, `yearAriaLabel` and `yearLabel` to configure the label set on date pickers
- `moonstone/DayPicker` and `moonstone/DaySelector` props `dayNameLength`, `everyDayText`, `everyWeekdayText`, and `everyWeekendText`
- `moonstone/ExpandablePicker` props `checkButtonAriaLabel`, `decrementAriaLabel`, `incrementAriaLabel`, and `pickerAriaLabel` to configure the label set on each button and picker
- `moonstone/MediaOverlay` component
- `moonstone/Picker` props `aria-label`, `decrementAriaLabel`, and `incrementAriaLabel` to configure the label set on each button
- `moonstone/Popup` property `closeButtonAriaLabel` to configure the label set on popup close button
- `moonstone/ProgressBar.ProgressBarTooltip` props `percent` to format the value as a percent and `visible` to control display of the tooltip
- `moonstone/TimePicker` props `hourAriaLabel`, `hourLabel`, `meridiemAriaLabel`, `meridiemLabel`, `minuteAriaLabel`, and `minuteLabel` to configure the label set on time pickers
- `moonstone/VideoPlayer.MediaControls` component to support additional customization of the playback controls
- `moonstone/VideoPlayer` props `mediaControlsComponent`, `onRewind`, `onFastForward`, `onJumpBackward`, `onJumpForward`, `onPause`, `onPlay`, and `preloadSource`
- `moonstone/VirtualList.VirtualList` and `moonstone/VirtualList.VirtualGridList` `role="list"`
- `moonstone/VirtualList.VirtualList` and `moonstone/VirtualList.VirtualGridList` prop `wrap` to support wrap-around spotlight navigation
- `moonstone/VirtualList`, `moonstone/VirtualGridList` and `moonstone/Scroller` props `scrollRightAriaLabel`, `scrollLeftAriaLabel`, `scrollDownAriaLabel`, and `scrollUpAriaLabel` to configure the aria-label set on scroll buttons in the scrollbars

### Changed

- `moonstone/IncrementSlider` and `moonstone/Slider` prop `tooltip` to support either a boolean for the default tooltip or an element or component for a custom tooltip
- `moonstone/Input` to prevent pointer actions on other component when the input has focus
- `moonstone/ProgressBar.ProgressBarTooltip` prop `side` to support either locale-aware or locale-independent positioning
- `moonstone/ProgressBar.ProgressBarTooltip` prop `tooltip` to support custom tooltip components
- `moonstone/Scroller`, `moonstone/Picker`, and `moonstone/IncrementSlider` to retain focus on `moonstone/IconButton` when it becomes disabled

### Fixed

- `moonstone/ExpandableItem` and related expandable components to expand smoothly when used in a scroller
- `moonstone/GridListImageItem` to show proper `placeholder` and `selectionOverlay`
- `moonstone/MoonstoneDecorator` to optimize localized font loading performance
- `moonstone/Scroller` and `moonstone/VirtualList` navigation via 5-way from paging controls
- `moonstone/VideoPlayer` to render bottom controls at idle after mounting
- `moonstone/VirtualList.VirtualList` and `moonstone/VirtualList.VirtualGridList` to give initial focus
- `moonstone/VirtualList.VirtualList` and `moonstone/VirtualList.VirtualGridList` to have the default value for `dataSize`, `pageScroll`, and `spacing` props

## [2.0.0-alpha.8] - 2018-04-17

### Added

- `moonstone/Panels` property `closeButtonAriaLabel` to configure the label set on application close button

### Changed

- `moonstone/VirtualList.VirtualList` and `moonstone/VirtualList.VirtualGridList` to set its ARIA `role` to `"list"`
- `moonstone/VideoPlayer` property `title` to accept node type

### Fixed

- `moonstone/TimePicker` to show `meridiem` correctly in all locales
- `moonstone/Scrollable` scroll buttons to read out out audio guidance when button pressed down
- `moonstone/ExpandableItem` to show label properly when open and disabled
- `moonstone/Notification` to position properly in RTL locales
- `moonstone/VideoPlayer` to show controls when pressing 5-way select

## [2.0.0-alpha.7] - 2018-04-03

### Removed

- `moonstone/VirtualList.VirtualList` and `moonstone/VirtualList.VirtualGridList` prop `data` to eliminate the misunderstanding caused by the ambiguity of `data`

### Added

- `moonstone/VideoPlayer` property `noSpinner` to allow apps to show/hide spinner while loading video

### Changed

- `moonstone/VideoPlayer` to disable play/pause button when media controls are disabled
- `moonstone/VideoPlayer` property `moreButtonColor` to allow setting underline colors for more button
- `moonstone/VirtualList.VirtualList` and `moonstone/VirtualList.VirtualGridList` prop `isItemDisabled`, which accepts a function that checks if the item at the supplied index is disabled
- `moonstone/Panels.Header` support for `headerInput` so the Header can be used as an Input. See documentation for usage examples.
- `moonstone/ProgressBar` property `tooltipSide` to configure tooltip position relative to the progress bar
- `moonstone/ProgressBar` colors (affecting `moonstone/Slider` as well) for light and dark theme to match the latest designs and make them more visible when drawn over arbitrary background colors

### Fixed

- `moonstone/VideoPlayer` to correctly adjust spaces when the number of components changes in `leftComponents` and `rightComponents`
- `moonstone/VideoPlayer` to read out audio guidance every time `source` changes
- `moonstone/VideoPlayer` to display custom thumbnail node
- `moonstone/VideoPlayer` to hide more icon when right components are removed
- `moonstone/Picker` to correctly update pressed state when dragging off buttons
- `moonstone/Notification` to display when it's opened
- `moonstone/VirtualList` and `moonstone/VirtualGridList` to show Spotlight properly while navigating with page up and down keys
- `moonstone/Input` to allow navigating via left or right to other components when the input is active and the selection is at start or end of the text, respectively
- `moonstone/Panels.ActivityPanels` to correctly lay out the existing panel after adding additional panels

## [2.0.0-alpha.6] - 2018-03-22

### Removed

- `moonstone/Slider` exports `SliderFactory` and `SliderBaseFactory`
- `moonstone/IncrementSlider` exports `IncrementSliderFactory` and `IncrementSliderBaseFactory`
- `moonstone/ProgressBar`, `moonstone/Slider`, `moonstone/Slider.SliderTooltip`, `moonstone/IncrementSlider` components' `vertical` property and replaced it with `orientation`

### Added

- `moonstone/VideoPlayer` property `component` to handle custom video element
- `moonstone/IncrementSlider` properties `incrementAriaLabel` and `decrementAriaLabel` to configure the label set on each button
- `moonstone/Input` support for `small` prop
- `moonstone/ProgressBar` support for `tooltip` and `tooltipForceSide`
- `moonstone/ProgressBar`, `moonstone/Slider`, `moonstone/Slider.SliderTooltip`, `moonstone/IncrementSlider` property `orientation` to accept orientation strings like "vertical" and "horizontal" (replaced old `vertical` prop)

### Changed

- `moonstone/Input` input `height`, `vertical-align`, and `margins`. Please verify your layouts to ensure everything lines up correctly; this change may require removal of old sizing and positioning CSS which is no longer necessary.
- `moonstone/FormCheckbox` to have a small border around the circle, according to new GUI designs
- `moonstone/RadioItem` dot size and added an inner-dot to selected-focused state, according to new GUI designs
- `moonstone/ContextualPopup` prop `popupContainerId` to `popupSpotlightId`
- `moonstone/Popup` prop `containerId` to `spotlightId`
- `moonstone/VideoPlayer` prop `containerId` to `spotlightId`
- `moonstone/VirtualList.VirtualList` and `moonstone/VirtualList.VirtualGridList` prop `component` to be replaced by `itemRenderer`

### Fixed

- `moonstone/ExpandableItem` to be more performant when animating
- `moonstone/GridListImageItem` to hide overlay checkmark icon on focus when unselected
- `moonstone/GridListImageItem` to use `ui/GridListImageItem`
- `moonstone/VirtualList`, `moonstone/VirtualGridList` and `moonstone/Scroller` components to use their base UI components
- `moonstone/VirtualList` to show the selected state on hovered paging controls properly
- `moonstone/Slider` to highlight knob when selected
- `moonstone/Slider` to handle updates to its `value` prop correctly
- `moonstone/ToggleItem` to accept HTML DOM node tag names as strings for its `component` property
- `moonstone/Popup` to properly pause and resume spotlight when animating

## [2.0.0-alpha.5] - 2018-03-07

### Removed

- `moonstone/Marquee.MarqueeText`, replaced by `moonstone/Marquee.Marquee`
- `moonstone/VirtualGridList.GridListImageItem`, replaced by `moonstone/GridListImageItem`

### Changed

- `moonstone/Marquee.Marquee` to be `moonstone/Marquee.MarqueeBase`
- `moonstone/ContextualPopupDecorator` to not restore last-focused child
- `moonstone/ExpandableList` to restore focus to the first selected item after opening

### Fixed

- `moonstone/Slider` to correctly show localized percentage value in tooltip when `tooltipAsPercent` is true
- `moonstone/VirtualGridList` to show or hide its scrollbars properly
- `moonstone/Button` text to be properly centered
- `moonstone/Input` to not clip some glyphs at the start of the value

## [2.0.0-alpha.4] - 2018-02-13

### Added

- `moonstone/SlotItem` replacing `moonstone/Item.ItemOverlay`

### Removed

- `moonstone/VirtualFlexList` to be replaced by `ui/VirtualFlexList`
- `moonstone/Button` and `moonstone/IconButton` prop `noAnimation`
- `moonstone/Item.OverlayDecorator`, `moonstone/Item.Overlay`, and `moonstone/Item.ItemOverlay` to be replaced by `moonstone/SlotItem`

### Changed

- `moonstone/Marquee` to do less-costly calculations during measurement and optimized the applied styles
- `moonstone/ExpandableList` to require a unique key for each object type data

### Fixed

- `moonstone/VirtualList` to render properly with fiber reconciler
- `moonstone/VirtualList` focus option in scrollTo api
- `moonstone/ExpandableSpotlightDecorator` to not spot the title upon collapse when in `pointerMode`
- `moonstone/Spinner` to not unpause Spotlight unless it was the one to pause it
- `moonstone/Marquee` to stop when becoming disabled
- `moonstone/Input`, `moonstone/MarqueeDecorator`, and `moonstone/Slider` to prevent unnecessary focus-based updates

## [2.0.0-alpha.3] - 2018-01-18

### Removed

- `moonstone/Scroller` and `moonstone/VirtualList` option `indexToFocus` in `scrollTo` method which is deprecated from 1.2.0
- `moonstone/Scroller` props `horizontal` and `vertical` which are deprecated from 1.3.0 and replaced with `direction` prop
- `moonstone/Button` exports `ButtonFactory` and `ButtonBaseFactory`
- `moonstone/IconButton` exports `IconButtonFactory` and `IconButtonBaseFactory`

### Fixed

- `moonstone/MoonstoneDecorator` root node to fill the entire space available, which simplifies positioning and sizing for child elements (previously always measured 0 in height)
- `moonstone/VirtualList` to prevent infinite function call when a size of contents is slightly longer than a client size without a scrollbar
- `moonstone/VirtualList` to sync scroll position when clientSize changed

## [2.0.0-alpha.2] - 2017-08-29

No significant changes.

## [2.0.0-alpha.1] - 2017-08-27

### Changed

- `moonstone/Button`, `moonstone/Checkbox`, `moonstone/FormCheckbox`, `moonstone/IconButton`, `moonstone/IncrementSlider`, `moonstone/Item`, `moonstone/Picker`, and `moonstone/RangePicker`, `moonstone/Switch` and `moonstone/VideoPlayer` to use `ui/Touchable`

## [1.15.0] - 2018-02-28

### Deprecated

- `moonstone/Marquee.Marquee`, to be moved to `moonstone/Marquee.MarqueeBase` in 2.0.0
- `moonstone/Marquee.MarqueeText`, to be moved to `moonstone/Marquee.Marquee` in 2.0.0

### Fixed

- `moonstone/GridListImageItem` to display correctly

## [1.14.0] - 2018-02-23

### Deprecated

- `moonstone/VirtualFlexList`, to be replaced by `ui/VirtualFlexList` in 2.0.0
- `moonstone/VirtualGridList.GridListImageItem`, to be replaced by `moonstone/GridListImageItem` in 2.0.0
- `moonstone/Button` and `moonstone/IconButton` prop `noAnimation`, to be removed in 2.0.0
- `moonstone/Button.ButtonFactory`, `moonstone/Button.ButtonBaseFactory`, `moonstone/IconButton.IconButtonFactory`, `moonstone/IconButton.IconButtonBaseFactory`, `moonstone/IncrementSlider.IncrementSliderFactory`, `moonstone/IncrementSlider.IncrementSliderBaseFactory`, `moonstone/Slider.SliderFactory`, and `moonstone/Slider.SliderBaseFactory`, to be removed in 2.0.0
- `moonstone/Item.ItemOverlay`, to be replaced by `ui/SlotItem` in 2.0.0
- `moonstone/Item.Overlay` and `moonstone/Item.OverlayDecorator`, to be removed in 2.0.0

### Added

- `moonstone/DaySelector` component
- `moonstone/EditableIntegerPicker` component
- `moonstone/GridListImageItem` component

## [1.13.4] - 2018-07-30

### Fixed

- `moonstone/DatePicker` to calculate min and max year in the current calender

## [1.13.3] - 2018-01-16

### Fixed

- `moonstone/TimePicker` to not read out meridiem label when meridiem picker gets a focus
- `moonstone/Scroller` to correctly update scrollbars when the scroller's contents change

## [1.13.2] - 2017-12-14

### Fixed

- `moonstone/Panels` to maintain spotlight focus when `noAnimation` is set
- `moonstone/Panels` to not accept back key presses during transition
- `moonstone/Panels` to revert 1.13.0 fix that blurred Spotlight when transitioning panels
- `moonstone/Scroller` and other scrolling components to not show scroll thumb when only child item is updated
- `moonstone/Scroller` and other scrolling components to not hide scroll thumb immediately after scroll position reaches the top or the bottom
- `moonstone/Scroller` and other scrolling components to show scroll thumb properly when scroll position reaches the top or the bottom by paging controls

## [1.13.1] - 2017-12-06

### Fixed

- `moonstone/Slider` to not unnecessarily fire `onChange` if the initial value has not changed

## [1.13.0] - 2017-11-28

### Added

- `moonstone/VideoPlayer` props `disabled`, `loading`, `miniFeedbackHideDelay`, and `thumbnailComponent` as well as new APIs: `areControlsVisible`, `getVideoNode`, `showFeedback`, and `toggleControls`

### Fixed

- `moonstone/VirtualList` to render items from a correct index on edge cases at the top of a list
- `moonstone/VirtualList` to handle focus properly via page up at the first page and via page down at the last page
- `moonstone/Expandable` and derivatives to use the new `ease-out-quart` animation timing function to better match the aesthetic of Enyo's Expandables
- `moonstone/TooltipDecorator` to correctly display tooltip direction when locale changes
- `moonstone/Marquee` to restart animation on every resize update
- `moonstone/LabeledItem` to start marquee when hovering while disabled
- `moonstone/Marquee` to correctly start when hovering on disabled spottable components
- `moonstone/Marquee.MarqueeController` to not abort marquee when moving among components
- `moonstone/Picker` marquee issues with disabled buttons or Picker
- `moonstone/Panels` to prevent loss of spotlight issue when moving between panels
- `moonstone/VideoPlayer` to bring it in line with real-world use-cases
- `moonstone/Slider` by removing unnecessary repaints to the screen
- `moonstone/Slider` to fire `onChange` events when the knob is pressed near the boundaries
- `moonstone/VideoPlayer` to correctly position knob when interacting with media slider
- `moonstone/VideoPlayer` to not read out the focused button when the media controls hide
- `moonstone/MarqueeDecorator` to stop when unhovering a disabled component using `marqueeOn` `'focus'`
- `moonstone/Slider` to not forward `onChange` when `disabled` on `mouseUp/click`
- `moonstone/VideoPlayer` to defer rendering playback controls until needed

## [1.12.2] - 2017-11-15

### Fixed

- `moonstone/VirtualList` to scroll and focus properly by pageUp and pageDown when disabled items are in it
- `moonstone/Button` to correctly specify minimum width when in large text mode
- `moonstone/Scroller` and other scrolling components to restore last focused index when panel is changed
- `moonstone/VideoPlayer` to display time correctly in RTL locale
- `moonstone/VirtualList` to scroll correctly using page down key with disabled items
- `moonstone/Scroller` and other scrolling components to not cause a script error when scrollbar is not rendered
- `moonstone/Picker` incrementer and decrementer to not change size when focused
- `moonstone/Header` to use a slightly smaller font size for `title` in non-latin locales and a line-height for `titleBelow` and `subTitleBelow` that better meets the needs of tall-glyph languages like Tamil and Thai, as well as latin locales
- `moonstone/Scroller` and `moonstone/VirtualList` to keep spotlight when pressing a 5-way control while scrolling
- `moonstone/Panels` to prevent user interaction with panel contents during transition
- `moonstone/Slider` and related components to correctly position knob for `detachedKnob` on mouse down and fire value where mouse was positioned on mouse up
- `moonstone/DayPicker` to update day names when changing locale
- `moonstone/ExpandableItem` and all other `Expandable` components to revert 1.12.1 change to pull down from the top

## [1.12.1] - 2017-11-07

### Fixed

- `moonstone/ExpandableItem` and all other `Expandable` components to now pull down from the top instead of being revealed from the bottom, matching Enyo's design
- `moonstone/VirtualListNative` to scroll properly with page up/down keys if there is a disabled item
- `moonstone/RangePicker` to display negative values correctly in RTL
- `moonstone/Scroller` and other scrolling components to not blur scroll buttons when wheeling
- `moonstone/Scrollbar` to hide scroll thumb immediately without delay after scroll position reaches min or max
- `moonstone/Divider` to pass `marqueeOn` prop
- `moonstone/Slider` to fire `onChange` on mouse up and key up
- `moonstone/VideoPlayer` to show knob when pressed
- `moonstone/Header` to layout `titleBelow` and `subTitleBelow` correctly
- `moonstone/Header` to use correct font-weight for `subTitleBelow`
- `moonstone/VirtualList` to restore focus correctly for lists only slightly larger than the viewport

## [1.12.0] - 2017-10-27

### Fixed

- `moonstone/Scroller` and other scrolling components to prevent focusing outside the viewport when pressing a 5-way key during wheeling
- `moonstone/Scroller` to called scrollToBoundary once when focus is moved using holding child item
- `moonstone/VideoPlayer` to apply skin correctly
- `moonstone/Popup` from `last-focused` to `default-element` in `SpotlightContainerDecorator` config
- `moonstone/Panels` to retain focus when back key is pressed on breadcrumb
- `moonstone/Input` to correctly hide VKB when dismissing

## [1.11.0] - 2017-10-24

### Added

- `moonstone/VideoPlayer` properties `seekDisabled` and `onSeekFailed` to disable seek function

### Changed

- `moonstone/ExpandableList` to become `disabled` if there are no children

### Fixed

- `moonstone/Picker` to read out customized accessibility value when picker prop has `joined` and `aria-valuetext`
- `moonstone/Scroller` to apply scroll position on vertical or horizontal Scroller when child gets a focus
- `moonstone/Scroller` and other scrolling components to scroll without animation when panel is changed
- `moonstone/ContextualPopup` padding to not overlap close button
- `moonstone/Scroller` and other scrolling components to change focus via page up/down only when the scrollbar is visible
- `moonstone/Picker` to only increment one value on hold
- `moonstone/ItemOverlay` to remeasure when focused

## [1.10.1] - 2017-10-16

### Fixed

- `moonstone/Scroller` and other scrolling components to scroll via page up/down when focus is inside a Spotlight container
- `moonstone/VirtualList` and `moonstone/VirtualGridList` to scroll by 5-way keys right after wheeling
- `moonstone/VirtualList` not to move focus when a current item and the last item are located at the same line and pressing a page down key
- `moonstone/Slider` knob to follow while dragging for detached knob
- `moonstone/Header` to layout header row correctly in `standard` type
- `moonstone/Input` to not dismiss on-screen keyboard when dragging cursor out of input box
- `moonstone/Header` RTL `line-height` issue
- `moonstone/Panels` to render children on idle
- `moonstone/Scroller` and other scrolling components to limit muted spotlight container scrims to their bounds
- `moonstone/Input` to always forward `onKeyUp` event

## [1.10.0] - 2017-10-09

### Added

- `moonstone/VideoPlayer` support for designating components with `.spottable-default` as the default focus target when pressing 5-way down from the slider
- `moonstone/Slider` property `activateOnFocus` which when enabled, allows 5-way directional key interaction with the `Slider` value without pressing [Enter] first
- `moonstone/VideoPlayer` property `noMiniFeedback` to support controlling the visibility of mini feedback
- `ui/Layout`, which provides a technique for laying-out components on the screen using `Cells`, in rows or columns

### Changed

- `moonstone/Popup` to focus on mount if it’s initially opened and non-animating and to always pass an object to `onHide` and `onShow`
- `moonstone/VideoPlayer` to emit `onScrub` event and provide audio guidance when setting focus to slider

### Fixed

- `moonstone/ExpandableItem` and derivatives to restore focus to the Item if the contents were last focused when closed
- `moonstone/Slider` toggling activated state when holding enter/select key
- `moonstone/TimePicker` picker icons shifting slightly when focusing an adjacent picker
- `moonstone/Icon` so it handles color the same way generic text does, by inheriting from the parent's color. This applies to all instances of `Icon`, `IconButton`, and `Icon` inside `Button`.
- `moonstone/fonts` Museo Sans font to correct "Ti" kerning
- `moonstone/VideoPlayer` to correctly position knob on mouse click
- `moonstone/Panels.Header` to show an ellipsis for long titles with RTL text
- `moonstone/Marquee` to restart when invalidated by a prop change and managed by a `moonstone/Marquee.MarqueeController`
- `spotlight.Spotlight` method `focus()` to verify that the target element matches its container's selector rules prior to setting focus
- `moonstone/Picker` to only change picker values `onWheel` when spotted
- `moonstone/VideoPlayer` to hide descendant floating components (tooltips, contextual popups) when the media controls hide

## [1.9.3] - 2017-10-03

### Added

- `moonstone/Button` property value to `backgroundOpacity` called "lightTranslucent" to better serve colorful image backgrounds behind Buttons. This also affects `moonstone/IconButton` and `moonstone/Panels/ApplicationCloseButton`.
- `moonstone/Panels` property `closeButtonBackgroundOpacity` to support `moonstone/Panels/ApplicationCloseButton`'s `backgroundOpacity` prop

### Changed

- `Moonstone Icons` font file to include the latest designs for several icons
- `moonstone/Panels/ApplicationCloseButton` to expose its `backgroundOpacity` prop

### Fixed

- `moonstone/VirtualList` to apply "position: absolute" inline style to items
- `moonstone/Picker` to increment and decrement normally at the edges of joined picker
- `moonstone/Icon` not to read out image characters
- `moonstone/Scroller` and other scrolling components to not accumulate paging scroll by pressing page up/down in scrollbar
- `moonstone/Icon` to correctly display focused state when using external image
- `moonstone/Button` and `moonstone/IconButton` to be properly visually muted when in a muted container

## [1.9.2] - 2017-09-26

### Fixed

- `moonstone/ExpandableList` preventing updates when its children had changed

## [1.9.1] - 2017-09-25

### Fixed

- `moonstone/ExpandableList` run-time error when using an array of objects as children
- `moonstone/VideoPlayer` blocking pointer events when the controls were hidden

## [1.9.0] - 2017-09-22

### Added

- `moonstone/styles/mixins.less` mixins: `.moon-spotlight-margin()` and `.moon-spotlight-padding()`
- `moonstone/Button` property `noAnimation` to support non-animating pressed visual

### Changed

- `moonstone/TimePicker` to use "AM/PM" instead of "meridiem" for label under meridiem picker
- `moonstone/IconButton` default style to not animate on press. NOTE: This behavior will change back to its previous setting in release 2.0.0.
- `moonstone/Popup` to warn when using `scrimType` `'none'` and `spotlightRestrict` `'self-only'`
- `moonstone/Scroller` to block spotlight during scroll
- `moonstone/ExpandableItem` and derivatives to always pause spotlight before animation

### Fixed

- `moonstone/VirtualGridList` to not move focus to wrong column when scrolled from the bottom by holding the "up" key
- `moonstone/VirtualList` to focus an item properly when moving to a next or previous page
- `moonstone/Scroller` and other scrolling components to move focus toward first or last child when page up or down key is pressed if the number of children is small
- `moonstone/VirtualList` to scroll to preserved index when it exists within dataSize for preserving focus
- `moonstone/Picker` buttons to not change size
- `moonstone/Panel` to move key navigation to application close button on holding the "up" key.
- `moonstone/Picker` to show numbers when changing values rapidly
- `moonstone/Popup` layout in large text mode to show close button correctly
- `moonstone/Picker` from moving scroller when pressing 5-way keys in `joined` Picker
- `moonstone/Input` so it displays all locales the same way, without cutting off the edges of characters
- `moonstone/TooltipDecorator` to hide tooltip when 5-way keys are pressed for disabled components
- `moonstone/Picker` to not tremble in width when changing values while using a numeric width prop value
- `moonstone/Picker` to not overlap values when changing values in `vertical`
- `moonstone/ContextualPopup` pointer mode focus behavior for `spotlightRestrict='self-only'`
- `moonstone/VideoPlayer` to prevent interacting with more components in pointer mode when hidden
- `moonstone/Scroller` to not repaint its entire contents whenever partial content is updated
- `moonstone/Slider` knob positioning after its container is resized
- `moonstone/VideoPlayer` to maintain focus when media controls are hidden
- `moonstone/Scroller` to scroll expandable components into view when opening when pointer has moved elsewhere

## [1.8.0] - 2017-09-07

### Deprecated

- `moonstone/Dialog` property `showDivider`, will be replaced by `noDivider` property in 2.0.0

### Added

- `moonstone/Popup` callback property `onShow` which fires after popup appears for both animating and non-animating popups

### Changed

- `moonstone/Popup` callback property `onHide` to run on both animating and non-animating popups
- `moonstone/VideoPlayer` state `playbackRate` to media events
- `moonstone/VideoPlayer` support for `spotlightDisabled`
- `moonstone/VideoPlayer` thumbnail positioning and style
- `moonstone/VirtualList` to render when dataSize increased or decreased
- `moonstone/Dialog` style
- `moonstone/Popup`, `moonstone/Dialog`, and `moonstone/Notification` to support `node` type for children
- `moonstone/Scroller` to forward `onKeyDown` events

### Fixed

- `moonstone/Scroller` and other scrolling components to enable focus when wheel scroll is stopped
- `moonstone/VirtualList` to show scroll thumb when a preserved item is focused in a Panel
- `moonstone/Scroller` to navigate properly with 5-way when expandable child is opened
- `moonstone/VirtualList` to stop scrolling when focus is moved on an item from paging controls or outside
- `moonstone/VirtualList` to move out with 5-way navigation when the first or the last item is disabled
- `moonstone/IconButton` Tooltip position when disabled
- `moonstone/VideoPlayer` Tooltip time after unhovering
- `moonstone/VirtualList` to not show invisible items
- `moonstone/IconButton` Tooltip position when disabled
- `moonstone/VideoPlayer` to display feedback tooltip correctly when navigating in 5-way
- `moonstone/MarqueeDecorator` to work with synchronized `marqueeOn` `'render'` and hovering as well as `marqueOn` `'hover'` when moving rapidly among synchronized marquees
- `moonstone/Input` aria-label for translation
- `moonstone/Marquee` to recalculate inside `moonstone/Scroller` and `moonstone/SelectableItem` by bypassing `shouldComponentUpdate`
- `moonstone/Picker` to marquee when incrementing and decrementing values with the prop `noAnimation`

## [1.7.0] - 2017-08-23

### Deprecated

- `moonstone/TextSizeDecorator` and it will be replaced by `moonstone/AccessibilityDecorator`
- `moonstone/MarqueeDecorator` property `marqueeCentered` and `moonstone/Marquee` property `centered` will be replaced by `alignment` property in 2.0.0

### Added

- `moonstone/TooltipDecorator` config property to direct tooltip into a property instead of adding to `children`
- `moonstone/VideoPlayer` prop `thumbnailUnavailable` to fade thumbnail
- `moonstone/AccessibilityDecorator` with `highContrast` and `textSize`
- `moonstone/VideoPlayer` high contrast scrim
- `moonstone/MarqueeDecorator`and `moonstone/Marquee` property `alignment` to allow setting  alignment of marquee content

### Changed

- `moonstone/Scrollbar` to disable paging control down button properly at the bottom when a scroller size is a non-integer value
- `moonstone/VirtualList`, `moonstone/VirtualGridList`, and `moonstone/Scroller` to scroll on `keydown` event instead of `keyup` event of page up and page down keys
- `moonstone/VirtualGridList` to scroll by item via 5 way key
- `moonstone/VideoPlayer` to read target time when jump by left/right key
- `moonstone/IconButton` to not use `MarqueeDecorator` and `Uppercase`

### Fixed

- `moonstone/VirtualList` and `moonstone/VirtualGridList` to focus the correct item when page up and page down keys are pressed
- `moonstone/VirtualList` to not lose focus when moving out from the first item via 5way when it has disabled items
- `moonstone/Slider` to align tooltip with detached knob
- `moonstone/FormCheckbox` to display correct colors in light skin
- `moonstone/Picker` and `moonstone/RangePicker` to forward `onKeyDown` events when not `joined`
- `moonstone/SelectableItem` to display correct icon width and alignment
- `moonstone/LabeledItem` to always match alignment with the locale
- `moonstone/Scroller` to properly 5-way navigate from scroll buttons
- `moonstone/ExpandableList` to display correct font weight and size for list items
- `moonstone/Divider` to not italicize in non-italic locales
- `moonstone/VideoPlayer` slider knob to follow progress after being selected when seeking
- `moonstone/LabeledItem` to correctly position its icon. This affects all of the `Expandables`, `moonstone/DatePicker` and `moonstone/TimePicker`.
- `moonstone/Panels.Header` and `moonstone/Item` to prevent them from allowing their contents to overflow unexpectedly
- `moonstone/Marquee` to recalculate when vertical scrollbar appears
- `moonstone/SelectableItem` to recalculate marquee when toggled

### Removed

- `moonstone/Input` large-text mode

## [1.6.1] - 2017-08-07

### Changed

- `moonstone/Icon` and `moonstone/IconButton` to no longer fit image source to the icon's boundary

## [1.6.0] - 2017-08-04

### Added

- `moonstone/VideoPlayer` ability to seek when holding down the right and left keys. Sensitivity can be adjusted using throttling options `jumpDelay` and `initialJumpDelay`.
- `moonstone/VideoPlayer` property `no5WayJump` to disable jumping done by 5-way
- `moonstone/VideoPlayer` support for the "More" button to use tooltips
- `moonstone/VideoPlayer` properties `moreButtonLabel` and `moreButtonCloseLabel` to allow customization of the "More" button's tooltip and Aria labels
- `moonstone/VideoPlayer` property `moreButtonDisabled` to disable the "More" button
- `moonstone/Picker` and `moonstone/RangePicker` prop `aria-valuetext` to support reading custom text instead of value
- `moonstone/VideoPlayer` methods `showControls` and `hideControls` to allow external interaction with the player
- `moonstone/Scroller` support for Page Up/Page Down keys in pointer mode when no item has focus

### Changed

- `moonstone/VideoPlayer` to handle play, pause, stop, fast forward and rewind on remote controller
- `moonstone/Marquee` to also start when hovered if `marqueeOnRender` is set

### Fixed

- `moonstone/IconButton` to fit image source within `IconButton`
- `moonstone` icon font sizes for wide icons
- `moonstone/ContextualPopupDecorator` to prefer setting focus to the appropriate popup instead of other underlying controls when using 5-way from the activating control
- `moonstone/Scroller` not scrolled via 5 way when `moonstone/ExpandableList` is opened
- `moonstone/VirtualList` to not let the focus move outside of container even if there are children left when navigating with 5way
- `moonstone/Scroller` and other scrolling components to update disability of paging controls when the scrollbar is set to `visible` and the content becomes shorter
- `moonstone/VideoPlayer` to focus on hover over play/pause button when video is loading
- `moonstone/VideoPlayer` to update and display proper time while moving knob when video is paused
- `moonstone/VideoPlayer` long title overlap issues
- `moonstone/Header` to apply `marqueeOn` prop to `subTitleBelow` and `titleBelow`
- `moonstone/Picker` wheeling in `moonstone/Scroller`
- `moonstone/IncrementSlider` and `moonstone/Picker` to read value changes when selecting buttons

## [1.5.0] - 2017-07-19

### Added

- `moonstone/Slider` and `moonstone/IncrementSlider` prop `aria-valuetext` to support reading custom text instead of value
- `moonstone/TooltipDecorator` property `tooltipProps` to attach props to tooltip component
- `moonstone/Scroller` and `moonstone/VirtualList` ability to scroll via page up and page down keys
- `moonstone/VideoPlayer` tooltip-thumbnail support with the `thumbnailSrc` prop and the `onScrub` callback to fire when the knob moves and a new thumbnail is needed
- `moonstone/VirtualList` ability to navigate via 5way when there are disabled items
- `moonstone/ContextualPopupDecorator` property `popupContainerId` to support configuration of the popup's spotlight container
- `moonstone/ContextualPopupDecorator` property `onOpen` to notify containers when the popup has been opened
- `moonstone/ContextualPopupDecorator` config option `openProp` to support mapping the value of `open` property to the chosen property of wrapped component

### Changed

- `moonstone/ExpandableList` to use 'radio' as the default, and adapt 'single' mode to render as a `moonstone/RadioItem` instead of a `moonstone/CheckboxItem`
- `moonstone/VideoPlayer` to not hide pause icon when it appears
- `moonstone/ContextualPopupDecorator` to set accessibility-related props onto the container node rather than the popup node
- `moonstone/ExpandableItem`, `moonstone/ExpandableList`, `moonstone/ExpandablePicker`, `moonstone/DatePicker`, and `moonstone/TimePicker` to pause spotlight when animating in 5-way mode
- `moonstone/Spinner` to position the text content under the spinner, rather than to the right side
- `moonstone/VideoPlayer` to include hour when announcing the time while scrubbing
- `moonstone/GridListImageItem` to require a `source` prop and not have a default value

### Fixed

- `moonstone/Input` ellipsis to show if placeholder is changed dynamically and is too long
- `moonstone/Marquee` to re-evaluate RTL orientation when its content changes
- `moonstone/VirtualList` to restore focus on short lists
- `moonstone/ExpandableInput` to expand the width of its contained `moonstone/Input`
- `moonstone/Input` support for `dismissOnEnter`
- `moonstone/Input` focus management to prevent stealing focus when programmatically moved elsewhere
- `moonstone/Input` 5-way spot behavior
- `moonstone` international fonts to always be used, even when unsupported font-weights or font-styles are requested
- `moonstone/Panels.Panel` support for selecting components with `.spottable-default` as the default focus target
- `moonstone/Panels` layout in RTL locales
- `moonstone` spottable components to support `onSpotlightDown`, `onSpotlightLeft`, `onSpotlightRight`, and `onSpotlightUp` event property
- `moonstone/VirtualList` losing spotlight when the list is empty
- `moonstone/FormCheckbox` in focused state to have the correct "check" color
- `moonstone/Scroller` and other scrolling components' bug in `navigableFilter` when passed a container id

## [1.4.1] - 2017-07-05

### Changed

- `moonstone/Popup` to only call `onKeyDown` when there is a focused item in the `Popup`
- `moonstone/Scroller`, `moonstone/Picker`, and `moonstone/IncrementSlider` to automatically move focus when the currently focused `moonstone/IconButton` becomes disabled

### Fixed

- `moonstone/ContextualPopupDecorator` close button to account for large text size
- `moonstone/ContextualPopupDecorator` to not spot controls other than its activator when navigating out via 5-way
- `moonstone/Header` to set the value of `marqueeOn` for all types of headers

## [1.4.0] - 2017-06-29

### Deprecated

- `moonstone/Input` prop `noDecorator` is being replaced by `autoFocus` in 2.0.0

### Added

- `moonstone/Scrollbar` property `corner` to add the corner between vertical and horizontal scrollbars
- `moonstone/ScrollThumb` for a thumb of `moonstone/Scrollbar`
- `moonstone/styles/text.less` mixin `.locale-japanese-line-break()` to apply the correct  Japanese language line-break rules for the following multi-line components: `moonstone/BodyText`, `moonstone/Dialog`, `moonstone/Notification`, `moonstone/Popup`, and `moonstone/Tooltip`
- `moonstone/ContextualPopupDecorator` property `popupProps` to attach props to popup component
- `moonstone/VideoPlayer` property `pauseAtEnd` to control forward/backward seeking
- `moonstone/Panels/Header` prop `marqueeOn` to control marquee of header

### Changed

- `moonstone/Panels/Header` to expose its `marqueeOn` prop
- `moonstone/VideoPlayer` to automatically adjust the width of the allocated space for the side components so the media controls have more space to appear on smaller screens
- `moonstone/VideoPlayer` properties `autoCloseTimeout` and `titleHideDelay` default value to `5000`
- `moonstone/VirtualList` to support restoring focus to the last focused item
- `moonstone/Scroller` and other scrolling components to call `onScrollStop` before unmounting if a scroll is in progress
- `moonstone/Scroller` to reveal non-spottable content when navigating out of a scroller

### Fixed

- `moonstone/Dialog` to properly focus via pointer on child components
- `moonstone/VirtualList`, `moonstone/VirtualGridList`, and `moonstone/Scroller` not to be slower when scrolled to the first or the last position by wheeling
- `moonstone` component hold delay time
- `moonstone/VideoPlayer` to show its controls when pressing down the first time
- `moonstone/Panel` autoFocus logic to only focus on initial render
- `moonstone/Input` text colors
- `moonstone/ExpandableInput` to focus its decorator when leaving by 5-way left/right

## [1.3.1] - 2017-06-14

### Fixed

- `moonstone/Picker` support for large text
- `moonstone/Scroller` support for focusing paging controls with the pointer
- `moonstone` CSS rules for unskinned spottable components

## [1.3.0] - 2017-06-12

### Deprecated

- `moonstone/Scroller` props `horizontal` and `vertical`. Deprecated props are replaced with `direction` prop. `horizontal` and `vertical` will be removed in 2.0.0.
- `moonstone/Panel` prop `noAutoFocus` in favor of `autoFocus="none"`

### Added

- `moonstone/Image` support for `children` prop inside images
- `moonstone/Scroller` prop `direction` which replaces `horizontal` and `vertical` props
- `moonstone/VideoPlayer` property `tooltipHideDelay` to hide tooltip with a given amount of time
- `moonstone/VideoPlayer` property `pauseAtEnd` to pause when it reaches either the start or the end of the video
- `moonstone/VideoPlayer` methods `fastForward`, `getMediaState`, `jump`, `pause`, `play`, `rewind`, and `seek` to allow external interaction with the player. See docs for example usage.

### Changed

- `moonstone/Skinnable` to support context and allow it to be added to any component to be individually skinned. This includes a further optimization in skinning which consolidates all color assignments into a single block, so non-color rules aren't unnecessarily duplicated.
- `moonstone/Skinnable` light and dark skin names ("moonstone-light" and "moonstone") to "light" and "dark", respectively
- `moonstone/VideoPlayer` to set play/pause icon to display "play" when rewinding or fast forwarding
- `moonstone/VideoPlayer` to rewind or fast forward when previous command is slow-forward or slow-rewind respectively
- `moonstone/VideoPlayer` to fast forward when previous command is slow-forward and it reaches the last of its play rate
- `moonstone/VideoPlayer` to not play video on reload when `noAutoPlay` is `true`
- `moonstone/VideoPlayer` property `feedbackHideDelay`'s default value to `3000`
- `moonstone/Notification` to break line in characters in ja and zh locale
- `moonstone/Notification` to align texts left in LTR locale and right in RTL locale
- `moonstone/VideoPlayer` to simulate rewind functionality on non-webOS platforms only

### Fixed

- `moonstone/ExpandableItem` to correct the `titleIcon` when using `open` and `disabled`
- `moonstone/GridListImageItem` to center its selection icon on the image instead of the item
- `moonstone/Input` to have correct `Tooltip` position in `RTL`
- `moonstone/SwitchItem` to not unintentionally overflow `Scroller` containers, causing them to jump to the side when focusing
- `moonstone/VideoPlayer` to fast forward properly when video is at paused state
- `moonstone/VideoPlayer` to correctly change sources
- `moonstone/VideoPlayer` to show or hide feedback tooltip properly
- `moonstone/DateTimeDecorator` to work properly with `RadioControllerDecorator`
- `moonstone/Picker` in joined, large text mode so the arrows are properly aligned and sized
- `moonstone/Icon` to reflect the same proportion in relation to its size in large-text mode

## [1.2.0] - 2017-05-17

### Deprecated

- `moonstone/Scroller` and other scrolling components option `indexToFocus` in `scrollTo` method to be removed in 2.0.0

### Added

- `moonstone/Slider` and `moonstone/IncrementSlider` prop `noFill` to support a style without the fill
- `moonstone/Marquee` property `rtl` to set directionality to right-to-left
- `moonstone/VirtualList.GridListImageItem` property `selectionOverlay` to add custom component for selection overlay
- `moonstone/MoonstoneDecorator` property `skin` to let an app choose its skin: "moonstone" and "moonstone-light" are now available
- `moonstone/FormCheckboxItem`
- `moonstone/FormCheckbox`, a standalone checkbox, to support `moonstone/FormCheckboxItem`
- `moonstone/Input` props `invalid` and `invalidMessage` to display a tooltip when input value is invalid
- `moonstone/Scroller` and other scrolling components option `focus` in `scrollTo()` method
- `moonstone/Scroller` and other scrolling components property `spottableScrollbar`
- `moonstone/Icon.IconList` icons: `arrowshrinkleft` and `arrowshrinkright`

### Changed

- `moonstone/Picker` arrow icon for `joined` picker: small when not spotted, hidden when it reaches the end of the picker
- `moonstone/Checkbox` and `moonstone/CheckboxItem` to reflect the latest design
- `moonstone/MoonstoneDecorator/fontGenerator` was refactored to use the browser's FontFace API to dynamically load locale fonts
- `moonstone/VideoPlayer` space allotment on both sides of the playback controls to support 4 buttons; consequently the "more" controls area has shrunk by the same amount
- `moonstone/VideoPlayer` to not disable media button (play/pause)
- `moonstone/Scroller` and other scrolling components so that paging controls are not spottable by default with 5-way
- `moonstone/VideoPlayer`'s more/less button to use updated arrow icon

### Fixed

- `moonstone/MarqueeDecorator` to properly stop marquee on items with `'marqueeOnHover'`
- `moonstone/ExpandableList` to work properly with object-based children
- `moonstone/styles/fonts.less` to restore the Moonstone Icon font to request the local system font by default. Remember to update your webOS build to get the latest version of the font so you don't see empty boxes for your icons.
- `moonstone/Picker` and `moonstone/RangePicker` to now use the correct size from Enyo (60px v.s. 84px) for icon buttons
- `moonstone/Scroller` and other scrolling components to apply ri.scale properly
- `moonstone/Panel` to not cover a `Panels`'s `ApplicationCloseButton` when not using a `Header`
- `moonstone/IncrementSlider` to show tooltip when buttons focused

## [1.1.0] - 2017-04-21

### Deprecated

- `moonstone/ExpandableInput` property `onInputChange`

### Added

- `moonstone/Panels.Panel` prop and `moonstone/MoonstoneDecorator` config option: `noAutoFocus` to support prevention of setting automatic focus after render
- `moonstone/VideoPlayer` props: `backwardIcon`, `forwardIcon`, `jumpBackwardIcon`, `jumpForwardIcon`, `pauseIcon`, and `playIcon` to support icon customization of the player
- `moonstone/VideoPlayer` props `jumpButtonsDisabled` and `rateButtonsDisabled` for disabling the pairs of buttons when it's inappropriate for the playing media
- `moonstone/VideoPlayer` property `playbackRateHash` to support custom playback rates
- `moonstone/VideoPlayer` callback prop `onControlsAvailable` which fires when the players controls show or hide
- `moonstone/Image` support for `onLoad` and `onError` events
- `moonstone/VirtualList.GridListImageItem` prop `placeholder`
- `moonstone/Divider` property `preserveCase` to display text without capitalizing it

### Changed

- `moonstone/Slider` colors and sizing to match the latest designs
- `moonstone/ProgressBar` to position correctly with other components nearby
- `moonstone/Panels` breadcrumb to no longer have a horizontal line above it
- `moonstone/Transition` to measure itself when the CPU is idle
- style for disabled opacity from 0.4 to 0.3
- `moonstone/Button` colors for transparent and translucent background opacity when disabled
- `moonstone/ExpandableInput` property `onInputChange` to fire along with `onChange`. `onInputChange` is deprecated and will be removed in a future update.
- `Moonstone.ttf` font to include new icons
- `moonstone/Icon` to reference additional icons

### Fixed

- `moonstone/Popup` and `moonstone/ContextualPopupDecorator` 5-way navigation behavior
- `moonstone/Input` to not spot its own input decorator on 5-way out
- `moonstone/VideoPlayer` to no longer render its `children` in multiple places
- `moonstone/Button` text color when used on a neutral (light) background in some cases
- `moonstone/Popup` background opacity
- `moonstone/Marquee` to recalculate properly when its contents change
- `moonstone/TimePicker` to display time in correct order
- `moonstone/Scroller` to prefer spotlight navigation to its internal components

## [1.0.0] - 2017-03-31

> NOTE: We have also modified most form components to be usable in a controlled (app manages component
> state) or uncontrolled (Enact manages component state) manner. To put a component into a
> controlled state, pass in `value` (or other appropriate state property such as `selected` or
> `open`) at component creation and then respond to events and update the value as needed. To put a
> component into an uncontrolled state, do not set `value` (or equivalent), at creation. From this
> point on, Enact will manage the state and events will be sent when the state is updated. To
> specify an initial value, use the `defaultValue` (or, `defaultSelected, `defaultOpen, etc.)
> property.  See the documentation for individual components for more information.

### Added

- `moonstone/Button` property `icon` to support a built-in icon next to the text content. The Icon supports everything that `moonstone/Icon` supports, as well as a custom icon.
- `moonstone/MoonstoneDecorator` property `textSize` to resize several components to requested CMR sizes. Simply add `textSize="large"` to your `App` and the new sizes will automatically take effect.

### Changed

- `moonstone/Slider` to use the property `tooltip` instead of `noTooltip`, so the built-in tooltip is not enabled by default
- `moonstone/IncrementSlider` to include tooltip documentation
- `moonstone/ExpandableList` to accept an array of objects as children which are spread onto the generated components
- `moonstone/CheckboxItem` style to match the latest designs, with support for the `moonstone/Checkbox` to be on either the left or the right side by using the `iconPosition` property
- `moonstone/VideoPlayer` to supply every event callback-method with an object representing the VideoPlayer's current state, including: `currentTime`, `duration`, `paused`, `proportionLoaded`, and `proportionPlayed`

### Fixed

- `moonstone/Panels.Panel` behavior for remembering focus on unmount and setting focus after render
- `moonstone/VirtualList.VirtualGridList` showing empty items when items are continuously added dynamically
- `moonstone/Picker` to marquee on focus once again

## [1.0.0-beta.4] - 2017-03-10

### Added

- `moonstone/VirtualList` `indexToFocus` option to `scrollTo` method to focus on item with specified index
- `moonstone/IconButton` and `moonstone/Button` `color` property to add a remote control key color to the button
- `moonstone/Scrollbar` property `disabled` to disable both paging controls when it is true
- `moonstone/VirtualList` parameter `moreInfo` to pass `firstVisibleIndex` and `lastVisibleIndex` when scroll events are firing
- Accessibility support to UI components
- `moonstone/VideoPlayer` property `onUMSMediaInfo` to support the custom webOS “umsmediainfo” event
- `moonstone/Region` component which encourages wrapping components for improved accessibility rather than only preceding the components with a `moonstone/Divider`
- `moonstone/Slider` tooltip. It's enabled by default and comes with options like `noTooltip`, `tooltipAsPercent`, and `tooltipSide`. See the component docs for more details.
- `moonstone/Panels.Panel` property `hideChildren` to defer rendering children
- `moonstone/Spinner` properties `blockClickOn` and `scrim` to block click events behind spinner
- `moonstone/VirtualList` property `clientSize` to specify item dimensions instead of measuring them

### Changed

- `moonstone/VirtualGridImageItem` styles to reduce redundant style code app side
- `moonstone/VirtualList` and `moonstone/VirtualGridList` to add essential CSS for list items automatically
- `moonstone/VirtualList` and `moonstone/VirtualGridList` to not add `data-index` to their item DOM elements directly, but to pass `data-index` as the parameter of their `component` prop like the `key` parameter of their `component` prop
- `moonstone/ExpandableItem` and derivatives to defer focusing the contents until animation completes
- `moonstone/LabeledItem`, `moonstone/ExpandableItem`, `moonstone/ExpandableList` to each support the `node` type in their `label` property. Best used with `ui/Slottable`.

### Fixed

- `moonstone/VirtualList.GridListImageItem` to have proper padding size according to the existence of caption/subcaption
- `moonstone/Scroller` and other scrolling components to display scrollbars with proper size
- `moonstone/VirtualGridList` to not be truncated

### Removed

- `moonstone/Scroller` and other scrolling components property `hideScrollbars` and replaced it with `horizontalScrollbar` and `verticalScrollbar`

## [1.0.0-beta.3] - 2017-02-21

### Added

- `moonstone/VideoPlayer` support for 5-way show/hide of media playback controls
- `moonstone/VideoPlayer` property `feedbackHideDelay`
- `moonstone/Slider` property `onKnobMove` to fire when the knob position changes, independently from the `moonstone/Slider` value
- `moonstone/Slider` properties `active`, `disabled`, `knobStep`, `onActivate`, `onDecrement`, and `onIncrement` as part of enabling 5-way support to `moonstone/Slider`, `moonstone/IncrementSlider` and the media slider for `moonstone/VideoPlayer`
- `moonstone/Slider` now supports `children` which are added to the `Slider`'s knob, and follow it as it moves
- `moonstone/ExpandableInput` properties `iconAfter` and `iconBefore` to display icons after and before the input, respectively
- `moonstone/Dialog` property `preserveCase`, which affects `title` text

### Changed

- `moonstone/IncrementSlider` to change when the buttons are held down
- `moonstone/Marquee` to allow disabled marquees to animate
- `moonstone/Dialog` to marquee `title` and `titleBelow`
- `moonstone/Marquee.MarqueeController` config option `startOnFocus` to `marqueeOnFocus`. `startOnFocus` is deprecated and will be removed in a future update.
- `moonstone/Button`, `moonstone/IconButton`, `moonstone/Item` to not forward `onClick` when `disabled`

### Fixed

- `moonstone/Marquee.MarqueeController` to start marquee on newly registered components when controller has focus and to restart synced marquees after completion
- `moonstone/Scroller` to recalculate when an expandable child opens
- `spotlightDisabled` property support for spottable moonstone components
- `moonstone/Popup` and `moonstone/ContextualPopupDecorator` so that when the popup is closed, spotlight focus returns to the control that had focus prior to the popup opening
- `moonstone/Input` to not get focus when disabled

## [1.0.0-beta.2] - 2017-01-30

### Added

- `moonstone/Panels.Panel` property `showChildren` to support deferring rendering the panel body until animation completes
- `moonstone/MarqueeDecorator` property `invalidateProps` that specifies which props cause the marquee distance to be invalidated
- developer-mode warnings to several components to warn when values are out-of-range
- `moonstone/Divider` property `spacing` which adjusts the amount of empty space above and below the `Divider`. `'normal'`, `'small'`, `'medium'`, `'large'`, and `'none'` are available.
- `moonstone/Picker` when `joined` the ability to be incremented and decremented by arrow keys
- `onSpotlightDisappear` event property support for spottable moonstone components
- `moonstone/VideoPlayer` property `titleHideDelay`

### Changed

- `moonstone/Panels.Panels` and variations to defer rendering the children of contained `Panel` instances until animation completes
- `moonstone/ProgressBar` properties `progress` and `backgroundProgress` to accept a number between 0 and 1
- `moonstone/Slider` and `moonstone/IncrementSlider` property `backgroundPercent` to `backgroundProgress` which now accepts a number between 0 and 1
- `moonstone/Slider` to not ignore `value` prop when it is the same as the previous value
- `moonstone/Picker` component's buttons to reverse their operation such that 'up' selects the previous item and 'down' the next
- `moonstone/Picker` and derivatives may now use numeric width, which represents the amount of characters to use for sizing. `width={4}` represents four characters, `2` for two characters, etc. `width` still accepts the size-name strings.
- `moonstone/Divider` to now behave as a simple horizontal line when no text content is provided
- `moonstone/Scroller` and other scrolling components to not display scrollbar controls by default
- `moonstone/DatePicker` and `moonstone/TimePicker` to emit `onChange` event whenever the value is changed, not just when the component is closed

### Removed

- `moonstone/ProgressBar` properties `min` and `max`

### Fixed

- `moonstone/IncrementSlider` so that the knob is spottable via pointer, and 5-way navigation between the knob and the increment/decrement buttons is functional
- `moonstone/Slider` and `moonstone/IncrementSlider` to not fire `onChange` for value changes from props

## [1.0.0-beta.1] - 2016-12-30

### Added

- `moonstone/VideoPlayer` and `moonstone/TooltipDecorator` components and samples
- `moonstone/Panels.Panels` property `onBack` to support `ui/Cancelable`
- `moonstone/VirtualFlexList` Work-In-Progress component to support variably sized rows or columns
- `moonstone/ExpandableItem` properties `autoClose` and `lockBottom`
- `moonstone/ExpandableList` properties `noAutoClose` and `noLockBottom`
- `moonstone/Picker` property `reverse`
- `moonstone/ContextualPopup` property `noAutoDismiss`
- `moonstone/Dialog` property `scrimType`
- `moonstone/Popup` property `spotlightRestrict`

### Changed

- `moonstone/Panels.Routable` to require a `navigate` configuration property indicating the event callback for back or cancel actions
- `moonstone/MarqueeController` focus/blur handling to start and stop synchronized `moonstone/Marquee` components
- `moonstone/ExpandableList` property `autoClose` to `closeOnSelect` to disambiguate it from the added `autoClose` on 5-way up
- `moonstone/ContextualPopupDecorator.ContextualPopupDecorator` component's `onCloseButtonClick` property to `onClose`
- `moonstone/Dialog` component's `onCloseButtonClicked` property to `onClose`
- `moonstone/Spinner` component's `center` and `middle` properties to a single `centered` property
	that applies both horizontal and vertical centering
- `moonstone/Popup.PopupBase` component's `onCloseButtonClicked` property to `onCloseButtonClick`
- `moonstone/Item.ItemOverlay` component's `autoHide` property to remove the `'no'` option. The same
	effect can be achieved by omitting the property or passing `null`.
- `moonstone/VirtualGridList` to be scrolled by page when navigating with a 5-way direction key
- `moonstone/Scroller`, `moonstone/VirtualList`, `moonstone/VirtualGridList` to no longer respond to mouse down/move/up events
- all Expandables to include a state arrow UI element
- `moonstone/LabeledItem` to support a `titleIcon` property which positions just after the title text
- `moonstone/Button` to include `moonstone/TooltipDecorator`
- `moonstone/Expandable` to support being managed, radio group-style, by a component wrapped with `RadioControllerDecorator` from `ui/RadioDecorator`
- `moonstone/Picker` to animate `moonstone/Marquee` children when any part of the `moonstone/Picker` is focused
- `moonstone/VirtualList` to mute its container instead of disabling it during scroll events
- `moonstone/VirtualList`, `moonstone/VirtualGridList`, and `moonstone/Scroller` to continue scrolling when holding down the paging controls
- `moonstone/VirtualList` to require a `component` prop and not have a default value
- `moonstone/Picker` to continuously change when a button is held down by adding `ui/Holdable`.

### Fixed

- `moonstone/Popup` and `moonstone/ContextualPopup` 5-way navigation behavior using spotlight.
- Bug where a synchronized marquee whose content fit the available space would prevent restarting of the marquees
- `moonstone/Input` to show an ellipsis on the correct side based on the text directionality of the `value` or `placeholder` content.
- `moonstone/VirtualList` and `moonstone/VirtualGridList` to prevent unwanted scrolling when focused with the pointer
- `moonstone/Picker` to remove fingernail when a the pointer is held down, but the pointer is moved off the `joined` picker.
- `moonstone/LabeledItem` to include marquee on both `title` and `label`, and be synchronized

## [1.0.0-alpha.5] - 2016-12-16

No changes.

## [1.0.0-alpha.4] - 2016-12-2

### Added

- `moonstone/Popup`, `moonstone/ContextualPopupDecorator`, `moonstone/Notification`, `moonstone/Dialog` and `moonstone/ExpandableInput` components
- `ItemOverlay` component to `moonstone/Item` module
- `marqueeCentered` prop to `moonstone/MarqueeDecorator` and `moonstone/MarqueeText`
- `placeholder` prop to `moonstone/Image`
- `moonstone/MarqueeController` component to synchronize multiple `moonstone/Marquee` components
- Non-latin locale support to all existing Moonstone components
- Language-specific font support
- `moonstone/IncrementSlider` now accepts customizable increment and decrement icons, as well as `moonstone/Slider` being more responsive to external styling

### Changed

- `moonstone/Input` component's `iconStart` and `iconEnd` properties to be `iconBefore` and `iconAfter`, respectively, for consistency with `moonstone/Item.ItemOverlay` naming
- `moonstone/Icon` and `moonstone/IconButton` so the `children` property supports both font-based icons and images
- the `checked` property to `selected` for consistency across the whole framework. This allows better interoperability when switching between various components.  Affects the following: `CheckboxItem`, `RadioItem`, `SelectableItem`, `Switch`, `SwitchItem`, and `ToggleItem`. Additionally, these now use `moonstone/Item.ItemOverlay` to position and handle their Icons.
- `moonstone/Slider` and `moonstone/IncrementSlider` to be more performant. No changes were made to
	the public API.
- `moonstone/GridListImageItem` so that a placeholder image displays while loading the image, and the caption and subcaption support marqueeing
- `moonstone/MoonstoneDecorator` to add `FloatingLayerDecorator`
- `moonstone/IncrementSlider` in vertical mode looks and works as expected.

### Removed

- LESS mixins that belong in `@enact/ui`, so that only moonstone-specific mixins are contained in
this module. When authoring components and importing mixins, only the local mixins need to be
imported, as they already import the general mixins.
- the `src` property from `moonstone/Icon` and `moonston/IconButton`. Use the support for URLs in
	the `children` property as noted above.
- the `height` property from `moonstone/IncrementSlider` and `moonstone/Slider`

### Fixed

- Joined picker so that it now has correct animation when using the mouse wheel
- Bug in DatePicker/TimePicker that prevented setting of value earlier than 1969

## [1.0.0-alpha.3] - 2016-11-8

### Added

- `moonstone/BodyText`, `moonstone/DatePicker`, `moonstone/DayPicker`, `moonstone/ExpandableItem`, `moonstone/Image`, and `moonstone/TimePicker` components
- `fullBleed` prop to `moonstone/Panels/Header`. When `true`, the header content is indented and the header lines are removed.
- Application close button to `moonstone/Panels`. Fires `onApplicationClose` when clicked. Can be omitted with the `noCloseButton` prop.
- `marqueeDisabled` prop to `moonstone/Picker`
- `padded` prop to `moonstone/RangePicker`
- `forceDirection` prop to `moonstone/Marquee`. Forces the direction of `moonstone/Marquee`. Useful for when `RTL` content cannot be auto detected.

### Changed

- `data` parameter passed to `component` prop of `VirtualList`.
- `moonstone/Expandable` into a submodule of `moonstone/ExpandableItem`
- `ExpandableList` to properly support selection
- `moonstone/Divider`'s `children` property to be optional
- `moonstone/ToggleItem`'s `inline` version to have a `max-width` of `240px`
- `moonstone/Input` to use `<div>` instead of `<label>` for wrapping components. No change to
	functionality, only markup.

### Removed

- `moonstone/ExpandableCheckboxItemGroup` in favor of `ExpandableList`

## [1.0.0-alpha.2] - 2016-10-21

This version includes a lot of refactoring from the previous release. Developers need to switch to the new enact-dev command-line tool.

### Added

- New components and HOCs: `moonstone/Scroller`, `moonstone/VirtualList`, `moonstone/VirtualGridList`, `moonstone/MarqueeText`, `moonstone/Spinner`, `moonstone/ExpandableCheckboxItemGroup`, `moonstone/MarqueeDecorator`
- New options for `ui/Toggleable` HOC
- Marquee support to many components
- Image support to `moonstone/Icon` and `moonstone/IconButton`
- `dismissOnEnter` prop for `moonstone/Input`
- Many more unit tests

### Changed

- Some props for UI state were renamed to have `default` prefix where state was managed by the component. (e.g. `defaultOpen`)

### Fixed

- Many components were fixed, polished, updated and documented
- Inline docs updated to be more consistent and comprehensive<|MERGE_RESOLUTION|>--- conflicted
+++ resolved
@@ -8,12 +8,9 @@
 
 - `moonstone/ExpandableItem.ExpandableItemBase` to not error if `onClose` or `onOpen` was not supplied
 - `moonstone/GridListImageItem` to support overriding the `image` CSS class name
-<<<<<<< HEAD
-- `moonstone/Scroller` to scroll and to move focus to the paging control properly if the current item sticking to the top is only spottable
-=======
 - `moonstone/VirtualList` to scroll to the focused item when navigating out of the viewport via 5-way
 - `moonstone/Dropdown` to scroll to and focus the selected item when opened
->>>>>>> 8e576784
+- `moonstone/Scroller` to scroll and to move focus to the paging control properly if the current item sticking to the top is only spottable
 
 ## [3.0.0-alpha.6] - 2019-06-17
 
