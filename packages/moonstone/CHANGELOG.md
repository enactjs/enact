--- conflicted
+++ resolved
@@ -4,17 +4,14 @@
 
 ## [unreleased]
 
-<<<<<<< HEAD
 ### Removed
 
 - `small` prop in `moonstone/Input`, `moonstone/ToggleButton`, `moonstone/Button`, `moonstone/Icon`, `moonstone/IconButton`, and `moonstone/LabeledIcon`, replaced by `size="small"`
 - `moonstone/Divider` replaced by `moonstone/Heading`
-=======
 ### Fixed
 
 - `moonstone/Dropdown` to support voice readout
 - `moonstone/Dropdown` remaining open after it becomes `disabled`
->>>>>>> d545c9de
 
 ## [3.0.0-alpha.5] - 2019-06-10
 
