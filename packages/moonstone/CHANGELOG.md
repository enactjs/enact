--- conflicted
+++ resolved
@@ -10,12 +10,9 @@
 - `moonstone/Input` caret color to match the designs (black bar on white background, white bar on black background, standard inversion)
 - `moonstone/RadioItem` and `moonstone/SelectableItem` icon size in large-text mode
 - `moonstone/DaySelector` item text size in large-text mode
-<<<<<<< HEAD
 - `moonstone/Button` background colors for translucent and lightTranslucent
-=======
 - `moonstone/Item` height in non-latin locales
 - `moonstone/Dropdown` popup scroller arrows showing in non-latin locales and added large-text mode support
->>>>>>> 183fd5aa
 
 ## [3.0.0-alpha.1] - 2019-05-15
 
