# Change Log

The following is a curated list of changes in the Enact moonstone module, newest changes on the top.

## [unreleased]

### Fixed

<<<<<<< HEAD
- `moonstone/TooltipDecorator` to position `Tooltip` correctly when the wrapped component moves or resizes
=======
- `moonstone/Spinner` animation synchronization after a rerender
>>>>>>> 9eeeed81
- `moonstone/VideoPlayer` to continue to show thumbnail when playback control keys are pressed
- `moonstone/VideoPlayer` to stop seeking by remote key when it loses focus

## [2.4.0] - 2019-03-04

### Added

- `line-height` rule to base text CSS for both latin and non-latin locales
- Support for high contrast colors in dark and light `moonstone`
- `moonstone/BodyText` prop `noWrap` which automatically adds `moonstone/Marquee` support as well as limits the content to only display one line of text

### Changed

- `moonstone/Spinner` visuals from 3 spinning balls to an energetic flexing line

### Fixed

- `moonstone/Panels` to set child's `autoFocus` prop to `default-element` when `index` increases
- `moonstone/Slider` to prevent gaining focus when clicked when disabled
- `moonstone/Slider` to prevent default browser scroll behavior when 5-way directional key is pressed on an active knob
- `moonstone/DatePicker` and `moonstone/TimePicker` to close with back/ESC
- `moonstone/DatePicker` and `moonstone/TimePicker` value handling when open on mount
- `moonstone/ContextualPopupDecorator` to correctly focus on popup content when opened

## [2.3.0] - 2019-02-11

### Added

- `moonstone/VirtualList.VirtualGridList` and `moonstone/VirtualList.VirtualList` property `childProps` to support additional props included in the object passed to the `itemsRenderer` callback
- `moonstone/Skinnable` support for `skinVariants`, to enable features like high contrast mode and large text mode
- Support for 8k (UHD2) displays

### Changed

- All content-containing LESS stylesheets (not within a `styles` directory) extensions to be `*.module.less` to retain modular context with CLI 2.x.

### Fixed

- `moonstone/VirtualList` to focus an item properly by `scrollTo` API immediately after a prior call to the same position
- `moonstone/Popup` to close floating layer when the popup closes without animation

## [2.2.9] - 2019-01-11

### Fixed

- `moonstone/Scroller` scrolling to boundary behavior for short scrollers

## [2.2.8] - 2018-12-06

### Fixed

- `moonstone/ExpandableInput` to focus labeled item on close
- `moonstone/ExpandableItem` to disable its spotlight container when the component is disabled
- `moonstone/Scroller` to correctly handle scrolling focused elements and containers into view

## [2.2.7] - 2018-11-21

### Fixed

- `moonstone/Picker`, `moonstone/ExpandablePicker`, `moonstone/ExpandableList`, `moonstone/IncrementSlider` to support disabling voice control

## [2.2.6] - 2018-11-15

### Fixed

- `moonstone/VideoPlayer` to blur slider when hiding media controls
- `moonstone/VideoPlayer` to disable pointer mode when hiding media controls via 5-way
- `moonstone/VirtualList` and `moonstone/Scroller` to not to animate with 5-way navigation by default

## [2.2.5] - 2018-11-05

### Fixed

- `moonstone/ExpandableItem` to not steal focus after closing

## [2.2.4] - 2018-10-29

### Fixed

- `moonstone/MoonstoneDecorator` to apply both Latin and non-Latin rules to the root element so all children inherit the correct default font rules.
- `moonstone/Marquee`, `moonstone/MediaOverlay` to display locale-based font
- `moonstone/DayPicker` separator character used between selected days in the label in fa-IR locale
- `moonstone/Scroller`, `moonstone/VirtualList.VirtualGridList`, and `moonstone/VirtualList.VirtualList` scrolling by voice commands in RTL locales

## [2.2.3] - 2018-10-22

### Fixed

- `moonstone/Scroller` to respect the disabled spotlight container status when handling pointer events
- `moonstone/Scroller` to scroll to the boundary when focusing the first or last element with a minimal margin in 5-way mode
- `moonstone/VideoPlayer` to position the slider knob correctly when beyond the left or right edge of the slider

## [2.2.2] - 2018-10-15

### Fixed

- `moonstone/Scroller` stuttering when page up/down key is pressed

## [2.2.1] - 2018-10-09

### Fixed

- `moonstone/Scroller`, `moonstone/VirtualList.VirtualGridList`, and `moonstone/VirtualList.VirtualList` to notify user when scrolling is not possible via voice command
- `moonstone/TimePicker` to not read out meridiem label when changing the value

## [2.2.0] - 2018-10-02

### Added

- `moonstone/GridListImageItem` voice control feature support

### Fixed

- `moonstone/DayPicker` to prevent closing when selecting days via voice control
- `moonstone/VideoPlayer` to unfocus media controls when hidden
- `moonstone/Scroller` to set correct scroll position when an expandable child is closed
- `moonstone/Scroller` to prevent focusing children while scrolling

## [2.1.4] - 2018-09-17

### Fixed

- `moonstone/Button` and `moonstone/IconButton` to style image-based icons correctly when focused and disabled
- `moonstone/FormCheckboxItem` styling when focused and disabled
- `moonstone/Panels` to always blur breadcrumbs when transitioning to a new panel
- `moonstone/Scroller` to correctly set scroll position when nested item is focused
- `moonstone/Scroller` to not adjust `scrollTop` when nested item is focused
- `moonstone/VideoPlayer` to show correct playback rate feedback on play or pause
- `moonstone/VirtualList.VirtualGridList` and `moonstone/VirtualList.VirtualList` to handle 5way navigation properly when `focusableScrollbar` is true

## [2.1.3] - 2018-09-10

### Fixed

- `moonstone/Scroller`, `moonstone/VirtualList.VirtualGridList`, and `moonstone/VirtualList.VirtualList` to show overscroll effects properly on repeating wheel input
- `moonstone/TooltipDecorator` to handle runtime error when setting `tooltipText` to an empty string
- `moonstone/VideoPlayer` timing to read out `infoComponents` accessibility value when `moreButton` or `moreButtonColor` is pressed

## [2.1.2] - 2018-09-04

### Fixed

- `moonstone/ExpandableItem` to prevent default browser scroll behavior when 5-way key is pressed on the first item or the last item
- `moonstone/Scroller` scrolling behavior for focused items in 5-way mode
- `moonstone/Scroller` to scroll container elements into view
- `moonstone/TooltipDecorator` to update position when `tooltipText` is changed
- `moonstone/VideoPlayer` to prevent default browser scroll behavior when navigating via 5-way
- `moonstone/VirtuaList` to allow `onKeyDown` events to bubble
- `moonstone/VirtualList.VirtualGridList` and `moonstone/VirtualList.VirtualList` scrolling via page up or down keys

## [2.1.1] - 2018-08-27

### Changed

- `moonstone/Scroller`, `moonstone/VirtualList.VirtualGridList`, and `moonstone/VirtualList.VirtualList` to show overscroll effects only by wheel input

### Fixed

- `moonstone/VideoPlayer` so that activity is detected and the `autoCloseTimeout` timer is reset when using 5-way to navigate from the media slider

### Fixed

- `moonstone/Picker` to fire onChange events, due to a hold, consistently across pointer and 5-way navigation

## [2.1.0] - 2018-08-20

### Added

- `moonstone/VideoPlayer` property `noMediaSliderFeedback`
- `moonstone/VideoPlayer.MediaControls` property `playPauseButtonDisabled`

### Changed

- `moonstone/Picker` key down hold threshold to 800ms before firing the `onChange` event

### Fixed

- `moonstone/GridListImageItem` to properly vertically align when the content varies in size
- `moonstone/Scroller`, `moonstone/VirtualList.VirtualGridList`, and `moonstone/VirtualList.VirtualList` to not scroll by dragging
- `moonstone/Slider` to not emit `onChange` event when `value` has not changed
- `moonstone/VideoPlayer` to focus on available media buttons if the default spotlight component is disabled
- `moonstone/VideoPlayer` to keep media controls visible when interacting with popups
- `moonstone/VideoPlayer` to read out `infoComponents` accessibility value when `moreButtonColor` is pressed
- `moonstone/VideoPlayer` to round the time displayed down to the nearest second
- `moonstone/VirtualList` to restore last focused item correctly

## [2.0.2] - 2018-08-13

### Fixed

- `moonstone/DatePicker` to correctly change year when `minYear` and `maxYear` aren't provided
- `moonstone/EditableIntegerPicker` management of spotlight pointer mode
- `moonstone/LabeledIcon` and `moonstone/LabeledIconButton` to have proper spacing and label-alignment with all label positions
- `moonstone/Popup` to prevent duplicate 5-way navigation when `spotlightRestrict="self-first"`
- `moonstone/Scroller` not to scroll to wrong position via 5way navigation in RTL languages
- `moonstone/Scroller` not to scroll when focusing in pointer mode
- `moonstone/Slider` to forward `onActivate` event
- `moonstone/VideoPlayer` to reset key down hold when media becomes unavailable

## [2.0.1] - 2018-08-01

### Fixed

- `moonstone/Dialog` read order of dialog contents
- `moonstone/Scroller` to go to next page properly via page up/down keys

## [2.0.0] - 2018-07-30

### Added

- `moonstone/LabeledIcon` and `moonstone/LabeledIconButton` components for a lightweight `Icon` or `IconButton` with a label
- `moonstone/VideoPlayer` property `noAutoShowMediaControls`

### Fixed

- `moonstone/Scroller` to prevent scrolling via page up/down keys if there is no spottable component in that direction
- `moonstone/Dialog` to hide `titleBelow` when `title` is not set
- `moonstone/Image` to suppress drag and drop support by default
- `moonstone/VideoPlayer` audio guidance behavior of More button
- `moonstone/VirtualList.VirtualGridList` and `moonstone/VirtualList.VirtualList` to handle focus properly via page up/down keys when switching to 5-way mode
- `moonstone/Popup` to spot the content after it's mounted
- `moonstone/Scroller`, `moonstone/VirtualList.VirtualGridList`, and `moonstone/VirtualList.VirtualList` to scroll properly via voice control in RTL locales

## [2.0.0-rc.3] - 2018-07-23

### Changed

- `moonstone/Scroller.Scroller`, `moonstone/VirtualList.VirtualGridList`, and `moonstone/VirtualList.VirtualList` overscroll effect color more recognizable on the focused element

### Fixed

- `moonstone/ContextualPopup` to refocus its activator on close when the popup lacks spottable children
- `moonstone/Scroller`, `moonstone/VirtualList.VirtualGridList`, and `moonstone/VirtualList.VirtualList` to scroll properly when holding down paging control buttons
- `moonstone/ExpandableItem` spotlight behavior when leaving the component via 5-way
- `moonstone/RadioItem` circle thickness to be 2px, matching the design
- `moonstone/Slider` to correctly prevent 5-way actions when activated
- `moonstone/ExpandableItem` and other expandable components to spotlight correctly when switching from pointer mode to 5-way with `closeOnSelect`

## [2.0.0-rc.2] - 2018-07-16

### Fixed

- `moonstone/Input` to not focus by *tab* key
- `moonstone/Picker` to properly set focus when navigating between buttons
- `moonstone/Popup` to set correct open state while transitioning
- `moonstone/ProgressBar.ProgressBarTooltip` unknown props warning
- `moonstone/Scrollable` to disable spotlight container during flick events only when contents can scroll
- `moonstone/Scroller`, `moonstone/VirtualList.VirtualGridList`, and `moonstone/VirtualList.VirtualList` to scroll properly when `animate` is false via `scrollTo`
- `moonstone/Scroller`, `moonstone/VirtualList.VirtualGridList`, and `moonstone/VirtualList.VirtualList` page controls to stop propagating an event when the event is handled
- `moonstone/Scroller`, `moonstone/VirtualList.VirtualGridList`, and `moonstone/VirtualList.VirtualList` to hide overscroll effect when focus is moved from a disabled paging control button to the opposite button
- `moonstone/Scroller`, `moonstone/VirtualList.VirtualGridList`, and `moonstone/VirtualList.VirtualList` to show overscroll effect when reaching the edge for the first time by wheel
- `moonstone/VideoPlayer` to display feedback tooltip when pointer leaves slider while playing
- `moonstone/VirtualList` and `moonstone/VirtualGridList` to restore focus on items focused by pointer

## [2.0.0-rc.1] - 2018-07-09

### Added

- `moonstone/VirtualList.VirtualList` and `moonstone/VirtualList.VirtualGridList` support `data-webos-voice-focused` and `data-webos-voice-group-label`

### Removed

- `moonstone/Button` built-in support for tooltips

### Changed

- `moonstone/Spinner` to blur Spotlight when the spinner is active

### Fixed

- `moonstone/Scroller.Scroller`, `moonstone/VirtualList.VirtualGridList`, and `moonstone/VirtualList.VirtualList` to handle direction, page up, and page down keys properly on page controls them when `focusableScrollbar` is false
- `moonstone/Scroller.Scroller`, `moonstone/VirtualList.VirtualGridList`, and `moonstone/VirtualList.VirtualList` to handle a page up or down key in pointer mode
- `moonstone/VideoPlayer.MediaControls` to correctly handle more button color when the prop is not specified
- `VirtualList.VirtualList` to handle focus properly when switching to 5-way mode

## [2.0.0-beta.9] - 2018-07-02

### Added

- `moonstone/ContextualPopupDecorator` instance method `positionContextualPopup()`
- `moonstone/MoonstoneDecorator` config property `disableFullscreen` to prevent the decorator from filling the entire screen
- `moonstone/Scroller` prop `onUpdate`

### Fixed

- `moonstone/Scrollable` to update scroll properly on pointer click
- `moonstone/TooltipDecorator` to prevent unnecessary re-renders when losing focus
- `moonstone/TooltipDecorator` to not dismiss the tooltip on pointer click

## [2.0.0-beta.8] - 2018-06-25

### Added

- `moonstone/Scroller.Scroller`, `moonstone/VirtualList.VirtualGridList`, and `moonstone/VirtualList.VirtualList` support for scrolling via voice control on webOS
- `moonstone/Scroller.Scroller`, `moonstone/VirtualList.VirtualGridList`, and `moonstone/VirtualList.VirtualList` overscroll effect when the edges are reached

### Changed

- `moonstone/Divider` property `marqueeOn` default value to `render`
- `moonstone/Scroller.Scroller`, `moonstone/VirtualList.VirtualGridList`, and `moonstone/VirtualList.VirtualList` scrollbar button to move a previous or next page when pressing a page up or down key instead of releasing it

### Fixed

- `moonstone/VideoPlayer` to prevent updating state when the source is changed to the preload source, but the current preload source is the same
- `moonstone/MediaOverlay` to marquee correctly
- `moonstone/MediaOverlay` to match UX guidelines

## [2.0.0-beta.7] - 2018-06-11

### Removed

- `moonstone/Dialog` properties `preserveCase` and `showDivider`, replaced by `casing` and `noDivider` respectively
- `moonstone/Divider` property `preserveCase`, replaced by `casing`
- `moonstone/ExpandableInput` property `onInputChange`, replaced by `onChange`
- `moonstone/MoonstoneDecorator.TextSizeDecorator`, replaced by `moonstone/MoonstoneDecorator.AccessibilityDecorator`
- `moonstone/Panels.Header` property `preserveCase`, replaced by `casing`
- `moonstone/Panels.Panel` property `noAutoFocus`, replaced by `autoFocus`
- `moonstone/TooltipDecorator` property `tooltipPreserveCase`, replaced by `tooltipCasing`

### Changed

- `moonstone/VideoPlayer` to allow spotlight focus to move left and right from `MediaControls`
- `moonstone/VideoPlayer` to disable bottom controls when loading until it's playable

### Fixed

- `moonstone/EditableIntegerPicker` to disable itself when on a range consisting of a single static value
- `moonstone/Picker` to disable itself when containing fewer than two items
- `moonstone/Popup` to spot its content correctly when `open` by default
- `moonstone/RangePicker` to disable itself when on a range consisting of a single static value
- `moonstone/TooltipDecorator` to hide when `onDismiss` has been invoked
- `moonstone/VideoPlayer` to show media controls when pressing down in pointer mode
- `moonstone/VideoPlayer` to provide a more natural 5-way focus behavior
- `moonstone/VideoPlayer.MediaControls` to handle left and right key to jump when `moonstone/VideoPlayer` is focused

## [2.0.0-beta.6] - 2018-06-04

### Removed

- `moonstone/IncrementSlider` prop `children` which was no longer supported for setting the tooltip (since 2.0.0-beta.1)

### Fixed

- `moonstone/ContextualPopupDecorator` to allow focusing components under a popup without any focusable components
- `moonstone/Scroller` ordering of logic for Scroller focus to check focus possibilities first then go to fallback at the top of the container
- `moonstone/Scroller` to check focus possibilities first then go to fallback at the top of the container of focused item
- `moonstone/Scroller` to scroll by page when focus was at the edge of the viewport
- `moonstone/ToggleButton` padding and orientation for RTL
- `moonstone/VideoPlayer` to not hide title and info section when showing more components
- `moonstone/VideoPlayer` to select a position in slider to seek in 5-way mode
- `moonstone/VideoPlayer` to show thumbnail only when focused on slider

## [2.0.0-beta.5] - 2018-05-29

### Removed

- `moonstone/Popup`, `moonstone/Dialog` and `moonstone/Notification` property `spotlightRestrict` option `'none'`
- `moonstone/VideoPlayer` prop `preloadSource`, to be replaced by `moonstone/VideoPlayer.Video` prop `preloadSource`
- `moonstone/Button` and `moonstone/IconButton` allowed value `'opaque'` from prop `backgroundOpacity` which was the default and therefore has the same effect as omitting the prop

### Added

- `moonstone/VideoPlayer` props `selection` and `onSeekOutsideRange` to support selecting a range and notification of interactions outside of that range
- `moonstone/VideoPlayer.Video` component to support preloading video sources

### Changed

- `moonstone/VideoPlayer.videoComponent` prop to default to `ui/Media.Media` instead of `'video'`. As a result, to use a custom video element, one must pass an instance of `ui/Media` with its `mediaComponent` prop set to the desired element.

### Fixed

- `moonstone/ContextualPopupDecorator` to properly stop propagating keydown event if fired from the popup container
- `moonstone/Slider` to read when knob gains focus or for a change in value
- `moonstone/Scroller` to not cut off Expandables when scrollbar appears
- `moonstone/VideoPlayer` to correctly read out when play button is pressed
- `moonstone/Divider` to always use a fixed height, regardless of locale

## [2.0.0-beta.4] - 2018-05-21

### Added

- `moonstone/Button` and `moonstone/IconButton` class name `small` to the list of allowed `css` overrides
- `moonstone/VideoPlayer.MediaControls` property `onClose` to handle back key
- `moonstone/ProgressBar` prop `highlighted` for when the UX needs to call special attention to a progress bar

### Changed

- `moonstone/VideoPlayer` to disable media slider when source is unavailable

### Fixed

- `moonstone/ContextualPopupDecorator` to not set focus to activator when closing if focus was set elsewhere
- `moonstone/IconButton` to allow external customization of vertical alignment of its `Icon` by setting `line-height`
- `moonstone/Marquee.MarqueeController` to not cancel valid animations
- `moonstone/VideoPlayer` feedback and feedback icon to hide properly on play/pause/fast forward/rewind
- `moonstone/VideoPlayer` to correctly focus to default media controls component
- `moonstone/VideoPlayer` to close opened popup components when media controls hide
- `moonstone/VideoPlayer` to show controls on mount and when playing next preload video

## [2.0.0-beta.3] - 2018-05-14

### Added

- `moonstone/SelectableItem.SelectableItemDecorator`

### Changed

- `moonstone/ToggleItem` to forward native events on `onFocus` and `onBlur`
- `moonstone/Input` and `moonstone/ExpandableInput` to support forwarding valid `<input>` props to the contained `<input>` node
- `moonstone/ToggleButton` to fire `onToggle` when toggled

### Fixed

- `moonstone/VirtualList.VirtualList` and `moonstone/VirtualList.VirtualGridList` to scroll properly with all enabled items via a page up or down key
- `moonstone/VirtualList.VirtualList`, `moonstone/VirtualList.VirtualGridList`, and `moonstone/Scroller.Scroller` to ignore any user key events in pointer mode
- `moonstone/VirtualList.VirtualList`, `moonstone/VirtualList.VirtualGridList`, and `moonstone/Scroller.Scroller` to pass `data-spotlight-container-disabled` prop to their outer DOM element
- `moonstone/Image` so it automatically swaps the `src` to the appropriate resolution dynamically as the screen resizes
- `moonstone/Popup` to support all `spotlightRestrict` options
- `moonstone` component `disabled` colors to match the most recent design guidelines (from 30% to 60% opacity)
- `moonstone/ExpandableInput` spotlight behavior when leaving the component via 5-way

## [2.0.0-beta.2] - 2018-05-07

### Fixed

- `moonstone/IconButton` to allow theme-style customization, like it claimed was possible
- `moonstone/ExpandableItem` and related expandables to deal with disabled items and the `autoClose`, `lockBottom` and `noLockBottom` props
- `moonstone/Slider` not to fire `onChange` event when 5-ways out of boundary
- `moonstone/ToggleButton` layout for RTL locales
- `moonstone/Item`, `moonstone/SlotItem`, `moonstone/ToggleItem` to not apply duplicate `className` values
- `moonstone/VirtualList.VirtualList`, `moonstone/VirtualList.VirtualGridList`, and `moonstone/Scroller.Scroller` scrollbar button's aria-label in RTL
- `moonstone/VirtualList.VirtualList` and `moonstone/VirtualList.VirtualGridList` to scroll properly with all disabled items
- `moonstone/VirtualList.VirtualList` and `moonstone/VirtualList.VirtualGridList` to not scroll on focus when jumping

## [2.0.0-beta.1] - 2018-04-29

### Removed

- `moonstone/IncrementSlider` and `moonstone/Slider` props `tooltipAsPercent`, `tooltipSide`, and `tooltipForceSide`, to be replaced by `moonstone/IncrementSlider.IncrementSliderTooltip` and `moonstone/Slider.SliderTooltip` props `percent`, and `side`
- `moonstone/IncrementSlider` props `detachedKnob`, `onDecrement`, `onIncrement`, and `scrubbing`
- `moonstone/ProgressBar` props `tooltipSide` and `tooltipForceSide`, to be replaced by `moonstone/ProgressBar.ProgressBarTooltip` prop `side`
- `moonstone/Slider` props `detachedKnob`, `onDecrement`, `onIncrement`, `scrubbing`, and `onKnobMove`
- `moonstone/VideoPlayer` property `tooltipHideDelay`
- `moonstone/VideoPlayer` props `backwardIcon`, `forwardIcon`, `initialJumpDelay`, `jumpBackwardIcon`, `jumpButtonsDisabled`, `jumpDelay`, `jumpForwadIcon`, `leftComponents`, `moreButtonCloseLabel`, `moreButtonColor`, `moreButtonDisabled`, `moreButtonLabel`, `no5WayJump`, `noJumpButtons`, `noRateButtons`, `pauseIcon`, `playIcon`, `rateButtonsDisabled`, and `rightComponents`, replaced by corresponding props on `moonstone/VideoPlayer.MediaControls`
- `moonstone/VideoPlayer` props `onBackwardButtonClick`, `onForwardButtonClick`, `onJumpBackwardButtonClick`, `onJumpForwardButtonClick`, and `onPlayButtonClick`, replaced by `onRewind`, `onFastForward`, `onJumpBackward`, `onJumpForward`, `onPause`, and `onPlay`, respectively

### Added

- `moonstone/DatePicker` props `dayAriaLabel`, `dayLabel`, `monthAriaLabel`, `monthLabel`, `yearAriaLabel` and `yearLabel` to configure the label set on date pickers
- `moonstone/DayPicker` and `moonstone/DaySelector` props `dayNameLength`, `everyDayText`, `everyWeekdayText`, and `everyWeekendText`
- `moonstone/ExpandablePicker` props `checkButtonAriaLabel`, `decrementAriaLabel`, `incrementAriaLabel`, and `pickerAriaLabel` to configure the label set on each button and picker
- `moonstone/MediaOverlay` component
- `moonstone/Picker` props `aria-label`, `decrementAriaLabel`, and `incrementAriaLabel` to configure the label set on each button
- `moonstone/Popup` property `closeButtonAriaLabel` to configure the label set on popup close button
- `moonstone/ProgressBar.ProgressBarTooltip` props `percent` to format the value as a percent and `visible` to control display of the tooltip
- `moonstone/TimePicker` props `hourAriaLabel`, `hourLabel`, `meridiemAriaLabel`, `meridiemLabel`, `minuteAriaLabel`, and `minuteLabel` to configure the label set on time pickers
- `moonstone/VideoPlayer.MediaControls` component to support additional customization of the playback controls
- `moonstone/VideoPlayer` props `mediaControlsComponent`, `onRewind`, `onFastForward`, `onJumpBackward`, `onJumpForward`, `onPause`, `onPlay`, and `preloadSource`
- `moonstone/VirtualList.VirtualList` and `moonstone/VirtualList.VirtualGridList` `role="list"`
- `moonstone/VirtualList.VirtualList` and `moonstone/VirtualList.VirtualGridList` prop `wrap` to support wrap-around spotlight navigation
- `moonstone/VirtualList`, `moonstone/VirtualGridList` and `moonstone/Scroller` props `scrollRightAriaLabel`, `scrollLeftAriaLabel`, `scrollDownAriaLabel`, and `scrollUpAriaLabel` to configure the aria-label set on scroll buttons in the scrollbars

### Changed

- `moonstone/IncrementSlider` and `moonstone/Slider` prop `tooltip` to support either a boolean for the default tooltip or an element or component for a custom tooltip
- `moonstone/Input` to prevent pointer actions on other component when the input has focus
- `moonstone/ProgressBar.ProgressBarTooltip` prop `side` to support either locale-aware or locale-independent positioning
- `moonstone/ProgressBar.ProgressBarTooltip` prop `tooltip` to support custom tooltip components
- `moonstone/Scroller`, `moonstone/Picker`, and `moonstone/IncrementSlider` to retain focus on `moonstone/IconButton` when it becomes disabled

### Fixed

- `moonstone/ExpandableItem` and related expandable components to expand smoothly when used in a scroller
- `moonstone/GridListImageItem` to show proper `placeholder` and `selectionOverlay`
- `moonstone/MoonstoneDecorator` to optimize localized font loading performance
- `moonstone/Scroller` and `moonstone/VirtualList` navigation via 5-way from paging controls
- `moonstone/VideoPlayer` to render bottom controls at idle after mounting
- `moonstone/VirtualList.VirtualList` and `moonstone/VirtualList.VirtualGridList` to give initial focus
- `moonstone/VirtualList.VirtualList` and `moonstone/VirtualList.VirtualGridList` to have the default value for `dataSize`, `pageScroll`, and `spacing` props

## [2.0.0-alpha.8] - 2018-04-17

### Added

- `moonstone/Panels` property `closeButtonAriaLabel` to configure the label set on application close button

### Changed

- `moonstone/VirtualList.VirtualList` and `moonstone/VirtualList.VirtualGridList` to set its ARIA `role` to `"list"`
- `moonstone/VideoPlayer` property `title` to accept node type

### Fixed

- `moonstone/TimePicker` to show `meridiem` correctly in all locales
- `moonstone/Scrollable` scroll buttons to read out out audio guidance when button pressed down
- `moonstone/ExpandableItem` to show label properly when open and disabled
- `moonstone/Notification` to position properly in RTL locales
- `moonstone/VideoPlayer` to show controls when pressing 5-way select

## [2.0.0-alpha.7] - 2018-04-03

### Removed

- `moonstone/VirtualList.VirtualList` and `moonstone/VirtualList.VirtualGridList` prop `data` to eliminate the misunderstanding caused by the ambiguity of `data`

### Added

- `moonstone/VideoPlayer` property `noSpinner` to allow apps to show/hide spinner while loading video

### Changed

- `moonstone/VideoPlayer` to disable play/pause button when media controls are disabled
- `moonstone/VideoPlayer` property `moreButtonColor` to allow setting underline colors for more button
- `moonstone/VirtualList.VirtualList` and `moonstone/VirtualList.VirtualGridList` prop `isItemDisabled`, which accepts a function that checks if the item at the supplied index is disabled
- `moonstone/Panels.Header` support for `headerInput` so the Header can be used as an Input. See documentation for usage examples.
- `moonstone/ProgressBar` property `tooltipSide` to configure tooltip position relative to the progress bar
- `moonstone/ProgressBar` colors (affecting `moonstone/Slider` as well) for light and dark theme to match the latest designs and make them more visible when drawn over arbitrary background colors

### Fixed

- `moonstone/VideoPlayer` to correctly adjust spaces when the number of components changes in `leftComponents` and `rightComponents`
- `moonstone/VideoPlayer` to read out audio guidance every time `source` changes
- `moonstone/VideoPlayer` to display custom thumbnail node
- `moonstone/VideoPlayer` to hide more icon when right components are removed
- `moonstone/Picker` to correctly update pressed state when dragging off buttons
- `moonstone/Notification` to display when it's opened
- `moonstone/VirtualList` and `moonstone/VirtualGridList` to show Spotlight properly while navigating with page up and down keys
- `moonstone/Input` to allow navigating via left or right to other components when the input is active and the selection is at start or end of the text, respectively
- `moonstone/Panels.ActivityPanels` to correctly lay out the existing panel after adding additional panels

## [2.0.0-alpha.6] - 2018-03-22

### Removed

- `moonstone/Slider` exports `SliderFactory` and `SliderBaseFactory`
- `moonstone/IncrementSlider` exports `IncrementSliderFactory` and `IncrementSliderBaseFactory`
- `moonstone/ProgressBar`, `moonstone/Slider`, `moonstone/Slider.SliderTooltip`, `moonstone/IncrementSlider` components' `vertical` property and replaced it with `orientation`

### Added

- `moonstone/VideoPlayer` property `component` to handle custom video element
- `moonstone/IncrementSlider` properties `incrementAriaLabel` and `decrementAriaLabel` to configure the label set on each button
- `moonstone/Input` support for `small` prop
- `moonstone/ProgressBar` support for `tooltip` and `tooltipForceSide`
- `moonstone/ProgressBar`, `moonstone/Slider`, `moonstone/Slider.SliderTooltip`, `moonstone/IncrementSlider` property `orientation` to accept orientation strings like "vertical" and "horizontal" (replaced old `vertical` prop)

### Changed

- `moonstone/Input` input `height`, `vertical-align`, and `margins`. Please verify your layouts to ensure everything lines up correctly; this change may require removal of old sizing and positioning CSS which is no longer necessary.
- `moonstone/FormCheckbox` to have a small border around the circle, according to new GUI designs
- `moonstone/RadioItem` dot size and added an inner-dot to selected-focused state, according to new GUI designs
- `moonstone/ContextualPopup` prop `popupContainerId` to `popupSpotlightId`
- `moonstone/Popup` prop `containerId` to `spotlightId`
- `moonstone/VideoPlayer` prop `containerId` to `spotlightId`
- `moonstone/VirtualList.VirtualList` and `moonstone/VirtualList.VirtualGridList` prop `component` to be replaced by `itemRenderer`

### Fixed

- `moonstone/ExpandableItem` to be more performant when animating
- `moonstone/GridListImageItem` to hide overlay checkmark icon on focus when unselected
- `moonstone/GridListImageItem` to use `ui/GridListImageItem`
- `moonstone/VirtualList`, `moonstone/VirtualGridList` and `moonstone/Scroller` components to use their base UI components
- `moonstone/VirtualList` to show the selected state on hovered paging controls properly
- `moonstone/Slider` to highlight knob when selected
- `moonstone/Slider` to handle updates to its `value` prop correctly
- `moonstone/ToggleItem` to accept HTML DOM node tag names as strings for its `component` property
- `moonstone/Popup` to properly pause and resume spotlight when animating

## [2.0.0-alpha.5] - 2018-03-07

### Removed

- `moonstone/Marquee.MarqueeText`, replaced by `moonstone/Marquee.Marquee`
- `moonstone/VirtualGridList.GridListImageItem`, replaced by `moonstone/GridListImageItem`

### Changed

- `moonstone/Marquee.Marquee` to be `moonstone/Marquee.MarqueeBase`
- `moonstone/ContextualPopupDecorator` to not restore last-focused child
- `moonstone/ExpandableList` to restore focus to the first selected item after opening

### Fixed

- `moonstone/Slider` to correctly show localized percentage value in tooltip when `tooltipAsPercent` is true
- `moonstone/VirtualGridList` to show or hide its scrollbars properly
- `moonstone/Button` text to be properly centered
- `moonstone/Input` to not clip some glyphs at the start of the value

## [2.0.0-alpha.4] - 2018-02-13

### Added

- `moonstone/SlotItem` replacing `moonstone/Item.ItemOverlay`

### Removed

- `moonstone/VirtualFlexList` to be replaced by `ui/VirtualFlexList`
- `moonstone/Button` and `moonstone/IconButton` prop `noAnimation`
- `moonstone/Item.OverlayDecorator`, `moonstone/Item.Overlay`, and `moonstone/Item.ItemOverlay` to be replaced by `moonstone/SlotItem`

### Changed

- `moonstone/Marquee` to do less-costly calculations during measurement and optimized the applied styles
- `moonstone/ExpandableList` to require a unique key for each object type data

### Fixed

- `moonstone/VirtualList` to render properly with fiber reconciler
- `moonstone/VirtualList` focus option in scrollTo api
- `moonstone/ExpandableSpotlightDecorator` to not spot the title upon collapse when in `pointerMode`
- `moonstone/Spinner` to not unpause Spotlight unless it was the one to pause it
- `moonstone/Marquee` to stop when becoming disabled
- `moonstone/Input`, `moonstone/MarqueeDecorator`, and `moonstone/Slider` to prevent unnecessary focus-based updates

## [2.0.0-alpha.3] - 2018-01-18

### Removed

- `moonstone/Scroller` and `moonstone/VirtualList` option `indexToFocus` in `scrollTo` method which is deprecated from 1.2.0
- `moonstone/Scroller` props `horizontal` and `vertical` which are deprecated from 1.3.0 and replaced with `direction` prop
- `moonstone/Button` exports `ButtonFactory` and `ButtonBaseFactory`
- `moonstone/IconButton` exports `IconButtonFactory` and `IconButtonBaseFactory`

### Fixed

- `moonstone/MoonstoneDecorator` root node to fill the entire space available, which simplifies positioning and sizing for child elements (previously always measured 0 in height)
- `moonstone/VirtualList` to prevent infinite function call when a size of contents is slightly longer than a client size without a scrollbar
- `moonstone/VirtualList` to sync scroll position when clientSize changed

## [2.0.0-alpha.2] - 2017-08-29

No significant changes.

## [2.0.0-alpha.1] - 2017-08-27

### Changed

- `moonstone/Button`, `moonstone/Checkbox`, `moonstone/FormCheckbox`, `moonstone/IconButton`, `moonstone/IncrementSlider`, `moonstone/Item`, `moonstone/Picker`, and `moonstone/RangePicker`, `moonstone/Switch` and `moonstone/VideoPlayer` to use `ui/Touchable`

## [1.15.0] - 2018-02-28

### Deprecated

- `moonstone/Marquee.Marquee`, to be moved to `moonstone/Marquee.MarqueeBase` in 2.0.0
- `moonstone/Marquee.MarqueeText`, to be moved to `moonstone/Marquee.Marquee` in 2.0.0

### Fixed

- `moonstone/GridListImageItem` to display correctly

## [1.14.0] - 2018-02-23

### Deprecated

- `moonstone/VirtualFlexList`, to be replaced by `ui/VirtualFlexList` in 2.0.0
- `moonstone/VirtualGridList.GridListImageItem`, to be replaced by `moonstone/GridListImageItem` in 2.0.0
- `moonstone/Button` and `moonstone/IconButton` prop `noAnimation`, to be removed in 2.0.0
- `moonstone/Button.ButtonFactory`, `moonstone/Button.ButtonBaseFactory`, `moonstone/IconButton.IconButtonFactory`, `moonstone/IconButton.IconButtonBaseFactory`, `moonstone/IncrementSlider.IncrementSliderFactory`, `moonstone/IncrementSlider.IncrementSliderBaseFactory`, `moonstone/Slider.SliderFactory`, and `moonstone/Slider.SliderBaseFactory`, to be removed in 2.0.0
- `moonstone/Item.ItemOverlay`, to be replaced by `ui/SlotItem` in 2.0.0
- `moonstone/Item.Overlay` and `moonstone/Item.OverlayDecorator`, to be removed in 2.0.0

### Added

- `moonstone/DaySelector` component
- `moonstone/EditableIntegerPicker` component
- `moonstone/GridListImageItem` component

## [1.13.4] - 2018-07-30

### Fixed

- `moonstone/DatePicker` to calculate min and max year in the current calender

## [1.13.3] - 2018-01-16

### Fixed

- `moonstone/TimePicker` to not read out meridiem label when meridiem picker gets a focus
- `moonstone/Scroller` to correctly update scrollbars when the scroller's contents change

## [1.13.2] - 2017-12-14

### Fixed

- `moonstone/Panels` to maintain spotlight focus when `noAnimation` is set
- `moonstone/Panels` to not accept back key presses during transition
- `moonstone/Panels` to revert 1.13.0 fix that blurred Spotlight when transitioning panels
- `moonstone/Scroller` and other scrolling components to not show scroll thumb when only child item is updated
- `moonstone/Scroller` and other scrolling components to not hide scroll thumb immediately after scroll position reaches the top or the bottom
- `moonstone/Scroller` and other scrolling components to show scroll thumb properly when scroll position reaches the top or the bottom by paging controls

## [1.13.1] - 2017-12-06

### Fixed

- `moonstone/Slider` to not unnecessarily fire `onChange` if the initial value has not changed

## [1.13.0] - 2017-11-28

### Added

- `moonstone/VideoPlayer` props `disabled`, `loading`, `miniFeedbackHideDelay`, and `thumbnailComponent` as well as new APIs: `areControlsVisible`, `getVideoNode`, `showFeedback`, and `toggleControls`

### Fixed

- `moonstone/VirtualList` to render items from a correct index on edge cases at the top of a list
- `moonstone/VirtualList` to handle focus properly via page up at the first page and via page down at the last page
- `moonstone/Expandable` and derivatives to use the new `ease-out-quart` animation timing function to better match the aesthetic of Enyo's Expandables
- `moonstone/TooltipDecorator` to correctly display tooltip direction when locale changes
- `moonstone/Marquee` to restart animation on every resize update
- `moonstone/LabeledItem` to start marquee when hovering while disabled
- `moonstone/Marquee` to correctly start when hovering on disabled spottable components
- `moonstone/Marquee.MarqueeController` to not abort marquee when moving among components
- `moonstone/Picker` marquee issues with disabled buttons or Picker
- `moonstone/Panels` to prevent loss of spotlight issue when moving between panels
- `moonstone/VideoPlayer` to bring it in line with real-world use-cases
- `moonstone/Slider` by removing unnecessary repaints to the screen
- `moonstone/Slider` to fire `onChange` events when the knob is pressed near the boundaries
- `moonstone/VideoPlayer` to correctly position knob when interacting with media slider
- `moonstone/VideoPlayer` to not read out the focused button when the media controls hide
- `moonstone/MarqueeDecorator` to stop when unhovering a disabled component using `marqueeOn` `'focus'`
- `moonstone/Slider` to not forward `onChange` when `disabled` on `mouseUp/click`
- `moonstone/VideoPlayer` to defer rendering playback controls until needed

## [1.12.2] - 2017-11-15

### Fixed

- `moonstone/VirtualList` to scroll and focus properly by pageUp and pageDown when disabled items are in it
- `moonstone/Button` to correctly specify minimum width when in large text mode
- `moonstone/Scroller` and other scrolling components to restore last focused index when panel is changed
- `moonstone/VideoPlayer` to display time correctly in RTL locale
- `moonstone/VirtualList` to scroll correctly using page down key with disabled items
- `moonstone/Scroller` and other scrolling components to not cause a script error when scrollbar is not rendered
- `moonstone/Picker` incrementer and decrementer to not change size when focused
- `moonstone/Header` to use a slightly smaller font size for `title` in non-latin locales and a line-height for `titleBelow` and `subTitleBelow` that better meets the needs of tall-glyph languages like Tamil and Thai, as well as latin locales
- `moonstone/Scroller` and `moonstone/VirtualList` to keep spotlight when pressing a 5-way control while scrolling
- `moonstone/Panels` to prevent user interaction with panel contents during transition
- `moonstone/Slider` and related components to correctly position knob for `detachedKnob` on mouse down and fire value where mouse was positioned on mouse up
- `moonstone/DayPicker` to update day names when changing locale
- `moonstone/ExpandableItem` and all other `Expandable` components to revert 1.12.1 change to pull down from the top

## [1.12.1] - 2017-11-07

### Fixed

- `moonstone/ExpandableItem` and all other `Expandable` components to now pull down from the top instead of being revealed from the bottom, matching Enyo's design
- `moonstone/VirtualListNative` to scroll properly with page up/down keys if there is a disabled item
- `moonstone/RangePicker` to display negative values correctly in RTL
- `moonstone/Scroller` and other scrolling components to not blur scroll buttons when wheeling
- `moonstone/Scrollbar` to hide scroll thumb immediately without delay after scroll position reaches min or max
- `moonstone/Divider` to pass `marqueeOn` prop
- `moonstone/Slider` to fire `onChange` on mouse up and key up
- `moonstone/VideoPlayer` to show knob when pressed
- `moonstone/Header` to layout `titleBelow` and `subTitleBelow` correctly
- `moonstone/Header` to use correct font-weight for `subTitleBelow`
- `moonstone/VirtualList` to restore focus correctly for lists only slightly larger than the viewport

## [1.12.0] - 2017-10-27

### Fixed

- `moonstone/Scroller` and other scrolling components to prevent focusing outside the viewport when pressing a 5-way key during wheeling
- `moonstone/Scroller` to called scrollToBoundary once when focus is moved using holding child item
- `moonstone/VideoPlayer` to apply skin correctly
- `moonstone/Popup` from `last-focused` to `default-element` in `SpotlightContainerDecorator` config
- `moonstone/Panels` to retain focus when back key is pressed on breadcrumb
- `moonstone/Input` to correctly hide VKB when dismissing

## [1.11.0] - 2017-10-24

### Added

- `moonstone/VideoPlayer` properties `seekDisabled` and `onSeekFailed` to disable seek function

### Changed

- `moonstone/ExpandableList` to become `disabled` if there are no children

### Fixed

- `moonstone/Picker` to read out customized accessibility value when picker prop has `joined` and `aria-valuetext`
- `moonstone/Scroller` to apply scroll position on vertical or horizontal Scroller when child gets a focus
- `moonstone/Scroller` and other scrolling components to scroll without animation when panel is changed
- `moonstone/ContextualPopup` padding to not overlap close button
- `moonstone/Scroller` and other scrolling components to change focus via page up/down only when the scrollbar is visible
- `moonstone/Picker` to only increment one value on hold
- `moonstone/ItemOverlay` to remeasure when focused

## [1.10.1] - 2017-10-16

### Fixed

- `moonstone/Scroller` and other scrolling components to scroll via page up/down when focus is inside a Spotlight container
- `moonstone/VirtualList` and `moonstone/VirtualGridList` to scroll by 5-way keys right after wheeling
- `moonstone/VirtualList` not to move focus when a current item and the last item are located at the same line and pressing a page down key
- `moonstone/Slider` knob to follow while dragging for detached knob
- `moonstone/Header` to layout header row correctly in `standard` type
- `moonstone/Input` to not dismiss on-screen keyboard when dragging cursor out of input box
- `moonstone/Header` RTL `line-height` issue
- `moonstone/Panels` to render children on idle
- `moonstone/Scroller` and other scrolling components to limit muted spotlight container scrims to their bounds
- `moonstone/Input` to always forward `onKeyUp` event

## [1.10.0] - 2017-10-09

### Added

- `moonstone/VideoPlayer` support for designating components with `.spottable-default` as the default focus target when pressing 5-way down from the slider
- `moonstone/Slider` property `activateOnFocus` which when enabled, allows 5-way directional key interaction with the `Slider` value without pressing [Enter] first
- `moonstone/VideoPlayer` property `noMiniFeedback` to support controlling the visibility of mini feedback
- `ui/Layout`, which provides a technique for laying-out components on the screen using `Cells`, in rows or columns

### Changed

- `moonstone/Popup` to focus on mount if it’s initially opened and non-animating and to always pass an object to `onHide` and `onShow`
- `moonstone/VideoPlayer` to emit `onScrub` event and provide audio guidance when setting focus to slider

### Fixed

- `moonstone/ExpandableItem` and derivatives to restore focus to the Item if the contents were last focused when closed
- `moonstone/Slider` toggling activated state when holding enter/select key
- `moonstone/TimePicker` picker icons shifting slightly when focusing an adjacent picker
- `moonstone/Icon` so it handles color the same way generic text does, by inheriting from the parent's color. This applies to all instances of `Icon`, `IconButton`, and `Icon` inside `Button`.
- `moonstone/fonts` Museo Sans font to correct "Ti" kerning
- `moonstone/VideoPlayer` to correctly position knob on mouse click
- `moonstone/Panels.Header` to show an ellipsis for long titles with RTL text
- `moonstone/Marquee` to restart when invalidated by a prop change and managed by a `moonstone/Marquee.MarqueeController`
- `spotlight.Spotlight` method `focus()` to verify that the target element matches its container's selector rules prior to setting focus
- `moonstone/Picker` to only change picker values `onWheel` when spotted
- `moonstone/VideoPlayer` to hide descendant floating components (tooltips, contextual popups) when the media controls hide

## [1.9.3] - 2017-10-03

### Added

- `moonstone/Button` property value to `backgroundOpacity` called "lightTranslucent" to better serve colorful image backgrounds behind Buttons. This also affects `moonstone/IconButton` and `moonstone/Panels/ApplicationCloseButton`.
- `moonstone/Panels` property `closeButtonBackgroundOpacity` to support `moonstone/Panels/ApplicationCloseButton`'s `backgroundOpacity` prop

### Changed

- `Moonstone Icons` font file to include the latest designs for several icons
- `moonstone/Panels/ApplicationCloseButton` to expose its `backgroundOpacity` prop

### Fixed

- `moonstone/VirtualList` to apply "position: absolute" inline style to items
- `moonstone/Picker` to increment and decrement normally at the edges of joined picker
- `moonstone/Icon` not to read out image characters
- `moonstone/Scroller` and other scrolling components to not accumulate paging scroll by pressing page up/down in scrollbar
- `moonstone/Icon` to correctly display focused state when using external image
- `moonstone/Button` and `moonstone/IconButton` to be properly visually muted when in a muted container

## [1.9.2] - 2017-09-26

### Fixed

- `moonstone/ExpandableList` preventing updates when its children had changed

## [1.9.1] - 2017-09-25

### Fixed

- `moonstone/ExpandableList` run-time error when using an array of objects as children
- `moonstone/VideoPlayer` blocking pointer events when the controls were hidden

## [1.9.0] - 2017-09-22

### Added

- `moonstone/styles/mixins.less` mixins: `.moon-spotlight-margin()` and `.moon-spotlight-padding()`
- `moonstone/Button` property `noAnimation` to support non-animating pressed visual

### Changed

- `moonstone/TimePicker` to use "AM/PM" instead of "meridiem" for label under meridiem picker
- `moonstone/IconButton` default style to not animate on press. NOTE: This behavior will change back to its previous setting in release 2.0.0.
- `moonstone/Popup` to warn when using `scrimType` `'none'` and `spotlightRestrict` `'self-only'`
- `moonstone/Scroller` to block spotlight during scroll
- `moonstone/ExpandableItem` and derivatives to always pause spotlight before animation

### Fixed

- `moonstone/VirtualGridList` to not move focus to wrong column when scrolled from the bottom by holding the "up" key
- `moonstone/VirtualList` to focus an item properly when moving to a next or previous page
- `moonstone/Scroller` and other scrolling components to move focus toward first or last child when page up or down key is pressed if the number of children is small
- `moonstone/VirtualList` to scroll to preserved index when it exists within dataSize for preserving focus
- `moonstone/Picker` buttons to not change size
- `moonstone/Panel` to move key navigation to application close button on holding the "up" key.
- `moonstone/Picker` to show numbers when changing values rapidly
- `moonstone/Popup` layout in large text mode to show close button correctly
- `moonstone/Picker` from moving scroller when pressing 5-way keys in `joined` Picker
- `moonstone/Input` so it displays all locales the same way, without cutting off the edges of characters
- `moonstone/TooltipDecorator` to hide tooltip when 5-way keys are pressed for disabled components
- `moonstone/Picker` to not tremble in width when changing values while using a numeric width prop value
- `moonstone/Picker` to not overlap values when changing values in `vertical`
- `moonstone/ContextualPopup` pointer mode focus behavior for `spotlightRestrict='self-only'`
- `moonstone/VideoPlayer` to prevent interacting with more components in pointer mode when hidden
- `moonstone/Scroller` to not repaint its entire contents whenever partial content is updated
- `moonstone/Slider` knob positioning after its container is resized
- `moonstone/VideoPlayer` to maintain focus when media controls are hidden
- `moonstone/Scroller` to scroll expandable components into view when opening when pointer has moved elsewhere

## [1.8.0] - 2017-09-07

### Deprecated

- `moonstone/Dialog` property `showDivider`, will be replaced by `noDivider` property in 2.0.0

### Added

- `moonstone/Popup` callback property `onShow` which fires after popup appears for both animating and non-animating popups

### Changed

- `moonstone/Popup` callback property `onHide` to run on both animating and non-animating popups
- `moonstone/VideoPlayer` state `playbackRate` to media events
- `moonstone/VideoPlayer` support for `spotlightDisabled`
- `moonstone/VideoPlayer` thumbnail positioning and style
- `moonstone/VirtualList` to render when dataSize increased or decreased
- `moonstone/Dialog` style
- `moonstone/Popup`, `moonstone/Dialog`, and `moonstone/Notification` to support `node` type for children
- `moonstone/Scroller` to forward `onKeyDown` events

### Fixed

- `moonstone/Scroller` and other scrolling components to enable focus when wheel scroll is stopped
- `moonstone/VirtualList` to show scroll thumb when a preserved item is focused in a Panel
- `moonstone/Scroller` to navigate properly with 5-way when expandable child is opened
- `moonstone/VirtualList` to stop scrolling when focus is moved on an item from paging controls or outside
- `moonstone/VirtualList` to move out with 5-way navigation when the first or the last item is disabled
- `moonstone/IconButton` Tooltip position when disabled
- `moonstone/VideoPlayer` Tooltip time after unhovering
- `moonstone/VirtualList` to not show invisible items
- `moonstone/IconButton` Tooltip position when disabled
- `moonstone/VideoPlayer` to display feedback tooltip correctly when navigating in 5-way
- `moonstone/MarqueeDecorator` to work with synchronized `marqueeOn` `'render'` and hovering as well as `marqueOn` `'hover'` when moving rapidly among synchronized marquees
- `moonstone/Input` aria-label for translation
- `moonstone/Marquee` to recalculate inside `moonstone/Scroller` and `moonstone/SelectableItem` by bypassing `shouldComponentUpdate`
- `moonstone/Picker` to marquee when incrementing and decrementing values with the prop `noAnimation`

## [1.7.0] - 2017-08-23

### Deprecated

- `moonstone/TextSizeDecorator` and it will be replaced by `moonstone/AccessibilityDecorator`
- `moonstone/MarqueeDecorator` property `marqueeCentered` and `moonstone/Marquee` property `centered` will be replaced by `alignment` property in 2.0.0

### Added

- `moonstone/TooltipDecorator` config property to direct tooltip into a property instead of adding to `children`
- `moonstone/VideoPlayer` prop `thumbnailUnavailable` to fade thumbnail
- `moonstone/AccessibilityDecorator` with `highContrast` and `textSize`
- `moonstone/VideoPlayer` high contrast scrim
- `moonstone/MarqueeDecorator`and `moonstone/Marquee` property `alignment` to allow setting  alignment of marquee content

### Changed

- `moonstone/Scrollbar` to disable paging control down button properly at the bottom when a scroller size is a non-integer value
- `moonstone/VirtualList`, `moonstone/VirtualGridList`, and `moonstone/Scroller` to scroll on `keydown` event instead of `keyup` event of page up and page down keys
- `moonstone/VirtualGridList` to scroll by item via 5 way key
- `moonstone/VideoPlayer` to read target time when jump by left/right key
- `moonstone/IconButton` to not use `MarqueeDecorator` and `Uppercase`

### Fixed

- `moonstone/VirtualList` and `moonstone/VirtualGridList` to focus the correct item when page up and page down keys are pressed
- `moonstone/VirtualList` to not lose focus when moving out from the first item via 5way when it has disabled items
- `moonstone/Slider` to align tooltip with detached knob
- `moonstone/FormCheckbox` to display correct colors in light skin
- `moonstone/Picker` and `moonstone/RangePicker` to forward `onKeyDown` events when not `joined`
- `moonstone/SelectableItem` to display correct icon width and alignment
- `moonstone/LabeledItem` to always match alignment with the locale
- `moonstone/Scroller` to properly 5-way navigate from scroll buttons
- `moonstone/ExpandableList` to display correct font weight and size for list items
- `moonstone/Divider` to not italicize in non-italic locales
- `moonstone/VideoPlayer` slider knob to follow progress after being selected when seeking
- `moonstone/LabeledItem` to correctly position its icon. This affects all of the `Expandables`, `moonstone/DatePicker` and `moonstone/TimePicker`.
- `moonstone/Panels.Header` and `moonstone/Item` to prevent them from allowing their contents to overflow unexpectedly
- `moonstone/Marquee` to recalculate when vertical scrollbar appears
- `moonstone/SelectableItem` to recalculate marquee when toggled

### Removed

- `moonstone/Input` large-text mode

## [1.6.1] - 2017-08-07

### Changed

- `moonstone/Icon` and `moonstone/IconButton` to no longer fit image source to the icon's boundary

## [1.6.0] - 2017-08-04

### Added

- `moonstone/VideoPlayer` ability to seek when holding down the right and left keys. Sensitivity can be adjusted using throttling options `jumpDelay` and `initialJumpDelay`.
- `moonstone/VideoPlayer` property `no5WayJump` to disable jumping done by 5-way
- `moonstone/VideoPlayer` support for the "More" button to use tooltips
- `moonstone/VideoPlayer` properties `moreButtonLabel` and `moreButtonCloseLabel` to allow customization of the "More" button's tooltip and Aria labels
- `moonstone/VideoPlayer` property `moreButtonDisabled` to disable the "More" button
- `moonstone/Picker` and `moonstone/RangePicker` prop `aria-valuetext` to support reading custom text instead of value
- `moonstone/VideoPlayer` methods `showControls` and `hideControls` to allow external interaction with the player
- `moonstone/Scroller` support for Page Up/Page Down keys in pointer mode when no item has focus

### Changed

- `moonstone/VideoPlayer` to handle play, pause, stop, fast forward and rewind on remote controller
- `moonstone/Marquee` to also start when hovered if `marqueeOnRender` is set

### Fixed

- `moonstone/IconButton` to fit image source within `IconButton`
- `moonstone` icon font sizes for wide icons
- `moonstone/ContextualPopupDecorator` to prefer setting focus to the appropriate popup instead of other underlying controls when using 5-way from the activating control
- `moonstone/Scroller` not scrolled via 5 way when `moonstone/ExpandableList` is opened
- `moonstone/VirtualList` to not let the focus move outside of container even if there are children left when navigating with 5way
- `moonstone/Scroller` and other scrolling components to update disability of paging controls when the scrollbar is set to `visible` and the content becomes shorter
- `moonstone/VideoPlayer` to focus on hover over play/pause button when video is loading
- `moonstone/VideoPlayer` to update and display proper time while moving knob when video is paused
- `moonstone/VideoPlayer` long title overlap issues
- `moonstone/Header` to apply `marqueeOn` prop to `subTitleBelow` and `titleBelow`
- `moonstone/Picker` wheeling in `moonstone/Scroller`
- `moonstone/IncrementSlider` and `moonstone/Picker` to read value changes when selecting buttons

## [1.5.0] - 2017-07-19

### Added

- `moonstone/Slider` and `moonstone/IncrementSlider` prop `aria-valuetext` to support reading custom text instead of value
- `moonstone/TooltipDecorator` property `tooltipProps` to attach props to tooltip component
- `moonstone/Scroller` and `moonstone/VirtualList` ability to scroll via page up and page down keys
- `moonstone/VideoPlayer` tooltip-thumbnail support with the `thumbnailSrc` prop and the `onScrub` callback to fire when the knob moves and a new thumbnail is needed
- `moonstone/VirtualList` ability to navigate via 5way when there are disabled items
- `moonstone/ContextualPopupDecorator` property `popupContainerId` to support configuration of the popup's spotlight container
- `moonstone/ContextualPopupDecorator` property `onOpen` to notify containers when the popup has been opened
- `moonstone/ContextualPopupDecorator` config option `openProp` to support mapping the value of `open` property to the chosen property of wrapped component

### Changed

- `moonstone/ExpandableList` to use 'radio' as the default, and adapt 'single' mode to render as a `moonstone/RadioItem` instead of a `moonstone/CheckboxItem`
- `moonstone/VideoPlayer` to not hide pause icon when it appears
- `moonstone/ContextualPopupDecorator` to set accessibility-related props onto the container node rather than the popup node
- `moonstone/ExpandableItem`, `moonstone/ExpandableList`, `moonstone/ExpandablePicker`, `moonstone/DatePicker`, and `moonstone/TimePicker` to pause spotlight when animating in 5-way mode
- `moonstone/Spinner` to position the text content under the spinner, rather than to the right side
- `moonstone/VideoPlayer` to include hour when announcing the time while scrubbing
- `moonstone/GridListImageItem` to require a `source` prop and not have a default value

### Fixed

- `moonstone/Input` ellipsis to show if placeholder is changed dynamically and is too long
- `moonstone/Marquee` to re-evaluate RTL orientation when its content changes
- `moonstone/VirtualList` to restore focus on short lists
- `moonstone/ExpandableInput` to expand the width of its contained `moonstone/Input`
- `moonstone/Input` support for `dismissOnEnter`
- `moonstone/Input` focus management to prevent stealing focus when programmatically moved elsewhere
- `moonstone/Input` 5-way spot behavior
- `moonstone` international fonts to always be used, even when unsupported font-weights or font-styles are requested
- `moonstone/Panels.Panel` support for selecting components with `.spottable-default` as the default focus target
- `moonstone/Panels` layout in RTL locales
- `moonstone` spottable components to support `onSpotlightDown`, `onSpotlightLeft`, `onSpotlightRight`, and `onSpotlightUp` event property
- `moonstone/VirtualList` losing spotlight when the list is empty
- `moonstone/FormCheckbox` in focused state to have the correct "check" color
- `moonstone/Scroller` and other scrolling components' bug in `navigableFilter` when passed a container id

## [1.4.1] - 2017-07-05

### Changed

- `moonstone/Popup` to only call `onKeyDown` when there is a focused item in the `Popup`
- `moonstone/Scroller`, `moonstone/Picker`, and `moonstone/IncrementSlider` to automatically move focus when the currently focused `moonstone/IconButton` becomes disabled

### Fixed

- `moonstone/ContextualPopupDecorator` close button to account for large text size
- `moonstone/ContextualPopupDecorator` to not spot controls other than its activator when navigating out via 5-way
- `moonstone/Header` to set the value of `marqueeOn` for all types of headers

## [1.4.0] - 2017-06-29

### Deprecated

- `moonstone/Input` prop `noDecorator` is being replaced by `autoFocus` in 2.0.0

### Added

- `moonstone/Scrollbar` property `corner` to add the corner between vertical and horizontal scrollbars
- `moonstone/ScrollThumb` for a thumb of `moonstone/Scrollbar`
- `moonstone/styles/text.less` mixin `.locale-japanese-line-break()` to apply the correct  Japanese language line-break rules for the following multi-line components: `moonstone/BodyText`, `moonstone/Dialog`, `moonstone/Notification`, `moonstone/Popup`, and `moonstone/Tooltip`
- `moonstone/ContextualPopupDecorator` property `popupProps` to attach props to popup component
- `moonstone/VideoPlayer` property `pauseAtEnd` to control forward/backward seeking
- `moonstone/Panels/Header` prop `marqueeOn` to control marquee of header

### Changed

- `moonstone/Panels/Header` to expose its `marqueeOn` prop
- `moonstone/VideoPlayer` to automatically adjust the width of the allocated space for the side components so the media controls have more space to appear on smaller screens
- `moonstone/VideoPlayer` properties `autoCloseTimeout` and `titleHideDelay` default value to `5000`
- `moonstone/VirtualList` to support restoring focus to the last focused item
- `moonstone/Scroller` and other scrolling components to call `onScrollStop` before unmounting if a scroll is in progress
- `moonstone/Scroller` to reveal non-spottable content when navigating out of a scroller

### Fixed

- `moonstone/Dialog` to properly focus via pointer on child components
- `moonstone/VirtualList`, `moonstone/VirtualGridList`, and `moonstone/Scroller` not to be slower when scrolled to the first or the last position by wheeling
- `moonstone` component hold delay time
- `moonstone/VideoPlayer` to show its controls when pressing down the first time
- `moonstone/Panel` autoFocus logic to only focus on initial render
- `moonstone/Input` text colors
- `moonstone/ExpandableInput` to focus its decorator when leaving by 5-way left/right

## [1.3.1] - 2017-06-14

### Fixed

- `moonstone/Picker` support for large text
- `moonstone/Scroller` support for focusing paging controls with the pointer
- `moonstone` CSS rules for unskinned spottable components

## [1.3.0] - 2017-06-12

### Deprecated

- `moonstone/Scroller` props `horizontal` and `vertical`. Deprecated props are replaced with `direction` prop. `horizontal` and `vertical` will be removed in 2.0.0.
- `moonstone/Panel` prop `noAutoFocus` in favor of `autoFocus="none"`

### Added

- `moonstone/Image` support for `children` prop inside images
- `moonstone/Scroller` prop `direction` which replaces `horizontal` and `vertical` props
- `moonstone/VideoPlayer` property `tooltipHideDelay` to hide tooltip with a given amount of time
- `moonstone/VideoPlayer` property `pauseAtEnd` to pause when it reaches either the start or the end of the video
- `moonstone/VideoPlayer` methods `fastForward`, `getMediaState`, `jump`, `pause`, `play`, `rewind`, and `seek` to allow external interaction with the player. See docs for example usage.

### Changed

- `moonstone/Skinnable` to support context and allow it to be added to any component to be individually skinned. This includes a further optimization in skinning which consolidates all color assignments into a single block, so non-color rules aren't unnecessarily duplicated.
- `moonstone/Skinnable` light and dark skin names ("moonstone-light" and "moonstone") to "light" and "dark", respectively
- `moonstone/VideoPlayer` to set play/pause icon to display "play" when rewinding or fast forwarding
- `moonstone/VideoPlayer` to rewind or fast forward when previous command is slow-forward or slow-rewind respectively
- `moonstone/VideoPlayer` to fast forward when previous command is slow-forward and it reaches the last of its play rate
- `moonstone/VideoPlayer` to not play video on reload when `noAutoPlay` is `true`
- `moonstone/VideoPlayer` property `feedbackHideDelay`'s default value to `3000`
- `moonstone/Notification` to break line in characters in ja and zh locale
- `moonstone/Notification` to align texts left in LTR locale and right in RTL locale
- `moonstone/VideoPlayer` to simulate rewind functionality on non-webOS platforms only

### Fixed

- `moonstone/ExpandableItem` to correct the `titleIcon` when using `open` and `disabled`
- `moonstone/GridListImageItem` to center its selection icon on the image instead of the item
- `moonstone/Input` to have correct `Tooltip` position in `RTL`
- `moonstone/SwitchItem` to not unintentionally overflow `Scroller` containers, causing them to jump to the side when focusing
- `moonstone/VideoPlayer` to fast forward properly when video is at paused state
- `moonstone/VideoPlayer` to correctly change sources
- `moonstone/VideoPlayer` to show or hide feedback tooltip properly
- `moonstone/DateTimeDecorator` to work properly with `RadioControllerDecorator`
- `moonstone/Picker` in joined, large text mode so the arrows are properly aligned and sized
- `moonstone/Icon` to reflect the same proportion in relation to its size in large-text mode

## [1.2.0] - 2017-05-17

### Deprecated

- `moonstone/Scroller` and other scrolling components option `indexToFocus` in `scrollTo` method to be removed in 2.0.0

### Added

- `moonstone/Slider` and `moonstone/IncrementSlider` prop `noFill` to support a style without the fill
- `moonstone/Marquee` property `rtl` to set directionality to right-to-left
- `moonstone/VirtualList.GridListImageItem` property `selectionOverlay` to add custom component for selection overlay
- `moonstone/MoonstoneDecorator` property `skin` to let an app choose its skin: "moonstone" and "moonstone-light" are now available
- `moonstone/FormCheckboxItem`
- `moonstone/FormCheckbox`, a standalone checkbox, to support `moonstone/FormCheckboxItem`
- `moonstone/Input` props `invalid` and `invalidMessage` to display a tooltip when input value is invalid
- `moonstone/Scroller` and other scrolling components option `focus` in `scrollTo()` method
- `moonstone/Scroller` and other scrolling components property `spottableScrollbar`
- `moonstone/Icon.IconList` icons: `arrowshrinkleft` and `arrowshrinkright`

### Changed

- `moonstone/Picker` arrow icon for `joined` picker: small when not spotted, hidden when it reaches the end of the picker
- `moonstone/Checkbox` and `moonstone/CheckboxItem` to reflect the latest design
- `moonstone/MoonstoneDecorator/fontGenerator` was refactored to use the browser's FontFace API to dynamically load locale fonts
- `moonstone/VideoPlayer` space allotment on both sides of the playback controls to support 4 buttons; consequently the "more" controls area has shrunk by the same amount
- `moonstone/VideoPlayer` to not disable media button (play/pause)
- `moonstone/Scroller` and other scrolling components so that paging controls are not spottable by default with 5-way
- `moonstone/VideoPlayer`'s more/less button to use updated arrow icon

### Fixed

- `moonstone/MarqueeDecorator` to properly stop marquee on items with `'marqueeOnHover'`
- `moonstone/ExpandableList` to work properly with object-based children
- `moonstone/styles/fonts.less` to restore the Moonstone Icon font to request the local system font by default. Remember to update your webOS build to get the latest version of the font so you don't see empty boxes for your icons.
- `moonstone/Picker` and `moonstone/RangePicker` to now use the correct size from Enyo (60px v.s. 84px) for icon buttons
- `moonstone/Scroller` and other scrolling components to apply ri.scale properly
- `moonstone/Panel` to not cover a `Panels`'s `ApplicationCloseButton` when not using a `Header`
- `moonstone/IncrementSlider` to show tooltip when buttons focused

## [1.1.0] - 2017-04-21

### Deprecated

- `moonstone/ExpandableInput` property `onInputChange`

### Added

- `moonstone/Panels.Panel` prop and `moonstone/MoonstoneDecorator` config option: `noAutoFocus` to support prevention of setting automatic focus after render
- `moonstone/VideoPlayer` props: `backwardIcon`, `forwardIcon`, `jumpBackwardIcon`, `jumpForwardIcon`, `pauseIcon`, and `playIcon` to support icon customization of the player
- `moonstone/VideoPlayer` props `jumpButtonsDisabled` and `rateButtonsDisabled` for disabling the pairs of buttons when it's inappropriate for the playing media
- `moonstone/VideoPlayer` property `playbackRateHash` to support custom playback rates
- `moonstone/VideoPlayer` callback prop `onControlsAvailable` which fires when the players controls show or hide
- `moonstone/Image` support for `onLoad` and `onError` events
- `moonstone/VirtualList.GridListImageItem` prop `placeholder`
- `moonstone/Divider` property `preserveCase` to display text without capitalizing it

### Changed

- `moonstone/Slider` colors and sizing to match the latest designs
- `moonstone/ProgressBar` to position correctly with other components nearby
- `moonstone/Panels` breadcrumb to no longer have a horizontal line above it
- `moonstone/Transition` to measure itself when the CPU is idle
- style for disabled opacity from 0.4 to 0.3
- `moonstone/Button` colors for transparent and translucent background opacity when disabled
- `moonstone/ExpandableInput` property `onInputChange` to fire along with `onChange`. `onInputChange` is deprecated and will be removed in a future update.
- `Moonstone.ttf` font to include new icons
- `moonstone/Icon` to reference additional icons

### Fixed

- `moonstone/Popup` and `moonstone/ContextualPopupDecorator` 5-way navigation behavior
- `moonstone/Input` to not spot its own input decorator on 5-way out
- `moonstone/VideoPlayer` to no longer render its `children` in multiple places
- `moonstone/Button` text color when used on a neutral (light) background in some cases
- `moonstone/Popup` background opacity
- `moonstone/Marquee` to recalculate properly when its contents change
- `moonstone/TimePicker` to display time in correct order
- `moonstone/Scroller` to prefer spotlight navigation to its internal components

## [1.0.0] - 2017-03-31

> NOTE: We have also modified most form components to be usable in a controlled (app manages component
> state) or uncontrolled (Enact manages component state) manner. To put a component into a
> controlled state, pass in `value` (or other appropriate state property such as `selected` or
> `open`) at component creation and then respond to events and update the value as needed. To put a
> component into an uncontrolled state, do not set `value` (or equivalent), at creation. From this
> point on, Enact will manage the state and events will be sent when the state is updated. To
> specify an initial value, use the `defaultValue` (or, `defaultSelected, `defaultOpen, etc.)
> property.  See the documentation for individual components for more information.

### Added

- `moonstone/Button` property `icon` to support a built-in icon next to the text content. The Icon supports everything that `moonstone/Icon` supports, as well as a custom icon.
- `moonstone/MoonstoneDecorator` property `textSize` to resize several components to requested CMR sizes. Simply add `textSize="large"` to your `App` and the new sizes will automatically take effect.

### Changed

- `moonstone/Slider` to use the property `tooltip` instead of `noTooltip`, so the built-in tooltip is not enabled by default
- `moonstone/IncrementSlider` to include tooltip documentation
- `moonstone/ExpandableList` to accept an array of objects as children which are spread onto the generated components
- `moonstone/CheckboxItem` style to match the latest designs, with support for the `moonstone/Checkbox` to be on either the left or the right side by using the `iconPosition` property
- `moonstone/VideoPlayer` to supply every event callback-method with an object representing the VideoPlayer's current state, including: `currentTime`, `duration`, `paused`, `proportionLoaded`, and `proportionPlayed`

### Fixed

- `moonstone/Panels.Panel` behavior for remembering focus on unmount and setting focus after render
- `moonstone/VirtualList.VirtualGridList` showing empty items when items are continuously added dynamically
- `moonstone/Picker` to marquee on focus once again

## [1.0.0-beta.4] - 2017-03-10

### Added

- `moonstone/VirtualList` `indexToFocus` option to `scrollTo` method to focus on item with specified index
- `moonstone/IconButton` and `moonstone/Button` `color` property to add a remote control key color to the button
- `moonstone/Scrollbar` property `disabled` to disable both paging controls when it is true
- `moonstone/VirtualList` parameter `moreInfo` to pass `firstVisibleIndex` and `lastVisibleIndex` when scroll events are firing
- Accessibility support to UI components
- `moonstone/VideoPlayer` property `onUMSMediaInfo` to support the custom webOS “umsmediainfo” event
- `moonstone/Region` component which encourages wrapping components for improved accessibility rather than only preceding the components with a `moonstone/Divider`
- `moonstone/Slider` tooltip. It's enabled by default and comes with options like `noTooltip`, `tooltipAsPercent`, and `tooltipSide`. See the component docs for more details.
- `moonstone/Panels.Panel` property `hideChildren` to defer rendering children
- `moonstone/Spinner` properties `blockClickOn` and `scrim` to block click events behind spinner
- `moonstone/VirtualList` property `clientSize` to specify item dimensions instead of measuring them

### Changed

- `moonstone/VirtualGridImageItem` styles to reduce redundant style code app side
- `moonstone/VirtualList` and `moonstone/VirtualGridList` to add essential CSS for list items automatically
- `moonstone/VirtualList` and `moonstone/VirtualGridList` to not add `data-index` to their item DOM elements directly, but to pass `data-index` as the parameter of their `component` prop like the `key` parameter of their `component` prop
- `moonstone/ExpandableItem` and derivatives to defer focusing the contents until animation completes
- `moonstone/LabeledItem`, `moonstone/ExpandableItem`, `moonstone/ExpandableList` to each support the `node` type in their `label` property. Best used with `ui/Slottable`.

### Fixed

- `moonstone/VirtualList.GridListImageItem` to have proper padding size according to the existence of caption/subcaption
- `moonstone/Scroller` and other scrolling components to display scrollbars with proper size
- `moonstone/VirtualGridList` to not be truncated

### Removed

- `moonstone/Scroller` and other scrolling components property `hideScrollbars` and replaced it with `horizontalScrollbar` and `verticalScrollbar`

## [1.0.0-beta.3] - 2017-02-21

### Added

- `moonstone/VideoPlayer` support for 5-way show/hide of media playback controls
- `moonstone/VideoPlayer` property `feedbackHideDelay`
- `moonstone/Slider` property `onKnobMove` to fire when the knob position changes, independently from the `moonstone/Slider` value
- `moonstone/Slider` properties `active`, `disabled`, `knobStep`, `onActivate`, `onDecrement`, and `onIncrement` as part of enabling 5-way support to `moonstone/Slider`, `moonstone/IncrementSlider` and the media slider for `moonstone/VideoPlayer`
- `moonstone/Slider` now supports `children` which are added to the `Slider`'s knob, and follow it as it moves
- `moonstone/ExpandableInput` properties `iconAfter` and `iconBefore` to display icons after and before the input, respectively
- `moonstone/Dialog` property `preserveCase`, which affects `title` text

### Changed

- `moonstone/IncrementSlider` to change when the buttons are held down
- `moonstone/Marquee` to allow disabled marquees to animate
- `moonstone/Dialog` to marquee `title` and `titleBelow`
- `moonstone/Marquee.MarqueeController` config option `startOnFocus` to `marqueeOnFocus`. `startOnFocus` is deprecated and will be removed in a future update.
- `moonstone/Button`, `moonstone/IconButton`, `moonstone/Item` to not forward `onClick` when `disabled`

### Fixed

- `moonstone/Marquee.MarqueeController` to start marquee on newly registered components when controller has focus and to restart synced marquees after completion
- `moonstone/Scroller` to recalculate when an expandable child opens
- `spotlightDisabled` property support for spottable moonstone components
- `moonstone/Popup` and `moonstone/ContextualPopupDecorator` so that when the popup is closed, spotlight focus returns to the control that had focus prior to the popup opening
- `moonstone/Input` to not get focus when disabled

## [1.0.0-beta.2] - 2017-01-30

### Added

- `moonstone/Panels.Panel` property `showChildren` to support deferring rendering the panel body until animation completes
- `moonstone/MarqueeDecorator` property `invalidateProps` that specifies which props cause the marquee distance to be invalidated
- developer-mode warnings to several components to warn when values are out-of-range
- `moonstone/Divider` property `spacing` which adjusts the amount of empty space above and below the `Divider`. `'normal'`, `'small'`, `'medium'`, `'large'`, and `'none'` are available.
- `moonstone/Picker` when `joined` the ability to be incremented and decremented by arrow keys
- `onSpotlightDisappear` event property support for spottable moonstone components
- `moonstone/VideoPlayer` property `titleHideDelay`

### Changed

- `moonstone/Panels.Panels` and variations to defer rendering the children of contained `Panel` instances until animation completes
- `moonstone/ProgressBar` properties `progress` and `backgroundProgress` to accept a number between 0 and 1
- `moonstone/Slider` and `moonstone/IncrementSlider` property `backgroundPercent` to `backgroundProgress` which now accepts a number between 0 and 1
- `moonstone/Slider` to not ignore `value` prop when it is the same as the previous value
- `moonstone/Picker` component's buttons to reverse their operation such that 'up' selects the previous item and 'down' the next
- `moonstone/Picker` and derivatives may now use numeric width, which represents the amount of characters to use for sizing. `width={4}` represents four characters, `2` for two characters, etc. `width` still accepts the size-name strings.
- `moonstone/Divider` to now behave as a simple horizontal line when no text content is provided
- `moonstone/Scroller` and other scrolling components to not display scrollbar controls by default
- `moonstone/DatePicker` and `moonstone/TimePicker` to emit `onChange` event whenever the value is changed, not just when the component is closed

### Removed

- `moonstone/ProgressBar` properties `min` and `max`

### Fixed

- `moonstone/IncrementSlider` so that the knob is spottable via pointer, and 5-way navigation between the knob and the increment/decrement buttons is functional
- `moonstone/Slider` and `moonstone/IncrementSlider` to not fire `onChange` for value changes from props

## [1.0.0-beta.1] - 2016-12-30

### Added

- `moonstone/VideoPlayer` and `moonstone/TooltipDecorator` components and samples
- `moonstone/Panels.Panels` property `onBack` to support `ui/Cancelable`
- `moonstone/VirtualFlexList` Work-In-Progress component to support variably sized rows or columns
- `moonstone/ExpandableItem` properties `autoClose` and `lockBottom`
- `moonstone/ExpandableList` properties `noAutoClose` and `noLockBottom`
- `moonstone/Picker` property `reverse`
- `moonstone/ContextualPopup` property `noAutoDismiss`
- `moonstone/Dialog` property `scrimType`
- `moonstone/Popup` property `spotlightRestrict`

### Changed

- `moonstone/Panels.Routable` to require a `navigate` configuration property indicating the event callback for back or cancel actions
- `moonstone/MarqueeController` focus/blur handling to start and stop synchronized `moonstone/Marquee` components
- `moonstone/ExpandableList` property `autoClose` to `closeOnSelect` to disambiguate it from the added `autoClose` on 5-way up
- `moonstone/ContextualPopupDecorator.ContextualPopupDecorator` component's `onCloseButtonClick` property to `onClose`
- `moonstone/Dialog` component's `onCloseButtonClicked` property to `onClose`
- `moonstone/Spinner` component's `center` and `middle` properties to a single `centered` property
	that applies both horizontal and vertical centering
- `moonstone/Popup.PopupBase` component's `onCloseButtonClicked` property to `onCloseButtonClick`
- `moonstone/Item.ItemOverlay` component's `autoHide` property to remove the `'no'` option. The same
	effect can be achieved by omitting the property or passing `null`.
- `moonstone/VirtualGridList` to be scrolled by page when navigating with a 5-way direction key
- `moonstone/Scroller`, `moonstone/VirtualList`, `moonstone/VirtualGridList` to no longer respond to mouse down/move/up events
- all Expandables to include a state arrow UI element
- `moonstone/LabeledItem` to support a `titleIcon` property which positions just after the title text
- `moonstone/Button` to include `moonstone/TooltipDecorator`
- `moonstone/Expandable` to support being managed, radio group-style, by a component wrapped with `RadioControllerDecorator` from `ui/RadioDecorator`
- `moonstone/Picker` to animate `moonstone/Marquee` children when any part of the `moonstone/Picker` is focused
- `moonstone/VirtualList` to mute its container instead of disabling it during scroll events
- `moonstone/VirtualList`, `moonstone/VirtualGridList`, and `moonstone/Scroller` to continue scrolling when holding down the paging controls
- `moonstone/VirtualList` to require a `component` prop and not have a default value
- `moonstone/Picker` to continuously change when a button is held down by adding `ui/Holdable`.

### Fixed

- `moonstone/Popup` and `moonstone/ContextualPopup` 5-way navigation behavior using spotlight.
- Bug where a synchronized marquee whose content fit the available space would prevent restarting of the marquees
- `moonstone/Input` to show an ellipsis on the correct side based on the text directionality of the `value` or `placeholder` content.
- `moonstone/VirtualList` and `moonstone/VirtualGridList` to prevent unwanted scrolling when focused with the pointer
- `moonstone/Picker` to remove fingernail when a the pointer is held down, but the pointer is moved off the `joined` picker.
- `moonstone/LabeledItem` to include marquee on both `title` and `label`, and be synchronized

## [1.0.0-alpha.5] - 2016-12-16

No changes.

## [1.0.0-alpha.4] - 2016-12-2

### Added

- `moonstone/Popup`, `moonstone/ContextualPopupDecorator`, `moonstone/Notification`, `moonstone/Dialog` and `moonstone/ExpandableInput` components
- `ItemOverlay` component to `moonstone/Item` module
- `marqueeCentered` prop to `moonstone/MarqueeDecorator` and `moonstone/MarqueeText`
- `placeholder` prop to `moonstone/Image`
- `moonstone/MarqueeController` component to synchronize multiple `moonstone/Marquee` components
- Non-latin locale support to all existing Moonstone components
- Language-specific font support
- `moonstone/IncrementSlider` now accepts customizable increment and decrement icons, as well as `moonstone/Slider` being more responsive to external styling

### Changed

- `moonstone/Input` component's `iconStart` and `iconEnd` properties to be `iconBefore` and `iconAfter`, respectively, for consistency with `moonstone/Item.ItemOverlay` naming
- `moonstone/Icon` and `moonstone/IconButton` so the `children` property supports both font-based icons and images
- the `checked` property to `selected` for consistency across the whole framework. This allows better interoperability when switching between various components.  Affects the following: `CheckboxItem`, `RadioItem`, `SelectableItem`, `Switch`, `SwitchItem`, and `ToggleItem`. Additionally, these now use `moonstone/Item.ItemOverlay` to position and handle their Icons.
- `moonstone/Slider` and `moonstone/IncrementSlider` to be more performant. No changes were made to
	the public API.
- `moonstone/GridListImageItem` so that a placeholder image displays while loading the image, and the caption and subcaption support marqueeing
- `moonstone/MoonstoneDecorator` to add `FloatingLayerDecorator`
- `moonstone/IncrementSlider` in vertical mode looks and works as expected.

### Removed

- LESS mixins that belong in `@enact/ui`, so that only moonstone-specific mixins are contained in
this module. When authoring components and importing mixins, only the local mixins need to be
imported, as they already import the general mixins.
- the `src` property from `moonstone/Icon` and `moonston/IconButton`. Use the support for URLs in
	the `children` property as noted above.
- the `height` property from `moonstone/IncrementSlider` and `moonstone/Slider`

### Fixed

- Joined picker so that it now has correct animation when using the mouse wheel
- Bug in DatePicker/TimePicker that prevented setting of value earlier than 1969

## [1.0.0-alpha.3] - 2016-11-8

### Added

- `moonstone/BodyText`, `moonstone/DatePicker`, `moonstone/DayPicker`, `moonstone/ExpandableItem`, `moonstone/Image`, and `moonstone/TimePicker` components
- `fullBleed` prop to `moonstone/Panels/Header`. When `true`, the header content is indented and the header lines are removed.
- Application close button to `moonstone/Panels`. Fires `onApplicationClose` when clicked. Can be omitted with the `noCloseButton` prop.
- `marqueeDisabled` prop to `moonstone/Picker`
- `padded` prop to `moonstone/RangePicker`
- `forceDirection` prop to `moonstone/Marquee`. Forces the direction of `moonstone/Marquee`. Useful for when `RTL` content cannot be auto detected.

### Changed

- `data` parameter passed to `component` prop of `VirtualList`.
- `moonstone/Expandable` into a submodule of `moonstone/ExpandableItem`
- `ExpandableList` to properly support selection
- `moonstone/Divider`'s `children` property to be optional
- `moonstone/ToggleItem`'s `inline` version to have a `max-width` of `240px`
- `moonstone/Input` to use `<div>` instead of `<label>` for wrapping components. No change to
	functionality, only markup.

### Removed

- `moonstone/ExpandableCheckboxItemGroup` in favor of `ExpandableList`

## [1.0.0-alpha.2] - 2016-10-21

This version includes a lot of refactoring from the previous release. Developers need to switch to the new enact-dev command-line tool.

### Added

- New components and HOCs: `moonstone/Scroller`, `moonstone/VirtualList`, `moonstone/VirtualGridList`, `moonstone/MarqueeText`, `moonstone/Spinner`, `moonstone/ExpandableCheckboxItemGroup`, `moonstone/MarqueeDecorator`
- New options for `ui/Toggleable` HOC
- Marquee support to many components
- Image support to `moonstone/Icon` and `moonstone/IconButton`
- `dismissOnEnter` prop for `moonstone/Input`
- Many more unit tests

### Changed

- Some props for UI state were renamed to have `default` prefix where state was managed by the component. (e.g. `defaultOpen`)

### Fixed

- Many components were fixed, polished, updated and documented
- Inline docs updated to be more consistent and comprehensive<|MERGE_RESOLUTION|>--- conflicted
+++ resolved
@@ -6,11 +6,8 @@
 
 ### Fixed
 
-<<<<<<< HEAD
+- `moonstone/Spinner` animation synchronization after a rerender
 - `moonstone/TooltipDecorator` to position `Tooltip` correctly when the wrapped component moves or resizes
-=======
-- `moonstone/Spinner` animation synchronization after a rerender
->>>>>>> 9eeeed81
 - `moonstone/VideoPlayer` to continue to show thumbnail when playback control keys are pressed
 - `moonstone/VideoPlayer` to stop seeking by remote key when it loses focus
 
