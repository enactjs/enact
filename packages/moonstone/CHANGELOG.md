# Change Log

The following is a curated list of changes in the Enact moonstone module, newest changes on the top.

<<<<<<< HEAD
## [Unreleased]

### Fixed

- `moonstone/Scroller` not to scroll stops when focusing on a child element while scrolling
=======
## [unreleased]

### Added

- `moonstone/GridListImageItem` voice control feature support
>>>>>>> b738e80d

## [2.1.4] - 2018-09-17

### Fixed

- `moonstone/Button` and `moonstone/IconButton` to style image-based icons correctly when focused and disabled
- `moonstone/FormCheckboxItem` styling when focused and disabled
- `moonstone/Panels` to always blur breadcrumbs when transitioning to a new panel
- `moonstone/Scroller` to correctly set scroll position when nested item is focused
- `moonstone/Scroller` to not adjust `scrollTop` when nested item is focused
- `moonstone/VideoPlayer` to show correct playback rate feedback on play or pause

## [2.1.3] - 2018-09-10

### Fixed

- `moonstone/Scroller`, `moonstone/VirtualList.VirtualGridList`, and `moonstone/VirtualList.VirtualList` to show overscroll effects properly on repeating wheel input
- `moonstone/TooltipDecorator` to handle runtime error when setting `tooltipText` to an empty string
- `moonstone/VideoPlayer` timing to read out `infoComponents` accessibility value when `moreButton` or `moreButtonColor` is pressed

## [2.1.2] - 2018-09-04

### Fixed

- `moonstone/ExpandableItem` to prevent default browser scroll behavior when 5-way key is pressed on the first item or the last item
- `moonstone/Scroller` scrolling behavior for focused items in 5-way mode
- `moonstone/Scroller` to scroll container elements into view
- `moonstone/TooltipDecorator` to update position when `tooltipText` is changed
- `moonstone/VideoPlayer` to prevent default browser scroll behavior when navigating via 5-way
- `moonstone/VirtuaList` to allow `onKeyDown` events to bubble
- `moonstone/VirtualList.VirtualGridList` and `moonstone/VirtualList.VirtualList` scrolling via page up or down keys

## [2.1.1] - 2018-08-27

### Changed

- `moonstone/Scroller`, `moonstone/VirtualList.VirtualGridList`, and `moonstone/VirtualList.VirtualList` to show overscroll effects only by wheel input

### Fixed

- `moonstone/VideoPlayer` so that activity is detected and the `autoCloseTimeout` timer is reset when using 5-way to navigate from the media slider

## [2.1.0] - 2018-08-20

### Added

- `moonstone/VideoPlayer` property `noMediaSliderFeedback`
- `moonstone/VideoPlayer.MediaControls` property `playPauseButtonDisabled`

### Changed

- `moonstone/Picker` key down hold threshold to 800ms before firing the `onChange` event

### Fixed

- `moonstone/GridListImageItem` to properly vertically align when the content varies in size
- `moonstone/Scroller`, `moonstone/VirtualList.VirtualGridList`, and `moonstone/VirtualList.VirtualList` to not scroll by dragging
- `moonstone/Slider` to not emit `onChange` event when `value` has not changed
- `moonstone/VideoPlayer` to focus on available media buttons if the default spotlight component is disabled
- `moonstone/VideoPlayer` to keep media controls visible when interacting with popups
- `moonstone/VideoPlayer` to read out `infoComponents` accessibility value when `moreButtonColor` is pressed
- `moonstone/VideoPlayer` to round the time displayed down to the nearest second
- `moonstone/VirtualList` to restore last focused item correctly

## [2.0.2] - 2018-08-13

### Fixed

- `moonstone/DatePicker` to correctly change year when `minYear` and `maxYear` aren't provided
- `moonstone/EditableIntegerPicker` management of spotlight pointer mode
- `moonstone/LabeledIcon` and `moonstone/LabeledIconButton` to have proper spacing and label-alignment with all label positions
- `moonstone/Popup` to prevent duplicate 5-way navigation when `spotlightRestrict="self-first"`
- `moonstone/Scroller` not to scroll to wrong position via 5way navigation in RTL languages
- `moonstone/Scroller` not to scroll when focusing in pointer mode
- `moonstone/Slider` to forward `onActivate` event
- `moonstone/VideoPlayer` to reset key down hold when media becomes unavailable

## [2.0.1] - 2018-08-01

### Fixed

- `moonstone/Dialog` read order of dialog contents
- `moonstone/Scroller` to go to next page properly via page up/down keys

## [2.0.0] - 2018-07-30

### Added

- `moonstone/LabeledIcon` and `moonstone/LabeledIconButton` components for a lightweight `Icon` or `IconButton` with a label
- `moonstone/VideoPlayer` property `noAutoShowMediaControls`

### Fixed

- `moonstone/Scroller` to prevent scrolling via page up/down keys if there is no spottable component in that direction
- `moonstone/Dialog` to hide `titleBelow` when `title` is not set
- `moonstone/Image` to suppress drag and drop support by default
- `moonstone/VideoPlayer` audio guidance behavior of More button
- `moonstone/VirtualList.VirtualGridList` and `moonstone/VirtualList.VirtualList` to handle focus properly via page up/down keys when switching to 5-way mode
- `moonstone/Popup` to spot the content after it's mounted
- `moonstone/Scroller`, `moonstone/VirtualList.VirtualGridList`, and `moonstone/VirtualList.VirtualList` to scroll properly via voice control in RTL locales

## [2.0.0-rc.3] - 2018-07-23

### Changed

- `moonstone/Scroller.Scroller`, `moonstone/VirtualList.VirtualGridList`, and `moonstone/VirtualList.VirtualList` overscroll effect color more recognizable on the focused element

### Fixed

- `moonstone/ContextualPopup` to refocus its activator on close when the popup lacks spottable children
- `moonstone/Scroller`, `moonstone/VirtualList.VirtualGridList`, and `moonstone/VirtualList.VirtualList` to scroll properly when holding down paging control buttons
- `moonstone/ExpandableItem` spotlight behavior when leaving the component via 5-way
- `moonstone/RadioItem` circle thickness to be 2px, matching the design
- `moonstone/Slider` to correctly prevent 5-way actions when activated
- `moonstone/ExpandableItem` and other expandable components to spotlight correctly when switching from pointer mode to 5-way with `closeOnSelect`

## [2.0.0-rc.2] - 2018-07-16

### Fixed

- `moonstone/Input` to not focus by *tab* key
- `moonstone/Picker` to properly set focus when navigating between buttons
- `moonstone/Popup` to set correct open state while transitioning
- `moonstone/ProgressBar.ProgressBarTooltip` unknown props warning
- `moonstone/Scrollable` to disable spotlight container during flick events only when contents can scroll
- `moonstone/Scroller`, `moonstone/VirtualList.VirtualGridList`, and `moonstone/VirtualList.VirtualList` to scroll properly when `animate` is false via `scrollTo`
- `moonstone/Scroller`, `moonstone/VirtualList.VirtualGridList`, and `moonstone/VirtualList.VirtualList` page controls to stop propagating an event when the event is handled
- `moonstone/Scroller`, `moonstone/VirtualList.VirtualGridList`, and `moonstone/VirtualList.VirtualList` to hide overscroll effect when focus is moved from a disabled paging control button to the opposite button
- `moonstone/Scroller`, `moonstone/VirtualList.VirtualGridList`, and `moonstone/VirtualList.VirtualList` to show overscroll effect when reaching the edge for the first time by wheel
- `moonstone/VideoPlayer` to display feedback tooltip when pointer leaves slider while playing
- `moonstone/VirtualList` and `moonstone/VirtualGridList` to restore focus on items focused by pointer

## [2.0.0-rc.1] - 2018-07-09

### Added

- `moonstone/VirtualList.VirtualList` and `moonstone/VirtualList.VirtualGridList` support `data-webos-voice-focused` and `data-webos-voice-group-label`

### Removed

- `moonstone/Button` built-in support for tooltips

### Changed

- `moonstone/Spinner` to blur Spotlight when the spinner is active

### Fixed

- `moonstone/Scroller.Scroller`, `moonstone/VirtualList.VirtualGridList`, and `moonstone/VirtualList.VirtualList` to handle direction, page up, and page down keys properly on page controls them when `focusableScrollbar` is false
- `moonstone/Scroller.Scroller`, `moonstone/VirtualList.VirtualGridList`, and `moonstone/VirtualList.VirtualList` to handle a page up or down key in pointer mode
- `moonstone/VideoPlayer.MediaControls` to correctly handle more button color when the prop is not specified
- `VirtualList.VirtualList` to handle focus properly when switching to 5-way mode

## [2.0.0-beta.9] - 2018-07-02

### Added

- `moonstone/ContextualPopupDecorator` instance method `positionContextualPopup()`
- `moonstone/MoonstoneDecorator` config property `disableFullscreen` to prevent the decorator from filling the entire screen
- `moonstone/Scroller` prop `onUpdate`

### Fixed

- `moonstone/Scrollable` to update scroll properly on pointer click
- `moonstone/TooltipDecorator` to prevent unnecessary re-renders when losing focus
- `moonstone/TooltipDecorator` to not dismiss the tooltip on pointer click

## [2.0.0-beta.8] - 2018-06-25

### Added

- `moonstone/Scroller.Scroller`, `moonstone/VirtualList.VirtualGridList`, and `moonstone/VirtualList.VirtualList` support for scrolling via voice control on webOS
- `moonstone/Scroller.Scroller`, `moonstone/VirtualList.VirtualGridList`, and `moonstone/VirtualList.VirtualList` overscroll effect when the edges are reached

### Changed

- `moonstone/Divider` property `marqueeOn` default value to `render`
- `moonstone/Scroller.Scroller`, `moonstone/VirtualList.VirtualGridList`, and `moonstone/VirtualList.VirtualList` scrollbar button to move a previous or next page when pressing a page up or down key instead of releasing it

### Fixed

- `moonstone/VideoPlayer` to prevent updating state when the source is changed to the preload source, but the current preload source is the same
- `moonstone/MediaOverlay` to marquee correctly
- `moonstone/MediaOverlay` to match UX guidelines

## [2.0.0-beta.7] - 2018-06-11

### Removed

- `moonstone/Dialog` properties `preserveCase` and `showDivider`, replaced by `casing` and `noDivider` respectively
- `moonstone/Divider` property `preserveCase`, replaced by `casing`
- `moonstone/ExpandableInput` property `onInputChange`, replaced by `onChange`
- `moonstone/MoonstoneDecorator.TextSizeDecorator`, replaced by `moonstone/MoonstoneDecorator.AccessibilityDecorator`
- `moonstone/Panels.Header` property `preserveCase`, replaced by `casing`
- `moonstone/Panels.Panel` property `noAutoFocus`, replaced by `autoFocus`
- `moonstone/TooltipDecorator` property `tooltipPreserveCase`, replaced by `tooltipCasing`

### Changed

- `moonstone/VideoPlayer` to allow spotlight focus to move left and right from `MediaControls`
- `moonstone/VideoPlayer` to disable bottom controls when loading until it's playable

### Fixed

- `moonstone/EditableIntegerPicker` to disable itself when on a range consisting of a single static value
- `moonstone/Picker` to disable itself when containing fewer than two items
- `moonstone/Popup` to spot its content correctly when `open` by default
- `moonstone/RangePicker` to disable itself when on a range consisting of a single static value
- `moonstone/TooltipDecorator` to hide when `onDismiss` has been invoked
- `moonstone/VideoPlayer` to show media controls when pressing down in pointer mode
- `moonstone/VideoPlayer` to provide a more natural 5-way focus behavior
- `moonstone/VideoPlayer.MediaControls` to handle left and right key to jump when `moonstone/VideoPlayer` is focused

## [2.0.0-beta.6] - 2018-06-04

### Removed

- `moonstone/IncrementSlider` prop `children` which was no longer supported for setting the tooltip (since 2.0.0-beta.1)

### Fixed

- `moonstone/ContextualPopupDecorator` to allow focusing components under a popup without any focusable components
- `moonstone/Scroller` ordering of logic for Scroller focus to check focus possibilities first then go to fallback at the top of the container
- `moonstone/Scroller` to check focus possibilities first then go to fallback at the top of the container of focused item
- `moonstone/Scroller` to scroll by page when focus was at the edge of the viewport
- `moonstone/ToggleButton` padding and orientation for RTL
- `moonstone/VideoPlayer` to not hide title and info section when showing more components
- `moonstone/VideoPlayer` to select a position in slider to seek in 5-way mode
- `moonstone/VideoPlayer` to show thumbnail only when focused on slider

## [2.0.0-beta.5] - 2018-05-29

### Removed

- `moonstone/Popup`, `moonstone/Dialog` and `moonstone/Notification` property `spotlightRestrict` option `'none'`
- `moonstone/VideoPlayer` prop `preloadSource`, to be replaced by `moonstone/VideoPlayer.Video` prop `preloadSource`
- `moonstone/Button` and `moonstone/IconButton` allowed value `'opaque'` from prop `backgroundOpacity` which was the default and therefore has the same effect as omitting the prop

### Added

- `moonstone/VideoPlayer` props `selection` and `onSeekOutsideRange` to support selecting a range and notification of interactions outside of that range
- `moonstone/VideoPlayer.Video` component to support preloading video sources

### Changed

- `moonstone/VideoPlayer.videoComponent` prop to default to `ui/Media.Media` instead of `'video'`. As a result, to use a custom video element, one must pass an instance of `ui/Media` with its `mediaComponent` prop set to the desired element.

### Fixed

- `moonstone/ContextualPopupDecorator` to properly stop propagating keydown event if fired from the popup container
- `moonstone/Slider` to read when knob gains focus or for a change in value
- `moonstone/Scroller` to not cut off Expandables when scrollbar appears
- `moonstone/VideoPlayer` to correctly read out when play button is pressed
- `moonstone/Divider` to always use a fixed height, regardless of locale

## [2.0.0-beta.4] - 2018-05-21

### Added

- `moonstone/Button` and `moonstone/IconButton` class name `small` to the list of allowed `css` overrides
- `moonstone/VideoPlayer.MediaControls` property `onClose` to handle back key
- `moonstone/ProgressBar` prop `highlighted` for when the UX needs to call special attention to a progress bar

### Changed

- `moonstone/VideoPlayer` to disable media slider when source is unavailable

### Fixed

- `moonstone/ContextualPopupDecorator` to not set focus to activator when closing if focus was set elsewhere
- `moonstone/IconButton` to allow external customization of vertical alignment of its `Icon` by setting `line-height`
- `moonstone/Marquee.MarqueeController` to not cancel valid animations
- `moonstone/VideoPlayer` feedback and feedback icon to hide properly on play/pause/fast forward/rewind
- `moonstone/VideoPlayer` to correctly focus to default media controls component
- `moonstone/VideoPlayer` to close opened popup components when media controls hide
- `moonstone/VideoPlayer` to show controls on mount and when playing next preload video

## [2.0.0-beta.3] - 2018-05-14

### Added

- `moonstone/SelectableItem.SelectableItemDecorator`

### Changed

- `moonstone/ToggleItem` to forward native events on `onFocus` and `onBlur`
- `moonstone/Input` and `moonstone/ExpandableInput` to support forwarding valid `<input>` props to the contained `<input>` node
- `moonstone/ToggleButton` to fire `onToggle` when toggled

### Fixed

- `moonstone/VirtualList.VirtualList` and `moonstone/VirtualList.VirtualGridList` to scroll properly with all enabled items via a page up or down key
- `moonstone/VirtualList.VirtualList`, `moonstone/VirtualList.VirtualGridList`, and `moonstone/Scroller.Scroller` to ignore any user key events in pointer mode
- `moonstone/VirtualList.VirtualList`, `moonstone/VirtualList.VirtualGridList`, and `moonstone/Scroller.Scroller` to pass `data-spotlight-container-disabled` prop to their outer DOM element
- `moonstone/Image` so it automatically swaps the `src` to the appropriate resolution dynamically as the screen resizes
- `moonstone/Popup` to support all `spotlightRestrict` options
- `moonstone` component `disabled` colors to match the most recent design guidelines (from 30% to 60% opacity)
- `moonstone/ExpandableInput` spotlight behavior when leaving the component via 5-way

## [2.0.0-beta.2] - 2018-05-07

### Fixed

- `moonstone/IconButton` to allow theme-style customization, like it claimed was possible
- `moonstone/ExpandableItem` and related expandables to deal with disabled items and the `autoClose`, `lockBottom` and `noLockBottom` props
- `moonstone/Slider` not to fire `onChange` event when 5-ways out of boundary
- `moonstone/ToggleButton` layout for RTL locales
- `moonstone/Item`, `moonstone/SlotItem`, `moonstone/ToggleItem` to not apply duplicate `className` values
- `moonstone/VirtualList.VirtualList`, `moonstone/VirtualList.VirtualGridList`, and `moonstone/Scroller.Scroller` scrollbar button's aria-label in RTL
- `moonstone/VirtualList.VirtualList` and `moonstone/VirtualList.VirtualGridList` to scroll properly with all disabled items
- `moonstone/VirtualList.VirtualList` and `moonstone/VirtualList.VirtualGridList` to not scroll on focus when jumping

## [2.0.0-beta.1] - 2018-04-29

### Removed

- `moonstone/IncrementSlider` and `moonstone/Slider` props `tooltipAsPercent`, `tooltipSide`, and `tooltipForceSide`, to be replaced by `moonstone/IncrementSlider.IncrementSliderTooltip` and `moonstone/Slider.SliderTooltip` props `percent`, and `side`
- `moonstone/IncrementSlider` props `detachedKnob`, `onDecrement`, `onIncrement`, and `scrubbing`
- `moonstone/ProgressBar` props `tooltipSide` and `tooltipForceSide`, to be replaced by `moonstone/ProgressBar.ProgressBarTooltip` prop `side`
- `moonstone/Slider` props `detachedKnob`, `onDecrement`, `onIncrement`, `scrubbing`, and `onKnobMove`
- `moonstone/VideoPlayer` property `tooltipHideDelay`
- `moonstone/VideoPlayer` props `backwardIcon`, `forwardIcon`, `initialJumpDelay`, `jumpBackwardIcon`, `jumpButtonsDisabled`, `jumpDelay`, `jumpForwadIcon`, `leftComponents`, `moreButtonCloseLabel`, `moreButtonColor`, `moreButtonDisabled`, `moreButtonLabel`, `no5WayJump`, `noJumpButtons`, `noRateButtons`, `pauseIcon`, `playIcon`, `rateButtonsDisabled`, and `rightComponents`, replaced by corresponding props on `moonstone/VideoPlayer.MediaControls`
- `moonstone/VideoPlayer` props `onBackwardButtonClick`, `onForwardButtonClick`, `onJumpBackwardButtonClick`, `onJumpForwardButtonClick`, and `onPlayButtonClick`, replaced by `onRewind`, `onFastForward`, `onJumpBackward`, `onJumpForward`, `onPause`, and `onPlay`, respectively

### Added

- `moonstone/DatePicker` props `dayAriaLabel`, `dayLabel`, `monthAriaLabel`, `monthLabel`, `yearAriaLabel` and `yearLabel` to configure the label set on date pickers
- `moonstone/DayPicker` and `moonstone/DaySelector` props `dayNameLength`, `everyDayText`, `everyWeekdayText`, and `everyWeekendText`
- `moonstone/ExpandablePicker` props `checkButtonAriaLabel`, `decrementAriaLabel`, `incrementAriaLabel`, and `pickerAriaLabel` to configure the label set on each button and picker
- `moonstone/MediaOverlay` component
- `moonstone/Picker` props `aria-label`, `decrementAriaLabel`, and `incrementAriaLabel` to configure the label set on each button
- `moonstone/Popup` property `closeButtonAriaLabel` to configure the label set on popup close button
- `moonstone/ProgressBar.ProgressBarTooltip` props `percent` to format the value as a percent and `visible` to control display of the tooltip
- `moonstone/TimePicker` props `hourAriaLabel`, `hourLabel`, `meridiemAriaLabel`, `meridiemLabel`, `minuteAriaLabel`, and `minuteLabel` to configure the label set on time pickers
- `moonstone/VideoPlayer.MediaControls` component to support additional customization of the playback controls
- `moonstone/VideoPlayer` props `mediaControlsComponent`, `onRewind`, `onFastForward`, `onJumpBackward`, `onJumpForward`, `onPause`, `onPlay`, and `preloadSource`
- `moonstone/VirtualList.VirtualList` and `moonstone/VirtualList.VirtualGridList` `role="list"`
- `moonstone/VirtualList.VirtualList` and `moonstone/VirtualList.VirtualGridList` prop `wrap` to support wrap-around spotlight navigation
- `moonstone/VirtualList`, `moonstone/VirtualGridList` and `moonstone/Scroller` props `scrollRightAriaLabel`, `scrollLeftAriaLabel`, `scrollDownAriaLabel`, and `scrollUpAriaLabel` to configure the aria-label set on scroll buttons in the scrollbars

### Changed

- `moonstone/IncrementSlider` and `moonstone/Slider` prop `tooltip` to support either a boolean for the default tooltip or an element or component for a custom tooltip
- `moonstone/Input` to prevent pointer actions on other component when the input has focus
- `moonstone/ProgressBar.ProgressBarTooltip` prop `side` to support either locale-aware or locale-independent positioning
- `moonstone/ProgressBar.ProgressBarTooltip` prop `tooltip` to support custom tooltip components
- `moonstone/Scroller`, `moonstone/Picker`, and `moonstone/IncrementSlider` to retain focus on `moonstone/IconButton` when it becomes disabled

### Fixed

- `moonstone/ExpandableItem` and related expandable components to expand smoothly when used in a scroller
- `moonstone/GridListImageItem` to show proper `placeholder` and `selectionOverlay`
- `moonstone/MoonstoneDecorator` to optimize localized font loading performance
- `moonstone/Scroller` and `moonstone/VirtualList` navigation via 5-way from paging controls
- `moonstone/VideoPlayer` to render bottom controls at idle after mounting
- `moonstone/VirtualList.VirtualList` and `moonstone/VirtualList.VirtualGridList` to give initial focus
- `moonstone/VirtualList.VirtualList` and `moonstone/VirtualList.VirtualGridList` to have the default value for `dataSize`, `pageScroll`, and `spacing` props

## [2.0.0-alpha.8] - 2018-04-17

### Added

- `moonstone/Panels` property `closeButtonAriaLabel` to configure the label set on application close button

### Changed

- `moonstone/VirtualList.VirtualList` and `moonstone/VirtualList.VirtualGridList` to set its ARIA `role` to `"list"`
- `moonstone/VideoPlayer` property `title` to accept node type

### Fixed

- `moonstone/TimePicker` to show `meridiem` correctly in all locales
- `moonstone/Scrollable` scroll buttons to read out out audio guidance when button pressed down
- `moonstone/ExpandableItem` to show label properly when open and disabled
- `moonstone/Notification` to position properly in RTL locales
- `moonstone/VideoPlayer` to show controls when pressing 5-way select

## [2.0.0-alpha.7] - 2018-04-03

### Removed

- `moonstone/VirtualList.VirtualList` and `moonstone/VirtualList.VirtualGridList` prop `data` to eliminate the misunderstanding caused by the ambiguity of `data`

### Added

- `moonstone/VideoPlayer` property `noSpinner` to allow apps to show/hide spinner while loading video

### Changed

- `moonstone/VideoPlayer` to disable play/pause button when media controls are disabled
- `moonstone/VideoPlayer` property `moreButtonColor` to allow setting underline colors for more button
- `moonstone/VirtualList.VirtualList` and `moonstone/VirtualList.VirtualGridList` prop `isItemDisabled`, which accepts a function that checks if the item at the supplied index is disabled
- `moonstone/Panels.Header` support for `headerInput` so the Header can be used as an Input. See documentation for usage examples.
- `moonstone/ProgressBar` property `tooltipSide` to configure tooltip position relative to the progress bar
- `moonstone/ProgressBar` colors (affecting `moonstone/Slider` as well) for light and dark theme to match the latest designs and make them more visible when drawn over arbitrary background colors

### Fixed

- `moonstone/VideoPlayer` to correctly adjust spaces when the number of components changes in `leftComponents` and `rightComponents`
- `moonstone/VideoPlayer` to read out audio guidance every time `source` changes
- `moonstone/VideoPlayer` to display custom thumbnail node
- `moonstone/VideoPlayer` to hide more icon when right components are removed
- `moonstone/Picker` to correctly update pressed state when dragging off buttons
- `moonstone/Notification` to display when it's opened
- `moonstone/VirtualList` and `moonstone/VirtualGridList` to show Spotlight properly while navigating with page up and down keys
- `moonstone/Input` to allow navigating via left or right to other components when the input is active and the selection is at start or end of the text, respectively
- `moonstone/Panels.ActivityPanels` to correctly lay out the existing panel after adding additional panels

## [2.0.0-alpha.6] - 2018-03-22

### Removed

- `moonstone/Slider` exports `SliderFactory` and `SliderBaseFactory`
- `moonstone/IncrementSlider` exports `IncrementSliderFactory` and `IncrementSliderBaseFactory`
- `moonstone/ProgressBar`, `moonstone/Slider`, `moonstone/Slider.SliderTooltip`, `moonstone/IncrementSlider` components' `vertical` property and replaced it with `orientation`

### Added

- `moonstone/VideoPlayer` property `component` to handle custom video element
- `moonstone/IncrementSlider` properties `incrementAriaLabel` and `decrementAriaLabel` to configure the label set on each button
- `moonstone/Input` support for `small` prop
- `moonstone/ProgressBar` support for `tooltip` and `tooltipForceSide`
- `moonstone/ProgressBar`, `moonstone/Slider`, `moonstone/Slider.SliderTooltip`, `moonstone/IncrementSlider` property `orientation` to accept orientation strings like "vertical" and "horizontal" (replaced old `vertical` prop)

### Changed

- `moonstone/Input` input `height`, `vertical-align`, and `margins`. Please verify your layouts to ensure everything lines up correctly; this change may require removal of old sizing and positioning CSS which is no longer necessary.
- `moonstone/FormCheckbox` to have a small border around the circle, according to new GUI designs
- `moonstone/RadioItem` dot size and added an inner-dot to selected-focused state, according to new GUI designs
- `moonstone/ContextualPopup` prop `popupContainerId` to `popupSpotlightId`
- `moonstone/Popup` prop `containerId` to `spotlightId`
- `moonstone/VideoPlayer` prop `containerId` to `spotlightId`
- `moonstone/VirtualList.VirtualList` and `moonstone/VirtualList.VirtualGridList` prop `component` to be replaced by `itemRenderer`

### Fixed

- `moonstone/ExpandableItem` to be more performant when animating
- `moonstone/GridListImageItem` to hide overlay checkmark icon on focus when unselected
- `moonstone/GridListImageItem` to use `ui/GridListImageItem`
- `moonstone/VirtualList`, `moonstone/VirtualGridList` and `moonstone/Scroller` components to use their base UI components
- `moonstone/VirtualList` to show the selected state on hovered paging controls properly
- `moonstone/Slider` to highlight knob when selected
- `moonstone/Slider` to handle updates to its `value` prop correctly
- `moonstone/ToggleItem` to accept HTML DOM node tag names as strings for its `component` property
- `moonstone/Popup` to properly pause and resume spotlight when animating

## [2.0.0-alpha.5] - 2018-03-07

### Removed

- `moonstone/Marquee.MarqueeText`, replaced by `moonstone/Marquee.Marquee`
- `moonstone/VirtualGridList.GridListImageItem`, replaced by `moonstone/GridListImageItem`

### Changed

- `moonstone/Marquee.Marquee` to be `moonstone/Marquee.MarqueeBase`
- `moonstone/ContextualPopupDecorator` to not restore last-focused child
- `moonstone/ExpandableList` to restore focus to the first selected item after opening

### Fixed

- `moonstone/Slider` to correctly show localized percentage value in tooltip when `tooltipAsPercent` is true
- `moonstone/VirtualGridList` to show or hide its scrollbars properly
- `moonstone/Button` text to be properly centered
- `moonstone/Input` to not clip some glyphs at the start of the value

## [2.0.0-alpha.4] - 2018-02-13

### Added

- `moonstone/SlotItem` replacing `moonstone/Item.ItemOverlay`

### Removed

- `moonstone/VirtualFlexList` to be replaced by `ui/VirtualFlexList`
- `moonstone/Button` and `moonstone/IconButton` prop `noAnimation`
- `moonstone/Item.OverlayDecorator`, `moonstone/Item.Overlay`, and `moonstone/Item.ItemOverlay` to be replaced by `moonstone/SlotItem`

### Changed

- `moonstone/Marquee` to do less-costly calculations during measurement and optimized the applied styles
- `moonstone/ExpandableList` to require a unique key for each object type data

### Fixed

- `moonstone/VirtualList` to render properly with fiber reconciler
- `moonstone/VirtualList` focus option in scrollTo api
- `moonstone/ExpandableSpotlightDecorator` to not spot the title upon collapse when in `pointerMode`
- `moonstone/Spinner` to not unpause Spotlight unless it was the one to pause it
- `moonstone/Marquee` to stop when becoming disabled
- `moonstone/Input`, `moonstone/MarqueeDecorator`, and `moonstone/Slider` to prevent unnecessary focus-based updates

## [2.0.0-alpha.3] - 2018-01-18

### Removed

- `moonstone/Scroller` and `moonstone/VirtualList` option `indexToFocus` in `scrollTo` method which is deprecated from 1.2.0
- `moonstone/Scroller` props `horizontal` and `vertical` which are deprecated from 1.3.0 and replaced with `direction` prop
- `moonstone/Button` exports `ButtonFactory` and `ButtonBaseFactory`
- `moonstone/IconButton` exports `IconButtonFactory` and `IconButtonBaseFactory`

### Fixed

- `moonstone/MoonstoneDecorator` root node to fill the entire space available, which simplifies positioning and sizing for child elements (previously always measured 0 in height)
- `moonstone/VirtualList` to prevent infinite function call when a size of contents is slightly longer than a client size without a scrollbar
- `moonstone/VirtualList` to sync scroll position when clientSize changed

## [2.0.0-alpha.2] - 2017-08-29

No significant changes.

## [2.0.0-alpha.1] - 2017-08-27

### Changed

- `moonstone/Button`, `moonstone/Checkbox`, `moonstone/FormCheckbox`, `moonstone/IconButton`, `moonstone/IncrementSlider`, `moonstone/Item`, `moonstone/Picker`, and `moonstone/RangePicker`, `moonstone/Switch` and `moonstone/VideoPlayer` to use `ui/Touchable`

## [1.15.0] - 2018-02-28

### Deprecated

- `moonstone/Marquee.Marquee`, to be moved to `moonstone/Marquee.MarqueeBase` in 2.0.0
- `moonstone/Marquee.MarqueeText`, to be moved to `moonstone/Marquee.Marquee` in 2.0.0

### Fixed

- `moonstone/GridListImageItem` to display correctly

## [1.14.0] - 2018-02-23

### Deprecated

- `moonstone/VirtualFlexList`, to be replaced by `ui/VirtualFlexList` in 2.0.0
- `moonstone/VirtualGridList.GridListImageItem`, to be replaced by `moonstone/GridListImageItem` in 2.0.0
- `moonstone/Button` and `moonstone/IconButton` prop `noAnimation`, to be removed in 2.0.0
- `moonstone/Button.ButtonFactory`, `moonstone/Button.ButtonBaseFactory`, `moonstone/IconButton.IconButtonFactory`, `moonstone/IconButton.IconButtonBaseFactory`, `moonstone/IncrementSlider.IncrementSliderFactory`, `moonstone/IncrementSlider.IncrementSliderBaseFactory`, `moonstone/Slider.SliderFactory`, and `moonstone/Slider.SliderBaseFactory`, to be removed in 2.0.0
- `moonstone/Item.ItemOverlay`, to be replaced by `ui/SlotItem` in 2.0.0
- `moonstone/Item.Overlay` and `moonstone/Item.OverlayDecorator`, to be removed in 2.0.0

### Added

- `moonstone/DaySelector` component
- `moonstone/EditableIntegerPicker` component
- `moonstone/GridListImageItem` component

## [1.13.4] - 2018-07-30

### Fixed

- `moonstone/DatePicker` to calculate min and max year in the current calender

## [1.13.3] - 2018-01-16

### Fixed

- `moonstone/TimePicker` to not read out meridiem label when meridiem picker gets a focus
- `moonstone/Scroller` to correctly update scrollbars when the scroller's contents change

## [1.13.2] - 2017-12-14

### Fixed

- `moonstone/Panels` to maintain spotlight focus when `noAnimation` is set
- `moonstone/Panels` to not accept back key presses during transition
- `moonstone/Panels` to revert 1.13.0 fix that blurred Spotlight when transitioning panels
- `moonstone/Scroller` and other scrolling components to not show scroll thumb when only child item is updated
- `moonstone/Scroller` and other scrolling components to not hide scroll thumb immediately after scroll position reaches the top or the bottom
- `moonstone/Scroller` and other scrolling components to show scroll thumb properly when scroll position reaches the top or the bottom by paging controls

## [1.13.1] - 2017-12-06

### Fixed

- `moonstone/Slider` to not unnecessarily fire `onChange` if the initial value has not changed

## [1.13.0] - 2017-11-28

### Added

- `moonstone/VideoPlayer` props `disabled`, `loading`, `miniFeedbackHideDelay`, and `thumbnailComponent` as well as new APIs: `areControlsVisible`, `getVideoNode`, `showFeedback`, and `toggleControls`

### Fixed

- `moonstone/VirtualList` to render items from a correct index on edge cases at the top of a list
- `moonstone/VirtualList` to handle focus properly via page up at the first page and via page down at the last page
- `moonstone/Expandable` and derivatives to use the new `ease-out-quart` animation timing function to better match the aesthetic of Enyo's Expandables
- `moonstone/TooltipDecorator` to correctly display tooltip direction when locale changes
- `moonstone/Marquee` to restart animation on every resize update
- `moonstone/LabeledItem` to start marquee when hovering while disabled
- `moonstone/Marquee` to correctly start when hovering on disabled spottable components
- `moonstone/Marquee.MarqueeController` to not abort marquee when moving among components
- `moonstone/Picker` marquee issues with disabled buttons or Picker
- `moonstone/Panels` to prevent loss of spotlight issue when moving between panels
- `moonstone/VideoPlayer` to bring it in line with real-world use-cases
- `moonstone/Slider` by removing unnecessary repaints to the screen
- `moonstone/Slider` to fire `onChange` events when the knob is pressed near the boundaries
- `moonstone/VideoPlayer` to correctly position knob when interacting with media slider
- `moonstone/VideoPlayer` to not read out the focused button when the media controls hide
- `moonstone/MarqueeDecorator` to stop when unhovering a disabled component using `marqueeOn` `'focus'`
- `moonstone/Slider` to not forward `onChange` when `disabled` on `mouseUp/click`
- `moonstone/VideoPlayer` to defer rendering playback controls until needed

## [1.12.2] - 2017-11-15

### Fixed

- `moonstone/VirtualList` to scroll and focus properly by pageUp and pageDown when disabled items are in it
- `moonstone/Button` to correctly specify minimum width when in large text mode
- `moonstone/Scroller` and other scrolling components to restore last focused index when panel is changed
- `moonstone/VideoPlayer` to display time correctly in RTL locale
- `moonstone/VirtualList` to scroll correctly using page down key with disabled items
- `moonstone/Scroller` and other scrolling components to not cause a script error when scrollbar is not rendered
- `moonstone/Picker` incrementer and decrementer to not change size when focused
- `moonstone/Header` to use a slightly smaller font size for `title` in non-latin locales and a line-height for `titleBelow` and `subTitleBelow` that better meets the needs of tall-glyph languages like Tamil and Thai, as well as latin locales
- `moonstone/Scroller` and `moonstone/VirtualList` to keep spotlight when pressing a 5-way control while scrolling
- `moonstone/Panels` to prevent user interaction with panel contents during transition
- `moonstone/Slider` and related components to correctly position knob for `detachedKnob` on mouse down and fire value where mouse was positioned on mouse up
- `moonstone/DayPicker` to update day names when changing locale
- `moonstone/ExpandableItem` and all other `Expandable` components to revert 1.12.1 change to pull down from the top

## [1.12.1] - 2017-11-07

### Fixed

- `moonstone/ExpandableItem` and all other `Expandable` components to now pull down from the top instead of being revealed from the bottom, matching Enyo's design
- `moonstone/VirtualListNative` to scroll properly with page up/down keys if there is a disabled item
- `moonstone/RangePicker` to display negative values correctly in RTL
- `moonstone/Scroller` and other scrolling components to not blur scroll buttons when wheeling
- `moonstone/Scrollbar` to hide scroll thumb immediately without delay after scroll position reaches min or max
- `moonstone/Divider` to pass `marqueeOn` prop
- `moonstone/Slider` to fire `onChange` on mouse up and key up
- `moonstone/VideoPlayer` to show knob when pressed
- `moonstone/Header` to layout `titleBelow` and `subTitleBelow` correctly
- `moonstone/Header` to use correct font-weight for `subTitleBelow`
- `moonstone/VirtualList` to restore focus correctly for lists only slightly larger than the viewport

## [1.12.0] - 2017-10-27

### Fixed

- `moonstone/Scroller` and other scrolling components to prevent focusing outside the viewport when pressing a 5-way key during wheeling
- `moonstone/Scroller` to called scrollToBoundary once when focus is moved using holding child item
- `moonstone/VideoPlayer` to apply skin correctly
- `moonstone/Popup` from `last-focused` to `default-element` in `SpotlightContainerDecorator` config
- `moonstone/Panels` to retain focus when back key is pressed on breadcrumb
- `moonstone/Input` to correctly hide VKB when dismissing

## [1.11.0] - 2017-10-24

### Added

- `moonstone/VideoPlayer` properties `seekDisabled` and `onSeekFailed` to disable seek function

### Changed

- `moonstone/ExpandableList` to become `disabled` if there are no children

### Fixed

- `moonstone/Picker` to read out customized accessibility value when picker prop has `joined` and `aria-valuetext`
- `moonstone/Scroller` to apply scroll position on vertical or horizontal Scroller when child gets a focus
- `moonstone/Scroller` and other scrolling components to scroll without animation when panel is changed
- `moonstone/ContextualPopup` padding to not overlap close button
- `moonstone/Scroller` and other scrolling components to change focus via page up/down only when the scrollbar is visible
- `moonstone/Picker` to only increment one value on hold
- `moonstone/ItemOverlay` to remeasure when focused

## [1.10.1] - 2017-10-16

### Fixed

- `moonstone/Scroller` and other scrolling components to scroll via page up/down when focus is inside a Spotlight container
- `moonstone/VirtualList` and `moonstone/VirtualGridList` to scroll by 5-way keys right after wheeling
- `moonstone/VirtualList` not to move focus when a current item and the last item are located at the same line and pressing a page down key
- `moonstone/Slider` knob to follow while dragging for detached knob
- `moonstone/Header` to layout header row correctly in `standard` type
- `moonstone/Input` to not dismiss on-screen keyboard when dragging cursor out of input box
- `moonstone/Header` RTL `line-height` issue
- `moonstone/Panels` to render children on idle
- `moonstone/Scroller` and other scrolling components to limit muted spotlight container scrims to their bounds
- `moonstone/Input` to always forward `onKeyUp` event

## [1.10.0] - 2017-10-09

### Added

- `moonstone/VideoPlayer` support for designating components with `.spottable-default` as the default focus target when pressing 5-way down from the slider
- `moonstone/Slider` property `activateOnFocus` which when enabled, allows 5-way directional key interaction with the `Slider` value without pressing [Enter] first
- `moonstone/VideoPlayer` property `noMiniFeedback` to support controlling the visibility of mini feedback
- `ui/Layout`, which provides a technique for laying-out components on the screen using `Cells`, in rows or columns

### Changed

- `moonstone/Popup` to focus on mount if it’s initially opened and non-animating and to always pass an object to `onHide` and `onShow`
- `moonstone/VideoPlayer` to emit `onScrub` event and provide audio guidance when setting focus to slider

### Fixed

- `moonstone/ExpandableItem` and derivatives to restore focus to the Item if the contents were last focused when closed
- `moonstone/Slider` toggling activated state when holding enter/select key
- `moonstone/TimePicker` picker icons shifting slightly when focusing an adjacent picker
- `moonstone/Icon` so it handles color the same way generic text does, by inheriting from the parent's color. This applies to all instances of `Icon`, `IconButton`, and `Icon` inside `Button`.
- `moonstone/fonts` Museo Sans font to correct "Ti" kerning
- `moonstone/VideoPlayer` to correctly position knob on mouse click
- `moonstone/Panels.Header` to show an ellipsis for long titles with RTL text
- `moonstone/Marquee` to restart when invalidated by a prop change and managed by a `moonstone/Marquee.MarqueeController`
- `spotlight.Spotlight` method `focus()` to verify that the target element matches its container's selector rules prior to setting focus
- `moonstone/Picker` to only change picker values `onWheel` when spotted
- `moonstone/VideoPlayer` to hide descendant floating components (tooltips, contextual popups) when the media controls hide

## [1.9.3] - 2017-10-03

### Added

- `moonstone/Button` property value to `backgroundOpacity` called "lightTranslucent" to better serve colorful image backgrounds behind Buttons. This also affects `moonstone/IconButton` and `moonstone/Panels/ApplicationCloseButton`.
- `moonstone/Panels` property `closeButtonBackgroundOpacity` to support `moonstone/Panels/ApplicationCloseButton`'s `backgroundOpacity` prop

### Changed

- `Moonstone Icons` font file to include the latest designs for several icons
- `moonstone/Panels/ApplicationCloseButton` to expose its `backgroundOpacity` prop

### Fixed

- `moonstone/VirtualList` to apply "position: absolute" inline style to items
- `moonstone/Picker` to increment and decrement normally at the edges of joined picker
- `moonstone/Icon` not to read out image characters
- `moonstone/Scroller` and other scrolling components to not accumulate paging scroll by pressing page up/down in scrollbar
- `moonstone/Icon` to correctly display focused state when using external image
- `moonstone/Button` and `moonstone/IconButton` to be properly visually muted when in a muted container

## [1.9.2] - 2017-09-26

### Fixed

- `moonstone/ExpandableList` preventing updates when its children had changed

## [1.9.1] - 2017-09-25

### Fixed

- `moonstone/ExpandableList` run-time error when using an array of objects as children
- `moonstone/VideoPlayer` blocking pointer events when the controls were hidden

## [1.9.0] - 2017-09-22

### Added

- `moonstone/styles/mixins.less` mixins: `.moon-spotlight-margin()` and `.moon-spotlight-padding()`
- `moonstone/Button` property `noAnimation` to support non-animating pressed visual

### Changed

- `moonstone/TimePicker` to use "AM/PM" instead of "meridiem" for label under meridiem picker
- `moonstone/IconButton` default style to not animate on press. NOTE: This behavior will change back to its previous setting in release 2.0.0.
- `moonstone/Popup` to warn when using `scrimType` `'none'` and `spotlightRestrict` `'self-only'`
- `moonstone/Scroller` to block spotlight during scroll
- `moonstone/ExpandableItem` and derivatives to always pause spotlight before animation

### Fixed

- `moonstone/VirtualGridList` to not move focus to wrong column when scrolled from the bottom by holding the "up" key
- `moonstone/VirtualList` to focus an item properly when moving to a next or previous page
- `moonstone/Scroller` and other scrolling components to move focus toward first or last child when page up or down key is pressed if the number of children is small
- `moonstone/VirtualList` to scroll to preserved index when it exists within dataSize for preserving focus
- `moonstone/Picker` buttons to not change size
- `moonstone/Panel` to move key navigation to application close button on holding the "up" key.
- `moonstone/Picker` to show numbers when changing values rapidly
- `moonstone/Popup` layout in large text mode to show close button correctly
- `moonstone/Picker` from moving scroller when pressing 5-way keys in `joined` Picker
- `moonstone/Input` so it displays all locales the same way, without cutting off the edges of characters
- `moonstone/TooltipDecorator` to hide tooltip when 5-way keys are pressed for disabled components
- `moonstone/Picker` to not tremble in width when changing values while using a numeric width prop value
- `moonstone/Picker` to not overlap values when changing values in `vertical`
- `moonstone/ContextualPopup` pointer mode focus behavior for `spotlightRestrict='self-only'`
- `moonstone/VideoPlayer` to prevent interacting with more components in pointer mode when hidden
- `moonstone/Scroller` to not repaint its entire contents whenever partial content is updated
- `moonstone/Slider` knob positioning after its container is resized
- `moonstone/VideoPlayer` to maintain focus when media controls are hidden
- `moonstone/Scroller` to scroll expandable components into view when opening when pointer has moved elsewhere

## [1.8.0] - 2017-09-07

### Deprecated

- `moonstone/Dialog` property `showDivider`, will be replaced by `noDivider` property in 2.0.0

### Added

- `moonstone/Popup` callback property `onShow` which fires after popup appears for both animating and non-animating popups

### Changed

- `moonstone/Popup` callback property `onHide` to run on both animating and non-animating popups
- `moonstone/VideoPlayer` state `playbackRate` to media events
- `moonstone/VideoPlayer` support for `spotlightDisabled`
- `moonstone/VideoPlayer` thumbnail positioning and style
- `moonstone/VirtualList` to render when dataSize increased or decreased
- `moonstone/Dialog` style
- `moonstone/Popup`, `moonstone/Dialog`, and `moonstone/Notification` to support `node` type for children
- `moonstone/Scroller` to forward `onKeyDown` events

### Fixed

- `moonstone/Scroller` and other scrolling components to enable focus when wheel scroll is stopped
- `moonstone/VirtualList` to show scroll thumb when a preserved item is focused in a Panel
- `moonstone/Scroller` to navigate properly with 5-way when expandable child is opened
- `moonstone/VirtualList` to stop scrolling when focus is moved on an item from paging controls or outside
- `moonstone/VirtualList` to move out with 5-way navigation when the first or the last item is disabled
- `moonstone/IconButton` Tooltip position when disabled
- `moonstone/VideoPlayer` Tooltip time after unhovering
- `moonstone/VirtualList` to not show invisible items
- `moonstone/IconButton` Tooltip position when disabled
- `moonstone/VideoPlayer` to display feedback tooltip correctly when navigating in 5-way
- `moonstone/MarqueeDecorator` to work with synchronized `marqueeOn` `'render'` and hovering as well as `marqueOn` `'hover'` when moving rapidly among synchronized marquees
- `moonstone/Input` aria-label for translation
- `moonstone/Marquee` to recalculate inside `moonstone/Scroller` and `moonstone/SelectableItem` by bypassing `shouldComponentUpdate`
- `moonstone/Picker` to marquee when incrementing and decrementing values with the prop `noAnimation`

## [1.7.0] - 2017-08-23

### Deprecated

- `moonstone/TextSizeDecorator` and it will be replaced by `moonstone/AccessibilityDecorator`
- `moonstone/MarqueeDecorator` property `marqueeCentered` and `moonstone/Marquee` property `centered` will be replaced by `alignment` property in 2.0.0

### Added

- `moonstone/TooltipDecorator` config property to direct tooltip into a property instead of adding to `children`
- `moonstone/VideoPlayer` prop `thumbnailUnavailable` to fade thumbnail
- `moonstone/AccessibilityDecorator` with `highContrast` and `textSize`
- `moonstone/VideoPlayer` high contrast scrim
- `moonstone/MarqueeDecorator`and `moonstone/Marquee` property `alignment` to allow setting  alignment of marquee content

### Changed

- `moonstone/Scrollbar` to disable paging control down button properly at the bottom when a scroller size is a non-integer value
- `moonstone/VirtualList`, `moonstone/VirtualGridList`, and `moonstone/Scroller` to scroll on `keydown` event instead of `keyup` event of page up and page down keys
- `moonstone/VirtualGridList` to scroll by item via 5 way key
- `moonstone/VideoPlayer` to read target time when jump by left/right key
- `moonstone/IconButton` to not use `MarqueeDecorator` and `Uppercase`

### Fixed

- `moonstone/VirtualList` and `moonstone/VirtualGridList` to focus the correct item when page up and page down keys are pressed
- `moonstone/VirtualList` to not lose focus when moving out from the first item via 5way when it has disabled items
- `moonstone/Slider` to align tooltip with detached knob
- `moonstone/FormCheckbox` to display correct colors in light skin
- `moonstone/Picker` and `moonstone/RangePicker` to forward `onKeyDown` events when not `joined`
- `moonstone/SelectableItem` to display correct icon width and alignment
- `moonstone/LabeledItem` to always match alignment with the locale
- `moonstone/Scroller` to properly 5-way navigate from scroll buttons
- `moonstone/ExpandableList` to display correct font weight and size for list items
- `moonstone/Divider` to not italicize in non-italic locales
- `moonstone/VideoPlayer` slider knob to follow progress after being selected when seeking
- `moonstone/LabeledItem` to correctly position its icon. This affects all of the `Expandables`, `moonstone/DatePicker` and `moonstone/TimePicker`.
- `moonstone/Panels.Header` and `moonstone/Item` to prevent them from allowing their contents to overflow unexpectedly
- `moonstone/Marquee` to recalculate when vertical scrollbar appears
- `moonstone/SelectableItem` to recalculate marquee when toggled

### Removed

- `moonstone/Input` large-text mode

## [1.6.1] - 2017-08-07

### Changed

- `moonstone/Icon` and `moonstone/IconButton` to no longer fit image source to the icon's boundary

## [1.6.0] - 2017-08-04

### Added

- `moonstone/VideoPlayer` ability to seek when holding down the right and left keys. Sensitivity can be adjusted using throttling options `jumpDelay` and `initialJumpDelay`.
- `moonstone/VideoPlayer` property `no5WayJump` to disable jumping done by 5-way
- `moonstone/VideoPlayer` support for the "More" button to use tooltips
- `moonstone/VideoPlayer` properties `moreButtonLabel` and `moreButtonCloseLabel` to allow customization of the "More" button's tooltip and Aria labels
- `moonstone/VideoPlayer` property `moreButtonDisabled` to disable the "More" button
- `moonstone/Picker` and `moonstone/RangePicker` prop `aria-valuetext` to support reading custom text instead of value
- `moonstone/VideoPlayer` methods `showControls` and `hideControls` to allow external interaction with the player
- `moonstone/Scroller` support for Page Up/Page Down keys in pointer mode when no item has focus

### Changed

- `moonstone/VideoPlayer` to handle play, pause, stop, fast forward and rewind on remote controller
- `moonstone/Marquee` to also start when hovered if `marqueeOnRender` is set

### Fixed

- `moonstone/IconButton` to fit image source within `IconButton`
- `moonstone` icon font sizes for wide icons
- `moonstone/ContextualPopupDecorator` to prefer setting focus to the appropriate popup instead of other underlying controls when using 5-way from the activating control
- `moonstone/Scroller` not scrolled via 5 way when `moonstone/ExpandableList` is opened
- `moonstone/VirtualList` to not let the focus move outside of container even if there are children left when navigating with 5way
- `moonstone/Scroller` and other scrolling components to update disability of paging controls when the scrollbar is set to `visible` and the content becomes shorter
- `moonstone/VideoPlayer` to focus on hover over play/pause button when video is loading
- `moonstone/VideoPlayer` to update and display proper time while moving knob when video is paused
- `moonstone/VideoPlayer` long title overlap issues
- `moonstone/Header` to apply `marqueeOn` prop to `subTitleBelow` and `titleBelow`
- `moonstone/Picker` wheeling in `moonstone/Scroller`
- `moonstone/IncrementSlider` and `moonstone/Picker` to read value changes when selecting buttons

## [1.5.0] - 2017-07-19

### Added

- `moonstone/Slider` and `moonstone/IncrementSlider` prop `aria-valuetext` to support reading custom text instead of value
- `moonstone/TooltipDecorator` property `tooltipProps` to attach props to tooltip component
- `moonstone/Scroller` and `moonstone/VirtualList` ability to scroll via page up and page down keys
- `moonstone/VideoPlayer` tooltip-thumbnail support with the `thumbnailSrc` prop and the `onScrub` callback to fire when the knob moves and a new thumbnail is needed
- `moonstone/VirtualList` ability to navigate via 5way when there are disabled items
- `moonstone/ContextualPopupDecorator` property `popupContainerId` to support configuration of the popup's spotlight container
- `moonstone/ContextualPopupDecorator` property `onOpen` to notify containers when the popup has been opened
- `moonstone/ContextualPopupDecorator` config option `openProp` to support mapping the value of `open` property to the chosen property of wrapped component

### Changed

- `moonstone/ExpandableList` to use 'radio' as the default, and adapt 'single' mode to render as a `moonstone/RadioItem` instead of a `moonstone/CheckboxItem`
- `moonstone/VideoPlayer` to not hide pause icon when it appears
- `moonstone/ContextualPopupDecorator` to set accessibility-related props onto the container node rather than the popup node
- `moonstone/ExpandableItem`, `moonstone/ExpandableList`, `moonstone/ExpandablePicker`, `moonstone/DatePicker`, and `moonstone/TimePicker` to pause spotlight when animating in 5-way mode
- `moonstone/Spinner` to position the text content under the spinner, rather than to the right side
- `moonstone/VideoPlayer` to include hour when announcing the time while scrubbing
- `moonstone/GridListImageItem` to require a `source` prop and not have a default value

### Fixed

- `moonstone/Input` ellipsis to show if placeholder is changed dynamically and is too long
- `moonstone/Marquee` to re-evaluate RTL orientation when its content changes
- `moonstone/VirtualList` to restore focus on short lists
- `moonstone/ExpandableInput` to expand the width of its contained `moonstone/Input`
- `moonstone/Input` support for `dismissOnEnter`
- `moonstone/Input` focus management to prevent stealing focus when programmatically moved elsewhere
- `moonstone/Input` 5-way spot behavior
- `moonstone` international fonts to always be used, even when unsupported font-weights or font-styles are requested
- `moonstone/Panels.Panel` support for selecting components with `.spottable-default` as the default focus target
- `moonstone/Panels` layout in RTL locales
- `moonstone` spottable components to support `onSpotlightDown`, `onSpotlightLeft`, `onSpotlightRight`, and `onSpotlightUp` event property
- `moonstone/VirtualList` losing spotlight when the list is empty
- `moonstone/FormCheckbox` in focused state to have the correct "check" color
- `moonstone/Scroller` and other scrolling components' bug in `navigableFilter` when passed a container id

## [1.4.1] - 2017-07-05

### Changed

- `moonstone/Popup` to only call `onKeyDown` when there is a focused item in the `Popup`
- `moonstone/Scroller`, `moonstone/Picker`, and `moonstone/IncrementSlider` to automatically move focus when the currently focused `moonstone/IconButton` becomes disabled

### Fixed

- `moonstone/ContextualPopupDecorator` close button to account for large text size
- `moonstone/ContextualPopupDecorator` to not spot controls other than its activator when navigating out via 5-way
- `moonstone/Header` to set the value of `marqueeOn` for all types of headers

## [1.4.0] - 2017-06-29

### Deprecated

- `moonstone/Input` prop `noDecorator` is being replaced by `autoFocus` in 2.0.0

### Added

- `moonstone/Scrollbar` property `corner` to add the corner between vertical and horizontal scrollbars
- `moonstone/ScrollThumb` for a thumb of `moonstone/Scrollbar`
- `moonstone/styles/text.less` mixin `.locale-japanese-line-break()` to apply the correct  Japanese language line-break rules for the following multi-line components: `moonstone/BodyText`, `moonstone/Dialog`, `moonstone/Notification`, `moonstone/Popup`, and `moonstone/Tooltip`
- `moonstone/ContextualPopupDecorator` property `popupProps` to attach props to popup component
- `moonstone/VideoPlayer` property `pauseAtEnd` to control forward/backward seeking
- `moonstone/Panels/Header` prop `marqueeOn` to control marquee of header

### Changed

- `moonstone/Panels/Header` to expose its `marqueeOn` prop
- `moonstone/VideoPlayer` to automatically adjust the width of the allocated space for the side components so the media controls have more space to appear on smaller screens
- `moonstone/VideoPlayer` properties `autoCloseTimeout` and `titleHideDelay` default value to `5000`
- `moonstone/VirtualList` to support restoring focus to the last focused item
- `moonstone/Scroller` and other scrolling components to call `onScrollStop` before unmounting if a scroll is in progress
- `moonstone/Scroller` to reveal non-spottable content when navigating out of a scroller

### Fixed

- `moonstone/Dialog` to properly focus via pointer on child components
- `moonstone/VirtualList`, `moonstone/VirtualGridList`, and `moonstone/Scroller` not to be slower when scrolled to the first or the last position by wheeling
- `moonstone` component hold delay time
- `moonstone/VideoPlayer` to show its controls when pressing down the first time
- `moonstone/Panel` autoFocus logic to only focus on initial render
- `moonstone/Input` text colors
- `moonstone/ExpandableInput` to focus its decorator when leaving by 5-way left/right

## [1.3.1] - 2017-06-14

### Fixed

- `moonstone/Picker` support for large text
- `moonstone/Scroller` support for focusing paging controls with the pointer
- `moonstone` CSS rules for unskinned spottable components

## [1.3.0] - 2017-06-12

### Deprecated

- `moonstone/Scroller` props `horizontal` and `vertical`. Deprecated props are replaced with `direction` prop. `horizontal` and `vertical` will be removed in 2.0.0.
- `moonstone/Panel` prop `noAutoFocus` in favor of `autoFocus="none"`

### Added

- `moonstone/Image` support for `children` prop inside images
- `moonstone/Scroller` prop `direction` which replaces `horizontal` and `vertical` props
- `moonstone/VideoPlayer` property `tooltipHideDelay` to hide tooltip with a given amount of time
- `moonstone/VideoPlayer` property `pauseAtEnd` to pause when it reaches either the start or the end of the video
- `moonstone/VideoPlayer` methods `fastForward`, `getMediaState`, `jump`, `pause`, `play`, `rewind`, and `seek` to allow external interaction with the player. See docs for example usage.

### Changed

- `moonstone/Skinnable` to support context and allow it to be added to any component to be individually skinned. This includes a further optimization in skinning which consolidates all color assignments into a single block, so non-color rules aren't unnecessarily duplicated.
- `moonstone/Skinnable` light and dark skin names ("moonstone-light" and "moonstone") to "light" and "dark", respectively
- `moonstone/VideoPlayer` to set play/pause icon to display "play" when rewinding or fast forwarding
- `moonstone/VideoPlayer` to rewind or fast forward when previous command is slow-forward or slow-rewind respectively
- `moonstone/VideoPlayer` to fast forward when previous command is slow-forward and it reaches the last of its play rate
- `moonstone/VideoPlayer` to not play video on reload when `noAutoPlay` is `true`
- `moonstone/VideoPlayer` property `feedbackHideDelay`'s default value to `3000`
- `moonstone/Notification` to break line in characters in ja and zh locale
- `moonstone/Notification` to align texts left in LTR locale and right in RTL locale
- `moonstone/VideoPlayer` to simulate rewind functionality on non-webOS platforms only

### Fixed

- `moonstone/ExpandableItem` to correct the `titleIcon` when using `open` and `disabled`
- `moonstone/GridListImageItem` to center its selection icon on the image instead of the item
- `moonstone/Input` to have correct `Tooltip` position in `RTL`
- `moonstone/SwitchItem` to not unintentionally overflow `Scroller` containers, causing them to jump to the side when focusing
- `moonstone/VideoPlayer` to fast forward properly when video is at paused state
- `moonstone/VideoPlayer` to correctly change sources
- `moonstone/VideoPlayer` to show or hide feedback tooltip properly
- `moonstone/DateTimeDecorator` to work properly with `RadioControllerDecorator`
- `moonstone/Picker` in joined, large text mode so the arrows are properly aligned and sized
- `moonstone/Icon` to reflect the same proportion in relation to its size in large-text mode

## [1.2.0] - 2017-05-17

### Deprecated

- `moonstone/Scroller` and other scrolling components option `indexToFocus` in `scrollTo` method to be removed in 2.0.0

### Added

- `moonstone/Slider` and `moonstone/IncrementSlider` prop `noFill` to support a style without the fill
- `moonstone/Marquee` property `rtl` to set directionality to right-to-left
- `moonstone/VirtualList.GridListImageItem` property `selectionOverlay` to add custom component for selection overlay
- `moonstone/MoonstoneDecorator` property `skin` to let an app choose its skin: "moonstone" and "moonstone-light" are now available
- `moonstone/FormCheckboxItem`
- `moonstone/FormCheckbox`, a standalone checkbox, to support `moonstone/FormCheckboxItem`
- `moonstone/Input` props `invalid` and `invalidMessage` to display a tooltip when input value is invalid
- `moonstone/Scroller` and other scrolling components option `focus` in `scrollTo()` method
- `moonstone/Scroller` and other scrolling components property `spottableScrollbar`
- `moonstone/Icon.IconList` icons: `arrowshrinkleft` and `arrowshrinkright`

### Changed

- `moonstone/Picker` arrow icon for `joined` picker: small when not spotted, hidden when it reaches the end of the picker
- `moonstone/Checkbox` and `moonstone/CheckboxItem` to reflect the latest design
- `moonstone/MoonstoneDecorator/fontGenerator` was refactored to use the browser's FontFace API to dynamically load locale fonts
- `moonstone/VideoPlayer` space allotment on both sides of the playback controls to support 4 buttons; consequently the "more" controls area has shrunk by the same amount
- `moonstone/VideoPlayer` to not disable media button (play/pause)
- `moonstone/Scroller` and other scrolling components so that paging controls are not spottable by default with 5-way
- `moonstone/VideoPlayer`'s more/less button to use updated arrow icon

### Fixed

- `moonstone/MarqueeDecorator` to properly stop marquee on items with `'marqueeOnHover'`
- `moonstone/ExpandableList` to work properly with object-based children
- `moonstone/styles/fonts.less` to restore the Moonstone Icon font to request the local system font by default. Remember to update your webOS build to get the latest version of the font so you don't see empty boxes for your icons.
- `moonstone/Picker` and `moonstone/RangePicker` to now use the correct size from Enyo (60px v.s. 84px) for icon buttons
- `moonstone/Scroller` and other scrolling components to apply ri.scale properly
- `moonstone/Panel` to not cover a `Panels`'s `ApplicationCloseButton` when not using a `Header`
- `moonstone/IncrementSlider` to show tooltip when buttons focused

## [1.1.0] - 2017-04-21

### Deprecated

- `moonstone/ExpandableInput` property `onInputChange`

### Added

- `moonstone/Panels.Panel` prop and `moonstone/MoonstoneDecorator` config option: `noAutoFocus` to support prevention of setting automatic focus after render
- `moonstone/VideoPlayer` props: `backwardIcon`, `forwardIcon`, `jumpBackwardIcon`, `jumpForwardIcon`, `pauseIcon`, and `playIcon` to support icon customization of the player
- `moonstone/VideoPlayer` props `jumpButtonsDisabled` and `rateButtonsDisabled` for disabling the pairs of buttons when it's inappropriate for the playing media
- `moonstone/VideoPlayer` property `playbackRateHash` to support custom playback rates
- `moonstone/VideoPlayer` callback prop `onControlsAvailable` which fires when the players controls show or hide
- `moonstone/Image` support for `onLoad` and `onError` events
- `moonstone/VirtualList.GridListImageItem` prop `placeholder`
- `moonstone/Divider` property `preserveCase` to display text without capitalizing it

### Changed

- `moonstone/Slider` colors and sizing to match the latest designs
- `moonstone/ProgressBar` to position correctly with other components nearby
- `moonstone/Panels` breadcrumb to no longer have a horizontal line above it
- `moonstone/Transition` to measure itself when the CPU is idle
- style for disabled opacity from 0.4 to 0.3
- `moonstone/Button` colors for transparent and translucent background opacity when disabled
- `moonstone/ExpandableInput` property `onInputChange` to fire along with `onChange`. `onInputChange` is deprecated and will be removed in a future update.
- `Moonstone.ttf` font to include new icons
- `moonstone/Icon` to reference additional icons

### Fixed

- `moonstone/Popup` and `moonstone/ContextualPopupDecorator` 5-way navigation behavior
- `moonstone/Input` to not spot its own input decorator on 5-way out
- `moonstone/VideoPlayer` to no longer render its `children` in multiple places
- `moonstone/Button` text color when used on a neutral (light) background in some cases
- `moonstone/Popup` background opacity
- `moonstone/Marquee` to recalculate properly when its contents change
- `moonstone/TimePicker` to display time in correct order
- `moonstone/Scroller` to prefer spotlight navigation to its internal components

## [1.0.0] - 2017-03-31

> NOTE: We have also modified most form components to be usable in a controlled (app manages component
> state) or uncontrolled (Enact manages component state) manner. To put a component into a
> controlled state, pass in `value` (or other appropriate state property such as `selected` or
> `open`) at component creation and then respond to events and update the value as needed. To put a
> component into an uncontrolled state, do not set `value` (or equivalent), at creation. From this
> point on, Enact will manage the state and events will be sent when the state is updated. To
> specify an initial value, use the `defaultValue` (or, `defaultSelected, `defaultOpen, etc.)
> property.  See the documentation for individual components for more information.

### Added

- `moonstone/Button` property `icon` to support a built-in icon next to the text content. The Icon supports everything that `moonstone/Icon` supports, as well as a custom icon.
- `moonstone/MoonstoneDecorator` property `textSize` to resize several components to requested CMR sizes. Simply add `textSize="large"` to your `App` and the new sizes will automatically take effect.

### Changed

- `moonstone/Slider` to use the property `tooltip` instead of `noTooltip`, so the built-in tooltip is not enabled by default
- `moonstone/IncrementSlider` to include tooltip documentation
- `moonstone/ExpandableList` to accept an array of objects as children which are spread onto the generated components
- `moonstone/CheckboxItem` style to match the latest designs, with support for the `moonstone/Checkbox` to be on either the left or the right side by using the `iconPosition` property
- `moonstone/VideoPlayer` to supply every event callback-method with an object representing the VideoPlayer's current state, including: `currentTime`, `duration`, `paused`, `proportionLoaded`, and `proportionPlayed`

### Fixed

- `moonstone/Panels.Panel` behavior for remembering focus on unmount and setting focus after render
- `moonstone/VirtualList.VirtualGridList` showing empty items when items are continuously added dynamically
- `moonstone/Picker` to marquee on focus once again

## [1.0.0-beta.4] - 2017-03-10

### Added

- `moonstone/VirtualList` `indexToFocus` option to `scrollTo` method to focus on item with specified index
- `moonstone/IconButton` and `moonstone/Button` `color` property to add a remote control key color to the button
- `moonstone/Scrollbar` property `disabled` to disable both paging controls when it is true
- `moonstone/VirtualList` parameter `moreInfo` to pass `firstVisibleIndex` and `lastVisibleIndex` when scroll events are firing
- Accessibility support to UI components
- `moonstone/VideoPlayer` property `onUMSMediaInfo` to support the custom webOS “umsmediainfo” event
- `moonstone/Region` component which encourages wrapping components for improved accessibility rather than only preceding the components with a `moonstone/Divider`
- `moonstone/Slider` tooltip. It's enabled by default and comes with options like `noTooltip`, `tooltipAsPercent`, and `tooltipSide`. See the component docs for more details.
- `moonstone/Panels.Panel` property `hideChildren` to defer rendering children
- `moonstone/Spinner` properties `blockClickOn` and `scrim` to block click events behind spinner
- `moonstone/VirtualList` property `clientSize` to specify item dimensions instead of measuring them

### Changed

- `moonstone/VirtualGridImageItem` styles to reduce redundant style code app side
- `moonstone/VirtualList` and `moonstone/VirtualGridList` to add essential CSS for list items automatically
- `moonstone/VirtualList` and `moonstone/VirtualGridList` to not add `data-index` to their item DOM elements directly, but to pass `data-index` as the parameter of their `component` prop like the `key` parameter of their `component` prop
- `moonstone/ExpandableItem` and derivatives to defer focusing the contents until animation completes
- `moonstone/LabeledItem`, `moonstone/ExpandableItem`, `moonstone/ExpandableList` to each support the `node` type in their `label` property. Best used with `ui/Slottable`.

### Fixed

- `moonstone/VirtualList.GridListImageItem` to have proper padding size according to the existence of caption/subcaption
- `moonstone/Scroller` and other scrolling components to display scrollbars with proper size
- `moonstone/VirtualGridList` to not be truncated

### Removed

- `moonstone/Scroller` and other scrolling components property `hideScrollbars` and replaced it with `horizontalScrollbar` and `verticalScrollbar`

## [1.0.0-beta.3] - 2017-02-21

### Added

- `moonstone/VideoPlayer` support for 5-way show/hide of media playback controls
- `moonstone/VideoPlayer` property `feedbackHideDelay`
- `moonstone/Slider` property `onKnobMove` to fire when the knob position changes, independently from the `moonstone/Slider` value
- `moonstone/Slider` properties `active`, `disabled`, `knobStep`, `onActivate`, `onDecrement`, and `onIncrement` as part of enabling 5-way support to `moonstone/Slider`, `moonstone/IncrementSlider` and the media slider for `moonstone/VideoPlayer`
- `moonstone/Slider` now supports `children` which are added to the `Slider`'s knob, and follow it as it moves
- `moonstone/ExpandableInput` properties `iconAfter` and `iconBefore` to display icons after and before the input, respectively
- `moonstone/Dialog` property `preserveCase`, which affects `title` text

### Changed

- `moonstone/IncrementSlider` to change when the buttons are held down
- `moonstone/Marquee` to allow disabled marquees to animate
- `moonstone/Dialog` to marquee `title` and `titleBelow`
- `moonstone/Marquee.MarqueeController` config option `startOnFocus` to `marqueeOnFocus`. `startOnFocus` is deprecated and will be removed in a future update.
- `moonstone/Button`, `moonstone/IconButton`, `moonstone/Item` to not forward `onClick` when `disabled`

### Fixed

- `moonstone/Marquee.MarqueeController` to start marquee on newly registered components when controller has focus and to restart synced marquees after completion
- `moonstone/Scroller` to recalculate when an expandable child opens
- `spotlightDisabled` property support for spottable moonstone components
- `moonstone/Popup` and `moonstone/ContextualPopupDecorator` so that when the popup is closed, spotlight focus returns to the control that had focus prior to the popup opening
- `moonstone/Input` to not get focus when disabled

## [1.0.0-beta.2] - 2017-01-30

### Added

- `moonstone/Panels.Panel` property `showChildren` to support deferring rendering the panel body until animation completes
- `moonstone/MarqueeDecorator` property `invalidateProps` that specifies which props cause the marquee distance to be invalidated
- developer-mode warnings to several components to warn when values are out-of-range
- `moonstone/Divider` property `spacing` which adjusts the amount of empty space above and below the `Divider`. `'normal'`, `'small'`, `'medium'`, `'large'`, and `'none'` are available.
- `moonstone/Picker` when `joined` the ability to be incremented and decremented by arrow keys
- `onSpotlightDisappear` event property support for spottable moonstone components
- `moonstone/VideoPlayer` property `titleHideDelay`

### Changed

- `moonstone/Panels.Panels` and variations to defer rendering the children of contained `Panel` instances until animation completes
- `moonstone/ProgressBar` properties `progress` and `backgroundProgress` to accept a number between 0 and 1
- `moonstone/Slider` and `moonstone/IncrementSlider` property `backgroundPercent` to `backgroundProgress` which now accepts a number between 0 and 1
- `moonstone/Slider` to not ignore `value` prop when it is the same as the previous value
- `moonstone/Picker` component's buttons to reverse their operation such that 'up' selects the previous item and 'down' the next
- `moonstone/Picker` and derivatives may now use numeric width, which represents the amount of characters to use for sizing. `width={4}` represents four characters, `2` for two characters, etc. `width` still accepts the size-name strings.
- `moonstone/Divider` to now behave as a simple horizontal line when no text content is provided
- `moonstone/Scroller` and other scrolling components to not display scrollbar controls by default
- `moonstone/DatePicker` and `moonstone/TimePicker` to emit `onChange` event whenever the value is changed, not just when the component is closed

### Removed

- `moonstone/ProgressBar` properties `min` and `max`

### Fixed

- `moonstone/IncrementSlider` so that the knob is spottable via pointer, and 5-way navigation between the knob and the increment/decrement buttons is functional
- `moonstone/Slider` and `moonstone/IncrementSlider` to not fire `onChange` for value changes from props

## [1.0.0-beta.1] - 2016-12-30

### Added

- `moonstone/VideoPlayer` and `moonstone/TooltipDecorator` components and samples
- `moonstone/Panels.Panels` property `onBack` to support `ui/Cancelable`
- `moonstone/VirtualFlexList` Work-In-Progress component to support variably sized rows or columns
- `moonstone/ExpandableItem` properties `autoClose` and `lockBottom`
- `moonstone/ExpandableList` properties `noAutoClose` and `noLockBottom`
- `moonstone/Picker` property `reverse`
- `moonstone/ContextualPopup` property `noAutoDismiss`
- `moonstone/Dialog` property `scrimType`
- `moonstone/Popup` property `spotlightRestrict`

### Changed

- `moonstone/Panels.Routable` to require a `navigate` configuration property indicating the event callback for back or cancel actions
- `moonstone/MarqueeController` focus/blur handling to start and stop synchronized `moonstone/Marquee` components
- `moonstone/ExpandableList` property `autoClose` to `closeOnSelect` to disambiguate it from the added `autoClose` on 5-way up
- `moonstone/ContextualPopupDecorator.ContextualPopupDecorator` component's `onCloseButtonClick` property to `onClose`
- `moonstone/Dialog` component's `onCloseButtonClicked` property to `onClose`
- `moonstone/Spinner` component's `center` and `middle` properties to a single `centered` property
	that applies both horizontal and vertical centering
- `moonstone/Popup.PopupBase` component's `onCloseButtonClicked` property to `onCloseButtonClick`
- `moonstone/Item.ItemOverlay` component's `autoHide` property to remove the `'no'` option. The same
	effect can be achieved by omitting the property or passing `null`.
- `moonstone/VirtualGridList` to be scrolled by page when navigating with a 5-way direction key
- `moonstone/Scroller`, `moonstone/VirtualList`, `moonstone/VirtualGridList` to no longer respond to mouse down/move/up events
- all Expandables to include a state arrow UI element
- `moonstone/LabeledItem` to support a `titleIcon` property which positions just after the title text
- `moonstone/Button` to include `moonstone/TooltipDecorator`
- `moonstone/Expandable` to support being managed, radio group-style, by a component wrapped with `RadioControllerDecorator` from `ui/RadioDecorator`
- `moonstone/Picker` to animate `moonstone/Marquee` children when any part of the `moonstone/Picker` is focused
- `moonstone/VirtualList` to mute its container instead of disabling it during scroll events
- `moonstone/VirtualList`, `moonstone/VirtualGridList`, and `moonstone/Scroller` to continue scrolling when holding down the paging controls
- `moonstone/VirtualList` to require a `component` prop and not have a default value
- `moonstone/Picker` to continuously change when a button is held down by adding `ui/Holdable`.

### Fixed

- `moonstone/Popup` and `moonstone/ContextualPopup` 5-way navigation behavior using spotlight.
- Bug where a synchronized marquee whose content fit the available space would prevent restarting of the marquees
- `moonstone/Input` to show an ellipsis on the correct side based on the text directionality of the `value` or `placeholder` content.
- `moonstone/VirtualList` and `moonstone/VirtualGridList` to prevent unwanted scrolling when focused with the pointer
- `moonstone/Picker` to remove fingernail when a the pointer is held down, but the pointer is moved off the `joined` picker.
- `moonstone/LabeledItem` to include marquee on both `title` and `label`, and be synchronized

## [1.0.0-alpha.5] - 2016-12-16

No changes.

## [1.0.0-alpha.4] - 2016-12-2

### Added

- `moonstone/Popup`, `moonstone/ContextualPopupDecorator`, `moonstone/Notification`, `moonstone/Dialog` and `moonstone/ExpandableInput` components
- `ItemOverlay` component to `moonstone/Item` module
- `marqueeCentered` prop to `moonstone/MarqueeDecorator` and `moonstone/MarqueeText`
- `placeholder` prop to `moonstone/Image`
- `moonstone/MarqueeController` component to synchronize multiple `moonstone/Marquee` components
- Non-latin locale support to all existing Moonstone components
- Language-specific font support
- `moonstone/IncrementSlider` now accepts customizable increment and decrement icons, as well as `moonstone/Slider` being more responsive to external styling

### Changed

- `moonstone/Input` component's `iconStart` and `iconEnd` properties to be `iconBefore` and `iconAfter`, respectively, for consistency with `moonstone/Item.ItemOverlay` naming
- `moonstone/Icon` and `moonstone/IconButton` so the `children` property supports both font-based icons and images
- the `checked` property to `selected` for consistency across the whole framework. This allows better interoperability when switching between various components.  Affects the following: `CheckboxItem`, `RadioItem`, `SelectableItem`, `Switch`, `SwitchItem`, and `ToggleItem`. Additionally, these now use `moonstone/Item.ItemOverlay` to position and handle their Icons.
- `moonstone/Slider` and `moonstone/IncrementSlider` to be more performant. No changes were made to
	the public API.
- `moonstone/GridListImageItem` so that a placeholder image displays while loading the image, and the caption and subcaption support marqueeing
- `moonstone/MoonstoneDecorator` to add `FloatingLayerDecorator`
- `moonstone/IncrementSlider` in vertical mode looks and works as expected.

### Removed

- LESS mixins that belong in `@enact/ui`, so that only moonstone-specific mixins are contained in
this module. When authoring components and importing mixins, only the local mixins need to be
imported, as they already import the general mixins.
- the `src` property from `moonstone/Icon` and `moonston/IconButton`. Use the support for URLs in
	the `children` property as noted above.
- the `height` property from `moonstone/IncrementSlider` and `moonstone/Slider`

### Fixed

- Joined picker so that it now has correct animation when using the mouse wheel
- Bug in DatePicker/TimePicker that prevented setting of value earlier than 1969

## [1.0.0-alpha.3] - 2016-11-8

### Added

- `moonstone/BodyText`, `moonstone/DatePicker`, `moonstone/DayPicker`, `moonstone/ExpandableItem`, `moonstone/Image`, and `moonstone/TimePicker` components
- `fullBleed` prop to `moonstone/Panels/Header`. When `true`, the header content is indented and the header lines are removed.
- Application close button to `moonstone/Panels`. Fires `onApplicationClose` when clicked. Can be omitted with the `noCloseButton` prop.
- `marqueeDisabled` prop to `moonstone/Picker`
- `padded` prop to `moonstone/RangePicker`
- `forceDirection` prop to `moonstone/Marquee`. Forces the direction of `moonstone/Marquee`. Useful for when `RTL` content cannot be auto detected.

### Changed

- `data` parameter passed to `component` prop of `VirtualList`.
- `moonstone/Expandable` into a submodule of `moonstone/ExpandableItem`
- `ExpandableList` to properly support selection
- `moonstone/Divider`'s `children` property to be optional
- `moonstone/ToggleItem`'s `inline` version to have a `max-width` of `240px`
- `moonstone/Input` to use `<div>` instead of `<label>` for wrapping components. No change to
	functionality, only markup.

### Removed

- `moonstone/ExpandableCheckboxItemGroup` in favor of `ExpandableList`

## [1.0.0-alpha.2] - 2016-10-21

This version includes a lot of refactoring from the previous release. Developers need to switch to the new enact-dev command-line tool.

### Added

- New components and HOCs: `moonstone/Scroller`, `moonstone/VirtualList`, `moonstone/VirtualGridList`, `moonstone/MarqueeText`, `moonstone/Spinner`, `moonstone/ExpandableCheckboxItemGroup`, `moonstone/MarqueeDecorator`
- New options for `ui/Toggleable` HOC
- Marquee support to many components
- Image support to `moonstone/Icon` and `moonstone/IconButton`
- `dismissOnEnter` prop for `moonstone/Input`
- Many more unit tests

### Changed

- Some props for UI state were renamed to have `default` prefix where state was managed by the component. (e.g. `defaultOpen`)

### Fixed

- Many components were fixed, polished, updated and documented
- Inline docs updated to be more consistent and comprehensive<|MERGE_RESOLUTION|>--- conflicted
+++ resolved
@@ -2,19 +2,16 @@
 
 The following is a curated list of changes in the Enact moonstone module, newest changes on the top.
 
-<<<<<<< HEAD
 ## [Unreleased]
 
 ### Fixed
 
 - `moonstone/Scroller` not to scroll stops when focusing on a child element while scrolling
-=======
 ## [unreleased]
 
 ### Added
 
 - `moonstone/GridListImageItem` voice control feature support
->>>>>>> b738e80d
 
 ## [2.1.4] - 2018-09-17
 
