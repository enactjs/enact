--- conflicted
+++ resolved
@@ -6,14 +6,11 @@
 
 ### Fixed
 
+- `moonstone/Button` text alignment when `color` is set
 - `moonstone/FormCheckboxItem` opacity of `itemIcon` value when focused and disabled
-- `moonstone/Buttoon` text alignment when `color` is set
 - `moonstone/Scroller` to restore focus properly when pressing page up after holding 5-way down
-<<<<<<< HEAD
 - `moonstone/Switch` colors to improve visibility
-=======
 - `moonstone/VirtualList.VirtualGridList` and `moonstone/VirtualList.VirtualList` to properly navigate from paging controls to items by 5-way key when `focusableScrollbar` is false
->>>>>>> f79c49ac
 
 ## [3.0.0] - 2019-09-03
 
