# Change Log

The following is a curated list of changes in the Enact moonstone module, newest changes on the top.

## [unreleased]

### Removed

- `moonstone/Slider` exports `SliderFactory` and `SliderBaseFactory`
- `moonstone/IncrementSlider` exports `IncrementSliderFactory` and `IncrementSliderBaseFactory`

### Added

- `moonstone/IncrementSlider` properties `incrementAriaLabel` and `decrementAriaLabel` to configure the label set on each button
- `moonstone/Input` support for `small` prop

### Changed

<<<<<<< HEAD
- `moonstone/Input` input `height`, `vertical-align`, and `margins`. Please verify your layouts to ensure everything lines up correctly; this change may require removal of old sizing and positioning CSS which is no longer necessary.
=======
- `moonstone/FormCheckbox` to have a small border around the circle, according to new GUI designs
- `moonstone/RadioItem` dot size and added an inner-dot to selected-focused state, according to new GUI designs
>>>>>>> 28e22bbc

### Fixed

- `moonstone/ExpandableItem` to be more performant when animating
- `moonstone/GridListImageItem` to hide overlay checkmark icon on focus when unselected
- `moonstone/GridListImageItem` to use `ui/GridListImageItem`
- `moonstone/VirtualList`, `moonstone/VirtualGridList` and `moonstone/Scroller` components to use their base UI components
- `moonstone/Slider` to highlight knob when selected

## [2.0.0-alpha.5] - 2018-03-07

### Removed

- `moonstone/Marquee.MarqueeText`, replaced by `moonstone/Marquee.Marquee`
- `moonstone/VirtualGridList.GridListImageItem`, replaced by `moonstone/GridListImageItem`

### Changed

- `moonstone/Marquee.Marquee` to be `moonstone/Marquee.MarqueeBase`
- `moonstone/ContextualPopupDecorator` to not restore last-focused child
- `moonstone/ExpandableList` to restore focus to the first selected item after opening

### Fixed

- `moonstone/Slider` to correctly show localized percentage value in tooltip when `tooltipAsPercent` is true
- `moonstone/VirtualGridList` to show or hide its scrollbars properly
- `moonstone/Button` text to be properly centered
- `moonstone/Input` to not clip some glyphs at the start of the value

## [2.0.0-alpha.4] - 2018-02-13

### Added

- `moonstone/SlotItem` replacing `moonstone/Item.ItemOverlay`

### Removed

- `moonstone/VirtualFlexList` to be replaced by `ui/VirtualFlexList`
- `moonstone/Button` and `moonstone/IconButton` prop `noAnimation`
- `moonstone/Item.OverlayDecorator`, `moonstone/Item.Overlay`, and `moonstone/Item.ItemOverlay` to be replaced by `moonstone/SlotItem`

### Changed

- `moonstone/Marquee` to do less-costly calculations during measurement and optimized the applied styles
- `moonstone/ExpandableList` to require a unique key for each object type data

### Fixed

- `moonstone/VirtualList` to render properly with fiber reconciler
- `moonstone/VirtualList` focus option in scrollTo api
- `moonstone/ExpandableSpotlightDecorator` to not spot the title upon collapse when in `pointerMode`
- `moonstone/Spinner` to not unpause Spotlight unless it was the one to pause it
- `moonstone/Marquee` to stop when becoming disabled
- `moonstone/Input`, `moonstone/MarqueeDecorator`, and `moonstone/Slider` to prevent unnecessary focus-based updates

## [2.0.0-alpha.3] - 2018-01-18

### Removed

- `moonstone/Scroller` and `moonstone/VirtualList` option `indexToFocus` in `scrollTo` method which is deprecated from 1.2.0
- `moonstone/Scroller` props `horizontal` and `vertical` which are deprecated from 1.3.0 and replaced with `direction` prop
- `moonstone/Button` exports `ButtonFactory` and `ButtonBaseFactory`
- `moonstone/IconButton` exports `IconButtonFactory` and `IconButtonBaseFactory`

### Fixed

- `moonstone/MoonstoneDecorator` root node to fill the entire space available, which simplifies positioning and sizing for child elements (previously always measured 0 in height)
- `moonstone/VirtualList` to prevent infinite function call when a size of contents is slightly longer than a client size without a scrollbar
- `moonstone/VirtualList` to sync scroll position when clientSize changed

## [2.0.0-alpha.2] - 2017-08-29

No significant changes.

## [2.0.0-alpha.1] - 2017-08-27

### Changed

- `moonstone/Button`, `moonstone/Checkbox`, `moonstone/FormCheckbox`, `moonstone/IconButton`, `moonstone/IncrementSlider`, `moonstone/Item`, `moonstone/Picker`, and `moonstone/RangePicker`, `moonstone/Switch` and `moonstone/VideoPlayer` to use `ui/Touchable`

## [1.15.0] - 2018-02-28

### Deprecated

- `moonstone/Marquee.Marquee`, to be moved to `moonstone/Marquee.MarqueeBase` in 2.0.0
- `moonstone/Marquee.MarqueeText`, to be moved to `moonstone/Marquee.Marquee` in 2.0.0

### Fixed

- `moonstone/GridListImageItem` to display correctly

## [1.14.0] - 2018-02-23

### Deprecated

- `moonstone/VirtualFlexList`, to be replaced by `ui/VirtualFlexList` in 2.0.0
- `moonstone/VirtualGridList.GridListImageItem`, to be replaced by `moonstone/GridListImageItem` in 2.0.0
- `moonstone/Button` and `moonstone/IconButton` prop `noAnimation`, to be removed in 2.0.0
- `moonstone/Button.ButtonFactory`, `moonstone/Button.ButtonBaseFactory`, `moonstone/IconButton.IconButtonFactory`, `moonstone/IconButton.IconButtonBaseFactory`, `moonstone/IncrementSlider.IncrementSliderFactory`, `moonstone/IncrementSlider.IncrementSliderBaseFactory`, `moonstone/Slider.SliderFactory`, and `moonstone/Slider.SliderBaseFactory`, to be removed in 2.0.0
- `moonstone/Item.ItemOverlay`, to be replaced by `ui/SlotItem` in 2.0.0
- `moonstone/Item.Overlay` and `moonstone/Item.OverlayDecorator`, to be removed in 2.0.0

### Added

- `moonstone/DaySelector` component
- `moonstone/EditableIntegerPicker` component
- `moonstone/GridListImageItem` component

## [1.13.3] - 2018-01-16

### Fixed

- `moonstone/TimePicker` to not read out meridiem label when meridiem picker gets a focus
- `moonstone/Scroller` to correctly update scrollbars when the scroller's contents change

## [1.13.2] - 2017-12-14

### Fixed

- `moonstone/Panels` to maintain spotlight focus when `noAnimation` is set
- `moonstone/Panels` to not accept back key presses during transition
- `moonstone/Panels` to revert 1.13.0 fix that blurred Spotlight when transitioning panels
- `moonstone/Scroller` and other scrolling components to not show scroll thumb when only child item is updated
- `moonstone/Scroller` and other scrolling components to not hide scroll thumb immediately after scroll position reaches the top or the bottom
- `moonstone/Scroller` and other scrolling components to show scroll thumb properly when scroll position reaches the top or the bottom by paging controls

## [1.13.1] - 2017-12-06

### Fixed

- `moonstone/Slider` to not unnecessarily fire `onChange` if the initial value has not changed

## [1.13.0] - 2017-11-28

### Added

- `moonstone/VideoPlayer` props `disabled`, `loading`, `miniFeedbackHideDelay`, and `thumbnailComponent` as well as new APIs: `areControlsVisible`, `getVideoNode`, `showFeedback`, and `toggleControls`

### Fixed

- `moonstone/VirtualList` to render items from a correct index on edge cases at the top of a list
- `moonstone/VirtualList` to handle focus properly via page up at the first page and via page down at the last page
- `moonstone/Expandable` and derivatives to use the new `ease-out-quart` animation timing function to better match the aesthetic of Enyo's Expandables
- `moonstone/TooltipDecorator` to correctly display tooltip direction when locale changes
- `moonstone/Marquee` to restart animation on every resize update
- `moonstone/LabeledItem` to start marquee when hovering while disabled
- `moonstone/Marquee` to correctly start when hovering on disabled spottable components
- `moonstone/Marquee.MarqueeController` to not abort marquee when moving among components
- `moonstone/Picker` marquee issues with disabled buttons or Picker
- `moonstone/Panels` to prevent loss of spotlight issue when moving between panels
- `moonstone/VideoPlayer` to bring it in line with real-world use-cases
- `moonstone/Slider` by removing unnecessary repaints to the screen
- `moonstone/Slider` to fire `onChange` events when the knob is pressed near the boundaries
- `moonstone/VideoPlayer` to correctly position knob when interacting with media slider
- `moonstone/VideoPlayer` to not read out the focused button when the media controls hide
- `moonstone/MarqueeDecorator` to stop when unhovering a disabled component using `marqueeOn` `'focus'`
- `moonstone/Slider` to not forward `onChange` when `disabled` on `mouseUp/click`
- `moonstone/VideoPlayer` to defer rendering playback controls until needed

## [1.12.2] - 2017-11-15

### Fixed

- `moonstone/VirtualList` to scroll and focus properly by pageUp and pageDown when disabled items are in it
- `moonstone/Button` to correctly specify minimum width when in large text mode
- `moonstone/Scroller` and other scrolling components to restore last focused index when panel is changed
- `moonstone/VideoPlayer` to display time correctly in RTL locale
- `moonstone/VirtualList` to scroll correctly using page down key with disabled items
- `moonstone/Scroller` and other scrolling components to not cause a script error when scrollbar is not rendered
- `moonstone/Picker` incrementer and decrementer to not change size when focused
- `moonstone/Header` to use a slightly smaller font size for `title` in non-latin locales and a line-height for `titleBelow` and `subTitleBelow` that better meets the needs of tall-glyph languages like Tamil and Thai, as well as latin locales
- `moonstone/Scroller` and `moonstone/VirtualList` to keep spotlight when pressing a 5-way control while scrolling
- `moonstone/Panels` to prevent user interaction with panel contents during transition
- `moonstone/Slider` and related components to correctly position knob for `detachedKnob` on mouse down and fire value where mouse was positioned on mouse up
- `moonstone/DayPicker` to update day names when changing locale
- `moonstone/ExpandableItem` and all other `Expandable` components to revert 1.12.1 change to pull down from the top

## [1.12.1] - 2017-11-07

### Fixed

- `moonstone/ExpandableItem` and all other `Expandable` components to now pull down from the top instead of being revealed from the bottom, matching Enyo's design
- `moonstone/VirtualListNative` to scroll properly with page up/down keys if there is a disabled item
- `moonstone/RangePicker` to display negative values correctly in RTL
- `moonstone/Scroller` and other scrolling components to not blur scroll buttons when wheeling
- `moonstone/Scrollbar` to hide scroll thumb immediately without delay after scroll position reaches min or max
- `moonstone/Divider` to pass `marqueeOn` prop
- `moonstone/Slider` to fire `onChange` on mouse up and key up
- `moonstone/VideoPlayer` to show knob when pressed
- `moonstone/Header` to layout `titleBelow` and `subTitleBelow` correctly
- `moonstone/Header` to use correct font-weight for `subTitleBelow`
- `moonstone/VirtualList` to restore focus correctly for lists only slightly larger than the viewport

## [1.12.0] - 2017-10-27

### Fixed

- `moonstone/Scroller` and other scrolling components to prevent focusing outside the viewport when pressing a 5-way key during wheeling
- `moonstone/Scroller` to called scrollToBoundary once when focus is moved using holding child item
- `moonstone/VideoPlayer` to apply skin correctly
- `moonstone/Popup` from `last-focused` to `default-element` in `SpotlightContainerDecorator` config
- `moonstone/Panels` to retain focus when back key is pressed on breadcrumb
- `moonstone/Input` to correctly hide VKB when dismissing

## [1.11.0] - 2017-10-24

### Added

- `moonstone/VideoPlayer` properties `seekDisabled` and `onSeekFailed` to disable seek function

### Changed

- `moonstone/ExpandableList` to become `disabled` if there are no children

### Fixed

- `moonstone/Picker` to read out customized accessibility value when picker prop has `joined` and `aria-valuetext`
- `moonstone/Scroller` to apply scroll position on vertical or horizontal Scroller when child gets a focus
- `moonstone/Scroller` and other scrolling components to scroll without animation when panel is changed
- `moonstone/ContextualPopup` padding to not overlap close button
- `moonstone/Scroller` and other scrolling components to change focus via page up/down only when the scrollbar is visible
- `moonstone/Picker` to only increment one value on hold
- `moonstone/ItemOverlay` to remeasure when focused

## [1.10.1] - 2017-10-16

### Fixed

- `moonstone/Scroller` and other scrolling components to scroll via page up/down when focus is inside a Spotlight container
- `moonstone/VirtualList` and `moonstone/VirtualGridList` to scroll by 5-way keys right after wheeling
- `moonstone/VirtualList` not to move focus when a current item and the last item are located at the same line and pressing a page down key
- `moonstone/Slider` knob to follow while dragging for detached knob
- `moonstone/Header` to layout header row correctly in `standard` type
- `moonstone/Input` to not dismiss on-screen keyboard when dragging cursor out of input box
- `moonstone/Header` RTL `line-height` issue
- `moonstone/Panels` to render children on idle
- `moonstone/Scroller` and other scrolling components to limit muted spotlight container scrims to their bounds
- `moonstone/Input` to always forward `onKeyUp` event

## [1.10.0] - 2017-10-09

### Added

- `moonstone/VideoPlayer` support for designating components with `.spottable-default` as the default focus target when pressing 5-way down from the slider
- `moonstone/Slider` property `activateOnFocus` which when enabled, allows 5-way directional key interaction with the `Slider` value without pressing [Enter] first
- `moonstone/VideoPlayer` property `noMiniFeedback` to support controlling the visibility of mini feedback
- `ui/Layout`, which provides a technique for laying-out components on the screen using `Cells`, in rows or columns

### Changed

- `moonstone/Popup` to focus on mount if it’s initially opened and non-animating and to always pass an object to `onHide` and `onShow`
- `moonstone/VideoPlayer` to emit `onScrub` event and provide audio guidance when setting focus to slider

### Fixed

- `moonstone/ExpandableItem` and derivatives to restore focus to the Item if the contents were last focused when closed
- `moonstone/Slider` toggling activated state when holding enter/select key
- `moonstone/TimePicker` picker icons shifting slightly when focusing an adjacent picker
- `moonstone/Icon` so it handles color the same way generic text does, by inheriting from the parent's color. This applies to all instances of `Icon`, `IconButton`, and `Icon` inside `Button`.
- `moonstone/fonts` Museo Sans font to correct "Ti" kerning
- `moonstone/VideoPlayer` to correctly position knob on mouse click
- `moonstone/Panels.Header` to show an ellipsis for long titles with RTL text
- `moonstone/Marquee` to restart when invalidated by a prop change and managed by a `moonstone/Marquee.MarqueeController`
- `spotlight.Spotlight` method `focus()` to verify that the target element matches its container's selector rules prior to setting focus
- `moonstone/Picker` to only change picker values `onWheel` when spotted
- `moonstone/VideoPlayer` to hide descendant floating components (tooltips, contextual popups) when the media controls hide

## [1.9.3] - 2017-10-03

### Added

- `moonstone/Button` property value to `backgroundOpacity` called "lightTranslucent" to better serve colorful image backgrounds behind Buttons. This also affects `moonstone/IconButton` and `moonstone/Panels/ApplicationCloseButton`.
- `moonstone/Panels` property `closeButtonBackgroundOpacity` to support `moonstone/Panels/ApplicationCloseButton`'s `backgroundOpacity` prop

### Changed

- `Moonstone Icons` font file to include the latest designs for several icons
- `moonstone/Panels/ApplicationCloseButton` to expose its `backgroundOpacity` prop

### Fixed

- `moonstone/VirtualList` to apply "position: absolute" inline style to items
- `moonstone/Picker` to increment and decrement normally at the edges of joined picker
- `moonstone/Icon` not to read out image characters
- `moonstone/Scroller` and other scrolling components to not accumulate paging scroll by pressing page up/down in scrollbar
- `moonstone/Icon` to correctly display focused state when using external image
- `moonstone/Button` and `moonstone/IconButton` to be properly visually muted when in a muted container

## [1.9.2] - 2017-09-26

### Fixed

- `moonstone/ExpandableList` preventing updates when its children had changed

## [1.9.1] - 2017-09-25

### Fixed

- `moonstone/ExpandableList` run-time error when using an array of objects as children
- `moonstone/VideoPlayer` blocking pointer events when the controls were hidden

## [1.9.0] - 2017-09-22

### Added

- `moonstone/styles/mixins.less` mixins: `.moon-spotlight-margin()` and `.moon-spotlight-padding()`
- `moonstone/Button` property `noAnimation` to support non-animating pressed visual

### Changed

- `moonstone/TimePicker` to use "AM/PM" instead of "meridiem" for label under meridiem picker
- `moonstone/IconButton` default style to not animate on press. NOTE: This behavior will change back to its previous setting in release 2.0.0.
- `moonstone/Popup` to warn when using `scrimType` `'none'` and `spotlightRestrict` `'self-only'`
- `moonstone/Scroller` to block spotlight during scroll
- `moonstone/ExpandableItem` and derivatives to always pause spotlight before animation

### Fixed

- `moonstone/VirtualGridList` to not move focus to wrong column when scrolled from the bottom by holding the "up" key
- `moonstone/VirtualList` to focus an item properly when moving to a next or previous page
- `moonstone/Scroller` and other scrolling components to move focus toward first or last child when page up or down key is pressed if the number of children is small
- `moonstone/VirtualList` to scroll to preserved index when it exists within dataSize for preserving focus
- `moonstone/Picker` buttons to not change size
- `moonstone/Panel` to move key navigation to application close button on holding the "up" key.
- `moonstone/Picker` to show numbers when changing values rapidly
- `moonstone/Popup` layout in large text mode to show close button correctly
- `moonstone/Picker` from moving scroller when pressing 5-way keys in `joined` Picker
- `moonstone/Input` so it displays all locales the same way, without cutting off the edges of characters
- `moonstone/TooltipDecorator` to hide tooltip when 5-way keys are pressed for disabled components
- `moonstone/Picker` to not tremble in width when changing values while using a numeric width prop value
- `moonstone/Picker` to not overlap values when changing values in `vertical`
- `moonstone/ContextualPopup` pointer mode focus behavior for `spotlightRestrict='self-only'`
- `moonstone/VideoPlayer` to prevent interacting with more components in pointer mode when hidden
- `moonstone/Scroller` to not repaint its entire contents whenever partial content is updated
- `moonstone/Slider` knob positioning after its container is resized
- `moonstone/VideoPlayer` to maintain focus when media controls are hidden
- `moonstone/Scroller` to scroll expandable components into view when opening when pointer has moved elsewhere

## [1.8.0] - 2017-09-07

### Deprecated

- `moonstone/Dialog` property `showDivider`, will be replaced by `noDivider` property in 2.0.0

### Added

- `moonstone/Popup` callback property `onShow` which fires after popup appears for both animating and non-animating popups

### Changed

- `moonstone/Popup` callback property `onHide` to run on both animating and non-animating popups
- `moonstone/VideoPlayer` state `playbackRate` to media events
- `moonstone/VideoPlayer` support for `spotlightDisabled`
- `moonstone/VideoPlayer` thumbnail positioning and style
- `moonstone/VirtualList` to render when dataSize increased or decreased
- `moonstone/Dialog` style
- `moonstone/Popup`, `moonstone/Dialog`, and `moonstone/Notification` to support `node` type for children
- `moonstone/Scroller` to forward `onKeyDown` events

### Fixed

- `moonstone/Scroller` and other scrolling components to enable focus when wheel scroll is stopped
- `moonstone/VirtualList` to show scroll thumb when a preserved item is focused in a Panel
- `moonstone/Scroller` to navigate properly with 5-way when expandable child is opened
- `moonstone/VirtualList` to stop scrolling when focus is moved on an item from paging controls or outside
- `moonstone/VirtualList` to move out with 5-way navigation when the first or the last item is disabled
- `moonstone/IconButton` Tooltip position when disabled
- `moonstone/VideoPlayer` Tooltip time after unhovering
- `moonstone/VirtualList` to not show invisible items
- `moonstone/IconButton` Tooltip position when disabled
- `moonstone/VideoPlayer` to display feedback tooltip correctly when navigating in 5-way
- `moonstone/MarqueeDecorator` to work with synchronized `marqueeOn` `'render'` and hovering as well as `marqueOn` `'hover'` when moving rapidly among synchronized marquees
- `moonstone/Input` aria-label for translation
- `moonstone/Marquee` to recalculate inside `moonstone/Scroller` and `moonstone/SelectableItem` by bypassing `shouldComponentUpdate`
- `moonstone/Picker` to marquee when incrementing and decrementing values with the prop `noAnimation`

## [1.7.0] - 2017-08-23

### Deprecated

- `moonstone/TextSizeDecorator` and it will be replaced by `moonstone/AccessibilityDecorator`
- `moonstone/MarqueeDecorator` property `marqueeCentered` and `moonstone/Marquee` property `centered` will be replaced by `alignment` property in 2.0.0

### Added

- `moonstone/TooltipDecorator` config property to direct tooltip into a property instead of adding to `children`
- `moonstone/VideoPlayer` prop `thumbnailUnavailable` to fade thumbnail
- `moonstone/AccessibilityDecorator` with `highContrast` and `textSize`
- `moonstone/VideoPlayer` high contrast scrim
- `moonstone/MarqueeDecorator`and `moonstone/Marquee` property `alignment` to allow setting  alignment of marquee content

### Changed

- `moonstone/Scrollbar` to disable paging control down button properly at the bottom when a scroller size is a non-integer value
- `moonstone/VirtualList`, `moonstone/VirtualGridList`, and `moonstone/Scroller` to scroll on `keydown` event instead of `keyup` event of page up and page down keys
- `moonstone/VirtualGridList` to scroll by item via 5 way key
- `moonstone/VideoPlayer` to read target time when jump by left/right key
- `moonstone/IconButton` to not use `MarqueeDecorator` and `Uppercase`

### Fixed

- `moonstone/VirtualList` and `moonstone/VirtualGridList` to focus the correct item when page up and page down keys are pressed
- `moonstone/VirtualList` to not lose focus when moving out from the first item via 5way when it has disabled items
- `moonstone/Slider` to align tooltip with detached knob
- `moonstone/FormCheckbox` to display correct colors in light skin
- `moonstone/Picker` and `moonstone/RangePicker` to forward `onKeyDown` events when not `joined`
- `moonstone/SelectableItem` to display correct icon width and alignment
- `moonstone/LabeledItem` to always match alignment with the locale
- `moonstone/Scroller` to properly 5-way navigate from scroll buttons
- `moonstone/ExpandableList` to display correct font weight and size for list items
- `moonstone/Divider` to not italicize in non-italic locales
- `moonstone/VideoPlayer` slider knob to follow progress after being selected when seeking
- `moonstone/LabeledItem` to correctly position its icon. This affects all of the `Expandables`, `moonstone/DatePicker` and `moonstone/TimePicker`.
- `moonstone/Panels.Header` and `moonstone/Item` to prevent them from allowing their contents to overflow unexpectedly
- `moonstone/Marquee` to recalculate when vertical scrollbar appears
- `moonstone/SelectableItem` to recalculate marquee when toggled

### Removed

- `moonstone/Input` large-text mode

## [1.6.1] - 2017-08-07

### Changed

- `moonstone/Icon` and `moonstone/IconButton` to no longer fit image source to the icon's boundary

## [1.6.0] - 2017-08-04

### Added

- `moonstone/VideoPlayer` ability to seek when holding down the right and left keys. Sensitivity can be adjusted using throttling options `jumpDelay` and `initialJumpDelay`.
- `moonstone/VideoPlayer` property `no5WayJump` to disable jumping done by 5-way
- `moonstone/VideoPlayer` support for the "More" button to use tooltips
- `moonstone/VideoPlayer` properties `moreButtonLabel` and `moreButtonCloseLabel` to allow customization of the "More" button's tooltip and Aria labels
- `moonstone/VideoPlayer` property `moreButtonDisabled` to disable the "More" button
- `moonstone/Picker` and `moonstone/RangePicker` prop `aria-valuetext` to support reading custom text instead of value
- `moonstone/VideoPlayer` methods `showControls` and `hideControls` to allow external interaction with the player
- `moonstone/Scroller` support for Page Up/Page Down keys in pointer mode when no item has focus

### Changed

- `moonstone/VideoPlayer` to handle play, pause, stop, fast forward and rewind on remote controller
- `moonstone/Marquee` to also start when hovered if `marqueeOnRender` is set

### Fixed

- `moonstone/IconButton` to fit image source within `IconButton`
- `moonstone` icon font sizes for wide icons
- `moonstone/ContextualPopupDecorator` to prefer setting focus to the appropriate popup instead of other underlying controls when using 5-way from the activating control
- `moonstone/Scroller` not scrolled via 5 way when `moonstone/ExpandableList` is opened
- `moonstone/VirtualList` to not let the focus move outside of container even if there are children left when navigating with 5way
- `moonstone/Scroller` and other scrolling components to update disability of paging controls when the scrollbar is set to `visible` and the content becomes shorter
- `moonstone/VideoPlayer` to focus on hover over play/pause button when video is loading
- `moonstone/VideoPlayer` to update and display proper time while moving knob when video is paused
- `moonstone/VideoPlayer` long title overlap issues
- `moonstone/Header` to apply `marqueeOn` prop to `subTitleBelow` and `titleBelow`
- `moonstone/Picker` wheeling in `moonstone/Scroller`
- `moonstone/IncrementSlider` and `moonstone/Picker` to read value changes when selecting buttons

## [1.5.0] - 2017-07-19

### Added

- `moonstone/Slider` and `moonstone/IncrementSlider` prop `aria-valuetext` to support reading custom text instead of value
- `moonstone/TooltipDecorator` property `tooltipProps` to attach props to tooltip component
- `moonstone/Scroller` and `moonstone/VirtualList` ability to scroll via page up and page down keys
- `moonstone/VideoPlayer` tooltip-thumbnail support with the `thumbnailSrc` prop and the `onScrub` callback to fire when the knob moves and a new thumbnail is needed
- `moonstone/VirtualList` ability to navigate via 5way when there are disabled items
- `moonstone/ContextualPopupDecorator` property `popupContainerId` to support configuration of the popup's spotlight container
- `moonstone/ContextualPopupDecorator` property `onOpen` to notify containers when the popup has been opened
- `moonstone/ContextualPopupDecorator` config option `openProp` to support mapping the value of `open` property to the chosen property of wrapped component

### Changed

- `moonstone/ExpandableList` to use 'radio' as the default, and adapt 'single' mode to render as a `moonstone/RadioItem` instead of a `moonstone/CheckboxItem`
- `moonstone/VideoPlayer` to not hide pause icon when it appears
- `moonstone/ContextualPopupDecorator` to set accessibility-related props onto the container node rather than the popup node
- `moonstone/ExpandableItem`, `moonstone/ExpandableList`, `moonstone/ExpandablePicker`, `moonstone/DatePicker`, and `moonstone/TimePicker` to pause spotlight when animating in 5-way mode
- `moonstone/Spinner` to position the text content under the spinner, rather than to the right side
- `moonstone/VideoPlayer` to include hour when announcing the time while scrubbing
- `moonstone/GridListImageItem` to require a `source` prop and not have a default value

### Fixed

- `moonstone/Input` ellipsis to show if placeholder is changed dynamically and is too long
- `moonstone/Marquee` to re-evaluate RTL orientation when its content changes
- `moonstone/VirtualList` to restore focus on short lists
- `moonstone/ExpandableInput` to expand the width of its contained `moonstone/Input`
- `moonstone/Input` support for `dismissOnEnter`
- `moonstone/Input` focus management to prevent stealing focus when programmatically moved elsewhere
- `moonstone/Input` 5-way spot behavior
- `moonstone` international fonts to always be used, even when unsupported font-weights or font-styles are requested
- `moonstone/Panels.Panel` support for selecting components with `.spottable-default` as the default focus target
- `moonstone/Panels` layout in RTL locales
- `moonstone` spottable components to support `onSpotlightDown`, `onSpotlightLeft`, `onSpotlightRight`, and `onSpotlightUp` event property
- `moonstone/VirtualList` losing spotlight when the list is empty
- `moonstone/FormCheckbox` in focused state to have the correct "check" color
- `moonstone/Scroller` and other scrolling components' bug in `navigableFilter` when passed a container id

## [1.4.1] - 2017-07-05

### Changed

- `moonstone/Popup` to only call `onKeyDown` when there is a focused item in the `Popup`
- `moonstone/Scroller`, `moonstone/Picker`, and `moonstone/IncrementSlider` to automatically move focus when the currently focused `moonstone/IconButton` becomes disabled

### Fixed

- `moonstone/ContextualPopupDecorator` close button to account for large text size
- `moonstone/ContextualPopupDecorator` to not spot controls other than its activator when navigating out via 5-way
- `moonstone/Header` to set the value of `marqueeOn` for all types of headers

## [1.4.0] - 2017-06-29

### Deprecated

- `moonstone/Input` prop `noDecorator` is being replaced by `autoFocus` in 2.0.0

### Added

- `moonstone/Scrollbar` property `corner` to add the corner between vertical and horizontal scrollbars
- `moonstone/ScrollThumb` for a thumb of `moonstone/Scrollbar`
- `moonstone/styles/text.less` mixin `.locale-japanese-line-break()` to apply the correct  Japanese language line-break rules for the following multi-line components: `moonstone/BodyText`, `moonstone/Dialog`, `moonstone/Notification`, `moonstone/Popup`, and `moonstone/Tooltip`
- `moonstone/ContextualPopupDecorator` property `popupProps` to attach props to popup component
- `moonstone/VideoPlayer` property `pauseAtEnd` to control forward/backward seeking
- `moonstone/Panels/Header` prop `marqueeOn` to control marquee of header

### Changed

- `moonstone/Panels/Header` to expose its `marqueeOn` prop
- `moonstone/VideoPlayer` to automatically adjust the width of the allocated space for the side components so the media controls have more space to appear on smaller screens
- `moonstone/VideoPlayer` properties `autoCloseTimeout` and `titleHideDelay` default value to `5000`
- `moonstone/VirtualList` to support restoring focus to the last focused item
- `moonstone/Scroller` and other scrolling components to call `onScrollStop` before unmounting if a scroll is in progress
- `moonstone/Scroller` to reveal non-spottable content when navigating out of a scroller

### Fixed

- `moonstone/Dialog` to properly focus via pointer on child components
- `moonstone/VirtualList`, `moonstone/VirtualGridList`, and `moonstone/Scroller` not to be slower when scrolled to the first or the last position by wheeling
- `moonstone` component hold delay time
- `moonstone/VideoPlayer` to show its controls when pressing down the first time
- `moonstone/Panel` autoFocus logic to only focus on initial render
- `moonstone/Input` text colors
- `moonstone/ExpandableInput` to focus its decorator when leaving by 5-way left/right

## [1.3.1] - 2017-06-14

### Fixed

- `moonstone/Picker` support for large text
- `moonstone/Scroller` support for focusing paging controls with the pointer
- `moonstone` CSS rules for unskinned spottable components

## [1.3.0] - 2017-06-12

### Deprecated

- `moonstone/Scroller` props `horizontal` and `vertical`. Deprecated props are replaced with `direction` prop. `horizontal` and `vertical` will be removed in 2.0.0.
- `moonstone/Panel` prop `noAutoFocus` in favor of `autoFocus="none"`

### Added

- `moonstone/Image` support for `children` prop inside images
- `moonstone/Scroller` prop `direction` which replaces `horizontal` and `vertical` props
- `moonstone/VideoPlayer` property `tooltipHideDelay` to hide tooltip with a given amount of time
- `moonstone/VideoPlayer` property `pauseAtEnd` to pause when it reaches either the start or the end of the video
- `moonstone/VideoPlayer` methods `fastForward`, `getMediaState`, `jump`, `pause`, `play`, `rewind`, and `seek` to allow external interaction with the player. See docs for example usage.

### Changed

- `moonstone/Skinnable` to support context and allow it to be added to any component to be individually skinned. This includes a further optimization in skinning which consolidates all color assignments into a single block, so non-color rules aren't unnecessarily duplicated.
- `moonstone/Skinnable` light and dark skin names ("moonstone-light" and "moonstone") to "light" and "dark", respectively
- `moonstone/VideoPlayer` to set play/pause icon to display "play" when rewinding or fast forwarding
- `moonstone/VideoPlayer` to rewind or fast forward when previous command is slow-forward or slow-rewind respectively
- `moonstone/VideoPlayer` to fast forward when previous command is slow-forward and it reaches the last of its play rate
- `moonstone/VideoPlayer` to not play video on reload when `noAutoPlay` is `true`
- `moonstone/VideoPlayer` property `feedbackHideDelay`'s default value to `3000`
- `moonstone/Notification` to break line in characters in ja and zh locale
- `moonstone/Notification` to align texts left in LTR locale and right in RTL locale
- `moonstone/VideoPlayer` to simulate rewind functionality on non-webOS platforms only

### Fixed

- `moonstone/ExpandableItem` to correct the `titleIcon` when using `open` and `disabled`
- `moonstone/GridListImageItem` to center its selection icon on the image instead of the item
- `moonstone/Input` to have correct `Tooltip` position in `RTL`
- `moonstone/SwitchItem` to not unintentionally overflow `Scroller` containers, causing them to jump to the side when focusing
- `moonstone/VideoPlayer` to fast forward properly when video is at paused state
- `moonstone/VideoPlayer` to correctly change sources
- `moonstone/VideoPlayer` to show or hide feedback tooltip properly
- `moonstone/DateTimeDecorator` to work properly with `RadioControllerDecorator`
- `moonstone/Picker` in joined, large text mode so the arrows are properly aligned and sized
- `moonstone/Icon` to reflect the same proportion in relation to its size in large-text mode

## [1.2.0] - 2017-05-17

### Deprecated

- `moonstone/Scroller` and other scrolling components option `indexToFocus` in `scrollTo` method to be removed in 2.0.0

### Added

- `moonstone/Slider` and `moonstone/IncrementSlider` prop `noFill` to support a style without the fill
- `moonstone/Marquee` property `rtl` to set directionality to right-to-left
- `moonstone/VirtualList.GridListImageItem` property `selectionOverlay` to add custom component for selection overlay
- `moonstone/MoonstoneDecorator` property `skin` to let an app choose its skin: "moonstone" and "moonstone-light" are now available
- `moonstone/FormCheckboxItem`
- `moonstone/FormCheckbox`, a standalone checkbox, to support `moonstone/FormCheckboxItem`
- `moonstone/Input` props `invalid` and `invalidMessage` to display a tooltip when input value is invalid
- `moonstone/Scroller` and other scrolling components option `focus` in `scrollTo()` method
- `moonstone/Scroller` and other scrolling components property `spottableScrollbar`
- `moonstone/Icon.IconList` icons: `arrowshrinkleft` and `arrowshrinkright`

### Changed

- `moonstone/Picker` arrow icon for `joined` picker: small when not spotted, hidden when it reaches the end of the picker
- `moonstone/Checkbox` and `moonstone/CheckboxItem` to reflect the latest design
- `moonstone/MoonstoneDecorator/fontGenerator` was refactored to use the browser's FontFace API to dynamically load locale fonts
- `moonstone/VideoPlayer` space allotment on both sides of the playback controls to support 4 buttons; consequently the "more" controls area has shrunk by the same amount
- `moonstone/VideoPlayer` to not disable media button (play/pause)
- `moonstone/Scroller` and other scrolling components so that paging controls are not spottable by default with 5-way
- `moonstone/VideoPlayer`'s more/less button to use updated arrow icon

### Fixed

- `moonstone/MarqueeDecorator` to properly stop marquee on items with `'marqueeOnHover'`
- `moonstone/ExpandableList` to work properly with object-based children
- `moonstone/styles/fonts.less` to restore the Moonstone Icon font to request the local system font by default. Remember to update your webOS build to get the latest version of the font so you don't see empty boxes for your icons.
- `moonstone/Picker` and `moonstone/RangePicker` to now use the correct size from Enyo (60px v.s. 84px) for icon buttons
- `moonstone/Scroller` and other scrolling components to apply ri.scale properly
- `moonstone/Panel` to not cover a `Panels`'s `ApplicationCloseButton` when not using a `Header`
- `moonstone/IncrementSlider` to show tooltip when buttons focused

## [1.1.0] - 2017-04-21

### Deprecated

- `moonstone/ExpandableInput` property `onInputChange`

### Added

- `moonstone/Panels.Panel` prop and `moonstone/MoonstoneDecorator` config option: `noAutoFocus` to support prevention of setting automatic focus after render
- `moonstone/VideoPlayer` props: `backwardIcon`, `forwardIcon`, `jumpBackwardIcon`, `jumpForwardIcon`, `pauseIcon`, and `playIcon` to support icon customization of the player
- `moonstone/VideoPlayer` props `jumpButtonsDisabled` and `rateButtonsDisabled` for disabling the pairs of buttons when it's inappropriate for the playing media
- `moonstone/VideoPlayer` property `playbackRateHash` to support custom playback rates
- `moonstone/VideoPlayer` callback prop `onControlsAvailable` which fires when the players controls show or hide
- `moonstone/Image` support for `onLoad` and `onError` events
- `moonstone/VirtualList.GridListImageItem` prop `placeholder`
- `moonstone/Divider` property `preserveCase` to display text without capitalizing it

### Changed

- `moonstone/Slider` colors and sizing to match the latest designs
- `moonstone/ProgressBar` to position correctly with other components nearby
- `moonstone/Panels` breadcrumb to no longer have a horizontal line above it
- `moonstone/Transition` to measure itself when the CPU is idle
- style for disabled opacity from 0.4 to 0.3
- `moonstone/Button` colors for transparent and translucent background opacity when disabled
- `moonstone/ExpandableInput` property `onInputChange` to fire along with `onChange`. `onInputChange` is deprecated and will be removed in a future update.
- `Moonstone.ttf` font to include new icons
- `moonstone/Icon` to reference additional icons

### Fixed

- `moonstone/Popup` and `moonstone/ContextualPopupDecorator` 5-way navigation behavior
- `moonstone/Input` to not spot its own input decorator on 5-way out
- `moonstone/VideoPlayer` to no longer render its `children` in multiple places
- `moonstone/Button` text color when used on a neutral (light) background in some cases
- `moonstone/Popup` background opacity
- `moonstone/Marquee` to recalculate properly when its contents change
- `moonstone/TimePicker` to display time in correct order
- `moonstone/Scroller` to prefer spotlight navigation to its internal components

## [1.0.0] - 2017-03-31

> NOTE: We have also modified most form components to be usable in a controlled (app manages component
> state) or uncontrolled (Enact manages component state) manner. To put a component into a
> controlled state, pass in `value` (or other appropriate state property such as `selected` or
> `open`) at component creation and then respond to events and update the value as needed. To put a
> component into an uncontrolled state, do not set `value` (or equivalent), at creation. From this
> point on, Enact will manage the state and events will be sent when the state is updated. To
> specify an initial value, use the `defaultValue` (or, `defaultSelected, `defaultOpen, etc.)
> property.  See the documentation for individual components for more information.

### Added

- `moonstone/Button` property `icon` to support a built-in icon next to the text content. The Icon supports everything that `moonstone/Icon` supports, as well as a custom icon.
- `moonstone/MoonstoneDecorator` property `textSize` to resize several components to requested CMR sizes. Simply add `textSize="large"` to your `App` and the new sizes will automatically take effect.

### Changed

- `moonstone/Slider` to use the property `tooltip` instead of `noTooltip`, so the built-in tooltip is not enabled by default
- `moonstone/IncrementSlider` to include tooltip documentation
- `moonstone/ExpandableList` to accept an array of objects as children which are spread onto the generated components
- `moonstone/CheckboxItem` style to match the latest designs, with support for the `moonstone/Checkbox` to be on either the left or the right side by using the `iconPosition` property
- `moonstone/VideoPlayer` to supply every event callback-method with an object representing the VideoPlayer's current state, including: `currentTime`, `duration`, `paused`, `proportionLoaded`, and `proportionPlayed`

### Fixed

- `moonstone/Panels.Panel` behavior for remembering focus on unmount and setting focus after render
- `moonstone/VirtualList.VirtualGridList` showing empty items when items are continuously added dynamically
- `moonstone/Picker` to marquee on focus once again

## [1.0.0-beta.4] - 2017-03-10

### Added

- `moonstone/VirtualList` `indexToFocus` option to `scrollTo` method to focus on item with specified index
- `moonstone/IconButton` and `moonstone/Button` `color` property to add a remote control key color to the button
- `moonstone/Scrollbar` property `disabled` to disable both paging controls when it is true
- `moonstone/VirtualList` parameter `moreInfo` to pass `firstVisibleIndex` and `lastVisibleIndex` when scroll events are firing
- Accessibility support to UI components
- `moonstone/VideoPlayer` property `onUMSMediaInfo` to support the custom webOS “umsmediainfo” event
- `moonstone/Region` component which encourages wrapping components for improved accessibility rather than only preceding the components with a `moonstone/Divider`
- `moonstone/Slider` tooltip. It's enabled by default and comes with options like `noTooltip`, `tooltipAsPercent`, and `tooltipSide`. See the component docs for more details.
- `moonstone/Panels.Panel` property `hideChildren` to defer rendering children
- `moonstone/Spinner` properties `blockClickOn` and `scrim` to block click events behind spinner
- `moonstone/VirtualList` property `clientSize` to specify item dimensions instead of measuring them

### Changed

- `moonstone/VirtualGridImageItem` styles to reduce redundant style code app side
- `moonstone/VirtualList` and `moonstone/VirtualGridList` to add essential CSS for list items automatically
- `moonstone/VirtualList` and `moonstone/VirtualGridList` to not add `data-index` to their item DOM elements directly, but to pass `data-index` as the parameter of their `component` prop like the `key` parameter of their `component` prop
- `moonstone/ExpandableItem` and derivatives to defer focusing the contents until animation completes
- `moonstone/LabeledItem`, `moonstone/ExpandableItem`, `moonstone/ExpandableList` to each support the `node` type in their `label` property. Best used with `ui/Slottable`.

### Fixed

- `moonstone/VirtualList.GridListImageItem` to have proper padding size according to the existence of caption/subcaption
- `moonstone/Scroller` and other scrolling components to display scrollbars with proper size
- `moonstone/VirtualGridList` to not be truncated

### Removed

- `moonstone/Scroller` and other scrolling components property `hideScrollbars` and replaced it with `horizontalScrollbar` and `verticalScrollbar`

## [1.0.0-beta.3] - 2017-02-21

### Added

- `moonstone/VideoPlayer` support for 5-way show/hide of media playback controls
- `moonstone/VideoPlayer` property `feedbackHideDelay`
- `moonstone/Slider` property `onKnobMove` to fire when the knob position changes, independently from the `moonstone/Slider` value
- `moonstone/Slider` properties `active`, `disabled`, `knobStep`, `onActivate`, `onDecrement`, and `onIncrement` as part of enabling 5-way support to `moonstone/Slider`, `moonstone/IncrementSlider` and the media slider for `moonstone/VideoPlayer`
- `moonstone/Slider` now supports `children` which are added to the `Slider`'s knob, and follow it as it moves
- `moonstone/ExpandableInput` properties `iconAfter` and `iconBefore` to display icons after and before the input, respectively
- `moonstone/Dialog` property `preserveCase`, which affects `title` text

### Changed

- `moonstone/IncrementSlider` to change when the buttons are held down
- `moonstone/Marquee` to allow disabled marquees to animate
- `moonstone/Dialog` to marquee `title` and `titleBelow`
- `moonstone/Marquee.MarqueeController` config option `startOnFocus` to `marqueeOnFocus`. `startOnFocus` is deprecated and will be removed in a future update.
- `moonstone/Button`, `moonstone/IconButton`, `moonstone/Item` to not forward `onClick` when `disabled`

### Fixed

- `moonstone/Marquee.MarqueeController` to start marquee on newly registered components when controller has focus and to restart synced marquees after completion
- `moonstone/Scroller` to recalculate when an expandable child opens
- `spotlightDisabled` property support for spottable moonstone components
- `moonstone/Popup` and `moonstone/ContextualPopupDecorator` so that when the popup is closed, spotlight focus returns to the control that had focus prior to the popup opening
- `moonstone/Input` to not get focus when disabled

## [1.0.0-beta.2] - 2017-01-30

### Added

- `moonstone/Panels.Panel` property `showChildren` to support deferring rendering the panel body until animation completes
- `moonstone/MarqueeDecorator` property `invalidateProps` that specifies which props cause the marquee distance to be invalidated
- developer-mode warnings to several components to warn when values are out-of-range
- `moonstone/Divider` property `spacing` which adjusts the amount of empty space above and below the `Divider`. `'normal'`, `'small'`, `'medium'`, `'large'`, and `'none'` are available.
- `moonstone/Picker` when `joined` the ability to be incremented and decremented by arrow keys
- `onSpotlightDisappear` event property support for spottable moonstone components
- `moonstone/VideoPlayer` property `titleHideDelay`

### Changed

- `moonstone/Panels.Panels` and variations to defer rendering the children of contained `Panel` instances until animation completes
- `moonstone/ProgressBar` properties `progress` and `backgroundProgress` to accept a number between 0 and 1
- `moonstone/Slider` and `moonstone/IncrementSlider` property `backgroundPercent` to `backgroundProgress` which now accepts a number between 0 and 1
- `moonstone/Slider` to not ignore `value` prop when it is the same as the previous value
- `moonstone/Picker` component's buttons to reverse their operation such that 'up' selects the previous item and 'down' the next
- `moonstone/Picker` and derivatives may now use numeric width, which represents the amount of characters to use for sizing. `width={4}` represents four characters, `2` for two characters, etc. `width` still accepts the size-name strings.
- `moonstone/Divider` to now behave as a simple horizontal line when no text content is provided
- `moonstone/Scroller` and other scrolling components to not display scrollbar controls by default
- `moonstone/DatePicker` and `moonstone/TimePicker` to emit `onChange` event whenever the value is changed, not just when the component is closed

### Removed

- `moonstone/ProgressBar` properties `min` and `max`

### Fixed

- `moonstone/IncrementSlider` so that the knob is spottable via pointer, and 5-way navigation between the knob and the increment/decrement buttons is functional
- `moonstone/Slider` and `moonstone/IncrementSlider` to not fire `onChange` for value changes from props

## [1.0.0-beta.1] - 2016-12-30

### Added

- `moonstone/VideoPlayer` and `moonstone/TooltipDecorator` components and samples
- `moonstone/Panels.Panels` property `onBack` to support `ui/Cancelable`
- `moonstone/VirtualFlexList` Work-In-Progress component to support variably sized rows or columns
- `moonstone/ExpandableItem` properties `autoClose` and `lockBottom`
- `moonstone/ExpandableList` properties `noAutoClose` and `noLockBottom`
- `moonstone/Picker` property `reverse`
- `moonstone/ContextualPopup` property `noAutoDismiss`
- `moonstone/Dialog` property `scrimType`
- `moonstone/Popup` property `spotlightRestrict`

### Changed

- `moonstone/Panels.Routable` to require a `navigate` configuration property indicating the event callback for back or cancel actions
- `moonstone/MarqueeController` focus/blur handling to start and stop synchronized `moonstone/Marquee` components
- `moonstone/ExpandableList` property `autoClose` to `closeOnSelect` to disambiguate it from the added `autoClose` on 5-way up
- `moonstone/ContextualPopupDecorator.ContextualPopupDecorator` component's `onCloseButtonClick` property to `onClose`
- `moonstone/Dialog` component's `onCloseButtonClicked` property to `onClose`
- `moonstone/Spinner` component's `center` and `middle` properties to a single `centered` property
	that applies both horizontal and vertical centering
- `moonstone/Popup.PopupBase` component's `onCloseButtonClicked` property to `onCloseButtonClick`
- `moonstone/Item.ItemOverlay` component's `autoHide` property to remove the `'no'` option. The same
	effect can be achieved by omitting the property or passing `null`.
- `moonstone/VirtualGridList` to be scrolled by page when navigating with a 5-way direction key
- `moonstone/Scroller`, `moonstone/VirtualList`, `moonstone/VirtualGridList` to no longer respond to mouse down/move/up events
- all Expandables to include a state arrow UI element
- `moonstone/LabeledItem` to support a `titleIcon` property which positions just after the title text
- `moonstone/Button` to include `moonstone/TooltipDecorator`
- `moonstone/Expandable` to support being managed, radio group-style, by a component wrapped with `RadioControllerDecorator` from `ui/RadioDecorator`
- `moonstone/Picker` to animate `moonstone/Marquee` children when any part of the `moonstone/Picker` is focused
- `moonstone/VirtualList` to mute its container instead of disabling it during scroll events
- `moonstone/VirtualList`, `moonstone/VirtualGridList`, and `moonstone/Scroller` to continue scrolling when holding down the paging controls
- `moonstone/VirtualList` to require a `component` prop and not have a default value
- `moonstone/Picker` to continuously change when a button is held down by adding `ui/Holdable`.

### Fixed

- `moonstone/Popup` and `moonstone/ContextualPopup` 5-way navigation behavior using spotlight.
- Bug where a synchronized marquee whose content fit the available space would prevent restarting of the marquees
- `moonstone/Input` to show an ellipsis on the correct side based on the text directionality of the `value` or `placeholder` content.
- `moonstone/VirtualList` and `moonstone/VirtualGridList` to prevent unwanted scrolling when focused with the pointer
- `moonstone/Picker` to remove fingernail when a the pointer is held down, but the pointer is moved off the `joined` picker.
- `moonstone/LabeledItem` to include marquee on both `title` and `label`, and be synchronized

## [1.0.0-alpha.5] - 2016-12-16

No changes.

## [1.0.0-alpha.4] - 2016-12-2

### Added

- `moonstone/Popup`, `moonstone/ContextualPopupDecorator`, `moonstone/Notification`, `moonstone/Dialog` and `moonstone/ExpandableInput` components
- `ItemOverlay` component to `moonstone/Item` module
- `marqueeCentered` prop to `moonstone/MarqueeDecorator` and `moonstone/MarqueeText`
- `placeholder` prop to `moonstone/Image`
- `moonstone/MarqueeController` component to synchronize multiple `moonstone/Marquee` components
- Non-latin locale support to all existing Moonstone components
- Language-specific font support
- `moonstone/IncrementSlider` now accepts customizable increment and decrement icons, as well as `moonstone/Slider` being more responsive to external styling

### Changed

- `moonstone/Input` component's `iconStart` and `iconEnd` properties to be `iconBefore` and `iconAfter`, respectively, for consistency with `moonstone/Item.ItemOverlay` naming
- `moonstone/Icon` and `moonstone/IconButton` so the `children` property supports both font-based icons and images
- the `checked` property to `selected` for consistency across the whole framework. This allows better interoperability when switching between various components.  Affects the following: `CheckboxItem`, `RadioItem`, `SelectableItem`, `Switch`, `SwitchItem`, and `ToggleItem`. Additionally, these now use `moonstone/Item.ItemOverlay` to position and handle their Icons.
- `moonstone/Slider` and `moonstone/IncrementSlider` to be more performant. No changes were made to
	the public API.
- `moonstone/GridListImageItem` so that a placeholder image displays while loading the image, and the caption and subcaption support marqueeing
- `moonstone/MoonstoneDecorator` to add `FloatingLayerDecorator`
- `moonstone/IncrementSlider` in vertical mode looks and works as expected.

### Removed

- LESS mixins that belong in `@enact/ui`, so that only moonstone-specific mixins are contained in
this module. When authoring components and importing mixins, only the local mixins need to be
imported, as they already import the general mixins.
- the `src` property from `moonstone/Icon` and `moonston/IconButton`. Use the support for URLs in
	the `children` property as noted above.
- the `height` property from `moonstone/IncrementSlider` and `moonstone/Slider`

### Fixed

- Joined picker so that it now has correct animation when using the mouse wheel
- Bug in DatePicker/TimePicker that prevented setting of value earlier than 1969

## [1.0.0-alpha.3] - 2016-11-8

### Added

- `moonstone/BodyText`, `moonstone/DatePicker`, `moonstone/DayPicker`, `moonstone/ExpandableItem`, `moonstone/Image`, and `moonstone/TimePicker` components
- `fullBleed` prop to `moonstone/Panels/Header`. When `true`, the header content is indented and the header lines are removed.
- Application close button to `moonstone/Panels`. Fires `onApplicationClose` when clicked. Can be omitted with the `noCloseButton` prop.
- `marqueeDisabled` prop to `moonstone/Picker`
- `padded` prop to `moonstone/RangePicker`
- `forceDirection` prop to `moonstone/Marquee`. Forces the direction of `moonstone/Marquee`. Useful for when `RTL` content cannot be auto detected.

### Changed

- `data` parameter passed to `component` prop of `VirtualList`.
- `moonstone/Expandable` into a submodule of `moonstone/ExpandableItem`
- `ExpandableList` to properly support selection
- `moonstone/Divider`'s `children` property to be optional
- `moonstone/ToggleItem`'s `inline` version to have a `max-width` of `240px`
- `moonstone/Input` to use `<div>` instead of `<label>` for wrapping components. No change to
	functionality, only markup.

### Removed

- `moonstone/ExpandableCheckboxItemGroup` in favor of `ExpandableList`

## [1.0.0-alpha.2] - 2016-10-21

This version includes a lot of refactoring from the previous release. Developers need to switch to the new enact-dev command-line tool.

### Added

- New components and HOCs: `moonstone/Scroller`, `moonstone/VirtualList`, `moonstone/VirtualGridList`, `moonstone/MarqueeText`, `moonstone/Spinner`, `moonstone/ExpandableCheckboxItemGroup`, `moonstone/MarqueeDecorator`
- New options for `ui/Toggleable` HOC
- Marquee support to many components
- Image support to `moonstone/Icon` and `moonstone/IconButton`
- `dismissOnEnter` prop for `moonstone/Input`
- Many more unit tests

### Changed

- Some props for UI state were renamed to have `default` prefix where state was managed by the component. (e.g. `defaultOpen`)

### Fixed

- Many components were fixed, polished, updated and documented
- Inline docs updated to be more consistent and comprehensive<|MERGE_RESOLUTION|>--- conflicted
+++ resolved
@@ -16,12 +16,9 @@
 
 ### Changed
 
-<<<<<<< HEAD
 - `moonstone/Input` input `height`, `vertical-align`, and `margins`. Please verify your layouts to ensure everything lines up correctly; this change may require removal of old sizing and positioning CSS which is no longer necessary.
-=======
 - `moonstone/FormCheckbox` to have a small border around the circle, according to new GUI designs
 - `moonstone/RadioItem` dot size and added an inner-dot to selected-focused state, according to new GUI designs
->>>>>>> 28e22bbc
 
 ### Fixed
 
