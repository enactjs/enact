--- conflicted
+++ resolved
@@ -24,11 +24,8 @@
 - `moonstone/Marquee.MarqueeController` to not cancel valid animations
 - `moonstone/VideoPlayer` feedback and feedback icon to hide properly on play/pause/fast forward/rewind
 - `moonstone/VideoPlayer` to correctly focus to default media controls component
-<<<<<<< HEAD
 - `moonstone/VideoPlayer` to close opened popup components when media controls hide
-=======
 - `moonstone/VideoPlayer` to show controls on mount and when playing next preload video
->>>>>>> d6fd817e
 
 ## [2.0.0-beta.3] - 2018-05-14
 
