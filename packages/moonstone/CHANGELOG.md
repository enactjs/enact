# Change Log

The following is a curated list of changes in the Enact moonstone module, newest changes on the top.

## [unreleased]

### Fixed

- `moonstone/ContextualPopupDecorator` layout in large text mode in RTL locales
<<<<<<< HEAD
- `moonstone/ProgressBar` fill color when `highlighted` is set
=======
- `moonstone/Dropdown` performance when using many options
>>>>>>> 02391c61
- `moonstone/Slider` progress bar fill color when focused with `noFill` set
- `moonstone/Scroller` to correctly handle horizontally scrolling focused elements into view when using a `direction` value of `'both'`
- `moonstone/Skinnable` TypeScript signature

## [3.0.0-rc.4] - 2019-08-22

### Fixed

- `moonstone/ContextualPopupDecorator` arrow rendering issue in Chromium
- `moonstone/EditableIntegerPicker` to properly rerender when the edited value is invalid
- `moonstone/FormCheckboxItem` to marquee its contents
- `moonstone/VideoPlayer` to have correct jump forward/backward icon
- Language-specific fonts so they always use the correct typeface for their locale

## [3.0.0-rc.3] - 2019-08-15

### Fixed

- `moonstone/Header` input highlight positioning
- `moonstone/MediaOverlay` to not mute media playback
- `moonstone/Panels` animation performance issues on low powered hardware
- `moonstone/VirtualList.VirtualGridList` and `moonstone/VirtualList.VirtualList` to correctly scroll to a selected component when focused via 5way

## [3.0.0-rc.2] - 2019-08-08

### Added

- `moonstone/Icon.icons` entries for new icons

### Fixed

- `moonstone` to support custom font for simplified Chinese
- `moonstone` disabled focus appearance to match the latest designs
- `moonstone/DatePicker`, `moonstone/DayPicker`, `moonstone/ExpandableList`, and `moonstone/TimePicker` disabled opacity in high contrast mode
- `moonstone/Picker` to avoid overlapping items on render
- `moonstone/Scroller` and other scrolling components to properly scroll via remote page up/down buttons when nested within another scrolling component
- `moonstone/Scroller`, `moonstone/VirtualList.VirtualGridList`, and `moonstone/VirtualList.VirtualList` to scroll via a page up or down key when focus is on any vertical paging control while in pointer mode
- `moonstone/Scroller`, `moonstone/VirtualList.VirtualGridList`, and `moonstone/VirtualList.VirtualList` to correctly set focus after scrolling by page up/down keys
- `moonstone/Scroller`, `moonstone/VirtualList.VirtualGridList`, and `moonstone/VirtualList.VirtualList` not to scroll via a page up or down key when focus is on any horizontal paging control

## [3.0.0-rc.1] - 2019-07-31

### Added

- `moonstone/LabeledIconButton` prop `flip` to flip the icon horizontally, vertically, or both
- `moonstone/Popup` public class names `body` and `closeContainer`

### Changed

- `moonstone/Dialog` appearance to match the latest designs
- `moonstone/Scroller` and other scrolling components to scroll via remote page up/down buttons when the scrollbar is hidden

### Fixed

- `moonstone` fonts be consolidated under "Moonstone" font-family to properly display all localized fonts when representing glyphs from any locale
- `moonstone/Input` text color when focused and disabled
- `moonstone/Panels` to allow 5-way navigation to components within `controls` when used with a `Header` with `headerInput`
- `moonstone/Panels` to treat all components within `controls` as part of the active panel for the purposes of accessibility
- `moonstone/Scroller` to not jump to the top when right key is pressed in the right most item of a vertical scroller
- `moonstone/Scroller` to not scroll horizontally via 5-way down in horizontal scroller
- `moonstone/Tooltip` arrow gap
- `moonstone/VideoPlayer` feedback tooltip to overlap in non-latin locale
- `moonstone/VideoPlayer` more button tooltip to not clip or reverse text in RTL locales
- `moonstone/VirtualList.VirtualGridList` and `moonstone/VirtualList.VirtualList` to navigate items properly in RTL languages
- `moonstone/VirtualList.VirtualGridList` and `moonstone/VirtualList.VirtualList` to properly navigate from paging controls to controls out of the list

## [3.0.0-beta.2] - 2019-07-23

### Added

- `moonstone/Panels.Header` prop `hideLine` to hide the bottom separator line
- `moonstone/Panels.Header` type "dense" for "AlwaysViewing" Panels types

### Fixed

- `moonstone/Dropdown` button to not animate
- `moonstone/FormCheckboxItem` so it doesn't change size between normal and large text mode
- `moonstone/Heading` to have a bit more space between the text and the line, when the line is present
- `moonstone/LabeledItem` to pass `marqueeOn` prop to its contents
- `moonstone/Panels.Header` to use the latest designs with better spacing between the titles below
- `moonstone/Picker` accessibility read out when a button becomes disabled
- `moonstone/ProgressBar`, `moonstone/Slider`, and `moonstone/IncrementSlider` to use the latest set of design colors
- `moonstone/RadioItem` to have a much prettier dot in dark and light skins
- `moonstone/Spinner` to use the latest designs
- `moonstone/Tooltip` layer order so it doesn't interfere with other positioned elements, like `ContextualPopup`
- `moonstone/VirtualList.VirtualGridList` and `moonstone/VirtualList.VirtualList` to properly respond to 5way directional key presses

## [3.0.0-beta.1] - 2019-07-15

### Removed

- `small` prop in `moonstone/Input`, `moonstone/ToggleButton`, `moonstone/Button`, `moonstone/Icon`, `moonstone/IconButton`, and `moonstone/LabeledIcon`, replaced by `size` prop, which accepts `"small"` or `"large"`
- `moonstone/Divider`, replaced by `moonstone/Heading`

### Added

- `ilib@^14.2.0` as a package peer dependency, which apps will need to include
- `moonstone/Dropdown` widths `tiny`, and `huge`

### Fixed

- Fonts to use the updated names of global fonts available in the system
- `moonstone/Popup` to properly handle closing in mid-transition
- `moonstone/Scroller` to properly move focus out of the container
- `moonstone/VirtualList` to allow keydown events to bubble up when not handled by the component
- `moonstone/IncrementSlider` to support aria-label when disabled
- `moonstone/LabeledItem` to not clip the bottom of descender glyphs in large text mode
- `moonstone/Scroller`, `moonstone/VirtualList.VirtualGridList`, and `moonstone/VirtualList.VirtualList` not to scroll too far by page up/down keys
- `moonstone/VirtualList.VirtualGridList` scrolling when navigating to an adjacent item
- `moonstone/VirtualList.VirtualGridList` and `moonstone/VirtualList.VirtualList` to focus an item properly after an update

## [3.0.0-alpha.7] - 2019-06-24

### Fixed

- `moonstone/Dropdown` to scroll to and focus the selected item when opened
- `moonstone/ExpandableItem.ExpandableItemBase` to not error if `onClose` or `onOpen` was not supplied
- `moonstone/GridListImageItem` to support overriding the `image` CSS class name
- `moonstone/Scroller` to scroll and to move focus to the paging control properly if the current item sticking to the top is only spottable
- `moonstone/VirtualList` to scroll to the focused item when navigating out of the viewport via 5-way

## [3.0.0-alpha.6] - 2019-06-17

### Removed

- `moonstone/Divider`, `moonstone/Dialog`, and `moonstone/Heading` prop `casing`

### Fixed

- `moonstone/Dropdown` to support voice readout
- `moonstone/Dropdown` remaining open after it becomes `disabled`

## [3.0.0-alpha.5] - 2019-06-10

### Added

- `moonstone/Dropdown` property `width` to support `'small'`, `'medium'`, and `'large'` sizes

### Fixed

- `moonstone/Panels.Header` to center text when `centered` is used and additional controls are included by `moonstone/Panels`
- Fonts for non-Latin to not intermix font weights for bold when using a combination of Latin and non-Latin glyphs
- `moonstone/VirtualList` to restore focus to an item when scrollbars are visible

## [3.0.0-alpha.4] - 2019-06-03

### Changed

- `moonstone/Dropdown` to prevent spotlight moving out of the popup
- `moonstone/Dropdown` to use radio selection which allows only changing the selection but not deselection

### Fixed

- Non-Latin locale font assignments to match the new font family support in `LG Smart UI`
- `moonstone/Checkbox`, `moonstone/FormCheckbox`, `moonstone/Panels.Header`, `moonstone/RadioItem`, `moonstone/Slider`, and `moonstone/Switch` to render correctly in high contrast
- `moonstone/VideoPlayer` to hide scrim for high contrast if bottom controls are hidden

## [3.0.0-alpha.3] - 2019-05-29

### Added

- `moonstone/Panels` support for managing share state of contained components
- `moonstone/Scroller` and `moonstone/VirtualList` support for restoring scroll position when within a `moonstone/Panels.Panel`

### Changed

- `moonstone/Scroller` to scroll when no spottable child exists in the pressed 5-way key direction and, when `focusableScrollbar` is set, focus the scrollbar button

### Fixed

- Fonts to correctly use the new font files and updated the international font name from "Moonstone LG Display" to "Moonstone Global"
- `moonstone/Dropdown` `children` propType so it supports the same format as `ui/Group` (an array of strings or an array of objects with props)
- `moonstone/FormCheckbox`, `moonstone/Input`, `moonstone/ProgressBar`, `moonstone/RadioItem`, `moonstone/SwitchItem`, and `moonstone/Tooltip` light skin colors.
- `moonstone/VideoPlayer` to have correct sized control buttons

## [3.0.0-alpha.2] - 2019-05-20

### Added

- `moonstone/Heading` prop `spacing` with default value `'small'`

### Fixed

- `moonstone/Button` background colors for translucent and lightTranslucent
- `moonstone/Checkbox` by updating colors for both dark and light skins
- `moonstone/DaySelector` item text size in large-text mode
- `moonstone/Dropdown` popup scroller arrows showing in non-latin locales and added large-text mode support
- `moonstone/FormCheckboxItem` to match the designs
- `moonstone/Panels.Header` with `Input` to not have a distracting white background color
- `moonstone/Input` caret color to match the designs (black bar on white background, white bar on black background, standard inversion)
- `moonstone/Item` height in non-latin locales
- `moonstone/RadioItem` and `moonstone/SelectableItem` icon size in large-text mode

## [3.0.0-alpha.1] - 2019-05-15

### Removed

- `moonstone/Button` and `moonstone/Panels.Header` prop `casing` which is no longer supported
- `moonstone/Input.InputBase` prop `focused` which was used to indicate when the internal input field had focused but was replaced by the `:focus-within` pseudo-selector
- `moonstone/VirtualList` and `moonstone/VirtualList.VirtualGridList` property `isItemDisabled`

### Added

- `moonstone/BodyText` prop `size` to offer a new "small" size
- `moonstone/Button` prop `iconPosition`
- `moonstone/ContextualPopup` config `noArrow`
- `moonstone/Dropdown` component
- `moonstone/Panels.Header` prop `centered` to support immersive apps with a completely centered design
- `moonstone/Heading` component, an improved version of `moonstone/Divider` with additional features
- `moonstone/Panels` slot `<controls>` to easily add custom controls next to the Panels' "close" button
- `moonstone/Spinner` prop `size` to support a new "small" size for use inside `SlotItem` components
- `moonstone/TooltipDecorator` prop `tooltipRelative` and `moonstone/TooltipDecorator.Tooltip` prop `relative` to support relative positioning. This is an advanced feature and requires a container with specific rules. See documentation for details.

### Changed

- `moonstone/Button.ButtonDecorator` to remove `i18n/Uppercase` HOC
- `moonstone/Button`, `moonstone/Checkbox`, `moonstone/CheckboxItem`, `moonstone/ContextualPopupDecorator`, `moonstone/FormCheckbox`, `moonstone/FormCheckboxItem`, `moonstone/Panels.Header`, `moonstone/Notification`, `moonstone/RadioItem`, and `moonstone/Tooltip` appearance to match the latest designs
- `moonstone/Button`, `moonstone/Dropdown`, `moonstone/Icon`, `moonstone/IconButton`, `moonstone/Input`, and `moonstone/ToggleButton` default size to "small", which unifies their initial heights
- `moonstone/DaySelector` to have squared check boxes to match the rest of the checkmark components
- `moonstone/LabeledIcon` and `moonstone/LabeledIconButton` text size to be smaller
- `moonstone/Panel` and `moonstone/Panels` now allocate slightly more screen edge space for a cleaner look
- `moonstone/Scroller.Scroller`, `moonstone/VirtualList.VirtualGridList`, and `moonstone/VirtualList.VirtualList` scrollbar button to gain focus when pressing a page up or down key if `focusableScrollbar` is true
- global styling rules affecting standard font-weight, disabled opacity, and LESS color variable definitions

### Fixed

- `moonstone/Scroller`, `moonstone/VirtualList.VirtualGridList`, and `moonstone/VirtualList.VirtualList` to scroll by page up/down keys without focus in pointer mode

## [2.6.0] - ???

### Deprecated

- `moonstone/Divider` which will be replaced by `moonstone/Heading`
- `moonstone/Input.InputBase` prop `focused` which will be handled by CSS in 3.0
- `small` prop in `moonstone/Input` and `moonstone/ToggleButton`, which will be replaced by `size="small"` in 3.0

### Added

- `moonstone/Input` and `moonstone/ToggleButton` prop `size`
- `moonstone/Button`, `moonstone/IconButton`, and `moonstone/LabeledIconButton` public class name `large` to support customizing the style for the new `size` prop on `ui/Button`

### Fixed

- `moonstone/EditableIntegerPicker`, `moonstone/Picker`, and `moonstone/RangePicker` to not error when the `min` prop exceeds the `max` prop

## [2.5.3] - 2019-06-06

### Fixed

- `moonstone/ContextualPopupDecorator` imperative methods to be correctly bound to the instance
- `moonstone/ExpandableInput` to retain focus when touching within the input field on touch platforms
- `moonstone/ExpandableList` to not error if `selected` is passed as an array to a non-multi-select list
- `moonstone/Scroller` to allow changing spotlight focus to opposite scroll button when switching to 5way mode
- `moonstone/ExpandableInput` to retain focus when touching within the input field on touch platforms
- `moonstone/Input` refocusing on touch on iOS
- `moonstone/Scroller`, `moonstone/VirtualList.VirtualGridList`, and `moonstone/VirtualList.VirtualList` to change spotlight focus due to touch events
- `moonstone/Slider` to not scroll the viewport when dragging on touch platforms
- `moonstone/VideoPlayer` to correctly handle touch events while moving slider knobs
- `moonstone/VirtualList` and `moonstone/Scroller` to animate with 5-way navigation by default

## [2.5.2] - 2019-04-23

### Fixed

- `moonstone/EditableIntegerPicker` text alignment when not editing the value
- `moonstone/Scroller` to scroll via dragging when the platform has touch support
- `moonstone/VideoPlayer` to continue to display the thumbnail image while the slider is focused

## [2.5.1] - 2019-04-09

### Fixed

- `moonstone/ExpandableInput` to close on touch platforms when tapping another component

## [2.5.0] - 2019-04-01

### Fixed

- `moonstone/ContextualPopupDecorator` method `positionContextualPopup()` to correctly reposition the popup when invoked from app code
- `moonstone/Tooltip` to better support long tooltips
- `moonstone/Popup` to resume spotlight pauses when closing with animation
- `moonstone/Panels` to correctly ignore `null` children

## [2.4.1] - 2019-03-11

### Changed

- `moonstone/Picker` to display more of the selected value in wide instances

### Fixed

- `moonstone/Checkbox`, `moonstone/FormCheckbox`, `moonstone/RadioItem`, `moonstone/SelectableIcon`, and `moonstone/Slider` spotlight muted colors
- `moonstone/Spinner` animation synchronization after a rerender
- `moonstone/TooltipDecorator` to position `Tooltip` correctly when the wrapped component moves or resizes
- `moonstone/VideoPlayer` to continue to show thumbnail when playback control keys are pressed
- `moonstone/VideoPlayer` to stop seeking by remote key when it loses focus
- `moonstone/VirtualList` to only resume spotlight pauses it initiated
- `moonstone/ExpandableItem` to be better optimized on mount

## [2.4.0] - 2019-03-04

### Added

- `line-height` rule to base text CSS for both latin and non-latin locales
- Support for high contrast colors in dark and light `moonstone`
- `moonstone/BodyText` prop `noWrap` which automatically adds `moonstone/Marquee` support as well as limits the content to only display one line of text

### Changed

- `moonstone/Spinner` visuals from 3 spinning balls to an energetic flexing line

### Fixed

- `moonstone/Panels` to set child's `autoFocus` prop to `default-element` when `index` increases
- `moonstone/Slider` to prevent gaining focus when clicked when disabled
- `moonstone/Slider` to prevent default browser scroll behavior when 5-way directional key is pressed on an active knob
- `moonstone/DatePicker` and `moonstone/TimePicker` to close with back/ESC
- `moonstone/DatePicker` and `moonstone/TimePicker` value handling when open on mount
- `moonstone/ContextualPopupDecorator` to correctly focus on popup content when opened

## [2.3.0] - 2019-02-11

### Added

- `moonstone/VirtualList.VirtualGridList` and `moonstone/VirtualList.VirtualList` property `childProps` to support additional props included in the object passed to the `itemsRenderer` callback
- `moonstone/Skinnable` support for `skinVariants`, to enable features like high contrast mode and large text mode
- Support for 8k (UHD2) displays

### Changed

- All content-containing LESS stylesheets (not within a `styles` directory) extensions to be `*.module.less` to retain modular context with CLI 2.x.

### Fixed

- `moonstone/VirtualList` to focus an item properly by `scrollTo` API immediately after a prior call to the same position
- `moonstone/Popup` to close floating layer when the popup closes without animation

## [2.2.9] - 2019-01-11

### Fixed

- `moonstone/Scroller` scrolling to boundary behavior for short scrollers

## [2.2.8] - 2018-12-06

### Fixed

- `moonstone/ExpandableInput` to focus labeled item on close
- `moonstone/ExpandableItem` to disable its spotlight container when the component is disabled
- `moonstone/Scroller` to correctly handle scrolling focused elements and containers into view

## [2.2.7] - 2018-11-21

### Fixed

- `moonstone/Picker`, `moonstone/ExpandablePicker`, `moonstone/ExpandableList`, `moonstone/IncrementSlider` to support disabling voice control

## [2.2.6] - 2018-11-15

### Fixed

- `moonstone/VideoPlayer` to blur slider when hiding media controls
- `moonstone/VideoPlayer` to disable pointer mode when hiding media controls via 5-way
- `moonstone/VirtualList` and `moonstone/Scroller` to not to animate with 5-way navigation by default

## [2.2.5] - 2018-11-05

### Fixed

- `moonstone/ExpandableItem` to not steal focus after closing

## [2.2.4] - 2018-10-29

### Fixed

- `moonstone/MoonstoneDecorator` to apply both Latin and non-Latin rules to the root element so all children inherit the correct default font rules.
- `moonstone/Marquee`, `moonstone/MediaOverlay` to display locale-based font
- `moonstone/DayPicker` separator character used between selected days in the label in fa-IR locale
- `moonstone/Scroller`, `moonstone/VirtualList.VirtualGridList`, and `moonstone/VirtualList.VirtualList` scrolling by voice commands in RTL locales

## [2.2.3] - 2018-10-22

### Fixed

- `moonstone/Scroller` to respect the disabled spotlight container status when handling pointer events
- `moonstone/Scroller` to scroll to the boundary when focusing the first or last element with a minimal margin in 5-way mode
- `moonstone/VideoPlayer` to position the slider knob correctly when beyond the left or right edge of the slider

## [2.2.2] - 2018-10-15

### Fixed

- `moonstone/Scroller` stuttering when page up/down key is pressed

## [2.2.1] - 2018-10-09

### Fixed

- `moonstone/Scroller`, `moonstone/VirtualList.VirtualGridList`, and `moonstone/VirtualList.VirtualList` to notify user when scrolling is not possible via voice command
- `moonstone/TimePicker` to not read out meridiem label when changing the value

## [2.2.0] - 2018-10-02

### Added

- `moonstone/GridListImageItem` voice control feature support

### Fixed

- `moonstone/DayPicker` to prevent closing when selecting days via voice control
- `moonstone/VideoPlayer` to unfocus media controls when hidden
- `moonstone/Scroller` to set correct scroll position when an expandable child is closed
- `moonstone/Scroller` to prevent focusing children while scrolling

## [2.1.4] - 2018-09-17

### Fixed

- `moonstone/Button` and `moonstone/IconButton` to style image-based icons correctly when focused and disabled
- `moonstone/FormCheckboxItem` styling when focused and disabled
- `moonstone/Panels` to always blur breadcrumbs when transitioning to a new panel
- `moonstone/Scroller` to correctly set scroll position when nested item is focused
- `moonstone/Scroller` to not adjust `scrollTop` when nested item is focused
- `moonstone/VideoPlayer` to show correct playback rate feedback on play or pause
- `moonstone/VirtualList.VirtualGridList` and `moonstone/VirtualList.VirtualList` to handle 5way navigation properly when `focusableScrollbar` is true

## [2.1.3] - 2018-09-10

### Fixed

- `moonstone/Scroller`, `moonstone/VirtualList.VirtualGridList`, and `moonstone/VirtualList.VirtualList` to show overscroll effects properly on repeating wheel input
- `moonstone/TooltipDecorator` to handle runtime error when setting `tooltipText` to an empty string
- `moonstone/VideoPlayer` timing to read out `infoComponents` accessibility value when `moreButton` or `moreButtonColor` is pressed

## [2.1.2] - 2018-09-04

### Fixed

- `moonstone/ExpandableItem` to prevent default browser scroll behavior when 5-way key is pressed on the first item or the last item
- `moonstone/Scroller` scrolling behavior for focused items in 5-way mode
- `moonstone/Scroller` to scroll container elements into view
- `moonstone/TooltipDecorator` to update position when `tooltipText` is changed
- `moonstone/VideoPlayer` to prevent default browser scroll behavior when navigating via 5-way
- `moonstone/VirtuaList` to allow `onKeyDown` events to bubble
- `moonstone/VirtualList.VirtualGridList` and `moonstone/VirtualList.VirtualList` scrolling via page up or down keys

## [2.1.1] - 2018-08-27

### Changed

- `moonstone/Scroller`, `moonstone/VirtualList.VirtualGridList`, and `moonstone/VirtualList.VirtualList` to show overscroll effects only by wheel input

### Fixed

- `moonstone/VideoPlayer` so that activity is detected and the `autoCloseTimeout` timer is reset when using 5-way to navigate from the media slider

### Fixed

- `moonstone/Picker` to fire onChange events, due to a hold, consistently across pointer and 5-way navigation

## [2.1.0] - 2018-08-20

### Added

- `moonstone/VideoPlayer` property `noMediaSliderFeedback`
- `moonstone/VideoPlayer.MediaControls` property `playPauseButtonDisabled`

### Changed

- `moonstone/Picker` key down hold threshold to 800ms before firing the `onChange` event

### Fixed

- `moonstone/GridListImageItem` to properly vertically align when the content varies in size
- `moonstone/Scroller`, `moonstone/VirtualList.VirtualGridList`, and `moonstone/VirtualList.VirtualList` to not scroll by dragging
- `moonstone/Slider` to not emit `onChange` event when `value` has not changed
- `moonstone/VideoPlayer` to focus on available media buttons if the default spotlight component is disabled
- `moonstone/VideoPlayer` to keep media controls visible when interacting with popups
- `moonstone/VideoPlayer` to read out `infoComponents` accessibility value when `moreButtonColor` is pressed
- `moonstone/VideoPlayer` to round the time displayed down to the nearest second
- `moonstone/VirtualList` to restore last focused item correctly

## [2.0.2] - 2018-08-13

### Fixed

- `moonstone/DatePicker` to correctly change year when `minYear` and `maxYear` aren't provided
- `moonstone/EditableIntegerPicker` management of spotlight pointer mode
- `moonstone/LabeledIcon` and `moonstone/LabeledIconButton` to have proper spacing and label-alignment with all label positions
- `moonstone/Popup` to prevent duplicate 5-way navigation when `spotlightRestrict="self-first"`
- `moonstone/Scroller` not to scroll to wrong position via 5way navigation in RTL languages
- `moonstone/Scroller` not to scroll when focusing in pointer mode
- `moonstone/Slider` to forward `onActivate` event
- `moonstone/VideoPlayer` to reset key down hold when media becomes unavailable

## [2.0.1] - 2018-08-01

### Fixed

- `moonstone/Dialog` read order of dialog contents
- `moonstone/Scroller` to go to next page properly via page up/down keys

## [2.0.0] - 2018-07-30

### Added

- `moonstone/LabeledIcon` and `moonstone/LabeledIconButton` components for a lightweight `Icon` or `IconButton` with a label
- `moonstone/VideoPlayer` property `noAutoShowMediaControls`

### Fixed

- `moonstone/Scroller` to prevent scrolling via page up/down keys if there is no spottable component in that direction
- `moonstone/Dialog` to hide `titleBelow` when `title` is not set
- `moonstone/Image` to suppress drag and drop support by default
- `moonstone/VideoPlayer` audio guidance behavior of More button
- `moonstone/VirtualList.VirtualGridList` and `moonstone/VirtualList.VirtualList` to handle focus properly via page up/down keys when switching to 5-way mode
- `moonstone/Popup` to spot the content after it's mounted
- `moonstone/Scroller`, `moonstone/VirtualList.VirtualGridList`, and `moonstone/VirtualList.VirtualList` to scroll properly via voice control in RTL locales

## [2.0.0-rc.3] - 2018-07-23

### Changed

- `moonstone/Scroller.Scroller`, `moonstone/VirtualList.VirtualGridList`, and `moonstone/VirtualList.VirtualList` overscroll effect color more recognizable on the focused element

### Fixed

- `moonstone/ContextualPopup` to refocus its activator on close when the popup lacks spottable children
- `moonstone/Scroller`, `moonstone/VirtualList.VirtualGridList`, and `moonstone/VirtualList.VirtualList` to scroll properly when holding down paging control buttons
- `moonstone/ExpandableItem` spotlight behavior when leaving the component via 5-way
- `moonstone/RadioItem` circle thickness to be 2px, matching the design
- `moonstone/Slider` to correctly prevent 5-way actions when activated
- `moonstone/ExpandableItem` and other expandable components to spotlight correctly when switching from pointer mode to 5-way with `closeOnSelect`

## [2.0.0-rc.2] - 2018-07-16

### Fixed

- `moonstone/Input` to not focus by *tab* key
- `moonstone/Picker` to properly set focus when navigating between buttons
- `moonstone/Popup` to set correct open state while transitioning
- `moonstone/ProgressBar.ProgressBarTooltip` unknown props warning
- `moonstone/Scrollable` to disable spotlight container during flick events only when contents can scroll
- `moonstone/Scroller`, `moonstone/VirtualList.VirtualGridList`, and `moonstone/VirtualList.VirtualList` to scroll properly when `animate` is false via `scrollTo`
- `moonstone/Scroller`, `moonstone/VirtualList.VirtualGridList`, and `moonstone/VirtualList.VirtualList` page controls to stop propagating an event when the event is handled
- `moonstone/Scroller`, `moonstone/VirtualList.VirtualGridList`, and `moonstone/VirtualList.VirtualList` to hide overscroll effect when focus is moved from a disabled paging control button to the opposite button
- `moonstone/Scroller`, `moonstone/VirtualList.VirtualGridList`, and `moonstone/VirtualList.VirtualList` to show overscroll effect when reaching the edge for the first time by wheel
- `moonstone/VideoPlayer` to display feedback tooltip when pointer leaves slider while playing
- `moonstone/VirtualList` and `moonstone/VirtualGridList` to restore focus on items focused by pointer

## [2.0.0-rc.1] - 2018-07-09

### Added

- `moonstone/VirtualList.VirtualList` and `moonstone/VirtualList.VirtualGridList` support `data-webos-voice-focused` and `data-webos-voice-group-label`

### Removed

- `moonstone/Button` built-in support for tooltips

### Changed

- `moonstone/Spinner` to blur Spotlight when the spinner is active

### Fixed

- `moonstone/Scroller.Scroller`, `moonstone/VirtualList.VirtualGridList`, and `moonstone/VirtualList.VirtualList` to handle direction, page up, and page down keys properly on page controls them when `focusableScrollbar` is false
- `moonstone/Scroller.Scroller`, `moonstone/VirtualList.VirtualGridList`, and `moonstone/VirtualList.VirtualList` to handle a page up or down key in pointer mode
- `moonstone/VideoPlayer.MediaControls` to correctly handle more button color when the prop is not specified
- `VirtualList.VirtualList` to handle focus properly when switching to 5-way mode

## [2.0.0-beta.9] - 2018-07-02

### Added

- `moonstone/ContextualPopupDecorator` instance method `positionContextualPopup()`
- `moonstone/MoonstoneDecorator` config property `disableFullscreen` to prevent the decorator from filling the entire screen
- `moonstone/Scroller` prop `onUpdate`

### Fixed

- `moonstone/Scrollable` to update scroll properly on pointer click
- `moonstone/TooltipDecorator` to prevent unnecessary re-renders when losing focus
- `moonstone/TooltipDecorator` to not dismiss the tooltip on pointer click

## [2.0.0-beta.8] - 2018-06-25

### Added

- `moonstone/Scroller.Scroller`, `moonstone/VirtualList.VirtualGridList`, and `moonstone/VirtualList.VirtualList` support for scrolling via voice control on webOS
- `moonstone/Scroller.Scroller`, `moonstone/VirtualList.VirtualGridList`, and `moonstone/VirtualList.VirtualList` overscroll effect when the edges are reached

### Changed

- `moonstone/Divider` property `marqueeOn` default value to `render`
- `moonstone/Scroller.Scroller`, `moonstone/VirtualList.VirtualGridList`, and `moonstone/VirtualList.VirtualList` scrollbar button to move a previous or next page when pressing a page up or down key instead of releasing it

### Fixed

- `moonstone/VideoPlayer` to prevent updating state when the source is changed to the preload source, but the current preload source is the same
- `moonstone/MediaOverlay` to marquee correctly
- `moonstone/MediaOverlay` to match UX guidelines

## [2.0.0-beta.7] - 2018-06-11

### Removed

- `moonstone/Dialog` properties `preserveCase` and `showDivider`, replaced by `casing` and `noDivider` respectively
- `moonstone/Divider` property `preserveCase`, replaced by `casing`
- `moonstone/ExpandableInput` property `onInputChange`, replaced by `onChange`
- `moonstone/MoonstoneDecorator.TextSizeDecorator`, replaced by `moonstone/MoonstoneDecorator.AccessibilityDecorator`
- `moonstone/Panels.Header` property `preserveCase`, replaced by `casing`
- `moonstone/Panels.Panel` property `noAutoFocus`, replaced by `autoFocus`
- `moonstone/TooltipDecorator` property `tooltipPreserveCase`, replaced by `tooltipCasing`

### Changed

- `moonstone/VideoPlayer` to allow spotlight focus to move left and right from `MediaControls`
- `moonstone/VideoPlayer` to disable bottom controls when loading until it's playable

### Fixed

- `moonstone/EditableIntegerPicker` to disable itself when on a range consisting of a single static value
- `moonstone/Picker` to disable itself when containing fewer than two items
- `moonstone/Popup` to spot its content correctly when `open` by default
- `moonstone/RangePicker` to disable itself when on a range consisting of a single static value
- `moonstone/TooltipDecorator` to hide when `onDismiss` has been invoked
- `moonstone/VideoPlayer` to show media controls when pressing down in pointer mode
- `moonstone/VideoPlayer` to provide a more natural 5-way focus behavior
- `moonstone/VideoPlayer.MediaControls` to handle left and right key to jump when `moonstone/VideoPlayer` is focused

## [2.0.0-beta.6] - 2018-06-04

### Removed

- `moonstone/IncrementSlider` prop `children` which was no longer supported for setting the tooltip (since 2.0.0-beta.1)

### Fixed

- `moonstone/ContextualPopupDecorator` to allow focusing components under a popup without any focusable components
- `moonstone/Scroller` ordering of logic for Scroller focus to check focus possibilities first then go to fallback at the top of the container
- `moonstone/Scroller` to check focus possibilities first then go to fallback at the top of the container of focused item
- `moonstone/Scroller` to scroll by page when focus was at the edge of the viewport
- `moonstone/ToggleButton` padding and orientation for RTL
- `moonstone/VideoPlayer` to not hide title and info section when showing more components
- `moonstone/VideoPlayer` to select a position in slider to seek in 5-way mode
- `moonstone/VideoPlayer` to show thumbnail only when focused on slider

## [2.0.0-beta.5] - 2018-05-29

### Removed

- `moonstone/Popup`, `moonstone/Dialog` and `moonstone/Notification` property `spotlightRestrict` option `'none'`
- `moonstone/VideoPlayer` prop `preloadSource`, to be replaced by `moonstone/VideoPlayer.Video` prop `preloadSource`
- `moonstone/Button` and `moonstone/IconButton` allowed value `'opaque'` from prop `backgroundOpacity` which was the default and therefore has the same effect as omitting the prop

### Added

- `moonstone/VideoPlayer` props `selection` and `onSeekOutsideRange` to support selecting a range and notification of interactions outside of that range
- `moonstone/VideoPlayer.Video` component to support preloading video sources

### Changed

- `moonstone/VideoPlayer.videoComponent` prop to default to `ui/Media.Media` instead of `'video'`. As a result, to use a custom video element, one must pass an instance of `ui/Media` with its `mediaComponent` prop set to the desired element.

### Fixed

- `moonstone/ContextualPopupDecorator` to properly stop propagating keydown event if fired from the popup container
- `moonstone/Slider` to read when knob gains focus or for a change in value
- `moonstone/Scroller` to not cut off Expandables when scrollbar appears
- `moonstone/VideoPlayer` to correctly read out when play button is pressed
- `moonstone/Divider` to always use a fixed height, regardless of locale

## [2.0.0-beta.4] - 2018-05-21

### Added

- `moonstone/Button` and `moonstone/IconButton` class name `small` to the list of allowed `css` overrides
- `moonstone/VideoPlayer.MediaControls` property `onClose` to handle back key
- `moonstone/ProgressBar` prop `highlighted` for when the UX needs to call special attention to a progress bar

### Changed

- `moonstone/VideoPlayer` to disable media slider when source is unavailable

### Fixed

- `moonstone/ContextualPopupDecorator` to not set focus to activator when closing if focus was set elsewhere
- `moonstone/IconButton` to allow external customization of vertical alignment of its `Icon` by setting `line-height`
- `moonstone/Marquee.MarqueeController` to not cancel valid animations
- `moonstone/VideoPlayer` feedback and feedback icon to hide properly on play/pause/fast forward/rewind
- `moonstone/VideoPlayer` to correctly focus to default media controls component
- `moonstone/VideoPlayer` to close opened popup components when media controls hide
- `moonstone/VideoPlayer` to show controls on mount and when playing next preload video

## [2.0.0-beta.3] - 2018-05-14

### Added

- `moonstone/SelectableItem.SelectableItemDecorator`

### Changed

- `moonstone/ToggleItem` to forward native events on `onFocus` and `onBlur`
- `moonstone/Input` and `moonstone/ExpandableInput` to support forwarding valid `<input>` props to the contained `<input>` node
- `moonstone/ToggleButton` to fire `onToggle` when toggled

### Fixed

- `moonstone/VirtualList.VirtualList` and `moonstone/VirtualList.VirtualGridList` to scroll properly with all enabled items via a page up or down key
- `moonstone/VirtualList.VirtualList`, `moonstone/VirtualList.VirtualGridList`, and `moonstone/Scroller.Scroller` to ignore any user key events in pointer mode
- `moonstone/VirtualList.VirtualList`, `moonstone/VirtualList.VirtualGridList`, and `moonstone/Scroller.Scroller` to pass `data-spotlight-container-disabled` prop to their outer DOM element
- `moonstone/Image` so it automatically swaps the `src` to the appropriate resolution dynamically as the screen resizes
- `moonstone/Popup` to support all `spotlightRestrict` options
- `moonstone` component `disabled` colors to match the most recent design guidelines (from 30% to 60% opacity)
- `moonstone/ExpandableInput` spotlight behavior when leaving the component via 5-way

## [2.0.0-beta.2] - 2018-05-07

### Fixed

- `moonstone/IconButton` to allow theme-style customization, like it claimed was possible
- `moonstone/ExpandableItem` and related expandables to deal with disabled items and the `autoClose`, `lockBottom` and `noLockBottom` props
- `moonstone/Slider` not to fire `onChange` event when 5-ways out of boundary
- `moonstone/ToggleButton` layout for RTL locales
- `moonstone/Item`, `moonstone/SlotItem`, `moonstone/ToggleItem` to not apply duplicate `className` values
- `moonstone/VirtualList.VirtualList`, `moonstone/VirtualList.VirtualGridList`, and `moonstone/Scroller.Scroller` scrollbar button's aria-label in RTL
- `moonstone/VirtualList.VirtualList` and `moonstone/VirtualList.VirtualGridList` to scroll properly with all disabled items
- `moonstone/VirtualList.VirtualList` and `moonstone/VirtualList.VirtualGridList` to not scroll on focus when jumping

## [2.0.0-beta.1] - 2018-04-29

### Removed

- `moonstone/IncrementSlider` and `moonstone/Slider` props `tooltipAsPercent`, `tooltipSide`, and `tooltipForceSide`, to be replaced by `moonstone/IncrementSlider.IncrementSliderTooltip` and `moonstone/Slider.SliderTooltip` props `percent`, and `side`
- `moonstone/IncrementSlider` props `detachedKnob`, `onDecrement`, `onIncrement`, and `scrubbing`
- `moonstone/ProgressBar` props `tooltipSide` and `tooltipForceSide`, to be replaced by `moonstone/ProgressBar.ProgressBarTooltip` prop `side`
- `moonstone/Slider` props `detachedKnob`, `onDecrement`, `onIncrement`, `scrubbing`, and `onKnobMove`
- `moonstone/VideoPlayer` property `tooltipHideDelay`
- `moonstone/VideoPlayer` props `backwardIcon`, `forwardIcon`, `initialJumpDelay`, `jumpBackwardIcon`, `jumpButtonsDisabled`, `jumpDelay`, `jumpForwadIcon`, `leftComponents`, `moreButtonCloseLabel`, `moreButtonColor`, `moreButtonDisabled`, `moreButtonLabel`, `no5WayJump`, `noJumpButtons`, `noRateButtons`, `pauseIcon`, `playIcon`, `rateButtonsDisabled`, and `rightComponents`, replaced by corresponding props on `moonstone/VideoPlayer.MediaControls`
- `moonstone/VideoPlayer` props `onBackwardButtonClick`, `onForwardButtonClick`, `onJumpBackwardButtonClick`, `onJumpForwardButtonClick`, and `onPlayButtonClick`, replaced by `onRewind`, `onFastForward`, `onJumpBackward`, `onJumpForward`, `onPause`, and `onPlay`, respectively

### Added

- `moonstone/DatePicker` props `dayAriaLabel`, `dayLabel`, `monthAriaLabel`, `monthLabel`, `yearAriaLabel` and `yearLabel` to configure the label set on date pickers
- `moonstone/DayPicker` and `moonstone/DaySelector` props `dayNameLength`, `everyDayText`, `everyWeekdayText`, and `everyWeekendText`
- `moonstone/ExpandablePicker` props `checkButtonAriaLabel`, `decrementAriaLabel`, `incrementAriaLabel`, and `pickerAriaLabel` to configure the label set on each button and picker
- `moonstone/MediaOverlay` component
- `moonstone/Picker` props `aria-label`, `decrementAriaLabel`, and `incrementAriaLabel` to configure the label set on each button
- `moonstone/Popup` property `closeButtonAriaLabel` to configure the label set on popup close button
- `moonstone/ProgressBar.ProgressBarTooltip` props `percent` to format the value as a percent and `visible` to control display of the tooltip
- `moonstone/TimePicker` props `hourAriaLabel`, `hourLabel`, `meridiemAriaLabel`, `meridiemLabel`, `minuteAriaLabel`, and `minuteLabel` to configure the label set on time pickers
- `moonstone/VideoPlayer.MediaControls` component to support additional customization of the playback controls
- `moonstone/VideoPlayer` props `mediaControlsComponent`, `onRewind`, `onFastForward`, `onJumpBackward`, `onJumpForward`, `onPause`, `onPlay`, and `preloadSource`
- `moonstone/VirtualList.VirtualList` and `moonstone/VirtualList.VirtualGridList` `role="list"`
- `moonstone/VirtualList.VirtualList` and `moonstone/VirtualList.VirtualGridList` prop `wrap` to support wrap-around spotlight navigation
- `moonstone/VirtualList`, `moonstone/VirtualGridList` and `moonstone/Scroller` props `scrollRightAriaLabel`, `scrollLeftAriaLabel`, `scrollDownAriaLabel`, and `scrollUpAriaLabel` to configure the aria-label set on scroll buttons in the scrollbars

### Changed

- `moonstone/IncrementSlider` and `moonstone/Slider` prop `tooltip` to support either a boolean for the default tooltip or an element or component for a custom tooltip
- `moonstone/Input` to prevent pointer actions on other component when the input has focus
- `moonstone/ProgressBar.ProgressBarTooltip` prop `side` to support either locale-aware or locale-independent positioning
- `moonstone/ProgressBar.ProgressBarTooltip` prop `tooltip` to support custom tooltip components
- `moonstone/Scroller`, `moonstone/Picker`, and `moonstone/IncrementSlider` to retain focus on `moonstone/IconButton` when it becomes disabled

### Fixed

- `moonstone/ExpandableItem` and related expandable components to expand smoothly when used in a scroller
- `moonstone/GridListImageItem` to show proper `placeholder` and `selectionOverlay`
- `moonstone/MoonstoneDecorator` to optimize localized font loading performance
- `moonstone/Scroller` and `moonstone/VirtualList` navigation via 5-way from paging controls
- `moonstone/VideoPlayer` to render bottom controls at idle after mounting
- `moonstone/VirtualList.VirtualList` and `moonstone/VirtualList.VirtualGridList` to give initial focus
- `moonstone/VirtualList.VirtualList` and `moonstone/VirtualList.VirtualGridList` to have the default value for `dataSize`, `pageScroll`, and `spacing` props

## [2.0.0-alpha.8] - 2018-04-17

### Added

- `moonstone/Panels` property `closeButtonAriaLabel` to configure the label set on application close button

### Changed

- `moonstone/VirtualList.VirtualList` and `moonstone/VirtualList.VirtualGridList` to set its ARIA `role` to `"list"`
- `moonstone/VideoPlayer` property `title` to accept node type

### Fixed

- `moonstone/TimePicker` to show `meridiem` correctly in all locales
- `moonstone/Scrollable` scroll buttons to read out out audio guidance when button pressed down
- `moonstone/ExpandableItem` to show label properly when open and disabled
- `moonstone/Notification` to position properly in RTL locales
- `moonstone/VideoPlayer` to show controls when pressing 5-way select

## [2.0.0-alpha.7] - 2018-04-03

### Removed

- `moonstone/VirtualList.VirtualList` and `moonstone/VirtualList.VirtualGridList` prop `data` to eliminate the misunderstanding caused by the ambiguity of `data`

### Added

- `moonstone/VideoPlayer` property `noSpinner` to allow apps to show/hide spinner while loading video

### Changed

- `moonstone/VideoPlayer` to disable play/pause button when media controls are disabled
- `moonstone/VideoPlayer` property `moreButtonColor` to allow setting underline colors for more button
- `moonstone/VirtualList.VirtualList` and `moonstone/VirtualList.VirtualGridList` prop `isItemDisabled`, which accepts a function that checks if the item at the supplied index is disabled
- `moonstone/Panels.Header` support for `headerInput` so the Header can be used as an Input. See documentation for usage examples.
- `moonstone/ProgressBar` property `tooltipSide` to configure tooltip position relative to the progress bar
- `moonstone/ProgressBar` colors (affecting `moonstone/Slider` as well) for light and dark theme to match the latest designs and make them more visible when drawn over arbitrary background colors

### Fixed

- `moonstone/VideoPlayer` to correctly adjust spaces when the number of components changes in `leftComponents` and `rightComponents`
- `moonstone/VideoPlayer` to read out audio guidance every time `source` changes
- `moonstone/VideoPlayer` to display custom thumbnail node
- `moonstone/VideoPlayer` to hide more icon when right components are removed
- `moonstone/Picker` to correctly update pressed state when dragging off buttons
- `moonstone/Notification` to display when it's opened
- `moonstone/VirtualList` and `moonstone/VirtualGridList` to show Spotlight properly while navigating with page up and down keys
- `moonstone/Input` to allow navigating via left or right to other components when the input is active and the selection is at start or end of the text, respectively
- `moonstone/Panels.ActivityPanels` to correctly lay out the existing panel after adding additional panels

## [2.0.0-alpha.6] - 2018-03-22

### Removed

- `moonstone/Slider` exports `SliderFactory` and `SliderBaseFactory`
- `moonstone/IncrementSlider` exports `IncrementSliderFactory` and `IncrementSliderBaseFactory`
- `moonstone/ProgressBar`, `moonstone/Slider`, `moonstone/Slider.SliderTooltip`, `moonstone/IncrementSlider` components' `vertical` property and replaced it with `orientation`

### Added

- `moonstone/VideoPlayer` property `component` to handle custom video element
- `moonstone/IncrementSlider` properties `incrementAriaLabel` and `decrementAriaLabel` to configure the label set on each button
- `moonstone/Input` support for `small` prop
- `moonstone/ProgressBar` support for `tooltip` and `tooltipForceSide`
- `moonstone/ProgressBar`, `moonstone/Slider`, `moonstone/Slider.SliderTooltip`, `moonstone/IncrementSlider` property `orientation` to accept orientation strings like "vertical" and "horizontal" (replaced old `vertical` prop)

### Changed

- `moonstone/Input` input `height`, `vertical-align`, and `margins`. Please verify your layouts to ensure everything lines up correctly; this change may require removal of old sizing and positioning CSS which is no longer necessary.
- `moonstone/FormCheckbox` to have a small border around the circle, according to new GUI designs
- `moonstone/RadioItem` dot size and added an inner-dot to selected-focused state, according to new GUI designs
- `moonstone/ContextualPopup` prop `popupContainerId` to `popupSpotlightId`
- `moonstone/Popup` prop `containerId` to `spotlightId`
- `moonstone/VideoPlayer` prop `containerId` to `spotlightId`
- `moonstone/VirtualList.VirtualList` and `moonstone/VirtualList.VirtualGridList` prop `component` to be replaced by `itemRenderer`

### Fixed

- `moonstone/ExpandableItem` to be more performant when animating
- `moonstone/GridListImageItem` to hide overlay checkmark icon on focus when unselected
- `moonstone/GridListImageItem` to use `ui/GridListImageItem`
- `moonstone/VirtualList`, `moonstone/VirtualGridList` and `moonstone/Scroller` components to use their base UI components
- `moonstone/VirtualList` to show the selected state on hovered paging controls properly
- `moonstone/Slider` to highlight knob when selected
- `moonstone/Slider` to handle updates to its `value` prop correctly
- `moonstone/ToggleItem` to accept HTML DOM node tag names as strings for its `component` property
- `moonstone/Popup` to properly pause and resume spotlight when animating

## [2.0.0-alpha.5] - 2018-03-07

### Removed

- `moonstone/Marquee.MarqueeText`, replaced by `moonstone/Marquee.Marquee`
- `moonstone/VirtualGridList.GridListImageItem`, replaced by `moonstone/GridListImageItem`

### Changed

- `moonstone/Marquee.Marquee` to be `moonstone/Marquee.MarqueeBase`
- `moonstone/ContextualPopupDecorator` to not restore last-focused child
- `moonstone/ExpandableList` to restore focus to the first selected item after opening

### Fixed

- `moonstone/Slider` to correctly show localized percentage value in tooltip when `tooltipAsPercent` is true
- `moonstone/VirtualGridList` to show or hide its scrollbars properly
- `moonstone/Button` text to be properly centered
- `moonstone/Input` to not clip some glyphs at the start of the value

## [2.0.0-alpha.4] - 2018-02-13

### Added

- `moonstone/SlotItem` replacing `moonstone/Item.ItemOverlay`

### Removed

- `moonstone/VirtualFlexList` to be replaced by `ui/VirtualFlexList`
- `moonstone/Button` and `moonstone/IconButton` prop `noAnimation`
- `moonstone/Item.OverlayDecorator`, `moonstone/Item.Overlay`, and `moonstone/Item.ItemOverlay` to be replaced by `moonstone/SlotItem`

### Changed

- `moonstone/Marquee` to do less-costly calculations during measurement and optimized the applied styles
- `moonstone/ExpandableList` to require a unique key for each object type data

### Fixed

- `moonstone/VirtualList` to render properly with fiber reconciler
- `moonstone/VirtualList` focus option in scrollTo api
- `moonstone/ExpandableSpotlightDecorator` to not spot the title upon collapse when in `pointerMode`
- `moonstone/Spinner` to not unpause Spotlight unless it was the one to pause it
- `moonstone/Marquee` to stop when becoming disabled
- `moonstone/Input`, `moonstone/MarqueeDecorator`, and `moonstone/Slider` to prevent unnecessary focus-based updates

## [2.0.0-alpha.3] - 2018-01-18

### Removed

- `moonstone/Scroller` and `moonstone/VirtualList` option `indexToFocus` in `scrollTo` method which is deprecated from 1.2.0
- `moonstone/Scroller` props `horizontal` and `vertical` which are deprecated from 1.3.0 and replaced with `direction` prop
- `moonstone/Button` exports `ButtonFactory` and `ButtonBaseFactory`
- `moonstone/IconButton` exports `IconButtonFactory` and `IconButtonBaseFactory`

### Fixed

- `moonstone/MoonstoneDecorator` root node to fill the entire space available, which simplifies positioning and sizing for child elements (previously always measured 0 in height)
- `moonstone/VirtualList` to prevent infinite function call when a size of contents is slightly longer than a client size without a scrollbar
- `moonstone/VirtualList` to sync scroll position when clientSize changed

## [2.0.0-alpha.2] - 2017-08-29

No significant changes.

## [2.0.0-alpha.1] - 2017-08-27

### Changed

- `moonstone/Button`, `moonstone/Checkbox`, `moonstone/FormCheckbox`, `moonstone/IconButton`, `moonstone/IncrementSlider`, `moonstone/Item`, `moonstone/Picker`, and `moonstone/RangePicker`, `moonstone/Switch` and `moonstone/VideoPlayer` to use `ui/Touchable`

## [1.15.0] - 2018-02-28

### Deprecated

- `moonstone/Marquee.Marquee`, to be moved to `moonstone/Marquee.MarqueeBase` in 2.0.0
- `moonstone/Marquee.MarqueeText`, to be moved to `moonstone/Marquee.Marquee` in 2.0.0

### Fixed

- `moonstone/GridListImageItem` to display correctly

## [1.14.0] - 2018-02-23

### Deprecated

- `moonstone/VirtualFlexList`, to be replaced by `ui/VirtualFlexList` in 2.0.0
- `moonstone/VirtualGridList.GridListImageItem`, to be replaced by `moonstone/GridListImageItem` in 2.0.0
- `moonstone/Button` and `moonstone/IconButton` prop `noAnimation`, to be removed in 2.0.0
- `moonstone/Button.ButtonFactory`, `moonstone/Button.ButtonBaseFactory`, `moonstone/IconButton.IconButtonFactory`, `moonstone/IconButton.IconButtonBaseFactory`, `moonstone/IncrementSlider.IncrementSliderFactory`, `moonstone/IncrementSlider.IncrementSliderBaseFactory`, `moonstone/Slider.SliderFactory`, and `moonstone/Slider.SliderBaseFactory`, to be removed in 2.0.0
- `moonstone/Item.ItemOverlay`, to be replaced by `ui/SlotItem` in 2.0.0
- `moonstone/Item.Overlay` and `moonstone/Item.OverlayDecorator`, to be removed in 2.0.0

### Added

- `moonstone/DaySelector` component
- `moonstone/EditableIntegerPicker` component
- `moonstone/GridListImageItem` component

## [1.13.4] - 2018-07-30

### Fixed

- `moonstone/DatePicker` to calculate min and max year in the current calender

## [1.13.3] - 2018-01-16

### Fixed

- `moonstone/TimePicker` to not read out meridiem label when meridiem picker gets a focus
- `moonstone/Scroller` to correctly update scrollbars when the scroller's contents change

## [1.13.2] - 2017-12-14

### Fixed

- `moonstone/Panels` to maintain spotlight focus when `noAnimation` is set
- `moonstone/Panels` to not accept back key presses during transition
- `moonstone/Panels` to revert 1.13.0 fix that blurred Spotlight when transitioning panels
- `moonstone/Scroller` and other scrolling components to not show scroll thumb when only child item is updated
- `moonstone/Scroller` and other scrolling components to not hide scroll thumb immediately after scroll position reaches the top or the bottom
- `moonstone/Scroller` and other scrolling components to show scroll thumb properly when scroll position reaches the top or the bottom by paging controls

## [1.13.1] - 2017-12-06

### Fixed

- `moonstone/Slider` to not unnecessarily fire `onChange` if the initial value has not changed

## [1.13.0] - 2017-11-28

### Added

- `moonstone/VideoPlayer` props `disabled`, `loading`, `miniFeedbackHideDelay`, and `thumbnailComponent` as well as new APIs: `areControlsVisible`, `getVideoNode`, `showFeedback`, and `toggleControls`

### Fixed

- `moonstone/VirtualList` to render items from a correct index on edge cases at the top of a list
- `moonstone/VirtualList` to handle focus properly via page up at the first page and via page down at the last page
- `moonstone/Expandable` and derivatives to use the new `ease-out-quart` animation timing function to better match the aesthetic of Enyo's Expandables
- `moonstone/TooltipDecorator` to correctly display tooltip direction when locale changes
- `moonstone/Marquee` to restart animation on every resize update
- `moonstone/LabeledItem` to start marquee when hovering while disabled
- `moonstone/Marquee` to correctly start when hovering on disabled spottable components
- `moonstone/Marquee.MarqueeController` to not abort marquee when moving among components
- `moonstone/Picker` marquee issues with disabled buttons or Picker
- `moonstone/Panels` to prevent loss of spotlight issue when moving between panels
- `moonstone/VideoPlayer` to bring it in line with real-world use-cases
- `moonstone/Slider` by removing unnecessary repaints to the screen
- `moonstone/Slider` to fire `onChange` events when the knob is pressed near the boundaries
- `moonstone/VideoPlayer` to correctly position knob when interacting with media slider
- `moonstone/VideoPlayer` to not read out the focused button when the media controls hide
- `moonstone/MarqueeDecorator` to stop when unhovering a disabled component using `marqueeOn` `'focus'`
- `moonstone/Slider` to not forward `onChange` when `disabled` on `mouseUp/click`
- `moonstone/VideoPlayer` to defer rendering playback controls until needed

## [1.12.2] - 2017-11-15

### Fixed

- `moonstone/VirtualList` to scroll and focus properly by pageUp and pageDown when disabled items are in it
- `moonstone/Button` to correctly specify minimum width when in large text mode
- `moonstone/Scroller` and other scrolling components to restore last focused index when panel is changed
- `moonstone/VideoPlayer` to display time correctly in RTL locale
- `moonstone/VirtualList` to scroll correctly using page down key with disabled items
- `moonstone/Scroller` and other scrolling components to not cause a script error when scrollbar is not rendered
- `moonstone/Picker` incrementer and decrementer to not change size when focused
- `moonstone/Panels.Header` to use a slightly smaller font size for `title` in non-latin locales and a line-height for `titleBelow` and `subTitleBelow` that better meets the needs of tall-glyph languages like Tamil and Thai, as well as latin locales
- `moonstone/Scroller` and `moonstone/VirtualList` to keep spotlight when pressing a 5-way control while scrolling
- `moonstone/Panels` to prevent user interaction with panel contents during transition
- `moonstone/Slider` and related components to correctly position knob for `detachedKnob` on mouse down and fire value where mouse was positioned on mouse up
- `moonstone/DayPicker` to update day names when changing locale
- `moonstone/ExpandableItem` and all other `Expandable` components to revert 1.12.1 change to pull down from the top

## [1.12.1] - 2017-11-07

### Fixed

- `moonstone/ExpandableItem` and all other `Expandable` components to now pull down from the top instead of being revealed from the bottom, matching Enyo's design
- `moonstone/VirtualListNative` to scroll properly with page up/down keys if there is a disabled item
- `moonstone/RangePicker` to display negative values correctly in RTL
- `moonstone/Scroller` and other scrolling components to not blur scroll buttons when wheeling
- `moonstone/Scrollbar` to hide scroll thumb immediately without delay after scroll position reaches min or max
- `moonstone/Divider` to pass `marqueeOn` prop
- `moonstone/Slider` to fire `onChange` on mouse up and key up
- `moonstone/VideoPlayer` to show knob when pressed
- `moonstone/Panels.Header` to layout `titleBelow` and `subTitleBelow` correctly
- `moonstone/Panels.Header` to use correct font-weight for `subTitleBelow`
- `moonstone/VirtualList` to restore focus correctly for lists only slightly larger than the viewport

## [1.12.0] - 2017-10-27

### Fixed

- `moonstone/Scroller` and other scrolling components to prevent focusing outside the viewport when pressing a 5-way key during wheeling
- `moonstone/Scroller` to called scrollToBoundary once when focus is moved using holding child item
- `moonstone/VideoPlayer` to apply skin correctly
- `moonstone/Popup` from `last-focused` to `default-element` in `SpotlightContainerDecorator` config
- `moonstone/Panels` to retain focus when back key is pressed on breadcrumb
- `moonstone/Input` to correctly hide VKB when dismissing

## [1.11.0] - 2017-10-24

### Added

- `moonstone/VideoPlayer` properties `seekDisabled` and `onSeekFailed` to disable seek function

### Changed

- `moonstone/ExpandableList` to become `disabled` if there are no children

### Fixed

- `moonstone/Picker` to read out customized accessibility value when picker prop has `joined` and `aria-valuetext`
- `moonstone/Scroller` to apply scroll position on vertical or horizontal Scroller when child gets a focus
- `moonstone/Scroller` and other scrolling components to scroll without animation when panel is changed
- `moonstone/ContextualPopup` padding to not overlap close button
- `moonstone/Scroller` and other scrolling components to change focus via page up/down only when the scrollbar is visible
- `moonstone/Picker` to only increment one value on hold
- `moonstone/ItemOverlay` to remeasure when focused

## [1.10.1] - 2017-10-16

### Fixed

- `moonstone/Scroller` and other scrolling components to scroll via page up/down when focus is inside a Spotlight container
- `moonstone/VirtualList` and `moonstone/VirtualGridList` to scroll by 5-way keys right after wheeling
- `moonstone/VirtualList` not to move focus when a current item and the last item are located at the same line and pressing a page down key
- `moonstone/Slider` knob to follow while dragging for detached knob
- `moonstone/Panels.Header` to layout header row correctly in `standard` type
- `moonstone/Input` to not dismiss on-screen keyboard when dragging cursor out of input box
- `moonstone/Panels.Header` RTL `line-height` issue
- `moonstone/Panels` to render children on idle
- `moonstone/Scroller` and other scrolling components to limit muted spotlight container scrims to their bounds
- `moonstone/Input` to always forward `onKeyUp` event

## [1.10.0] - 2017-10-09

### Added

- `moonstone/VideoPlayer` support for designating components with `.spottable-default` as the default focus target when pressing 5-way down from the slider
- `moonstone/Slider` property `activateOnFocus` which when enabled, allows 5-way directional key interaction with the `Slider` value without pressing [Enter] first
- `moonstone/VideoPlayer` property `noMiniFeedback` to support controlling the visibility of mini feedback
- `ui/Layout`, which provides a technique for laying-out components on the screen using `Cells`, in rows or columns

### Changed

- `moonstone/Popup` to focus on mount if it’s initially opened and non-animating and to always pass an object to `onHide` and `onShow`
- `moonstone/VideoPlayer` to emit `onScrub` event and provide audio guidance when setting focus to slider

### Fixed

- `moonstone/ExpandableItem` and derivatives to restore focus to the Item if the contents were last focused when closed
- `moonstone/Slider` toggling activated state when holding enter/select key
- `moonstone/TimePicker` picker icons shifting slightly when focusing an adjacent picker
- `moonstone/Icon` so it handles color the same way generic text does, by inheriting from the parent's color. This applies to all instances of `Icon`, `IconButton`, and `Icon` inside `Button`.
- `moonstone/fonts` Museo Sans font to correct "Ti" kerning
- `moonstone/VideoPlayer` to correctly position knob on mouse click
- `moonstone/Panels.Header` to show an ellipsis for long titles with RTL text
- `moonstone/Marquee` to restart when invalidated by a prop change and managed by a `moonstone/Marquee.MarqueeController`
- `spotlight.Spotlight` method `focus()` to verify that the target element matches its container's selector rules prior to setting focus
- `moonstone/Picker` to only change picker values `onWheel` when spotted
- `moonstone/VideoPlayer` to hide descendant floating components (tooltips, contextual popups) when the media controls hide

## [1.9.3] - 2017-10-03

### Added

- `moonstone/Button` property value to `backgroundOpacity` called "lightTranslucent" to better serve colorful image backgrounds behind Buttons. This also affects `moonstone/IconButton` and `moonstone/Panels/ApplicationCloseButton`.
- `moonstone/Panels` property `closeButtonBackgroundOpacity` to support `moonstone/Panels/ApplicationCloseButton`'s `backgroundOpacity` prop

### Changed

- `Moonstone Icons` font file to include the latest designs for several icons
- `moonstone/Panels/ApplicationCloseButton` to expose its `backgroundOpacity` prop

### Fixed

- `moonstone/VirtualList` to apply "position: absolute" inline style to items
- `moonstone/Picker` to increment and decrement normally at the edges of joined picker
- `moonstone/Icon` not to read out image characters
- `moonstone/Scroller` and other scrolling components to not accumulate paging scroll by pressing page up/down in scrollbar
- `moonstone/Icon` to correctly display focused state when using external image
- `moonstone/Button` and `moonstone/IconButton` to be properly visually muted when in a muted container

## [1.9.2] - 2017-09-26

### Fixed

- `moonstone/ExpandableList` preventing updates when its children had changed

## [1.9.1] - 2017-09-25

### Fixed

- `moonstone/ExpandableList` run-time error when using an array of objects as children
- `moonstone/VideoPlayer` blocking pointer events when the controls were hidden

## [1.9.0] - 2017-09-22

### Added

- `moonstone/styles/mixins.less` mixins: `.moon-spotlight-margin()` and `.moon-spotlight-padding()`
- `moonstone/Button` property `noAnimation` to support non-animating pressed visual

### Changed

- `moonstone/TimePicker` to use "AM/PM" instead of "meridiem" for label under meridiem picker
- `moonstone/IconButton` default style to not animate on press. NOTE: This behavior will change back to its previous setting in release 2.0.0.
- `moonstone/Popup` to warn when using `scrimType` `'none'` and `spotlightRestrict` `'self-only'`
- `moonstone/Scroller` to block spotlight during scroll
- `moonstone/ExpandableItem` and derivatives to always pause spotlight before animation

### Fixed

- `moonstone/VirtualGridList` to not move focus to wrong column when scrolled from the bottom by holding the "up" key
- `moonstone/VirtualList` to focus an item properly when moving to a next or previous page
- `moonstone/Scroller` and other scrolling components to move focus toward first or last child when page up or down key is pressed if the number of children is small
- `moonstone/VirtualList` to scroll to preserved index when it exists within dataSize for preserving focus
- `moonstone/Picker` buttons to not change size
- `moonstone/Panel` to move key navigation to application close button on holding the "up" key.
- `moonstone/Picker` to show numbers when changing values rapidly
- `moonstone/Popup` layout in large text mode to show close button correctly
- `moonstone/Picker` from moving scroller when pressing 5-way keys in `joined` Picker
- `moonstone/Input` so it displays all locales the same way, without cutting off the edges of characters
- `moonstone/TooltipDecorator` to hide tooltip when 5-way keys are pressed for disabled components
- `moonstone/Picker` to not tremble in width when changing values while using a numeric width prop value
- `moonstone/Picker` to not overlap values when changing values in `vertical`
- `moonstone/ContextualPopup` pointer mode focus behavior for `spotlightRestrict='self-only'`
- `moonstone/VideoPlayer` to prevent interacting with more components in pointer mode when hidden
- `moonstone/Scroller` to not repaint its entire contents whenever partial content is updated
- `moonstone/Slider` knob positioning after its container is resized
- `moonstone/VideoPlayer` to maintain focus when media controls are hidden
- `moonstone/Scroller` to scroll expandable components into view when opening when pointer has moved elsewhere

## [1.8.0] - 2017-09-07

### Deprecated

- `moonstone/Dialog` property `showDivider`, will be replaced by `noDivider` property in 2.0.0

### Added

- `moonstone/Popup` callback property `onShow` which fires after popup appears for both animating and non-animating popups

### Changed

- `moonstone/Popup` callback property `onHide` to run on both animating and non-animating popups
- `moonstone/VideoPlayer` state `playbackRate` to media events
- `moonstone/VideoPlayer` support for `spotlightDisabled`
- `moonstone/VideoPlayer` thumbnail positioning and style
- `moonstone/VirtualList` to render when dataSize increased or decreased
- `moonstone/Dialog` style
- `moonstone/Popup`, `moonstone/Dialog`, and `moonstone/Notification` to support `node` type for children
- `moonstone/Scroller` to forward `onKeyDown` events

### Fixed

- `moonstone/Scroller` and other scrolling components to enable focus when wheel scroll is stopped
- `moonstone/VirtualList` to show scroll thumb when a preserved item is focused in a Panel
- `moonstone/Scroller` to navigate properly with 5-way when expandable child is opened
- `moonstone/VirtualList` to stop scrolling when focus is moved on an item from paging controls or outside
- `moonstone/VirtualList` to move out with 5-way navigation when the first or the last item is disabled
- `moonstone/IconButton` Tooltip position when disabled
- `moonstone/VideoPlayer` Tooltip time after unhovering
- `moonstone/VirtualList` to not show invisible items
- `moonstone/IconButton` Tooltip position when disabled
- `moonstone/VideoPlayer` to display feedback tooltip correctly when navigating in 5-way
- `moonstone/MarqueeDecorator` to work with synchronized `marqueeOn` `'render'` and hovering as well as `marqueOn` `'hover'` when moving rapidly among synchronized marquees
- `moonstone/Input` aria-label for translation
- `moonstone/Marquee` to recalculate inside `moonstone/Scroller` and `moonstone/SelectableItem` by bypassing `shouldComponentUpdate`
- `moonstone/Picker` to marquee when incrementing and decrementing values with the prop `noAnimation`

## [1.7.0] - 2017-08-23

### Deprecated

- `moonstone/TextSizeDecorator` and it will be replaced by `moonstone/AccessibilityDecorator`
- `moonstone/MarqueeDecorator` property `marqueeCentered` and `moonstone/Marquee` property `centered` will be replaced by `alignment` property in 2.0.0

### Added

- `moonstone/TooltipDecorator` config property to direct tooltip into a property instead of adding to `children`
- `moonstone/VideoPlayer` prop `thumbnailUnavailable` to fade thumbnail
- `moonstone/AccessibilityDecorator` with `highContrast` and `textSize`
- `moonstone/VideoPlayer` high contrast scrim
- `moonstone/MarqueeDecorator`and `moonstone/Marquee` property `alignment` to allow setting  alignment of marquee content

### Changed

- `moonstone/Scrollbar` to disable paging control down button properly at the bottom when a scroller size is a non-integer value
- `moonstone/VirtualList`, `moonstone/VirtualGridList`, and `moonstone/Scroller` to scroll on `keydown` event instead of `keyup` event of page up and page down keys
- `moonstone/VirtualGridList` to scroll by item via 5 way key
- `moonstone/VideoPlayer` to read target time when jump by left/right key
- `moonstone/IconButton` to not use `MarqueeDecorator` and `Uppercase`

### Fixed

- `moonstone/VirtualList` and `moonstone/VirtualGridList` to focus the correct item when page up and page down keys are pressed
- `moonstone/VirtualList` to not lose focus when moving out from the first item via 5way when it has disabled items
- `moonstone/Slider` to align tooltip with detached knob
- `moonstone/FormCheckbox` to display correct colors in light skin
- `moonstone/Picker` and `moonstone/RangePicker` to forward `onKeyDown` events when not `joined`
- `moonstone/SelectableItem` to display correct icon width and alignment
- `moonstone/LabeledItem` to always match alignment with the locale
- `moonstone/Scroller` to properly 5-way navigate from scroll buttons
- `moonstone/ExpandableList` to display correct font weight and size for list items
- `moonstone/Divider` to not italicize in non-italic locales
- `moonstone/VideoPlayer` slider knob to follow progress after being selected when seeking
- `moonstone/LabeledItem` to correctly position its icon. This affects all of the `Expandables`, `moonstone/DatePicker` and `moonstone/TimePicker`.
- `moonstone/Panels.Header` and `moonstone/Item` to prevent them from allowing their contents to overflow unexpectedly
- `moonstone/Marquee` to recalculate when vertical scrollbar appears
- `moonstone/SelectableItem` to recalculate marquee when toggled

### Removed

- `moonstone/Input` large-text mode

## [1.6.1] - 2017-08-07

### Changed

- `moonstone/Icon` and `moonstone/IconButton` to no longer fit image source to the icon's boundary

## [1.6.0] - 2017-08-04

### Added

- `moonstone/VideoPlayer` ability to seek when holding down the right and left keys. Sensitivity can be adjusted using throttling options `jumpDelay` and `initialJumpDelay`.
- `moonstone/VideoPlayer` property `no5WayJump` to disable jumping done by 5-way
- `moonstone/VideoPlayer` support for the "More" button to use tooltips
- `moonstone/VideoPlayer` properties `moreButtonLabel` and `moreButtonCloseLabel` to allow customization of the "More" button's tooltip and Aria labels
- `moonstone/VideoPlayer` property `moreButtonDisabled` to disable the "More" button
- `moonstone/Picker` and `moonstone/RangePicker` prop `aria-valuetext` to support reading custom text instead of value
- `moonstone/VideoPlayer` methods `showControls` and `hideControls` to allow external interaction with the player
- `moonstone/Scroller` support for Page Up/Page Down keys in pointer mode when no item has focus

### Changed

- `moonstone/VideoPlayer` to handle play, pause, stop, fast forward and rewind on remote controller
- `moonstone/Marquee` to also start when hovered if `marqueeOnRender` is set

### Fixed

- `moonstone/IconButton` to fit image source within `IconButton`
- `moonstone` icon font sizes for wide icons
- `moonstone/ContextualPopupDecorator` to prefer setting focus to the appropriate popup instead of other underlying controls when using 5-way from the activating control
- `moonstone/Scroller` not scrolled via 5 way when `moonstone/ExpandableList` is opened
- `moonstone/VirtualList` to not let the focus move outside of container even if there are children left when navigating with 5way
- `moonstone/Scroller` and other scrolling components to update disability of paging controls when the scrollbar is set to `visible` and the content becomes shorter
- `moonstone/VideoPlayer` to focus on hover over play/pause button when video is loading
- `moonstone/VideoPlayer` to update and display proper time while moving knob when video is paused
- `moonstone/VideoPlayer` long title overlap issues
- `moonstone/Panels.Header` to apply `marqueeOn` prop to `subTitleBelow` and `titleBelow`
- `moonstone/Picker` wheeling in `moonstone/Scroller`
- `moonstone/IncrementSlider` and `moonstone/Picker` to read value changes when selecting buttons

## [1.5.0] - 2017-07-19

### Added

- `moonstone/Slider` and `moonstone/IncrementSlider` prop `aria-valuetext` to support reading custom text instead of value
- `moonstone/TooltipDecorator` property `tooltipProps` to attach props to tooltip component
- `moonstone/Scroller` and `moonstone/VirtualList` ability to scroll via page up and page down keys
- `moonstone/VideoPlayer` tooltip-thumbnail support with the `thumbnailSrc` prop and the `onScrub` callback to fire when the knob moves and a new thumbnail is needed
- `moonstone/VirtualList` ability to navigate via 5way when there are disabled items
- `moonstone/ContextualPopupDecorator` property `popupContainerId` to support configuration of the popup's spotlight container
- `moonstone/ContextualPopupDecorator` property `onOpen` to notify containers when the popup has been opened
- `moonstone/ContextualPopupDecorator` config option `openProp` to support mapping the value of `open` property to the chosen property of wrapped component

### Changed

- `moonstone/ExpandableList` to use 'radio' as the default, and adapt 'single' mode to render as a `moonstone/RadioItem` instead of a `moonstone/CheckboxItem`
- `moonstone/VideoPlayer` to not hide pause icon when it appears
- `moonstone/ContextualPopupDecorator` to set accessibility-related props onto the container node rather than the popup node
- `moonstone/ExpandableItem`, `moonstone/ExpandableList`, `moonstone/ExpandablePicker`, `moonstone/DatePicker`, and `moonstone/TimePicker` to pause spotlight when animating in 5-way mode
- `moonstone/Spinner` to position the text content under the spinner, rather than to the right side
- `moonstone/VideoPlayer` to include hour when announcing the time while scrubbing
- `moonstone/GridListImageItem` to require a `source` prop and not have a default value

### Fixed

- `moonstone/Input` ellipsis to show if placeholder is changed dynamically and is too long
- `moonstone/Marquee` to re-evaluate RTL orientation when its content changes
- `moonstone/VirtualList` to restore focus on short lists
- `moonstone/ExpandableInput` to expand the width of its contained `moonstone/Input`
- `moonstone/Input` support for `dismissOnEnter`
- `moonstone/Input` focus management to prevent stealing focus when programmatically moved elsewhere
- `moonstone/Input` 5-way spot behavior
- `moonstone` international fonts to always be used, even when unsupported font-weights or font-styles are requested
- `moonstone/Panels.Panel` support for selecting components with `.spottable-default` as the default focus target
- `moonstone/Panels` layout in RTL locales
- `moonstone` spottable components to support `onSpotlightDown`, `onSpotlightLeft`, `onSpotlightRight`, and `onSpotlightUp` event property
- `moonstone/VirtualList` losing spotlight when the list is empty
- `moonstone/FormCheckbox` in focused state to have the correct "check" color
- `moonstone/Scroller` and other scrolling components' bug in `navigableFilter` when passed a container id

## [1.4.1] - 2017-07-05

### Changed

- `moonstone/Popup` to only call `onKeyDown` when there is a focused item in the `Popup`
- `moonstone/Scroller`, `moonstone/Picker`, and `moonstone/IncrementSlider` to automatically move focus when the currently focused `moonstone/IconButton` becomes disabled

### Fixed

- `moonstone/ContextualPopupDecorator` close button to account for large text size
- `moonstone/ContextualPopupDecorator` to not spot controls other than its activator when navigating out via 5-way
- `moonstone/Panels.Header` to set the value of `marqueeOn` for all types of headers

## [1.4.0] - 2017-06-29

### Deprecated

- `moonstone/Input` prop `noDecorator` is being replaced by `autoFocus` in 2.0.0

### Added

- `moonstone/Scrollbar` property `corner` to add the corner between vertical and horizontal scrollbars
- `moonstone/ScrollThumb` for a thumb of `moonstone/Scrollbar`
- `moonstone/styles/text.less` mixin `.locale-japanese-line-break()` to apply the correct  Japanese language line-break rules for the following multi-line components: `moonstone/BodyText`, `moonstone/Dialog`, `moonstone/Notification`, `moonstone/Popup`, and `moonstone/Tooltip`
- `moonstone/ContextualPopupDecorator` property `popupProps` to attach props to popup component
- `moonstone/VideoPlayer` property `pauseAtEnd` to control forward/backward seeking
- `moonstone/Panels/Header` prop `marqueeOn` to control marquee of header

### Changed

- `moonstone/Panels/Header` to expose its `marqueeOn` prop
- `moonstone/VideoPlayer` to automatically adjust the width of the allocated space for the side components so the media controls have more space to appear on smaller screens
- `moonstone/VideoPlayer` properties `autoCloseTimeout` and `titleHideDelay` default value to `5000`
- `moonstone/VirtualList` to support restoring focus to the last focused item
- `moonstone/Scroller` and other scrolling components to call `onScrollStop` before unmounting if a scroll is in progress
- `moonstone/Scroller` to reveal non-spottable content when navigating out of a scroller

### Fixed

- `moonstone/Dialog` to properly focus via pointer on child components
- `moonstone/VirtualList`, `moonstone/VirtualGridList`, and `moonstone/Scroller` not to be slower when scrolled to the first or the last position by wheeling
- `moonstone` component hold delay time
- `moonstone/VideoPlayer` to show its controls when pressing down the first time
- `moonstone/Panel` autoFocus logic to only focus on initial render
- `moonstone/Input` text colors
- `moonstone/ExpandableInput` to focus its decorator when leaving by 5-way left/right

## [1.3.1] - 2017-06-14

### Fixed

- `moonstone/Picker` support for large text
- `moonstone/Scroller` support for focusing paging controls with the pointer
- `moonstone` CSS rules for unskinned spottable components

## [1.3.0] - 2017-06-12

### Deprecated

- `moonstone/Scroller` props `horizontal` and `vertical`. Deprecated props are replaced with `direction` prop. `horizontal` and `vertical` will be removed in 2.0.0.
- `moonstone/Panel` prop `noAutoFocus` in favor of `autoFocus="none"`

### Added

- `moonstone/Image` support for `children` prop inside images
- `moonstone/Scroller` prop `direction` which replaces `horizontal` and `vertical` props
- `moonstone/VideoPlayer` property `tooltipHideDelay` to hide tooltip with a given amount of time
- `moonstone/VideoPlayer` property `pauseAtEnd` to pause when it reaches either the start or the end of the video
- `moonstone/VideoPlayer` methods `fastForward`, `getMediaState`, `jump`, `pause`, `play`, `rewind`, and `seek` to allow external interaction with the player. See docs for example usage.

### Changed

- `moonstone/Skinnable` to support context and allow it to be added to any component to be individually skinned. This includes a further optimization in skinning which consolidates all color assignments into a single block, so non-color rules aren't unnecessarily duplicated.
- `moonstone/Skinnable` light and dark skin names ("moonstone-light" and "moonstone") to "light" and "dark", respectively
- `moonstone/VideoPlayer` to set play/pause icon to display "play" when rewinding or fast forwarding
- `moonstone/VideoPlayer` to rewind or fast forward when previous command is slow-forward or slow-rewind respectively
- `moonstone/VideoPlayer` to fast forward when previous command is slow-forward and it reaches the last of its play rate
- `moonstone/VideoPlayer` to not play video on reload when `noAutoPlay` is `true`
- `moonstone/VideoPlayer` property `feedbackHideDelay`'s default value to `3000`
- `moonstone/Notification` to break line in characters in ja and zh locale
- `moonstone/Notification` to align texts left in LTR locale and right in RTL locale
- `moonstone/VideoPlayer` to simulate rewind functionality on non-webOS platforms only

### Fixed

- `moonstone/ExpandableItem` to correct the `titleIcon` when using `open` and `disabled`
- `moonstone/GridListImageItem` to center its selection icon on the image instead of the item
- `moonstone/Input` to have correct `Tooltip` position in `RTL`
- `moonstone/SwitchItem` to not unintentionally overflow `Scroller` containers, causing them to jump to the side when focusing
- `moonstone/VideoPlayer` to fast forward properly when video is at paused state
- `moonstone/VideoPlayer` to correctly change sources
- `moonstone/VideoPlayer` to show or hide feedback tooltip properly
- `moonstone/DateTimeDecorator` to work properly with `RadioControllerDecorator`
- `moonstone/Picker` in joined, large text mode so the arrows are properly aligned and sized
- `moonstone/Icon` to reflect the same proportion in relation to its size in large-text mode

## [1.2.0] - 2017-05-17

### Deprecated

- `moonstone/Scroller` and other scrolling components option `indexToFocus` in `scrollTo` method to be removed in 2.0.0

### Added

- `moonstone/Slider` and `moonstone/IncrementSlider` prop `noFill` to support a style without the fill
- `moonstone/Marquee` property `rtl` to set directionality to right-to-left
- `moonstone/VirtualList.GridListImageItem` property `selectionOverlay` to add custom component for selection overlay
- `moonstone/MoonstoneDecorator` property `skin` to let an app choose its skin: "moonstone" and "moonstone-light" are now available
- `moonstone/FormCheckboxItem`
- `moonstone/FormCheckbox`, a standalone checkbox, to support `moonstone/FormCheckboxItem`
- `moonstone/Input` props `invalid` and `invalidMessage` to display a tooltip when input value is invalid
- `moonstone/Scroller` and other scrolling components option `focus` in `scrollTo()` method
- `moonstone/Scroller` and other scrolling components property `spottableScrollbar`
- `moonstone/Icon.IconList` icons: `arrowshrinkleft` and `arrowshrinkright`

### Changed

- `moonstone/Picker` arrow icon for `joined` picker: small when not spotted, hidden when it reaches the end of the picker
- `moonstone/Checkbox` and `moonstone/CheckboxItem` to reflect the latest design
- `moonstone/MoonstoneDecorator/fontGenerator` was refactored to use the browser's FontFace API to dynamically load locale fonts
- `moonstone/VideoPlayer` space allotment on both sides of the playback controls to support 4 buttons; consequently the "more" controls area has shrunk by the same amount
- `moonstone/VideoPlayer` to not disable media button (play/pause)
- `moonstone/Scroller` and other scrolling components so that paging controls are not spottable by default with 5-way
- `moonstone/VideoPlayer`'s more/less button to use updated arrow icon

### Fixed

- `moonstone/MarqueeDecorator` to properly stop marquee on items with `'marqueeOnHover'`
- `moonstone/ExpandableList` to work properly with object-based children
- `moonstone/styles/fonts.less` to restore the Moonstone Icon font to request the local system font by default. Remember to update your webOS build to get the latest version of the font so you don't see empty boxes for your icons.
- `moonstone/Picker` and `moonstone/RangePicker` to now use the correct size from Enyo (60px v.s. 84px) for icon buttons
- `moonstone/Scroller` and other scrolling components to apply ri.scale properly
- `moonstone/Panel` to not cover a `Panels`'s `ApplicationCloseButton` when not using a `Header`
- `moonstone/IncrementSlider` to show tooltip when buttons focused

## [1.1.0] - 2017-04-21

### Deprecated

- `moonstone/ExpandableInput` property `onInputChange`

### Added

- `moonstone/Panels.Panel` prop and `moonstone/MoonstoneDecorator` config option: `noAutoFocus` to support prevention of setting automatic focus after render
- `moonstone/VideoPlayer` props: `backwardIcon`, `forwardIcon`, `jumpBackwardIcon`, `jumpForwardIcon`, `pauseIcon`, and `playIcon` to support icon customization of the player
- `moonstone/VideoPlayer` props `jumpButtonsDisabled` and `rateButtonsDisabled` for disabling the pairs of buttons when it's inappropriate for the playing media
- `moonstone/VideoPlayer` property `playbackRateHash` to support custom playback rates
- `moonstone/VideoPlayer` callback prop `onControlsAvailable` which fires when the players controls show or hide
- `moonstone/Image` support for `onLoad` and `onError` events
- `moonstone/VirtualList.GridListImageItem` prop `placeholder`
- `moonstone/Divider` property `preserveCase` to display text without capitalizing it

### Changed

- `moonstone/Slider` colors and sizing to match the latest designs
- `moonstone/ProgressBar` to position correctly with other components nearby
- `moonstone/Panels` breadcrumb to no longer have a horizontal line above it
- `moonstone/Transition` to measure itself when the CPU is idle
- style for disabled opacity from 0.4 to 0.3
- `moonstone/Button` colors for transparent and translucent background opacity when disabled
- `moonstone/ExpandableInput` property `onInputChange` to fire along with `onChange`. `onInputChange` is deprecated and will be removed in a future update.
- `Moonstone.ttf` font to include new icons
- `moonstone/Icon` to reference additional icons

### Fixed

- `moonstone/Popup` and `moonstone/ContextualPopupDecorator` 5-way navigation behavior
- `moonstone/Input` to not spot its own input decorator on 5-way out
- `moonstone/VideoPlayer` to no longer render its `children` in multiple places
- `moonstone/Button` text color when used on a neutral (light) background in some cases
- `moonstone/Popup` background opacity
- `moonstone/Marquee` to recalculate properly when its contents change
- `moonstone/TimePicker` to display time in correct order
- `moonstone/Scroller` to prefer spotlight navigation to its internal components

## [1.0.0] - 2017-03-31

> NOTE: We have also modified most form components to be usable in a controlled (app manages component
> state) or uncontrolled (Enact manages component state) manner. To put a component into a
> controlled state, pass in `value` (or other appropriate state property such as `selected` or
> `open`) at component creation and then respond to events and update the value as needed. To put a
> component into an uncontrolled state, do not set `value` (or equivalent), at creation. From this
> point on, Enact will manage the state and events will be sent when the state is updated. To
> specify an initial value, use the `defaultValue` (or, `defaultSelected, `defaultOpen, etc.)
> property.  See the documentation for individual components for more information.

### Added

- `moonstone/Button` property `icon` to support a built-in icon next to the text content. The Icon supports everything that `moonstone/Icon` supports, as well as a custom icon.
- `moonstone/MoonstoneDecorator` property `textSize` to resize several components to requested CMR sizes. Simply add `textSize="large"` to your `App` and the new sizes will automatically take effect.

### Changed

- `moonstone/Slider` to use the property `tooltip` instead of `noTooltip`, so the built-in tooltip is not enabled by default
- `moonstone/IncrementSlider` to include tooltip documentation
- `moonstone/ExpandableList` to accept an array of objects as children which are spread onto the generated components
- `moonstone/CheckboxItem` style to match the latest designs, with support for the `moonstone/Checkbox` to be on either the left or the right side by using the `iconPosition` property
- `moonstone/VideoPlayer` to supply every event callback-method with an object representing the VideoPlayer's current state, including: `currentTime`, `duration`, `paused`, `proportionLoaded`, and `proportionPlayed`

### Fixed

- `moonstone/Panels.Panel` behavior for remembering focus on unmount and setting focus after render
- `moonstone/VirtualList.VirtualGridList` showing empty items when items are continuously added dynamically
- `moonstone/Picker` to marquee on focus once again

## [1.0.0-beta.4] - 2017-03-10

### Added

- `moonstone/VirtualList` `indexToFocus` option to `scrollTo` method to focus on item with specified index
- `moonstone/IconButton` and `moonstone/Button` `color` property to add a remote control key color to the button
- `moonstone/Scrollbar` property `disabled` to disable both paging controls when it is true
- `moonstone/VirtualList` parameter `moreInfo` to pass `firstVisibleIndex` and `lastVisibleIndex` when scroll events are firing
- Accessibility support to UI components
- `moonstone/VideoPlayer` property `onUMSMediaInfo` to support the custom webOS “umsmediainfo” event
- `moonstone/Region` component which encourages wrapping components for improved accessibility rather than only preceding the components with a `moonstone/Divider`
- `moonstone/Slider` tooltip. It's enabled by default and comes with options like `noTooltip`, `tooltipAsPercent`, and `tooltipSide`. See the component docs for more details.
- `moonstone/Panels.Panel` property `hideChildren` to defer rendering children
- `moonstone/Spinner` properties `blockClickOn` and `scrim` to block click events behind spinner
- `moonstone/VirtualList` property `clientSize` to specify item dimensions instead of measuring them

### Changed

- `moonstone/VirtualGridImageItem` styles to reduce redundant style code app side
- `moonstone/VirtualList` and `moonstone/VirtualGridList` to add essential CSS for list items automatically
- `moonstone/VirtualList` and `moonstone/VirtualGridList` to not add `data-index` to their item DOM elements directly, but to pass `data-index` as the parameter of their `component` prop like the `key` parameter of their `component` prop
- `moonstone/ExpandableItem` and derivatives to defer focusing the contents until animation completes
- `moonstone/LabeledItem`, `moonstone/ExpandableItem`, `moonstone/ExpandableList` to each support the `node` type in their `label` property. Best used with `ui/Slottable`.

### Fixed

- `moonstone/VirtualList.GridListImageItem` to have proper padding size according to the existence of caption/subcaption
- `moonstone/Scroller` and other scrolling components to display scrollbars with proper size
- `moonstone/VirtualGridList` to not be truncated

### Removed

- `moonstone/Scroller` and other scrolling components property `hideScrollbars` and replaced it with `horizontalScrollbar` and `verticalScrollbar`

## [1.0.0-beta.3] - 2017-02-21

### Added

- `moonstone/VideoPlayer` support for 5-way show/hide of media playback controls
- `moonstone/VideoPlayer` property `feedbackHideDelay`
- `moonstone/Slider` property `onKnobMove` to fire when the knob position changes, independently from the `moonstone/Slider` value
- `moonstone/Slider` properties `active`, `disabled`, `knobStep`, `onActivate`, `onDecrement`, and `onIncrement` as part of enabling 5-way support to `moonstone/Slider`, `moonstone/IncrementSlider` and the media slider for `moonstone/VideoPlayer`
- `moonstone/Slider` now supports `children` which are added to the `Slider`'s knob, and follow it as it moves
- `moonstone/ExpandableInput` properties `iconAfter` and `iconBefore` to display icons after and before the input, respectively
- `moonstone/Dialog` property `preserveCase`, which affects `title` text

### Changed

- `moonstone/IncrementSlider` to change when the buttons are held down
- `moonstone/Marquee` to allow disabled marquees to animate
- `moonstone/Dialog` to marquee `title` and `titleBelow`
- `moonstone/Marquee.MarqueeController` config option `startOnFocus` to `marqueeOnFocus`. `startOnFocus` is deprecated and will be removed in a future update.
- `moonstone/Button`, `moonstone/IconButton`, `moonstone/Item` to not forward `onClick` when `disabled`

### Fixed

- `moonstone/Marquee.MarqueeController` to start marquee on newly registered components when controller has focus and to restart synced marquees after completion
- `moonstone/Scroller` to recalculate when an expandable child opens
- `spotlightDisabled` property support for spottable moonstone components
- `moonstone/Popup` and `moonstone/ContextualPopupDecorator` so that when the popup is closed, spotlight focus returns to the control that had focus prior to the popup opening
- `moonstone/Input` to not get focus when disabled

## [1.0.0-beta.2] - 2017-01-30

### Added

- `moonstone/Panels.Panel` property `showChildren` to support deferring rendering the panel body until animation completes
- `moonstone/MarqueeDecorator` property `invalidateProps` that specifies which props cause the marquee distance to be invalidated
- developer-mode warnings to several components to warn when values are out-of-range
- `moonstone/Divider` property `spacing` which adjusts the amount of empty space above and below the `Divider`. `'normal'`, `'small'`, `'medium'`, `'large'`, and `'none'` are available.
- `moonstone/Picker` when `joined` the ability to be incremented and decremented by arrow keys
- `onSpotlightDisappear` event property support for spottable moonstone components
- `moonstone/VideoPlayer` property `titleHideDelay`

### Changed

- `moonstone/Panels.Panels` and variations to defer rendering the children of contained `Panel` instances until animation completes
- `moonstone/ProgressBar` properties `progress` and `backgroundProgress` to accept a number between 0 and 1
- `moonstone/Slider` and `moonstone/IncrementSlider` property `backgroundPercent` to `backgroundProgress` which now accepts a number between 0 and 1
- `moonstone/Slider` to not ignore `value` prop when it is the same as the previous value
- `moonstone/Picker` component's buttons to reverse their operation such that 'up' selects the previous item and 'down' the next
- `moonstone/Picker` and derivatives may now use numeric width, which represents the amount of characters to use for sizing. `width={4}` represents four characters, `2` for two characters, etc. `width` still accepts the size-name strings.
- `moonstone/Divider` to now behave as a simple horizontal line when no text content is provided
- `moonstone/Scroller` and other scrolling components to not display scrollbar controls by default
- `moonstone/DatePicker` and `moonstone/TimePicker` to emit `onChange` event whenever the value is changed, not just when the component is closed

### Removed

- `moonstone/ProgressBar` properties `min` and `max`

### Fixed

- `moonstone/IncrementSlider` so that the knob is spottable via pointer, and 5-way navigation between the knob and the increment/decrement buttons is functional
- `moonstone/Slider` and `moonstone/IncrementSlider` to not fire `onChange` for value changes from props

## [1.0.0-beta.1] - 2016-12-30

### Added

- `moonstone/VideoPlayer` and `moonstone/TooltipDecorator` components and samples
- `moonstone/Panels.Panels` property `onBack` to support `ui/Cancelable`
- `moonstone/VirtualFlexList` Work-In-Progress component to support variably sized rows or columns
- `moonstone/ExpandableItem` properties `autoClose` and `lockBottom`
- `moonstone/ExpandableList` properties `noAutoClose` and `noLockBottom`
- `moonstone/Picker` property `reverse`
- `moonstone/ContextualPopup` property `noAutoDismiss`
- `moonstone/Dialog` property `scrimType`
- `moonstone/Popup` property `spotlightRestrict`

### Changed

- `moonstone/Panels.Routable` to require a `navigate` configuration property indicating the event callback for back or cancel actions
- `moonstone/MarqueeController` focus/blur handling to start and stop synchronized `moonstone/Marquee` components
- `moonstone/ExpandableList` property `autoClose` to `closeOnSelect` to disambiguate it from the added `autoClose` on 5-way up
- `moonstone/ContextualPopupDecorator.ContextualPopupDecorator` component's `onCloseButtonClick` property to `onClose`
- `moonstone/Dialog` component's `onCloseButtonClicked` property to `onClose`
- `moonstone/Spinner` component's `center` and `middle` properties to a single `centered` property
	that applies both horizontal and vertical centering
- `moonstone/Popup.PopupBase` component's `onCloseButtonClicked` property to `onCloseButtonClick`
- `moonstone/Item.ItemOverlay` component's `autoHide` property to remove the `'no'` option. The same
	effect can be achieved by omitting the property or passing `null`.
- `moonstone/VirtualGridList` to be scrolled by page when navigating with a 5-way direction key
- `moonstone/Scroller`, `moonstone/VirtualList`, `moonstone/VirtualGridList` to no longer respond to mouse down/move/up events
- all Expandables to include a state arrow UI element
- `moonstone/LabeledItem` to support a `titleIcon` property which positions just after the title text
- `moonstone/Button` to include `moonstone/TooltipDecorator`
- `moonstone/Expandable` to support being managed, radio group-style, by a component wrapped with `RadioControllerDecorator` from `ui/RadioDecorator`
- `moonstone/Picker` to animate `moonstone/Marquee` children when any part of the `moonstone/Picker` is focused
- `moonstone/VirtualList` to mute its container instead of disabling it during scroll events
- `moonstone/VirtualList`, `moonstone/VirtualGridList`, and `moonstone/Scroller` to continue scrolling when holding down the paging controls
- `moonstone/VirtualList` to require a `component` prop and not have a default value
- `moonstone/Picker` to continuously change when a button is held down by adding `ui/Holdable`.

### Fixed

- `moonstone/Popup` and `moonstone/ContextualPopup` 5-way navigation behavior using spotlight.
- Bug where a synchronized marquee whose content fit the available space would prevent restarting of the marquees
- `moonstone/Input` to show an ellipsis on the correct side based on the text directionality of the `value` or `placeholder` content.
- `moonstone/VirtualList` and `moonstone/VirtualGridList` to prevent unwanted scrolling when focused with the pointer
- `moonstone/Picker` to remove fingernail when a the pointer is held down, but the pointer is moved off the `joined` picker.
- `moonstone/LabeledItem` to include marquee on both `title` and `label`, and be synchronized

## [1.0.0-alpha.5] - 2016-12-16

No changes.

## [1.0.0-alpha.4] - 2016-12-2

### Added

- `moonstone/Popup`, `moonstone/ContextualPopupDecorator`, `moonstone/Notification`, `moonstone/Dialog` and `moonstone/ExpandableInput` components
- `ItemOverlay` component to `moonstone/Item` module
- `marqueeCentered` prop to `moonstone/MarqueeDecorator` and `moonstone/MarqueeText`
- `placeholder` prop to `moonstone/Image`
- `moonstone/MarqueeController` component to synchronize multiple `moonstone/Marquee` components
- Non-latin locale support to all existing Moonstone components
- Language-specific font support
- `moonstone/IncrementSlider` now accepts customizable increment and decrement icons, as well as `moonstone/Slider` being more responsive to external styling

### Changed

- `moonstone/Input` component's `iconStart` and `iconEnd` properties to be `iconBefore` and `iconAfter`, respectively, for consistency with `moonstone/Item.ItemOverlay` naming
- `moonstone/Icon` and `moonstone/IconButton` so the `children` property supports both font-based icons and images
- the `checked` property to `selected` for consistency across the whole framework. This allows better interoperability when switching between various components.  Affects the following: `CheckboxItem`, `RadioItem`, `SelectableItem`, `Switch`, `SwitchItem`, and `ToggleItem`. Additionally, these now use `moonstone/Item.ItemOverlay` to position and handle their Icons.
- `moonstone/Slider` and `moonstone/IncrementSlider` to be more performant. No changes were made to
	the public API.
- `moonstone/GridListImageItem` so that a placeholder image displays while loading the image, and the caption and subcaption support marqueeing
- `moonstone/MoonstoneDecorator` to add `FloatingLayerDecorator`
- `moonstone/IncrementSlider` in vertical mode looks and works as expected.

### Removed

- LESS mixins that belong in `@enact/ui`, so that only moonstone-specific mixins are contained in
this module. When authoring components and importing mixins, only the local mixins need to be
imported, as they already import the general mixins.
- the `src` property from `moonstone/Icon` and `moonston/IconButton`. Use the support for URLs in
	the `children` property as noted above.
- the `height` property from `moonstone/IncrementSlider` and `moonstone/Slider`

### Fixed

- Joined picker so that it now has correct animation when using the mouse wheel
- Bug in DatePicker/TimePicker that prevented setting of value earlier than 1969

## [1.0.0-alpha.3] - 2016-11-8

### Added

- `moonstone/BodyText`, `moonstone/DatePicker`, `moonstone/DayPicker`, `moonstone/ExpandableItem`, `moonstone/Image`, and `moonstone/TimePicker` components
- `fullBleed` prop to `moonstone/Panels/Header`. When `true`, the header content is indented and the header lines are removed.
- Application close button to `moonstone/Panels`. Fires `onApplicationClose` when clicked. Can be omitted with the `noCloseButton` prop.
- `marqueeDisabled` prop to `moonstone/Picker`
- `padded` prop to `moonstone/RangePicker`
- `forceDirection` prop to `moonstone/Marquee`. Forces the direction of `moonstone/Marquee`. Useful for when `RTL` content cannot be auto detected.

### Changed

- `data` parameter passed to `component` prop of `VirtualList`.
- `moonstone/Expandable` into a submodule of `moonstone/ExpandableItem`
- `ExpandableList` to properly support selection
- `moonstone/Divider`'s `children` property to be optional
- `moonstone/ToggleItem`'s `inline` version to have a `max-width` of `240px`
- `moonstone/Input` to use `<div>` instead of `<label>` for wrapping components. No change to
	functionality, only markup.

### Removed

- `moonstone/ExpandableCheckboxItemGroup` in favor of `ExpandableList`

## [1.0.0-alpha.2] - 2016-10-21

This version includes a lot of refactoring from the previous release. Developers need to switch to the new enact-dev command-line tool.

### Added

- New components and HOCs: `moonstone/Scroller`, `moonstone/VirtualList`, `moonstone/VirtualGridList`, `moonstone/MarqueeText`, `moonstone/Spinner`, `moonstone/ExpandableCheckboxItemGroup`, `moonstone/MarqueeDecorator`
- New options for `ui/Toggleable` HOC
- Marquee support to many components
- Image support to `moonstone/Icon` and `moonstone/IconButton`
- `dismissOnEnter` prop for `moonstone/Input`
- Many more unit tests

### Changed

- Some props for UI state were renamed to have `default` prefix where state was managed by the component. (e.g. `defaultOpen`)

### Fixed

- Many components were fixed, polished, updated and documented
- Inline docs updated to be more consistent and comprehensive<|MERGE_RESOLUTION|>--- conflicted
+++ resolved
@@ -7,11 +7,8 @@
 ### Fixed
 
 - `moonstone/ContextualPopupDecorator` layout in large text mode in RTL locales
-<<<<<<< HEAD
+- `moonstone/Dropdown` performance when using many options
 - `moonstone/ProgressBar` fill color when `highlighted` is set
-=======
-- `moonstone/Dropdown` performance when using many options
->>>>>>> 02391c61
 - `moonstone/Slider` progress bar fill color when focused with `noFill` set
 - `moonstone/Scroller` to correctly handle horizontally scrolling focused elements into view when using a `direction` value of `'both'`
 - `moonstone/Skinnable` TypeScript signature
