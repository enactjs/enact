--- conflicted
+++ resolved
@@ -6,10 +6,8 @@
 
 ### Added
 
-<<<<<<< HEAD
 - `moonstone/Slider` property `knobSelect` as part of enabling 5-way support to `moonstone/Slider`, `moonstone/IncrementSlider` and the media slider for `moonstone/VideoPlayer`
 - `moonstone/Slider` property `onKnobMove` to fire when the knob position changes, independently from the `moonstone/Slider` value
-=======
 - `moonstone/ExpandableInput` properties `iconAfter` and `iconBefore` to display icons after and before the input, respectively
 
 ### Changed
@@ -19,7 +17,6 @@
 ### Fixed
 
 - `moonstone/marquee.MarqueeController` to start marquee on newly registered components when controller has focus and to restart synced marquees after completion
->>>>>>> f953e9da
 
 ## [1.0.0-beta.2] - 2017-01-30
 
