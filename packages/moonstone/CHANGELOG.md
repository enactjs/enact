# Change Log

The following is a curated list of changes in the Enact moonstone module, newest changes on the top.

<<<<<<< HEAD
## [1.6.1] - 2017-08-07

### Changed

- `moonstone/Icon` and `moonstone/IconButton` to no longer fit image source to the icon's boundary
=======
## [Unreleased]

### Added

### Changed
- `moonstone/VirtualGridList` to scroll by item via 5 way key

### Fixed

- `moonstone/VirtualList` not to lose focus when moving out from the first item via 5way when it has disabled items
>>>>>>> d85e7f78

## [1.6.0] - 2017-08-04

### Added

- `moonstone/VideoPlayer` ability to seek when holding down the right and left keys. Sensitivity can be adjusted using throttling options `jumpDelay` and `initialJumpDelay`.
- `moonstone/VideoPlayer` property `no5WayJump` to disable jumping done by 5-way
- `moonstone/VideoPlayer` support for the "More" button to use tooltips
- `moonstone/VideoPlayer` properties `moreButtonLabel` and `moreButtonCloseLabel` to allow customization of the "More" button's tooltip and Aria labels
- `moonstone/VideoPlayer` property `moreButtonDisabled` to disable the "More" button
- `moonstone/Picker` and `moonstone/RangePicker` prop `aria-valuetext` to support reading custom text instead of value
- `moonstone/VideoPlayer` methods `showControls` and `hideControls` to allow external interaction with the player
- `moonstone/Scroller` support for Page Up/Page Down keys in pointer mode when no item has focus

### Changed

- `moonstone/VideoPlayer` to handle play, pause, stop, fast forward and rewind on remote controller
- `moonstone/Marquee` to also start when hovered if `marqueeOnRender` is set

### Fixed

- `moonstone/IconButton` to fit image source within `IconButton`
- `moonstone` icon font sizes for wide icons
- `moonstone/ContextualPopupDecorator` to prefer setting focus to the appropriate popup instead of other underlying controls when using 5-way from the activating control
- `moonstone/Scroller` not scrolled via 5 way when `moonstone/ExpandableList` is opened
- `moonstone/VirtualList` not to let the focus move outside of container even if there are children left when navigating with 5way
- `moonstone/Scrollable` to update disability of paging controls when the scrollbar is set to `visible` and the content becomes shorter
- `moonstone/VideoPlayer` to focus on hover over play/pause button when video is loading
- `moonstone/VideoPlayer` to update and display proper time while moving knob when video is paused
- `moonstone/VideoPlayer` long title overlap issues
- `moonstone/Header` to apply `marqueeOn` prop to `subTitleBelow` and `titleBelow`
- `moonstone/Picker` wheeling in `moonstone/Scroller`
- `moonstone/IncrementSlider` and `moonstone/Picker` to read value changes when selecting buttons

## [1.5.0] - 2017-07-19

### Added

- `moonstone/Slider` and `moonstone/IncrementSlider` prop `aria-valuetext` to support reading custom text instead of value
- `moonstone/TooltipDecorator` property `tooltipProps` to attach props to tooltip component
- `moonstone/Scroller` and `moonstone/VirtualList` ability to scroll via page up and page down keys
- `moonstone/VideoPlayer` tooltip-thumbnail support with the `thumbnailSrc` prop and the `onScrub` callback to fire when the knob moves and a new thumbnail is needed
- `moonstone/VirtualList` ability to navigate via 5way when there are disabled items
- `moonstone/ContextualPopupDecorator` property `popupContainerId` to support configuration of the popup's spotlight container
- `moonstone/ContextualPopupDecorator` property `onOpen` to notify containers when the popup has been opened
- `moonstone/ContextualPopupDecorator` config option `openProp` to support mapping the value of `open` property to the chosen property of wrapped component

### Changed

- `moonstone/ExpandableList` to use 'radio' as the default, and adapt 'single' mode to render as a `moonstone/RadioItem` instead of a `moonstone/CheckboxItem`
- `moonstone/VideoPlayer` not to hide pause icon when it appears
- `moonstone/ContextualPopupDecorator` to set accessibility-related props onto the container node rather than the popup node
- `moonstone/ExpandableItem`, `moonstone/ExpandableList`, `moonstone/ExpandablePicker`, `moonstone/DatePicker`, and `moonstone/TimePicker` to pause spotlight when animating in 5-way mode
- `moonstone/Spinner` to position the text content under the spinner, rather than to the right side
- `moonstone/VideoPlayer` to include hour when announcing the time while scrubbing
- `moonstone/GridListImageItem` to require a `source` prop and not have a default value

### Fixed

- `moonstone/Input` ellipsis to show if placeholder is changed dynamically and is too long
- `moonstone/Marquee` to re-evaluate RTL orientation when its content changes
- `moonstone/VirtualList` to restore focus on short lists
- `moonstone/ExpandableInput` to expand the width of its contained `moonstone/Input`
- `moonstone/Input` support for `dismissOnEnter`
- `moonstone/Input` focus management to prevent stealing focus when programmatically moved elsewhere
- `moonstone/Input` 5-way spot behavior
- `moonstone` international fonts to always be used, even when unsupported font-weights or font-styles are requested
- `moonstone/Panels.Panel` support for selecting components with `.spottable-default` as the default focus target
- `moonstone/Panels` layout in RTL locales
- `moonstone` spottable components to support `onSpotlightDown`, `onSpotlightLeft`, `onSpotlightRight`, and `onSpotlightUp` event property
- `moonstone/VirtualList` losing spotlight when the list is empty
- `moonstone/FormCheckbox` in focused state to have the correct "check" color
- `moonstone/Scrollable` bug in `navigableFilter` when passed a container id

## [1.4.1] - 2017-07-05

### Changed

- `moonstone/Popup` to only call `onKeyDown` when there is a focused item in the `Popup`
- `moonstone/Scroller`, `moonstone/Picker`, and `moonstone/IncrementSlider` to automatically move focus when the currently focused `moonstone/IconButton` becomes disabled

### Fixed

- `moonstone/ContextualPopupDecorator` close button to account for large text size
- `moonstone/ContextualPopupDecorator` to not spot controls other than its activator when navigating out via 5-way
- `moonstone/Header` to set the value of `marqueeOn` for all types of headers

## [1.4.0] - 2017-06-29

### Deprecated

- `moonstone/Input` prop `noDecorator` is being replaced by `autoFocus` in 2.0.0

### Added

- `moonstone/Scrollbar` property `corner` to add the corner between vertical and horizontal scrollbars
- `moonstone/ScrollThumb` for a thumb of `moonstone/Scrollbar`
- `moonstone/styles/text.less` mixin `.locale-japanese-line-break()` to apply the correct  Japanese language line-break rules for the following multi-line components: `moonstone/BodyText`, `moonstone/Dialog`, `moonstone/Notification`, `moonstone/Popup`, and `moonstone/Tooltip`
- `moonstone/ContextualPopupDecorator` property `popupProps` to attach props to popup component
- `moonstone/VideoPlayer` property `pauseAtEnd` to control forward/backward seeking
- `moonstone/Panels/Header` prop `marqueeOn` to control marquee of header

### Changed

- `moonstone/Panels/Header` to expose its `marqueeOn` prop
- `moonstone/VideoPlayer` to automatically adjust the width of the allocated space for the side components so the media controls have more space to appear on smaller screens
- `moonstone/VideoPlayer` properties `autoCloseTimeout` and `titleHideDelay` default value to `5000`
- `moonstone/VirtualList` to support restoring focus to the last focused item
- `moonstone/Scrollable` to call `onScrollStop` before unmounting if a scroll is in progress
- `moonstone/Scroller` to reveal non-spottable content when navigating out of a scroller

### Fixed

- `moonstone/Dialog` to properly focus via pointer on child components
- `moonstone/VirtualList`, `moonstone/VirtualGridList`, and `moonstone/Scroller` not to be slower when scrolled to the first or the last position by wheeling
- `moonstone` component hold delay time
- `moonstone/VideoPlayer` to show its controls when pressing down the first time
- `moonstone/Panel` autoFocus logic to only focus on initial render
- `moonstone/Input` text colors
- `moonstone/ExpandableInput` to focus its decorator when leaving by 5-way left/right

## [1.3.1] - 2017-06-14

### Fixed

- `moonstone/Picker` support for large text
- `moonstone/Scroller` support for focusing paging controls with the pointer
- `moonstone` CSS rules for unskinned spottable components

## [1.3.0] - 2017-06-12

### Deprecated

- `moonstone/Scroller` props `horizontal` and `vertical`. Deprecated props are replaced with `direction` prop. `horizontal` and `vertical` will be removed in 2.0.0.
- `moonstone/Panel` prop `noAutoFocus` in favor of `autoFocus="none"`

### Added

- `moonstone/Image` support for `children` prop inside images
- `moonstone/Scroller` prop `direction` which replaces `horizontal` and `vertical` props
- `moonstone/VideoPlayer` property `tooltipHideDelay` to hide tooltip with a given amount of time
- `moonstone/VideoPlayer` property `pauseAtEnd` to pause when it reaches either the start or the end of the video
- `moonstone/VideoPlayer` methods `fastForward`, `getMediaState`, `jump`, `pause`, `play`, `rewind`, and `seek` to allow external interaction with the player. See docs for example usage.

### Changed

- `moonstone/Skinnable` to support context and allow it to be added to any component to be individually skinned. This includes a further optimization in skinning which consolidates all color assignments into a single block, so non-color rules aren't unnecessarily duplicated.
- `moonstone/Skinnable` light and dark skin names ("moonstone-light" and "moonstone") to "light" and "dark", respectively
- `moonstone/VideoPlayer` to set play/pause icon to display "play" when rewinding or fast forwarding
- `moonstone/VideoPlayer` to rewind or fast forward when previous command is slow-forward or slow-rewind respectively
- `moonstone/VideoPlayer` to fast forward when previous command is slow-forward and it reaches the last of its play rate
- `moonstone/VideoPlayer` to not play video on reload when `noAutoPlay` is `true`
- `moonstone/VideoPlayer` property `feedbackHideDelay`'s default value to `3000`
- `moonstone/Notification` to break line in characters in ja and zh locale
- `moonstone/Notification` to align texts left in LTR locale and right in RTL locale
- `moonstone/VideoPlayer` to simulate rewind functionality on non-webOS platforms only

### Fixed

- `moonstone/ExpandableItem` to correct the `titleIcon` when using `open` and `disabled`
- `moonstone/GridListImageItem` to center its selection icon on the image instead of the item
- `moonstone/Input` to have correct `Tooltip` position in `RTL`
- `moonstone/SwitchItem` to not unintentionally overflow `Scroller` containers, causing them to jump to the side when focusing
- `moonstone/VideoPlayer` to fast forward properly when video is at paused state
- `moonstone/VideoPlayer` to correctly change sources
- `moonstone/VideoPlayer` to show or hide feedback tooltip properly
- `moonstone/DateTimeDecorator` to work properly with `RadioControllerDecorator`
- `moonstone/Picker` in joined, large text mode so the arrows are properly aligned and sized
- `moonstone/Icon` to reflect the same proportion in relation to its size in large-text mode

## [1.2.0] - 2017-05-17

### Deprecated

- `moonstone/Scroller.Scrollable` option `indexToFocus` in `scrollTo` method to be removed in 2.0.0

### Added

- `moonstone/Slider` and `moonstone/IncrementSlider` prop `noFill` to support a style without the fill
- `moonstone/Marquee` property `rtl` to set directionality to right-to-left
- `moonstone/VirtualList.GridListImageItem` property `selectionOverlay` to add custom component for selection overlay
- `moonstone/MoonstoneDecorator` property `skin` to let an app choose its skin: "moonstone" and "moonstone-light" are now available
- `moonstone/FormCheckboxItem`
- `moonstone/FormCheckbox`, a standalone checkbox, to support `moonstone/FormCheckboxItem`
- `moonstone/Input` props `invalid` and `invalidMessage` to display a tooltip when input value is invalid
- `moonstone/Scroller.Scrollable` option `focus` in `scrollTo()` method
- `moonstone/Scroller.Scrollable` property `spottableScrollbar`
- `moonstone/Icon.IconList` icons: `arrowshrinkleft` and `arrowshrinkright`

### Changed

- `moonstone/Picker` arrow icon for `joined` picker: small when not spotted, hidden when it reaches the end of the picker
- `moonstone/Checkbox` and `moonstone/CheckboxItem` to reflect the latest design
- `moonstone/MoonstoneDecorator/fontGenerator` was refactored to use the browser's FontFace API to dynamically load locale fonts
- `moonstone/VideoPlayer` space allotment on both sides of the playback controls to support 4 buttons; consequently the "more" controls area has shrunk by the same amount
- `moonstone/VideoPlayer` to not disable media button (play/pause)
- `moonstone/Scroller.Scrollable` so that paging controls are not spottable by default with 5-way
- `moonstone/VideoPlayer`'s more/less button to use updated arrow icon

### Fixed

- `moonstone/MarqueeDecorator` to properly stop marquee on items with `'marqueeOnHover'`
- `moonstone/ExpandableList` to work properly with object-based children
- `moonstone/styles/fonts.less` to restore the Moonstone Icon font to request the local system font by default. Remember to update your webOS build to get the latest version of the font so you don't see empty boxes for your icons.
- `moonstone/Picker` and `moonstone/RangePicker` to now use the correct size from Enyo (60px v.s. 84px) for icon buttons
- `moonstone/Scrollable` to apply ri.scale properly
- `moonstone/Panel` to not cover a `Panels`'s `ApplicationCloseButton` when not using a `Header`
- `moonstone/IncrementSlider` to show tooltip when buttons focused

## [1.1.0] - 2017-04-21

### Deprecated

- `moonstone/ExpandableInput` property `onInputChange`

### Added

- `moonstone/Panels.Panel` prop and `moonstone/MoonstoneDecorator` config option: `noAutoFocus` to support prevention of setting automatic focus after render
- `moonstone/VideoPlayer` props: `backwardIcon`, `forwardIcon`, `jumpBackwardIcon`, `jumpForwardIcon`, `pauseIcon`, and `playIcon` to support icon customization of the player
- `moonstone/VideoPlayer` props `jumpButtonsDisabled` and `rateButtonsDisabled` for disabling the pairs of buttons when it's inappropriate for the playing media
- `moonstone/VideoPlayer` property `playbackRateHash` to support custom playback rates
- `moonstone/VideoPlayer` callback prop `onControlsAvailable` which fires when the players controls show or hide
- `moonstone/Image` support for `onLoad` and `onError` events
- `moonstone/VirtualList.GridListImageItem` prop `placeholder`
- `moonstone/Divider` property `preserveCase` to display text without capitalizing it

### Changed

- `moonstone/Slider` colors and sizing to match the latest designs
- `moonstone/ProgressBar` to position correctly with other components nearby
- `moonstone/Panels` breadcrumb to no longer have a horizontal line above it
- `moonstone/Transition` to measure itself when the CPU is idle
- style for disabled opacity from 0.4 to 0.3
- `moonstone/Button` colors for transparent and translucent background opacity when disabled
- `moonstone/ExpandableInput` property `onInputChange` to fire along with `onChange`. `onInputChange` is deprecated and will be removed in a future update.
- `Moonstone.ttf` font to include new icons
- `moonstone/Icon` to reference additional icons

### Fixed

- `moonstone/Popup` and `moonstone/ContextualPopupDecorator` 5-way navigation behavior
- `moonstone/Input` to not spot its own input decorator on 5-way out
- `moonstone/VideoPlayer` to no longer render its `children` in multiple places
- `moonstone/Button` text color when used on a neutral (light) background in some cases
- `moonstone/Popup` background opacity
- `moonstone/Marquee` to recalculate properly when its contents change
- `moonstone/TimePicker` to display time in correct order
- `moonstone/Scroller` to prefer spotlight navigation to its internal components

## [1.0.0] - 2017-03-31

> NOTE: We have also modified most form components to be usable in a controlled (app manages component
> state) or uncontrolled (Enact manages component state) manner. To put a component into a
> controlled state, pass in `value` (or other appropriate state property such as `selected` or
> `open`) at component creation and then respond to events and update the value as needed. To put a
> component into an uncontrolled state, do not set `value` (or equivalent), at creation. From this
> point on, Enact will manage the state and events will be sent when the state is updated. To
> specify an initial value, use the `defaultValue` (or, `defaultSelected, `defaultOpen, etc.)
> property.  See the documentation for individual components for more information.

### Added

- `moonstone/Button` property `icon` to support a built-in icon next to the text content. The Icon supports everything that `moonstone/Icon` supports, as well as a custom icon.
- `moonstone/MoonstoneDecorator` property `textSize` to resize several components to requested CMR sizes. Simply add `textSize="large"` to your `App` and the new sizes will automatically take effect.

### Changed

- `moonstone/Slider` to use the property `tooltip` instead of `noTooltip`, so the built-in tooltip is not enabled by default
- `moonstone/IncrementSlider` to include tooltip documentation
- `moonstone/ExpandableList` to accept an array of objects as children which are spread onto the generated components
- `moonstone/CheckboxItem` style to match the latest designs, with support for the `moonstone/Checkbox` to be on either the left or the right side by using the `iconPosition` property
- `moonstone/VideoPlayer` to supply every event callback-method with an object representing the VideoPlayer's current state, including: `currentTime`, `duration`, `paused`, `proportionLoaded`, and `proportionPlayed`

### Fixed

- `moonstone/Panels.Panel` behavior for remembering focus on unmount and setting focus after render
- `moonstone/VirtualList.VirtualGridList` showing empty items when items are continuously added dynamically
- `moonstone/Picker` to marquee on focus once again

## [1.0.0-beta.4] - 2017-03-10

### Added

- `moonstone/VirtualList` `indexToFocus` option to `scrollTo` method to focus on item with specified index
- `moonstone/IconButton` and `moonstone/Button` `color` property to add a remote control key color to the button
- `moonstone/Scrollbar` property `disabled` to disable both paging controls when it is true
- `moonstone/VirtualList` parameter `moreInfo` to pass `firstVisibleIndex` and `lastVisibleIndex` when scroll events are firing
- Accessibility support to UI components
- `moonstone/VideoPlayer` property `onUMSMediaInfo` to support the custom webOS “umsmediainfo” event
- `moonstone/Region` component which encourages wrapping components for improved accessibility rather than only preceding the components with a `moonstone/Divider`
- `moonstone/Slider` tooltip. It's enabled by default and comes with options like `noTooltip`, `tooltipAsPercent`, and `tooltipSide`. See the component docs for more details.
- `moonstone/Panels.Panel` property `hideChildren` to defer rendering children
- `moonstone/Spinner` properties `blockClickOn` and `scrim` to block click events behind spinner
- `moonstone/VirtualList` property `clientSize` to specify item dimensions instead of measuring them

### Changed

- `moonstone/VirtualGridImageItem` styles to reduce redundant style code app side
- `moonstone/VirtualList` and `moonstone/VirtualGridList` to add essential CSS for list items automatically
- `moonstone/VirtualList` and `moonstone/VirtualGridList` to not add `data-index` to their item DOM elements directly, but to pass `data-index` as the parameter of their `component` prop like the `key` parameter of their `component` prop
- `moonstone/ExpandableItem` and derivatives to defer focusing the contents until animation completes
- `moonstone/LabeledItem`, `moonstone/ExpandableItem`, `moonstone/ExpandableList` to each support the `node` type in their `label` property. Best used with `ui/Slottable`.

### Fixed

- `moonstone/VirtualList.GridListImageItem` to have proper padding size according to the existence of caption/subcaption
- `moonstone/Scrollable` to display scrollbars with proper size
- `moonstone/VirtualGridList` to not be truncated

### Removed

- `moonstone/Scrollable` property `hideScrollbars` and replaced it with `horizontalScrollbar` and `verticalScrollbar`

## [1.0.0-beta.3] - 2017-02-21

### Added

- `moonstone/VideoPlayer` support for 5-way show/hide of media playback controls
- `moonstone/VideoPlayer` property `feedbackHideDelay`
- `moonstone/Slider` property `onKnobMove` to fire when the knob position changes, independently from the `moonstone/Slider` value
- `moonstone/Slider` properties `active`, `disabled`, `knobStep`, `onActivate`, `onDecrement`, and `onIncrement` as part of enabling 5-way support to `moonstone/Slider`, `moonstone/IncrementSlider` and the media slider for `moonstone/VideoPlayer`
- `moonstone/Slider` now supports `children` which are added to the `Slider`'s knob, and follow it as it moves
- `moonstone/ExpandableInput` properties `iconAfter` and `iconBefore` to display icons after and before the input, respectively
- `moonstone/Dialog` property `preserveCase`, which affects `title` text

### Changed

- `moonstone/IncrementSlider` to change when the buttons are held down
- `moonstone/Marquee` to allow disabled marquees to animate
- `moonstone/Dialog` to marquee `title` and `titleBelow`
- `moonstone/Marquee.MarqueeController` config option `startOnFocus` to `marqueeOnFocus`. `startOnFocus` is deprecated and will be removed in a future update.
- `moonstone/Button`, `moonstone/IconButton`, `moonstone/Item` to not forward `onClick` when `disabled`

### Fixed

- `moonstone/Marquee.MarqueeController` to start marquee on newly registered components when controller has focus and to restart synced marquees after completion
- `moonstone/Scroller` to recalculate when an expandable child opens
- `spotlightDisabled` property support for spottable moonstone components
- `moonstone/Popup` and `moonstone/ContextualPopupDecorator` so that when the popup is closed, spotlight focus returns to the control that had focus prior to the popup opening
- `moonstone/Input` to not get focus when disabled

## [1.0.0-beta.2] - 2017-01-30

### Added

- `moonstone/Panels.Panel` property `showChildren` to support deferring rendering the panel body until animation completes
- `moonstone/MarqueeDecorator` property `invalidateProps` that specifies which props cause the marquee distance to be invalidated
- developer-mode warnings to several components to warn when values are out-of-range
- `moonstone/Divider` property `spacing` which adjusts the amount of empty space above and below the `Divider`. `'normal'`, `'small'`, `'medium'`, `'large'`, and `'none'` are available.
- `moonstone/Picker` when `joined` the ability to be incremented and decremented by arrow keys
- `onSpotlightDisappear` event property support for spottable moonstone components
- `moonstone/VideoPlayer` property `titleHideDelay`

### Changed

- `moonstone/Panels.Panels` and variations to defer rendering the children of contained `Panel` instances until animation completes
- `moonstone/ProgressBar` properties `progress` and `backgroundProgress` to accept a number between 0 and 1
- `moonstone/Slider` and `moonstone/IncrementSlider` property `backgroundPercent` to `backgroundProgress` which now accepts a number between 0 and 1
- `moonstone/Slider` to not ignore `value` prop when it is the same as the previous value
- `moonstone/Picker` component's buttons to reverse their operation such that 'up' selects the previous item and 'down' the next
- `moonstone/Picker` and derivatives may now use numeric width, which represents the amount of characters to use for sizing. `width={4}` represents four characters, `2` for two characters, etc. `width` still accepts the size-name strings.
- `moonstone/Divider` to now behave as a simple horizontal line when no text content is provided
- `moonstone/Scrollable` to not display scrollbar controls by default
- `moonstone/DatePicker` and `moonstone/TimePicker` to emit `onChange` event whenever the value is changed, not just when the component is closed

### Removed

- `moonstone/ProgressBar` properties `min` and `max`

### Fixed

- `moonstone/IncrementSlider` so that the knob is spottable via pointer, and 5-way navigation between the knob and the increment/decrement buttons is functional
- `moonstone/Slider` and `moonstone/IncrementSlider` to not fire `onChange` for value changes from props

## [1.0.0-beta.1] - 2016-12-30

### Added

- `moonstone/VideoPlayer` and `moonstone/TooltipDecorator` components and samples
- `moonstone/Panels.Panels` property `onBack` to support `ui/Cancelable`
- `moonstone/VirtualFlexList` Work-In-Progress component to support variably sized rows or columns
- `moonstone/ExpandableItem` properties `autoClose` and `lockBottom`
- `moonstone/ExpandableList` properties `noAutoClose` and `noLockBottom`
- `moonstone/Picker` property `reverse`
- `moonstone/ContextualPopup` property `noAutoDismiss`
- `moonstone/Dialog` property `scrimType`
- `moonstone/Popup` property `spotlightRestrict`

### Changed

- `moonstone/Panels.Routable` to require a `navigate` configuration property indicating the event callback for back or cancel actions
- `moonstone/MarqueeController` focus/blur handling to start and stop synchronized `moonstone/Marquee` components
- `moonstone/ExpandableList` property `autoClose` to `closeOnSelect` to disambiguate it from the added `autoClose` on 5-way up
- `moonstone/ContextualPopupDecorator.ContextualPopupDecorator` component's `onCloseButtonClick` property to `onClose`
- `moonstone/Dialog` component's `onCloseButtonClicked` property to `onClose`
- `moonstone/Spinner` component's `center` and `middle` properties to a single `centered` property
	that applies both horizontal and vertical centering
- `moonstone/Popup.PopupBase` component's `onCloseButtonClicked` property to `onCloseButtonClick`
- `moonstone/Item.ItemOverlay` component's `autoHide` property to remove the `'no'` option. The same
	effect can be achieved by omitting the property or passing `null`.
- `moonstone/VirtualGridList` to be scrolled by page when navigating with a 5-way direction key
- `moonstone/Scroller`, `moonstone/VirtualList`, `moonstone/VirtualGridList`, and `moonstone/Scrollable` to no longer respond to mouse down/move/up events
- all Expandables to include a state arrow UI element
- `moonstone/LabeledItem` to support a `titleIcon` property which positions just after the title text
- `moonstone/Button` to include `moonstone/TooltipDecorator`
- `moonstone/Expandable` to support being managed, radio group-style, by a component wrapped with `RadioControllerDecorator` from `ui/RadioDecorator`
- `moonstone/Picker` to animate `moonstone/Marquee` children when any part of the `moonstone/Picker` is focused
- `moonstone/VirtualList` to mute its container instead of disabling it during scroll events
- `moonstone/VirtualList`, `moonstone/VirtualGridList`, and `moonstone/Scroller` to continue scrolling when holding down the paging controls
- `moonstone/VirtualList` to require a `component` prop and not have a default value
- `moonstone/Picker` to continuously change when a button is held down by adding `ui/Holdable`.

### Fixed

- `moonstone/Popup` and `moonstone/ContextualPopup` 5-way navigation behavior using spotlight.
- Bug where a synchronized marquee whose content fit the available space would prevent restarting of the marquees
- `moonstone/Input` to show an ellipsis on the correct side based on the text directionality of the `value` or `placeholder` content.
- `moonstone/VirtualList` and `moonstone/VirtualGridList` to prevent unwanted scrolling when focused with the pointer
- `moonstone/Picker` to remove fingernail when a the pointer is held down, but the pointer is moved off the `joined` picker.
- `moonstone/LabeledItem` to include marquee on both `title` and `label`, and be synchronized

## [1.0.0-alpha.5] - 2016-12-16

No changes.

## [1.0.0-alpha.4] - 2016-12-2

### Added

- `moonstone/Popup`, `moonstone/ContextualPopupDecorator`, `moonstone/Notification`, `moonstone/Dialog` and `moonstone/ExpandableInput` components
- `ItemOverlay` component to `moonstone/Item` module
- `marqueeCentered` prop to `moonstone/MarqueeDecorator` and `moonstone/MarqueeText`
- `placeholder` prop to `moonstone/Image`
- `moonstone/MarqueeController` component to synchronize multiple `moonstone/Marquee` components
- Non-latin locale support to all existing Moonstone components
- Language-specific font support
- `moonstone/IncrementSlider` now accepts customizable increment and decrement icons, as well as `moonstone/Slider` being more responsive to external styling

### Changed

- `moonstone/Input` component's `iconStart` and `iconEnd` properties to be `iconBefore` and `iconAfter`, respectively, for consistency with `moonstone/Item.ItemOverlay` naming
- `moonstone/Icon` and `moonstone/IconButton` so the `children` property supports both font-based icons and images
- the `checked` property to `selected` for consistency across the whole framework. This allows better interoperability when switching between various components.  Affects the following: `CheckboxItem`, `RadioItem`, `SelectableItem`, `Switch`, `SwitchItem`, and `ToggleItem`. Additionally, these now use `moonstone/Item.ItemOverlay` to position and handle their Icons.
- `moonstone/Slider` and `moonstone/IncrementSlider` to be more performant. No changes were made to
	the public API.
- `moonstone/GridListImageItem` so that a placeholder image displays while loading the image, and the caption and subcaption support marqueeing
- `moonstone/MoonstoneDecorator` to add `FloatingLayerDecorator`
- `moonstone/IncrementSlider` in vertical mode looks and works as expected.

### Removed

- LESS mixins that belong in `@enact/ui`, so that only moonstone-specific mixins are contained in
this module. When authoring components and importing mixins, only the local mixins need to be
imported, as they already import the general mixins.
- the `src` property from `moonstone/Icon` and `moonston/IconButton`. Use the support for URLs in
	the `children` property as noted above.
- the `height` property from `moonstone/IncrementSlider` and `moonstone/Slider`

### Fixed

- Joined picker so that it now has correct animation when using the mouse wheel
- Bug in DatePicker/TimePicker that prevented setting of value earlier than 1969

## [1.0.0-alpha.3] - 2016-11-8

### Added

- `moonstone/BodyText`, `moonstone/DatePicker`, `moonstone/DayPicker`, `moonstone/ExpandableItem`, `moonstone/Image`, and `moonstone/TimePicker` components
- `fullBleed` prop to `moonstone/Panels/Header`. When `true`, the header content is indented and the header lines are removed.
- Application close button to `moonstone/Panels`. Fires `onApplicationClose` when clicked. Can be omitted with the `noCloseButton` prop.
- `marqueeDisabled` prop to `moonstone/Picker`
- `padded` prop to `moonstone/RangePicker`
- `forceDirection` prop to `moonstone/Marquee`. Forces the direction of `moonstone/Marquee`. Useful for when `RTL` content cannot be auto detected.

### Changed

- `data` parameter passed to `component` prop of `VirtualList`.
- `moonstone/Expandable` into a submodule of `moonstone/ExpandableItem`
- `ExpandableList` to properly support selection
- `moonstone/Divider`'s `children` property to be optional
- `moonstone/ToggleItem`'s `inline` version to have a `max-width` of `240px`
- `moonstone/Input` to use `<div>` instead of `<label>` for wrapping components. No change to
	functionality, only markup.

### Removed

- `moonstone/ExpandableCheckboxItemGroup` in favor of `ExpandableList`

## [1.0.0-alpha.2] - 2016-10-21

This version includes a lot of refactoring from the previous release. Developers need to switch to the new enact-dev command-line tool.

### Added

- New components and HOCs: `moonstone/Scroller`, `moonstone/VirtualList`, `moonstone/VirtualGridList`, `moonstone/Scrollable`, `moonstone/MarqueeText`, `moonstone/Spinner`, `moonstone/ExpandableCheckboxItemGroup`, `moonstone/MarqueeDecorator`
- New options for `ui/Toggleable` HOC
- Marquee support to many components
- Image support to `moonstone/Icon` and `moonstone/IconButton`
- `dismissOnEnter` prop for `moonstone/Input`
- Many more unit tests

### Changed

- Some props for UI state were renamed to have `default` prefix where state was managed by the component. (e.g. `defaultOpen`)

### Fixed

- Many components were fixed, polished, updated and documented
- Inline docs updated to be more consistent and comprehensive<|MERGE_RESOLUTION|>--- conflicted
+++ resolved
@@ -2,13 +2,11 @@
 
 The following is a curated list of changes in the Enact moonstone module, newest changes on the top.
 
-<<<<<<< HEAD
 ## [1.6.1] - 2017-08-07
 
 ### Changed
 
 - `moonstone/Icon` and `moonstone/IconButton` to no longer fit image source to the icon's boundary
-=======
 ## [Unreleased]
 
 ### Added
@@ -19,7 +17,6 @@
 ### Fixed
 
 - `moonstone/VirtualList` not to lose focus when moving out from the first item via 5way when it has disabled items
->>>>>>> d85e7f78
 
 ## [1.6.0] - 2017-08-04
 
