# Change Log

The following is a curated list of changes in the Enact moonstone module, newest changes on the top.

## [Unreleased]

### Deprecated
- `moonstone/TextSizeDecorator` and it will be replaced by `moonstone/AccessibilityDecorator`

### Added

- `moonstone/TooltipDecorator` config property to direct tooltip into a property instead of adding to `children`
- `moonstone/VideoPlayer` prop `thumbnailUnavailable` to fade thumbnail
- `moonstone/AccessibilityDecorator` with `highContrast` and `textSize`
- `moonstone/VideoPlayer` high contrast scrim

### Changed

- `moonstone/Scrollbar` to disable paging control down button properly at the bottom when a scroller size is a non-integer value
- `moonstone/VirtualList`, `moonstone/VirtualGridList`, and `moonstone/Scroller` to scroll on `keydown` event instead of `keyup` event of page up and page down keys
- `moonstone/VirtualGridList` to scroll by item via 5 way key
- `moonstone/VideoPlayer` to read target time when jump by left/right key
- `moonstone/IconButton` to not use `MarqueeDecorator` and `Uppercase`

### Fixed

- `moonstone/VirtualList` and `moonstone/VirtualGridList` to focus the correct item when page up and page down keys are pressed
- `moonstone/VirtualList` not to lose focus when moving out from the first item via 5way when it has disabled items
- `moonstone/Header` to not have its contents extend beyond its bounds
- `moonstone/Slider` to align tooltip with detached knob
- `moonstone/FormCheckbox` to display correct colors in light skin
- `moonstone/Picker` and `moonstone/RangePicker` to forward `onKeyDown` events when not `joined`
- `moonstone/SelectableItem` to display correct icon width and alignment
- `moonstone/LabeledItem` to always match alignment with the locale
- `moonstone/Scroller` to properly 5-way navigate from scroll buttons
- `moonstone/ExpandableList` to display correct font weight and size for list items
- `moonstone/Divider` to not italicize in non-italic locales
<<<<<<< HEAD
- `moonstone/LabeledItem` to correctly position its icon. This affects all of the `Expandables`,`moonstone/DatePicker` and `moonstone/TimePicker`.
=======
- `moonstone/Panels.Header` and `moonstone/Item` to prevent them from allowing their contents to overflow unexpectedly
>>>>>>> 774742c5

### Removed

- `moonstone/Input` large-text mode

## [1.6.1] - 2017-08-07

### Changed

- `moonstone/Icon` and `moonstone/IconButton` to no longer fit image source to the icon's boundary

## [1.6.0] - 2017-08-04

### Added

- `moonstone/VideoPlayer` ability to seek when holding down the right and left keys. Sensitivity can be adjusted using throttling options `jumpDelay` and `initialJumpDelay`.
- `moonstone/VideoPlayer` property `no5WayJump` to disable jumping done by 5-way
- `moonstone/VideoPlayer` support for the "More" button to use tooltips
- `moonstone/VideoPlayer` properties `moreButtonLabel` and `moreButtonCloseLabel` to allow customization of the "More" button's tooltip and Aria labels
- `moonstone/VideoPlayer` property `moreButtonDisabled` to disable the "More" button
- `moonstone/Picker` and `moonstone/RangePicker` prop `aria-valuetext` to support reading custom text instead of value
- `moonstone/VideoPlayer` methods `showControls` and `hideControls` to allow external interaction with the player
- `moonstone/Scroller` support for Page Up/Page Down keys in pointer mode when no item has focus

### Changed

- `moonstone/VideoPlayer` to handle play, pause, stop, fast forward and rewind on remote controller
- `moonstone/Marquee` to also start when hovered if `marqueeOnRender` is set

### Fixed

- `moonstone/IconButton` to fit image source within `IconButton`
- `moonstone` icon font sizes for wide icons
- `moonstone/ContextualPopupDecorator` to prefer setting focus to the appropriate popup instead of other underlying controls when using 5-way from the activating control
- `moonstone/Scroller` not scrolled via 5 way when `moonstone/ExpandableList` is opened
- `moonstone/VirtualList` not to let the focus move outside of container even if there are children left when navigating with 5way
- `moonstone/Scrollable` to update disability of paging controls when the scrollbar is set to `visible` and the content becomes shorter
- `moonstone/VideoPlayer` to focus on hover over play/pause button when video is loading
- `moonstone/VideoPlayer` to update and display proper time while moving knob when video is paused
- `moonstone/VideoPlayer` long title overlap issues
- `moonstone/Header` to apply `marqueeOn` prop to `subTitleBelow` and `titleBelow`
- `moonstone/Picker` wheeling in `moonstone/Scroller`
- `moonstone/IncrementSlider` and `moonstone/Picker` to read value changes when selecting buttons

## [1.5.0] - 2017-07-19

### Added

- `moonstone/Slider` and `moonstone/IncrementSlider` prop `aria-valuetext` to support reading custom text instead of value
- `moonstone/TooltipDecorator` property `tooltipProps` to attach props to tooltip component
- `moonstone/Scroller` and `moonstone/VirtualList` ability to scroll via page up and page down keys
- `moonstone/VideoPlayer` tooltip-thumbnail support with the `thumbnailSrc` prop and the `onScrub` callback to fire when the knob moves and a new thumbnail is needed
- `moonstone/VirtualList` ability to navigate via 5way when there are disabled items
- `moonstone/ContextualPopupDecorator` property `popupContainerId` to support configuration of the popup's spotlight container
- `moonstone/ContextualPopupDecorator` property `onOpen` to notify containers when the popup has been opened
- `moonstone/ContextualPopupDecorator` config option `openProp` to support mapping the value of `open` property to the chosen property of wrapped component

### Changed

- `moonstone/ExpandableList` to use 'radio' as the default, and adapt 'single' mode to render as a `moonstone/RadioItem` instead of a `moonstone/CheckboxItem`
- `moonstone/VideoPlayer` not to hide pause icon when it appears
- `moonstone/ContextualPopupDecorator` to set accessibility-related props onto the container node rather than the popup node
- `moonstone/ExpandableItem`, `moonstone/ExpandableList`, `moonstone/ExpandablePicker`, `moonstone/DatePicker`, and `moonstone/TimePicker` to pause spotlight when animating in 5-way mode
- `moonstone/Spinner` to position the text content under the spinner, rather than to the right side
- `moonstone/VideoPlayer` to include hour when announcing the time while scrubbing
- `moonstone/GridListImageItem` to require a `source` prop and not have a default value

### Fixed

- `moonstone/Input` ellipsis to show if placeholder is changed dynamically and is too long
- `moonstone/Marquee` to re-evaluate RTL orientation when its content changes
- `moonstone/VirtualList` to restore focus on short lists
- `moonstone/ExpandableInput` to expand the width of its contained `moonstone/Input`
- `moonstone/Input` support for `dismissOnEnter`
- `moonstone/Input` focus management to prevent stealing focus when programmatically moved elsewhere
- `moonstone/Input` 5-way spot behavior
- `moonstone` international fonts to always be used, even when unsupported font-weights or font-styles are requested
- `moonstone/Panels.Panel` support for selecting components with `.spottable-default` as the default focus target
- `moonstone/Panels` layout in RTL locales
- `moonstone` spottable components to support `onSpotlightDown`, `onSpotlightLeft`, `onSpotlightRight`, and `onSpotlightUp` event property
- `moonstone/VirtualList` losing spotlight when the list is empty
- `moonstone/FormCheckbox` in focused state to have the correct "check" color
- `moonstone/Scrollable` bug in `navigableFilter` when passed a container id

## [1.4.1] - 2017-07-05

### Changed

- `moonstone/Popup` to only call `onKeyDown` when there is a focused item in the `Popup`
- `moonstone/Scroller`, `moonstone/Picker`, and `moonstone/IncrementSlider` to automatically move focus when the currently focused `moonstone/IconButton` becomes disabled

### Fixed

- `moonstone/ContextualPopupDecorator` close button to account for large text size
- `moonstone/ContextualPopupDecorator` to not spot controls other than its activator when navigating out via 5-way
- `moonstone/Header` to set the value of `marqueeOn` for all types of headers

## [1.4.0] - 2017-06-29

### Deprecated

- `moonstone/Input` prop `noDecorator` is being replaced by `autoFocus` in 2.0.0

### Added

- `moonstone/Scrollbar` property `corner` to add the corner between vertical and horizontal scrollbars
- `moonstone/ScrollThumb` for a thumb of `moonstone/Scrollbar`
- `moonstone/styles/text.less` mixin `.locale-japanese-line-break()` to apply the correct  Japanese language line-break rules for the following multi-line components: `moonstone/BodyText`, `moonstone/Dialog`, `moonstone/Notification`, `moonstone/Popup`, and `moonstone/Tooltip`
- `moonstone/ContextualPopupDecorator` property `popupProps` to attach props to popup component
- `moonstone/VideoPlayer` property `pauseAtEnd` to control forward/backward seeking
- `moonstone/Panels/Header` prop `marqueeOn` to control marquee of header

### Changed

- `moonstone/Panels/Header` to expose its `marqueeOn` prop
- `moonstone/VideoPlayer` to automatically adjust the width of the allocated space for the side components so the media controls have more space to appear on smaller screens
- `moonstone/VideoPlayer` properties `autoCloseTimeout` and `titleHideDelay` default value to `5000`
- `moonstone/VirtualList` to support restoring focus to the last focused item
- `moonstone/Scrollable` to call `onScrollStop` before unmounting if a scroll is in progress
- `moonstone/Scroller` to reveal non-spottable content when navigating out of a scroller

### Fixed

- `moonstone/Dialog` to properly focus via pointer on child components
- `moonstone/VirtualList`, `moonstone/VirtualGridList`, and `moonstone/Scroller` not to be slower when scrolled to the first or the last position by wheeling
- `moonstone` component hold delay time
- `moonstone/VideoPlayer` to show its controls when pressing down the first time
- `moonstone/Panel` autoFocus logic to only focus on initial render
- `moonstone/Input` text colors
- `moonstone/ExpandableInput` to focus its decorator when leaving by 5-way left/right

## [1.3.1] - 2017-06-14

### Fixed

- `moonstone/Picker` support for large text
- `moonstone/Scroller` support for focusing paging controls with the pointer
- `moonstone` CSS rules for unskinned spottable components

## [1.3.0] - 2017-06-12

### Deprecated

- `moonstone/Scroller` props `horizontal` and `vertical`. Deprecated props are replaced with `direction` prop. `horizontal` and `vertical` will be removed in 2.0.0.
- `moonstone/Panel` prop `noAutoFocus` in favor of `autoFocus="none"`

### Added

- `moonstone/Image` support for `children` prop inside images
- `moonstone/Scroller` prop `direction` which replaces `horizontal` and `vertical` props
- `moonstone/VideoPlayer` property `tooltipHideDelay` to hide tooltip with a given amount of time
- `moonstone/VideoPlayer` property `pauseAtEnd` to pause when it reaches either the start or the end of the video
- `moonstone/VideoPlayer` methods `fastForward`, `getMediaState`, `jump`, `pause`, `play`, `rewind`, and `seek` to allow external interaction with the player. See docs for example usage.

### Changed

- `moonstone/Skinnable` to support context and allow it to be added to any component to be individually skinned. This includes a further optimization in skinning which consolidates all color assignments into a single block, so non-color rules aren't unnecessarily duplicated.
- `moonstone/Skinnable` light and dark skin names ("moonstone-light" and "moonstone") to "light" and "dark", respectively
- `moonstone/VideoPlayer` to set play/pause icon to display "play" when rewinding or fast forwarding
- `moonstone/VideoPlayer` to rewind or fast forward when previous command is slow-forward or slow-rewind respectively
- `moonstone/VideoPlayer` to fast forward when previous command is slow-forward and it reaches the last of its play rate
- `moonstone/VideoPlayer` to not play video on reload when `noAutoPlay` is `true`
- `moonstone/VideoPlayer` property `feedbackHideDelay`'s default value to `3000`
- `moonstone/Notification` to break line in characters in ja and zh locale
- `moonstone/Notification` to align texts left in LTR locale and right in RTL locale
- `moonstone/VideoPlayer` to simulate rewind functionality on non-webOS platforms only

### Fixed

- `moonstone/ExpandableItem` to correct the `titleIcon` when using `open` and `disabled`
- `moonstone/GridListImageItem` to center its selection icon on the image instead of the item
- `moonstone/Input` to have correct `Tooltip` position in `RTL`
- `moonstone/SwitchItem` to not unintentionally overflow `Scroller` containers, causing them to jump to the side when focusing
- `moonstone/VideoPlayer` to fast forward properly when video is at paused state
- `moonstone/VideoPlayer` to correctly change sources
- `moonstone/VideoPlayer` to show or hide feedback tooltip properly
- `moonstone/DateTimeDecorator` to work properly with `RadioControllerDecorator`
- `moonstone/Picker` in joined, large text mode so the arrows are properly aligned and sized
- `moonstone/Icon` to reflect the same proportion in relation to its size in large-text mode

## [1.2.0] - 2017-05-17

### Deprecated

- `moonstone/Scroller.Scrollable` option `indexToFocus` in `scrollTo` method to be removed in 2.0.0

### Added

- `moonstone/Slider` and `moonstone/IncrementSlider` prop `noFill` to support a style without the fill
- `moonstone/Marquee` property `rtl` to set directionality to right-to-left
- `moonstone/VirtualList.GridListImageItem` property `selectionOverlay` to add custom component for selection overlay
- `moonstone/MoonstoneDecorator` property `skin` to let an app choose its skin: "moonstone" and "moonstone-light" are now available
- `moonstone/FormCheckboxItem`
- `moonstone/FormCheckbox`, a standalone checkbox, to support `moonstone/FormCheckboxItem`
- `moonstone/Input` props `invalid` and `invalidMessage` to display a tooltip when input value is invalid
- `moonstone/Scroller.Scrollable` option `focus` in `scrollTo()` method
- `moonstone/Scroller.Scrollable` property `spottableScrollbar`
- `moonstone/Icon.IconList` icons: `arrowshrinkleft` and `arrowshrinkright`

### Changed

- `moonstone/Picker` arrow icon for `joined` picker: small when not spotted, hidden when it reaches the end of the picker
- `moonstone/Checkbox` and `moonstone/CheckboxItem` to reflect the latest design
- `moonstone/MoonstoneDecorator/fontGenerator` was refactored to use the browser's FontFace API to dynamically load locale fonts
- `moonstone/VideoPlayer` space allotment on both sides of the playback controls to support 4 buttons; consequently the "more" controls area has shrunk by the same amount
- `moonstone/VideoPlayer` to not disable media button (play/pause)
- `moonstone/Scroller.Scrollable` so that paging controls are not spottable by default with 5-way
- `moonstone/VideoPlayer`'s more/less button to use updated arrow icon

### Fixed

- `moonstone/MarqueeDecorator` to properly stop marquee on items with `'marqueeOnHover'`
- `moonstone/ExpandableList` to work properly with object-based children
- `moonstone/styles/fonts.less` to restore the Moonstone Icon font to request the local system font by default. Remember to update your webOS build to get the latest version of the font so you don't see empty boxes for your icons.
- `moonstone/Picker` and `moonstone/RangePicker` to now use the correct size from Enyo (60px v.s. 84px) for icon buttons
- `moonstone/Scrollable` to apply ri.scale properly
- `moonstone/Panel` to not cover a `Panels`'s `ApplicationCloseButton` when not using a `Header`
- `moonstone/IncrementSlider` to show tooltip when buttons focused

## [1.1.0] - 2017-04-21

### Deprecated

- `moonstone/ExpandableInput` property `onInputChange`

### Added

- `moonstone/Panels.Panel` prop and `moonstone/MoonstoneDecorator` config option: `noAutoFocus` to support prevention of setting automatic focus after render
- `moonstone/VideoPlayer` props: `backwardIcon`, `forwardIcon`, `jumpBackwardIcon`, `jumpForwardIcon`, `pauseIcon`, and `playIcon` to support icon customization of the player
- `moonstone/VideoPlayer` props `jumpButtonsDisabled` and `rateButtonsDisabled` for disabling the pairs of buttons when it's inappropriate for the playing media
- `moonstone/VideoPlayer` property `playbackRateHash` to support custom playback rates
- `moonstone/VideoPlayer` callback prop `onControlsAvailable` which fires when the players controls show or hide
- `moonstone/Image` support for `onLoad` and `onError` events
- `moonstone/VirtualList.GridListImageItem` prop `placeholder`
- `moonstone/Divider` property `preserveCase` to display text without capitalizing it

### Changed

- `moonstone/Slider` colors and sizing to match the latest designs
- `moonstone/ProgressBar` to position correctly with other components nearby
- `moonstone/Panels` breadcrumb to no longer have a horizontal line above it
- `moonstone/Transition` to measure itself when the CPU is idle
- style for disabled opacity from 0.4 to 0.3
- `moonstone/Button` colors for transparent and translucent background opacity when disabled
- `moonstone/ExpandableInput` property `onInputChange` to fire along with `onChange`. `onInputChange` is deprecated and will be removed in a future update.
- `Moonstone.ttf` font to include new icons
- `moonstone/Icon` to reference additional icons

### Fixed

- `moonstone/Popup` and `moonstone/ContextualPopupDecorator` 5-way navigation behavior
- `moonstone/Input` to not spot its own input decorator on 5-way out
- `moonstone/VideoPlayer` to no longer render its `children` in multiple places
- `moonstone/Button` text color when used on a neutral (light) background in some cases
- `moonstone/Popup` background opacity
- `moonstone/Marquee` to recalculate properly when its contents change
- `moonstone/TimePicker` to display time in correct order
- `moonstone/Scroller` to prefer spotlight navigation to its internal components

## [1.0.0] - 2017-03-31

> NOTE: We have also modified most form components to be usable in a controlled (app manages component
> state) or uncontrolled (Enact manages component state) manner. To put a component into a
> controlled state, pass in `value` (or other appropriate state property such as `selected` or
> `open`) at component creation and then respond to events and update the value as needed. To put a
> component into an uncontrolled state, do not set `value` (or equivalent), at creation. From this
> point on, Enact will manage the state and events will be sent when the state is updated. To
> specify an initial value, use the `defaultValue` (or, `defaultSelected, `defaultOpen, etc.)
> property.  See the documentation for individual components for more information.

### Added

- `moonstone/Button` property `icon` to support a built-in icon next to the text content. The Icon supports everything that `moonstone/Icon` supports, as well as a custom icon.
- `moonstone/MoonstoneDecorator` property `textSize` to resize several components to requested CMR sizes. Simply add `textSize="large"` to your `App` and the new sizes will automatically take effect.

### Changed

- `moonstone/Slider` to use the property `tooltip` instead of `noTooltip`, so the built-in tooltip is not enabled by default
- `moonstone/IncrementSlider` to include tooltip documentation
- `moonstone/ExpandableList` to accept an array of objects as children which are spread onto the generated components
- `moonstone/CheckboxItem` style to match the latest designs, with support for the `moonstone/Checkbox` to be on either the left or the right side by using the `iconPosition` property
- `moonstone/VideoPlayer` to supply every event callback-method with an object representing the VideoPlayer's current state, including: `currentTime`, `duration`, `paused`, `proportionLoaded`, and `proportionPlayed`

### Fixed

- `moonstone/Panels.Panel` behavior for remembering focus on unmount and setting focus after render
- `moonstone/VirtualList.VirtualGridList` showing empty items when items are continuously added dynamically
- `moonstone/Picker` to marquee on focus once again

## [1.0.0-beta.4] - 2017-03-10

### Added

- `moonstone/VirtualList` `indexToFocus` option to `scrollTo` method to focus on item with specified index
- `moonstone/IconButton` and `moonstone/Button` `color` property to add a remote control key color to the button
- `moonstone/Scrollbar` property `disabled` to disable both paging controls when it is true
- `moonstone/VirtualList` parameter `moreInfo` to pass `firstVisibleIndex` and `lastVisibleIndex` when scroll events are firing
- Accessibility support to UI components
- `moonstone/VideoPlayer` property `onUMSMediaInfo` to support the custom webOS “umsmediainfo” event
- `moonstone/Region` component which encourages wrapping components for improved accessibility rather than only preceding the components with a `moonstone/Divider`
- `moonstone/Slider` tooltip. It's enabled by default and comes with options like `noTooltip`, `tooltipAsPercent`, and `tooltipSide`. See the component docs for more details.
- `moonstone/Panels.Panel` property `hideChildren` to defer rendering children
- `moonstone/Spinner` properties `blockClickOn` and `scrim` to block click events behind spinner
- `moonstone/VirtualList` property `clientSize` to specify item dimensions instead of measuring them

### Changed

- `moonstone/VirtualGridImageItem` styles to reduce redundant style code app side
- `moonstone/VirtualList` and `moonstone/VirtualGridList` to add essential CSS for list items automatically
- `moonstone/VirtualList` and `moonstone/VirtualGridList` to not add `data-index` to their item DOM elements directly, but to pass `data-index` as the parameter of their `component` prop like the `key` parameter of their `component` prop
- `moonstone/ExpandableItem` and derivatives to defer focusing the contents until animation completes
- `moonstone/LabeledItem`, `moonstone/ExpandableItem`, `moonstone/ExpandableList` to each support the `node` type in their `label` property. Best used with `ui/Slottable`.

### Fixed

- `moonstone/VirtualList.GridListImageItem` to have proper padding size according to the existence of caption/subcaption
- `moonstone/Scrollable` to display scrollbars with proper size
- `moonstone/VirtualGridList` to not be truncated

### Removed

- `moonstone/Scrollable` property `hideScrollbars` and replaced it with `horizontalScrollbar` and `verticalScrollbar`

## [1.0.0-beta.3] - 2017-02-21

### Added

- `moonstone/VideoPlayer` support for 5-way show/hide of media playback controls
- `moonstone/VideoPlayer` property `feedbackHideDelay`
- `moonstone/Slider` property `onKnobMove` to fire when the knob position changes, independently from the `moonstone/Slider` value
- `moonstone/Slider` properties `active`, `disabled`, `knobStep`, `onActivate`, `onDecrement`, and `onIncrement` as part of enabling 5-way support to `moonstone/Slider`, `moonstone/IncrementSlider` and the media slider for `moonstone/VideoPlayer`
- `moonstone/Slider` now supports `children` which are added to the `Slider`'s knob, and follow it as it moves
- `moonstone/ExpandableInput` properties `iconAfter` and `iconBefore` to display icons after and before the input, respectively
- `moonstone/Dialog` property `preserveCase`, which affects `title` text

### Changed

- `moonstone/IncrementSlider` to change when the buttons are held down
- `moonstone/Marquee` to allow disabled marquees to animate
- `moonstone/Dialog` to marquee `title` and `titleBelow`
- `moonstone/Marquee.MarqueeController` config option `startOnFocus` to `marqueeOnFocus`. `startOnFocus` is deprecated and will be removed in a future update.
- `moonstone/Button`, `moonstone/IconButton`, `moonstone/Item` to not forward `onClick` when `disabled`

### Fixed

- `moonstone/Marquee.MarqueeController` to start marquee on newly registered components when controller has focus and to restart synced marquees after completion
- `moonstone/Scroller` to recalculate when an expandable child opens
- `spotlightDisabled` property support for spottable moonstone components
- `moonstone/Popup` and `moonstone/ContextualPopupDecorator` so that when the popup is closed, spotlight focus returns to the control that had focus prior to the popup opening
- `moonstone/Input` to not get focus when disabled

## [1.0.0-beta.2] - 2017-01-30

### Added

- `moonstone/Panels.Panel` property `showChildren` to support deferring rendering the panel body until animation completes
- `moonstone/MarqueeDecorator` property `invalidateProps` that specifies which props cause the marquee distance to be invalidated
- developer-mode warnings to several components to warn when values are out-of-range
- `moonstone/Divider` property `spacing` which adjusts the amount of empty space above and below the `Divider`. `'normal'`, `'small'`, `'medium'`, `'large'`, and `'none'` are available.
- `moonstone/Picker` when `joined` the ability to be incremented and decremented by arrow keys
- `onSpotlightDisappear` event property support for spottable moonstone components
- `moonstone/VideoPlayer` property `titleHideDelay`

### Changed

- `moonstone/Panels.Panels` and variations to defer rendering the children of contained `Panel` instances until animation completes
- `moonstone/ProgressBar` properties `progress` and `backgroundProgress` to accept a number between 0 and 1
- `moonstone/Slider` and `moonstone/IncrementSlider` property `backgroundPercent` to `backgroundProgress` which now accepts a number between 0 and 1
- `moonstone/Slider` to not ignore `value` prop when it is the same as the previous value
- `moonstone/Picker` component's buttons to reverse their operation such that 'up' selects the previous item and 'down' the next
- `moonstone/Picker` and derivatives may now use numeric width, which represents the amount of characters to use for sizing. `width={4}` represents four characters, `2` for two characters, etc. `width` still accepts the size-name strings.
- `moonstone/Divider` to now behave as a simple horizontal line when no text content is provided
- `moonstone/Scrollable` to not display scrollbar controls by default
- `moonstone/DatePicker` and `moonstone/TimePicker` to emit `onChange` event whenever the value is changed, not just when the component is closed

### Removed

- `moonstone/ProgressBar` properties `min` and `max`

### Fixed

- `moonstone/IncrementSlider` so that the knob is spottable via pointer, and 5-way navigation between the knob and the increment/decrement buttons is functional
- `moonstone/Slider` and `moonstone/IncrementSlider` to not fire `onChange` for value changes from props

## [1.0.0-beta.1] - 2016-12-30

### Added

- `moonstone/VideoPlayer` and `moonstone/TooltipDecorator` components and samples
- `moonstone/Panels.Panels` property `onBack` to support `ui/Cancelable`
- `moonstone/VirtualFlexList` Work-In-Progress component to support variably sized rows or columns
- `moonstone/ExpandableItem` properties `autoClose` and `lockBottom`
- `moonstone/ExpandableList` properties `noAutoClose` and `noLockBottom`
- `moonstone/Picker` property `reverse`
- `moonstone/ContextualPopup` property `noAutoDismiss`
- `moonstone/Dialog` property `scrimType`
- `moonstone/Popup` property `spotlightRestrict`

### Changed

- `moonstone/Panels.Routable` to require a `navigate` configuration property indicating the event callback for back or cancel actions
- `moonstone/MarqueeController` focus/blur handling to start and stop synchronized `moonstone/Marquee` components
- `moonstone/ExpandableList` property `autoClose` to `closeOnSelect` to disambiguate it from the added `autoClose` on 5-way up
- `moonstone/ContextualPopupDecorator.ContextualPopupDecorator` component's `onCloseButtonClick` property to `onClose`
- `moonstone/Dialog` component's `onCloseButtonClicked` property to `onClose`
- `moonstone/Spinner` component's `center` and `middle` properties to a single `centered` property
	that applies both horizontal and vertical centering
- `moonstone/Popup.PopupBase` component's `onCloseButtonClicked` property to `onCloseButtonClick`
- `moonstone/Item.ItemOverlay` component's `autoHide` property to remove the `'no'` option. The same
	effect can be achieved by omitting the property or passing `null`.
- `moonstone/VirtualGridList` to be scrolled by page when navigating with a 5-way direction key
- `moonstone/Scroller`, `moonstone/VirtualList`, `moonstone/VirtualGridList`, and `moonstone/Scrollable` to no longer respond to mouse down/move/up events
- all Expandables to include a state arrow UI element
- `moonstone/LabeledItem` to support a `titleIcon` property which positions just after the title text
- `moonstone/Button` to include `moonstone/TooltipDecorator`
- `moonstone/Expandable` to support being managed, radio group-style, by a component wrapped with `RadioControllerDecorator` from `ui/RadioDecorator`
- `moonstone/Picker` to animate `moonstone/Marquee` children when any part of the `moonstone/Picker` is focused
- `moonstone/VirtualList` to mute its container instead of disabling it during scroll events
- `moonstone/VirtualList`, `moonstone/VirtualGridList`, and `moonstone/Scroller` to continue scrolling when holding down the paging controls
- `moonstone/VirtualList` to require a `component` prop and not have a default value
- `moonstone/Picker` to continuously change when a button is held down by adding `ui/Holdable`.

### Fixed

- `moonstone/Popup` and `moonstone/ContextualPopup` 5-way navigation behavior using spotlight.
- Bug where a synchronized marquee whose content fit the available space would prevent restarting of the marquees
- `moonstone/Input` to show an ellipsis on the correct side based on the text directionality of the `value` or `placeholder` content.
- `moonstone/VirtualList` and `moonstone/VirtualGridList` to prevent unwanted scrolling when focused with the pointer
- `moonstone/Picker` to remove fingernail when a the pointer is held down, but the pointer is moved off the `joined` picker.
- `moonstone/LabeledItem` to include marquee on both `title` and `label`, and be synchronized

## [1.0.0-alpha.5] - 2016-12-16

No changes.

## [1.0.0-alpha.4] - 2016-12-2

### Added

- `moonstone/Popup`, `moonstone/ContextualPopupDecorator`, `moonstone/Notification`, `moonstone/Dialog` and `moonstone/ExpandableInput` components
- `ItemOverlay` component to `moonstone/Item` module
- `marqueeCentered` prop to `moonstone/MarqueeDecorator` and `moonstone/MarqueeText`
- `placeholder` prop to `moonstone/Image`
- `moonstone/MarqueeController` component to synchronize multiple `moonstone/Marquee` components
- Non-latin locale support to all existing Moonstone components
- Language-specific font support
- `moonstone/IncrementSlider` now accepts customizable increment and decrement icons, as well as `moonstone/Slider` being more responsive to external styling

### Changed

- `moonstone/Input` component's `iconStart` and `iconEnd` properties to be `iconBefore` and `iconAfter`, respectively, for consistency with `moonstone/Item.ItemOverlay` naming
- `moonstone/Icon` and `moonstone/IconButton` so the `children` property supports both font-based icons and images
- the `checked` property to `selected` for consistency across the whole framework. This allows better interoperability when switching between various components.  Affects the following: `CheckboxItem`, `RadioItem`, `SelectableItem`, `Switch`, `SwitchItem`, and `ToggleItem`. Additionally, these now use `moonstone/Item.ItemOverlay` to position and handle their Icons.
- `moonstone/Slider` and `moonstone/IncrementSlider` to be more performant. No changes were made to
	the public API.
- `moonstone/GridListImageItem` so that a placeholder image displays while loading the image, and the caption and subcaption support marqueeing
- `moonstone/MoonstoneDecorator` to add `FloatingLayerDecorator`
- `moonstone/IncrementSlider` in vertical mode looks and works as expected.

### Removed

- LESS mixins that belong in `@enact/ui`, so that only moonstone-specific mixins are contained in
this module. When authoring components and importing mixins, only the local mixins need to be
imported, as they already import the general mixins.
- the `src` property from `moonstone/Icon` and `moonston/IconButton`. Use the support for URLs in
	the `children` property as noted above.
- the `height` property from `moonstone/IncrementSlider` and `moonstone/Slider`

### Fixed

- Joined picker so that it now has correct animation when using the mouse wheel
- Bug in DatePicker/TimePicker that prevented setting of value earlier than 1969

## [1.0.0-alpha.3] - 2016-11-8

### Added

- `moonstone/BodyText`, `moonstone/DatePicker`, `moonstone/DayPicker`, `moonstone/ExpandableItem`, `moonstone/Image`, and `moonstone/TimePicker` components
- `fullBleed` prop to `moonstone/Panels/Header`. When `true`, the header content is indented and the header lines are removed.
- Application close button to `moonstone/Panels`. Fires `onApplicationClose` when clicked. Can be omitted with the `noCloseButton` prop.
- `marqueeDisabled` prop to `moonstone/Picker`
- `padded` prop to `moonstone/RangePicker`
- `forceDirection` prop to `moonstone/Marquee`. Forces the direction of `moonstone/Marquee`. Useful for when `RTL` content cannot be auto detected.

### Changed

- `data` parameter passed to `component` prop of `VirtualList`.
- `moonstone/Expandable` into a submodule of `moonstone/ExpandableItem`
- `ExpandableList` to properly support selection
- `moonstone/Divider`'s `children` property to be optional
- `moonstone/ToggleItem`'s `inline` version to have a `max-width` of `240px`
- `moonstone/Input` to use `<div>` instead of `<label>` for wrapping components. No change to
	functionality, only markup.

### Removed

- `moonstone/ExpandableCheckboxItemGroup` in favor of `ExpandableList`

## [1.0.0-alpha.2] - 2016-10-21

This version includes a lot of refactoring from the previous release. Developers need to switch to the new enact-dev command-line tool.

### Added

- New components and HOCs: `moonstone/Scroller`, `moonstone/VirtualList`, `moonstone/VirtualGridList`, `moonstone/Scrollable`, `moonstone/MarqueeText`, `moonstone/Spinner`, `moonstone/ExpandableCheckboxItemGroup`, `moonstone/MarqueeDecorator`
- New options for `ui/Toggleable` HOC
- Marquee support to many components
- Image support to `moonstone/Icon` and `moonstone/IconButton`
- `dismissOnEnter` prop for `moonstone/Input`
- Many more unit tests

### Changed

- Some props for UI state were renamed to have `default` prefix where state was managed by the component. (e.g. `defaultOpen`)

### Fixed

- Many components were fixed, polished, updated and documented
- Inline docs updated to be more consistent and comprehensive<|MERGE_RESOLUTION|>--- conflicted
+++ resolved
@@ -35,11 +35,8 @@
 - `moonstone/Scroller` to properly 5-way navigate from scroll buttons
 - `moonstone/ExpandableList` to display correct font weight and size for list items
 - `moonstone/Divider` to not italicize in non-italic locales
-<<<<<<< HEAD
 - `moonstone/LabeledItem` to correctly position its icon. This affects all of the `Expandables`,`moonstone/DatePicker` and `moonstone/TimePicker`.
-=======
 - `moonstone/Panels.Header` and `moonstone/Item` to prevent them from allowing their contents to overflow unexpectedly
->>>>>>> 774742c5
 
 ### Removed
 
