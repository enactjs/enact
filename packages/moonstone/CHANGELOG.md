--- conflicted
+++ resolved
@@ -32,14 +32,11 @@
 ### Fixed
 
 - `moonstone/ContextualPopupDecorator` close button to account for large text size
-<<<<<<< HEAD
 - `moonstone/Input` focus management to prevent stealing focus when programmatically moved elsewhere
 
 ### Removed
-=======
 - `moonstone/ContextualPopupDecorator` to not spot controls other than its activator when navigating out via 5-way
 - `moonstone/Header` to set the value of `marqueeOn` for all types of headers
->>>>>>> edc12a9b
 
 ## [1.4.0] - 2017-06-29
 
