# Change Log

The following is a curated list of changes in the Enact moonstone module, newest changes on the top.

## [unreleased]

### Added

- `moonstone/Slider` properties `active`, `disabled`, `knobStep`, `onActivate`, `onDecrement`, and `onIncrement` as part of enabling 5-way support to `moonstone/Slider`, `moonstone/IncrementSlider` and the media slider for `moonstone/VideoPlayer`
- `moonstone/ExpandableInput` properties `iconAfter` and `iconBefore` to display icons after and before the input, respectively
<<<<<<< HEAD
- `moonstone/Panels.Viewport` as a stateful component, which manages the last-focused spottable component for each view
=======
- `moonstone/Dialog` property `preserveCase`, which affects `title` text
>>>>>>> b87a637e

### Changed

- `moonstone/IncrementSlider` to change when the buttons are held down
- `moonstone/Marquee` to allow disabled marquees to animate
<<<<<<< HEAD
- `moonstone/Panels.Panel` sets focus on the last-focused spottable control (if available) after rendering
=======
- `moonstone/Dialog` to marquee `title` and `titleBelow`
- `moonstone/Marquee.MarqueeController` config option `startOnFocus` to `marqueeOnFocus`. `startOnFocus` is deprecated and will be removed in a future update.
>>>>>>> b87a637e

### Fixed

- `moonstone/Marquee.MarqueeController` to start marquee on newly registered components when controller has focus and to restart synced marquees after completion
- `moonstone/Scroller` to recalculate when an expandable child opens.

## [1.0.0-beta.2] - 2017-01-30

### Added

- `moonstone/Panels.Panel` property `showChildren` to support deferring rendering the panel body until animation completes
- `moonstone/MarqueeDecorator` property `invalidateProps` that specifies which props cause the marquee distance to be invalidated
- developer-mode warnings to several components to warn when values are out-of-range
- `moonstone/Divider` property `spacing` which adjusts the amount of empty space above and below the `Divider`. `'normal'`, `'small'`, `'medium'`, `'large'`, and `'none'` are available.
- `moonstone/Picker` when `joined` the ability to be incremented and decremented by arrow keys
- `onSpotlightDisappear` event property support for spottable moonstone components
- `moonstone/VideoPlayer` property `titleHideDelay`

### Changed

- `moonstone/Panels.Panels` and variations to defer rendering the children of contained `Panel` instances until animation completes
- `moonstone/ProgressBar` properties `progress` and `backgroundProgress` to accept a number between 0 and 1
- `moonstone/Slider` and `moonstone/IncrementSlider` property `backgroundPercent` to `backgroundProgress` which now accepts a number between 0 and 1
- `moonstone/Slider` to not ignore `value` prop when it is the same as the previous value
- `moonstone/Picker` component's buttons to reverse their operation such that 'up' selects the previous item and 'down' the next
- `moonstone/Picker` and derivatives may now use numeric width, which represents the amount of characters to use for sizing. `width={4}` represents four characters, `2` for two characters, etc. `width` still accepts the size-name strings.
- `moonstone/Divider` to now behave as a simple horizontal line when no text content is provided
- `moonstone/Scrollable` to not display scrollbar controls by default
- `moonstone/DatePicker` and `moonstone/TimePicker` to emit `onChange` event whenever the value is changed, not just when the component is closed

### Removed

- `moonstone/ProgressBar` properties `min` and `max`

### Fixed

- `moonstone/IncrementSlider` so that the knob is spottable via pointer, and 5-way navigation between the knob and the increment/decrement buttons is functional
- `moonstone/Slider` and `moonstone/IncrementSlider` to not fire `onChange` for value changes from props
- `spotlightDisabled` property support for spottable moonstone components
- `moonstone/Popup` and `moonstone/ContextualPopupDecorator` so that when the popup is closed, spotlight focus returns to the control that had focus prior to the popup opening.

## [1.0.0-beta.1] - 2016-12-30

### Added

- `moonstone/VideoPlayer` and `moonstone/TooltipDecorator` components and samples
- `moonstone/Panels.Panels` property `onBack` to support `ui/Cancelable`
- `moonstone/VirtualFlexList` Work-In-Progress component to support variably sized rows or columns
- `moonstone/ExpandableItem` properties `autoClose` and `lockBottom`
- `moonstone/ExpandableList` properties `noAutoClose` and `noLockBottom`
- `moonstone/Picker` property `reverse`
- `moonstone/ContextualPopup` property `noAutoDismiss`
- `moonstone/Dialog` property `scrimType`
- `moonstone/Popup` property `spotlightRestrict`

### Changed

- `moonstone/Panels.Routable` to require a `navigate` configuration property indicating the event callback for back or cancel actions
- `moonstone/MarqueeController` focus/blur handling to start and stop synchronized `moonstone/Marquee` components
- `moonstone/ExpandableList` property `autoClose` to `closeOnSelect` to disambiguate it from the added `autoClose` on 5-way up
- `moonstone/ContextualPopupDecorator.ContextualPopupDecorator` component's `onCloseButtonClick` property to `onClose`
- `moonstone/Dialog` component's `onCloseButtonClicked` property to `onClose`
- `moonstone/Spinner` component's `center` and `middle` properties to a single `centered` property
	that applies both horizontal and vertical centering
- `moonstone/Popup.PopupBase` component's `onCloseButtonClicked` property to `onCloseButtonClick`
- `moonstone/Item.ItemOverlay` component's `autoHide` property to remove the `'no'` option. The same
	effect can be achieved by omitting the property or passing `null`.
- `moonstone/VirtualGridList` to be scrolled by page when navigating with a 5-way direction key
- `moonstone/Scroller`, `moonstone/VirtualList`, `moonstone/VirtualGridList`, and `moonstone/Scrollable` to no longer respond to mouse down/move/up events
- all Expandables to include a state arrow UI element
- `moonstone/LabeledItem` to support a `titleIcon` property which positions just after the title text
- `moonstone/Button` to include `moonstone/TooltipDecorator`
- `moonstone/Expandable` to support being managed, radio group-style, by a component wrapped with `RadioControllerDecorator` from `ui/RadioDecorator`
- `moonstone/Picker` to animate `moonstone/Marquee` children when any part of the `moonstone/Picker` is focused
- `moonstone/VirtualList` to mute its container instead of disabling it during scroll events
- `moonstone/VirtualList`, `moonstone/VirtualGridList`, and `moonstone/Scroller` to continue scrolling when holding down the paging controls
- `moonstone/VirtualList` to require a `component` prop and not have a default value
- `moonstone/Picker` to continuously change when a button is held down by adding `ui/Holdable`.

### Fixed

- `moonstone/Popup` and `moonstone/ContextualPopup` 5-way navigation behavior using spotlight.
- Bug where a synchronized marquee whose content fit the available space would prevent restarting of the marquees
- `moonstone/Input` to show an ellipsis on the correct side based on the text directionality of the `value` or `placeholder` content.
- `moonstone/VirtualList` and `moonstone/VirtualGridList` to prevent unwanted scrolling when focused with the pointer
- `moonstone/Picker` to remove fingernail when a the pointer is held down, but the pointer is moved off the `joined` picker.
- `moonstone/LabeledItem` to include marquee on both `title` and `label`, and be synchronized

## [1.0.0-alpha.5] - 2016-12-16

No changes.

## [1.0.0-alpha.4] - 2016-12-2

### Added

- `moonstone/Popup`, `moonstone/ContextualPopupDecorator`, `moonstone/Notification`, `moonstone/Dialog` and `moonstone/ExpandableInput` components
- `ItemOverlay` component to `moonstone/Item` module
- `marqueeCentered` prop to `moonstone/MarqueeDecorator` and `moonstone/MarqueeText`
- `placeholder` prop to `moonstone/Image`
- `moonstone/MarqueeController` component to synchronize multiple `moonstone/Marquee` components
- Non-latin locale support to all existing Moonstone components
- Language-specific font support
- `moonstone/IncrementSlider` now accepts customizable increment and decrement icons, as well as `moonstone/Slider` being more responsive to external styling

### Changed

- `moonstone/Input` component's `iconStart` and `iconEnd` properties to be `iconBefore` and `iconAfter`, respectively, for consistency with `moonstone/Item.ItemOverlay` naming
- `moonstone/Icon` and `moonstone/IconButton` so the `children` property supports both font-based icons and images
- the `checked` property to `selected` for consistency across the whole framework. This allows better interoperability when switching between various components.  Affects the following: `CheckboxItem`, `RadioItem`, `SelectableItem`, `Switch`, `SwitchItem`, and `ToggleItem`. Additionally, these now use `moonstone/Item.ItemOverlay` to position and handle their Icons.
- `moonstone/Slider` and `moonstone/IncrementSlider` to be more performant. No changes were made to
	the public API.
- `moonstone/GridListImageItem` so that a placeholder image displays while loading the image, and the caption and subcaption support marqueeing
- `moonstone/MoonstoneDecorator` to add `FloatingLayerDecorator`
- `moonstone/IncrementSlider` in vertical mode looks and works as expected.

### Removed

- LESS mixins that belong in `@enact/ui`, so that only moonstone-specific mixins are contained in
this module. When authoring components and importing mixins, only the local mixins need to be
imported, as they already import the general mixins.
- the `src` property from `moonstone/Icon` and `moonston/IconButton`. Use the support for URLs in
	the `children` property as noted above.
- the `height` property from `moonstone/IncrementSlider` and `moonstone/Slider`

### Fixed

- Joined picker so that it now has correct animation when using the mouse wheel
- Bug in DatePicker/TimePicker that prevented setting of value earlier than 1969

## [1.0.0-alpha.3] - 2016-11-8

### Added

- `moonstone/BodyText`, `moonstone/DatePicker`, `moonstone/DayPicker`, `moonstone/ExpandableItem`, `moonstone/Image`, and `moonstone/TimePicker` components
- `fullBleed` prop to `moonstone/Panels/Header`. When `true`, the header content is indented and the header lines are removed.
- Application close button to `moonstone/Panels`. Fires `onApplicationClose` when clicked. Can be omitted with the `noCloseButton` prop.
- `marqueeDisabled` prop to `moonstone/Picker`
- `padded` prop to `moonstone/RangePicker`
- `forceDirection` prop to `moonstone/Marquee`. Forces the direction of `moonstone/Marquee`. Useful for when `RTL` content cannot be auto detected.

### Changed

- `data` parameter passed to `component` prop of `VirtualList`.
- `moonstone/Expandable` into a submodule of `moonstone/ExpandableItem`
- `ExpandableList` to properly support selection
- `moonstone/Divider`'s `children` property to be optional
- `moonstone/ToggleItem`'s `inline` version to have a `max-width` of `240px`
- `moonstone/Input` to use `<div>` instead of `<label>` for wrapping components. No change to
	functionality, only markup.

### Removed

- `moonstone/ExpandableCheckboxItemGroup` in favor of `ExpandableList`

## [1.0.0-alpha.2] - 2016-10-21

This version includes a lot of refactoring from the previous release. Developers need to switch to the new enact-dev command-line tool.

### Added

- New components and HOCs: `moonstone/Scroller`, `moonstone/VirtualList`, `moonstone/VirtualGridList`, `moonstone/Scrollable`, `moonstone/MarqueeText`, `moonstone/Spinner`, `moonstone/ExpandableCheckboxItemGroup`, `moonstone/MarqueeDecorator`
- New options for `ui/Toggleable` HOC
- Marquee support to many components
- Image support to `moonstone/Icon` and `moonstone/IconButton`
- `dismissOnEnter` prop for `moonstone/Input`
- Many more unit tests

### Changed

- Some props for UI state were renamed to have `default` prefix where state was managed by the component. (e.g. `defaultOpen`)

### Fixed

- Many components were fixed, polished, updated and documented
- Inline docs updated to be more consistent and comprehensive<|MERGE_RESOLUTION|>--- conflicted
+++ resolved
@@ -8,22 +8,16 @@
 
 - `moonstone/Slider` properties `active`, `disabled`, `knobStep`, `onActivate`, `onDecrement`, and `onIncrement` as part of enabling 5-way support to `moonstone/Slider`, `moonstone/IncrementSlider` and the media slider for `moonstone/VideoPlayer`
 - `moonstone/ExpandableInput` properties `iconAfter` and `iconBefore` to display icons after and before the input, respectively
-<<<<<<< HEAD
+- `moonstone/Dialog` property `preserveCase`, which affects `title` text
 - `moonstone/Panels.Viewport` as a stateful component, which manages the last-focused spottable component for each view
-=======
-- `moonstone/Dialog` property `preserveCase`, which affects `title` text
->>>>>>> b87a637e
 
 ### Changed
 
 - `moonstone/IncrementSlider` to change when the buttons are held down
 - `moonstone/Marquee` to allow disabled marquees to animate
-<<<<<<< HEAD
-- `moonstone/Panels.Panel` sets focus on the last-focused spottable control (if available) after rendering
-=======
 - `moonstone/Dialog` to marquee `title` and `titleBelow`
 - `moonstone/Marquee.MarqueeController` config option `startOnFocus` to `marqueeOnFocus`. `startOnFocus` is deprecated and will be removed in a future update.
->>>>>>> b87a637e
+- `moonstone/Panels.Panel` sets focus on the last-focused spottable control (if available) after rendering
 
 ### Fixed
 
