--- conflicted
+++ resolved
@@ -15,12 +15,9 @@
 
 ### Changed
 - `moonstone/VideoPlayer` to set play/pause icon to display "play" when rewinding or fast forwarding
-<<<<<<< HEAD
 - `moonstone/Skinnable` to support context and allow it to be added to any component to be individually skinned. This includes a further optimization in skinning which consolidates all color assignments into a single block, so non-color rules aren't unnecessarily duplicated.
-=======
 - `moonstone/VideoPlayer` to rewind or fast forward when previous command is slow-forward or slow-rewind respectively
 - `moonstone/VideoPlayer` to fast forward when previous command is slow-forward and it reaches the last of its play rate
->>>>>>> 55599475
 
 ### Fixed
 
