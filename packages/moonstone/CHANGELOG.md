--- conflicted
+++ resolved
@@ -16,11 +16,8 @@
 - `moonstone/Dropdown` to include selected `data` in the `onSelect` handler
 - `moonstone/Scroller`, `moonstone/VirtualList.VirtualGridList`, and `moonstone/VirtualList.VirtualList` spotlight behavior to focus the last item when reaching the bounds after scroll by page up or down
 - `moonstone/VirtualList.VirtualList` dynamically extended item scrolling into view properly
-<<<<<<< HEAD
+- `moonstone/Dropdown` accessibility read out when an item is focused
 - `moonstone/VirtualList.VirtualGridList` and `moonstone/VirtualList.VirtualList` not to scroll when the item which will be in viewport gets focus
-=======
-- `moonstone/Dropdown` accessibility read out when an item is focused
->>>>>>> 54ec8faf
 
 ## [3.0.1] - 2019-09-09
 
