--- conflicted
+++ resolved
@@ -26,13 +26,10 @@
 - `moonstone/Dialog` to properly focus via pointer on child components
 - `moonstone/VirtualList`, `moonstone/VirtualGridList`, and `moonstone/Scroller` not to be slower when scrolled to the first or the last position by wheeling
 - `moonstone` component hold delay time
-<<<<<<< HEAD
 - `moonstone/ExpandableInput` to expand the width of its contained `moonstone/Input`
-=======
 - `moonstone/VideoPlayer` to show its controls when pressing down the first time
 - `moonstone/Panel` autoFocus logic to only focus on initial render
 - `moonstone/Input` text colors
->>>>>>> 93c564fd
 
 ### Removed
 
