--- conflicted
+++ resolved
@@ -16,11 +16,8 @@
 
 ### Added
 - `moonstone/VideoPlayer` support for 5-way show/hide of media playback controls
-<<<<<<< HEAD
 - `moonstone/IconButton` and `moonstone/Button` now support a `color` property to add a remote control key color to the button
-=======
 - `moonstone/VideoPlayer` property `feedbackHideDelay`
->>>>>>> 5a5cc145
 - `moonstone/Slider` property `onKnobMove` to fire when the knob position changes, independently from the `moonstone/Slider` value
 - `moonstone/Slider` properties `active`, `disabled`, `knobStep`, `onActivate`, `onDecrement`, and `onIncrement` as part of enabling 5-way support to `moonstone/Slider`, `moonstone/IncrementSlider` and the media slider for `moonstone/VideoPlayer`
 - `moonstone/Slider` now supports `children` which are added to the `Slider`'s knob, and follow it as it moves
