# Change Log

The following is a curated list of changes in the Enact moonstone module, newest changes on the top.

<<<<<<< HEAD
## [Unreleased]

### Fixed

- `moonstone/Input` to not spot its own input decorator when we 5way out.
=======
## [unreleased]

### Changed

- `moonstone/Panels` breadcrumb to no longer have a horizontal line above it

### Fixed

- `moonstone/Button` text color when used on a neutral (light) background in some cases
>>>>>>> ca724328

## [1.0.0] - 2017-03-31

> NOTE: We have also modified most form components to be usable in a controlled (app manages component
> state) or uncontrolled (Enact manages component state) manner. To put a component into a
> controlled state, pass in `value` (or other appropriate state property such as `selected` or
> `open`) at component creation and then respond to events and update the value as needed. To put a
> component into an uncontrolled state, do not set `value` (or equivalent), at creation. From this
> point on, Enact will manage the state and events will be sent when the state is updated. To
> specify an initial value, use the `defaultValue` (or, `defaultSelected, `defaultOpen, etc.)
> property.  See the documentation for individual components for more information.

### Added

- `moonstone/Button` property `icon` to support a built-in icon next to the text content. The Icon supports everything that `moonstone/Icon` supports, as well as a custom icon.
- `moonstone/MoonstoneDecorator` property `textSize` to resize several components to requested CMR sizes. Simply add `textSize="large"` to your `App` and the new sizes will automatically take effect.

### Changed

- `moonstone/Slider` to use the property `tooltip` instead of `noTooltip`, so the built-in tooltip is not enabled by default
- `moonstone/IncrementSlider` to include tooltip documentation
- `moonstone/ExpandableList` to accept an array of objects as children which are spread onto the generated components
- `moonstone/CheckboxItem` style to match the latest designs, with support for the `moonstone/Checkbox` to be on either the left or the right side by using the `iconPosition` property
- `moonstone/VideoPlayer` to supply every event callback-method with an object representing the VideoPlayer's current state, including: `currentTime`, `duration`, `paused`, `proportionLoaded`, and `proportionPlayed`

### Fixed

- `moonstone/Panels.Panel` behavior for remembering focus on unmount and setting focus after render
- `moonstone/VirtualList.VirtualGridList` showing empty items when items are continuously added dynamically
- `moonstone/Picker` to marquee on focus once again

## [1.0.0-beta.4] - 2017-03-10

### Added

- `moonstone/VirtualList` `indexToFocus` option to `scrollTo` method to focus on item with specified index
- `moonstone/IconButton` and `moonstone/Button` `color` property to add a remote control key color to the button
- `moonstone/Scrollbar` property `disabled` to disable both paging controls when it is true
- `moonstone/VirtualList` parameter `moreInfo` to pass `firstVisibleIndex` and `lastVisibleIndex` when scroll events are firing
- Accessibility support to UI components
- `moonstone/VideoPlayer` property `onUMSMediaInfo` to support the custom webOS “umsmediainfo” event
- `moonstone/Region` component which encourages wrapping components for improved accessibility rather than only preceding the components with a `moonstone/Divider`
- `moonstone/Slider` tooltip. It's enabled by default and comes with options like `noTooltip`, `tooltipAsPercent`, and `tooltipSide`. See the component docs for more details.
- `moonstone/Panels.Panel` property `hideChildren` to defer rendering children
- `moonstone/Spinner` properties `blockClickOn` and `scrim` to block click events behind spinner
- `moonstone/VirtualList` property `clientSize` to specify item dimensions instead of measuring them

### Changed

- `moonstone/VirtualGridImageItem` styles to reduce redundant style code app side
- `moonstone/VirtualList` and `moonstone/VirtualGridList` to add essential CSS for list items automatically
- `moonstone/VirtualList` and `moonstone/VirtualGridList` to not add `data-index` to their item DOM elements directly, but to pass `data-index` as the parameter of their `component` prop like the `key` parameter of their `component` prop
- `moonstone/ExpandableItem` and derivatives to defer focusing the contents until animation completes
- `moonstone/LabeledItem`, `moonstone/ExpandableItem`, `moonstone/ExpandableList` to each support the `node` type in their `label` property. Best used with `ui/Slottable`.

### Fixed

- `moonstone/VirtualList.GridListImageItem` to have proper padding size according to the existence of caption/subcaption
- `moonstone/Scrollable` to display scrollbars with proper size
- `moonstone/VirtualGridList` to not be truncated

### Removed

- `moonstone/Scrollable` property `hideScrollbars` and replaced it with `horizontalScrollbar` and `verticalScrollbar`

## [1.0.0-beta.3] - 2017-02-21

### Added

- `moonstone/VideoPlayer` support for 5-way show/hide of media playback controls
- `moonstone/VideoPlayer` property `feedbackHideDelay`
- `moonstone/Slider` property `onKnobMove` to fire when the knob position changes, independently from the `moonstone/Slider` value
- `moonstone/Slider` properties `active`, `disabled`, `knobStep`, `onActivate`, `onDecrement`, and `onIncrement` as part of enabling 5-way support to `moonstone/Slider`, `moonstone/IncrementSlider` and the media slider for `moonstone/VideoPlayer`
- `moonstone/Slider` now supports `children` which are added to the `Slider`'s knob, and follow it as it moves
- `moonstone/ExpandableInput` properties `iconAfter` and `iconBefore` to display icons after and before the input, respectively
- `moonstone/Dialog` property `preserveCase`, which affects `title` text

### Changed

- `moonstone/IncrementSlider` to change when the buttons are held down
- `moonstone/Marquee` to allow disabled marquees to animate
- `moonstone/Dialog` to marquee `title` and `titleBelow`
- `moonstone/Marquee.MarqueeController` config option `startOnFocus` to `marqueeOnFocus`. `startOnFocus` is deprecated and will be removed in a future update.
- `moonstone/Button`, `moonstone/IconButton`, `moonstone/Item` to not forward `onClick` when `disabled`

### Fixed

- `moonstone/Marquee.MarqueeController` to start marquee on newly registered components when controller has focus and to restart synced marquees after completion
- `moonstone/Scroller` to recalculate when an expandable child opens
- `spotlightDisabled` property support for spottable moonstone components
- `moonstone/Popup` and `moonstone/ContextualPopupDecorator` so that when the popup is closed, spotlight focus returns to the control that had focus prior to the popup opening
- `moonstone/Input` to not get focus when disabled

## [1.0.0-beta.2] - 2017-01-30

### Added

- `moonstone/Panels.Panel` property `showChildren` to support deferring rendering the panel body until animation completes
- `moonstone/MarqueeDecorator` property `invalidateProps` that specifies which props cause the marquee distance to be invalidated
- developer-mode warnings to several components to warn when values are out-of-range
- `moonstone/Divider` property `spacing` which adjusts the amount of empty space above and below the `Divider`. `'normal'`, `'small'`, `'medium'`, `'large'`, and `'none'` are available.
- `moonstone/Picker` when `joined` the ability to be incremented and decremented by arrow keys
- `onSpotlightDisappear` event property support for spottable moonstone components
- `moonstone/VideoPlayer` property `titleHideDelay`

### Changed

- `moonstone/Panels.Panels` and variations to defer rendering the children of contained `Panel` instances until animation completes
- `moonstone/ProgressBar` properties `progress` and `backgroundProgress` to accept a number between 0 and 1
- `moonstone/Slider` and `moonstone/IncrementSlider` property `backgroundPercent` to `backgroundProgress` which now accepts a number between 0 and 1
- `moonstone/Slider` to not ignore `value` prop when it is the same as the previous value
- `moonstone/Picker` component's buttons to reverse their operation such that 'up' selects the previous item and 'down' the next
- `moonstone/Picker` and derivatives may now use numeric width, which represents the amount of characters to use for sizing. `width={4}` represents four characters, `2` for two characters, etc. `width` still accepts the size-name strings.
- `moonstone/Divider` to now behave as a simple horizontal line when no text content is provided
- `moonstone/Scrollable` to not display scrollbar controls by default
- `moonstone/DatePicker` and `moonstone/TimePicker` to emit `onChange` event whenever the value is changed, not just when the component is closed

### Removed

- `moonstone/ProgressBar` properties `min` and `max`

### Fixed

- `moonstone/IncrementSlider` so that the knob is spottable via pointer, and 5-way navigation between the knob and the increment/decrement buttons is functional
- `moonstone/Slider` and `moonstone/IncrementSlider` to not fire `onChange` for value changes from props

## [1.0.0-beta.1] - 2016-12-30

### Added

- `moonstone/VideoPlayer` and `moonstone/TooltipDecorator` components and samples
- `moonstone/Panels.Panels` property `onBack` to support `ui/Cancelable`
- `moonstone/VirtualFlexList` Work-In-Progress component to support variably sized rows or columns
- `moonstone/ExpandableItem` properties `autoClose` and `lockBottom`
- `moonstone/ExpandableList` properties `noAutoClose` and `noLockBottom`
- `moonstone/Picker` property `reverse`
- `moonstone/ContextualPopup` property `noAutoDismiss`
- `moonstone/Dialog` property `scrimType`
- `moonstone/Popup` property `spotlightRestrict`

### Changed

- `moonstone/Panels.Routable` to require a `navigate` configuration property indicating the event callback for back or cancel actions
- `moonstone/MarqueeController` focus/blur handling to start and stop synchronized `moonstone/Marquee` components
- `moonstone/ExpandableList` property `autoClose` to `closeOnSelect` to disambiguate it from the added `autoClose` on 5-way up
- `moonstone/ContextualPopupDecorator.ContextualPopupDecorator` component's `onCloseButtonClick` property to `onClose`
- `moonstone/Dialog` component's `onCloseButtonClicked` property to `onClose`
- `moonstone/Spinner` component's `center` and `middle` properties to a single `centered` property
	that applies both horizontal and vertical centering
- `moonstone/Popup.PopupBase` component's `onCloseButtonClicked` property to `onCloseButtonClick`
- `moonstone/Item.ItemOverlay` component's `autoHide` property to remove the `'no'` option. The same
	effect can be achieved by omitting the property or passing `null`.
- `moonstone/VirtualGridList` to be scrolled by page when navigating with a 5-way direction key
- `moonstone/Scroller`, `moonstone/VirtualList`, `moonstone/VirtualGridList`, and `moonstone/Scrollable` to no longer respond to mouse down/move/up events
- all Expandables to include a state arrow UI element
- `moonstone/LabeledItem` to support a `titleIcon` property which positions just after the title text
- `moonstone/Button` to include `moonstone/TooltipDecorator`
- `moonstone/Expandable` to support being managed, radio group-style, by a component wrapped with `RadioControllerDecorator` from `ui/RadioDecorator`
- `moonstone/Picker` to animate `moonstone/Marquee` children when any part of the `moonstone/Picker` is focused
- `moonstone/VirtualList` to mute its container instead of disabling it during scroll events
- `moonstone/VirtualList`, `moonstone/VirtualGridList`, and `moonstone/Scroller` to continue scrolling when holding down the paging controls
- `moonstone/VirtualList` to require a `component` prop and not have a default value
- `moonstone/Picker` to continuously change when a button is held down by adding `ui/Holdable`.

### Fixed

- `moonstone/Popup` and `moonstone/ContextualPopup` 5-way navigation behavior using spotlight.
- Bug where a synchronized marquee whose content fit the available space would prevent restarting of the marquees
- `moonstone/Input` to show an ellipsis on the correct side based on the text directionality of the `value` or `placeholder` content.
- `moonstone/VirtualList` and `moonstone/VirtualGridList` to prevent unwanted scrolling when focused with the pointer
- `moonstone/Picker` to remove fingernail when a the pointer is held down, but the pointer is moved off the `joined` picker.
- `moonstone/LabeledItem` to include marquee on both `title` and `label`, and be synchronized

## [1.0.0-alpha.5] - 2016-12-16

No changes.

## [1.0.0-alpha.4] - 2016-12-2

### Added

- `moonstone/Popup`, `moonstone/ContextualPopupDecorator`, `moonstone/Notification`, `moonstone/Dialog` and `moonstone/ExpandableInput` components
- `ItemOverlay` component to `moonstone/Item` module
- `marqueeCentered` prop to `moonstone/MarqueeDecorator` and `moonstone/MarqueeText`
- `placeholder` prop to `moonstone/Image`
- `moonstone/MarqueeController` component to synchronize multiple `moonstone/Marquee` components
- Non-latin locale support to all existing Moonstone components
- Language-specific font support
- `moonstone/IncrementSlider` now accepts customizable increment and decrement icons, as well as `moonstone/Slider` being more responsive to external styling

### Changed

- `moonstone/Input` component's `iconStart` and `iconEnd` properties to be `iconBefore` and `iconAfter`, respectively, for consistency with `moonstone/Item.ItemOverlay` naming
- `moonstone/Icon` and `moonstone/IconButton` so the `children` property supports both font-based icons and images
- the `checked` property to `selected` for consistency across the whole framework. This allows better interoperability when switching between various components.  Affects the following: `CheckboxItem`, `RadioItem`, `SelectableItem`, `Switch`, `SwitchItem`, and `ToggleItem`. Additionally, these now use `moonstone/Item.ItemOverlay` to position and handle their Icons.
- `moonstone/Slider` and `moonstone/IncrementSlider` to be more performant. No changes were made to
	the public API.
- `moonstone/GridListImageItem` so that a placeholder image displays while loading the image, and the caption and subcaption support marqueeing
- `moonstone/MoonstoneDecorator` to add `FloatingLayerDecorator`
- `moonstone/IncrementSlider` in vertical mode looks and works as expected.

### Removed

- LESS mixins that belong in `@enact/ui`, so that only moonstone-specific mixins are contained in
this module. When authoring components and importing mixins, only the local mixins need to be
imported, as they already import the general mixins.
- the `src` property from `moonstone/Icon` and `moonston/IconButton`. Use the support for URLs in
	the `children` property as noted above.
- the `height` property from `moonstone/IncrementSlider` and `moonstone/Slider`

### Fixed

- Joined picker so that it now has correct animation when using the mouse wheel
- Bug in DatePicker/TimePicker that prevented setting of value earlier than 1969

## [1.0.0-alpha.3] - 2016-11-8

### Added

- `moonstone/BodyText`, `moonstone/DatePicker`, `moonstone/DayPicker`, `moonstone/ExpandableItem`, `moonstone/Image`, and `moonstone/TimePicker` components
- `fullBleed` prop to `moonstone/Panels/Header`. When `true`, the header content is indented and the header lines are removed.
- Application close button to `moonstone/Panels`. Fires `onApplicationClose` when clicked. Can be omitted with the `noCloseButton` prop.
- `marqueeDisabled` prop to `moonstone/Picker`
- `padded` prop to `moonstone/RangePicker`
- `forceDirection` prop to `moonstone/Marquee`. Forces the direction of `moonstone/Marquee`. Useful for when `RTL` content cannot be auto detected.

### Changed

- `data` parameter passed to `component` prop of `VirtualList`.
- `moonstone/Expandable` into a submodule of `moonstone/ExpandableItem`
- `ExpandableList` to properly support selection
- `moonstone/Divider`'s `children` property to be optional
- `moonstone/ToggleItem`'s `inline` version to have a `max-width` of `240px`
- `moonstone/Input` to use `<div>` instead of `<label>` for wrapping components. No change to
	functionality, only markup.

### Removed

- `moonstone/ExpandableCheckboxItemGroup` in favor of `ExpandableList`

## [1.0.0-alpha.2] - 2016-10-21

This version includes a lot of refactoring from the previous release. Developers need to switch to the new enact-dev command-line tool.

### Added

- New components and HOCs: `moonstone/Scroller`, `moonstone/VirtualList`, `moonstone/VirtualGridList`, `moonstone/Scrollable`, `moonstone/MarqueeText`, `moonstone/Spinner`, `moonstone/ExpandableCheckboxItemGroup`, `moonstone/MarqueeDecorator`
- New options for `ui/Toggleable` HOC
- Marquee support to many components
- Image support to `moonstone/Icon` and `moonstone/IconButton`
- `dismissOnEnter` prop for `moonstone/Input`
- Many more unit tests

### Changed

- Some props for UI state were renamed to have `default` prefix where state was managed by the component. (e.g. `defaultOpen`)

### Fixed

- Many components were fixed, polished, updated and documented
- Inline docs updated to be more consistent and comprehensive<|MERGE_RESOLUTION|>--- conflicted
+++ resolved
@@ -2,13 +2,11 @@
 
 The following is a curated list of changes in the Enact moonstone module, newest changes on the top.
 
-<<<<<<< HEAD
 ## [Unreleased]
 
 ### Fixed
 
 - `moonstone/Input` to not spot its own input decorator when we 5way out.
-=======
 ## [unreleased]
 
 ### Changed
@@ -18,7 +16,6 @@
 ### Fixed
 
 - `moonstone/Button` text color when used on a neutral (light) background in some cases
->>>>>>> ca724328
 
 ## [1.0.0] - 2017-03-31
 
