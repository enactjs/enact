--- conflicted
+++ resolved
@@ -6,12 +6,9 @@
 
 ### Fixed
 
+- `moonstone/Slider` to read when focus to knob or change value
 - `moonstone/Scroller` to not cut off expandables when scrollbar appears
-<<<<<<< HEAD
-- `moonstone/Slider` to read when focus to knob or change value
-=======
 - `moonstone/VideoPlayer` to correctly read out when play button is pressed
->>>>>>> d914d91a
 
 ## [2.0.0-beta.4] - 2018-05-21
 
