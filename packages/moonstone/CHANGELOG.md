# Change Log

The following is a curated list of changes in the Enact moonstone module, newest changes on the top.

## [unreleased]

### Deprecated

### Added

- `moonstone/Slider` and `moonstone/IncrementSlider` prop `aria-valuetext` to support reading custom text instead of value
- `moonstone/TooltipDecorator` property `tooltipProps` to attach props to tooltip component
- `moonstone/Scroller` and `moonstone/VirtualList` ability to scroll via page up and page down keys

### Changed

- `moonstone/ExpandableList` to use 'radio' as the default, and adapt 'single' mode to render as a `moonstone/RadioItem` instead of a `moonstone/CheckboxItem`
- `moonstone/VideoPlayer` not to hide pause icon when it appears
- `moonstone/ContextualPopupDecorator` to set accessibility-related props onto the container node rather than the popup node

### Fixed

- `moonstone/Marquee` to re-evaluate RTL orientation when its content changes
- `moonstone/VirtualList` to restore focus on short lists
- `moonstone/ExpandableInput` to expand the width of its contained `moonstone/Input`
- `moonstone/Input` support for `dismissOnEnter`
- `moonstone/Input` focus management to prevent stealing focus when programmatically moved elsewhere
- `moonstone` international fonts to always be used, even when unsupported font-weights or font-styles are requested
<<<<<<< HEAD
- `moonstone/InputDecorator` 5-way spot behavior
=======
- `moonstone/Panels` layout in RTL locales
>>>>>>> 3e2ed5fd

## [1.4.1] - 2017-07-05

### Changed

- `moonstone/Popup` to only call `onKeyDown` when there is a focused item in the `Popup`
- `moonstone/Scroller`, `moonstone/Picker`, and `moonstone/IncrementSlider` to automatically move focus when the currently focused `moonstone/IconButton` becomes disabled

### Fixed

- `moonstone/ContextualPopupDecorator` close button to account for large text size

### Removed
- `moonstone/ContextualPopupDecorator` to not spot controls other than its activator when navigating out via 5-way
- `moonstone/Header` to set the value of `marqueeOn` for all types of headers

## [1.4.0] - 2017-06-29

### Deprecated

- `moonstone/Input` prop `noDecorator` is being replaced by `autoFocus` in 2.0.0

### Added

- `moonstone/Scrollbar` property `corner` to add the corner between vertical and horizontal scrollbars
- `moonstone/ScrollThumb` for a thumb of `moonstone/Scrollbar`
- `moonstone/styles/text.less` mixin `.locale-japanese-line-break()` to apply the correct  Japanese language line-break rules for the following multi-line components: `moonstone/BodyText`, `moonstone/Dialog`, `moonstone/Notification`, `moonstone/Popup`, and `moonstone/Tooltip`
- `moonstone/ContextualPopupDecorator` property `popupProps` to attach props to popup component
- `moonstone/VideoPlayer` property `pauseAtEnd` to control forward/backward seeking
- `moonstone/Panels/Header` prop `marqueeOn` to control marquee of header

### Changed

- `moonstone/Panels/Header` to expose its `marqueeOn` prop
- `moonstone/VideoPlayer` to automatically adjust the width of the allocated space for the side components so the media controls have more space to appear on smaller screens
- `moonstone/VideoPlayer` properties `autoCloseTimeout` and `titleHideDelay` default value to `5000`
- `moonstone/VirtualList` to support restoring focus to the last focused item
- `moonstone/Scrollable` to call `onScrollStop` before unmounting if a scroll is in progress
- `moonstone/Scroller` to reveal non-spottable content when navigating out of a scroller

### Fixed

- `moonstone/Dialog` to properly focus via pointer on child components
- `moonstone/VirtualList`, `moonstone/VirtualGridList`, and `moonstone/Scroller` not to be slower when scrolled to the first or the last position by wheeling
- `moonstone` component hold delay time
- `moonstone/VideoPlayer` to show its controls when pressing down the first time
- `moonstone/Panel` autoFocus logic to only focus on initial render
- `moonstone/Input` text colors
- `moonstone/ExpandableInput` to focus its decorator when leaving by 5-way left/right

## [1.3.1] - 2017-06-14

### Fixed

- `moonstone/Picker` support for large text
- `moonstone/Scroller` support for focusing paging controls with the pointer
- `moonstone` CSS rules for unskinned spottable components

## [1.3.0] - 2017-06-12

### Deprecated

- `moonstone/Scroller` props `horizontal` and `vertical`. Deprecated props are replaced with `direction` prop. `horizontal` and `vertical` will be removed in 2.0.0.
- `moonstone/Panel` prop `noAutoFocus` in favor of `autoFocus="none"`

### Added

- `moonstone/Image` support for `children` prop inside images
- `moonstone/Scroller` prop `direction` which replaces `horizontal` and `vertical` props
- `moonstone/VideoPlayer` property `tooltipHideDelay` to hide tooltip with a given amount of time
- `moonstone/VideoPlayer` property `pauseAtEnd` to pause when it reaches either the start or the end of the video
- `moonstone/VideoPlayer` methods `fastForward`, `getMediaState`, `jump`, `pause`, `play`, `rewind`, and `seek` to allow external interaction with the player. See docs for example usage.

### Changed

- `moonstone/Skinnable` to support context and allow it to be added to any component to be individually skinned. This includes a further optimization in skinning which consolidates all color assignments into a single block, so non-color rules aren't unnecessarily duplicated.
- `moonstone/Skinnable` light and dark skin names ("moonstone-light" and "moonstone") to "light" and "dark", respectively
- `moonstone/VideoPlayer` to set play/pause icon to display "play" when rewinding or fast forwarding
- `moonstone/VideoPlayer` to rewind or fast forward when previous command is slow-forward or slow-rewind respectively
- `moonstone/VideoPlayer` to fast forward when previous command is slow-forward and it reaches the last of its play rate
- `moonstone/VideoPlayer` to not play video on reload when `noAutoPlay` is `true`
- `moonstone/VideoPlayer` property `feedbackHideDelay`'s default value to `3000`
- `moonstone/Notification` to break line in characters in ja and zh locale
- `moonstone/Notification` to align texts left in LTR locale and right in RTL locale
- `moonstone/VideoPlayer` to simulate rewind functionality on non-webOS platforms only

### Fixed

- `moonstone/ExpandableItem` to correct the `titleIcon` when using `open` and `disabled`
- `moonstone/GridListImageItem` to center its selection icon on the image instead of the item
- `moonstone/Input` to have correct `Tooltip` position in `RTL`
- `moonstone/SwitchItem` to not unintentionally overflow `Scroller` containers, causing them to jump to the side when focusing
- `moonstone/VideoPlayer` to fast forward properly when video is at paused state
- `moonstone/VideoPlayer` to correctly change sources
- `moonstone/VideoPlayer` to show or hide feedback tooltip properly
- `moonstone/DateTimeDecorator` to work properly with `RadioControllerDecorator`
- `moonstone/Picker` in joined, large text mode so the arrows are properly aligned and sized
- `moonstone/Icon` to reflect the same proportion in relation to its size in large-text mode

## [1.2.0] - 2017-05-17

### Deprecated

- `moonstone/Scroller.Scrollable` option `indexToFocus` in `scrollTo` method to be removed in 2.0.0

### Added

- `moonstone/Slider` and `moonstone/IncrementSlider` prop `noFill` to support a style without the fill
- `moonstone/Marquee` property `rtl` to set directionality to right-to-left
- `moonstone/VirtualList.GridListImageItem` property `selectionOverlay` to add custom component for selection overlay
- `moonstone/MoonstoneDecorator` property `skin` to let an app choose its skin: "moonstone" and "moonstone-light" are now available
- `moonstone/FormCheckboxItem`
- `moonstone/FormCheckbox`, a standalone checkbox, to support `moonstone/FormCheckboxItem`
- `moonstone/Input` props `invalid` and `invalidMessage` to display a tooltip when input value is invalid
- `moonstone/Scroller.Scrollable` option `focus` in `scrollTo()` method
- `moonstone/Scroller.Scrollable` property `spottableScrollbar`
- `moonstone/Icon.IconList` icons: `arrowshrinkleft` and `arrowshrinkright`

### Changed

- `moonstone/Picker` arrow icon for `joined` picker: small when not spotted, hidden when it reaches the end of the picker
- `moonstone/Checkbox` and `moonstone/CheckboxItem` to reflect the latest design
- `moonstone/MoonstoneDecorator/fontGenerator` was refactored to use the browser's FontFace API to dynamically load locale fonts
- `moonstone/VideoPlayer` space allotment on both sides of the playback controls to support 4 buttons; consequently the "more" controls area has shrunk by the same amount
- `moonstone/VideoPlayer` to not disable media button (play/pause)
- `moonstone/Scroller.Scrollable` so that paging controls are not spottable by default with 5-way
- `moonstone/VideoPlayer`'s more/less button to use updated arrow icon

### Fixed

- `moonstone/MarqueeDecorator` to properly stop marquee on items with `'marqueeOnHover'`
- `moonstone/ExpandableList` to work properly with object-based children
- `moonstone/styles/fonts.less` to restore the Moonstone Icon font to request the local system font by default. Remember to update your webOS build to get the latest version of the font so you don't see empty boxes for your icons.
- `moonstone/Picker` and `moonstone/RangePicker` to now use the correct size from Enyo (60px v.s. 84px) for icon buttons
- `moonstone/Scrollable` to apply ri.scale properly
- `moonstone/Panel` to not cover a `Panels`'s `ApplicationCloseButton` when not using a `Header`
- `moonstone/IncrementSlider` to show tooltip when buttons focused

## [1.1.0] - 2017-04-21

### Deprecated

- `moonstone/ExpandableInput` property `onInputChange`

### Added

- `moonstone/Panels.Panel` prop and `moonstone/MoonstoneDecorator` config option: `noAutoFocus` to support prevention of setting automatic focus after render
- `moonstone/VideoPlayer` props: `backwardIcon`, `forwardIcon`, `jumpBackwardIcon`, `jumpForwardIcon`, `pauseIcon`, and `playIcon` to support icon customization of the player
- `moonstone/VideoPlayer` props `jumpButtonsDisabled` and `rateButtonsDisabled` for disabling the pairs of buttons when it's inappropriate for the playing media
- `moonstone/VideoPlayer` property `playbackRateHash` to support custom playback rates
- `moonstone/VideoPlayer` callback prop `onControlsAvailable` which fires when the players controls show or hide
- `moonstone/Image` support for `onLoad` and `onError` events
- `moonstone/VirtualList.GridListImageItem` prop `placeholder`
- `moonstone/Divider` property `preserveCase` to display text without capitalizing it

### Changed

- `moonstone/Slider` colors and sizing to match the latest designs
- `moonstone/ProgressBar` to position correctly with other components nearby
- `moonstone/Panels` breadcrumb to no longer have a horizontal line above it
- `moonstone/Transition` to measure itself when the CPU is idle
- style for disabled opacity from 0.4 to 0.3
- `moonstone/Button` colors for transparent and translucent background opacity when disabled
- `moonstone/ExpandableInput` property `onInputChange` to fire along with `onChange`. `onInputChange` is deprecated and will be removed in a future update.
- `Moonstone.ttf` font to include new icons
- `moonstone/Icon` to reference additional icons

### Fixed

- `moonstone/Popup` and `moonstone/ContextualPopupDecorator` 5-way navigation behavior
- `moonstone/Input` to not spot its own input decorator on 5-way out
- `moonstone/VideoPlayer` to no longer render its `children` in multiple places
- `moonstone/Button` text color when used on a neutral (light) background in some cases
- `moonstone/Popup` background opacity
- `moonstone/Marquee` to recalculate properly when its contents change
- `moonstone/TimePicker` to display time in correct order
- `moonstone/Scroller` to prefer spotlight navigation to its internal components

## [1.0.0] - 2017-03-31

> NOTE: We have also modified most form components to be usable in a controlled (app manages component
> state) or uncontrolled (Enact manages component state) manner. To put a component into a
> controlled state, pass in `value` (or other appropriate state property such as `selected` or
> `open`) at component creation and then respond to events and update the value as needed. To put a
> component into an uncontrolled state, do not set `value` (or equivalent), at creation. From this
> point on, Enact will manage the state and events will be sent when the state is updated. To
> specify an initial value, use the `defaultValue` (or, `defaultSelected, `defaultOpen, etc.)
> property.  See the documentation for individual components for more information.

### Added

- `moonstone/Button` property `icon` to support a built-in icon next to the text content. The Icon supports everything that `moonstone/Icon` supports, as well as a custom icon.
- `moonstone/MoonstoneDecorator` property `textSize` to resize several components to requested CMR sizes. Simply add `textSize="large"` to your `App` and the new sizes will automatically take effect.

### Changed

- `moonstone/Slider` to use the property `tooltip` instead of `noTooltip`, so the built-in tooltip is not enabled by default
- `moonstone/IncrementSlider` to include tooltip documentation
- `moonstone/ExpandableList` to accept an array of objects as children which are spread onto the generated components
- `moonstone/CheckboxItem` style to match the latest designs, with support for the `moonstone/Checkbox` to be on either the left or the right side by using the `iconPosition` property
- `moonstone/VideoPlayer` to supply every event callback-method with an object representing the VideoPlayer's current state, including: `currentTime`, `duration`, `paused`, `proportionLoaded`, and `proportionPlayed`

### Fixed

- `moonstone/Panels.Panel` behavior for remembering focus on unmount and setting focus after render
- `moonstone/VirtualList.VirtualGridList` showing empty items when items are continuously added dynamically
- `moonstone/Picker` to marquee on focus once again

## [1.0.0-beta.4] - 2017-03-10

### Added

- `moonstone/VirtualList` `indexToFocus` option to `scrollTo` method to focus on item with specified index
- `moonstone/IconButton` and `moonstone/Button` `color` property to add a remote control key color to the button
- `moonstone/Scrollbar` property `disabled` to disable both paging controls when it is true
- `moonstone/VirtualList` parameter `moreInfo` to pass `firstVisibleIndex` and `lastVisibleIndex` when scroll events are firing
- Accessibility support to UI components
- `moonstone/VideoPlayer` property `onUMSMediaInfo` to support the custom webOS “umsmediainfo” event
- `moonstone/Region` component which encourages wrapping components for improved accessibility rather than only preceding the components with a `moonstone/Divider`
- `moonstone/Slider` tooltip. It's enabled by default and comes with options like `noTooltip`, `tooltipAsPercent`, and `tooltipSide`. See the component docs for more details.
- `moonstone/Panels.Panel` property `hideChildren` to defer rendering children
- `moonstone/Spinner` properties `blockClickOn` and `scrim` to block click events behind spinner
- `moonstone/VirtualList` property `clientSize` to specify item dimensions instead of measuring them

### Changed

- `moonstone/VirtualGridImageItem` styles to reduce redundant style code app side
- `moonstone/VirtualList` and `moonstone/VirtualGridList` to add essential CSS for list items automatically
- `moonstone/VirtualList` and `moonstone/VirtualGridList` to not add `data-index` to their item DOM elements directly, but to pass `data-index` as the parameter of their `component` prop like the `key` parameter of their `component` prop
- `moonstone/ExpandableItem` and derivatives to defer focusing the contents until animation completes
- `moonstone/LabeledItem`, `moonstone/ExpandableItem`, `moonstone/ExpandableList` to each support the `node` type in their `label` property. Best used with `ui/Slottable`.

### Fixed

- `moonstone/VirtualList.GridListImageItem` to have proper padding size according to the existence of caption/subcaption
- `moonstone/Scrollable` to display scrollbars with proper size
- `moonstone/VirtualGridList` to not be truncated

### Removed

- `moonstone/Scrollable` property `hideScrollbars` and replaced it with `horizontalScrollbar` and `verticalScrollbar`

## [1.0.0-beta.3] - 2017-02-21

### Added

- `moonstone/VideoPlayer` support for 5-way show/hide of media playback controls
- `moonstone/VideoPlayer` property `feedbackHideDelay`
- `moonstone/Slider` property `onKnobMove` to fire when the knob position changes, independently from the `moonstone/Slider` value
- `moonstone/Slider` properties `active`, `disabled`, `knobStep`, `onActivate`, `onDecrement`, and `onIncrement` as part of enabling 5-way support to `moonstone/Slider`, `moonstone/IncrementSlider` and the media slider for `moonstone/VideoPlayer`
- `moonstone/Slider` now supports `children` which are added to the `Slider`'s knob, and follow it as it moves
- `moonstone/ExpandableInput` properties `iconAfter` and `iconBefore` to display icons after and before the input, respectively
- `moonstone/Dialog` property `preserveCase`, which affects `title` text

### Changed

- `moonstone/IncrementSlider` to change when the buttons are held down
- `moonstone/Marquee` to allow disabled marquees to animate
- `moonstone/Dialog` to marquee `title` and `titleBelow`
- `moonstone/Marquee.MarqueeController` config option `startOnFocus` to `marqueeOnFocus`. `startOnFocus` is deprecated and will be removed in a future update.
- `moonstone/Button`, `moonstone/IconButton`, `moonstone/Item` to not forward `onClick` when `disabled`

### Fixed

- `moonstone/Marquee.MarqueeController` to start marquee on newly registered components when controller has focus and to restart synced marquees after completion
- `moonstone/Scroller` to recalculate when an expandable child opens
- `spotlightDisabled` property support for spottable moonstone components
- `moonstone/Popup` and `moonstone/ContextualPopupDecorator` so that when the popup is closed, spotlight focus returns to the control that had focus prior to the popup opening
- `moonstone/Input` to not get focus when disabled

## [1.0.0-beta.2] - 2017-01-30

### Added

- `moonstone/Panels.Panel` property `showChildren` to support deferring rendering the panel body until animation completes
- `moonstone/MarqueeDecorator` property `invalidateProps` that specifies which props cause the marquee distance to be invalidated
- developer-mode warnings to several components to warn when values are out-of-range
- `moonstone/Divider` property `spacing` which adjusts the amount of empty space above and below the `Divider`. `'normal'`, `'small'`, `'medium'`, `'large'`, and `'none'` are available.
- `moonstone/Picker` when `joined` the ability to be incremented and decremented by arrow keys
- `onSpotlightDisappear` event property support for spottable moonstone components
- `moonstone/VideoPlayer` property `titleHideDelay`

### Changed

- `moonstone/Panels.Panels` and variations to defer rendering the children of contained `Panel` instances until animation completes
- `moonstone/ProgressBar` properties `progress` and `backgroundProgress` to accept a number between 0 and 1
- `moonstone/Slider` and `moonstone/IncrementSlider` property `backgroundPercent` to `backgroundProgress` which now accepts a number between 0 and 1
- `moonstone/Slider` to not ignore `value` prop when it is the same as the previous value
- `moonstone/Picker` component's buttons to reverse their operation such that 'up' selects the previous item and 'down' the next
- `moonstone/Picker` and derivatives may now use numeric width, which represents the amount of characters to use for sizing. `width={4}` represents four characters, `2` for two characters, etc. `width` still accepts the size-name strings.
- `moonstone/Divider` to now behave as a simple horizontal line when no text content is provided
- `moonstone/Scrollable` to not display scrollbar controls by default
- `moonstone/DatePicker` and `moonstone/TimePicker` to emit `onChange` event whenever the value is changed, not just when the component is closed

### Removed

- `moonstone/ProgressBar` properties `min` and `max`

### Fixed

- `moonstone/IncrementSlider` so that the knob is spottable via pointer, and 5-way navigation between the knob and the increment/decrement buttons is functional
- `moonstone/Slider` and `moonstone/IncrementSlider` to not fire `onChange` for value changes from props

## [1.0.0-beta.1] - 2016-12-30

### Added

- `moonstone/VideoPlayer` and `moonstone/TooltipDecorator` components and samples
- `moonstone/Panels.Panels` property `onBack` to support `ui/Cancelable`
- `moonstone/VirtualFlexList` Work-In-Progress component to support variably sized rows or columns
- `moonstone/ExpandableItem` properties `autoClose` and `lockBottom`
- `moonstone/ExpandableList` properties `noAutoClose` and `noLockBottom`
- `moonstone/Picker` property `reverse`
- `moonstone/ContextualPopup` property `noAutoDismiss`
- `moonstone/Dialog` property `scrimType`
- `moonstone/Popup` property `spotlightRestrict`

### Changed

- `moonstone/Panels.Routable` to require a `navigate` configuration property indicating the event callback for back or cancel actions
- `moonstone/MarqueeController` focus/blur handling to start and stop synchronized `moonstone/Marquee` components
- `moonstone/ExpandableList` property `autoClose` to `closeOnSelect` to disambiguate it from the added `autoClose` on 5-way up
- `moonstone/ContextualPopupDecorator.ContextualPopupDecorator` component's `onCloseButtonClick` property to `onClose`
- `moonstone/Dialog` component's `onCloseButtonClicked` property to `onClose`
- `moonstone/Spinner` component's `center` and `middle` properties to a single `centered` property
	that applies both horizontal and vertical centering
- `moonstone/Popup.PopupBase` component's `onCloseButtonClicked` property to `onCloseButtonClick`
- `moonstone/Item.ItemOverlay` component's `autoHide` property to remove the `'no'` option. The same
	effect can be achieved by omitting the property or passing `null`.
- `moonstone/VirtualGridList` to be scrolled by page when navigating with a 5-way direction key
- `moonstone/Scroller`, `moonstone/VirtualList`, `moonstone/VirtualGridList`, and `moonstone/Scrollable` to no longer respond to mouse down/move/up events
- all Expandables to include a state arrow UI element
- `moonstone/LabeledItem` to support a `titleIcon` property which positions just after the title text
- `moonstone/Button` to include `moonstone/TooltipDecorator`
- `moonstone/Expandable` to support being managed, radio group-style, by a component wrapped with `RadioControllerDecorator` from `ui/RadioDecorator`
- `moonstone/Picker` to animate `moonstone/Marquee` children when any part of the `moonstone/Picker` is focused
- `moonstone/VirtualList` to mute its container instead of disabling it during scroll events
- `moonstone/VirtualList`, `moonstone/VirtualGridList`, and `moonstone/Scroller` to continue scrolling when holding down the paging controls
- `moonstone/VirtualList` to require a `component` prop and not have a default value
- `moonstone/Picker` to continuously change when a button is held down by adding `ui/Holdable`.

### Fixed

- `moonstone/Popup` and `moonstone/ContextualPopup` 5-way navigation behavior using spotlight.
- Bug where a synchronized marquee whose content fit the available space would prevent restarting of the marquees
- `moonstone/Input` to show an ellipsis on the correct side based on the text directionality of the `value` or `placeholder` content.
- `moonstone/VirtualList` and `moonstone/VirtualGridList` to prevent unwanted scrolling when focused with the pointer
- `moonstone/Picker` to remove fingernail when a the pointer is held down, but the pointer is moved off the `joined` picker.
- `moonstone/LabeledItem` to include marquee on both `title` and `label`, and be synchronized

## [1.0.0-alpha.5] - 2016-12-16

No changes.

## [1.0.0-alpha.4] - 2016-12-2

### Added

- `moonstone/Popup`, `moonstone/ContextualPopupDecorator`, `moonstone/Notification`, `moonstone/Dialog` and `moonstone/ExpandableInput` components
- `ItemOverlay` component to `moonstone/Item` module
- `marqueeCentered` prop to `moonstone/MarqueeDecorator` and `moonstone/MarqueeText`
- `placeholder` prop to `moonstone/Image`
- `moonstone/MarqueeController` component to synchronize multiple `moonstone/Marquee` components
- Non-latin locale support to all existing Moonstone components
- Language-specific font support
- `moonstone/IncrementSlider` now accepts customizable increment and decrement icons, as well as `moonstone/Slider` being more responsive to external styling

### Changed

- `moonstone/Input` component's `iconStart` and `iconEnd` properties to be `iconBefore` and `iconAfter`, respectively, for consistency with `moonstone/Item.ItemOverlay` naming
- `moonstone/Icon` and `moonstone/IconButton` so the `children` property supports both font-based icons and images
- the `checked` property to `selected` for consistency across the whole framework. This allows better interoperability when switching between various components.  Affects the following: `CheckboxItem`, `RadioItem`, `SelectableItem`, `Switch`, `SwitchItem`, and `ToggleItem`. Additionally, these now use `moonstone/Item.ItemOverlay` to position and handle their Icons.
- `moonstone/Slider` and `moonstone/IncrementSlider` to be more performant. No changes were made to
	the public API.
- `moonstone/GridListImageItem` so that a placeholder image displays while loading the image, and the caption and subcaption support marqueeing
- `moonstone/MoonstoneDecorator` to add `FloatingLayerDecorator`
- `moonstone/IncrementSlider` in vertical mode looks and works as expected.

### Removed

- LESS mixins that belong in `@enact/ui`, so that only moonstone-specific mixins are contained in
this module. When authoring components and importing mixins, only the local mixins need to be
imported, as they already import the general mixins.
- the `src` property from `moonstone/Icon` and `moonston/IconButton`. Use the support for URLs in
	the `children` property as noted above.
- the `height` property from `moonstone/IncrementSlider` and `moonstone/Slider`

### Fixed

- Joined picker so that it now has correct animation when using the mouse wheel
- Bug in DatePicker/TimePicker that prevented setting of value earlier than 1969

## [1.0.0-alpha.3] - 2016-11-8

### Added

- `moonstone/BodyText`, `moonstone/DatePicker`, `moonstone/DayPicker`, `moonstone/ExpandableItem`, `moonstone/Image`, and `moonstone/TimePicker` components
- `fullBleed` prop to `moonstone/Panels/Header`. When `true`, the header content is indented and the header lines are removed.
- Application close button to `moonstone/Panels`. Fires `onApplicationClose` when clicked. Can be omitted with the `noCloseButton` prop.
- `marqueeDisabled` prop to `moonstone/Picker`
- `padded` prop to `moonstone/RangePicker`
- `forceDirection` prop to `moonstone/Marquee`. Forces the direction of `moonstone/Marquee`. Useful for when `RTL` content cannot be auto detected.

### Changed

- `data` parameter passed to `component` prop of `VirtualList`.
- `moonstone/Expandable` into a submodule of `moonstone/ExpandableItem`
- `ExpandableList` to properly support selection
- `moonstone/Divider`'s `children` property to be optional
- `moonstone/ToggleItem`'s `inline` version to have a `max-width` of `240px`
- `moonstone/Input` to use `<div>` instead of `<label>` for wrapping components. No change to
	functionality, only markup.

### Removed

- `moonstone/ExpandableCheckboxItemGroup` in favor of `ExpandableList`

## [1.0.0-alpha.2] - 2016-10-21

This version includes a lot of refactoring from the previous release. Developers need to switch to the new enact-dev command-line tool.

### Added

- New components and HOCs: `moonstone/Scroller`, `moonstone/VirtualList`, `moonstone/VirtualGridList`, `moonstone/Scrollable`, `moonstone/MarqueeText`, `moonstone/Spinner`, `moonstone/ExpandableCheckboxItemGroup`, `moonstone/MarqueeDecorator`
- New options for `ui/Toggleable` HOC
- Marquee support to many components
- Image support to `moonstone/Icon` and `moonstone/IconButton`
- `dismissOnEnter` prop for `moonstone/Input`
- Many more unit tests

### Changed

- Some props for UI state were renamed to have `default` prefix where state was managed by the component. (e.g. `defaultOpen`)

### Fixed

- Many components were fixed, polished, updated and documented
- Inline docs updated to be more consistent and comprehensive<|MERGE_RESOLUTION|>--- conflicted
+++ resolved
@@ -26,11 +26,8 @@
 - `moonstone/Input` support for `dismissOnEnter`
 - `moonstone/Input` focus management to prevent stealing focus when programmatically moved elsewhere
 - `moonstone` international fonts to always be used, even when unsupported font-weights or font-styles are requested
-<<<<<<< HEAD
 - `moonstone/InputDecorator` 5-way spot behavior
-=======
 - `moonstone/Panels` layout in RTL locales
->>>>>>> 3e2ed5fd
 
 ## [1.4.1] - 2017-07-05
 
