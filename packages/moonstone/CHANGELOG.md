# Change Log

The following is a curated list of changes in the Enact moonstone module, newest changes on the top.

## [unreleased]

### Deprecated

- `moonstone/Input` prop `noDecorator` is being replaced by `autoFocus` in 2.0.0.

### Added

- `moonstone/styles/text.less` mixin `.locale-japanese-line-break()` to apply the correct  Japanese language line-break rules for the following multi-line components: `moonstone/BodyText`, `moonstone/Dialog`, `moonstone/Notification`, `moonstone/Popup`, and `moonstone/Tooltip`
- `moonstone/ContextualPopupDecorator` property `popupProps` to attach props to popup component

### Changed

- `moonstone/Panels/Header` to expose its `marqueeOn` prop
- `moonstone/VideoPlayer` to automatically adjust the width of the allocated space for the side components so the media controls have more space to appear on smaller screens
- `moonstone/VideoPlayer` properties `autoCloseTimeout` and `titleHideDelay` default value to `5000`

### Fixed

- `moonstone/Dialog` to properly focus via pointer on child components
- `moonstone` component hold delay time
<<<<<<< HEAD
- `moonstone/Panel` autoFocus logic to only focus on initial render
=======
- `moonstone/Input` text colors
>>>>>>> 9ba9ff2e

### Removed

## [1.3.1] - 2017-06-14

### Fixed

- `moonstone/Picker` support for large text
- `moonstone/Scroller` support for focusing paging controls with the pointer
- `moonstone` CSS rules for unskinned spottable components

## [1.3.0] - 2017-06-12

### Deprecated

- `moonstone/Scroller` props `horizontal` and `vertical`. Deprecated props are replaced with `direction` prop. `horizontal` and `vertical` will be removed in 2.0.0.
- `moonstone/Panel` prop `noAutoFocus` in favor of `autoFocus="none"`

### Added

- `moonstone/Image` support for `children` prop inside images
- `moonstone/Scroller` prop `direction` which replaces `horizontal` and `vertical` props
- `moonstone/VideoPlayer` property `tooltipHideDelay` to hide tooltip with a given amount of time
- `moonstone/VideoPlayer` methods `fastForward`, `getMediaState`, `jump`, `pause`, `play`, `rewind`, and `seek` to allow external interaction with the player. See docs for example usage.

### Changed

- `moonstone/Skinnable` to support context and allow it to be added to any component to be individually skinned. This includes a further optimization in skinning which consolidates all color assignments into a single block, so non-color rules aren't unnecessarily duplicated.
- `moonstone/Skinnable` light and dark skin names ("moonstone-light" and "moonstone") to "light" and "dark", respectively
- `moonstone/VideoPlayer` to set play/pause icon to display "play" when rewinding or fast forwarding
- `moonstone/VideoPlayer` to rewind or fast forward when previous command is slow-forward or slow-rewind respectively
- `moonstone/VideoPlayer` to fast forward when previous command is slow-forward and it reaches the last of its play rate
- `moonstone/VideoPlayer` to not play video on reload when `noAutoPlay` is `true`
- `moonstone/VideoPlayer` property `feedbackHideDelay`'s default value to `3000`
- `moonstone/Notification` to break line in characters in ja and zh locale
- `moonstone/Notification` to align texts left in LTR locale and right in RTL locale
- `moonstone/VideoPlayer` to simulate rewind functionality on non-webOS platforms only

### Fixed

- `moonstone/ExpandableItem` to correct the `titleIcon` when using `open` and `disabled`
- `moonstone/GridListImageItem` to center its selection icon on the image instead of the item
- `moonstone/Input` to have correct `Tooltip` position in `RTL`
- `moonstone/SwitchItem` to not unintentionally overflow `Scroller` containers, causing them to jump to the side when focusing
- `moonstone/VideoPlayer` to fast forward properly when video is at paused state
- `moonstone/VideoPlayer` to correctly change sources
- `moonstone/VideoPlayer` to show or hide feedback tooltip properly
- `moonstone/DateTimeDecorator` to work properly with `RadioControllerDecorator`
- `moonstone/Picker` in joined, large text mode so the arrows are properly aligned and sized
- `moonstone/Icon` to reflect the same proportion in relation to its size in large-text mode

## [1.2.0] - 2017-05-17

### Deprecated

- `moonstone/Scroller.Scrollable` option `indexToFocus` in `scrollTo` method to be removed in 2.0.0

### Added

- `moonstone/Slider` and `moonstone/IncrementSlider` prop `noFill` to support a style without the fill
- `moonstone/Marquee` property `rtl` to set directionality to right-to-left
- `moonstone/VirtualList.GridListImageItem` property `selectionOverlay` to add custom component for selection overlay
- `moonstone/MoonstoneDecorator` property `skin` to let an app choose its skin: "moonstone" and "moonstone-light" are now available
- `moonstone/FormCheckboxItem`
- `moonstone/FormCheckbox`, a standalone checkbox, to support `moonstone/FormCheckboxItem`
- `moonstone/Input` props `invalid` and `invalidMessage` to display a tooltip when input value is invalid
- `moonstone/Scroller.Scrollable` option `focus` in `scrollTo()` method
- `moonstone/Scroller.Scrollable` property `spottableScrollbar`
- `moonstone/Icon.IconList` icons: `arrowshrinkleft` and `arrowshrinkright`

### Changed

- `moonstone/Picker` arrow icon for `joined` picker: small when not spotted, hidden when it reaches the end of the picker
- `moonstone/Checkbox` and `moonstone/CheckboxItem` to reflect the latest design
- `moonstone/MoonstoneDecorator/fontGenerator` was refactored to use the browser's FontFace API to dynamically load locale fonts
- `moonstone/VideoPlayer` space allotment on both sides of the playback controls to support 4 buttons; consequently the "more" controls area has shrunk by the same amount
- `moonstone/VideoPlayer` to not disable media button (play/pause)
- `moonstone/Scroller.Scrollable` so that paging controls are not spottable by default with 5-way
- `moonstone/VideoPlayer`'s more/less button to use updated arrow icon

### Fixed

- `moonstone/MarqueeDecorator` to properly stop marquee on items with `'marqueeOnHover'`
- `moonstone/ExpandableList` to work properly with object-based children
- `moonstone/styles/fonts.less` to restore the Moonstone Icon font to request the local system font by default. Remember to update your webOS build to get the latest version of the font so you don't see empty boxes for your icons.
- `moonstone/Picker` and `moonstone/RangePicker` to now use the correct size from Enyo (60px v.s. 84px) for icon buttons
- `moonstone/Scrollable` to apply ri.scale properly
- `moonstone/Panel` to not cover a `Panels`'s `ApplicationCloseButton` when not using a `Header`
- `moonstone/IncrementSlider` to show tooltip when buttons focused

## [1.1.0] - 2017-04-21

### Deprecated

- `moonstone/ExpandableInput` property `onInputChange`

### Added

- `moonstone/Panels.Panel` prop and `moonstone/MoonstoneDecorator` config option: `noAutoFocus` to support prevention of setting automatic focus after render
- `moonstone/VideoPlayer` props: `backwardIcon`, `forwardIcon`, `jumpBackwardIcon`, `jumpForwardIcon`, `pauseIcon`, and `playIcon` to support icon customization of the player
- `moonstone/VideoPlayer` props `jumpButtonsDisabled` and `rateButtonsDisabled` for disabling the pairs of buttons when it's inappropriate for the playing media
- `moonstone/VideoPlayer` property `playbackRateHash` to support custom playback rates
- `moonstone/VideoPlayer` callback prop `onControlsAvailable` which fires when the players controls show or hide
- `moonstone/Image` support for `onLoad` and `onError` events
- `moonstone/VirtualList.GridListImageItem` prop `placeholder`
- `moonstone/Divider` property `preserveCase` to display text without capitalizing it

### Changed

- `moonstone/Slider` colors and sizing to match the latest designs
- `moonstone/ProgressBar` to position correctly with other components nearby
- `moonstone/Panels` breadcrumb to no longer have a horizontal line above it
- `moonstone/Transition` to measure itself when the CPU is idle
- style for disabled opacity from 0.4 to 0.3
- `moonstone/Button` colors for transparent and translucent background opacity when disabled
- `moonstone/ExpandableInput` property `onInputChange` to fire along with `onChange`. `onInputChange` is deprecated and will be removed in a future update.
- `Moonstone.ttf` font to include new icons
- `moonstone/Icon` to reference additional icons

### Fixed

- `moonstone/Popup` and `moonstone/ContextualPopupDecorator` 5-way navigation behavior
- `moonstone/Input` to not spot its own input decorator on 5-way out
- `moonstone/VideoPlayer` to no longer render its `children` in multiple places
- `moonstone/Button` text color when used on a neutral (light) background in some cases
- `moonstone/Popup` background opacity
- `moonstone/Marquee` to recalculate properly when its contents change
- `moonstone/TimePicker` to display time in correct order
- `moonstone/Scroller` to prefer spotlight navigation to its internal components

## [1.0.0] - 2017-03-31

> NOTE: We have also modified most form components to be usable in a controlled (app manages component
> state) or uncontrolled (Enact manages component state) manner. To put a component into a
> controlled state, pass in `value` (or other appropriate state property such as `selected` or
> `open`) at component creation and then respond to events and update the value as needed. To put a
> component into an uncontrolled state, do not set `value` (or equivalent), at creation. From this
> point on, Enact will manage the state and events will be sent when the state is updated. To
> specify an initial value, use the `defaultValue` (or, `defaultSelected, `defaultOpen, etc.)
> property.  See the documentation for individual components for more information.

### Added

- `moonstone/Button` property `icon` to support a built-in icon next to the text content. The Icon supports everything that `moonstone/Icon` supports, as well as a custom icon.
- `moonstone/MoonstoneDecorator` property `textSize` to resize several components to requested CMR sizes. Simply add `textSize="large"` to your `App` and the new sizes will automatically take effect.

### Changed

- `moonstone/Slider` to use the property `tooltip` instead of `noTooltip`, so the built-in tooltip is not enabled by default
- `moonstone/IncrementSlider` to include tooltip documentation
- `moonstone/ExpandableList` to accept an array of objects as children which are spread onto the generated components
- `moonstone/CheckboxItem` style to match the latest designs, with support for the `moonstone/Checkbox` to be on either the left or the right side by using the `iconPosition` property
- `moonstone/VideoPlayer` to supply every event callback-method with an object representing the VideoPlayer's current state, including: `currentTime`, `duration`, `paused`, `proportionLoaded`, and `proportionPlayed`

### Fixed

- `moonstone/Panels.Panel` behavior for remembering focus on unmount and setting focus after render
- `moonstone/VirtualList.VirtualGridList` showing empty items when items are continuously added dynamically
- `moonstone/Picker` to marquee on focus once again

## [1.0.0-beta.4] - 2017-03-10

### Added

- `moonstone/VirtualList` `indexToFocus` option to `scrollTo` method to focus on item with specified index
- `moonstone/IconButton` and `moonstone/Button` `color` property to add a remote control key color to the button
- `moonstone/Scrollbar` property `disabled` to disable both paging controls when it is true
- `moonstone/VirtualList` parameter `moreInfo` to pass `firstVisibleIndex` and `lastVisibleIndex` when scroll events are firing
- Accessibility support to UI components
- `moonstone/VideoPlayer` property `onUMSMediaInfo` to support the custom webOS “umsmediainfo” event
- `moonstone/Region` component which encourages wrapping components for improved accessibility rather than only preceding the components with a `moonstone/Divider`
- `moonstone/Slider` tooltip. It's enabled by default and comes with options like `noTooltip`, `tooltipAsPercent`, and `tooltipSide`. See the component docs for more details.
- `moonstone/Panels.Panel` property `hideChildren` to defer rendering children
- `moonstone/Spinner` properties `blockClickOn` and `scrim` to block click events behind spinner
- `moonstone/VirtualList` property `clientSize` to specify item dimensions instead of measuring them

### Changed

- `moonstone/VirtualGridImageItem` styles to reduce redundant style code app side
- `moonstone/VirtualList` and `moonstone/VirtualGridList` to add essential CSS for list items automatically
- `moonstone/VirtualList` and `moonstone/VirtualGridList` to not add `data-index` to their item DOM elements directly, but to pass `data-index` as the parameter of their `component` prop like the `key` parameter of their `component` prop
- `moonstone/ExpandableItem` and derivatives to defer focusing the contents until animation completes
- `moonstone/LabeledItem`, `moonstone/ExpandableItem`, `moonstone/ExpandableList` to each support the `node` type in their `label` property. Best used with `ui/Slottable`.

### Fixed

- `moonstone/VirtualList.GridListImageItem` to have proper padding size according to the existence of caption/subcaption
- `moonstone/Scrollable` to display scrollbars with proper size
- `moonstone/VirtualGridList` to not be truncated

### Removed

- `moonstone/Scrollable` property `hideScrollbars` and replaced it with `horizontalScrollbar` and `verticalScrollbar`

## [1.0.0-beta.3] - 2017-02-21

### Added

- `moonstone/VideoPlayer` support for 5-way show/hide of media playback controls
- `moonstone/VideoPlayer` property `feedbackHideDelay`
- `moonstone/Slider` property `onKnobMove` to fire when the knob position changes, independently from the `moonstone/Slider` value
- `moonstone/Slider` properties `active`, `disabled`, `knobStep`, `onActivate`, `onDecrement`, and `onIncrement` as part of enabling 5-way support to `moonstone/Slider`, `moonstone/IncrementSlider` and the media slider for `moonstone/VideoPlayer`
- `moonstone/Slider` now supports `children` which are added to the `Slider`'s knob, and follow it as it moves
- `moonstone/ExpandableInput` properties `iconAfter` and `iconBefore` to display icons after and before the input, respectively
- `moonstone/Dialog` property `preserveCase`, which affects `title` text

### Changed

- `moonstone/IncrementSlider` to change when the buttons are held down
- `moonstone/Marquee` to allow disabled marquees to animate
- `moonstone/Dialog` to marquee `title` and `titleBelow`
- `moonstone/Marquee.MarqueeController` config option `startOnFocus` to `marqueeOnFocus`. `startOnFocus` is deprecated and will be removed in a future update.
- `moonstone/Button`, `moonstone/IconButton`, `moonstone/Item` to not forward `onClick` when `disabled`

### Fixed

- `moonstone/Marquee.MarqueeController` to start marquee on newly registered components when controller has focus and to restart synced marquees after completion
- `moonstone/Scroller` to recalculate when an expandable child opens
- `spotlightDisabled` property support for spottable moonstone components
- `moonstone/Popup` and `moonstone/ContextualPopupDecorator` so that when the popup is closed, spotlight focus returns to the control that had focus prior to the popup opening
- `moonstone/Input` to not get focus when disabled

## [1.0.0-beta.2] - 2017-01-30

### Added

- `moonstone/Panels.Panel` property `showChildren` to support deferring rendering the panel body until animation completes
- `moonstone/MarqueeDecorator` property `invalidateProps` that specifies which props cause the marquee distance to be invalidated
- developer-mode warnings to several components to warn when values are out-of-range
- `moonstone/Divider` property `spacing` which adjusts the amount of empty space above and below the `Divider`. `'normal'`, `'small'`, `'medium'`, `'large'`, and `'none'` are available.
- `moonstone/Picker` when `joined` the ability to be incremented and decremented by arrow keys
- `onSpotlightDisappear` event property support for spottable moonstone components
- `moonstone/VideoPlayer` property `titleHideDelay`

### Changed

- `moonstone/Panels.Panels` and variations to defer rendering the children of contained `Panel` instances until animation completes
- `moonstone/ProgressBar` properties `progress` and `backgroundProgress` to accept a number between 0 and 1
- `moonstone/Slider` and `moonstone/IncrementSlider` property `backgroundPercent` to `backgroundProgress` which now accepts a number between 0 and 1
- `moonstone/Slider` to not ignore `value` prop when it is the same as the previous value
- `moonstone/Picker` component's buttons to reverse their operation such that 'up' selects the previous item and 'down' the next
- `moonstone/Picker` and derivatives may now use numeric width, which represents the amount of characters to use for sizing. `width={4}` represents four characters, `2` for two characters, etc. `width` still accepts the size-name strings.
- `moonstone/Divider` to now behave as a simple horizontal line when no text content is provided
- `moonstone/Scrollable` to not display scrollbar controls by default
- `moonstone/DatePicker` and `moonstone/TimePicker` to emit `onChange` event whenever the value is changed, not just when the component is closed

### Removed

- `moonstone/ProgressBar` properties `min` and `max`

### Fixed

- `moonstone/IncrementSlider` so that the knob is spottable via pointer, and 5-way navigation between the knob and the increment/decrement buttons is functional
- `moonstone/Slider` and `moonstone/IncrementSlider` to not fire `onChange` for value changes from props

## [1.0.0-beta.1] - 2016-12-30

### Added

- `moonstone/VideoPlayer` and `moonstone/TooltipDecorator` components and samples
- `moonstone/Panels.Panels` property `onBack` to support `ui/Cancelable`
- `moonstone/VirtualFlexList` Work-In-Progress component to support variably sized rows or columns
- `moonstone/ExpandableItem` properties `autoClose` and `lockBottom`
- `moonstone/ExpandableList` properties `noAutoClose` and `noLockBottom`
- `moonstone/Picker` property `reverse`
- `moonstone/ContextualPopup` property `noAutoDismiss`
- `moonstone/Dialog` property `scrimType`
- `moonstone/Popup` property `spotlightRestrict`

### Changed

- `moonstone/Panels.Routable` to require a `navigate` configuration property indicating the event callback for back or cancel actions
- `moonstone/MarqueeController` focus/blur handling to start and stop synchronized `moonstone/Marquee` components
- `moonstone/ExpandableList` property `autoClose` to `closeOnSelect` to disambiguate it from the added `autoClose` on 5-way up
- `moonstone/ContextualPopupDecorator.ContextualPopupDecorator` component's `onCloseButtonClick` property to `onClose`
- `moonstone/Dialog` component's `onCloseButtonClicked` property to `onClose`
- `moonstone/Spinner` component's `center` and `middle` properties to a single `centered` property
	that applies both horizontal and vertical centering
- `moonstone/Popup.PopupBase` component's `onCloseButtonClicked` property to `onCloseButtonClick`
- `moonstone/Item.ItemOverlay` component's `autoHide` property to remove the `'no'` option. The same
	effect can be achieved by omitting the property or passing `null`.
- `moonstone/VirtualGridList` to be scrolled by page when navigating with a 5-way direction key
- `moonstone/Scroller`, `moonstone/VirtualList`, `moonstone/VirtualGridList`, and `moonstone/Scrollable` to no longer respond to mouse down/move/up events
- all Expandables to include a state arrow UI element
- `moonstone/LabeledItem` to support a `titleIcon` property which positions just after the title text
- `moonstone/Button` to include `moonstone/TooltipDecorator`
- `moonstone/Expandable` to support being managed, radio group-style, by a component wrapped with `RadioControllerDecorator` from `ui/RadioDecorator`
- `moonstone/Picker` to animate `moonstone/Marquee` children when any part of the `moonstone/Picker` is focused
- `moonstone/VirtualList` to mute its container instead of disabling it during scroll events
- `moonstone/VirtualList`, `moonstone/VirtualGridList`, and `moonstone/Scroller` to continue scrolling when holding down the paging controls
- `moonstone/VirtualList` to require a `component` prop and not have a default value
- `moonstone/Picker` to continuously change when a button is held down by adding `ui/Holdable`.

### Fixed

- `moonstone/Popup` and `moonstone/ContextualPopup` 5-way navigation behavior using spotlight.
- Bug where a synchronized marquee whose content fit the available space would prevent restarting of the marquees
- `moonstone/Input` to show an ellipsis on the correct side based on the text directionality of the `value` or `placeholder` content.
- `moonstone/VirtualList` and `moonstone/VirtualGridList` to prevent unwanted scrolling when focused with the pointer
- `moonstone/Picker` to remove fingernail when a the pointer is held down, but the pointer is moved off the `joined` picker.
- `moonstone/LabeledItem` to include marquee on both `title` and `label`, and be synchronized

## [1.0.0-alpha.5] - 2016-12-16

No changes.

## [1.0.0-alpha.4] - 2016-12-2

### Added

- `moonstone/Popup`, `moonstone/ContextualPopupDecorator`, `moonstone/Notification`, `moonstone/Dialog` and `moonstone/ExpandableInput` components
- `ItemOverlay` component to `moonstone/Item` module
- `marqueeCentered` prop to `moonstone/MarqueeDecorator` and `moonstone/MarqueeText`
- `placeholder` prop to `moonstone/Image`
- `moonstone/MarqueeController` component to synchronize multiple `moonstone/Marquee` components
- Non-latin locale support to all existing Moonstone components
- Language-specific font support
- `moonstone/IncrementSlider` now accepts customizable increment and decrement icons, as well as `moonstone/Slider` being more responsive to external styling

### Changed

- `moonstone/Input` component's `iconStart` and `iconEnd` properties to be `iconBefore` and `iconAfter`, respectively, for consistency with `moonstone/Item.ItemOverlay` naming
- `moonstone/Icon` and `moonstone/IconButton` so the `children` property supports both font-based icons and images
- the `checked` property to `selected` for consistency across the whole framework. This allows better interoperability when switching between various components.  Affects the following: `CheckboxItem`, `RadioItem`, `SelectableItem`, `Switch`, `SwitchItem`, and `ToggleItem`. Additionally, these now use `moonstone/Item.ItemOverlay` to position and handle their Icons.
- `moonstone/Slider` and `moonstone/IncrementSlider` to be more performant. No changes were made to
	the public API.
- `moonstone/GridListImageItem` so that a placeholder image displays while loading the image, and the caption and subcaption support marqueeing
- `moonstone/MoonstoneDecorator` to add `FloatingLayerDecorator`
- `moonstone/IncrementSlider` in vertical mode looks and works as expected.

### Removed

- LESS mixins that belong in `@enact/ui`, so that only moonstone-specific mixins are contained in
this module. When authoring components and importing mixins, only the local mixins need to be
imported, as they already import the general mixins.
- the `src` property from `moonstone/Icon` and `moonston/IconButton`. Use the support for URLs in
	the `children` property as noted above.
- the `height` property from `moonstone/IncrementSlider` and `moonstone/Slider`

### Fixed

- Joined picker so that it now has correct animation when using the mouse wheel
- Bug in DatePicker/TimePicker that prevented setting of value earlier than 1969

## [1.0.0-alpha.3] - 2016-11-8

### Added

- `moonstone/BodyText`, `moonstone/DatePicker`, `moonstone/DayPicker`, `moonstone/ExpandableItem`, `moonstone/Image`, and `moonstone/TimePicker` components
- `fullBleed` prop to `moonstone/Panels/Header`. When `true`, the header content is indented and the header lines are removed.
- Application close button to `moonstone/Panels`. Fires `onApplicationClose` when clicked. Can be omitted with the `noCloseButton` prop.
- `marqueeDisabled` prop to `moonstone/Picker`
- `padded` prop to `moonstone/RangePicker`
- `forceDirection` prop to `moonstone/Marquee`. Forces the direction of `moonstone/Marquee`. Useful for when `RTL` content cannot be auto detected.

### Changed

- `data` parameter passed to `component` prop of `VirtualList`.
- `moonstone/Expandable` into a submodule of `moonstone/ExpandableItem`
- `ExpandableList` to properly support selection
- `moonstone/Divider`'s `children` property to be optional
- `moonstone/ToggleItem`'s `inline` version to have a `max-width` of `240px`
- `moonstone/Input` to use `<div>` instead of `<label>` for wrapping components. No change to
	functionality, only markup.

### Removed

- `moonstone/ExpandableCheckboxItemGroup` in favor of `ExpandableList`

## [1.0.0-alpha.2] - 2016-10-21

This version includes a lot of refactoring from the previous release. Developers need to switch to the new enact-dev command-line tool.

### Added

- New components and HOCs: `moonstone/Scroller`, `moonstone/VirtualList`, `moonstone/VirtualGridList`, `moonstone/Scrollable`, `moonstone/MarqueeText`, `moonstone/Spinner`, `moonstone/ExpandableCheckboxItemGroup`, `moonstone/MarqueeDecorator`
- New options for `ui/Toggleable` HOC
- Marquee support to many components
- Image support to `moonstone/Icon` and `moonstone/IconButton`
- `dismissOnEnter` prop for `moonstone/Input`
- Many more unit tests

### Changed

- Some props for UI state were renamed to have `default` prefix where state was managed by the component. (e.g. `defaultOpen`)

### Fixed

- Many components were fixed, polished, updated and documented
- Inline docs updated to be more consistent and comprehensive<|MERGE_RESOLUTION|>--- conflicted
+++ resolved
@@ -23,11 +23,8 @@
 
 - `moonstone/Dialog` to properly focus via pointer on child components
 - `moonstone` component hold delay time
-<<<<<<< HEAD
 - `moonstone/Panel` autoFocus logic to only focus on initial render
-=======
 - `moonstone/Input` text colors
->>>>>>> 9ba9ff2e
 
 ### Removed
 
