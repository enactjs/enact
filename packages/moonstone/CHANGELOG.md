# Change Log

The following is a curated list of changes in the Enact moonstone module, newest changes on the top.

## [unreleased]

### Fixed

- `moonstone/Scroller`, `moonstone/VirtualList.VirtualGridList`, and `moonstone/VirtualList.VirtualList` to remove event listeners properly

## [2.4.1] - 2019-03-11

### Changed

- `moonstone/Picker` to display more of the selected value in wide instances

### Fixed

- `moonstone/Checkbox`, `moonstone/FormCheckbox`, `moonstone/RadioItem`, `moonstone/SelectableIcon`, and `moonstone/Slider` spotlight muted colors
- `moonstone/Spinner` animation synchronization after a rerender
- `moonstone/TooltipDecorator` to position `Tooltip` correctly when the wrapped component moves or resizes
- `moonstone/VideoPlayer` to continue to show thumbnail when playback control keys are pressed
- `moonstone/VideoPlayer` to stop seeking by remote key when it loses focus
<<<<<<< HEAD
- `moonstone/ExpandableItem` to be better optimized on mount
=======
- `moonstone/VirtualList` to only resume spotlight pauses it initiated
>>>>>>> 61a40b41

## [2.4.0] - 2019-03-04

### Added

- `line-height` rule to base text CSS for both latin and non-latin locales
- Support for high contrast colors in dark and light `moonstone`
- `moonstone/BodyText` prop `noWrap` which automatically adds `moonstone/Marquee` support as well as limits the content to only display one line of text

### Changed

- `moonstone/Spinner` visuals from 3 spinning balls to an energetic flexing line

### Fixed

- `moonstone/Panels` to set child's `autoFocus` prop to `default-element` when `index` increases
- `moonstone/Slider` to prevent gaining focus when clicked when disabled
- `moonstone/Slider` to prevent default browser scroll behavior when 5-way directional key is pressed on an active knob
- `moonstone/DatePicker` and `moonstone/TimePicker` to close with back/ESC
- `moonstone/DatePicker` and `moonstone/TimePicker` value handling when open on mount
- `moonstone/ContextualPopupDecorator` to correctly focus on popup content when opened

## [2.3.0] - 2019-02-11

### Added

- `moonstone/VirtualList.VirtualGridList` and `moonstone/VirtualList.VirtualList` property `childProps` to support additional props included in the object passed to the `itemsRenderer` callback
- `moonstone/Skinnable` support for `skinVariants`, to enable features like high contrast mode and large text mode
- Support for 8k (UHD2) displays

### Changed

- All content-containing LESS stylesheets (not within a `styles` directory) extensions to be `*.module.less` to retain modular context with CLI 2.x.

### Fixed

- `moonstone/VirtualList` to focus an item properly by `scrollTo` API immediately after a prior call to the same position
- `moonstone/Popup` to close floating layer when the popup closes without animation

## [2.2.9] - 2019-01-11

### Fixed

- `moonstone/Scroller` scrolling to boundary behavior for short scrollers

## [2.2.8] - 2018-12-06

### Fixed

- `moonstone/ExpandableInput` to focus labeled item on close
- `moonstone/ExpandableItem` to disable its spotlight container when the component is disabled
- `moonstone/Scroller` to correctly handle scrolling focused elements and containers into view

## [2.2.7] - 2018-11-21

### Fixed

- `moonstone/Picker`, `moonstone/ExpandablePicker`, `moonstone/ExpandableList`, `moonstone/IncrementSlider` to support disabling voice control

## [2.2.6] - 2018-11-15

### Fixed

- `moonstone/VideoPlayer` to blur slider when hiding media controls
- `moonstone/VideoPlayer` to disable pointer mode when hiding media controls via 5-way
- `moonstone/VirtualList` and `moonstone/Scroller` to not to animate with 5-way navigation by default

## [2.2.5] - 2018-11-05

### Fixed

- `moonstone/ExpandableItem` to not steal focus after closing

## [2.2.4] - 2018-10-29

### Fixed

- `moonstone/MoonstoneDecorator` to apply both Latin and non-Latin rules to the root element so all children inherit the correct default font rules.
- `moonstone/Marquee`, `moonstone/MediaOverlay` to display locale-based font
- `moonstone/DayPicker` separator character used between selected days in the label in fa-IR locale
- `moonstone/Scroller`, `moonstone/VirtualList.VirtualGridList`, and `moonstone/VirtualList.VirtualList` scrolling by voice commands in RTL locales

## [2.2.3] - 2018-10-22

### Fixed

- `moonstone/Scroller` to respect the disabled spotlight container status when handling pointer events
- `moonstone/Scroller` to scroll to the boundary when focusing the first or last element with a minimal margin in 5-way mode
- `moonstone/VideoPlayer` to position the slider knob correctly when beyond the left or right edge of the slider

## [2.2.2] - 2018-10-15

### Fixed

- `moonstone/Scroller` stuttering when page up/down key is pressed

## [2.2.1] - 2018-10-09

### Fixed

- `moonstone/Scroller`, `moonstone/VirtualList.VirtualGridList`, and `moonstone/VirtualList.VirtualList` to notify user when scrolling is not possible via voice command
- `moonstone/TimePicker` to not read out meridiem label when changing the value

## [2.2.0] - 2018-10-02

### Added

- `moonstone/GridListImageItem` voice control feature support

### Fixed

- `moonstone/DayPicker` to prevent closing when selecting days via voice control
- `moonstone/VideoPlayer` to unfocus media controls when hidden
- `moonstone/Scroller` to set correct scroll position when an expandable child is closed
- `moonstone/Scroller` to prevent focusing children while scrolling

## [2.1.4] - 2018-09-17

### Fixed

- `moonstone/Button` and `moonstone/IconButton` to style image-based icons correctly when focused and disabled
- `moonstone/FormCheckboxItem` styling when focused and disabled
- `moonstone/Panels` to always blur breadcrumbs when transitioning to a new panel
- `moonstone/Scroller` to correctly set scroll position when nested item is focused
- `moonstone/Scroller` to not adjust `scrollTop` when nested item is focused
- `moonstone/VideoPlayer` to show correct playback rate feedback on play or pause
- `moonstone/VirtualList.VirtualGridList` and `moonstone/VirtualList.VirtualList` to handle 5way navigation properly when `focusableScrollbar` is true

## [2.1.3] - 2018-09-10

### Fixed

- `moonstone/Scroller`, `moonstone/VirtualList.VirtualGridList`, and `moonstone/VirtualList.VirtualList` to show overscroll effects properly on repeating wheel input
- `moonstone/TooltipDecorator` to handle runtime error when setting `tooltipText` to an empty string
- `moonstone/VideoPlayer` timing to read out `infoComponents` accessibility value when `moreButton` or `moreButtonColor` is pressed

## [2.1.2] - 2018-09-04

### Fixed

- `moonstone/ExpandableItem` to prevent default browser scroll behavior when 5-way key is pressed on the first item or the last item
- `moonstone/Scroller` scrolling behavior for focused items in 5-way mode
- `moonstone/Scroller` to scroll container elements into view
- `moonstone/TooltipDecorator` to update position when `tooltipText` is changed
- `moonstone/VideoPlayer` to prevent default browser scroll behavior when navigating via 5-way
- `moonstone/VirtuaList` to allow `onKeyDown` events to bubble
- `moonstone/VirtualList.VirtualGridList` and `moonstone/VirtualList.VirtualList` scrolling via page up or down keys

## [2.1.1] - 2018-08-27

### Changed

- `moonstone/Scroller`, `moonstone/VirtualList.VirtualGridList`, and `moonstone/VirtualList.VirtualList` to show overscroll effects only by wheel input

### Fixed

- `moonstone/VideoPlayer` so that activity is detected and the `autoCloseTimeout` timer is reset when using 5-way to navigate from the media slider

### Fixed

- `moonstone/Picker` to fire onChange events, due to a hold, consistently across pointer and 5-way navigation

## [2.1.0] - 2018-08-20

### Added

- `moonstone/VideoPlayer` property `noMediaSliderFeedback`
- `moonstone/VideoPlayer.MediaControls` property `playPauseButtonDisabled`

### Changed

- `moonstone/Picker` key down hold threshold to 800ms before firing the `onChange` event

### Fixed

- `moonstone/GridListImageItem` to properly vertically align when the content varies in size
- `moonstone/Scroller`, `moonstone/VirtualList.VirtualGridList`, and `moonstone/VirtualList.VirtualList` to not scroll by dragging
- `moonstone/Slider` to not emit `onChange` event when `value` has not changed
- `moonstone/VideoPlayer` to focus on available media buttons if the default spotlight component is disabled
- `moonstone/VideoPlayer` to keep media controls visible when interacting with popups
- `moonstone/VideoPlayer` to read out `infoComponents` accessibility value when `moreButtonColor` is pressed
- `moonstone/VideoPlayer` to round the time displayed down to the nearest second
- `moonstone/VirtualList` to restore last focused item correctly

## [2.0.2] - 2018-08-13

### Fixed

- `moonstone/DatePicker` to correctly change year when `minYear` and `maxYear` aren't provided
- `moonstone/EditableIntegerPicker` management of spotlight pointer mode
- `moonstone/LabeledIcon` and `moonstone/LabeledIconButton` to have proper spacing and label-alignment with all label positions
- `moonstone/Popup` to prevent duplicate 5-way navigation when `spotlightRestrict="self-first"`
- `moonstone/Scroller` not to scroll to wrong position via 5way navigation in RTL languages
- `moonstone/Scroller` not to scroll when focusing in pointer mode
- `moonstone/Slider` to forward `onActivate` event
- `moonstone/VideoPlayer` to reset key down hold when media becomes unavailable

## [2.0.1] - 2018-08-01

### Fixed

- `moonstone/Dialog` read order of dialog contents
- `moonstone/Scroller` to go to next page properly via page up/down keys

## [2.0.0] - 2018-07-30

### Added

- `moonstone/LabeledIcon` and `moonstone/LabeledIconButton` components for a lightweight `Icon` or `IconButton` with a label
- `moonstone/VideoPlayer` property `noAutoShowMediaControls`

### Fixed

- `moonstone/Scroller` to prevent scrolling via page up/down keys if there is no spottable component in that direction
- `moonstone/Dialog` to hide `titleBelow` when `title` is not set
- `moonstone/Image` to suppress drag and drop support by default
- `moonstone/VideoPlayer` audio guidance behavior of More button
- `moonstone/VirtualList.VirtualGridList` and `moonstone/VirtualList.VirtualList` to handle focus properly via page up/down keys when switching to 5-way mode
- `moonstone/Popup` to spot the content after it's mounted
- `moonstone/Scroller`, `moonstone/VirtualList.VirtualGridList`, and `moonstone/VirtualList.VirtualList` to scroll properly via voice control in RTL locales

## [2.0.0-rc.3] - 2018-07-23

### Changed

- `moonstone/Scroller.Scroller`, `moonstone/VirtualList.VirtualGridList`, and `moonstone/VirtualList.VirtualList` overscroll effect color more recognizable on the focused element

### Fixed

- `moonstone/ContextualPopup` to refocus its activator on close when the popup lacks spottable children
- `moonstone/Scroller`, `moonstone/VirtualList.VirtualGridList`, and `moonstone/VirtualList.VirtualList` to scroll properly when holding down paging control buttons
- `moonstone/ExpandableItem` spotlight behavior when leaving the component via 5-way
- `moonstone/RadioItem` circle thickness to be 2px, matching the design
- `moonstone/Slider` to correctly prevent 5-way actions when activated
- `moonstone/ExpandableItem` and other expandable components to spotlight correctly when switching from pointer mode to 5-way with `closeOnSelect`

## [2.0.0-rc.2] - 2018-07-16

### Fixed

- `moonstone/Input` to not focus by *tab* key
- `moonstone/Picker` to properly set focus when navigating between buttons
- `moonstone/Popup` to set correct open state while transitioning
- `moonstone/ProgressBar.ProgressBarTooltip` unknown props warning
- `moonstone/Scrollable` to disable spotlight container during flick events only when contents can scroll
- `moonstone/Scroller`, `moonstone/VirtualList.VirtualGridList`, and `moonstone/VirtualList.VirtualList` to scroll properly when `animate` is false via `scrollTo`
- `moonstone/Scroller`, `moonstone/VirtualList.VirtualGridList`, and `moonstone/VirtualList.VirtualList` page controls to stop propagating an event when the event is handled
- `moonstone/Scroller`, `moonstone/VirtualList.VirtualGridList`, and `moonstone/VirtualList.VirtualList` to hide overscroll effect when focus is moved from a disabled paging control button to the opposite button
- `moonstone/Scroller`, `moonstone/VirtualList.VirtualGridList`, and `moonstone/VirtualList.VirtualList` to show overscroll effect when reaching the edge for the first time by wheel
- `moonstone/VideoPlayer` to display feedback tooltip when pointer leaves slider while playing
- `moonstone/VirtualList` and `moonstone/VirtualGridList` to restore focus on items focused by pointer

## [2.0.0-rc.1] - 2018-07-09

### Added

- `moonstone/VirtualList.VirtualList` and `moonstone/VirtualList.VirtualGridList` support `data-webos-voice-focused` and `data-webos-voice-group-label`

### Removed

- `moonstone/Button` built-in support for tooltips

### Changed

- `moonstone/Spinner` to blur Spotlight when the spinner is active

### Fixed

- `moonstone/Scroller.Scroller`, `moonstone/VirtualList.VirtualGridList`, and `moonstone/VirtualList.VirtualList` to handle direction, page up, and page down keys properly on page controls them when `focusableScrollbar` is false
- `moonstone/Scroller.Scroller`, `moonstone/VirtualList.VirtualGridList`, and `moonstone/VirtualList.VirtualList` to handle a page up or down key in pointer mode
- `moonstone/VideoPlayer.MediaControls` to correctly handle more button color when the prop is not specified
- `VirtualList.VirtualList` to handle focus properly when switching to 5-way mode

## [2.0.0-beta.9] - 2018-07-02

### Added

- `moonstone/ContextualPopupDecorator` instance method `positionContextualPopup()`
- `moonstone/MoonstoneDecorator` config property `disableFullscreen` to prevent the decorator from filling the entire screen
- `moonstone/Scroller` prop `onUpdate`

### Fixed

- `moonstone/Scrollable` to update scroll properly on pointer click
- `moonstone/TooltipDecorator` to prevent unnecessary re-renders when losing focus
- `moonstone/TooltipDecorator` to not dismiss the tooltip on pointer click

## [2.0.0-beta.8] - 2018-06-25

### Added

- `moonstone/Scroller.Scroller`, `moonstone/VirtualList.VirtualGridList`, and `moonstone/VirtualList.VirtualList` support for scrolling via voice control on webOS
- `moonstone/Scroller.Scroller`, `moonstone/VirtualList.VirtualGridList`, and `moonstone/VirtualList.VirtualList` overscroll effect when the edges are reached

### Changed

- `moonstone/Divider` property `marqueeOn` default value to `render`
- `moonstone/Scroller.Scroller`, `moonstone/VirtualList.VirtualGridList`, and `moonstone/VirtualList.VirtualList` scrollbar button to move a previous or next page when pressing a page up or down key instead of releasing it

### Fixed

- `moonstone/VideoPlayer` to prevent updating state when the source is changed to the preload source, but the current preload source is the same
- `moonstone/MediaOverlay` to marquee correctly
- `moonstone/MediaOverlay` to match UX guidelines

## [2.0.0-beta.7] - 2018-06-11

### Removed

- `moonstone/Dialog` properties `preserveCase` and `showDivider`, replaced by `casing` and `noDivider` respectively
- `moonstone/Divider` property `preserveCase`, replaced by `casing`
- `moonstone/ExpandableInput` property `onInputChange`, replaced by `onChange`
- `moonstone/MoonstoneDecorator.TextSizeDecorator`, replaced by `moonstone/MoonstoneDecorator.AccessibilityDecorator`
- `moonstone/Panels.Header` property `preserveCase`, replaced by `casing`
- `moonstone/Panels.Panel` property `noAutoFocus`, replaced by `autoFocus`
- `moonstone/TooltipDecorator` property `tooltipPreserveCase`, replaced by `tooltipCasing`

### Changed

- `moonstone/VideoPlayer` to allow spotlight focus to move left and right from `MediaControls`
- `moonstone/VideoPlayer` to disable bottom controls when loading until it's playable

### Fixed

- `moonstone/EditableIntegerPicker` to disable itself when on a range consisting of a single static value
- `moonstone/Picker` to disable itself when containing fewer than two items
- `moonstone/Popup` to spot its content correctly when `open` by default
- `moonstone/RangePicker` to disable itself when on a range consisting of a single static value
- `moonstone/TooltipDecorator` to hide when `onDismiss` has been invoked
- `moonstone/VideoPlayer` to show media controls when pressing down in pointer mode
- `moonstone/VideoPlayer` to provide a more natural 5-way focus behavior
- `moonstone/VideoPlayer.MediaControls` to handle left and right key to jump when `moonstone/VideoPlayer` is focused

## [2.0.0-beta.6] - 2018-06-04

### Removed

- `moonstone/IncrementSlider` prop `children` which was no longer supported for setting the tooltip (since 2.0.0-beta.1)

### Fixed

- `moonstone/ContextualPopupDecorator` to allow focusing components under a popup without any focusable components
- `moonstone/Scroller` ordering of logic for Scroller focus to check focus possibilities first then go to fallback at the top of the container
- `moonstone/Scroller` to check focus possibilities first then go to fallback at the top of the container of focused item
- `moonstone/Scroller` to scroll by page when focus was at the edge of the viewport
- `moonstone/ToggleButton` padding and orientation for RTL
- `moonstone/VideoPlayer` to not hide title and info section when showing more components
- `moonstone/VideoPlayer` to select a position in slider to seek in 5-way mode
- `moonstone/VideoPlayer` to show thumbnail only when focused on slider

## [2.0.0-beta.5] - 2018-05-29

### Removed

- `moonstone/Popup`, `moonstone/Dialog` and `moonstone/Notification` property `spotlightRestrict` option `'none'`
- `moonstone/VideoPlayer` prop `preloadSource`, to be replaced by `moonstone/VideoPlayer.Video` prop `preloadSource`
- `moonstone/Button` and `moonstone/IconButton` allowed value `'opaque'` from prop `backgroundOpacity` which was the default and therefore has the same effect as omitting the prop

### Added

- `moonstone/VideoPlayer` props `selection` and `onSeekOutsideRange` to support selecting a range and notification of interactions outside of that range
- `moonstone/VideoPlayer.Video` component to support preloading video sources

### Changed

- `moonstone/VideoPlayer.videoComponent` prop to default to `ui/Media.Media` instead of `'video'`. As a result, to use a custom video element, one must pass an instance of `ui/Media` with its `mediaComponent` prop set to the desired element.

### Fixed

- `moonstone/ContextualPopupDecorator` to properly stop propagating keydown event if fired from the popup container
- `moonstone/Slider` to read when knob gains focus or for a change in value
- `moonstone/Scroller` to not cut off Expandables when scrollbar appears
- `moonstone/VideoPlayer` to correctly read out when play button is pressed
- `moonstone/Divider` to always use a fixed height, regardless of locale

## [2.0.0-beta.4] - 2018-05-21

### Added

- `moonstone/Button` and `moonstone/IconButton` class name `small` to the list of allowed `css` overrides
- `moonstone/VideoPlayer.MediaControls` property `onClose` to handle back key
- `moonstone/ProgressBar` prop `highlighted` for when the UX needs to call special attention to a progress bar

### Changed

- `moonstone/VideoPlayer` to disable media slider when source is unavailable

### Fixed

- `moonstone/ContextualPopupDecorator` to not set focus to activator when closing if focus was set elsewhere
- `moonstone/IconButton` to allow external customization of vertical alignment of its `Icon` by setting `line-height`
- `moonstone/Marquee.MarqueeController` to not cancel valid animations
- `moonstone/VideoPlayer` feedback and feedback icon to hide properly on play/pause/fast forward/rewind
- `moonstone/VideoPlayer` to correctly focus to default media controls component
- `moonstone/VideoPlayer` to close opened popup components when media controls hide
- `moonstone/VideoPlayer` to show controls on mount and when playing next preload video

## [2.0.0-beta.3] - 2018-05-14

### Added

- `moonstone/SelectableItem.SelectableItemDecorator`

### Changed

- `moonstone/ToggleItem` to forward native events on `onFocus` and `onBlur`
- `moonstone/Input` and `moonstone/ExpandableInput` to support forwarding valid `<input>` props to the contained `<input>` node
- `moonstone/ToggleButton` to fire `onToggle` when toggled

### Fixed

- `moonstone/VirtualList.VirtualList` and `moonstone/VirtualList.VirtualGridList` to scroll properly with all enabled items via a page up or down key
- `moonstone/VirtualList.VirtualList`, `moonstone/VirtualList.VirtualGridList`, and `moonstone/Scroller.Scroller` to ignore any user key events in pointer mode
- `moonstone/VirtualList.VirtualList`, `moonstone/VirtualList.VirtualGridList`, and `moonstone/Scroller.Scroller` to pass `data-spotlight-container-disabled` prop to their outer DOM element
- `moonstone/Image` so it automatically swaps the `src` to the appropriate resolution dynamically as the screen resizes
- `moonstone/Popup` to support all `spotlightRestrict` options
- `moonstone` component `disabled` colors to match the most recent design guidelines (from 30% to 60% opacity)
- `moonstone/ExpandableInput` spotlight behavior when leaving the component via 5-way

## [2.0.0-beta.2] - 2018-05-07

### Fixed

- `moonstone/IconButton` to allow theme-style customization, like it claimed was possible
- `moonstone/ExpandableItem` and related expandables to deal with disabled items and the `autoClose`, `lockBottom` and `noLockBottom` props
- `moonstone/Slider` not to fire `onChange` event when 5-ways out of boundary
- `moonstone/ToggleButton` layout for RTL locales
- `moonstone/Item`, `moonstone/SlotItem`, `moonstone/ToggleItem` to not apply duplicate `className` values
- `moonstone/VirtualList.VirtualList`, `moonstone/VirtualList.VirtualGridList`, and `moonstone/Scroller.Scroller` scrollbar button's aria-label in RTL
- `moonstone/VirtualList.VirtualList` and `moonstone/VirtualList.VirtualGridList` to scroll properly with all disabled items
- `moonstone/VirtualList.VirtualList` and `moonstone/VirtualList.VirtualGridList` to not scroll on focus when jumping

## [2.0.0-beta.1] - 2018-04-29

### Removed

- `moonstone/IncrementSlider` and `moonstone/Slider` props `tooltipAsPercent`, `tooltipSide`, and `tooltipForceSide`, to be replaced by `moonstone/IncrementSlider.IncrementSliderTooltip` and `moonstone/Slider.SliderTooltip` props `percent`, and `side`
- `moonstone/IncrementSlider` props `detachedKnob`, `onDecrement`, `onIncrement`, and `scrubbing`
- `moonstone/ProgressBar` props `tooltipSide` and `tooltipForceSide`, to be replaced by `moonstone/ProgressBar.ProgressBarTooltip` prop `side`
- `moonstone/Slider` props `detachedKnob`, `onDecrement`, `onIncrement`, `scrubbing`, and `onKnobMove`
- `moonstone/VideoPlayer` property `tooltipHideDelay`
- `moonstone/VideoPlayer` props `backwardIcon`, `forwardIcon`, `initialJumpDelay`, `jumpBackwardIcon`, `jumpButtonsDisabled`, `jumpDelay`, `jumpForwadIcon`, `leftComponents`, `moreButtonCloseLabel`, `moreButtonColor`, `moreButtonDisabled`, `moreButtonLabel`, `no5WayJump`, `noJumpButtons`, `noRateButtons`, `pauseIcon`, `playIcon`, `rateButtonsDisabled`, and `rightComponents`, replaced by corresponding props on `moonstone/VideoPlayer.MediaControls`
- `moonstone/VideoPlayer` props `onBackwardButtonClick`, `onForwardButtonClick`, `onJumpBackwardButtonClick`, `onJumpForwardButtonClick`, and `onPlayButtonClick`, replaced by `onRewind`, `onFastForward`, `onJumpBackward`, `onJumpForward`, `onPause`, and `onPlay`, respectively

### Added

- `moonstone/DatePicker` props `dayAriaLabel`, `dayLabel`, `monthAriaLabel`, `monthLabel`, `yearAriaLabel` and `yearLabel` to configure the label set on date pickers
- `moonstone/DayPicker` and `moonstone/DaySelector` props `dayNameLength`, `everyDayText`, `everyWeekdayText`, and `everyWeekendText`
- `moonstone/ExpandablePicker` props `checkButtonAriaLabel`, `decrementAriaLabel`, `incrementAriaLabel`, and `pickerAriaLabel` to configure the label set on each button and picker
- `moonstone/MediaOverlay` component
- `moonstone/Picker` props `aria-label`, `decrementAriaLabel`, and `incrementAriaLabel` to configure the label set on each button
- `moonstone/Popup` property `closeButtonAriaLabel` to configure the label set on popup close button
- `moonstone/ProgressBar.ProgressBarTooltip` props `percent` to format the value as a percent and `visible` to control display of the tooltip
- `moonstone/TimePicker` props `hourAriaLabel`, `hourLabel`, `meridiemAriaLabel`, `meridiemLabel`, `minuteAriaLabel`, and `minuteLabel` to configure the label set on time pickers
- `moonstone/VideoPlayer.MediaControls` component to support additional customization of the playback controls
- `moonstone/VideoPlayer` props `mediaControlsComponent`, `onRewind`, `onFastForward`, `onJumpBackward`, `onJumpForward`, `onPause`, `onPlay`, and `preloadSource`
- `moonstone/VirtualList.VirtualList` and `moonstone/VirtualList.VirtualGridList` `role="list"`
- `moonstone/VirtualList.VirtualList` and `moonstone/VirtualList.VirtualGridList` prop `wrap` to support wrap-around spotlight navigation
- `moonstone/VirtualList`, `moonstone/VirtualGridList` and `moonstone/Scroller` props `scrollRightAriaLabel`, `scrollLeftAriaLabel`, `scrollDownAriaLabel`, and `scrollUpAriaLabel` to configure the aria-label set on scroll buttons in the scrollbars

### Changed

- `moonstone/IncrementSlider` and `moonstone/Slider` prop `tooltip` to support either a boolean for the default tooltip or an element or component for a custom tooltip
- `moonstone/Input` to prevent pointer actions on other component when the input has focus
- `moonstone/ProgressBar.ProgressBarTooltip` prop `side` to support either locale-aware or locale-independent positioning
- `moonstone/ProgressBar.ProgressBarTooltip` prop `tooltip` to support custom tooltip components
- `moonstone/Scroller`, `moonstone/Picker`, and `moonstone/IncrementSlider` to retain focus on `moonstone/IconButton` when it becomes disabled

### Fixed

- `moonstone/ExpandableItem` and related expandable components to expand smoothly when used in a scroller
- `moonstone/GridListImageItem` to show proper `placeholder` and `selectionOverlay`
- `moonstone/MoonstoneDecorator` to optimize localized font loading performance
- `moonstone/Scroller` and `moonstone/VirtualList` navigation via 5-way from paging controls
- `moonstone/VideoPlayer` to render bottom controls at idle after mounting
- `moonstone/VirtualList.VirtualList` and `moonstone/VirtualList.VirtualGridList` to give initial focus
- `moonstone/VirtualList.VirtualList` and `moonstone/VirtualList.VirtualGridList` to have the default value for `dataSize`, `pageScroll`, and `spacing` props

## [2.0.0-alpha.8] - 2018-04-17

### Added

- `moonstone/Panels` property `closeButtonAriaLabel` to configure the label set on application close button

### Changed

- `moonstone/VirtualList.VirtualList` and `moonstone/VirtualList.VirtualGridList` to set its ARIA `role` to `"list"`
- `moonstone/VideoPlayer` property `title` to accept node type

### Fixed

- `moonstone/TimePicker` to show `meridiem` correctly in all locales
- `moonstone/Scrollable` scroll buttons to read out out audio guidance when button pressed down
- `moonstone/ExpandableItem` to show label properly when open and disabled
- `moonstone/Notification` to position properly in RTL locales
- `moonstone/VideoPlayer` to show controls when pressing 5-way select

## [2.0.0-alpha.7] - 2018-04-03

### Removed

- `moonstone/VirtualList.VirtualList` and `moonstone/VirtualList.VirtualGridList` prop `data` to eliminate the misunderstanding caused by the ambiguity of `data`

### Added

- `moonstone/VideoPlayer` property `noSpinner` to allow apps to show/hide spinner while loading video

### Changed

- `moonstone/VideoPlayer` to disable play/pause button when media controls are disabled
- `moonstone/VideoPlayer` property `moreButtonColor` to allow setting underline colors for more button
- `moonstone/VirtualList.VirtualList` and `moonstone/VirtualList.VirtualGridList` prop `isItemDisabled`, which accepts a function that checks if the item at the supplied index is disabled
- `moonstone/Panels.Header` support for `headerInput` so the Header can be used as an Input. See documentation for usage examples.
- `moonstone/ProgressBar` property `tooltipSide` to configure tooltip position relative to the progress bar
- `moonstone/ProgressBar` colors (affecting `moonstone/Slider` as well) for light and dark theme to match the latest designs and make them more visible when drawn over arbitrary background colors

### Fixed

- `moonstone/VideoPlayer` to correctly adjust spaces when the number of components changes in `leftComponents` and `rightComponents`
- `moonstone/VideoPlayer` to read out audio guidance every time `source` changes
- `moonstone/VideoPlayer` to display custom thumbnail node
- `moonstone/VideoPlayer` to hide more icon when right components are removed
- `moonstone/Picker` to correctly update pressed state when dragging off buttons
- `moonstone/Notification` to display when it's opened
- `moonstone/VirtualList` and `moonstone/VirtualGridList` to show Spotlight properly while navigating with page up and down keys
- `moonstone/Input` to allow navigating via left or right to other components when the input is active and the selection is at start or end of the text, respectively
- `moonstone/Panels.ActivityPanels` to correctly lay out the existing panel after adding additional panels

## [2.0.0-alpha.6] - 2018-03-22

### Removed

- `moonstone/Slider` exports `SliderFactory` and `SliderBaseFactory`
- `moonstone/IncrementSlider` exports `IncrementSliderFactory` and `IncrementSliderBaseFactory`
- `moonstone/ProgressBar`, `moonstone/Slider`, `moonstone/Slider.SliderTooltip`, `moonstone/IncrementSlider` components' `vertical` property and replaced it with `orientation`

### Added

- `moonstone/VideoPlayer` property `component` to handle custom video element
- `moonstone/IncrementSlider` properties `incrementAriaLabel` and `decrementAriaLabel` to configure the label set on each button
- `moonstone/Input` support for `small` prop
- `moonstone/ProgressBar` support for `tooltip` and `tooltipForceSide`
- `moonstone/ProgressBar`, `moonstone/Slider`, `moonstone/Slider.SliderTooltip`, `moonstone/IncrementSlider` property `orientation` to accept orientation strings like "vertical" and "horizontal" (replaced old `vertical` prop)

### Changed

- `moonstone/Input` input `height`, `vertical-align`, and `margins`. Please verify your layouts to ensure everything lines up correctly; this change may require removal of old sizing and positioning CSS which is no longer necessary.
- `moonstone/FormCheckbox` to have a small border around the circle, according to new GUI designs
- `moonstone/RadioItem` dot size and added an inner-dot to selected-focused state, according to new GUI designs
- `moonstone/ContextualPopup` prop `popupContainerId` to `popupSpotlightId`
- `moonstone/Popup` prop `containerId` to `spotlightId`
- `moonstone/VideoPlayer` prop `containerId` to `spotlightId`
- `moonstone/VirtualList.VirtualList` and `moonstone/VirtualList.VirtualGridList` prop `component` to be replaced by `itemRenderer`

### Fixed

- `moonstone/ExpandableItem` to be more performant when animating
- `moonstone/GridListImageItem` to hide overlay checkmark icon on focus when unselected
- `moonstone/GridListImageItem` to use `ui/GridListImageItem`
- `moonstone/VirtualList`, `moonstone/VirtualGridList` and `moonstone/Scroller` components to use their base UI components
- `moonstone/VirtualList` to show the selected state on hovered paging controls properly
- `moonstone/Slider` to highlight knob when selected
- `moonstone/Slider` to handle updates to its `value` prop correctly
- `moonstone/ToggleItem` to accept HTML DOM node tag names as strings for its `component` property
- `moonstone/Popup` to properly pause and resume spotlight when animating

## [2.0.0-alpha.5] - 2018-03-07

### Removed

- `moonstone/Marquee.MarqueeText`, replaced by `moonstone/Marquee.Marquee`
- `moonstone/VirtualGridList.GridListImageItem`, replaced by `moonstone/GridListImageItem`

### Changed

- `moonstone/Marquee.Marquee` to be `moonstone/Marquee.MarqueeBase`
- `moonstone/ContextualPopupDecorator` to not restore last-focused child
- `moonstone/ExpandableList` to restore focus to the first selected item after opening

### Fixed

- `moonstone/Slider` to correctly show localized percentage value in tooltip when `tooltipAsPercent` is true
- `moonstone/VirtualGridList` to show or hide its scrollbars properly
- `moonstone/Button` text to be properly centered
- `moonstone/Input` to not clip some glyphs at the start of the value

## [2.0.0-alpha.4] - 2018-02-13

### Added

- `moonstone/SlotItem` replacing `moonstone/Item.ItemOverlay`

### Removed

- `moonstone/VirtualFlexList` to be replaced by `ui/VirtualFlexList`
- `moonstone/Button` and `moonstone/IconButton` prop `noAnimation`
- `moonstone/Item.OverlayDecorator`, `moonstone/Item.Overlay`, and `moonstone/Item.ItemOverlay` to be replaced by `moonstone/SlotItem`

### Changed

- `moonstone/Marquee` to do less-costly calculations during measurement and optimized the applied styles
- `moonstone/ExpandableList` to require a unique key for each object type data

### Fixed

- `moonstone/VirtualList` to render properly with fiber reconciler
- `moonstone/VirtualList` focus option in scrollTo api
- `moonstone/ExpandableSpotlightDecorator` to not spot the title upon collapse when in `pointerMode`
- `moonstone/Spinner` to not unpause Spotlight unless it was the one to pause it
- `moonstone/Marquee` to stop when becoming disabled
- `moonstone/Input`, `moonstone/MarqueeDecorator`, and `moonstone/Slider` to prevent unnecessary focus-based updates

## [2.0.0-alpha.3] - 2018-01-18

### Removed

- `moonstone/Scroller` and `moonstone/VirtualList` option `indexToFocus` in `scrollTo` method which is deprecated from 1.2.0
- `moonstone/Scroller` props `horizontal` and `vertical` which are deprecated from 1.3.0 and replaced with `direction` prop
- `moonstone/Button` exports `ButtonFactory` and `ButtonBaseFactory`
- `moonstone/IconButton` exports `IconButtonFactory` and `IconButtonBaseFactory`

### Fixed

- `moonstone/MoonstoneDecorator` root node to fill the entire space available, which simplifies positioning and sizing for child elements (previously always measured 0 in height)
- `moonstone/VirtualList` to prevent infinite function call when a size of contents is slightly longer than a client size without a scrollbar
- `moonstone/VirtualList` to sync scroll position when clientSize changed

## [2.0.0-alpha.2] - 2017-08-29

No significant changes.

## [2.0.0-alpha.1] - 2017-08-27

### Changed

- `moonstone/Button`, `moonstone/Checkbox`, `moonstone/FormCheckbox`, `moonstone/IconButton`, `moonstone/IncrementSlider`, `moonstone/Item`, `moonstone/Picker`, and `moonstone/RangePicker`, `moonstone/Switch` and `moonstone/VideoPlayer` to use `ui/Touchable`

## [1.15.0] - 2018-02-28

### Deprecated

- `moonstone/Marquee.Marquee`, to be moved to `moonstone/Marquee.MarqueeBase` in 2.0.0
- `moonstone/Marquee.MarqueeText`, to be moved to `moonstone/Marquee.Marquee` in 2.0.0

### Fixed

- `moonstone/GridListImageItem` to display correctly

## [1.14.0] - 2018-02-23

### Deprecated

- `moonstone/VirtualFlexList`, to be replaced by `ui/VirtualFlexList` in 2.0.0
- `moonstone/VirtualGridList.GridListImageItem`, to be replaced by `moonstone/GridListImageItem` in 2.0.0
- `moonstone/Button` and `moonstone/IconButton` prop `noAnimation`, to be removed in 2.0.0
- `moonstone/Button.ButtonFactory`, `moonstone/Button.ButtonBaseFactory`, `moonstone/IconButton.IconButtonFactory`, `moonstone/IconButton.IconButtonBaseFactory`, `moonstone/IncrementSlider.IncrementSliderFactory`, `moonstone/IncrementSlider.IncrementSliderBaseFactory`, `moonstone/Slider.SliderFactory`, and `moonstone/Slider.SliderBaseFactory`, to be removed in 2.0.0
- `moonstone/Item.ItemOverlay`, to be replaced by `ui/SlotItem` in 2.0.0
- `moonstone/Item.Overlay` and `moonstone/Item.OverlayDecorator`, to be removed in 2.0.0

### Added

- `moonstone/DaySelector` component
- `moonstone/EditableIntegerPicker` component
- `moonstone/GridListImageItem` component

## [1.13.4] - 2018-07-30

### Fixed

- `moonstone/DatePicker` to calculate min and max year in the current calender

## [1.13.3] - 2018-01-16

### Fixed

- `moonstone/TimePicker` to not read out meridiem label when meridiem picker gets a focus
- `moonstone/Scroller` to correctly update scrollbars when the scroller's contents change

## [1.13.2] - 2017-12-14

### Fixed

- `moonstone/Panels` to maintain spotlight focus when `noAnimation` is set
- `moonstone/Panels` to not accept back key presses during transition
- `moonstone/Panels` to revert 1.13.0 fix that blurred Spotlight when transitioning panels
- `moonstone/Scroller` and other scrolling components to not show scroll thumb when only child item is updated
- `moonstone/Scroller` and other scrolling components to not hide scroll thumb immediately after scroll position reaches the top or the bottom
- `moonstone/Scroller` and other scrolling components to show scroll thumb properly when scroll position reaches the top or the bottom by paging controls

## [1.13.1] - 2017-12-06

### Fixed

- `moonstone/Slider` to not unnecessarily fire `onChange` if the initial value has not changed

## [1.13.0] - 2017-11-28

### Added

- `moonstone/VideoPlayer` props `disabled`, `loading`, `miniFeedbackHideDelay`, and `thumbnailComponent` as well as new APIs: `areControlsVisible`, `getVideoNode`, `showFeedback`, and `toggleControls`

### Fixed

- `moonstone/VirtualList` to render items from a correct index on edge cases at the top of a list
- `moonstone/VirtualList` to handle focus properly via page up at the first page and via page down at the last page
- `moonstone/Expandable` and derivatives to use the new `ease-out-quart` animation timing function to better match the aesthetic of Enyo's Expandables
- `moonstone/TooltipDecorator` to correctly display tooltip direction when locale changes
- `moonstone/Marquee` to restart animation on every resize update
- `moonstone/LabeledItem` to start marquee when hovering while disabled
- `moonstone/Marquee` to correctly start when hovering on disabled spottable components
- `moonstone/Marquee.MarqueeController` to not abort marquee when moving among components
- `moonstone/Picker` marquee issues with disabled buttons or Picker
- `moonstone/Panels` to prevent loss of spotlight issue when moving between panels
- `moonstone/VideoPlayer` to bring it in line with real-world use-cases
- `moonstone/Slider` by removing unnecessary repaints to the screen
- `moonstone/Slider` to fire `onChange` events when the knob is pressed near the boundaries
- `moonstone/VideoPlayer` to correctly position knob when interacting with media slider
- `moonstone/VideoPlayer` to not read out the focused button when the media controls hide
- `moonstone/MarqueeDecorator` to stop when unhovering a disabled component using `marqueeOn` `'focus'`
- `moonstone/Slider` to not forward `onChange` when `disabled` on `mouseUp/click`
- `moonstone/VideoPlayer` to defer rendering playback controls until needed

## [1.12.2] - 2017-11-15

### Fixed

- `moonstone/VirtualList` to scroll and focus properly by pageUp and pageDown when disabled items are in it
- `moonstone/Button` to correctly specify minimum width when in large text mode
- `moonstone/Scroller` and other scrolling components to restore last focused index when panel is changed
- `moonstone/VideoPlayer` to display time correctly in RTL locale
- `moonstone/VirtualList` to scroll correctly using page down key with disabled items
- `moonstone/Scroller` and other scrolling components to not cause a script error when scrollbar is not rendered
- `moonstone/Picker` incrementer and decrementer to not change size when focused
- `moonstone/Header` to use a slightly smaller font size for `title` in non-latin locales and a line-height for `titleBelow` and `subTitleBelow` that better meets the needs of tall-glyph languages like Tamil and Thai, as well as latin locales
- `moonstone/Scroller` and `moonstone/VirtualList` to keep spotlight when pressing a 5-way control while scrolling
- `moonstone/Panels` to prevent user interaction with panel contents during transition
- `moonstone/Slider` and related components to correctly position knob for `detachedKnob` on mouse down and fire value where mouse was positioned on mouse up
- `moonstone/DayPicker` to update day names when changing locale
- `moonstone/ExpandableItem` and all other `Expandable` components to revert 1.12.1 change to pull down from the top

## [1.12.1] - 2017-11-07

### Fixed

- `moonstone/ExpandableItem` and all other `Expandable` components to now pull down from the top instead of being revealed from the bottom, matching Enyo's design
- `moonstone/VirtualListNative` to scroll properly with page up/down keys if there is a disabled item
- `moonstone/RangePicker` to display negative values correctly in RTL
- `moonstone/Scroller` and other scrolling components to not blur scroll buttons when wheeling
- `moonstone/Scrollbar` to hide scroll thumb immediately without delay after scroll position reaches min or max
- `moonstone/Divider` to pass `marqueeOn` prop
- `moonstone/Slider` to fire `onChange` on mouse up and key up
- `moonstone/VideoPlayer` to show knob when pressed
- `moonstone/Header` to layout `titleBelow` and `subTitleBelow` correctly
- `moonstone/Header` to use correct font-weight for `subTitleBelow`
- `moonstone/VirtualList` to restore focus correctly for lists only slightly larger than the viewport

## [1.12.0] - 2017-10-27

### Fixed

- `moonstone/Scroller` and other scrolling components to prevent focusing outside the viewport when pressing a 5-way key during wheeling
- `moonstone/Scroller` to called scrollToBoundary once when focus is moved using holding child item
- `moonstone/VideoPlayer` to apply skin correctly
- `moonstone/Popup` from `last-focused` to `default-element` in `SpotlightContainerDecorator` config
- `moonstone/Panels` to retain focus when back key is pressed on breadcrumb
- `moonstone/Input` to correctly hide VKB when dismissing

## [1.11.0] - 2017-10-24

### Added

- `moonstone/VideoPlayer` properties `seekDisabled` and `onSeekFailed` to disable seek function

### Changed

- `moonstone/ExpandableList` to become `disabled` if there are no children

### Fixed

- `moonstone/Picker` to read out customized accessibility value when picker prop has `joined` and `aria-valuetext`
- `moonstone/Scroller` to apply scroll position on vertical or horizontal Scroller when child gets a focus
- `moonstone/Scroller` and other scrolling components to scroll without animation when panel is changed
- `moonstone/ContextualPopup` padding to not overlap close button
- `moonstone/Scroller` and other scrolling components to change focus via page up/down only when the scrollbar is visible
- `moonstone/Picker` to only increment one value on hold
- `moonstone/ItemOverlay` to remeasure when focused

## [1.10.1] - 2017-10-16

### Fixed

- `moonstone/Scroller` and other scrolling components to scroll via page up/down when focus is inside a Spotlight container
- `moonstone/VirtualList` and `moonstone/VirtualGridList` to scroll by 5-way keys right after wheeling
- `moonstone/VirtualList` not to move focus when a current item and the last item are located at the same line and pressing a page down key
- `moonstone/Slider` knob to follow while dragging for detached knob
- `moonstone/Header` to layout header row correctly in `standard` type
- `moonstone/Input` to not dismiss on-screen keyboard when dragging cursor out of input box
- `moonstone/Header` RTL `line-height` issue
- `moonstone/Panels` to render children on idle
- `moonstone/Scroller` and other scrolling components to limit muted spotlight container scrims to their bounds
- `moonstone/Input` to always forward `onKeyUp` event

## [1.10.0] - 2017-10-09

### Added

- `moonstone/VideoPlayer` support for designating components with `.spottable-default` as the default focus target when pressing 5-way down from the slider
- `moonstone/Slider` property `activateOnFocus` which when enabled, allows 5-way directional key interaction with the `Slider` value without pressing [Enter] first
- `moonstone/VideoPlayer` property `noMiniFeedback` to support controlling the visibility of mini feedback
- `ui/Layout`, which provides a technique for laying-out components on the screen using `Cells`, in rows or columns

### Changed

- `moonstone/Popup` to focus on mount if it’s initially opened and non-animating and to always pass an object to `onHide` and `onShow`
- `moonstone/VideoPlayer` to emit `onScrub` event and provide audio guidance when setting focus to slider

### Fixed

- `moonstone/ExpandableItem` and derivatives to restore focus to the Item if the contents were last focused when closed
- `moonstone/Slider` toggling activated state when holding enter/select key
- `moonstone/TimePicker` picker icons shifting slightly when focusing an adjacent picker
- `moonstone/Icon` so it handles color the same way generic text does, by inheriting from the parent's color. This applies to all instances of `Icon`, `IconButton`, and `Icon` inside `Button`.
- `moonstone/fonts` Museo Sans font to correct "Ti" kerning
- `moonstone/VideoPlayer` to correctly position knob on mouse click
- `moonstone/Panels.Header` to show an ellipsis for long titles with RTL text
- `moonstone/Marquee` to restart when invalidated by a prop change and managed by a `moonstone/Marquee.MarqueeController`
- `spotlight.Spotlight` method `focus()` to verify that the target element matches its container's selector rules prior to setting focus
- `moonstone/Picker` to only change picker values `onWheel` when spotted
- `moonstone/VideoPlayer` to hide descendant floating components (tooltips, contextual popups) when the media controls hide

## [1.9.3] - 2017-10-03

### Added

- `moonstone/Button` property value to `backgroundOpacity` called "lightTranslucent" to better serve colorful image backgrounds behind Buttons. This also affects `moonstone/IconButton` and `moonstone/Panels/ApplicationCloseButton`.
- `moonstone/Panels` property `closeButtonBackgroundOpacity` to support `moonstone/Panels/ApplicationCloseButton`'s `backgroundOpacity` prop

### Changed

- `Moonstone Icons` font file to include the latest designs for several icons
- `moonstone/Panels/ApplicationCloseButton` to expose its `backgroundOpacity` prop

### Fixed

- `moonstone/VirtualList` to apply "position: absolute" inline style to items
- `moonstone/Picker` to increment and decrement normally at the edges of joined picker
- `moonstone/Icon` not to read out image characters
- `moonstone/Scroller` and other scrolling components to not accumulate paging scroll by pressing page up/down in scrollbar
- `moonstone/Icon` to correctly display focused state when using external image
- `moonstone/Button` and `moonstone/IconButton` to be properly visually muted when in a muted container

## [1.9.2] - 2017-09-26

### Fixed

- `moonstone/ExpandableList` preventing updates when its children had changed

## [1.9.1] - 2017-09-25

### Fixed

- `moonstone/ExpandableList` run-time error when using an array of objects as children
- `moonstone/VideoPlayer` blocking pointer events when the controls were hidden

## [1.9.0] - 2017-09-22

### Added

- `moonstone/styles/mixins.less` mixins: `.moon-spotlight-margin()` and `.moon-spotlight-padding()`
- `moonstone/Button` property `noAnimation` to support non-animating pressed visual

### Changed

- `moonstone/TimePicker` to use "AM/PM" instead of "meridiem" for label under meridiem picker
- `moonstone/IconButton` default style to not animate on press. NOTE: This behavior will change back to its previous setting in release 2.0.0.
- `moonstone/Popup` to warn when using `scrimType` `'none'` and `spotlightRestrict` `'self-only'`
- `moonstone/Scroller` to block spotlight during scroll
- `moonstone/ExpandableItem` and derivatives to always pause spotlight before animation

### Fixed

- `moonstone/VirtualGridList` to not move focus to wrong column when scrolled from the bottom by holding the "up" key
- `moonstone/VirtualList` to focus an item properly when moving to a next or previous page
- `moonstone/Scroller` and other scrolling components to move focus toward first or last child when page up or down key is pressed if the number of children is small
- `moonstone/VirtualList` to scroll to preserved index when it exists within dataSize for preserving focus
- `moonstone/Picker` buttons to not change size
- `moonstone/Panel` to move key navigation to application close button on holding the "up" key.
- `moonstone/Picker` to show numbers when changing values rapidly
- `moonstone/Popup` layout in large text mode to show close button correctly
- `moonstone/Picker` from moving scroller when pressing 5-way keys in `joined` Picker
- `moonstone/Input` so it displays all locales the same way, without cutting off the edges of characters
- `moonstone/TooltipDecorator` to hide tooltip when 5-way keys are pressed for disabled components
- `moonstone/Picker` to not tremble in width when changing values while using a numeric width prop value
- `moonstone/Picker` to not overlap values when changing values in `vertical`
- `moonstone/ContextualPopup` pointer mode focus behavior for `spotlightRestrict='self-only'`
- `moonstone/VideoPlayer` to prevent interacting with more components in pointer mode when hidden
- `moonstone/Scroller` to not repaint its entire contents whenever partial content is updated
- `moonstone/Slider` knob positioning after its container is resized
- `moonstone/VideoPlayer` to maintain focus when media controls are hidden
- `moonstone/Scroller` to scroll expandable components into view when opening when pointer has moved elsewhere

## [1.8.0] - 2017-09-07

### Deprecated

- `moonstone/Dialog` property `showDivider`, will be replaced by `noDivider` property in 2.0.0

### Added

- `moonstone/Popup` callback property `onShow` which fires after popup appears for both animating and non-animating popups

### Changed

- `moonstone/Popup` callback property `onHide` to run on both animating and non-animating popups
- `moonstone/VideoPlayer` state `playbackRate` to media events
- `moonstone/VideoPlayer` support for `spotlightDisabled`
- `moonstone/VideoPlayer` thumbnail positioning and style
- `moonstone/VirtualList` to render when dataSize increased or decreased
- `moonstone/Dialog` style
- `moonstone/Popup`, `moonstone/Dialog`, and `moonstone/Notification` to support `node` type for children
- `moonstone/Scroller` to forward `onKeyDown` events

### Fixed

- `moonstone/Scroller` and other scrolling components to enable focus when wheel scroll is stopped
- `moonstone/VirtualList` to show scroll thumb when a preserved item is focused in a Panel
- `moonstone/Scroller` to navigate properly with 5-way when expandable child is opened
- `moonstone/VirtualList` to stop scrolling when focus is moved on an item from paging controls or outside
- `moonstone/VirtualList` to move out with 5-way navigation when the first or the last item is disabled
- `moonstone/IconButton` Tooltip position when disabled
- `moonstone/VideoPlayer` Tooltip time after unhovering
- `moonstone/VirtualList` to not show invisible items
- `moonstone/IconButton` Tooltip position when disabled
- `moonstone/VideoPlayer` to display feedback tooltip correctly when navigating in 5-way
- `moonstone/MarqueeDecorator` to work with synchronized `marqueeOn` `'render'` and hovering as well as `marqueOn` `'hover'` when moving rapidly among synchronized marquees
- `moonstone/Input` aria-label for translation
- `moonstone/Marquee` to recalculate inside `moonstone/Scroller` and `moonstone/SelectableItem` by bypassing `shouldComponentUpdate`
- `moonstone/Picker` to marquee when incrementing and decrementing values with the prop `noAnimation`

## [1.7.0] - 2017-08-23

### Deprecated

- `moonstone/TextSizeDecorator` and it will be replaced by `moonstone/AccessibilityDecorator`
- `moonstone/MarqueeDecorator` property `marqueeCentered` and `moonstone/Marquee` property `centered` will be replaced by `alignment` property in 2.0.0

### Added

- `moonstone/TooltipDecorator` config property to direct tooltip into a property instead of adding to `children`
- `moonstone/VideoPlayer` prop `thumbnailUnavailable` to fade thumbnail
- `moonstone/AccessibilityDecorator` with `highContrast` and `textSize`
- `moonstone/VideoPlayer` high contrast scrim
- `moonstone/MarqueeDecorator`and `moonstone/Marquee` property `alignment` to allow setting  alignment of marquee content

### Changed

- `moonstone/Scrollbar` to disable paging control down button properly at the bottom when a scroller size is a non-integer value
- `moonstone/VirtualList`, `moonstone/VirtualGridList`, and `moonstone/Scroller` to scroll on `keydown` event instead of `keyup` event of page up and page down keys
- `moonstone/VirtualGridList` to scroll by item via 5 way key
- `moonstone/VideoPlayer` to read target time when jump by left/right key
- `moonstone/IconButton` to not use `MarqueeDecorator` and `Uppercase`

### Fixed

- `moonstone/VirtualList` and `moonstone/VirtualGridList` to focus the correct item when page up and page down keys are pressed
- `moonstone/VirtualList` to not lose focus when moving out from the first item via 5way when it has disabled items
- `moonstone/Slider` to align tooltip with detached knob
- `moonstone/FormCheckbox` to display correct colors in light skin
- `moonstone/Picker` and `moonstone/RangePicker` to forward `onKeyDown` events when not `joined`
- `moonstone/SelectableItem` to display correct icon width and alignment
- `moonstone/LabeledItem` to always match alignment with the locale
- `moonstone/Scroller` to properly 5-way navigate from scroll buttons
- `moonstone/ExpandableList` to display correct font weight and size for list items
- `moonstone/Divider` to not italicize in non-italic locales
- `moonstone/VideoPlayer` slider knob to follow progress after being selected when seeking
- `moonstone/LabeledItem` to correctly position its icon. This affects all of the `Expandables`, `moonstone/DatePicker` and `moonstone/TimePicker`.
- `moonstone/Panels.Header` and `moonstone/Item` to prevent them from allowing their contents to overflow unexpectedly
- `moonstone/Marquee` to recalculate when vertical scrollbar appears
- `moonstone/SelectableItem` to recalculate marquee when toggled

### Removed

- `moonstone/Input` large-text mode

## [1.6.1] - 2017-08-07

### Changed

- `moonstone/Icon` and `moonstone/IconButton` to no longer fit image source to the icon's boundary

## [1.6.0] - 2017-08-04

### Added

- `moonstone/VideoPlayer` ability to seek when holding down the right and left keys. Sensitivity can be adjusted using throttling options `jumpDelay` and `initialJumpDelay`.
- `moonstone/VideoPlayer` property `no5WayJump` to disable jumping done by 5-way
- `moonstone/VideoPlayer` support for the "More" button to use tooltips
- `moonstone/VideoPlayer` properties `moreButtonLabel` and `moreButtonCloseLabel` to allow customization of the "More" button's tooltip and Aria labels
- `moonstone/VideoPlayer` property `moreButtonDisabled` to disable the "More" button
- `moonstone/Picker` and `moonstone/RangePicker` prop `aria-valuetext` to support reading custom text instead of value
- `moonstone/VideoPlayer` methods `showControls` and `hideControls` to allow external interaction with the player
- `moonstone/Scroller` support for Page Up/Page Down keys in pointer mode when no item has focus

### Changed

- `moonstone/VideoPlayer` to handle play, pause, stop, fast forward and rewind on remote controller
- `moonstone/Marquee` to also start when hovered if `marqueeOnRender` is set

### Fixed

- `moonstone/IconButton` to fit image source within `IconButton`
- `moonstone` icon font sizes for wide icons
- `moonstone/ContextualPopupDecorator` to prefer setting focus to the appropriate popup instead of other underlying controls when using 5-way from the activating control
- `moonstone/Scroller` not scrolled via 5 way when `moonstone/ExpandableList` is opened
- `moonstone/VirtualList` to not let the focus move outside of container even if there are children left when navigating with 5way
- `moonstone/Scroller` and other scrolling components to update disability of paging controls when the scrollbar is set to `visible` and the content becomes shorter
- `moonstone/VideoPlayer` to focus on hover over play/pause button when video is loading
- `moonstone/VideoPlayer` to update and display proper time while moving knob when video is paused
- `moonstone/VideoPlayer` long title overlap issues
- `moonstone/Header` to apply `marqueeOn` prop to `subTitleBelow` and `titleBelow`
- `moonstone/Picker` wheeling in `moonstone/Scroller`
- `moonstone/IncrementSlider` and `moonstone/Picker` to read value changes when selecting buttons

## [1.5.0] - 2017-07-19

### Added

- `moonstone/Slider` and `moonstone/IncrementSlider` prop `aria-valuetext` to support reading custom text instead of value
- `moonstone/TooltipDecorator` property `tooltipProps` to attach props to tooltip component
- `moonstone/Scroller` and `moonstone/VirtualList` ability to scroll via page up and page down keys
- `moonstone/VideoPlayer` tooltip-thumbnail support with the `thumbnailSrc` prop and the `onScrub` callback to fire when the knob moves and a new thumbnail is needed
- `moonstone/VirtualList` ability to navigate via 5way when there are disabled items
- `moonstone/ContextualPopupDecorator` property `popupContainerId` to support configuration of the popup's spotlight container
- `moonstone/ContextualPopupDecorator` property `onOpen` to notify containers when the popup has been opened
- `moonstone/ContextualPopupDecorator` config option `openProp` to support mapping the value of `open` property to the chosen property of wrapped component

### Changed

- `moonstone/ExpandableList` to use 'radio' as the default, and adapt 'single' mode to render as a `moonstone/RadioItem` instead of a `moonstone/CheckboxItem`
- `moonstone/VideoPlayer` to not hide pause icon when it appears
- `moonstone/ContextualPopupDecorator` to set accessibility-related props onto the container node rather than the popup node
- `moonstone/ExpandableItem`, `moonstone/ExpandableList`, `moonstone/ExpandablePicker`, `moonstone/DatePicker`, and `moonstone/TimePicker` to pause spotlight when animating in 5-way mode
- `moonstone/Spinner` to position the text content under the spinner, rather than to the right side
- `moonstone/VideoPlayer` to include hour when announcing the time while scrubbing
- `moonstone/GridListImageItem` to require a `source` prop and not have a default value

### Fixed

- `moonstone/Input` ellipsis to show if placeholder is changed dynamically and is too long
- `moonstone/Marquee` to re-evaluate RTL orientation when its content changes
- `moonstone/VirtualList` to restore focus on short lists
- `moonstone/ExpandableInput` to expand the width of its contained `moonstone/Input`
- `moonstone/Input` support for `dismissOnEnter`
- `moonstone/Input` focus management to prevent stealing focus when programmatically moved elsewhere
- `moonstone/Input` 5-way spot behavior
- `moonstone` international fonts to always be used, even when unsupported font-weights or font-styles are requested
- `moonstone/Panels.Panel` support for selecting components with `.spottable-default` as the default focus target
- `moonstone/Panels` layout in RTL locales
- `moonstone` spottable components to support `onSpotlightDown`, `onSpotlightLeft`, `onSpotlightRight`, and `onSpotlightUp` event property
- `moonstone/VirtualList` losing spotlight when the list is empty
- `moonstone/FormCheckbox` in focused state to have the correct "check" color
- `moonstone/Scroller` and other scrolling components' bug in `navigableFilter` when passed a container id

## [1.4.1] - 2017-07-05

### Changed

- `moonstone/Popup` to only call `onKeyDown` when there is a focused item in the `Popup`
- `moonstone/Scroller`, `moonstone/Picker`, and `moonstone/IncrementSlider` to automatically move focus when the currently focused `moonstone/IconButton` becomes disabled

### Fixed

- `moonstone/ContextualPopupDecorator` close button to account for large text size
- `moonstone/ContextualPopupDecorator` to not spot controls other than its activator when navigating out via 5-way
- `moonstone/Header` to set the value of `marqueeOn` for all types of headers

## [1.4.0] - 2017-06-29

### Deprecated

- `moonstone/Input` prop `noDecorator` is being replaced by `autoFocus` in 2.0.0

### Added

- `moonstone/Scrollbar` property `corner` to add the corner between vertical and horizontal scrollbars
- `moonstone/ScrollThumb` for a thumb of `moonstone/Scrollbar`
- `moonstone/styles/text.less` mixin `.locale-japanese-line-break()` to apply the correct  Japanese language line-break rules for the following multi-line components: `moonstone/BodyText`, `moonstone/Dialog`, `moonstone/Notification`, `moonstone/Popup`, and `moonstone/Tooltip`
- `moonstone/ContextualPopupDecorator` property `popupProps` to attach props to popup component
- `moonstone/VideoPlayer` property `pauseAtEnd` to control forward/backward seeking
- `moonstone/Panels/Header` prop `marqueeOn` to control marquee of header

### Changed

- `moonstone/Panels/Header` to expose its `marqueeOn` prop
- `moonstone/VideoPlayer` to automatically adjust the width of the allocated space for the side components so the media controls have more space to appear on smaller screens
- `moonstone/VideoPlayer` properties `autoCloseTimeout` and `titleHideDelay` default value to `5000`
- `moonstone/VirtualList` to support restoring focus to the last focused item
- `moonstone/Scroller` and other scrolling components to call `onScrollStop` before unmounting if a scroll is in progress
- `moonstone/Scroller` to reveal non-spottable content when navigating out of a scroller

### Fixed

- `moonstone/Dialog` to properly focus via pointer on child components
- `moonstone/VirtualList`, `moonstone/VirtualGridList`, and `moonstone/Scroller` not to be slower when scrolled to the first or the last position by wheeling
- `moonstone` component hold delay time
- `moonstone/VideoPlayer` to show its controls when pressing down the first time
- `moonstone/Panel` autoFocus logic to only focus on initial render
- `moonstone/Input` text colors
- `moonstone/ExpandableInput` to focus its decorator when leaving by 5-way left/right

## [1.3.1] - 2017-06-14

### Fixed

- `moonstone/Picker` support for large text
- `moonstone/Scroller` support for focusing paging controls with the pointer
- `moonstone` CSS rules for unskinned spottable components

## [1.3.0] - 2017-06-12

### Deprecated

- `moonstone/Scroller` props `horizontal` and `vertical`. Deprecated props are replaced with `direction` prop. `horizontal` and `vertical` will be removed in 2.0.0.
- `moonstone/Panel` prop `noAutoFocus` in favor of `autoFocus="none"`

### Added

- `moonstone/Image` support for `children` prop inside images
- `moonstone/Scroller` prop `direction` which replaces `horizontal` and `vertical` props
- `moonstone/VideoPlayer` property `tooltipHideDelay` to hide tooltip with a given amount of time
- `moonstone/VideoPlayer` property `pauseAtEnd` to pause when it reaches either the start or the end of the video
- `moonstone/VideoPlayer` methods `fastForward`, `getMediaState`, `jump`, `pause`, `play`, `rewind`, and `seek` to allow external interaction with the player. See docs for example usage.

### Changed

- `moonstone/Skinnable` to support context and allow it to be added to any component to be individually skinned. This includes a further optimization in skinning which consolidates all color assignments into a single block, so non-color rules aren't unnecessarily duplicated.
- `moonstone/Skinnable` light and dark skin names ("moonstone-light" and "moonstone") to "light" and "dark", respectively
- `moonstone/VideoPlayer` to set play/pause icon to display "play" when rewinding or fast forwarding
- `moonstone/VideoPlayer` to rewind or fast forward when previous command is slow-forward or slow-rewind respectively
- `moonstone/VideoPlayer` to fast forward when previous command is slow-forward and it reaches the last of its play rate
- `moonstone/VideoPlayer` to not play video on reload when `noAutoPlay` is `true`
- `moonstone/VideoPlayer` property `feedbackHideDelay`'s default value to `3000`
- `moonstone/Notification` to break line in characters in ja and zh locale
- `moonstone/Notification` to align texts left in LTR locale and right in RTL locale
- `moonstone/VideoPlayer` to simulate rewind functionality on non-webOS platforms only

### Fixed

- `moonstone/ExpandableItem` to correct the `titleIcon` when using `open` and `disabled`
- `moonstone/GridListImageItem` to center its selection icon on the image instead of the item
- `moonstone/Input` to have correct `Tooltip` position in `RTL`
- `moonstone/SwitchItem` to not unintentionally overflow `Scroller` containers, causing them to jump to the side when focusing
- `moonstone/VideoPlayer` to fast forward properly when video is at paused state
- `moonstone/VideoPlayer` to correctly change sources
- `moonstone/VideoPlayer` to show or hide feedback tooltip properly
- `moonstone/DateTimeDecorator` to work properly with `RadioControllerDecorator`
- `moonstone/Picker` in joined, large text mode so the arrows are properly aligned and sized
- `moonstone/Icon` to reflect the same proportion in relation to its size in large-text mode

## [1.2.0] - 2017-05-17

### Deprecated

- `moonstone/Scroller` and other scrolling components option `indexToFocus` in `scrollTo` method to be removed in 2.0.0

### Added

- `moonstone/Slider` and `moonstone/IncrementSlider` prop `noFill` to support a style without the fill
- `moonstone/Marquee` property `rtl` to set directionality to right-to-left
- `moonstone/VirtualList.GridListImageItem` property `selectionOverlay` to add custom component for selection overlay
- `moonstone/MoonstoneDecorator` property `skin` to let an app choose its skin: "moonstone" and "moonstone-light" are now available
- `moonstone/FormCheckboxItem`
- `moonstone/FormCheckbox`, a standalone checkbox, to support `moonstone/FormCheckboxItem`
- `moonstone/Input` props `invalid` and `invalidMessage` to display a tooltip when input value is invalid
- `moonstone/Scroller` and other scrolling components option `focus` in `scrollTo()` method
- `moonstone/Scroller` and other scrolling components property `spottableScrollbar`
- `moonstone/Icon.IconList` icons: `arrowshrinkleft` and `arrowshrinkright`

### Changed

- `moonstone/Picker` arrow icon for `joined` picker: small when not spotted, hidden when it reaches the end of the picker
- `moonstone/Checkbox` and `moonstone/CheckboxItem` to reflect the latest design
- `moonstone/MoonstoneDecorator/fontGenerator` was refactored to use the browser's FontFace API to dynamically load locale fonts
- `moonstone/VideoPlayer` space allotment on both sides of the playback controls to support 4 buttons; consequently the "more" controls area has shrunk by the same amount
- `moonstone/VideoPlayer` to not disable media button (play/pause)
- `moonstone/Scroller` and other scrolling components so that paging controls are not spottable by default with 5-way
- `moonstone/VideoPlayer`'s more/less button to use updated arrow icon

### Fixed

- `moonstone/MarqueeDecorator` to properly stop marquee on items with `'marqueeOnHover'`
- `moonstone/ExpandableList` to work properly with object-based children
- `moonstone/styles/fonts.less` to restore the Moonstone Icon font to request the local system font by default. Remember to update your webOS build to get the latest version of the font so you don't see empty boxes for your icons.
- `moonstone/Picker` and `moonstone/RangePicker` to now use the correct size from Enyo (60px v.s. 84px) for icon buttons
- `moonstone/Scroller` and other scrolling components to apply ri.scale properly
- `moonstone/Panel` to not cover a `Panels`'s `ApplicationCloseButton` when not using a `Header`
- `moonstone/IncrementSlider` to show tooltip when buttons focused

## [1.1.0] - 2017-04-21

### Deprecated

- `moonstone/ExpandableInput` property `onInputChange`

### Added

- `moonstone/Panels.Panel` prop and `moonstone/MoonstoneDecorator` config option: `noAutoFocus` to support prevention of setting automatic focus after render
- `moonstone/VideoPlayer` props: `backwardIcon`, `forwardIcon`, `jumpBackwardIcon`, `jumpForwardIcon`, `pauseIcon`, and `playIcon` to support icon customization of the player
- `moonstone/VideoPlayer` props `jumpButtonsDisabled` and `rateButtonsDisabled` for disabling the pairs of buttons when it's inappropriate for the playing media
- `moonstone/VideoPlayer` property `playbackRateHash` to support custom playback rates
- `moonstone/VideoPlayer` callback prop `onControlsAvailable` which fires when the players controls show or hide
- `moonstone/Image` support for `onLoad` and `onError` events
- `moonstone/VirtualList.GridListImageItem` prop `placeholder`
- `moonstone/Divider` property `preserveCase` to display text without capitalizing it

### Changed

- `moonstone/Slider` colors and sizing to match the latest designs
- `moonstone/ProgressBar` to position correctly with other components nearby
- `moonstone/Panels` breadcrumb to no longer have a horizontal line above it
- `moonstone/Transition` to measure itself when the CPU is idle
- style for disabled opacity from 0.4 to 0.3
- `moonstone/Button` colors for transparent and translucent background opacity when disabled
- `moonstone/ExpandableInput` property `onInputChange` to fire along with `onChange`. `onInputChange` is deprecated and will be removed in a future update.
- `Moonstone.ttf` font to include new icons
- `moonstone/Icon` to reference additional icons

### Fixed

- `moonstone/Popup` and `moonstone/ContextualPopupDecorator` 5-way navigation behavior
- `moonstone/Input` to not spot its own input decorator on 5-way out
- `moonstone/VideoPlayer` to no longer render its `children` in multiple places
- `moonstone/Button` text color when used on a neutral (light) background in some cases
- `moonstone/Popup` background opacity
- `moonstone/Marquee` to recalculate properly when its contents change
- `moonstone/TimePicker` to display time in correct order
- `moonstone/Scroller` to prefer spotlight navigation to its internal components

## [1.0.0] - 2017-03-31

> NOTE: We have also modified most form components to be usable in a controlled (app manages component
> state) or uncontrolled (Enact manages component state) manner. To put a component into a
> controlled state, pass in `value` (or other appropriate state property such as `selected` or
> `open`) at component creation and then respond to events and update the value as needed. To put a
> component into an uncontrolled state, do not set `value` (or equivalent), at creation. From this
> point on, Enact will manage the state and events will be sent when the state is updated. To
> specify an initial value, use the `defaultValue` (or, `defaultSelected, `defaultOpen, etc.)
> property.  See the documentation for individual components for more information.

### Added

- `moonstone/Button` property `icon` to support a built-in icon next to the text content. The Icon supports everything that `moonstone/Icon` supports, as well as a custom icon.
- `moonstone/MoonstoneDecorator` property `textSize` to resize several components to requested CMR sizes. Simply add `textSize="large"` to your `App` and the new sizes will automatically take effect.

### Changed

- `moonstone/Slider` to use the property `tooltip` instead of `noTooltip`, so the built-in tooltip is not enabled by default
- `moonstone/IncrementSlider` to include tooltip documentation
- `moonstone/ExpandableList` to accept an array of objects as children which are spread onto the generated components
- `moonstone/CheckboxItem` style to match the latest designs, with support for the `moonstone/Checkbox` to be on either the left or the right side by using the `iconPosition` property
- `moonstone/VideoPlayer` to supply every event callback-method with an object representing the VideoPlayer's current state, including: `currentTime`, `duration`, `paused`, `proportionLoaded`, and `proportionPlayed`

### Fixed

- `moonstone/Panels.Panel` behavior for remembering focus on unmount and setting focus after render
- `moonstone/VirtualList.VirtualGridList` showing empty items when items are continuously added dynamically
- `moonstone/Picker` to marquee on focus once again

## [1.0.0-beta.4] - 2017-03-10

### Added

- `moonstone/VirtualList` `indexToFocus` option to `scrollTo` method to focus on item with specified index
- `moonstone/IconButton` and `moonstone/Button` `color` property to add a remote control key color to the button
- `moonstone/Scrollbar` property `disabled` to disable both paging controls when it is true
- `moonstone/VirtualList` parameter `moreInfo` to pass `firstVisibleIndex` and `lastVisibleIndex` when scroll events are firing
- Accessibility support to UI components
- `moonstone/VideoPlayer` property `onUMSMediaInfo` to support the custom webOS “umsmediainfo” event
- `moonstone/Region` component which encourages wrapping components for improved accessibility rather than only preceding the components with a `moonstone/Divider`
- `moonstone/Slider` tooltip. It's enabled by default and comes with options like `noTooltip`, `tooltipAsPercent`, and `tooltipSide`. See the component docs for more details.
- `moonstone/Panels.Panel` property `hideChildren` to defer rendering children
- `moonstone/Spinner` properties `blockClickOn` and `scrim` to block click events behind spinner
- `moonstone/VirtualList` property `clientSize` to specify item dimensions instead of measuring them

### Changed

- `moonstone/VirtualGridImageItem` styles to reduce redundant style code app side
- `moonstone/VirtualList` and `moonstone/VirtualGridList` to add essential CSS for list items automatically
- `moonstone/VirtualList` and `moonstone/VirtualGridList` to not add `data-index` to their item DOM elements directly, but to pass `data-index` as the parameter of their `component` prop like the `key` parameter of their `component` prop
- `moonstone/ExpandableItem` and derivatives to defer focusing the contents until animation completes
- `moonstone/LabeledItem`, `moonstone/ExpandableItem`, `moonstone/ExpandableList` to each support the `node` type in their `label` property. Best used with `ui/Slottable`.

### Fixed

- `moonstone/VirtualList.GridListImageItem` to have proper padding size according to the existence of caption/subcaption
- `moonstone/Scroller` and other scrolling components to display scrollbars with proper size
- `moonstone/VirtualGridList` to not be truncated

### Removed

- `moonstone/Scroller` and other scrolling components property `hideScrollbars` and replaced it with `horizontalScrollbar` and `verticalScrollbar`

## [1.0.0-beta.3] - 2017-02-21

### Added

- `moonstone/VideoPlayer` support for 5-way show/hide of media playback controls
- `moonstone/VideoPlayer` property `feedbackHideDelay`
- `moonstone/Slider` property `onKnobMove` to fire when the knob position changes, independently from the `moonstone/Slider` value
- `moonstone/Slider` properties `active`, `disabled`, `knobStep`, `onActivate`, `onDecrement`, and `onIncrement` as part of enabling 5-way support to `moonstone/Slider`, `moonstone/IncrementSlider` and the media slider for `moonstone/VideoPlayer`
- `moonstone/Slider` now supports `children` which are added to the `Slider`'s knob, and follow it as it moves
- `moonstone/ExpandableInput` properties `iconAfter` and `iconBefore` to display icons after and before the input, respectively
- `moonstone/Dialog` property `preserveCase`, which affects `title` text

### Changed

- `moonstone/IncrementSlider` to change when the buttons are held down
- `moonstone/Marquee` to allow disabled marquees to animate
- `moonstone/Dialog` to marquee `title` and `titleBelow`
- `moonstone/Marquee.MarqueeController` config option `startOnFocus` to `marqueeOnFocus`. `startOnFocus` is deprecated and will be removed in a future update.
- `moonstone/Button`, `moonstone/IconButton`, `moonstone/Item` to not forward `onClick` when `disabled`

### Fixed

- `moonstone/Marquee.MarqueeController` to start marquee on newly registered components when controller has focus and to restart synced marquees after completion
- `moonstone/Scroller` to recalculate when an expandable child opens
- `spotlightDisabled` property support for spottable moonstone components
- `moonstone/Popup` and `moonstone/ContextualPopupDecorator` so that when the popup is closed, spotlight focus returns to the control that had focus prior to the popup opening
- `moonstone/Input` to not get focus when disabled

## [1.0.0-beta.2] - 2017-01-30

### Added

- `moonstone/Panels.Panel` property `showChildren` to support deferring rendering the panel body until animation completes
- `moonstone/MarqueeDecorator` property `invalidateProps` that specifies which props cause the marquee distance to be invalidated
- developer-mode warnings to several components to warn when values are out-of-range
- `moonstone/Divider` property `spacing` which adjusts the amount of empty space above and below the `Divider`. `'normal'`, `'small'`, `'medium'`, `'large'`, and `'none'` are available.
- `moonstone/Picker` when `joined` the ability to be incremented and decremented by arrow keys
- `onSpotlightDisappear` event property support for spottable moonstone components
- `moonstone/VideoPlayer` property `titleHideDelay`

### Changed

- `moonstone/Panels.Panels` and variations to defer rendering the children of contained `Panel` instances until animation completes
- `moonstone/ProgressBar` properties `progress` and `backgroundProgress` to accept a number between 0 and 1
- `moonstone/Slider` and `moonstone/IncrementSlider` property `backgroundPercent` to `backgroundProgress` which now accepts a number between 0 and 1
- `moonstone/Slider` to not ignore `value` prop when it is the same as the previous value
- `moonstone/Picker` component's buttons to reverse their operation such that 'up' selects the previous item and 'down' the next
- `moonstone/Picker` and derivatives may now use numeric width, which represents the amount of characters to use for sizing. `width={4}` represents four characters, `2` for two characters, etc. `width` still accepts the size-name strings.
- `moonstone/Divider` to now behave as a simple horizontal line when no text content is provided
- `moonstone/Scroller` and other scrolling components to not display scrollbar controls by default
- `moonstone/DatePicker` and `moonstone/TimePicker` to emit `onChange` event whenever the value is changed, not just when the component is closed

### Removed

- `moonstone/ProgressBar` properties `min` and `max`

### Fixed

- `moonstone/IncrementSlider` so that the knob is spottable via pointer, and 5-way navigation between the knob and the increment/decrement buttons is functional
- `moonstone/Slider` and `moonstone/IncrementSlider` to not fire `onChange` for value changes from props

## [1.0.0-beta.1] - 2016-12-30

### Added

- `moonstone/VideoPlayer` and `moonstone/TooltipDecorator` components and samples
- `moonstone/Panels.Panels` property `onBack` to support `ui/Cancelable`
- `moonstone/VirtualFlexList` Work-In-Progress component to support variably sized rows or columns
- `moonstone/ExpandableItem` properties `autoClose` and `lockBottom`
- `moonstone/ExpandableList` properties `noAutoClose` and `noLockBottom`
- `moonstone/Picker` property `reverse`
- `moonstone/ContextualPopup` property `noAutoDismiss`
- `moonstone/Dialog` property `scrimType`
- `moonstone/Popup` property `spotlightRestrict`

### Changed

- `moonstone/Panels.Routable` to require a `navigate` configuration property indicating the event callback for back or cancel actions
- `moonstone/MarqueeController` focus/blur handling to start and stop synchronized `moonstone/Marquee` components
- `moonstone/ExpandableList` property `autoClose` to `closeOnSelect` to disambiguate it from the added `autoClose` on 5-way up
- `moonstone/ContextualPopupDecorator.ContextualPopupDecorator` component's `onCloseButtonClick` property to `onClose`
- `moonstone/Dialog` component's `onCloseButtonClicked` property to `onClose`
- `moonstone/Spinner` component's `center` and `middle` properties to a single `centered` property
	that applies both horizontal and vertical centering
- `moonstone/Popup.PopupBase` component's `onCloseButtonClicked` property to `onCloseButtonClick`
- `moonstone/Item.ItemOverlay` component's `autoHide` property to remove the `'no'` option. The same
	effect can be achieved by omitting the property or passing `null`.
- `moonstone/VirtualGridList` to be scrolled by page when navigating with a 5-way direction key
- `moonstone/Scroller`, `moonstone/VirtualList`, `moonstone/VirtualGridList` to no longer respond to mouse down/move/up events
- all Expandables to include a state arrow UI element
- `moonstone/LabeledItem` to support a `titleIcon` property which positions just after the title text
- `moonstone/Button` to include `moonstone/TooltipDecorator`
- `moonstone/Expandable` to support being managed, radio group-style, by a component wrapped with `RadioControllerDecorator` from `ui/RadioDecorator`
- `moonstone/Picker` to animate `moonstone/Marquee` children when any part of the `moonstone/Picker` is focused
- `moonstone/VirtualList` to mute its container instead of disabling it during scroll events
- `moonstone/VirtualList`, `moonstone/VirtualGridList`, and `moonstone/Scroller` to continue scrolling when holding down the paging controls
- `moonstone/VirtualList` to require a `component` prop and not have a default value
- `moonstone/Picker` to continuously change when a button is held down by adding `ui/Holdable`.

### Fixed

- `moonstone/Popup` and `moonstone/ContextualPopup` 5-way navigation behavior using spotlight.
- Bug where a synchronized marquee whose content fit the available space would prevent restarting of the marquees
- `moonstone/Input` to show an ellipsis on the correct side based on the text directionality of the `value` or `placeholder` content.
- `moonstone/VirtualList` and `moonstone/VirtualGridList` to prevent unwanted scrolling when focused with the pointer
- `moonstone/Picker` to remove fingernail when a the pointer is held down, but the pointer is moved off the `joined` picker.
- `moonstone/LabeledItem` to include marquee on both `title` and `label`, and be synchronized

## [1.0.0-alpha.5] - 2016-12-16

No changes.

## [1.0.0-alpha.4] - 2016-12-2

### Added

- `moonstone/Popup`, `moonstone/ContextualPopupDecorator`, `moonstone/Notification`, `moonstone/Dialog` and `moonstone/ExpandableInput` components
- `ItemOverlay` component to `moonstone/Item` module
- `marqueeCentered` prop to `moonstone/MarqueeDecorator` and `moonstone/MarqueeText`
- `placeholder` prop to `moonstone/Image`
- `moonstone/MarqueeController` component to synchronize multiple `moonstone/Marquee` components
- Non-latin locale support to all existing Moonstone components
- Language-specific font support
- `moonstone/IncrementSlider` now accepts customizable increment and decrement icons, as well as `moonstone/Slider` being more responsive to external styling

### Changed

- `moonstone/Input` component's `iconStart` and `iconEnd` properties to be `iconBefore` and `iconAfter`, respectively, for consistency with `moonstone/Item.ItemOverlay` naming
- `moonstone/Icon` and `moonstone/IconButton` so the `children` property supports both font-based icons and images
- the `checked` property to `selected` for consistency across the whole framework. This allows better interoperability when switching between various components.  Affects the following: `CheckboxItem`, `RadioItem`, `SelectableItem`, `Switch`, `SwitchItem`, and `ToggleItem`. Additionally, these now use `moonstone/Item.ItemOverlay` to position and handle their Icons.
- `moonstone/Slider` and `moonstone/IncrementSlider` to be more performant. No changes were made to
	the public API.
- `moonstone/GridListImageItem` so that a placeholder image displays while loading the image, and the caption and subcaption support marqueeing
- `moonstone/MoonstoneDecorator` to add `FloatingLayerDecorator`
- `moonstone/IncrementSlider` in vertical mode looks and works as expected.

### Removed

- LESS mixins that belong in `@enact/ui`, so that only moonstone-specific mixins are contained in
this module. When authoring components and importing mixins, only the local mixins need to be
imported, as they already import the general mixins.
- the `src` property from `moonstone/Icon` and `moonston/IconButton`. Use the support for URLs in
	the `children` property as noted above.
- the `height` property from `moonstone/IncrementSlider` and `moonstone/Slider`

### Fixed

- Joined picker so that it now has correct animation when using the mouse wheel
- Bug in DatePicker/TimePicker that prevented setting of value earlier than 1969

## [1.0.0-alpha.3] - 2016-11-8

### Added

- `moonstone/BodyText`, `moonstone/DatePicker`, `moonstone/DayPicker`, `moonstone/ExpandableItem`, `moonstone/Image`, and `moonstone/TimePicker` components
- `fullBleed` prop to `moonstone/Panels/Header`. When `true`, the header content is indented and the header lines are removed.
- Application close button to `moonstone/Panels`. Fires `onApplicationClose` when clicked. Can be omitted with the `noCloseButton` prop.
- `marqueeDisabled` prop to `moonstone/Picker`
- `padded` prop to `moonstone/RangePicker`
- `forceDirection` prop to `moonstone/Marquee`. Forces the direction of `moonstone/Marquee`. Useful for when `RTL` content cannot be auto detected.

### Changed

- `data` parameter passed to `component` prop of `VirtualList`.
- `moonstone/Expandable` into a submodule of `moonstone/ExpandableItem`
- `ExpandableList` to properly support selection
- `moonstone/Divider`'s `children` property to be optional
- `moonstone/ToggleItem`'s `inline` version to have a `max-width` of `240px`
- `moonstone/Input` to use `<div>` instead of `<label>` for wrapping components. No change to
	functionality, only markup.

### Removed

- `moonstone/ExpandableCheckboxItemGroup` in favor of `ExpandableList`

## [1.0.0-alpha.2] - 2016-10-21

This version includes a lot of refactoring from the previous release. Developers need to switch to the new enact-dev command-line tool.

### Added

- New components and HOCs: `moonstone/Scroller`, `moonstone/VirtualList`, `moonstone/VirtualGridList`, `moonstone/MarqueeText`, `moonstone/Spinner`, `moonstone/ExpandableCheckboxItemGroup`, `moonstone/MarqueeDecorator`
- New options for `ui/Toggleable` HOC
- Marquee support to many components
- Image support to `moonstone/Icon` and `moonstone/IconButton`
- `dismissOnEnter` prop for `moonstone/Input`
- Many more unit tests

### Changed

- Some props for UI state were renamed to have `default` prefix where state was managed by the component. (e.g. `defaultOpen`)

### Fixed

- Many components were fixed, polished, updated and documented
- Inline docs updated to be more consistent and comprehensive<|MERGE_RESOLUTION|>--- conflicted
+++ resolved
@@ -21,11 +21,8 @@
 - `moonstone/TooltipDecorator` to position `Tooltip` correctly when the wrapped component moves or resizes
 - `moonstone/VideoPlayer` to continue to show thumbnail when playback control keys are pressed
 - `moonstone/VideoPlayer` to stop seeking by remote key when it loses focus
-<<<<<<< HEAD
 - `moonstone/ExpandableItem` to be better optimized on mount
-=======
 - `moonstone/VirtualList` to only resume spotlight pauses it initiated
->>>>>>> 61a40b41
 
 ## [2.4.0] - 2019-03-04
 
