--- conflicted
+++ resolved
@@ -36,10 +36,7 @@
 - `moonstone/VirtualList` not to show invisible items
 - `moonstone/IconButton` Tooltip position when disabled
 - `moonstone/VideoPlayer` to display feedback tooltip correctly when navigating in 5-way
-<<<<<<< HEAD
-=======
 - `moonstone/Input` aria-label for translation
->>>>>>> 54a63769
 - `moonstone/Marquee` to recalculate inside `moonstone/Scroller` and `moonstone/SelectableItem` by bypassing `shouldComponentUpdate`
 
 
