# Change Log

The following is a curated list of changes in the Enact moonstone module, newest changes on the top.

## [unreleased]

### Added

<<<<<<< HEAD
- `moonstone/SelectableItem.SelectableItemDecorator`

### Changed

- `moonstone/ToggleItem` to forward native events on `onFocus` and `onBlur`
=======
- `moonstone/Input` and `moonstone/ExpandableInput` support for forwarding valid `<input>` props to the contained `<input>` node
>>>>>>> 4575ca82

### Fixed

- `moonstone/VirtualList.VirtualList`, `moonstone/VirtualList.VirtualGridList`, and `moonstone/Scroller.Scroller` to ignore any user key events in pointer mode
- `moonstone/Image` so it automatically swaps the `src` to the appropriate resolution dynamically as the screen resizes
- `moonstone/Popup` to support all `spotlightRestrict` options
- `moonstone` component `disabled` colors to match the most recent design guidelines (from 30% to 60% opacity)
- `moonstone/ExpandableInput` spotlight behavior when leaving the component via 5-way

## [2.0.0-beta.2] - 2018-05-07

### Fixed

- `moonstone/IconButton` to allow theme-style customization, like it claimed was possible
- `moonstone/ExpandableItem` and related expandables to deal with disabled items and the `autoClose`, `lockBottom` and `noLockBottom` props
- `moonstone/Slider` not to fire `onChange` event when 5-ways out of boundary
- `moonstone/ToggleButton` layout for RTL locales
- `moonstone/Item`, `moonstone/SlotItem`, `moonstone/ToggleItem` to not apply duplicate `className` values
- `moonstone/VirtualList.VirtualList`, `moonstone/VirtualList.VirtualGridList`, and `moonstone/Scroller.Scroller` scrollbar button's aria-label in RTL
- `moonstone/VirtualList.VirtualList` and `moonstone/VirtualList.VirtualGridList` to scroll properly with all disabled items
- `moonstone/VirtualList.VirtualList` and `moonstone/VirtualList.VirtualGridList` to not scroll on focus when jumping

## [2.0.0-beta.1] - 2018-04-29

### Removed

- `moonstone/IncrementSlider` and `moonstone/Slider` props `tooltipAsPercent`, `tooltipSide`, and `tooltipForceSide`, to be replaced by `moonstone/IncrementSlider.IncrementSliderTooltip` and `moonstone/Slider.SliderTooltip` props `percent`, and `side`
- `moonstone/IncrementSlider` props `detachedKnob`, `onDecrement`, `onIncrement`, and `scrubbing`
- `moonstone/ProgressBar` props `tooltipSide` and `tooltipForceSide`, to be replaced by `moonstone/ProgressBar.ProgressBarTooltip` prop `side`
- `moonstone/Slider` props `detachedKnob`, `onDecrement`, `onIncrement`, `scrubbing`, and `onKnobMove`
- `moonstone/VideoPlayer` property `tooltipHideDelay`
- `moonstone/VideoPlayer` props `backwardIcon`, `forwardIcon`, `initialJumpDelay`, `jumpBackwardIcon`, `jumpButtonsDisabled`, `jumpDelay`, `jumpForwadIcon`, `leftComponents`, `moreButtonCloseLabel`, `moreButtonColor`, `moreButtonDisabled`, `moreButtonLabel`, `no5WayJump`, `noJumpButtons`, `noRateButtons`, `pauseIcon`, `playIcon`, `rateButtonsDisabled`, and `rightComponents`, replaced by corresponding props on `moonstone/VideoPlayer.MediaControls`
- `moonstone/VideoPlayer` props `onBackwardButtonClick`, `onForwardButtonClick`, `onJumpBackwardButtonClick`, `onJumpForwardButtonClick`, and `onPlayButtonClick`, replaced by `onRewind`, `onFastForward`, `onJumpBackward`, `onJumpForward`, `onPause`, and `onPlay`, respectively

### Added

- `moonstone/DatePicker` props `dayAriaLabel`, `dayLabel`, `monthAriaLabel`, `monthLabel`, `yearAriaLabel` and `yearLabel` to configure the label set on date pickers
- `moonstone/DayPicker` and `moonstone/DaySelector` props `dayNameLength`, `everyDayText`, `everyWeekdayText`, and `everyWeekendText`
- `moonstone/ExpandablePicker` props `checkButtonAriaLabel`, `decrementAriaLabel`, `incrementAriaLabel`, and `pickerAriaLabel` to configure the label set on each button and picker
- `moonstone/MediaOverlay` component
- `moonstone/Picker` props `aria-label`, `decrementAriaLabel`, and `incrementAriaLabel` to configure the label set on each button
- `moonstone/Popup` property `closeButtonAriaLabel` to configure the label set on popup close button
- `moonstone/ProgressBar.ProgressBarTooltip` props `percent` to format the value as a percent and `visible` to control display of the tooltip
- `moonstone/TimePicker` props `hourAriaLabel`, `hourLabel`, `meridiemAriaLabel`, `meridiemLabel`, `minuteAriaLabel`, and `minuteLabel` to configure the label set on time pickers
- `moonstone/VideoPlayer.MediaControls` component to support additional customization of the playback controls
- `moonstone/VideoPlayer` props `mediaControlsComponent`, `onRewind`, `onFastForward`, `onJumpBackward`, `onJumpForward`, `onPause`, `onPlay`, and `preloadSource`
- `moonstone/VirtualList.VirtualList` and `moonstone/VirtualList.VirtualGridList` `role="list"`
- `moonstone/VirtualList.VirtualList` and `moonstone/VirtualList.VirtualGridList` prop `wrap` to support wrap-around spotlight navigation
- `moonstone/VirtualList`, `moonstone/VirtualGridList` and `moonstone/Scroller` props `scrollRightAriaLabel`, `scrollLeftAriaLabel`, `scrollDownAriaLabel`, and `scrollUpAriaLabel` to configure the aria-label set on scroll buttons in the scrollbars

### Changed

- `moonstone/IncrementSlider` and `moonstone/Slider` prop `tooltip` to support either a boolean for the default tooltip or an element or component for a custom tooltip
- `moonstone/Input` to prevent pointer actions on other component when the input has focus
- `moonstone/ProgressBar.ProgressBarTooltip` prop `side` to support either locale-aware or locale-independent positioning
- `moonstone/ProgressBar.ProgressBarTooltip` prop `tooltip` to support custom tooltip components
- `moonstone/Scroller`, `moonstone/Picker`, and `moonstone/IncrementSlider` to retain focus on `moonstone/IconButton` when it becomes disabled

### Fixed

- `moonstone/ExpandableItem` and related expandable components to expand smoothly when used in a scroller
- `moonstone/GridListImageItem` to show proper `placeholder` and `selectionOverlay`
- `moonstone/MoonstoneDecorator` to optimize localized font loading performance
- `moonstone/Scroller` and `moonstone/VirtualList` navigation via 5-way from paging controls
- `moonstone/VideoPlayer` to render bottom controls at idle after mounting
- `moonstone/VirtualList.VirtualList` and `moonstone/VirtualList.VirtualGridList` to give initial focus
- `moonstone/VirtualList.VirtualList` and `moonstone/VirtualList.VirtualGridList` to have the default value for `dataSize`, `pageScroll`, and `spacing` props

## [2.0.0-alpha.8] - 2018-04-17

### Added

- `moonstone/Panels` property `closeButtonAriaLabel` to configure the label set on application close button

### Changed

- `moonstone/VirtualList.VirtualList` and `moonstone/VirtualList.VirtualGridList` to set its ARIA `role` to `"list"`
- `moonstone/VideoPlayer` property `title` to accept node type

### Fixed

- `moonstone/TimePicker` to show `meridiem` correctly in all locales
- `moonstone/Scrollable` scroll buttons to read out out audio guidance when button pressed down
- `moonstone/ExpandableItem` to show label properly when open and disabled
- `moonstone/Notification` to position properly in RTL locales
- `moonstone/VideoPlayer` to show controls when pressing 5-way select

## [2.0.0-alpha.7] - 2018-04-03

### Removed

- `moonstone/VirtualList.VirtualList` and `moonstone/VirtualList.VirtualGridList` prop `data` to eliminate the misunderstanding caused by the ambiguity of `data`

### Added

- `moonstone/VideoPlayer` property `noSpinner` to allow apps to show/hide spinner while loading video

### Changed

- `moonstone/VideoPlayer` to disable play/pause button when media controls are disabled
- `moonstone/VideoPlayer` property `moreButtonColor` to allow setting underline colors for more button
- `moonstone/VirtualList.VirtualList` and `moonstone/VirtualList.VirtualGridList` prop `isItemDisabled`, which accepts a function that checks if the item at the supplied index is disabled
- `moonstone/Panels.Header` support for `headerInput` so the Header can be used as an Input. See documentation for usage examples.
- `moonstone/ProgressBar` property `tooltipSide` to configure tooltip position relative to the progress bar
- `moonstone/ProgressBar` colors (affecting `moonstone/Slider` as well) for light and dark theme to match the latest designs and make them more visible when drawn over arbitrary background colors

### Fixed

- `moonstone/VideoPlayer` to correctly adjust spaces when the number of components changes in `leftComponents` and `rightComponents`
- `moonstone/VideoPlayer` to read out audio guidance every time `source` changes
- `moonstone/VideoPlayer` to display custom thumbnail node
- `moonstone/VideoPlayer` to hide more icon when right components are removed
- `moonstone/Picker` to correctly update pressed state when dragging off buttons
- `moonstone/Notification` to display when it's opened
- `moonstone/VirtualList` and `moonstone/VirtualGridList` to show Spotlight properly while navigating with page up and down keys
- `moonstone/Input` to allow navigating via left or right to other components when the input is active and the selection is at start or end of the text, respectively
- `moonstone/Panels.ActivityPanels` to correctly lay out the existing panel after adding additional panels

## [2.0.0-alpha.6] - 2018-03-22

### Removed

- `moonstone/Slider` exports `SliderFactory` and `SliderBaseFactory`
- `moonstone/IncrementSlider` exports `IncrementSliderFactory` and `IncrementSliderBaseFactory`
- `moonstone/ProgressBar`, `moonstone/Slider`, `moonstone/Slider.SliderTooltip`, `moonstone/IncrementSlider` components' `vertical` property and replaced it with `orientation`

### Added

- `moonstone/VideoPlayer` property `component` to handle custom video element
- `moonstone/IncrementSlider` properties `incrementAriaLabel` and `decrementAriaLabel` to configure the label set on each button
- `moonstone/Input` support for `small` prop
- `moonstone/ProgressBar` support for `tooltip` and `tooltipForceSide`
- `moonstone/ProgressBar`, `moonstone/Slider`, `moonstone/Slider.SliderTooltip`, `moonstone/IncrementSlider` property `orientation` to accept orientation strings like "vertical" and "horizontal" (replaced old `vertical` prop)

### Changed

- `moonstone/Input` input `height`, `vertical-align`, and `margins`. Please verify your layouts to ensure everything lines up correctly; this change may require removal of old sizing and positioning CSS which is no longer necessary.
- `moonstone/FormCheckbox` to have a small border around the circle, according to new GUI designs
- `moonstone/RadioItem` dot size and added an inner-dot to selected-focused state, according to new GUI designs
- `moonstone/ContextualPopup` prop `popupContainerId` to `popupSpotlightId`
- `moonstone/Popup` prop `containerId` to `spotlightId`
- `moonstone/VideoPlayer` prop `containerId` to `spotlightId`
- `moonstone/VirtualList.VirtualList` and `moonstone/VirtualList.VirtualGridList` prop `component` to be replaced by `itemRenderer`

### Fixed

- `moonstone/ExpandableItem` to be more performant when animating
- `moonstone/GridListImageItem` to hide overlay checkmark icon on focus when unselected
- `moonstone/GridListImageItem` to use `ui/GridListImageItem`
- `moonstone/VirtualList`, `moonstone/VirtualGridList` and `moonstone/Scroller` components to use their base UI components
- `moonstone/VirtualList` to show the selected state on hovered paging controls properly
- `moonstone/Slider` to highlight knob when selected
- `moonstone/Slider` to handle updates to its `value` prop correctly
- `moonstone/ToggleItem` to accept HTML DOM node tag names as strings for its `component` property
- `moonstone/Popup` to properly pause and resume spotlight when animating

## [2.0.0-alpha.5] - 2018-03-07

### Removed

- `moonstone/Marquee.MarqueeText`, replaced by `moonstone/Marquee.Marquee`
- `moonstone/VirtualGridList.GridListImageItem`, replaced by `moonstone/GridListImageItem`

### Changed

- `moonstone/Marquee.Marquee` to be `moonstone/Marquee.MarqueeBase`
- `moonstone/ContextualPopupDecorator` to not restore last-focused child
- `moonstone/ExpandableList` to restore focus to the first selected item after opening

### Fixed

- `moonstone/Slider` to correctly show localized percentage value in tooltip when `tooltipAsPercent` is true
- `moonstone/VirtualGridList` to show or hide its scrollbars properly
- `moonstone/Button` text to be properly centered
- `moonstone/Input` to not clip some glyphs at the start of the value

## [2.0.0-alpha.4] - 2018-02-13

### Added

- `moonstone/SlotItem` replacing `moonstone/Item.ItemOverlay`

### Removed

- `moonstone/VirtualFlexList` to be replaced by `ui/VirtualFlexList`
- `moonstone/Button` and `moonstone/IconButton` prop `noAnimation`
- `moonstone/Item.OverlayDecorator`, `moonstone/Item.Overlay`, and `moonstone/Item.ItemOverlay` to be replaced by `moonstone/SlotItem`

### Changed

- `moonstone/Marquee` to do less-costly calculations during measurement and optimized the applied styles
- `moonstone/ExpandableList` to require a unique key for each object type data

### Fixed

- `moonstone/VirtualList` to render properly with fiber reconciler
- `moonstone/VirtualList` focus option in scrollTo api
- `moonstone/ExpandableSpotlightDecorator` to not spot the title upon collapse when in `pointerMode`
- `moonstone/Spinner` to not unpause Spotlight unless it was the one to pause it
- `moonstone/Marquee` to stop when becoming disabled
- `moonstone/Input`, `moonstone/MarqueeDecorator`, and `moonstone/Slider` to prevent unnecessary focus-based updates

## [2.0.0-alpha.3] - 2018-01-18

### Removed

- `moonstone/Scroller` and `moonstone/VirtualList` option `indexToFocus` in `scrollTo` method which is deprecated from 1.2.0
- `moonstone/Scroller` props `horizontal` and `vertical` which are deprecated from 1.3.0 and replaced with `direction` prop
- `moonstone/Button` exports `ButtonFactory` and `ButtonBaseFactory`
- `moonstone/IconButton` exports `IconButtonFactory` and `IconButtonBaseFactory`

### Fixed

- `moonstone/MoonstoneDecorator` root node to fill the entire space available, which simplifies positioning and sizing for child elements (previously always measured 0 in height)
- `moonstone/VirtualList` to prevent infinite function call when a size of contents is slightly longer than a client size without a scrollbar
- `moonstone/VirtualList` to sync scroll position when clientSize changed

## [2.0.0-alpha.2] - 2017-08-29

No significant changes.

## [2.0.0-alpha.1] - 2017-08-27

### Changed

- `moonstone/Button`, `moonstone/Checkbox`, `moonstone/FormCheckbox`, `moonstone/IconButton`, `moonstone/IncrementSlider`, `moonstone/Item`, `moonstone/Picker`, and `moonstone/RangePicker`, `moonstone/Switch` and `moonstone/VideoPlayer` to use `ui/Touchable`

## [1.15.0] - 2018-02-28

### Deprecated

- `moonstone/Marquee.Marquee`, to be moved to `moonstone/Marquee.MarqueeBase` in 2.0.0
- `moonstone/Marquee.MarqueeText`, to be moved to `moonstone/Marquee.Marquee` in 2.0.0

### Fixed

- `moonstone/GridListImageItem` to display correctly

## [1.14.0] - 2018-02-23

### Deprecated

- `moonstone/VirtualFlexList`, to be replaced by `ui/VirtualFlexList` in 2.0.0
- `moonstone/VirtualGridList.GridListImageItem`, to be replaced by `moonstone/GridListImageItem` in 2.0.0
- `moonstone/Button` and `moonstone/IconButton` prop `noAnimation`, to be removed in 2.0.0
- `moonstone/Button.ButtonFactory`, `moonstone/Button.ButtonBaseFactory`, `moonstone/IconButton.IconButtonFactory`, `moonstone/IconButton.IconButtonBaseFactory`, `moonstone/IncrementSlider.IncrementSliderFactory`, `moonstone/IncrementSlider.IncrementSliderBaseFactory`, `moonstone/Slider.SliderFactory`, and `moonstone/Slider.SliderBaseFactory`, to be removed in 2.0.0
- `moonstone/Item.ItemOverlay`, to be replaced by `ui/SlotItem` in 2.0.0
- `moonstone/Item.Overlay` and `moonstone/Item.OverlayDecorator`, to be removed in 2.0.0

### Added

- `moonstone/DaySelector` component
- `moonstone/EditableIntegerPicker` component
- `moonstone/GridListImageItem` component

## [1.13.3] - 2018-01-16

### Fixed

- `moonstone/TimePicker` to not read out meridiem label when meridiem picker gets a focus
- `moonstone/Scroller` to correctly update scrollbars when the scroller's contents change

## [1.13.2] - 2017-12-14

### Fixed

- `moonstone/Panels` to maintain spotlight focus when `noAnimation` is set
- `moonstone/Panels` to not accept back key presses during transition
- `moonstone/Panels` to revert 1.13.0 fix that blurred Spotlight when transitioning panels
- `moonstone/Scroller` and other scrolling components to not show scroll thumb when only child item is updated
- `moonstone/Scroller` and other scrolling components to not hide scroll thumb immediately after scroll position reaches the top or the bottom
- `moonstone/Scroller` and other scrolling components to show scroll thumb properly when scroll position reaches the top or the bottom by paging controls

## [1.13.1] - 2017-12-06

### Fixed

- `moonstone/Slider` to not unnecessarily fire `onChange` if the initial value has not changed

## [1.13.0] - 2017-11-28

### Added

- `moonstone/VideoPlayer` props `disabled`, `loading`, `miniFeedbackHideDelay`, and `thumbnailComponent` as well as new APIs: `areControlsVisible`, `getVideoNode`, `showFeedback`, and `toggleControls`

### Fixed

- `moonstone/VirtualList` to render items from a correct index on edge cases at the top of a list
- `moonstone/VirtualList` to handle focus properly via page up at the first page and via page down at the last page
- `moonstone/Expandable` and derivatives to use the new `ease-out-quart` animation timing function to better match the aesthetic of Enyo's Expandables
- `moonstone/TooltipDecorator` to correctly display tooltip direction when locale changes
- `moonstone/Marquee` to restart animation on every resize update
- `moonstone/LabeledItem` to start marquee when hovering while disabled
- `moonstone/Marquee` to correctly start when hovering on disabled spottable components
- `moonstone/Marquee.MarqueeController` to not abort marquee when moving among components
- `moonstone/Picker` marquee issues with disabled buttons or Picker
- `moonstone/Panels` to prevent loss of spotlight issue when moving between panels
- `moonstone/VideoPlayer` to bring it in line with real-world use-cases
- `moonstone/Slider` by removing unnecessary repaints to the screen
- `moonstone/Slider` to fire `onChange` events when the knob is pressed near the boundaries
- `moonstone/VideoPlayer` to correctly position knob when interacting with media slider
- `moonstone/VideoPlayer` to not read out the focused button when the media controls hide
- `moonstone/MarqueeDecorator` to stop when unhovering a disabled component using `marqueeOn` `'focus'`
- `moonstone/Slider` to not forward `onChange` when `disabled` on `mouseUp/click`
- `moonstone/VideoPlayer` to defer rendering playback controls until needed

## [1.12.2] - 2017-11-15

### Fixed

- `moonstone/VirtualList` to scroll and focus properly by pageUp and pageDown when disabled items are in it
- `moonstone/Button` to correctly specify minimum width when in large text mode
- `moonstone/Scroller` and other scrolling components to restore last focused index when panel is changed
- `moonstone/VideoPlayer` to display time correctly in RTL locale
- `moonstone/VirtualList` to scroll correctly using page down key with disabled items
- `moonstone/Scroller` and other scrolling components to not cause a script error when scrollbar is not rendered
- `moonstone/Picker` incrementer and decrementer to not change size when focused
- `moonstone/Header` to use a slightly smaller font size for `title` in non-latin locales and a line-height for `titleBelow` and `subTitleBelow` that better meets the needs of tall-glyph languages like Tamil and Thai, as well as latin locales
- `moonstone/Scroller` and `moonstone/VirtualList` to keep spotlight when pressing a 5-way control while scrolling
- `moonstone/Panels` to prevent user interaction with panel contents during transition
- `moonstone/Slider` and related components to correctly position knob for `detachedKnob` on mouse down and fire value where mouse was positioned on mouse up
- `moonstone/DayPicker` to update day names when changing locale
- `moonstone/ExpandableItem` and all other `Expandable` components to revert 1.12.1 change to pull down from the top

## [1.12.1] - 2017-11-07

### Fixed

- `moonstone/ExpandableItem` and all other `Expandable` components to now pull down from the top instead of being revealed from the bottom, matching Enyo's design
- `moonstone/VirtualListNative` to scroll properly with page up/down keys if there is a disabled item
- `moonstone/RangePicker` to display negative values correctly in RTL
- `moonstone/Scroller` and other scrolling components to not blur scroll buttons when wheeling
- `moonstone/Scrollbar` to hide scroll thumb immediately without delay after scroll position reaches min or max
- `moonstone/Divider` to pass `marqueeOn` prop
- `moonstone/Slider` to fire `onChange` on mouse up and key up
- `moonstone/VideoPlayer` to show knob when pressed
- `moonstone/Header` to layout `titleBelow` and `subTitleBelow` correctly
- `moonstone/Header` to use correct font-weight for `subTitleBelow`
- `moonstone/VirtualList` to restore focus correctly for lists only slightly larger than the viewport

## [1.12.0] - 2017-10-27

### Fixed

- `moonstone/Scroller` and other scrolling components to prevent focusing outside the viewport when pressing a 5-way key during wheeling
- `moonstone/Scroller` to called scrollToBoundary once when focus is moved using holding child item
- `moonstone/VideoPlayer` to apply skin correctly
- `moonstone/Popup` from `last-focused` to `default-element` in `SpotlightContainerDecorator` config
- `moonstone/Panels` to retain focus when back key is pressed on breadcrumb
- `moonstone/Input` to correctly hide VKB when dismissing

## [1.11.0] - 2017-10-24

### Added

- `moonstone/VideoPlayer` properties `seekDisabled` and `onSeekFailed` to disable seek function

### Changed

- `moonstone/ExpandableList` to become `disabled` if there are no children

### Fixed

- `moonstone/Picker` to read out customized accessibility value when picker prop has `joined` and `aria-valuetext`
- `moonstone/Scroller` to apply scroll position on vertical or horizontal Scroller when child gets a focus
- `moonstone/Scroller` and other scrolling components to scroll without animation when panel is changed
- `moonstone/ContextualPopup` padding to not overlap close button
- `moonstone/Scroller` and other scrolling components to change focus via page up/down only when the scrollbar is visible
- `moonstone/Picker` to only increment one value on hold
- `moonstone/ItemOverlay` to remeasure when focused

## [1.10.1] - 2017-10-16

### Fixed

- `moonstone/Scroller` and other scrolling components to scroll via page up/down when focus is inside a Spotlight container
- `moonstone/VirtualList` and `moonstone/VirtualGridList` to scroll by 5-way keys right after wheeling
- `moonstone/VirtualList` not to move focus when a current item and the last item are located at the same line and pressing a page down key
- `moonstone/Slider` knob to follow while dragging for detached knob
- `moonstone/Header` to layout header row correctly in `standard` type
- `moonstone/Input` to not dismiss on-screen keyboard when dragging cursor out of input box
- `moonstone/Header` RTL `line-height` issue
- `moonstone/Panels` to render children on idle
- `moonstone/Scroller` and other scrolling components to limit muted spotlight container scrims to their bounds
- `moonstone/Input` to always forward `onKeyUp` event

## [1.10.0] - 2017-10-09

### Added

- `moonstone/VideoPlayer` support for designating components with `.spottable-default` as the default focus target when pressing 5-way down from the slider
- `moonstone/Slider` property `activateOnFocus` which when enabled, allows 5-way directional key interaction with the `Slider` value without pressing [Enter] first
- `moonstone/VideoPlayer` property `noMiniFeedback` to support controlling the visibility of mini feedback
- `ui/Layout`, which provides a technique for laying-out components on the screen using `Cells`, in rows or columns

### Changed

- `moonstone/Popup` to focus on mount if it’s initially opened and non-animating and to always pass an object to `onHide` and `onShow`
- `moonstone/VideoPlayer` to emit `onScrub` event and provide audio guidance when setting focus to slider

### Fixed

- `moonstone/ExpandableItem` and derivatives to restore focus to the Item if the contents were last focused when closed
- `moonstone/Slider` toggling activated state when holding enter/select key
- `moonstone/TimePicker` picker icons shifting slightly when focusing an adjacent picker
- `moonstone/Icon` so it handles color the same way generic text does, by inheriting from the parent's color. This applies to all instances of `Icon`, `IconButton`, and `Icon` inside `Button`.
- `moonstone/fonts` Museo Sans font to correct "Ti" kerning
- `moonstone/VideoPlayer` to correctly position knob on mouse click
- `moonstone/Panels.Header` to show an ellipsis for long titles with RTL text
- `moonstone/Marquee` to restart when invalidated by a prop change and managed by a `moonstone/Marquee.MarqueeController`
- `spotlight.Spotlight` method `focus()` to verify that the target element matches its container's selector rules prior to setting focus
- `moonstone/Picker` to only change picker values `onWheel` when spotted
- `moonstone/VideoPlayer` to hide descendant floating components (tooltips, contextual popups) when the media controls hide

## [1.9.3] - 2017-10-03

### Added

- `moonstone/Button` property value to `backgroundOpacity` called "lightTranslucent" to better serve colorful image backgrounds behind Buttons. This also affects `moonstone/IconButton` and `moonstone/Panels/ApplicationCloseButton`.
- `moonstone/Panels` property `closeButtonBackgroundOpacity` to support `moonstone/Panels/ApplicationCloseButton`'s `backgroundOpacity` prop

### Changed

- `Moonstone Icons` font file to include the latest designs for several icons
- `moonstone/Panels/ApplicationCloseButton` to expose its `backgroundOpacity` prop

### Fixed

- `moonstone/VirtualList` to apply "position: absolute" inline style to items
- `moonstone/Picker` to increment and decrement normally at the edges of joined picker
- `moonstone/Icon` not to read out image characters
- `moonstone/Scroller` and other scrolling components to not accumulate paging scroll by pressing page up/down in scrollbar
- `moonstone/Icon` to correctly display focused state when using external image
- `moonstone/Button` and `moonstone/IconButton` to be properly visually muted when in a muted container

## [1.9.2] - 2017-09-26

### Fixed

- `moonstone/ExpandableList` preventing updates when its children had changed

## [1.9.1] - 2017-09-25

### Fixed

- `moonstone/ExpandableList` run-time error when using an array of objects as children
- `moonstone/VideoPlayer` blocking pointer events when the controls were hidden

## [1.9.0] - 2017-09-22

### Added

- `moonstone/styles/mixins.less` mixins: `.moon-spotlight-margin()` and `.moon-spotlight-padding()`
- `moonstone/Button` property `noAnimation` to support non-animating pressed visual

### Changed

- `moonstone/TimePicker` to use "AM/PM" instead of "meridiem" for label under meridiem picker
- `moonstone/IconButton` default style to not animate on press. NOTE: This behavior will change back to its previous setting in release 2.0.0.
- `moonstone/Popup` to warn when using `scrimType` `'none'` and `spotlightRestrict` `'self-only'`
- `moonstone/Scroller` to block spotlight during scroll
- `moonstone/ExpandableItem` and derivatives to always pause spotlight before animation

### Fixed

- `moonstone/VirtualGridList` to not move focus to wrong column when scrolled from the bottom by holding the "up" key
- `moonstone/VirtualList` to focus an item properly when moving to a next or previous page
- `moonstone/Scroller` and other scrolling components to move focus toward first or last child when page up or down key is pressed if the number of children is small
- `moonstone/VirtualList` to scroll to preserved index when it exists within dataSize for preserving focus
- `moonstone/Picker` buttons to not change size
- `moonstone/Panel` to move key navigation to application close button on holding the "up" key.
- `moonstone/Picker` to show numbers when changing values rapidly
- `moonstone/Popup` layout in large text mode to show close button correctly
- `moonstone/Picker` from moving scroller when pressing 5-way keys in `joined` Picker
- `moonstone/Input` so it displays all locales the same way, without cutting off the edges of characters
- `moonstone/TooltipDecorator` to hide tooltip when 5-way keys are pressed for disabled components
- `moonstone/Picker` to not tremble in width when changing values while using a numeric width prop value
- `moonstone/Picker` to not overlap values when changing values in `vertical`
- `moonstone/ContextualPopup` pointer mode focus behavior for `spotlightRestrict='self-only'`
- `moonstone/VideoPlayer` to prevent interacting with more components in pointer mode when hidden
- `moonstone/Scroller` to not repaint its entire contents whenever partial content is updated
- `moonstone/Slider` knob positioning after its container is resized
- `moonstone/VideoPlayer` to maintain focus when media controls are hidden
- `moonstone/Scroller` to scroll expandable components into view when opening when pointer has moved elsewhere

## [1.8.0] - 2017-09-07

### Deprecated

- `moonstone/Dialog` property `showDivider`, will be replaced by `noDivider` property in 2.0.0

### Added

- `moonstone/Popup` callback property `onShow` which fires after popup appears for both animating and non-animating popups

### Changed

- `moonstone/Popup` callback property `onHide` to run on both animating and non-animating popups
- `moonstone/VideoPlayer` state `playbackRate` to media events
- `moonstone/VideoPlayer` support for `spotlightDisabled`
- `moonstone/VideoPlayer` thumbnail positioning and style
- `moonstone/VirtualList` to render when dataSize increased or decreased
- `moonstone/Dialog` style
- `moonstone/Popup`, `moonstone/Dialog`, and `moonstone/Notification` to support `node` type for children
- `moonstone/Scroller` to forward `onKeyDown` events

### Fixed

- `moonstone/Scroller` and other scrolling components to enable focus when wheel scroll is stopped
- `moonstone/VirtualList` to show scroll thumb when a preserved item is focused in a Panel
- `moonstone/Scroller` to navigate properly with 5-way when expandable child is opened
- `moonstone/VirtualList` to stop scrolling when focus is moved on an item from paging controls or outside
- `moonstone/VirtualList` to move out with 5-way navigation when the first or the last item is disabled
- `moonstone/IconButton` Tooltip position when disabled
- `moonstone/VideoPlayer` Tooltip time after unhovering
- `moonstone/VirtualList` to not show invisible items
- `moonstone/IconButton` Tooltip position when disabled
- `moonstone/VideoPlayer` to display feedback tooltip correctly when navigating in 5-way
- `moonstone/MarqueeDecorator` to work with synchronized `marqueeOn` `'render'` and hovering as well as `marqueOn` `'hover'` when moving rapidly among synchronized marquees
- `moonstone/Input` aria-label for translation
- `moonstone/Marquee` to recalculate inside `moonstone/Scroller` and `moonstone/SelectableItem` by bypassing `shouldComponentUpdate`
- `moonstone/Picker` to marquee when incrementing and decrementing values with the prop `noAnimation`

## [1.7.0] - 2017-08-23

### Deprecated

- `moonstone/TextSizeDecorator` and it will be replaced by `moonstone/AccessibilityDecorator`
- `moonstone/MarqueeDecorator` property `marqueeCentered` and `moonstone/Marquee` property `centered` will be replaced by `alignment` property in 2.0.0

### Added

- `moonstone/TooltipDecorator` config property to direct tooltip into a property instead of adding to `children`
- `moonstone/VideoPlayer` prop `thumbnailUnavailable` to fade thumbnail
- `moonstone/AccessibilityDecorator` with `highContrast` and `textSize`
- `moonstone/VideoPlayer` high contrast scrim
- `moonstone/MarqueeDecorator`and `moonstone/Marquee` property `alignment` to allow setting  alignment of marquee content

### Changed

- `moonstone/Scrollbar` to disable paging control down button properly at the bottom when a scroller size is a non-integer value
- `moonstone/VirtualList`, `moonstone/VirtualGridList`, and `moonstone/Scroller` to scroll on `keydown` event instead of `keyup` event of page up and page down keys
- `moonstone/VirtualGridList` to scroll by item via 5 way key
- `moonstone/VideoPlayer` to read target time when jump by left/right key
- `moonstone/IconButton` to not use `MarqueeDecorator` and `Uppercase`

### Fixed

- `moonstone/VirtualList` and `moonstone/VirtualGridList` to focus the correct item when page up and page down keys are pressed
- `moonstone/VirtualList` to not lose focus when moving out from the first item via 5way when it has disabled items
- `moonstone/Slider` to align tooltip with detached knob
- `moonstone/FormCheckbox` to display correct colors in light skin
- `moonstone/Picker` and `moonstone/RangePicker` to forward `onKeyDown` events when not `joined`
- `moonstone/SelectableItem` to display correct icon width and alignment
- `moonstone/LabeledItem` to always match alignment with the locale
- `moonstone/Scroller` to properly 5-way navigate from scroll buttons
- `moonstone/ExpandableList` to display correct font weight and size for list items
- `moonstone/Divider` to not italicize in non-italic locales
- `moonstone/VideoPlayer` slider knob to follow progress after being selected when seeking
- `moonstone/LabeledItem` to correctly position its icon. This affects all of the `Expandables`, `moonstone/DatePicker` and `moonstone/TimePicker`.
- `moonstone/Panels.Header` and `moonstone/Item` to prevent them from allowing their contents to overflow unexpectedly
- `moonstone/Marquee` to recalculate when vertical scrollbar appears
- `moonstone/SelectableItem` to recalculate marquee when toggled

### Removed

- `moonstone/Input` large-text mode

## [1.6.1] - 2017-08-07

### Changed

- `moonstone/Icon` and `moonstone/IconButton` to no longer fit image source to the icon's boundary

## [1.6.0] - 2017-08-04

### Added

- `moonstone/VideoPlayer` ability to seek when holding down the right and left keys. Sensitivity can be adjusted using throttling options `jumpDelay` and `initialJumpDelay`.
- `moonstone/VideoPlayer` property `no5WayJump` to disable jumping done by 5-way
- `moonstone/VideoPlayer` support for the "More" button to use tooltips
- `moonstone/VideoPlayer` properties `moreButtonLabel` and `moreButtonCloseLabel` to allow customization of the "More" button's tooltip and Aria labels
- `moonstone/VideoPlayer` property `moreButtonDisabled` to disable the "More" button
- `moonstone/Picker` and `moonstone/RangePicker` prop `aria-valuetext` to support reading custom text instead of value
- `moonstone/VideoPlayer` methods `showControls` and `hideControls` to allow external interaction with the player
- `moonstone/Scroller` support for Page Up/Page Down keys in pointer mode when no item has focus

### Changed

- `moonstone/VideoPlayer` to handle play, pause, stop, fast forward and rewind on remote controller
- `moonstone/Marquee` to also start when hovered if `marqueeOnRender` is set

### Fixed

- `moonstone/IconButton` to fit image source within `IconButton`
- `moonstone` icon font sizes for wide icons
- `moonstone/ContextualPopupDecorator` to prefer setting focus to the appropriate popup instead of other underlying controls when using 5-way from the activating control
- `moonstone/Scroller` not scrolled via 5 way when `moonstone/ExpandableList` is opened
- `moonstone/VirtualList` to not let the focus move outside of container even if there are children left when navigating with 5way
- `moonstone/Scroller` and other scrolling components to update disability of paging controls when the scrollbar is set to `visible` and the content becomes shorter
- `moonstone/VideoPlayer` to focus on hover over play/pause button when video is loading
- `moonstone/VideoPlayer` to update and display proper time while moving knob when video is paused
- `moonstone/VideoPlayer` long title overlap issues
- `moonstone/Header` to apply `marqueeOn` prop to `subTitleBelow` and `titleBelow`
- `moonstone/Picker` wheeling in `moonstone/Scroller`
- `moonstone/IncrementSlider` and `moonstone/Picker` to read value changes when selecting buttons

## [1.5.0] - 2017-07-19

### Added

- `moonstone/Slider` and `moonstone/IncrementSlider` prop `aria-valuetext` to support reading custom text instead of value
- `moonstone/TooltipDecorator` property `tooltipProps` to attach props to tooltip component
- `moonstone/Scroller` and `moonstone/VirtualList` ability to scroll via page up and page down keys
- `moonstone/VideoPlayer` tooltip-thumbnail support with the `thumbnailSrc` prop and the `onScrub` callback to fire when the knob moves and a new thumbnail is needed
- `moonstone/VirtualList` ability to navigate via 5way when there are disabled items
- `moonstone/ContextualPopupDecorator` property `popupContainerId` to support configuration of the popup's spotlight container
- `moonstone/ContextualPopupDecorator` property `onOpen` to notify containers when the popup has been opened
- `moonstone/ContextualPopupDecorator` config option `openProp` to support mapping the value of `open` property to the chosen property of wrapped component

### Changed

- `moonstone/ExpandableList` to use 'radio' as the default, and adapt 'single' mode to render as a `moonstone/RadioItem` instead of a `moonstone/CheckboxItem`
- `moonstone/VideoPlayer` to not hide pause icon when it appears
- `moonstone/ContextualPopupDecorator` to set accessibility-related props onto the container node rather than the popup node
- `moonstone/ExpandableItem`, `moonstone/ExpandableList`, `moonstone/ExpandablePicker`, `moonstone/DatePicker`, and `moonstone/TimePicker` to pause spotlight when animating in 5-way mode
- `moonstone/Spinner` to position the text content under the spinner, rather than to the right side
- `moonstone/VideoPlayer` to include hour when announcing the time while scrubbing
- `moonstone/GridListImageItem` to require a `source` prop and not have a default value

### Fixed

- `moonstone/Input` ellipsis to show if placeholder is changed dynamically and is too long
- `moonstone/Marquee` to re-evaluate RTL orientation when its content changes
- `moonstone/VirtualList` to restore focus on short lists
- `moonstone/ExpandableInput` to expand the width of its contained `moonstone/Input`
- `moonstone/Input` support for `dismissOnEnter`
- `moonstone/Input` focus management to prevent stealing focus when programmatically moved elsewhere
- `moonstone/Input` 5-way spot behavior
- `moonstone` international fonts to always be used, even when unsupported font-weights or font-styles are requested
- `moonstone/Panels.Panel` support for selecting components with `.spottable-default` as the default focus target
- `moonstone/Panels` layout in RTL locales
- `moonstone` spottable components to support `onSpotlightDown`, `onSpotlightLeft`, `onSpotlightRight`, and `onSpotlightUp` event property
- `moonstone/VirtualList` losing spotlight when the list is empty
- `moonstone/FormCheckbox` in focused state to have the correct "check" color
- `moonstone/Scroller` and other scrolling components' bug in `navigableFilter` when passed a container id

## [1.4.1] - 2017-07-05

### Changed

- `moonstone/Popup` to only call `onKeyDown` when there is a focused item in the `Popup`
- `moonstone/Scroller`, `moonstone/Picker`, and `moonstone/IncrementSlider` to automatically move focus when the currently focused `moonstone/IconButton` becomes disabled

### Fixed

- `moonstone/ContextualPopupDecorator` close button to account for large text size
- `moonstone/ContextualPopupDecorator` to not spot controls other than its activator when navigating out via 5-way
- `moonstone/Header` to set the value of `marqueeOn` for all types of headers

## [1.4.0] - 2017-06-29

### Deprecated

- `moonstone/Input` prop `noDecorator` is being replaced by `autoFocus` in 2.0.0

### Added

- `moonstone/Scrollbar` property `corner` to add the corner between vertical and horizontal scrollbars
- `moonstone/ScrollThumb` for a thumb of `moonstone/Scrollbar`
- `moonstone/styles/text.less` mixin `.locale-japanese-line-break()` to apply the correct  Japanese language line-break rules for the following multi-line components: `moonstone/BodyText`, `moonstone/Dialog`, `moonstone/Notification`, `moonstone/Popup`, and `moonstone/Tooltip`
- `moonstone/ContextualPopupDecorator` property `popupProps` to attach props to popup component
- `moonstone/VideoPlayer` property `pauseAtEnd` to control forward/backward seeking
- `moonstone/Panels/Header` prop `marqueeOn` to control marquee of header

### Changed

- `moonstone/Panels/Header` to expose its `marqueeOn` prop
- `moonstone/VideoPlayer` to automatically adjust the width of the allocated space for the side components so the media controls have more space to appear on smaller screens
- `moonstone/VideoPlayer` properties `autoCloseTimeout` and `titleHideDelay` default value to `5000`
- `moonstone/VirtualList` to support restoring focus to the last focused item
- `moonstone/Scroller` and other scrolling components to call `onScrollStop` before unmounting if a scroll is in progress
- `moonstone/Scroller` to reveal non-spottable content when navigating out of a scroller

### Fixed

- `moonstone/Dialog` to properly focus via pointer on child components
- `moonstone/VirtualList`, `moonstone/VirtualGridList`, and `moonstone/Scroller` not to be slower when scrolled to the first or the last position by wheeling
- `moonstone` component hold delay time
- `moonstone/VideoPlayer` to show its controls when pressing down the first time
- `moonstone/Panel` autoFocus logic to only focus on initial render
- `moonstone/Input` text colors
- `moonstone/ExpandableInput` to focus its decorator when leaving by 5-way left/right

## [1.3.1] - 2017-06-14

### Fixed

- `moonstone/Picker` support for large text
- `moonstone/Scroller` support for focusing paging controls with the pointer
- `moonstone` CSS rules for unskinned spottable components

## [1.3.0] - 2017-06-12

### Deprecated

- `moonstone/Scroller` props `horizontal` and `vertical`. Deprecated props are replaced with `direction` prop. `horizontal` and `vertical` will be removed in 2.0.0.
- `moonstone/Panel` prop `noAutoFocus` in favor of `autoFocus="none"`

### Added

- `moonstone/Image` support for `children` prop inside images
- `moonstone/Scroller` prop `direction` which replaces `horizontal` and `vertical` props
- `moonstone/VideoPlayer` property `tooltipHideDelay` to hide tooltip with a given amount of time
- `moonstone/VideoPlayer` property `pauseAtEnd` to pause when it reaches either the start or the end of the video
- `moonstone/VideoPlayer` methods `fastForward`, `getMediaState`, `jump`, `pause`, `play`, `rewind`, and `seek` to allow external interaction with the player. See docs for example usage.

### Changed

- `moonstone/Skinnable` to support context and allow it to be added to any component to be individually skinned. This includes a further optimization in skinning which consolidates all color assignments into a single block, so non-color rules aren't unnecessarily duplicated.
- `moonstone/Skinnable` light and dark skin names ("moonstone-light" and "moonstone") to "light" and "dark", respectively
- `moonstone/VideoPlayer` to set play/pause icon to display "play" when rewinding or fast forwarding
- `moonstone/VideoPlayer` to rewind or fast forward when previous command is slow-forward or slow-rewind respectively
- `moonstone/VideoPlayer` to fast forward when previous command is slow-forward and it reaches the last of its play rate
- `moonstone/VideoPlayer` to not play video on reload when `noAutoPlay` is `true`
- `moonstone/VideoPlayer` property `feedbackHideDelay`'s default value to `3000`
- `moonstone/Notification` to break line in characters in ja and zh locale
- `moonstone/Notification` to align texts left in LTR locale and right in RTL locale
- `moonstone/VideoPlayer` to simulate rewind functionality on non-webOS platforms only

### Fixed

- `moonstone/ExpandableItem` to correct the `titleIcon` when using `open` and `disabled`
- `moonstone/GridListImageItem` to center its selection icon on the image instead of the item
- `moonstone/Input` to have correct `Tooltip` position in `RTL`
- `moonstone/SwitchItem` to not unintentionally overflow `Scroller` containers, causing them to jump to the side when focusing
- `moonstone/VideoPlayer` to fast forward properly when video is at paused state
- `moonstone/VideoPlayer` to correctly change sources
- `moonstone/VideoPlayer` to show or hide feedback tooltip properly
- `moonstone/DateTimeDecorator` to work properly with `RadioControllerDecorator`
- `moonstone/Picker` in joined, large text mode so the arrows are properly aligned and sized
- `moonstone/Icon` to reflect the same proportion in relation to its size in large-text mode

## [1.2.0] - 2017-05-17

### Deprecated

- `moonstone/Scroller` and other scrolling components option `indexToFocus` in `scrollTo` method to be removed in 2.0.0

### Added

- `moonstone/Slider` and `moonstone/IncrementSlider` prop `noFill` to support a style without the fill
- `moonstone/Marquee` property `rtl` to set directionality to right-to-left
- `moonstone/VirtualList.GridListImageItem` property `selectionOverlay` to add custom component for selection overlay
- `moonstone/MoonstoneDecorator` property `skin` to let an app choose its skin: "moonstone" and "moonstone-light" are now available
- `moonstone/FormCheckboxItem`
- `moonstone/FormCheckbox`, a standalone checkbox, to support `moonstone/FormCheckboxItem`
- `moonstone/Input` props `invalid` and `invalidMessage` to display a tooltip when input value is invalid
- `moonstone/Scroller` and other scrolling components option `focus` in `scrollTo()` method
- `moonstone/Scroller` and other scrolling components property `spottableScrollbar`
- `moonstone/Icon.IconList` icons: `arrowshrinkleft` and `arrowshrinkright`

### Changed

- `moonstone/Picker` arrow icon for `joined` picker: small when not spotted, hidden when it reaches the end of the picker
- `moonstone/Checkbox` and `moonstone/CheckboxItem` to reflect the latest design
- `moonstone/MoonstoneDecorator/fontGenerator` was refactored to use the browser's FontFace API to dynamically load locale fonts
- `moonstone/VideoPlayer` space allotment on both sides of the playback controls to support 4 buttons; consequently the "more" controls area has shrunk by the same amount
- `moonstone/VideoPlayer` to not disable media button (play/pause)
- `moonstone/Scroller` and other scrolling components so that paging controls are not spottable by default with 5-way
- `moonstone/VideoPlayer`'s more/less button to use updated arrow icon

### Fixed

- `moonstone/MarqueeDecorator` to properly stop marquee on items with `'marqueeOnHover'`
- `moonstone/ExpandableList` to work properly with object-based children
- `moonstone/styles/fonts.less` to restore the Moonstone Icon font to request the local system font by default. Remember to update your webOS build to get the latest version of the font so you don't see empty boxes for your icons.
- `moonstone/Picker` and `moonstone/RangePicker` to now use the correct size from Enyo (60px v.s. 84px) for icon buttons
- `moonstone/Scroller` and other scrolling components to apply ri.scale properly
- `moonstone/Panel` to not cover a `Panels`'s `ApplicationCloseButton` when not using a `Header`
- `moonstone/IncrementSlider` to show tooltip when buttons focused

## [1.1.0] - 2017-04-21

### Deprecated

- `moonstone/ExpandableInput` property `onInputChange`

### Added

- `moonstone/Panels.Panel` prop and `moonstone/MoonstoneDecorator` config option: `noAutoFocus` to support prevention of setting automatic focus after render
- `moonstone/VideoPlayer` props: `backwardIcon`, `forwardIcon`, `jumpBackwardIcon`, `jumpForwardIcon`, `pauseIcon`, and `playIcon` to support icon customization of the player
- `moonstone/VideoPlayer` props `jumpButtonsDisabled` and `rateButtonsDisabled` for disabling the pairs of buttons when it's inappropriate for the playing media
- `moonstone/VideoPlayer` property `playbackRateHash` to support custom playback rates
- `moonstone/VideoPlayer` callback prop `onControlsAvailable` which fires when the players controls show or hide
- `moonstone/Image` support for `onLoad` and `onError` events
- `moonstone/VirtualList.GridListImageItem` prop `placeholder`
- `moonstone/Divider` property `preserveCase` to display text without capitalizing it

### Changed

- `moonstone/Slider` colors and sizing to match the latest designs
- `moonstone/ProgressBar` to position correctly with other components nearby
- `moonstone/Panels` breadcrumb to no longer have a horizontal line above it
- `moonstone/Transition` to measure itself when the CPU is idle
- style for disabled opacity from 0.4 to 0.3
- `moonstone/Button` colors for transparent and translucent background opacity when disabled
- `moonstone/ExpandableInput` property `onInputChange` to fire along with `onChange`. `onInputChange` is deprecated and will be removed in a future update.
- `Moonstone.ttf` font to include new icons
- `moonstone/Icon` to reference additional icons

### Fixed

- `moonstone/Popup` and `moonstone/ContextualPopupDecorator` 5-way navigation behavior
- `moonstone/Input` to not spot its own input decorator on 5-way out
- `moonstone/VideoPlayer` to no longer render its `children` in multiple places
- `moonstone/Button` text color when used on a neutral (light) background in some cases
- `moonstone/Popup` background opacity
- `moonstone/Marquee` to recalculate properly when its contents change
- `moonstone/TimePicker` to display time in correct order
- `moonstone/Scroller` to prefer spotlight navigation to its internal components

## [1.0.0] - 2017-03-31

> NOTE: We have also modified most form components to be usable in a controlled (app manages component
> state) or uncontrolled (Enact manages component state) manner. To put a component into a
> controlled state, pass in `value` (or other appropriate state property such as `selected` or
> `open`) at component creation and then respond to events and update the value as needed. To put a
> component into an uncontrolled state, do not set `value` (or equivalent), at creation. From this
> point on, Enact will manage the state and events will be sent when the state is updated. To
> specify an initial value, use the `defaultValue` (or, `defaultSelected, `defaultOpen, etc.)
> property.  See the documentation for individual components for more information.

### Added

- `moonstone/Button` property `icon` to support a built-in icon next to the text content. The Icon supports everything that `moonstone/Icon` supports, as well as a custom icon.
- `moonstone/MoonstoneDecorator` property `textSize` to resize several components to requested CMR sizes. Simply add `textSize="large"` to your `App` and the new sizes will automatically take effect.

### Changed

- `moonstone/Slider` to use the property `tooltip` instead of `noTooltip`, so the built-in tooltip is not enabled by default
- `moonstone/IncrementSlider` to include tooltip documentation
- `moonstone/ExpandableList` to accept an array of objects as children which are spread onto the generated components
- `moonstone/CheckboxItem` style to match the latest designs, with support for the `moonstone/Checkbox` to be on either the left or the right side by using the `iconPosition` property
- `moonstone/VideoPlayer` to supply every event callback-method with an object representing the VideoPlayer's current state, including: `currentTime`, `duration`, `paused`, `proportionLoaded`, and `proportionPlayed`

### Fixed

- `moonstone/Panels.Panel` behavior for remembering focus on unmount and setting focus after render
- `moonstone/VirtualList.VirtualGridList` showing empty items when items are continuously added dynamically
- `moonstone/Picker` to marquee on focus once again

## [1.0.0-beta.4] - 2017-03-10

### Added

- `moonstone/VirtualList` `indexToFocus` option to `scrollTo` method to focus on item with specified index
- `moonstone/IconButton` and `moonstone/Button` `color` property to add a remote control key color to the button
- `moonstone/Scrollbar` property `disabled` to disable both paging controls when it is true
- `moonstone/VirtualList` parameter `moreInfo` to pass `firstVisibleIndex` and `lastVisibleIndex` when scroll events are firing
- Accessibility support to UI components
- `moonstone/VideoPlayer` property `onUMSMediaInfo` to support the custom webOS “umsmediainfo” event
- `moonstone/Region` component which encourages wrapping components for improved accessibility rather than only preceding the components with a `moonstone/Divider`
- `moonstone/Slider` tooltip. It's enabled by default and comes with options like `noTooltip`, `tooltipAsPercent`, and `tooltipSide`. See the component docs for more details.
- `moonstone/Panels.Panel` property `hideChildren` to defer rendering children
- `moonstone/Spinner` properties `blockClickOn` and `scrim` to block click events behind spinner
- `moonstone/VirtualList` property `clientSize` to specify item dimensions instead of measuring them

### Changed

- `moonstone/VirtualGridImageItem` styles to reduce redundant style code app side
- `moonstone/VirtualList` and `moonstone/VirtualGridList` to add essential CSS for list items automatically
- `moonstone/VirtualList` and `moonstone/VirtualGridList` to not add `data-index` to their item DOM elements directly, but to pass `data-index` as the parameter of their `component` prop like the `key` parameter of their `component` prop
- `moonstone/ExpandableItem` and derivatives to defer focusing the contents until animation completes
- `moonstone/LabeledItem`, `moonstone/ExpandableItem`, `moonstone/ExpandableList` to each support the `node` type in their `label` property. Best used with `ui/Slottable`.

### Fixed

- `moonstone/VirtualList.GridListImageItem` to have proper padding size according to the existence of caption/subcaption
- `moonstone/Scroller` and other scrolling components to display scrollbars with proper size
- `moonstone/VirtualGridList` to not be truncated

### Removed

- `moonstone/Scroller` and other scrolling components property `hideScrollbars` and replaced it with `horizontalScrollbar` and `verticalScrollbar`

## [1.0.0-beta.3] - 2017-02-21

### Added

- `moonstone/VideoPlayer` support for 5-way show/hide of media playback controls
- `moonstone/VideoPlayer` property `feedbackHideDelay`
- `moonstone/Slider` property `onKnobMove` to fire when the knob position changes, independently from the `moonstone/Slider` value
- `moonstone/Slider` properties `active`, `disabled`, `knobStep`, `onActivate`, `onDecrement`, and `onIncrement` as part of enabling 5-way support to `moonstone/Slider`, `moonstone/IncrementSlider` and the media slider for `moonstone/VideoPlayer`
- `moonstone/Slider` now supports `children` which are added to the `Slider`'s knob, and follow it as it moves
- `moonstone/ExpandableInput` properties `iconAfter` and `iconBefore` to display icons after and before the input, respectively
- `moonstone/Dialog` property `preserveCase`, which affects `title` text

### Changed

- `moonstone/IncrementSlider` to change when the buttons are held down
- `moonstone/Marquee` to allow disabled marquees to animate
- `moonstone/Dialog` to marquee `title` and `titleBelow`
- `moonstone/Marquee.MarqueeController` config option `startOnFocus` to `marqueeOnFocus`. `startOnFocus` is deprecated and will be removed in a future update.
- `moonstone/Button`, `moonstone/IconButton`, `moonstone/Item` to not forward `onClick` when `disabled`

### Fixed

- `moonstone/Marquee.MarqueeController` to start marquee on newly registered components when controller has focus and to restart synced marquees after completion
- `moonstone/Scroller` to recalculate when an expandable child opens
- `spotlightDisabled` property support for spottable moonstone components
- `moonstone/Popup` and `moonstone/ContextualPopupDecorator` so that when the popup is closed, spotlight focus returns to the control that had focus prior to the popup opening
- `moonstone/Input` to not get focus when disabled

## [1.0.0-beta.2] - 2017-01-30

### Added

- `moonstone/Panels.Panel` property `showChildren` to support deferring rendering the panel body until animation completes
- `moonstone/MarqueeDecorator` property `invalidateProps` that specifies which props cause the marquee distance to be invalidated
- developer-mode warnings to several components to warn when values are out-of-range
- `moonstone/Divider` property `spacing` which adjusts the amount of empty space above and below the `Divider`. `'normal'`, `'small'`, `'medium'`, `'large'`, and `'none'` are available.
- `moonstone/Picker` when `joined` the ability to be incremented and decremented by arrow keys
- `onSpotlightDisappear` event property support for spottable moonstone components
- `moonstone/VideoPlayer` property `titleHideDelay`

### Changed

- `moonstone/Panels.Panels` and variations to defer rendering the children of contained `Panel` instances until animation completes
- `moonstone/ProgressBar` properties `progress` and `backgroundProgress` to accept a number between 0 and 1
- `moonstone/Slider` and `moonstone/IncrementSlider` property `backgroundPercent` to `backgroundProgress` which now accepts a number between 0 and 1
- `moonstone/Slider` to not ignore `value` prop when it is the same as the previous value
- `moonstone/Picker` component's buttons to reverse their operation such that 'up' selects the previous item and 'down' the next
- `moonstone/Picker` and derivatives may now use numeric width, which represents the amount of characters to use for sizing. `width={4}` represents four characters, `2` for two characters, etc. `width` still accepts the size-name strings.
- `moonstone/Divider` to now behave as a simple horizontal line when no text content is provided
- `moonstone/Scroller` and other scrolling components to not display scrollbar controls by default
- `moonstone/DatePicker` and `moonstone/TimePicker` to emit `onChange` event whenever the value is changed, not just when the component is closed

### Removed

- `moonstone/ProgressBar` properties `min` and `max`

### Fixed

- `moonstone/IncrementSlider` so that the knob is spottable via pointer, and 5-way navigation between the knob and the increment/decrement buttons is functional
- `moonstone/Slider` and `moonstone/IncrementSlider` to not fire `onChange` for value changes from props

## [1.0.0-beta.1] - 2016-12-30

### Added

- `moonstone/VideoPlayer` and `moonstone/TooltipDecorator` components and samples
- `moonstone/Panels.Panels` property `onBack` to support `ui/Cancelable`
- `moonstone/VirtualFlexList` Work-In-Progress component to support variably sized rows or columns
- `moonstone/ExpandableItem` properties `autoClose` and `lockBottom`
- `moonstone/ExpandableList` properties `noAutoClose` and `noLockBottom`
- `moonstone/Picker` property `reverse`
- `moonstone/ContextualPopup` property `noAutoDismiss`
- `moonstone/Dialog` property `scrimType`
- `moonstone/Popup` property `spotlightRestrict`

### Changed

- `moonstone/Panels.Routable` to require a `navigate` configuration property indicating the event callback for back or cancel actions
- `moonstone/MarqueeController` focus/blur handling to start and stop synchronized `moonstone/Marquee` components
- `moonstone/ExpandableList` property `autoClose` to `closeOnSelect` to disambiguate it from the added `autoClose` on 5-way up
- `moonstone/ContextualPopupDecorator.ContextualPopupDecorator` component's `onCloseButtonClick` property to `onClose`
- `moonstone/Dialog` component's `onCloseButtonClicked` property to `onClose`
- `moonstone/Spinner` component's `center` and `middle` properties to a single `centered` property
	that applies both horizontal and vertical centering
- `moonstone/Popup.PopupBase` component's `onCloseButtonClicked` property to `onCloseButtonClick`
- `moonstone/Item.ItemOverlay` component's `autoHide` property to remove the `'no'` option. The same
	effect can be achieved by omitting the property or passing `null`.
- `moonstone/VirtualGridList` to be scrolled by page when navigating with a 5-way direction key
- `moonstone/Scroller`, `moonstone/VirtualList`, `moonstone/VirtualGridList` to no longer respond to mouse down/move/up events
- all Expandables to include a state arrow UI element
- `moonstone/LabeledItem` to support a `titleIcon` property which positions just after the title text
- `moonstone/Button` to include `moonstone/TooltipDecorator`
- `moonstone/Expandable` to support being managed, radio group-style, by a component wrapped with `RadioControllerDecorator` from `ui/RadioDecorator`
- `moonstone/Picker` to animate `moonstone/Marquee` children when any part of the `moonstone/Picker` is focused
- `moonstone/VirtualList` to mute its container instead of disabling it during scroll events
- `moonstone/VirtualList`, `moonstone/VirtualGridList`, and `moonstone/Scroller` to continue scrolling when holding down the paging controls
- `moonstone/VirtualList` to require a `component` prop and not have a default value
- `moonstone/Picker` to continuously change when a button is held down by adding `ui/Holdable`.

### Fixed

- `moonstone/Popup` and `moonstone/ContextualPopup` 5-way navigation behavior using spotlight.
- Bug where a synchronized marquee whose content fit the available space would prevent restarting of the marquees
- `moonstone/Input` to show an ellipsis on the correct side based on the text directionality of the `value` or `placeholder` content.
- `moonstone/VirtualList` and `moonstone/VirtualGridList` to prevent unwanted scrolling when focused with the pointer
- `moonstone/Picker` to remove fingernail when a the pointer is held down, but the pointer is moved off the `joined` picker.
- `moonstone/LabeledItem` to include marquee on both `title` and `label`, and be synchronized

## [1.0.0-alpha.5] - 2016-12-16

No changes.

## [1.0.0-alpha.4] - 2016-12-2

### Added

- `moonstone/Popup`, `moonstone/ContextualPopupDecorator`, `moonstone/Notification`, `moonstone/Dialog` and `moonstone/ExpandableInput` components
- `ItemOverlay` component to `moonstone/Item` module
- `marqueeCentered` prop to `moonstone/MarqueeDecorator` and `moonstone/MarqueeText`
- `placeholder` prop to `moonstone/Image`
- `moonstone/MarqueeController` component to synchronize multiple `moonstone/Marquee` components
- Non-latin locale support to all existing Moonstone components
- Language-specific font support
- `moonstone/IncrementSlider` now accepts customizable increment and decrement icons, as well as `moonstone/Slider` being more responsive to external styling

### Changed

- `moonstone/Input` component's `iconStart` and `iconEnd` properties to be `iconBefore` and `iconAfter`, respectively, for consistency with `moonstone/Item.ItemOverlay` naming
- `moonstone/Icon` and `moonstone/IconButton` so the `children` property supports both font-based icons and images
- the `checked` property to `selected` for consistency across the whole framework. This allows better interoperability when switching between various components.  Affects the following: `CheckboxItem`, `RadioItem`, `SelectableItem`, `Switch`, `SwitchItem`, and `ToggleItem`. Additionally, these now use `moonstone/Item.ItemOverlay` to position and handle their Icons.
- `moonstone/Slider` and `moonstone/IncrementSlider` to be more performant. No changes were made to
	the public API.
- `moonstone/GridListImageItem` so that a placeholder image displays while loading the image, and the caption and subcaption support marqueeing
- `moonstone/MoonstoneDecorator` to add `FloatingLayerDecorator`
- `moonstone/IncrementSlider` in vertical mode looks and works as expected.

### Removed

- LESS mixins that belong in `@enact/ui`, so that only moonstone-specific mixins are contained in
this module. When authoring components and importing mixins, only the local mixins need to be
imported, as they already import the general mixins.
- the `src` property from `moonstone/Icon` and `moonston/IconButton`. Use the support for URLs in
	the `children` property as noted above.
- the `height` property from `moonstone/IncrementSlider` and `moonstone/Slider`

### Fixed

- Joined picker so that it now has correct animation when using the mouse wheel
- Bug in DatePicker/TimePicker that prevented setting of value earlier than 1969

## [1.0.0-alpha.3] - 2016-11-8

### Added

- `moonstone/BodyText`, `moonstone/DatePicker`, `moonstone/DayPicker`, `moonstone/ExpandableItem`, `moonstone/Image`, and `moonstone/TimePicker` components
- `fullBleed` prop to `moonstone/Panels/Header`. When `true`, the header content is indented and the header lines are removed.
- Application close button to `moonstone/Panels`. Fires `onApplicationClose` when clicked. Can be omitted with the `noCloseButton` prop.
- `marqueeDisabled` prop to `moonstone/Picker`
- `padded` prop to `moonstone/RangePicker`
- `forceDirection` prop to `moonstone/Marquee`. Forces the direction of `moonstone/Marquee`. Useful for when `RTL` content cannot be auto detected.

### Changed

- `data` parameter passed to `component` prop of `VirtualList`.
- `moonstone/Expandable` into a submodule of `moonstone/ExpandableItem`
- `ExpandableList` to properly support selection
- `moonstone/Divider`'s `children` property to be optional
- `moonstone/ToggleItem`'s `inline` version to have a `max-width` of `240px`
- `moonstone/Input` to use `<div>` instead of `<label>` for wrapping components. No change to
	functionality, only markup.

### Removed

- `moonstone/ExpandableCheckboxItemGroup` in favor of `ExpandableList`

## [1.0.0-alpha.2] - 2016-10-21

This version includes a lot of refactoring from the previous release. Developers need to switch to the new enact-dev command-line tool.

### Added

- New components and HOCs: `moonstone/Scroller`, `moonstone/VirtualList`, `moonstone/VirtualGridList`, `moonstone/MarqueeText`, `moonstone/Spinner`, `moonstone/ExpandableCheckboxItemGroup`, `moonstone/MarqueeDecorator`
- New options for `ui/Toggleable` HOC
- Marquee support to many components
- Image support to `moonstone/Icon` and `moonstone/IconButton`
- `dismissOnEnter` prop for `moonstone/Input`
- Many more unit tests

### Changed

- Some props for UI state were renamed to have `default` prefix where state was managed by the component. (e.g. `defaultOpen`)

### Fixed

- Many components were fixed, polished, updated and documented
- Inline docs updated to be more consistent and comprehensive<|MERGE_RESOLUTION|>--- conflicted
+++ resolved
@@ -6,15 +6,12 @@
 
 ### Added
 
-<<<<<<< HEAD
 - `moonstone/SelectableItem.SelectableItemDecorator`
 
 ### Changed
 
 - `moonstone/ToggleItem` to forward native events on `onFocus` and `onBlur`
-=======
 - `moonstone/Input` and `moonstone/ExpandableInput` support for forwarding valid `<input>` props to the contained `<input>` node
->>>>>>> 4575ca82
 
 ### Fixed
 
