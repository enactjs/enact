# Change Log

The following is a curated list of changes in the Enact moonstone module, newest changes on the top.

## [unreleased]

### Added

<<<<<<< HEAD
- `moonstone/Button` property `icon` to support a built-in icon next to the text content. The Icon supports everything that `moonstone/Icon` supports, as well as a custom icon.
=======
- `moonstone/MoonstoneDecorator` property `textSize` to resize several components to requested CMR sizes. Simply add `textSize="large"` to your `App` and the new sizes will automatically take effect.
>>>>>>> 3524e0e8

### Changed

- `moonstone/Slider` to use the property `tooltip` instead of `noTooltip`, so the built-in tooltip is not enabled by default
- `moonstone/IncrementSlider` to include tooltip documentation
- `moonstone/ExpandableList` to accept an array of objects as children which are spread onto the generated components

### Fixed

- `moonstone/Panels.Panel` behavior for setting focus after render
- `moonstone/VirtualList.VirtualGridList` showing empty items when items are continuously added dynamically
- `moonstone/Picker` to marquee on focus once again

## [1.0.0-beta.4] - 2017-03-10

### Added

- `moonstone/VirtualList` `indexToFocus` option to `scrollTo` method to focus on item with specified index
- `moonstone/IconButton` and `moonstone/Button` `color` property to add a remote control key color to the button
- `moonstone/Scrollbar` property `disabled` to disable both paging controls when it is true
- `moonstone/VirtualList` parameter `moreInfo` to pass `firstVisibleIndex` and `lastVisibleIndex` when scroll events are firing
- Accessibility support to UI components
- `moonstone/VideoPlayer` property `onUMSMediaInfo` to support the custom webOS “umsmediainfo” event
- `moonstone/Region` component which encourages wrapping components for improved accessibility rather than only preceding the components with a `moonstone/Divider`
- `moonstone/Slider` tooltip. It's enabled by default and comes with options like `noTooltip`, `tooltipAsPercent`, and `tooltipSide`. See the component docs for more details.
- `moonstone/Panels.Panel` property `hideChildren` to defer rendering children
- `moonstone/Spinner` properties `blockClickOn` and `scrim` to block click events behind spinner
- `moonstone/VirtualList` property `clientSize` to specify item dimensions instead of measuring them

### Changed

- `moonstone/VirtualGridImageItem` styles to reduce redundant style code app side
- `moonstone/VirtualList` and `moonstone/VirtualGridList` to add essential CSS for list items automatically
- `moonstone/VirtualList` and `moonstone/VirtualGridList` to not add `data-index` to their item DOM elements directly, but to pass `data-index` as the parameter of their `component` prop like the `key` parameter of their `component` prop
- `moonstone/ExpandableItem` and derivatives to defer focusing the contents until animation completes
- `moonstone/LabeledItem`, `moonstone/ExpandableItem`, `moonstone/ExpandableList` to each support the `node` type in their `label` property. Best used with `ui/Slottable`.

### Fixed

- `moonstone/VirtualList.GridListImageItem` to have proper padding size according to the existence of caption/subcaption
- `moonstone/Scrollable` to display scrollbars with proper size
- `moonstone/VirtualGridList` to not be truncated

### Removed

- `moonstone/Scrollable` property `hideScrollbars` and replaced it with `horizontalScrollbar` and `verticalScrollbar`

## [1.0.0-beta.3] - 2017-02-21

### Added

- `moonstone/VideoPlayer` support for 5-way show/hide of media playback controls
- `moonstone/VideoPlayer` property `feedbackHideDelay`
- `moonstone/Slider` property `onKnobMove` to fire when the knob position changes, independently from the `moonstone/Slider` value
- `moonstone/Slider` properties `active`, `disabled`, `knobStep`, `onActivate`, `onDecrement`, and `onIncrement` as part of enabling 5-way support to `moonstone/Slider`, `moonstone/IncrementSlider` and the media slider for `moonstone/VideoPlayer`
- `moonstone/Slider` now supports `children` which are added to the `Slider`'s knob, and follow it as it moves
- `moonstone/ExpandableInput` properties `iconAfter` and `iconBefore` to display icons after and before the input, respectively
- `moonstone/Dialog` property `preserveCase`, which affects `title` text

### Changed

- `moonstone/IncrementSlider` to change when the buttons are held down
- `moonstone/Marquee` to allow disabled marquees to animate
- `moonstone/Dialog` to marquee `title` and `titleBelow`
- `moonstone/Marquee.MarqueeController` config option `startOnFocus` to `marqueeOnFocus`. `startOnFocus` is deprecated and will be removed in a future update.
- `moonstone/Button`, `moonstone/IconButton`, `moonstone/Item` to not forward `onClick` when `disabled`

### Fixed

- `moonstone/Marquee.MarqueeController` to start marquee on newly registered components when controller has focus and to restart synced marquees after completion
- `moonstone/Scroller` to recalculate when an expandable child opens
- `spotlightDisabled` property support for spottable moonstone components
- `moonstone/Popup` and `moonstone/ContextualPopupDecorator` so that when the popup is closed, spotlight focus returns to the control that had focus prior to the popup opening
- `moonstone/Input` to not get focus when disabled

## [1.0.0-beta.2] - 2017-01-30

### Added

- `moonstone/Panels.Panel` property `showChildren` to support deferring rendering the panel body until animation completes
- `moonstone/MarqueeDecorator` property `invalidateProps` that specifies which props cause the marquee distance to be invalidated
- developer-mode warnings to several components to warn when values are out-of-range
- `moonstone/Divider` property `spacing` which adjusts the amount of empty space above and below the `Divider`. `'normal'`, `'small'`, `'medium'`, `'large'`, and `'none'` are available.
- `moonstone/Picker` when `joined` the ability to be incremented and decremented by arrow keys
- `onSpotlightDisappear` event property support for spottable moonstone components
- `moonstone/VideoPlayer` property `titleHideDelay`

### Changed

- `moonstone/Panels.Panels` and variations to defer rendering the children of contained `Panel` instances until animation completes
- `moonstone/ProgressBar` properties `progress` and `backgroundProgress` to accept a number between 0 and 1
- `moonstone/Slider` and `moonstone/IncrementSlider` property `backgroundPercent` to `backgroundProgress` which now accepts a number between 0 and 1
- `moonstone/Slider` to not ignore `value` prop when it is the same as the previous value
- `moonstone/Picker` component's buttons to reverse their operation such that 'up' selects the previous item and 'down' the next
- `moonstone/Picker` and derivatives may now use numeric width, which represents the amount of characters to use for sizing. `width={4}` represents four characters, `2` for two characters, etc. `width` still accepts the size-name strings.
- `moonstone/Divider` to now behave as a simple horizontal line when no text content is provided
- `moonstone/Scrollable` to not display scrollbar controls by default
- `moonstone/DatePicker` and `moonstone/TimePicker` to emit `onChange` event whenever the value is changed, not just when the component is closed

### Removed

- `moonstone/ProgressBar` properties `min` and `max`

### Fixed

- `moonstone/IncrementSlider` so that the knob is spottable via pointer, and 5-way navigation between the knob and the increment/decrement buttons is functional
- `moonstone/Slider` and `moonstone/IncrementSlider` to not fire `onChange` for value changes from props

## [1.0.0-beta.1] - 2016-12-30

### Added

- `moonstone/VideoPlayer` and `moonstone/TooltipDecorator` components and samples
- `moonstone/Panels.Panels` property `onBack` to support `ui/Cancelable`
- `moonstone/VirtualFlexList` Work-In-Progress component to support variably sized rows or columns
- `moonstone/ExpandableItem` properties `autoClose` and `lockBottom`
- `moonstone/ExpandableList` properties `noAutoClose` and `noLockBottom`
- `moonstone/Picker` property `reverse`
- `moonstone/ContextualPopup` property `noAutoDismiss`
- `moonstone/Dialog` property `scrimType`
- `moonstone/Popup` property `spotlightRestrict`

### Changed

- `moonstone/Panels.Routable` to require a `navigate` configuration property indicating the event callback for back or cancel actions
- `moonstone/MarqueeController` focus/blur handling to start and stop synchronized `moonstone/Marquee` components
- `moonstone/ExpandableList` property `autoClose` to `closeOnSelect` to disambiguate it from the added `autoClose` on 5-way up
- `moonstone/ContextualPopupDecorator.ContextualPopupDecorator` component's `onCloseButtonClick` property to `onClose`
- `moonstone/Dialog` component's `onCloseButtonClicked` property to `onClose`
- `moonstone/Spinner` component's `center` and `middle` properties to a single `centered` property
	that applies both horizontal and vertical centering
- `moonstone/Popup.PopupBase` component's `onCloseButtonClicked` property to `onCloseButtonClick`
- `moonstone/Item.ItemOverlay` component's `autoHide` property to remove the `'no'` option. The same
	effect can be achieved by omitting the property or passing `null`.
- `moonstone/VirtualGridList` to be scrolled by page when navigating with a 5-way direction key
- `moonstone/Scroller`, `moonstone/VirtualList`, `moonstone/VirtualGridList`, and `moonstone/Scrollable` to no longer respond to mouse down/move/up events
- all Expandables to include a state arrow UI element
- `moonstone/LabeledItem` to support a `titleIcon` property which positions just after the title text
- `moonstone/Button` to include `moonstone/TooltipDecorator`
- `moonstone/Expandable` to support being managed, radio group-style, by a component wrapped with `RadioControllerDecorator` from `ui/RadioDecorator`
- `moonstone/Picker` to animate `moonstone/Marquee` children when any part of the `moonstone/Picker` is focused
- `moonstone/VirtualList` to mute its container instead of disabling it during scroll events
- `moonstone/VirtualList`, `moonstone/VirtualGridList`, and `moonstone/Scroller` to continue scrolling when holding down the paging controls
- `moonstone/VirtualList` to require a `component` prop and not have a default value
- `moonstone/Picker` to continuously change when a button is held down by adding `ui/Holdable`.

### Fixed

- `moonstone/Popup` and `moonstone/ContextualPopup` 5-way navigation behavior using spotlight.
- Bug where a synchronized marquee whose content fit the available space would prevent restarting of the marquees
- `moonstone/Input` to show an ellipsis on the correct side based on the text directionality of the `value` or `placeholder` content.
- `moonstone/VirtualList` and `moonstone/VirtualGridList` to prevent unwanted scrolling when focused with the pointer
- `moonstone/Picker` to remove fingernail when a the pointer is held down, but the pointer is moved off the `joined` picker.
- `moonstone/LabeledItem` to include marquee on both `title` and `label`, and be synchronized

## [1.0.0-alpha.5] - 2016-12-16

No changes.

## [1.0.0-alpha.4] - 2016-12-2

### Added

- `moonstone/Popup`, `moonstone/ContextualPopupDecorator`, `moonstone/Notification`, `moonstone/Dialog` and `moonstone/ExpandableInput` components
- `ItemOverlay` component to `moonstone/Item` module
- `marqueeCentered` prop to `moonstone/MarqueeDecorator` and `moonstone/MarqueeText`
- `placeholder` prop to `moonstone/Image`
- `moonstone/MarqueeController` component to synchronize multiple `moonstone/Marquee` components
- Non-latin locale support to all existing Moonstone components
- Language-specific font support
- `moonstone/IncrementSlider` now accepts customizable increment and decrement icons, as well as `moonstone/Slider` being more responsive to external styling

### Changed

- `moonstone/Input` component's `iconStart` and `iconEnd` properties to be `iconBefore` and `iconAfter`, respectively, for consistency with `moonstone/Item.ItemOverlay` naming
- `moonstone/Icon` and `moonstone/IconButton` so the `children` property supports both font-based icons and images
- the `checked` property to `selected` for consistency across the whole framework. This allows better interoperability when switching between various components.  Affects the following: `CheckboxItem`, `RadioItem`, `SelectableItem`, `Switch`, `SwitchItem`, and `ToggleItem`. Additionally, these now use `moonstone/Item.ItemOverlay` to position and handle their Icons.
- `moonstone/Slider` and `moonstone/IncrementSlider` to be more performant. No changes were made to
	the public API.
- `moonstone/GridListImageItem` so that a placeholder image displays while loading the image, and the caption and subcaption support marqueeing
- `moonstone/MoonstoneDecorator` to add `FloatingLayerDecorator`
- `moonstone/IncrementSlider` in vertical mode looks and works as expected.

### Removed

- LESS mixins that belong in `@enact/ui`, so that only moonstone-specific mixins are contained in
this module. When authoring components and importing mixins, only the local mixins need to be
imported, as they already import the general mixins.
- the `src` property from `moonstone/Icon` and `moonston/IconButton`. Use the support for URLs in
	the `children` property as noted above.
- the `height` property from `moonstone/IncrementSlider` and `moonstone/Slider`

### Fixed

- Joined picker so that it now has correct animation when using the mouse wheel
- Bug in DatePicker/TimePicker that prevented setting of value earlier than 1969

## [1.0.0-alpha.3] - 2016-11-8

### Added

- `moonstone/BodyText`, `moonstone/DatePicker`, `moonstone/DayPicker`, `moonstone/ExpandableItem`, `moonstone/Image`, and `moonstone/TimePicker` components
- `fullBleed` prop to `moonstone/Panels/Header`. When `true`, the header content is indented and the header lines are removed.
- Application close button to `moonstone/Panels`. Fires `onApplicationClose` when clicked. Can be omitted with the `noCloseButton` prop.
- `marqueeDisabled` prop to `moonstone/Picker`
- `padded` prop to `moonstone/RangePicker`
- `forceDirection` prop to `moonstone/Marquee`. Forces the direction of `moonstone/Marquee`. Useful for when `RTL` content cannot be auto detected.

### Changed

- `data` parameter passed to `component` prop of `VirtualList`.
- `moonstone/Expandable` into a submodule of `moonstone/ExpandableItem`
- `ExpandableList` to properly support selection
- `moonstone/Divider`'s `children` property to be optional
- `moonstone/ToggleItem`'s `inline` version to have a `max-width` of `240px`
- `moonstone/Input` to use `<div>` instead of `<label>` for wrapping components. No change to
	functionality, only markup.

### Removed

- `moonstone/ExpandableCheckboxItemGroup` in favor of `ExpandableList`

## [1.0.0-alpha.2] - 2016-10-21

This version includes a lot of refactoring from the previous release. Developers need to switch to the new enact-dev command-line tool.

### Added

- New components and HOCs: `moonstone/Scroller`, `moonstone/VirtualList`, `moonstone/VirtualGridList`, `moonstone/Scrollable`, `moonstone/MarqueeText`, `moonstone/Spinner`, `moonstone/ExpandableCheckboxItemGroup`, `moonstone/MarqueeDecorator`
- New options for `ui/Toggleable` HOC
- Marquee support to many components
- Image support to `moonstone/Icon` and `moonstone/IconButton`
- `dismissOnEnter` prop for `moonstone/Input`
- Many more unit tests

### Changed

- Some props for UI state were renamed to have `default` prefix where state was managed by the component. (e.g. `defaultOpen`)

### Fixed

- Many components were fixed, polished, updated and documented
- Inline docs updated to be more consistent and comprehensive<|MERGE_RESOLUTION|>--- conflicted
+++ resolved
@@ -6,11 +6,8 @@
 
 ### Added
 
-<<<<<<< HEAD
 - `moonstone/Button` property `icon` to support a built-in icon next to the text content. The Icon supports everything that `moonstone/Icon` supports, as well as a custom icon.
-=======
 - `moonstone/MoonstoneDecorator` property `textSize` to resize several components to requested CMR sizes. Simply add `textSize="large"` to your `App` and the new sizes will automatically take effect.
->>>>>>> 3524e0e8
 
 ### Changed
 
