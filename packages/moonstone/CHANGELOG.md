# Change Log

The following is a curated list of changes in the Enact moonstone module, newest changes on the top.

## [unreleased]

<<<<<<< HEAD
### Changed

- `moonstone/IncrementSlider` to change when the buttons are held down
=======
### Added

- `moonstone/ExpandableInput` properties `iconAfter` and `iconBefore` to display icons after and before the input, respectively
>>>>>>> 6a1383d9

## [1.0.0-beta.2] - 2017-01-30

### Added

- `moonstone/Panels.Panel` property `showChildren` to support deferring rendering the panel body until animation completes
- `moonstone/MarqueeDecorator` property `invalidateProps` that specifies which props cause the marquee distance to be invalidated
- developer-mode warnings to several components to warn when values are out-of-range
- `moonstone/Divider` property `spacing` which adjusts the amount of empty space above and below the `Divider`. `'normal'`, `'small'`, `'medium'`, `'large'`, and `'none'` are available.
- `moonstone/Picker` when `joined` the ability to be incremented and decremented by arrow keys
- `onSpotlightDisappear` event property support for spottable moonstone components
- `moonstone/VideoPlayer` property `titleHideDelay`

### Changed

- `moonstone/Panels.Panels` and variations to defer rendering the children of contained `Panel` instances until animation completes
- `moonstone/ProgressBar` properties `progress` and `backgroundProgress` to accept a number between 0 and 1
- `moonstone/Slider` and `moonstone/IncrementSlider` property `backgroundPercent` to `backgroundProgress` which now accepts a number between 0 and 1
- `moonstone/Slider` to not ignore `value` prop when it is the same as the previous value
- `moonstone/Picker` component's buttons to reverse their operation such that 'up' selects the previous item and 'down' the next
- `moonstone/Picker` and derivatives may now use numeric width, which represents the amount of characters to use for sizing. `width={4}` represents four characters, `2` for two characters, etc. `width` still accepts the size-name strings.
- `moonstone/Divider` to now behave as a simple horizontal line when no text content is provided
- `moonstone/Scrollable` to not display scrollbar controls by default
- `moonstone/DatePicker` and `moonstone/TimePicker` to emit `onChange` event whenever the value is changed, not just when the component is closed

### Removed

- `moonstone/ProgressBar` properties `min` and `max`

### Fixed

- `moonstone/IncrementSlider` so that the knob is spottable via pointer, and 5-way navigation between the knob and the increment/decrement buttons is functional
- `moonstone/Slider` and `moonstone/IncrementSlider` to not fire `onChange` for value changes from props
- `spotlightDisabled` property support for spottable moonstone components

## [1.0.0-beta.1] - 2016-12-30

### Added

- `moonstone/VideoPlayer` and `moonstone/TooltipDecorator` components and samples
- `moonstone/Panels.Panels` property `onBack` to support `ui/Cancelable`
- `moonstone/VirtualFlexList` Work-In-Progress component to support variably sized rows or columns
- `moonstone/ExpandableItem` properties `autoClose` and `lockBottom`
- `moonstone/ExpandableList` properties `noAutoClose` and `noLockBottom`
- `moonstone/Picker` property `reverse`
- `moonstone/ContextualPopup` property `noAutoDismiss`
- `moonstone/Dialog` property `scrimType`
- `moonstone/Popup` property `spotlightRestrict`

### Changed

- `moonstone/Panels.Routable` to require a `navigate` configuration property indicating the event callback for back or cancel actions
- `moonstone/MarqueeController` focus/blur handling to start and stop synchronized `moonstone/Marquee` components
- `moonstone/ExpandableList` property `autoClose` to `closeOnSelect` to disambiguate it from the added `autoClose` on 5-way up
- `moonstone/ContextualPopupDecorator.ContextualPopupDecorator` component's `onCloseButtonClick` property to `onClose`
- `moonstone/Dialog` component's `onCloseButtonClicked` property to `onClose`
- `moonstone/Spinner` component's `center` and `middle` properties to a single `centered` property
	that applies both horizontal and vertical centering
- `moonstone/Popup.PopupBase` component's `onCloseButtonClicked` property to `onCloseButtonClick`
- `moonstone/Item.ItemOverlay` component's `autoHide` property to remove the `'no'` option. The same
	effect can be achieved by omitting the property or passing `null`.
- `moonstone/VirtualGridList` to be scrolled by page when navigating with a 5-way direction key
- `moonstone/Scroller`, `moonstone/VirtualList`, `moonstone/VirtualGridList`, and `moonstone/Scrollable` to no longer respond to mouse down/move/up events
- all Expandables to include a state arrow UI element
- `moonstone/LabeledItem` to support a `titleIcon` property which positions just after the title text
- `moonstone/Button` to include `moonstone/TooltipDecorator`
- `moonstone/Expandable` to support being managed, radio group-style, by a component wrapped with `RadioControllerDecorator` from `ui/RadioDecorator`
- `moonstone/Picker` to animate `moonstone/Marquee` children when any part of the `moonstone/Picker` is focused
- `moonstone/VirtualList` to mute its container instead of disabling it during scroll events
- `moonstone/VirtualList`, `moonstone/VirtualGridList`, and `moonstone/Scroller` to continue scrolling when holding down the paging controls
- `moonstone/VirtualList` to require a `component` prop and not have a default value
- `moonstone/Picker` to continuously change when a button is held down by adding `ui/Holdable`.

### Fixed

- `moonstone/Popup` and `moonstone/ContextualPopup` 5-way navigation behavior using spotlight.
- Bug where a synchronized marquee whose content fit the available space would prevent restarting of the marquees
- `moonstone/Input` to show an ellipsis on the correct side based on the text directionality of the `value` or `placeholder` content.
- `moonstone/VirtualList` and `moonstone/VirtualGridList` to prevent unwanted scrolling when focused with the pointer
- `moonstone/Picker` to remove fingernail when a the pointer is held down, but the pointer is moved off the `joined` picker.
- `moonstone/LabeledItem` to include marquee on both `title` and `label`, and be synchronized

## [1.0.0-alpha.5] - 2016-12-16

No changes.

## [1.0.0-alpha.4] - 2016-12-2

### Added

- `moonstone/Popup`, `moonstone/ContextualPopupDecorator`, `moonstone/Notification`, `moonstone/Dialog` and `moonstone/ExpandableInput` components
- `ItemOverlay` component to `moonstone/Item` module
- `marqueeCentered` prop to `moonstone/MarqueeDecorator` and `moonstone/MarqueeText`
- `placeholder` prop to `moonstone/Image`
- `moonstone/MarqueeController` component to synchronize multiple `moonstone/Marquee` components
- Non-latin locale support to all existing Moonstone components
- Language-specific font support
- `moonstone/IncrementSlider` now accepts customizable increment and decrement icons, as well as `moonstone/Slider` being more responsive to external styling

### Changed

- `moonstone/Input` component's `iconStart` and `iconEnd` properties to be `iconBefore` and `iconAfter`, respectively, for consistency with `moonstone/Item.ItemOverlay` naming
- `moonstone/Icon` and `moonstone/IconButton` so the `children` property supports both font-based icons and images
- the `checked` property to `selected` for consistency across the whole framework. This allows better interoperability when switching between various components.  Affects the following: `CheckboxItem`, `RadioItem`, `SelectableItem`, `Switch`, `SwitchItem`, and `ToggleItem`. Additionally, these now use `moonstone/Item.ItemOverlay` to position and handle their Icons.
- `moonstone/Slider` and `moonstone/IncrementSlider` to be more performant. No changes were made to
	the public API.
- `moonstone/GridListImageItem` so that a placeholder image displays while loading the image, and the caption and subcaption support marqueeing
- `moonstone/MoonstoneDecorator` to add `FloatingLayerDecorator`
- `moonstone/IncrementSlider` in vertical mode looks and works as expected.

### Removed

- LESS mixins that belong in `@enact/ui`, so that only moonstone-specific mixins are contained in
this module. When authoring components and importing mixins, only the local mixins need to be
imported, as they already import the general mixins.
- the `src` property from `moonstone/Icon` and `moonston/IconButton`. Use the support for URLs in
	the `children` property as noted above.
- the `height` property from `moonstone/IncrementSlider` and `moonstone/Slider`

### Fixed

- Joined picker so that it now has correct animation when using the mouse wheel
- Bug in DatePicker/TimePicker that prevented setting of value earlier than 1969

## [1.0.0-alpha.3] - 2016-11-8

### Added

- `moonstone/BodyText`, `moonstone/DatePicker`, `moonstone/DayPicker`, `moonstone/ExpandableItem`, `moonstone/Image`, and `moonstone/TimePicker` components
- `fullBleed` prop to `moonstone/Panels/Header`. When `true`, the header content is indented and the header lines are removed.
- Application close button to `moonstone/Panels`. Fires `onApplicationClose` when clicked. Can be omitted with the `noCloseButton` prop.
- `marqueeDisabled` prop to `moonstone/Picker`
- `padded` prop to `moonstone/RangePicker`
- `forceDirection` prop to `moonstone/Marquee`. Forces the direction of `moonstone/Marquee`. Useful for when `RTL` content cannot be auto detected.

### Changed

- `data` parameter passed to `component` prop of `VirtualList`.
- `moonstone/Expandable` into a submodule of `moonstone/ExpandableItem`
- `ExpandableList` to properly support selection
- `moonstone/Divider`'s `children` property to be optional
- `moonstone/ToggleItem`'s `inline` version to have a `max-width` of `240px`
- `moonstone/Input` to use `<div>` instead of `<label>` for wrapping components. No change to
	functionality, only markup.

### Removed

- `moonstone/ExpandableCheckboxItemGroup` in favor of `ExpandableList`

## [1.0.0-alpha.2] - 2016-10-21

This version includes a lot of refactoring from the previous release. Developers need to switch to the new enact-dev command-line tool.

### Added

- New components and HOCs: `moonstone/Scroller`, `moonstone/VirtualList`, `moonstone/VirtualGridList`, `moonstone/Scrollable`, `moonstone/MarqueeText`, `moonstone/Spinner`, `moonstone/ExpandableCheckboxItemGroup`, `moonstone/MarqueeDecorator`
- New options for `ui/Toggleable` HOC
- Marquee support to many components
- Image support to `moonstone/Icon` and `moonstone/IconButton`
- `dismissOnEnter` prop for `moonstone/Input`
- Many more unit tests

### Changed

- Some props for UI state were renamed to have `default` prefix where state was managed by the component. (e.g. `defaultOpen`)

### Fixed

- Many components were fixed, polished, updated and documented
- Inline docs updated to be more consistent and comprehensive<|MERGE_RESOLUTION|>--- conflicted
+++ resolved
@@ -4,15 +4,13 @@
 
 ## [unreleased]
 
-<<<<<<< HEAD
+### Added
+
+- `moonstone/ExpandableInput` properties `iconAfter` and `iconBefore` to display icons after and before the input, respectively
+
 ### Changed
 
 - `moonstone/IncrementSlider` to change when the buttons are held down
-=======
-### Added
-
-- `moonstone/ExpandableInput` properties `iconAfter` and `iconBefore` to display icons after and before the input, respectively
->>>>>>> 6a1383d9
 
 ## [1.0.0-beta.2] - 2017-01-30
 
