--- conflicted
+++ resolved
@@ -6,15 +6,11 @@
 
 ### Fixed
 
-<<<<<<< HEAD
 - `moonstone/ExpandableItem` and related expandables to deal with disabled items and the `autoClose`, `lockBottom` and `noLockBottom` props
--
-=======
 - `moonstone/VirtualList.VirtualList`, `moonstone/VirtualList.VirtualGridList`, and `moonstone/Scroller.Scroller` scrollbar button's aria-lable in RTL
 - `moonstone/VirtualList.VirtualList` and `moonstone/VirtualList.VirtualGridList` to scroll properly with all disabled items
 - `moonstone/VirtualList.VirtualList` and `moonstone/VirtualList.VirtualGridList` to ignore to scroll on focus when jumping
 
->>>>>>> 41df8592
 ## [2.0.0-beta.1] - 2018-04-29
 
 ### Removed
