# Change Log

The following is a curated list of changes in the Enact moonstone module, newest changes on the top.

## [unreleased]

### Added

### Changed

### Fixed

<<<<<<< HEAD
- `moonstone/Scroller.Scrollable` to restore last focused index when panel is changed
=======
- `moonstone/VideoPlayer` to display time correctly in RTL locale
>>>>>>> b75954ad
- `moonstone/VirtualList` to scroll correctly using page down key with disabled items
- `moonstone/Scrollable` to not cause a script error when scrollbar is not rendered
- `moonstone/Picker` incrementer and decrementer to not change size when focused

## [1.12.1] - 2017-11-07

### Fixed

- `moonstone/ExpandableItem` and all other `Expandable` components to now pull down from the top instead of being revealed from the bottom, matching Enyo's design
- `moonstone/VirtualListNative` to scroll properly with page up/down keys if there is an disabled item
- `moonstone/RangePicker` to display negative values correctly in RTL
- `moonstone/Scrollable` to not blur scroll buttons when wheeling
- `moonstone/Scrollbar` to hide scroll thumb immediately without delay after scroll position to be min or max
- `moonstone/Divider` to pass `marqueeOn` prop
- `moonstone/Slider` to fire `onChange` on mouse up and key up
- `moonstone/VideoPlayer` to show knob when pressed
- `moonstone/Header` to layout `titleBelow` and `subTitleBelow` correctly
- `moonstone/Header` to use correct font-weight for `subTitleBelow`

## [1.12.0] - 2017-10-27

### Fixed

- `moonstone/Scrollable` to prevent focusing outside the viewport when pressing a 5-way key during wheeling
- `moonstone/Scroller` to called scrollToBoundary once when focus is moved using holding child item
- `moonstone/VideoPlayer` to apply skin correctly
- `moonstone/Popup` from `last-focused` to `default-element` in `SpotlightContainerDecorator` config
- `moonstone/Panels` to retain focus when back key is pressed on breadcrumb
- `moonstone/Input` to correctly hide VKB when dismissing

## [1.11.0] - 2017-10-24

### Added

- `moonstone/VideoPlayer` properties `seekDisabled` and `onSeekFailed` to disable seek function

### Changed

- `moonstone/ExpandableList` to become `disabled` if there are no children

### Fixed

- `moonstone/Picker` to read out customized accessibility value when picker prop has `joined` and `aria-valuetext`
- `moonstone/Scroller` to apply scroll position on vertical or horizontal Scroller when child gets a focus
- `moonstone/Scroller.Scrollable` to scroll withtout animation when panel is changed
- `moonstone/ContextualPopup` padding to not overlap close button
- `moonstone/Scroller.Scrollable` and `moonstone/Scroller` to change focus via page up/down only when the scrollbar is visible
- `moonstone/Picker` to only increment one value on hold
- `moonstone/ItemOverlay` to remeasure when focused

## [1.10.1] - 2017-10-16

### Fixed

- `moonstone/Scrollable` and `moonstone/Scroller` to scroll via page up/down when focus is inside a Spotlight container
- `moonstone/VirtualList` and `moonstone/VirtualGridList` to scroll by 5-way keys right after wheeling
- `moonstone/VirtualList` not to move focus when a current item and the last item are located at the same line and pressing a page down key
- `moonstone/Slider` knob to follow while dragging for detached knob
- `moonstone/Header` to layout header row correctly in `standard` type
- `moonstone/Input` to not dismiss on-screen keyboard when dragging cursor out of input box
- `moonstone/Header` RTL `line-height` issue
- `moonstone/Panels` to render children on idle
- `moonstone/Scroller.Scrollable` to limit its muted spotlight container scrim to its bounds
- `moonstone/Input` to always forward `onKeyUp` event

## [1.10.0] - 2017-10-09

### Added

- `moonstone/VideoPlayer` support for designating components with `.spottable-default` as the default focus target when pressing 5-way down from the slider
- `moonstone/Slider` property `activateOnFocus` which when enabled, allows 5-way directional key interaction with the `Slider` value without pressing [Enter] first
- `moonstone/VideoPlayer` property `noMiniFeedback` to support controlling the visibility of mini feedback
- `ui/Layout`, which provides a technique for laying-out components on the screen using `Cells`, in rows or columns

### Changed

- `moonstone/Popup` to focus on mount if it’s initially opened and non-animating and to always pass an object to `onHide` and `onShow`
- `moonstone/VideoPlayer` to emit `onScrub` event and provide audio guidance when setting focus to slider

### Fixed

- `moonstone/ExpandableItem` and derivatives to restore focus to the Item if the contents were last focused when closed
- `moonstone/Slider` toggling activated state when holding enter/select key
- `moonstone/TimePicker` picker icons shifting slightly when focusing an adjacent picker
- `moonstone/Icon` so it handles color the same way generic text does, by inheriting from the parent's color. This applies to all instances of `Icon`, `IconButton`, and `Icon` inside `Button`.
- `moonstone/fonts` Museo Sans font to correct "Ti" kerning
- `moonstone/VideoPlayer` to correctly position knob on mouse click
- `moonstone/Panels.Header` to show an ellipsis for long titles with RTL text
- `moonstone/Marquee` to restart when invalidated by a prop change and managed by a `moonstone/Marquee.MarqueeController`
- `spotlight.Spotlight` method `focus()` to verify that the target element matches its container's selector rules prior to setting focus
- `moonstone/Picker` to only change picker values `onWheel` when spotted
- `moonstone/VideoPlayer` to hide descendant floating components (tooltips, contextual popups) when the media controls hide

## [1.9.3] - 2017-10-03

### Added

- `moonstone/Button` property value to `backgroundOpacity` called "lightTranslucent" to better serve colorful image backgrounds behind Buttons. This also affects `moonstone/IconButton` and `moonstone/Panels/ApplicationCloseButton`.
- `moonstone/Panels` property `closeButtonBackgroundOpacity` to support `moonstone/Panels/ApplicationCloseButton`'s `backgroundOpacity` prop

### Changed

- `Moonstone Icons` font file to include the latest designs for several icons
- `moonstone/Panels/ApplicationCloseButton` to expose its `backgroundOpacity` prop

### Fixed

- `moonstone/VirtualList` to apply "position: absolute" inline style to items
- `moonstone/Picker` to increment and decrement normally at the edges of joined picker
- `moonstone/Icon` not to read out image characters
- `moonstone/Scrollable` not to accumulate paging scroll by pressing page up/down in scrollbar
- `moonstone/Icon` to correctly display focused state when using external image
- `moonstone/Button` and `moonstone/IconButton` to be properly visually muted when in a muted container

## [1.9.2] - 2017-09-26

### Fixed

- `moonstone/ExpandableList` preventing updates when its children had changed

## [1.9.1] - 2017-09-25

### Fixed

- `moonstone/ExpandableList` run-time error when using an array of objects as children
- `moonstone/VideoPlayer` blocking pointer events when the controls were hidden

## [1.9.0] - 2017-09-22

### Added

- `moonstone/styles/mixins.less` mixins: `.moon-spotlight-margin()` and `.moon-spotlight-padding()`
- `moonstone/Button` property `noAnimation` to support non-animating pressed visual

### Changed

- `moonstone/TimePicker` to use "AM/PM" instead of "meridiem" for label under meridiem picker
- `moonstone/IconButton` default style to not animate on press. NOTE: This behavior will change back to its previous setting in release 2.0.0.
- `moonstone/Popup` to warn when using `scrimType` `'none'` and `spotlightRestrict` `'self-only'`
- `moonstone/Scroller` to block spotlight during scroll
- `moonstone/ExpandableItem` and derivatives to always pause spotlight before animation

### Fixed

- `moonstone/VirtualGridList` to not move focus to wrong column when scrolled from the bottom by holding the "up" key
- `moonstone/VirtualList` to focus an item properly when moving to a next or previous page
- `moonstone/Scrollable` to move focus toward first or last child when page up or down key is pressed if the number of children is small
- `moonstone/VirtualList` to scroll to preserved index when it exists within dataSize for preserving focus
- `moonstone/Picker` buttons to not change size
- `moonstone/Panel` to move key navigation to application close button on holding the "up" key.
- `moonstone/Picker` to show numbers when changing values rapidly
- `moonstone/Popup` layout in large text mode to show close button correctly
- `moonstone/Picker` from moving scroller when pressing 5-way keys in `joined` Picker
- `moonstone/Input` so it displays all locales the same way, without cutting off the edges of characters
- `moonstone/TooltipDecorator` to hide tooltip when 5-way keys are pressed for disabled components
- `moonstone/Picker` to not tremble in width when changing values while using a numeric width prop value
- `moonstone/Picker` to not overlap values when changing values in `vertical`
- `moonstone/ContextualPopup` pointer mode focus behavior for `spotlightRestrict='self-only'`
- `moonstone/VideoPlayer` to prevent interacting with more components in pointer mode when hidden
- `moonstone/Scroller` to not repaint its entire contents whenever partial content is updated
- `moonstone/Slider` knob positioning after its container is resized
- `moonstone/VideoPlayer` to maintain focus when media controls are hidden
- `moonstone/Scroller` to scroll expandable components into view when opening when pointer has moved elsewhere

## [1.8.0] - 2017-09-07

### Deprecated

- `moonstone/Dialog` property `showDivider`, will be replaced by `noDivider` property in 2.0.0

### Added

- `moonstone/Popup` callback property `onShow` which fires after popup appears for both animating and non-animating popups

### Changed

- `moonstone/Popup` callback property `onHide` to run on both animating and non-animating popups
- `moonstone/VideoPlayer` state `playbackRate` to media events
- `moonstone/VideoPlayer` support for `spotlightDisabled`
- `moonstone/VideoPlayer` thumbnail positioning and style
- `moonstone/VirtualList` to render when dataSize increased or decreased
- `moonstone/Dialog` style
- `moonstone/Popup`, `moonstone/Dialog`, and `moonstone/Notification` to support `node` type for children
- `moonstone/Scroller` to forward `onKeyDown` events

### Fixed

- `moonstone/Scrollable` to enable focus when wheel scroll is stopped
- `moonstone/VirtualList` to show scroll thumb when a preserved item is focused in a Panel
- `moonstone/Scroller` to navigate properly with 5-way when expandable child is opened
- `moonstone/VirtualList` to stop scrolling when focus is moved on an item from paging controls or outside
- `moonstone/VirtualList` to move out with 5-way navigation when the first or the last item is disabled
- `moonstone/IconButton` Tooltip position when disabled
- `moonstone/VideoPlayer` Tooltip time after unhovering
- `moonstone/VirtualList` to not show invisible items
- `moonstone/IconButton` Tooltip position when disabled
- `moonstone/VideoPlayer` to display feedback tooltip correctly when navigating in 5-way
- `moonstone/MarqueeDecorator` to work with synchronized `marqueeOn` `'render'` and hovering as well as `marqueOn` `'hover'` when moving rapidly among synchronized marquees
- `moonstone/Input` aria-label for translation
- `moonstone/Marquee` to recalculate inside `moonstone/Scroller` and `moonstone/SelectableItem` by bypassing `shouldComponentUpdate`
- `moonstone/Picker` to marquee when incrementing and decrementing values with the prop `noAnimation`

## [1.7.0] - 2017-08-23

### Deprecated

- `moonstone/TextSizeDecorator` and it will be replaced by `moonstone/AccessibilityDecorator`
- `moonstone/MarqueeDecorator` property `marqueeCentered` and `moonstone/Marquee` property `centered` will be replaced by `alignment` property in 2.0.0

### Added

- `moonstone/TooltipDecorator` config property to direct tooltip into a property instead of adding to `children`
- `moonstone/VideoPlayer` prop `thumbnailUnavailable` to fade thumbnail
- `moonstone/AccessibilityDecorator` with `highContrast` and `textSize`
- `moonstone/VideoPlayer` high contrast scrim
- `moonstone/MarqueeDecorator`and `moonstone/Marquee` property `alignment` to allow setting  alignment of marquee content

### Changed

- `moonstone/Scrollbar` to disable paging control down button properly at the bottom when a scroller size is a non-integer value
- `moonstone/VirtualList`, `moonstone/VirtualGridList`, and `moonstone/Scroller` to scroll on `keydown` event instead of `keyup` event of page up and page down keys
- `moonstone/VirtualGridList` to scroll by item via 5 way key
- `moonstone/VideoPlayer` to read target time when jump by left/right key
- `moonstone/IconButton` to not use `MarqueeDecorator` and `Uppercase`

### Fixed

- `moonstone/VirtualList` and `moonstone/VirtualGridList` to focus the correct item when page up and page down keys are pressed
- `moonstone/VirtualList` to not lose focus when moving out from the first item via 5way when it has disabled items
- `moonstone/Slider` to align tooltip with detached knob
- `moonstone/FormCheckbox` to display correct colors in light skin
- `moonstone/Picker` and `moonstone/RangePicker` to forward `onKeyDown` events when not `joined`
- `moonstone/SelectableItem` to display correct icon width and alignment
- `moonstone/LabeledItem` to always match alignment with the locale
- `moonstone/Scroller` to properly 5-way navigate from scroll buttons
- `moonstone/ExpandableList` to display correct font weight and size for list items
- `moonstone/Divider` to not italicize in non-italic locales
- `moonstone/VideoPlayer` slider knob to follow progress after being selected when seeking
- `moonstone/LabeledItem` to correctly position its icon. This affects all of the `Expandables`, `moonstone/DatePicker` and `moonstone/TimePicker`.
- `moonstone/Panels.Header` and `moonstone/Item` to prevent them from allowing their contents to overflow unexpectedly
- `moonstone/Marquee` to recalculate when vertical scrollbar appears
- `moonstone/SelectableItem` to recalculate marquee when toggled

### Removed

- `moonstone/Input` large-text mode

## [1.6.1] - 2017-08-07

### Changed

- `moonstone/Icon` and `moonstone/IconButton` to no longer fit image source to the icon's boundary

## [1.6.0] - 2017-08-04

### Added

- `moonstone/VideoPlayer` ability to seek when holding down the right and left keys. Sensitivity can be adjusted using throttling options `jumpDelay` and `initialJumpDelay`.
- `moonstone/VideoPlayer` property `no5WayJump` to disable jumping done by 5-way
- `moonstone/VideoPlayer` support for the "More" button to use tooltips
- `moonstone/VideoPlayer` properties `moreButtonLabel` and `moreButtonCloseLabel` to allow customization of the "More" button's tooltip and Aria labels
- `moonstone/VideoPlayer` property `moreButtonDisabled` to disable the "More" button
- `moonstone/Picker` and `moonstone/RangePicker` prop `aria-valuetext` to support reading custom text instead of value
- `moonstone/VideoPlayer` methods `showControls` and `hideControls` to allow external interaction with the player
- `moonstone/Scroller` support for Page Up/Page Down keys in pointer mode when no item has focus

### Changed

- `moonstone/VideoPlayer` to handle play, pause, stop, fast forward and rewind on remote controller
- `moonstone/Marquee` to also start when hovered if `marqueeOnRender` is set

### Fixed

- `moonstone/IconButton` to fit image source within `IconButton`
- `moonstone` icon font sizes for wide icons
- `moonstone/ContextualPopupDecorator` to prefer setting focus to the appropriate popup instead of other underlying controls when using 5-way from the activating control
- `moonstone/Scroller` not scrolled via 5 way when `moonstone/ExpandableList` is opened
- `moonstone/VirtualList` to not let the focus move outside of container even if there are children left when navigating with 5way
- `moonstone/Scrollable` to update disability of paging controls when the scrollbar is set to `visible` and the content becomes shorter
- `moonstone/VideoPlayer` to focus on hover over play/pause button when video is loading
- `moonstone/VideoPlayer` to update and display proper time while moving knob when video is paused
- `moonstone/VideoPlayer` long title overlap issues
- `moonstone/Header` to apply `marqueeOn` prop to `subTitleBelow` and `titleBelow`
- `moonstone/Picker` wheeling in `moonstone/Scroller`
- `moonstone/IncrementSlider` and `moonstone/Picker` to read value changes when selecting buttons

## [1.5.0] - 2017-07-19

### Added

- `moonstone/Slider` and `moonstone/IncrementSlider` prop `aria-valuetext` to support reading custom text instead of value
- `moonstone/TooltipDecorator` property `tooltipProps` to attach props to tooltip component
- `moonstone/Scroller` and `moonstone/VirtualList` ability to scroll via page up and page down keys
- `moonstone/VideoPlayer` tooltip-thumbnail support with the `thumbnailSrc` prop and the `onScrub` callback to fire when the knob moves and a new thumbnail is needed
- `moonstone/VirtualList` ability to navigate via 5way when there are disabled items
- `moonstone/ContextualPopupDecorator` property `popupContainerId` to support configuration of the popup's spotlight container
- `moonstone/ContextualPopupDecorator` property `onOpen` to notify containers when the popup has been opened
- `moonstone/ContextualPopupDecorator` config option `openProp` to support mapping the value of `open` property to the chosen property of wrapped component

### Changed

- `moonstone/ExpandableList` to use 'radio' as the default, and adapt 'single' mode to render as a `moonstone/RadioItem` instead of a `moonstone/CheckboxItem`
- `moonstone/VideoPlayer` to not hide pause icon when it appears
- `moonstone/ContextualPopupDecorator` to set accessibility-related props onto the container node rather than the popup node
- `moonstone/ExpandableItem`, `moonstone/ExpandableList`, `moonstone/ExpandablePicker`, `moonstone/DatePicker`, and `moonstone/TimePicker` to pause spotlight when animating in 5-way mode
- `moonstone/Spinner` to position the text content under the spinner, rather than to the right side
- `moonstone/VideoPlayer` to include hour when announcing the time while scrubbing
- `moonstone/GridListImageItem` to require a `source` prop and not have a default value

### Fixed

- `moonstone/Input` ellipsis to show if placeholder is changed dynamically and is too long
- `moonstone/Marquee` to re-evaluate RTL orientation when its content changes
- `moonstone/VirtualList` to restore focus on short lists
- `moonstone/ExpandableInput` to expand the width of its contained `moonstone/Input`
- `moonstone/Input` support for `dismissOnEnter`
- `moonstone/Input` focus management to prevent stealing focus when programmatically moved elsewhere
- `moonstone/Input` 5-way spot behavior
- `moonstone` international fonts to always be used, even when unsupported font-weights or font-styles are requested
- `moonstone/Panels.Panel` support for selecting components with `.spottable-default` as the default focus target
- `moonstone/Panels` layout in RTL locales
- `moonstone` spottable components to support `onSpotlightDown`, `onSpotlightLeft`, `onSpotlightRight`, and `onSpotlightUp` event property
- `moonstone/VirtualList` losing spotlight when the list is empty
- `moonstone/FormCheckbox` in focused state to have the correct "check" color
- `moonstone/Scrollable` bug in `navigableFilter` when passed a container id

## [1.4.1] - 2017-07-05

### Changed

- `moonstone/Popup` to only call `onKeyDown` when there is a focused item in the `Popup`
- `moonstone/Scroller`, `moonstone/Picker`, and `moonstone/IncrementSlider` to automatically move focus when the currently focused `moonstone/IconButton` becomes disabled

### Fixed

- `moonstone/ContextualPopupDecorator` close button to account for large text size
- `moonstone/ContextualPopupDecorator` to not spot controls other than its activator when navigating out via 5-way
- `moonstone/Header` to set the value of `marqueeOn` for all types of headers

## [1.4.0] - 2017-06-29

### Deprecated

- `moonstone/Input` prop `noDecorator` is being replaced by `autoFocus` in 2.0.0

### Added

- `moonstone/Scrollbar` property `corner` to add the corner between vertical and horizontal scrollbars
- `moonstone/ScrollThumb` for a thumb of `moonstone/Scrollbar`
- `moonstone/styles/text.less` mixin `.locale-japanese-line-break()` to apply the correct  Japanese language line-break rules for the following multi-line components: `moonstone/BodyText`, `moonstone/Dialog`, `moonstone/Notification`, `moonstone/Popup`, and `moonstone/Tooltip`
- `moonstone/ContextualPopupDecorator` property `popupProps` to attach props to popup component
- `moonstone/VideoPlayer` property `pauseAtEnd` to control forward/backward seeking
- `moonstone/Panels/Header` prop `marqueeOn` to control marquee of header

### Changed

- `moonstone/Panels/Header` to expose its `marqueeOn` prop
- `moonstone/VideoPlayer` to automatically adjust the width of the allocated space for the side components so the media controls have more space to appear on smaller screens
- `moonstone/VideoPlayer` properties `autoCloseTimeout` and `titleHideDelay` default value to `5000`
- `moonstone/VirtualList` to support restoring focus to the last focused item
- `moonstone/Scrollable` to call `onScrollStop` before unmounting if a scroll is in progress
- `moonstone/Scroller` to reveal non-spottable content when navigating out of a scroller

### Fixed

- `moonstone/Dialog` to properly focus via pointer on child components
- `moonstone/VirtualList`, `moonstone/VirtualGridList`, and `moonstone/Scroller` not to be slower when scrolled to the first or the last position by wheeling
- `moonstone` component hold delay time
- `moonstone/VideoPlayer` to show its controls when pressing down the first time
- `moonstone/Panel` autoFocus logic to only focus on initial render
- `moonstone/Input` text colors
- `moonstone/ExpandableInput` to focus its decorator when leaving by 5-way left/right

## [1.3.1] - 2017-06-14

### Fixed

- `moonstone/Picker` support for large text
- `moonstone/Scroller` support for focusing paging controls with the pointer
- `moonstone` CSS rules for unskinned spottable components

## [1.3.0] - 2017-06-12

### Deprecated

- `moonstone/Scroller` props `horizontal` and `vertical`. Deprecated props are replaced with `direction` prop. `horizontal` and `vertical` will be removed in 2.0.0.
- `moonstone/Panel` prop `noAutoFocus` in favor of `autoFocus="none"`

### Added

- `moonstone/Image` support for `children` prop inside images
- `moonstone/Scroller` prop `direction` which replaces `horizontal` and `vertical` props
- `moonstone/VideoPlayer` property `tooltipHideDelay` to hide tooltip with a given amount of time
- `moonstone/VideoPlayer` property `pauseAtEnd` to pause when it reaches either the start or the end of the video
- `moonstone/VideoPlayer` methods `fastForward`, `getMediaState`, `jump`, `pause`, `play`, `rewind`, and `seek` to allow external interaction with the player. See docs for example usage.

### Changed

- `moonstone/Skinnable` to support context and allow it to be added to any component to be individually skinned. This includes a further optimization in skinning which consolidates all color assignments into a single block, so non-color rules aren't unnecessarily duplicated.
- `moonstone/Skinnable` light and dark skin names ("moonstone-light" and "moonstone") to "light" and "dark", respectively
- `moonstone/VideoPlayer` to set play/pause icon to display "play" when rewinding or fast forwarding
- `moonstone/VideoPlayer` to rewind or fast forward when previous command is slow-forward or slow-rewind respectively
- `moonstone/VideoPlayer` to fast forward when previous command is slow-forward and it reaches the last of its play rate
- `moonstone/VideoPlayer` to not play video on reload when `noAutoPlay` is `true`
- `moonstone/VideoPlayer` property `feedbackHideDelay`'s default value to `3000`
- `moonstone/Notification` to break line in characters in ja and zh locale
- `moonstone/Notification` to align texts left in LTR locale and right in RTL locale
- `moonstone/VideoPlayer` to simulate rewind functionality on non-webOS platforms only

### Fixed

- `moonstone/ExpandableItem` to correct the `titleIcon` when using `open` and `disabled`
- `moonstone/GridListImageItem` to center its selection icon on the image instead of the item
- `moonstone/Input` to have correct `Tooltip` position in `RTL`
- `moonstone/SwitchItem` to not unintentionally overflow `Scroller` containers, causing them to jump to the side when focusing
- `moonstone/VideoPlayer` to fast forward properly when video is at paused state
- `moonstone/VideoPlayer` to correctly change sources
- `moonstone/VideoPlayer` to show or hide feedback tooltip properly
- `moonstone/DateTimeDecorator` to work properly with `RadioControllerDecorator`
- `moonstone/Picker` in joined, large text mode so the arrows are properly aligned and sized
- `moonstone/Icon` to reflect the same proportion in relation to its size in large-text mode

## [1.2.0] - 2017-05-17

### Deprecated

- `moonstone/Scroller.Scrollable` option `indexToFocus` in `scrollTo` method to be removed in 2.0.0

### Added

- `moonstone/Slider` and `moonstone/IncrementSlider` prop `noFill` to support a style without the fill
- `moonstone/Marquee` property `rtl` to set directionality to right-to-left
- `moonstone/VirtualList.GridListImageItem` property `selectionOverlay` to add custom component for selection overlay
- `moonstone/MoonstoneDecorator` property `skin` to let an app choose its skin: "moonstone" and "moonstone-light" are now available
- `moonstone/FormCheckboxItem`
- `moonstone/FormCheckbox`, a standalone checkbox, to support `moonstone/FormCheckboxItem`
- `moonstone/Input` props `invalid` and `invalidMessage` to display a tooltip when input value is invalid
- `moonstone/Scroller.Scrollable` option `focus` in `scrollTo()` method
- `moonstone/Scroller.Scrollable` property `spottableScrollbar`
- `moonstone/Icon.IconList` icons: `arrowshrinkleft` and `arrowshrinkright`

### Changed

- `moonstone/Picker` arrow icon for `joined` picker: small when not spotted, hidden when it reaches the end of the picker
- `moonstone/Checkbox` and `moonstone/CheckboxItem` to reflect the latest design
- `moonstone/MoonstoneDecorator/fontGenerator` was refactored to use the browser's FontFace API to dynamically load locale fonts
- `moonstone/VideoPlayer` space allotment on both sides of the playback controls to support 4 buttons; consequently the "more" controls area has shrunk by the same amount
- `moonstone/VideoPlayer` to not disable media button (play/pause)
- `moonstone/Scroller.Scrollable` so that paging controls are not spottable by default with 5-way
- `moonstone/VideoPlayer`'s more/less button to use updated arrow icon

### Fixed

- `moonstone/MarqueeDecorator` to properly stop marquee on items with `'marqueeOnHover'`
- `moonstone/ExpandableList` to work properly with object-based children
- `moonstone/styles/fonts.less` to restore the Moonstone Icon font to request the local system font by default. Remember to update your webOS build to get the latest version of the font so you don't see empty boxes for your icons.
- `moonstone/Picker` and `moonstone/RangePicker` to now use the correct size from Enyo (60px v.s. 84px) for icon buttons
- `moonstone/Scrollable` to apply ri.scale properly
- `moonstone/Panel` to not cover a `Panels`'s `ApplicationCloseButton` when not using a `Header`
- `moonstone/IncrementSlider` to show tooltip when buttons focused

## [1.1.0] - 2017-04-21

### Deprecated

- `moonstone/ExpandableInput` property `onInputChange`

### Added

- `moonstone/Panels.Panel` prop and `moonstone/MoonstoneDecorator` config option: `noAutoFocus` to support prevention of setting automatic focus after render
- `moonstone/VideoPlayer` props: `backwardIcon`, `forwardIcon`, `jumpBackwardIcon`, `jumpForwardIcon`, `pauseIcon`, and `playIcon` to support icon customization of the player
- `moonstone/VideoPlayer` props `jumpButtonsDisabled` and `rateButtonsDisabled` for disabling the pairs of buttons when it's inappropriate for the playing media
- `moonstone/VideoPlayer` property `playbackRateHash` to support custom playback rates
- `moonstone/VideoPlayer` callback prop `onControlsAvailable` which fires when the players controls show or hide
- `moonstone/Image` support for `onLoad` and `onError` events
- `moonstone/VirtualList.GridListImageItem` prop `placeholder`
- `moonstone/Divider` property `preserveCase` to display text without capitalizing it

### Changed

- `moonstone/Slider` colors and sizing to match the latest designs
- `moonstone/ProgressBar` to position correctly with other components nearby
- `moonstone/Panels` breadcrumb to no longer have a horizontal line above it
- `moonstone/Transition` to measure itself when the CPU is idle
- style for disabled opacity from 0.4 to 0.3
- `moonstone/Button` colors for transparent and translucent background opacity when disabled
- `moonstone/ExpandableInput` property `onInputChange` to fire along with `onChange`. `onInputChange` is deprecated and will be removed in a future update.
- `Moonstone.ttf` font to include new icons
- `moonstone/Icon` to reference additional icons

### Fixed

- `moonstone/Popup` and `moonstone/ContextualPopupDecorator` 5-way navigation behavior
- `moonstone/Input` to not spot its own input decorator on 5-way out
- `moonstone/VideoPlayer` to no longer render its `children` in multiple places
- `moonstone/Button` text color when used on a neutral (light) background in some cases
- `moonstone/Popup` background opacity
- `moonstone/Marquee` to recalculate properly when its contents change
- `moonstone/TimePicker` to display time in correct order
- `moonstone/Scroller` to prefer spotlight navigation to its internal components

## [1.0.0] - 2017-03-31

> NOTE: We have also modified most form components to be usable in a controlled (app manages component
> state) or uncontrolled (Enact manages component state) manner. To put a component into a
> controlled state, pass in `value` (or other appropriate state property such as `selected` or
> `open`) at component creation and then respond to events and update the value as needed. To put a
> component into an uncontrolled state, do not set `value` (or equivalent), at creation. From this
> point on, Enact will manage the state and events will be sent when the state is updated. To
> specify an initial value, use the `defaultValue` (or, `defaultSelected, `defaultOpen, etc.)
> property.  See the documentation for individual components for more information.

### Added

- `moonstone/Button` property `icon` to support a built-in icon next to the text content. The Icon supports everything that `moonstone/Icon` supports, as well as a custom icon.
- `moonstone/MoonstoneDecorator` property `textSize` to resize several components to requested CMR sizes. Simply add `textSize="large"` to your `App` and the new sizes will automatically take effect.

### Changed

- `moonstone/Slider` to use the property `tooltip` instead of `noTooltip`, so the built-in tooltip is not enabled by default
- `moonstone/IncrementSlider` to include tooltip documentation
- `moonstone/ExpandableList` to accept an array of objects as children which are spread onto the generated components
- `moonstone/CheckboxItem` style to match the latest designs, with support for the `moonstone/Checkbox` to be on either the left or the right side by using the `iconPosition` property
- `moonstone/VideoPlayer` to supply every event callback-method with an object representing the VideoPlayer's current state, including: `currentTime`, `duration`, `paused`, `proportionLoaded`, and `proportionPlayed`

### Fixed

- `moonstone/Panels.Panel` behavior for remembering focus on unmount and setting focus after render
- `moonstone/VirtualList.VirtualGridList` showing empty items when items are continuously added dynamically
- `moonstone/Picker` to marquee on focus once again

## [1.0.0-beta.4] - 2017-03-10

### Added

- `moonstone/VirtualList` `indexToFocus` option to `scrollTo` method to focus on item with specified index
- `moonstone/IconButton` and `moonstone/Button` `color` property to add a remote control key color to the button
- `moonstone/Scrollbar` property `disabled` to disable both paging controls when it is true
- `moonstone/VirtualList` parameter `moreInfo` to pass `firstVisibleIndex` and `lastVisibleIndex` when scroll events are firing
- Accessibility support to UI components
- `moonstone/VideoPlayer` property `onUMSMediaInfo` to support the custom webOS “umsmediainfo” event
- `moonstone/Region` component which encourages wrapping components for improved accessibility rather than only preceding the components with a `moonstone/Divider`
- `moonstone/Slider` tooltip. It's enabled by default and comes with options like `noTooltip`, `tooltipAsPercent`, and `tooltipSide`. See the component docs for more details.
- `moonstone/Panels.Panel` property `hideChildren` to defer rendering children
- `moonstone/Spinner` properties `blockClickOn` and `scrim` to block click events behind spinner
- `moonstone/VirtualList` property `clientSize` to specify item dimensions instead of measuring them

### Changed

- `moonstone/VirtualGridImageItem` styles to reduce redundant style code app side
- `moonstone/VirtualList` and `moonstone/VirtualGridList` to add essential CSS for list items automatically
- `moonstone/VirtualList` and `moonstone/VirtualGridList` to not add `data-index` to their item DOM elements directly, but to pass `data-index` as the parameter of their `component` prop like the `key` parameter of their `component` prop
- `moonstone/ExpandableItem` and derivatives to defer focusing the contents until animation completes
- `moonstone/LabeledItem`, `moonstone/ExpandableItem`, `moonstone/ExpandableList` to each support the `node` type in their `label` property. Best used with `ui/Slottable`.

### Fixed

- `moonstone/VirtualList.GridListImageItem` to have proper padding size according to the existence of caption/subcaption
- `moonstone/Scrollable` to display scrollbars with proper size
- `moonstone/VirtualGridList` to not be truncated

### Removed

- `moonstone/Scrollable` property `hideScrollbars` and replaced it with `horizontalScrollbar` and `verticalScrollbar`

## [1.0.0-beta.3] - 2017-02-21

### Added

- `moonstone/VideoPlayer` support for 5-way show/hide of media playback controls
- `moonstone/VideoPlayer` property `feedbackHideDelay`
- `moonstone/Slider` property `onKnobMove` to fire when the knob position changes, independently from the `moonstone/Slider` value
- `moonstone/Slider` properties `active`, `disabled`, `knobStep`, `onActivate`, `onDecrement`, and `onIncrement` as part of enabling 5-way support to `moonstone/Slider`, `moonstone/IncrementSlider` and the media slider for `moonstone/VideoPlayer`
- `moonstone/Slider` now supports `children` which are added to the `Slider`'s knob, and follow it as it moves
- `moonstone/ExpandableInput` properties `iconAfter` and `iconBefore` to display icons after and before the input, respectively
- `moonstone/Dialog` property `preserveCase`, which affects `title` text

### Changed

- `moonstone/IncrementSlider` to change when the buttons are held down
- `moonstone/Marquee` to allow disabled marquees to animate
- `moonstone/Dialog` to marquee `title` and `titleBelow`
- `moonstone/Marquee.MarqueeController` config option `startOnFocus` to `marqueeOnFocus`. `startOnFocus` is deprecated and will be removed in a future update.
- `moonstone/Button`, `moonstone/IconButton`, `moonstone/Item` to not forward `onClick` when `disabled`

### Fixed

- `moonstone/Marquee.MarqueeController` to start marquee on newly registered components when controller has focus and to restart synced marquees after completion
- `moonstone/Scroller` to recalculate when an expandable child opens
- `spotlightDisabled` property support for spottable moonstone components
- `moonstone/Popup` and `moonstone/ContextualPopupDecorator` so that when the popup is closed, spotlight focus returns to the control that had focus prior to the popup opening
- `moonstone/Input` to not get focus when disabled

## [1.0.0-beta.2] - 2017-01-30

### Added

- `moonstone/Panels.Panel` property `showChildren` to support deferring rendering the panel body until animation completes
- `moonstone/MarqueeDecorator` property `invalidateProps` that specifies which props cause the marquee distance to be invalidated
- developer-mode warnings to several components to warn when values are out-of-range
- `moonstone/Divider` property `spacing` which adjusts the amount of empty space above and below the `Divider`. `'normal'`, `'small'`, `'medium'`, `'large'`, and `'none'` are available.
- `moonstone/Picker` when `joined` the ability to be incremented and decremented by arrow keys
- `onSpotlightDisappear` event property support for spottable moonstone components
- `moonstone/VideoPlayer` property `titleHideDelay`

### Changed

- `moonstone/Panels.Panels` and variations to defer rendering the children of contained `Panel` instances until animation completes
- `moonstone/ProgressBar` properties `progress` and `backgroundProgress` to accept a number between 0 and 1
- `moonstone/Slider` and `moonstone/IncrementSlider` property `backgroundPercent` to `backgroundProgress` which now accepts a number between 0 and 1
- `moonstone/Slider` to not ignore `value` prop when it is the same as the previous value
- `moonstone/Picker` component's buttons to reverse their operation such that 'up' selects the previous item and 'down' the next
- `moonstone/Picker` and derivatives may now use numeric width, which represents the amount of characters to use for sizing. `width={4}` represents four characters, `2` for two characters, etc. `width` still accepts the size-name strings.
- `moonstone/Divider` to now behave as a simple horizontal line when no text content is provided
- `moonstone/Scrollable` to not display scrollbar controls by default
- `moonstone/DatePicker` and `moonstone/TimePicker` to emit `onChange` event whenever the value is changed, not just when the component is closed

### Removed

- `moonstone/ProgressBar` properties `min` and `max`

### Fixed

- `moonstone/IncrementSlider` so that the knob is spottable via pointer, and 5-way navigation between the knob and the increment/decrement buttons is functional
- `moonstone/Slider` and `moonstone/IncrementSlider` to not fire `onChange` for value changes from props

## [1.0.0-beta.1] - 2016-12-30

### Added

- `moonstone/VideoPlayer` and `moonstone/TooltipDecorator` components and samples
- `moonstone/Panels.Panels` property `onBack` to support `ui/Cancelable`
- `moonstone/VirtualFlexList` Work-In-Progress component to support variably sized rows or columns
- `moonstone/ExpandableItem` properties `autoClose` and `lockBottom`
- `moonstone/ExpandableList` properties `noAutoClose` and `noLockBottom`
- `moonstone/Picker` property `reverse`
- `moonstone/ContextualPopup` property `noAutoDismiss`
- `moonstone/Dialog` property `scrimType`
- `moonstone/Popup` property `spotlightRestrict`

### Changed

- `moonstone/Panels.Routable` to require a `navigate` configuration property indicating the event callback for back or cancel actions
- `moonstone/MarqueeController` focus/blur handling to start and stop synchronized `moonstone/Marquee` components
- `moonstone/ExpandableList` property `autoClose` to `closeOnSelect` to disambiguate it from the added `autoClose` on 5-way up
- `moonstone/ContextualPopupDecorator.ContextualPopupDecorator` component's `onCloseButtonClick` property to `onClose`
- `moonstone/Dialog` component's `onCloseButtonClicked` property to `onClose`
- `moonstone/Spinner` component's `center` and `middle` properties to a single `centered` property
	that applies both horizontal and vertical centering
- `moonstone/Popup.PopupBase` component's `onCloseButtonClicked` property to `onCloseButtonClick`
- `moonstone/Item.ItemOverlay` component's `autoHide` property to remove the `'no'` option. The same
	effect can be achieved by omitting the property or passing `null`.
- `moonstone/VirtualGridList` to be scrolled by page when navigating with a 5-way direction key
- `moonstone/Scroller`, `moonstone/VirtualList`, `moonstone/VirtualGridList`, and `moonstone/Scrollable` to no longer respond to mouse down/move/up events
- all Expandables to include a state arrow UI element
- `moonstone/LabeledItem` to support a `titleIcon` property which positions just after the title text
- `moonstone/Button` to include `moonstone/TooltipDecorator`
- `moonstone/Expandable` to support being managed, radio group-style, by a component wrapped with `RadioControllerDecorator` from `ui/RadioDecorator`
- `moonstone/Picker` to animate `moonstone/Marquee` children when any part of the `moonstone/Picker` is focused
- `moonstone/VirtualList` to mute its container instead of disabling it during scroll events
- `moonstone/VirtualList`, `moonstone/VirtualGridList`, and `moonstone/Scroller` to continue scrolling when holding down the paging controls
- `moonstone/VirtualList` to require a `component` prop and not have a default value
- `moonstone/Picker` to continuously change when a button is held down by adding `ui/Holdable`.

### Fixed

- `moonstone/Popup` and `moonstone/ContextualPopup` 5-way navigation behavior using spotlight.
- Bug where a synchronized marquee whose content fit the available space would prevent restarting of the marquees
- `moonstone/Input` to show an ellipsis on the correct side based on the text directionality of the `value` or `placeholder` content.
- `moonstone/VirtualList` and `moonstone/VirtualGridList` to prevent unwanted scrolling when focused with the pointer
- `moonstone/Picker` to remove fingernail when a the pointer is held down, but the pointer is moved off the `joined` picker.
- `moonstone/LabeledItem` to include marquee on both `title` and `label`, and be synchronized

## [1.0.0-alpha.5] - 2016-12-16

No changes.

## [1.0.0-alpha.4] - 2016-12-2

### Added

- `moonstone/Popup`, `moonstone/ContextualPopupDecorator`, `moonstone/Notification`, `moonstone/Dialog` and `moonstone/ExpandableInput` components
- `ItemOverlay` component to `moonstone/Item` module
- `marqueeCentered` prop to `moonstone/MarqueeDecorator` and `moonstone/MarqueeText`
- `placeholder` prop to `moonstone/Image`
- `moonstone/MarqueeController` component to synchronize multiple `moonstone/Marquee` components
- Non-latin locale support to all existing Moonstone components
- Language-specific font support
- `moonstone/IncrementSlider` now accepts customizable increment and decrement icons, as well as `moonstone/Slider` being more responsive to external styling

### Changed

- `moonstone/Input` component's `iconStart` and `iconEnd` properties to be `iconBefore` and `iconAfter`, respectively, for consistency with `moonstone/Item.ItemOverlay` naming
- `moonstone/Icon` and `moonstone/IconButton` so the `children` property supports both font-based icons and images
- the `checked` property to `selected` for consistency across the whole framework. This allows better interoperability when switching between various components.  Affects the following: `CheckboxItem`, `RadioItem`, `SelectableItem`, `Switch`, `SwitchItem`, and `ToggleItem`. Additionally, these now use `moonstone/Item.ItemOverlay` to position and handle their Icons.
- `moonstone/Slider` and `moonstone/IncrementSlider` to be more performant. No changes were made to
	the public API.
- `moonstone/GridListImageItem` so that a placeholder image displays while loading the image, and the caption and subcaption support marqueeing
- `moonstone/MoonstoneDecorator` to add `FloatingLayerDecorator`
- `moonstone/IncrementSlider` in vertical mode looks and works as expected.

### Removed

- LESS mixins that belong in `@enact/ui`, so that only moonstone-specific mixins are contained in
this module. When authoring components and importing mixins, only the local mixins need to be
imported, as they already import the general mixins.
- the `src` property from `moonstone/Icon` and `moonston/IconButton`. Use the support for URLs in
	the `children` property as noted above.
- the `height` property from `moonstone/IncrementSlider` and `moonstone/Slider`

### Fixed

- Joined picker so that it now has correct animation when using the mouse wheel
- Bug in DatePicker/TimePicker that prevented setting of value earlier than 1969

## [1.0.0-alpha.3] - 2016-11-8

### Added

- `moonstone/BodyText`, `moonstone/DatePicker`, `moonstone/DayPicker`, `moonstone/ExpandableItem`, `moonstone/Image`, and `moonstone/TimePicker` components
- `fullBleed` prop to `moonstone/Panels/Header`. When `true`, the header content is indented and the header lines are removed.
- Application close button to `moonstone/Panels`. Fires `onApplicationClose` when clicked. Can be omitted with the `noCloseButton` prop.
- `marqueeDisabled` prop to `moonstone/Picker`
- `padded` prop to `moonstone/RangePicker`
- `forceDirection` prop to `moonstone/Marquee`. Forces the direction of `moonstone/Marquee`. Useful for when `RTL` content cannot be auto detected.

### Changed

- `data` parameter passed to `component` prop of `VirtualList`.
- `moonstone/Expandable` into a submodule of `moonstone/ExpandableItem`
- `ExpandableList` to properly support selection
- `moonstone/Divider`'s `children` property to be optional
- `moonstone/ToggleItem`'s `inline` version to have a `max-width` of `240px`
- `moonstone/Input` to use `<div>` instead of `<label>` for wrapping components. No change to
	functionality, only markup.

### Removed

- `moonstone/ExpandableCheckboxItemGroup` in favor of `ExpandableList`

## [1.0.0-alpha.2] - 2016-10-21

This version includes a lot of refactoring from the previous release. Developers need to switch to the new enact-dev command-line tool.

### Added

- New components and HOCs: `moonstone/Scroller`, `moonstone/VirtualList`, `moonstone/VirtualGridList`, `moonstone/Scrollable`, `moonstone/MarqueeText`, `moonstone/Spinner`, `moonstone/ExpandableCheckboxItemGroup`, `moonstone/MarqueeDecorator`
- New options for `ui/Toggleable` HOC
- Marquee support to many components
- Image support to `moonstone/Icon` and `moonstone/IconButton`
- `dismissOnEnter` prop for `moonstone/Input`
- Many more unit tests

### Changed

- Some props for UI state were renamed to have `default` prefix where state was managed by the component. (e.g. `defaultOpen`)

### Fixed

- Many components were fixed, polished, updated and documented
- Inline docs updated to be more consistent and comprehensive<|MERGE_RESOLUTION|>--- conflicted
+++ resolved
@@ -10,11 +10,8 @@
 
 ### Fixed
 
-<<<<<<< HEAD
 - `moonstone/Scroller.Scrollable` to restore last focused index when panel is changed
-=======
 - `moonstone/VideoPlayer` to display time correctly in RTL locale
->>>>>>> b75954ad
 - `moonstone/VirtualList` to scroll correctly using page down key with disabled items
 - `moonstone/Scrollable` to not cause a script error when scrollbar is not rendered
 - `moonstone/Picker` incrementer and decrementer to not change size when focused
