# Change Log

The following is a curated list of changes in the Enact moonstone module, newest changes on the top.

## [unreleased]

### Fixed

- `moonstone/Popup` to properly handle closing in mid-transition
- `moonstone/Scroller` to properly move focus out of the container
- `moonstone/VirtualList` to allow keydown events to bubble up when not handled by the component
<<<<<<< HEAD
- `moonstone/VirtualList.VirtualGridList` and `moonstone/VirtualList.VirtualList` to focus an item properly after an update
=======
- `moonstone/IncrementSlider` to support aria-label when disabled
- Fonts to use the updated names of global fonts available in the system
- `moonstone/LabeledItem` to not clip the bottom of descender glyphs in large text mode
>>>>>>> ccd14a50

## [3.0.0-alpha.7] - 2019-06-24

### Fixed

- `moonstone/Dropdown` to scroll to and focus the selected item when opened
- `moonstone/ExpandableItem.ExpandableItemBase` to not error if `onClose` or `onOpen` was not supplied
- `moonstone/GridListImageItem` to support overriding the `image` CSS class name
- `moonstone/Scroller` to scroll and to move focus to the paging control properly if the current item sticking to the top is only spottable
- `moonstone/VirtualList` to scroll to the focused item when navigating out of the viewport via 5-way

## [3.0.0-alpha.6] - 2019-06-17

### Removed

- `moonstone/Divider`, `moonstone/Dialog`, and `moonstone/Heading` prop `casing`

### Fixed

- `moonstone/Dropdown` to support voice readout
- `moonstone/Dropdown` remaining open after it becomes `disabled`

## [3.0.0-alpha.5] - 2019-06-10

### Added

- `moonstone/Dropdown` property `width` to support `'small'`, `'medium'`, and `'large'` sizes

### Fixed

- `moonstone/Header` to center text when `centered` is used and additional controls are included by `moonstone/Panels`
- Fonts for non-Latin to not intermix font weights for bold when using a combination of Latin and non-Latin glyphs
- `moonstone/VirtualList` to restore focus to an item when scrollbars are visible

## [3.0.0-alpha.4] - 2019-06-03

### Changed

- `moonstone/Dropdown` to prevent spotlight moving out of the popup
- `moonstone/Dropdown` to use radio selection which allows only changing the selection but not deselection

### Fixed

- Non-Latin locale font assignments to match the new font family support in `LG Smart UI`
- `moonstone/Checkbox`, `moonstone/FormCheckbox`, `moonstone/Header`, `moonstone/RadioItem`, `moonstone/Slider`, and `moonstone/Switch` to render correctly in high contrast
- `moonstone/VideoPlayer` to hide scrim for high contrast if bottom controls are hidden

## [3.0.0-alpha.3] - 2019-05-29

### Added

- `moonstone/Panels` support for managing share state of contained components
- `moonstone/Scroller` and `moonstone/VirtualList` support for restoring scroll position when within a `moonstone/Panels.Panel`

### Changed

- `moonstone/Scroller` to scroll when no spottable child exists in the pressed 5-way key direction and, when `focusableScrollbar` is set, focus the scrollbar button

### Fixed

- Fonts to correctly use the new font files and updated the international font name from "Moonstone LG Display" to "Moonstone Global"
- `moonstone/Dropdown` `children` propType so it supports the same format as `ui/Group` (an array of strings or an array of objects with props)
- `moonstone/FormCheckbox`, `moonstone/Input`, `moonstone/ProgressBar`, `moonstone/RadioItem`, `moonstone/SwitchItem`, and `moonstone/Tooltip` light skin colors.
- `moonstone/VideoPlayer` to have correct sized control buttons

## [3.0.0-alpha.2] - 2019-05-20

### Added

- `moonstone/Heading` prop `spacing` with default value `'small'`

### Fixed

- `moonstone/Button` background colors for translucent and lightTranslucent
- `moonstone/Checkbox` by updating colors for both dark and light skins
- `moonstone/DaySelector` item text size in large-text mode
- `moonstone/Dropdown` popup scroller arrows showing in non-latin locales and added large-text mode support
- `moonstone/FormCheckboxItem` to match the designs
- `moonstone/Header` with `Input` to not have a distracting white background color
- `moonstone/Input` caret color to match the designs (black bar on white background, white bar on black background, standard inversion)
- `moonstone/Item` height in non-latin locales
- `moonstone/RadioItem` and `moonstone/SelectableItem` icon size in large-text mode

## [3.0.0-alpha.1] - 2019-05-15

### Removed

- `moonstone/Button` and `moonstone/Panels.Header` prop `casing` which is no longer supported
- `moonstone/Input.InputBase` prop `focused` which was used to indicate when the internal input field had focused but was replaced by the `:focus-within` pseudo-selector
- `moonstone/VirtualList` and `moonstone/VirtualList.VirtualGridList` property `isItemDisabled`

### Added

- `moonstone/BodyText` prop `size` to offer a new "small" size
- `moonstone/Button` prop `iconPosition`
- `moonstone/ContextualPopup` config `noArrow`
- `moonstone/Dropdown` component
- `moonstone/Header` prop `centered` to support immersive apps with a completely centered design
- `moonstone/Heading` component, an improved version of `moonstone/Divider` with additional features
- `moonstone/Panels` slot `<controls>` to easily add custom controls next to the Panels' "close" button
- `moonstone/Spinner` prop `size` to support a new "small" size for use inside `SlotItem` components
- `moonstone/TooltipDecorator` prop `tooltipRelative` and `moonstone/TooltipDecorator.Tooltip` prop `relative` to support relative positioning. This is an advanced feature and requires a container with specific rules. See documentation for details.

### Changed

- `moonstone/Button.ButtonDecorator` to remove `i18n/Uppercase` HOC
- `moonstone/Button`, `moonstone/Checkbox`, `moonstone/CheckboxItem`, `moonstone/ContextualPopupDecorator`, `moonstone/FormCheckbox`, `moonstone/FormCheckboxItem`, `moonstone/Header`, `moonstone/Notification`, `moonstone/RadioItem`, and `moonstone/Tooltip` appearance to match the latest designs
- `moonstone/Button`, `moonstone/Dropdown`, `moonstone/Icon`, `moonstone/IconButton`, `moonstone/Input`, and `moonstone/ToggleButton` default size to "small", which unifies their initial heights
- `moonstone/DaySelector` to have squared check boxes to match the rest of the checkmark components
- `moonstone/LabeledIcon` and `moonstone/LabeledIconButton` text size to be smaller
- `moonstone/Panel` and `moonstone/Panels` now allocate slightly more screen edge space for a cleaner look
- `moonstone/Scroller.Scroller`, `moonstone/VirtualList.VirtualGridList`, and `moonstone/VirtualList.VirtualList` scrollbar button to gain focus when pressing a page up or down key if `focusableScrollbar` is true
- global styling rules affecting standard font-weight, disabled opacity, and LESS color variable definitions

### Fixed

- `moonstone/Scroller`, `moonstone/VirtualList.VirtualGridList`, and `moonstone/VirtualList.VirtualList` to scroll by page up/down keys without focus in pointer mode

## [2.6.0] - ???

### Deprecated

- `moonstone/Divider` which will be replaced by `moonstone/Heading`
- `moonstone/Input.InputBase` prop `focused` which will be handled by CSS in 3.0
- `small` prop in `moonstone/Input` and `moonstone/ToggleButton`, which will be replaced by `size="small"` in 3.0

### Added

- `moonstone/Input` and `moonstone/ToggleButton` prop `size`
- `moonstone/Button`, `moonstone/IconButton`, and `moonstone/LabeledIconButton` public class name `large` to support customizing the style for the new `size` prop on `ui/Button`

### Fixed

- `moonstone/EditableIntegerPicker`, `moonstone/Picker`, and `moonstone/RangePicker` to not error when the `min` prop exceeds the `max` prop

## [2.5.3] - 2019-06-06

### Fixed

- `moonstone/ContextualPopupDecorator` imperative methods to be correctly bound to the instance
- `moonstone/ExpandableInput` to retain focus when touching within the input field on touch platforms
- `moonstone/ExpandableList` to not error if `selected` is passed as an array to a non-multi-select list
- `moonstone/Scroller` to allow changing spotlight focus to opposite scroll button when switching to 5way mode
- `moonstone/ExpandableInput` to retain focus when touching within the input field on touch platforms
- `moonstone/Input` refocusing on touch on iOS
- `moonstone/Scroller`, `moonstone/VirtualList.VirtualGridList`, and `moonstone/VirtualList.VirtualList` to change spotlight focus due to touch events
- `moonstone/Slider` to not scroll the viewport when dragging on touch platforms
- `moonstone/VideoPlayer` to correctly handle touch events while moving slider knobs
- `moonstone/VirtualList` and `moonstone/Scroller` to animate with 5-way navigation by default

## [2.5.2] - 2019-04-23

### Fixed

- `moonstone/EditableIntegerPicker` text alignment when not editing the value
- `moonstone/Scroller` to scroll via dragging when the platform has touch support
- `moonstone/VideoPlayer` to continue to display the thumbnail image while the slider is focused

## [2.5.1] - 2019-04-09

### Fixed

- `moonstone/ExpandableInput` to close on touch platforms when tapping another component

## [2.5.0] - 2019-04-01

### Fixed

- `moonstone/ContextualPopupDecorator` method `positionContextualPopup()` to correctly reposition the popup when invoked from app code
- `moonstone/Tooltip` to better support long tooltips
- `moonstone/Popup` to resume spotlight pauses when closing with animation
- `moonstone/Panels` to correctly ignore `null` children

## [2.4.1] - 2019-03-11

### Changed

- `moonstone/Picker` to display more of the selected value in wide instances

### Fixed

- `moonstone/Checkbox`, `moonstone/FormCheckbox`, `moonstone/RadioItem`, `moonstone/SelectableIcon`, and `moonstone/Slider` spotlight muted colors
- `moonstone/Spinner` animation synchronization after a rerender
- `moonstone/TooltipDecorator` to position `Tooltip` correctly when the wrapped component moves or resizes
- `moonstone/VideoPlayer` to continue to show thumbnail when playback control keys are pressed
- `moonstone/VideoPlayer` to stop seeking by remote key when it loses focus
- `moonstone/VirtualList` to only resume spotlight pauses it initiated
- `moonstone/ExpandableItem` to be better optimized on mount

## [2.4.0] - 2019-03-04

### Added

- `line-height` rule to base text CSS for both latin and non-latin locales
- Support for high contrast colors in dark and light `moonstone`
- `moonstone/BodyText` prop `noWrap` which automatically adds `moonstone/Marquee` support as well as limits the content to only display one line of text

### Changed

- `moonstone/Spinner` visuals from 3 spinning balls to an energetic flexing line

### Fixed

- `moonstone/Panels` to set child's `autoFocus` prop to `default-element` when `index` increases
- `moonstone/Slider` to prevent gaining focus when clicked when disabled
- `moonstone/Slider` to prevent default browser scroll behavior when 5-way directional key is pressed on an active knob
- `moonstone/DatePicker` and `moonstone/TimePicker` to close with back/ESC
- `moonstone/DatePicker` and `moonstone/TimePicker` value handling when open on mount
- `moonstone/ContextualPopupDecorator` to correctly focus on popup content when opened

## [2.3.0] - 2019-02-11

### Added

- `moonstone/VirtualList.VirtualGridList` and `moonstone/VirtualList.VirtualList` property `childProps` to support additional props included in the object passed to the `itemsRenderer` callback
- `moonstone/Skinnable` support for `skinVariants`, to enable features like high contrast mode and large text mode
- Support for 8k (UHD2) displays

### Changed

- All content-containing LESS stylesheets (not within a `styles` directory) extensions to be `*.module.less` to retain modular context with CLI 2.x.

### Fixed

- `moonstone/VirtualList` to focus an item properly by `scrollTo` API immediately after a prior call to the same position
- `moonstone/Popup` to close floating layer when the popup closes without animation

## [2.2.9] - 2019-01-11

### Fixed

- `moonstone/Scroller` scrolling to boundary behavior for short scrollers

## [2.2.8] - 2018-12-06

### Fixed

- `moonstone/ExpandableInput` to focus labeled item on close
- `moonstone/ExpandableItem` to disable its spotlight container when the component is disabled
- `moonstone/Scroller` to correctly handle scrolling focused elements and containers into view

## [2.2.7] - 2018-11-21

### Fixed

- `moonstone/Picker`, `moonstone/ExpandablePicker`, `moonstone/ExpandableList`, `moonstone/IncrementSlider` to support disabling voice control

## [2.2.6] - 2018-11-15

### Fixed

- `moonstone/VideoPlayer` to blur slider when hiding media controls
- `moonstone/VideoPlayer` to disable pointer mode when hiding media controls via 5-way
- `moonstone/VirtualList` and `moonstone/Scroller` to not to animate with 5-way navigation by default

## [2.2.5] - 2018-11-05

### Fixed

- `moonstone/ExpandableItem` to not steal focus after closing

## [2.2.4] - 2018-10-29

### Fixed

- `moonstone/MoonstoneDecorator` to apply both Latin and non-Latin rules to the root element so all children inherit the correct default font rules.
- `moonstone/Marquee`, `moonstone/MediaOverlay` to display locale-based font
- `moonstone/DayPicker` separator character used between selected days in the label in fa-IR locale
- `moonstone/Scroller`, `moonstone/VirtualList.VirtualGridList`, and `moonstone/VirtualList.VirtualList` scrolling by voice commands in RTL locales

## [2.2.3] - 2018-10-22

### Fixed

- `moonstone/Scroller` to respect the disabled spotlight container status when handling pointer events
- `moonstone/Scroller` to scroll to the boundary when focusing the first or last element with a minimal margin in 5-way mode
- `moonstone/VideoPlayer` to position the slider knob correctly when beyond the left or right edge of the slider

## [2.2.2] - 2018-10-15

### Fixed

- `moonstone/Scroller` stuttering when page up/down key is pressed

## [2.2.1] - 2018-10-09

### Fixed

- `moonstone/Scroller`, `moonstone/VirtualList.VirtualGridList`, and `moonstone/VirtualList.VirtualList` to notify user when scrolling is not possible via voice command
- `moonstone/TimePicker` to not read out meridiem label when changing the value

## [2.2.0] - 2018-10-02

### Added

- `moonstone/GridListImageItem` voice control feature support

### Fixed

- `moonstone/DayPicker` to prevent closing when selecting days via voice control
- `moonstone/VideoPlayer` to unfocus media controls when hidden
- `moonstone/Scroller` to set correct scroll position when an expandable child is closed
- `moonstone/Scroller` to prevent focusing children while scrolling

## [2.1.4] - 2018-09-17

### Fixed

- `moonstone/Button` and `moonstone/IconButton` to style image-based icons correctly when focused and disabled
- `moonstone/FormCheckboxItem` styling when focused and disabled
- `moonstone/Panels` to always blur breadcrumbs when transitioning to a new panel
- `moonstone/Scroller` to correctly set scroll position when nested item is focused
- `moonstone/Scroller` to not adjust `scrollTop` when nested item is focused
- `moonstone/VideoPlayer` to show correct playback rate feedback on play or pause
- `moonstone/VirtualList.VirtualGridList` and `moonstone/VirtualList.VirtualList` to handle 5way navigation properly when `focusableScrollbar` is true

## [2.1.3] - 2018-09-10

### Fixed

- `moonstone/Scroller`, `moonstone/VirtualList.VirtualGridList`, and `moonstone/VirtualList.VirtualList` to show overscroll effects properly on repeating wheel input
- `moonstone/TooltipDecorator` to handle runtime error when setting `tooltipText` to an empty string
- `moonstone/VideoPlayer` timing to read out `infoComponents` accessibility value when `moreButton` or `moreButtonColor` is pressed

## [2.1.2] - 2018-09-04

### Fixed

- `moonstone/ExpandableItem` to prevent default browser scroll behavior when 5-way key is pressed on the first item or the last item
- `moonstone/Scroller` scrolling behavior for focused items in 5-way mode
- `moonstone/Scroller` to scroll container elements into view
- `moonstone/TooltipDecorator` to update position when `tooltipText` is changed
- `moonstone/VideoPlayer` to prevent default browser scroll behavior when navigating via 5-way
- `moonstone/VirtuaList` to allow `onKeyDown` events to bubble
- `moonstone/VirtualList.VirtualGridList` and `moonstone/VirtualList.VirtualList` scrolling via page up or down keys

## [2.1.1] - 2018-08-27

### Changed

- `moonstone/Scroller`, `moonstone/VirtualList.VirtualGridList`, and `moonstone/VirtualList.VirtualList` to show overscroll effects only by wheel input

### Fixed

- `moonstone/VideoPlayer` so that activity is detected and the `autoCloseTimeout` timer is reset when using 5-way to navigate from the media slider

### Fixed

- `moonstone/Picker` to fire onChange events, due to a hold, consistently across pointer and 5-way navigation

## [2.1.0] - 2018-08-20

### Added

- `moonstone/VideoPlayer` property `noMediaSliderFeedback`
- `moonstone/VideoPlayer.MediaControls` property `playPauseButtonDisabled`

### Changed

- `moonstone/Picker` key down hold threshold to 800ms before firing the `onChange` event

### Fixed

- `moonstone/GridListImageItem` to properly vertically align when the content varies in size
- `moonstone/Scroller`, `moonstone/VirtualList.VirtualGridList`, and `moonstone/VirtualList.VirtualList` to not scroll by dragging
- `moonstone/Slider` to not emit `onChange` event when `value` has not changed
- `moonstone/VideoPlayer` to focus on available media buttons if the default spotlight component is disabled
- `moonstone/VideoPlayer` to keep media controls visible when interacting with popups
- `moonstone/VideoPlayer` to read out `infoComponents` accessibility value when `moreButtonColor` is pressed
- `moonstone/VideoPlayer` to round the time displayed down to the nearest second
- `moonstone/VirtualList` to restore last focused item correctly

## [2.0.2] - 2018-08-13

### Fixed

- `moonstone/DatePicker` to correctly change year when `minYear` and `maxYear` aren't provided
- `moonstone/EditableIntegerPicker` management of spotlight pointer mode
- `moonstone/LabeledIcon` and `moonstone/LabeledIconButton` to have proper spacing and label-alignment with all label positions
- `moonstone/Popup` to prevent duplicate 5-way navigation when `spotlightRestrict="self-first"`
- `moonstone/Scroller` not to scroll to wrong position via 5way navigation in RTL languages
- `moonstone/Scroller` not to scroll when focusing in pointer mode
- `moonstone/Slider` to forward `onActivate` event
- `moonstone/VideoPlayer` to reset key down hold when media becomes unavailable

## [2.0.1] - 2018-08-01

### Fixed

- `moonstone/Dialog` read order of dialog contents
- `moonstone/Scroller` to go to next page properly via page up/down keys

## [2.0.0] - 2018-07-30

### Added

- `moonstone/LabeledIcon` and `moonstone/LabeledIconButton` components for a lightweight `Icon` or `IconButton` with a label
- `moonstone/VideoPlayer` property `noAutoShowMediaControls`

### Fixed

- `moonstone/Scroller` to prevent scrolling via page up/down keys if there is no spottable component in that direction
- `moonstone/Dialog` to hide `titleBelow` when `title` is not set
- `moonstone/Image` to suppress drag and drop support by default
- `moonstone/VideoPlayer` audio guidance behavior of More button
- `moonstone/VirtualList.VirtualGridList` and `moonstone/VirtualList.VirtualList` to handle focus properly via page up/down keys when switching to 5-way mode
- `moonstone/Popup` to spot the content after it's mounted
- `moonstone/Scroller`, `moonstone/VirtualList.VirtualGridList`, and `moonstone/VirtualList.VirtualList` to scroll properly via voice control in RTL locales

## [2.0.0-rc.3] - 2018-07-23

### Changed

- `moonstone/Scroller.Scroller`, `moonstone/VirtualList.VirtualGridList`, and `moonstone/VirtualList.VirtualList` overscroll effect color more recognizable on the focused element

### Fixed

- `moonstone/ContextualPopup` to refocus its activator on close when the popup lacks spottable children
- `moonstone/Scroller`, `moonstone/VirtualList.VirtualGridList`, and `moonstone/VirtualList.VirtualList` to scroll properly when holding down paging control buttons
- `moonstone/ExpandableItem` spotlight behavior when leaving the component via 5-way
- `moonstone/RadioItem` circle thickness to be 2px, matching the design
- `moonstone/Slider` to correctly prevent 5-way actions when activated
- `moonstone/ExpandableItem` and other expandable components to spotlight correctly when switching from pointer mode to 5-way with `closeOnSelect`

## [2.0.0-rc.2] - 2018-07-16

### Fixed

- `moonstone/Input` to not focus by *tab* key
- `moonstone/Picker` to properly set focus when navigating between buttons
- `moonstone/Popup` to set correct open state while transitioning
- `moonstone/ProgressBar.ProgressBarTooltip` unknown props warning
- `moonstone/Scrollable` to disable spotlight container during flick events only when contents can scroll
- `moonstone/Scroller`, `moonstone/VirtualList.VirtualGridList`, and `moonstone/VirtualList.VirtualList` to scroll properly when `animate` is false via `scrollTo`
- `moonstone/Scroller`, `moonstone/VirtualList.VirtualGridList`, and `moonstone/VirtualList.VirtualList` page controls to stop propagating an event when the event is handled
- `moonstone/Scroller`, `moonstone/VirtualList.VirtualGridList`, and `moonstone/VirtualList.VirtualList` to hide overscroll effect when focus is moved from a disabled paging control button to the opposite button
- `moonstone/Scroller`, `moonstone/VirtualList.VirtualGridList`, and `moonstone/VirtualList.VirtualList` to show overscroll effect when reaching the edge for the first time by wheel
- `moonstone/VideoPlayer` to display feedback tooltip when pointer leaves slider while playing
- `moonstone/VirtualList` and `moonstone/VirtualGridList` to restore focus on items focused by pointer

## [2.0.0-rc.1] - 2018-07-09

### Added

- `moonstone/VirtualList.VirtualList` and `moonstone/VirtualList.VirtualGridList` support `data-webos-voice-focused` and `data-webos-voice-group-label`

### Removed

- `moonstone/Button` built-in support for tooltips

### Changed

- `moonstone/Spinner` to blur Spotlight when the spinner is active

### Fixed

- `moonstone/Scroller.Scroller`, `moonstone/VirtualList.VirtualGridList`, and `moonstone/VirtualList.VirtualList` to handle direction, page up, and page down keys properly on page controls them when `focusableScrollbar` is false
- `moonstone/Scroller.Scroller`, `moonstone/VirtualList.VirtualGridList`, and `moonstone/VirtualList.VirtualList` to handle a page up or down key in pointer mode
- `moonstone/VideoPlayer.MediaControls` to correctly handle more button color when the prop is not specified
- `VirtualList.VirtualList` to handle focus properly when switching to 5-way mode

## [2.0.0-beta.9] - 2018-07-02

### Added

- `moonstone/ContextualPopupDecorator` instance method `positionContextualPopup()`
- `moonstone/MoonstoneDecorator` config property `disableFullscreen` to prevent the decorator from filling the entire screen
- `moonstone/Scroller` prop `onUpdate`

### Fixed

- `moonstone/Scrollable` to update scroll properly on pointer click
- `moonstone/TooltipDecorator` to prevent unnecessary re-renders when losing focus
- `moonstone/TooltipDecorator` to not dismiss the tooltip on pointer click

## [2.0.0-beta.8] - 2018-06-25

### Added

- `moonstone/Scroller.Scroller`, `moonstone/VirtualList.VirtualGridList`, and `moonstone/VirtualList.VirtualList` support for scrolling via voice control on webOS
- `moonstone/Scroller.Scroller`, `moonstone/VirtualList.VirtualGridList`, and `moonstone/VirtualList.VirtualList` overscroll effect when the edges are reached

### Changed

- `moonstone/Divider` property `marqueeOn` default value to `render`
- `moonstone/Scroller.Scroller`, `moonstone/VirtualList.VirtualGridList`, and `moonstone/VirtualList.VirtualList` scrollbar button to move a previous or next page when pressing a page up or down key instead of releasing it

### Fixed

- `moonstone/VideoPlayer` to prevent updating state when the source is changed to the preload source, but the current preload source is the same
- `moonstone/MediaOverlay` to marquee correctly
- `moonstone/MediaOverlay` to match UX guidelines

## [2.0.0-beta.7] - 2018-06-11

### Removed

- `moonstone/Dialog` properties `preserveCase` and `showDivider`, replaced by `casing` and `noDivider` respectively
- `moonstone/Divider` property `preserveCase`, replaced by `casing`
- `moonstone/ExpandableInput` property `onInputChange`, replaced by `onChange`
- `moonstone/MoonstoneDecorator.TextSizeDecorator`, replaced by `moonstone/MoonstoneDecorator.AccessibilityDecorator`
- `moonstone/Panels.Header` property `preserveCase`, replaced by `casing`
- `moonstone/Panels.Panel` property `noAutoFocus`, replaced by `autoFocus`
- `moonstone/TooltipDecorator` property `tooltipPreserveCase`, replaced by `tooltipCasing`

### Changed

- `moonstone/VideoPlayer` to allow spotlight focus to move left and right from `MediaControls`
- `moonstone/VideoPlayer` to disable bottom controls when loading until it's playable

### Fixed

- `moonstone/EditableIntegerPicker` to disable itself when on a range consisting of a single static value
- `moonstone/Picker` to disable itself when containing fewer than two items
- `moonstone/Popup` to spot its content correctly when `open` by default
- `moonstone/RangePicker` to disable itself when on a range consisting of a single static value
- `moonstone/TooltipDecorator` to hide when `onDismiss` has been invoked
- `moonstone/VideoPlayer` to show media controls when pressing down in pointer mode
- `moonstone/VideoPlayer` to provide a more natural 5-way focus behavior
- `moonstone/VideoPlayer.MediaControls` to handle left and right key to jump when `moonstone/VideoPlayer` is focused

## [2.0.0-beta.6] - 2018-06-04

### Removed

- `moonstone/IncrementSlider` prop `children` which was no longer supported for setting the tooltip (since 2.0.0-beta.1)

### Fixed

- `moonstone/ContextualPopupDecorator` to allow focusing components under a popup without any focusable components
- `moonstone/Scroller` ordering of logic for Scroller focus to check focus possibilities first then go to fallback at the top of the container
- `moonstone/Scroller` to check focus possibilities first then go to fallback at the top of the container of focused item
- `moonstone/Scroller` to scroll by page when focus was at the edge of the viewport
- `moonstone/ToggleButton` padding and orientation for RTL
- `moonstone/VideoPlayer` to not hide title and info section when showing more components
- `moonstone/VideoPlayer` to select a position in slider to seek in 5-way mode
- `moonstone/VideoPlayer` to show thumbnail only when focused on slider

## [2.0.0-beta.5] - 2018-05-29

### Removed

- `moonstone/Popup`, `moonstone/Dialog` and `moonstone/Notification` property `spotlightRestrict` option `'none'`
- `moonstone/VideoPlayer` prop `preloadSource`, to be replaced by `moonstone/VideoPlayer.Video` prop `preloadSource`
- `moonstone/Button` and `moonstone/IconButton` allowed value `'opaque'` from prop `backgroundOpacity` which was the default and therefore has the same effect as omitting the prop

### Added

- `moonstone/VideoPlayer` props `selection` and `onSeekOutsideRange` to support selecting a range and notification of interactions outside of that range
- `moonstone/VideoPlayer.Video` component to support preloading video sources

### Changed

- `moonstone/VideoPlayer.videoComponent` prop to default to `ui/Media.Media` instead of `'video'`. As a result, to use a custom video element, one must pass an instance of `ui/Media` with its `mediaComponent` prop set to the desired element.

### Fixed

- `moonstone/ContextualPopupDecorator` to properly stop propagating keydown event if fired from the popup container
- `moonstone/Slider` to read when knob gains focus or for a change in value
- `moonstone/Scroller` to not cut off Expandables when scrollbar appears
- `moonstone/VideoPlayer` to correctly read out when play button is pressed
- `moonstone/Divider` to always use a fixed height, regardless of locale

## [2.0.0-beta.4] - 2018-05-21

### Added

- `moonstone/Button` and `moonstone/IconButton` class name `small` to the list of allowed `css` overrides
- `moonstone/VideoPlayer.MediaControls` property `onClose` to handle back key
- `moonstone/ProgressBar` prop `highlighted` for when the UX needs to call special attention to a progress bar

### Changed

- `moonstone/VideoPlayer` to disable media slider when source is unavailable

### Fixed

- `moonstone/ContextualPopupDecorator` to not set focus to activator when closing if focus was set elsewhere
- `moonstone/IconButton` to allow external customization of vertical alignment of its `Icon` by setting `line-height`
- `moonstone/Marquee.MarqueeController` to not cancel valid animations
- `moonstone/VideoPlayer` feedback and feedback icon to hide properly on play/pause/fast forward/rewind
- `moonstone/VideoPlayer` to correctly focus to default media controls component
- `moonstone/VideoPlayer` to close opened popup components when media controls hide
- `moonstone/VideoPlayer` to show controls on mount and when playing next preload video

## [2.0.0-beta.3] - 2018-05-14

### Added

- `moonstone/SelectableItem.SelectableItemDecorator`

### Changed

- `moonstone/ToggleItem` to forward native events on `onFocus` and `onBlur`
- `moonstone/Input` and `moonstone/ExpandableInput` to support forwarding valid `<input>` props to the contained `<input>` node
- `moonstone/ToggleButton` to fire `onToggle` when toggled

### Fixed

- `moonstone/VirtualList.VirtualList` and `moonstone/VirtualList.VirtualGridList` to scroll properly with all enabled items via a page up or down key
- `moonstone/VirtualList.VirtualList`, `moonstone/VirtualList.VirtualGridList`, and `moonstone/Scroller.Scroller` to ignore any user key events in pointer mode
- `moonstone/VirtualList.VirtualList`, `moonstone/VirtualList.VirtualGridList`, and `moonstone/Scroller.Scroller` to pass `data-spotlight-container-disabled` prop to their outer DOM element
- `moonstone/Image` so it automatically swaps the `src` to the appropriate resolution dynamically as the screen resizes
- `moonstone/Popup` to support all `spotlightRestrict` options
- `moonstone` component `disabled` colors to match the most recent design guidelines (from 30% to 60% opacity)
- `moonstone/ExpandableInput` spotlight behavior when leaving the component via 5-way

## [2.0.0-beta.2] - 2018-05-07

### Fixed

- `moonstone/IconButton` to allow theme-style customization, like it claimed was possible
- `moonstone/ExpandableItem` and related expandables to deal with disabled items and the `autoClose`, `lockBottom` and `noLockBottom` props
- `moonstone/Slider` not to fire `onChange` event when 5-ways out of boundary
- `moonstone/ToggleButton` layout for RTL locales
- `moonstone/Item`, `moonstone/SlotItem`, `moonstone/ToggleItem` to not apply duplicate `className` values
- `moonstone/VirtualList.VirtualList`, `moonstone/VirtualList.VirtualGridList`, and `moonstone/Scroller.Scroller` scrollbar button's aria-label in RTL
- `moonstone/VirtualList.VirtualList` and `moonstone/VirtualList.VirtualGridList` to scroll properly with all disabled items
- `moonstone/VirtualList.VirtualList` and `moonstone/VirtualList.VirtualGridList` to not scroll on focus when jumping

## [2.0.0-beta.1] - 2018-04-29

### Removed

- `moonstone/IncrementSlider` and `moonstone/Slider` props `tooltipAsPercent`, `tooltipSide`, and `tooltipForceSide`, to be replaced by `moonstone/IncrementSlider.IncrementSliderTooltip` and `moonstone/Slider.SliderTooltip` props `percent`, and `side`
- `moonstone/IncrementSlider` props `detachedKnob`, `onDecrement`, `onIncrement`, and `scrubbing`
- `moonstone/ProgressBar` props `tooltipSide` and `tooltipForceSide`, to be replaced by `moonstone/ProgressBar.ProgressBarTooltip` prop `side`
- `moonstone/Slider` props `detachedKnob`, `onDecrement`, `onIncrement`, `scrubbing`, and `onKnobMove`
- `moonstone/VideoPlayer` property `tooltipHideDelay`
- `moonstone/VideoPlayer` props `backwardIcon`, `forwardIcon`, `initialJumpDelay`, `jumpBackwardIcon`, `jumpButtonsDisabled`, `jumpDelay`, `jumpForwadIcon`, `leftComponents`, `moreButtonCloseLabel`, `moreButtonColor`, `moreButtonDisabled`, `moreButtonLabel`, `no5WayJump`, `noJumpButtons`, `noRateButtons`, `pauseIcon`, `playIcon`, `rateButtonsDisabled`, and `rightComponents`, replaced by corresponding props on `moonstone/VideoPlayer.MediaControls`
- `moonstone/VideoPlayer` props `onBackwardButtonClick`, `onForwardButtonClick`, `onJumpBackwardButtonClick`, `onJumpForwardButtonClick`, and `onPlayButtonClick`, replaced by `onRewind`, `onFastForward`, `onJumpBackward`, `onJumpForward`, `onPause`, and `onPlay`, respectively

### Added

- `moonstone/DatePicker` props `dayAriaLabel`, `dayLabel`, `monthAriaLabel`, `monthLabel`, `yearAriaLabel` and `yearLabel` to configure the label set on date pickers
- `moonstone/DayPicker` and `moonstone/DaySelector` props `dayNameLength`, `everyDayText`, `everyWeekdayText`, and `everyWeekendText`
- `moonstone/ExpandablePicker` props `checkButtonAriaLabel`, `decrementAriaLabel`, `incrementAriaLabel`, and `pickerAriaLabel` to configure the label set on each button and picker
- `moonstone/MediaOverlay` component
- `moonstone/Picker` props `aria-label`, `decrementAriaLabel`, and `incrementAriaLabel` to configure the label set on each button
- `moonstone/Popup` property `closeButtonAriaLabel` to configure the label set on popup close button
- `moonstone/ProgressBar.ProgressBarTooltip` props `percent` to format the value as a percent and `visible` to control display of the tooltip
- `moonstone/TimePicker` props `hourAriaLabel`, `hourLabel`, `meridiemAriaLabel`, `meridiemLabel`, `minuteAriaLabel`, and `minuteLabel` to configure the label set on time pickers
- `moonstone/VideoPlayer.MediaControls` component to support additional customization of the playback controls
- `moonstone/VideoPlayer` props `mediaControlsComponent`, `onRewind`, `onFastForward`, `onJumpBackward`, `onJumpForward`, `onPause`, `onPlay`, and `preloadSource`
- `moonstone/VirtualList.VirtualList` and `moonstone/VirtualList.VirtualGridList` `role="list"`
- `moonstone/VirtualList.VirtualList` and `moonstone/VirtualList.VirtualGridList` prop `wrap` to support wrap-around spotlight navigation
- `moonstone/VirtualList`, `moonstone/VirtualGridList` and `moonstone/Scroller` props `scrollRightAriaLabel`, `scrollLeftAriaLabel`, `scrollDownAriaLabel`, and `scrollUpAriaLabel` to configure the aria-label set on scroll buttons in the scrollbars

### Changed

- `moonstone/IncrementSlider` and `moonstone/Slider` prop `tooltip` to support either a boolean for the default tooltip or an element or component for a custom tooltip
- `moonstone/Input` to prevent pointer actions on other component when the input has focus
- `moonstone/ProgressBar.ProgressBarTooltip` prop `side` to support either locale-aware or locale-independent positioning
- `moonstone/ProgressBar.ProgressBarTooltip` prop `tooltip` to support custom tooltip components
- `moonstone/Scroller`, `moonstone/Picker`, and `moonstone/IncrementSlider` to retain focus on `moonstone/IconButton` when it becomes disabled

### Fixed

- `moonstone/ExpandableItem` and related expandable components to expand smoothly when used in a scroller
- `moonstone/GridListImageItem` to show proper `placeholder` and `selectionOverlay`
- `moonstone/MoonstoneDecorator` to optimize localized font loading performance
- `moonstone/Scroller` and `moonstone/VirtualList` navigation via 5-way from paging controls
- `moonstone/VideoPlayer` to render bottom controls at idle after mounting
- `moonstone/VirtualList.VirtualList` and `moonstone/VirtualList.VirtualGridList` to give initial focus
- `moonstone/VirtualList.VirtualList` and `moonstone/VirtualList.VirtualGridList` to have the default value for `dataSize`, `pageScroll`, and `spacing` props

## [2.0.0-alpha.8] - 2018-04-17

### Added

- `moonstone/Panels` property `closeButtonAriaLabel` to configure the label set on application close button

### Changed

- `moonstone/VirtualList.VirtualList` and `moonstone/VirtualList.VirtualGridList` to set its ARIA `role` to `"list"`
- `moonstone/VideoPlayer` property `title` to accept node type

### Fixed

- `moonstone/TimePicker` to show `meridiem` correctly in all locales
- `moonstone/Scrollable` scroll buttons to read out out audio guidance when button pressed down
- `moonstone/ExpandableItem` to show label properly when open and disabled
- `moonstone/Notification` to position properly in RTL locales
- `moonstone/VideoPlayer` to show controls when pressing 5-way select

## [2.0.0-alpha.7] - 2018-04-03

### Removed

- `moonstone/VirtualList.VirtualList` and `moonstone/VirtualList.VirtualGridList` prop `data` to eliminate the misunderstanding caused by the ambiguity of `data`

### Added

- `moonstone/VideoPlayer` property `noSpinner` to allow apps to show/hide spinner while loading video

### Changed

- `moonstone/VideoPlayer` to disable play/pause button when media controls are disabled
- `moonstone/VideoPlayer` property `moreButtonColor` to allow setting underline colors for more button
- `moonstone/VirtualList.VirtualList` and `moonstone/VirtualList.VirtualGridList` prop `isItemDisabled`, which accepts a function that checks if the item at the supplied index is disabled
- `moonstone/Panels.Header` support for `headerInput` so the Header can be used as an Input. See documentation for usage examples.
- `moonstone/ProgressBar` property `tooltipSide` to configure tooltip position relative to the progress bar
- `moonstone/ProgressBar` colors (affecting `moonstone/Slider` as well) for light and dark theme to match the latest designs and make them more visible when drawn over arbitrary background colors

### Fixed

- `moonstone/VideoPlayer` to correctly adjust spaces when the number of components changes in `leftComponents` and `rightComponents`
- `moonstone/VideoPlayer` to read out audio guidance every time `source` changes
- `moonstone/VideoPlayer` to display custom thumbnail node
- `moonstone/VideoPlayer` to hide more icon when right components are removed
- `moonstone/Picker` to correctly update pressed state when dragging off buttons
- `moonstone/Notification` to display when it's opened
- `moonstone/VirtualList` and `moonstone/VirtualGridList` to show Spotlight properly while navigating with page up and down keys
- `moonstone/Input` to allow navigating via left or right to other components when the input is active and the selection is at start or end of the text, respectively
- `moonstone/Panels.ActivityPanels` to correctly lay out the existing panel after adding additional panels

## [2.0.0-alpha.6] - 2018-03-22

### Removed

- `moonstone/Slider` exports `SliderFactory` and `SliderBaseFactory`
- `moonstone/IncrementSlider` exports `IncrementSliderFactory` and `IncrementSliderBaseFactory`
- `moonstone/ProgressBar`, `moonstone/Slider`, `moonstone/Slider.SliderTooltip`, `moonstone/IncrementSlider` components' `vertical` property and replaced it with `orientation`

### Added

- `moonstone/VideoPlayer` property `component` to handle custom video element
- `moonstone/IncrementSlider` properties `incrementAriaLabel` and `decrementAriaLabel` to configure the label set on each button
- `moonstone/Input` support for `small` prop
- `moonstone/ProgressBar` support for `tooltip` and `tooltipForceSide`
- `moonstone/ProgressBar`, `moonstone/Slider`, `moonstone/Slider.SliderTooltip`, `moonstone/IncrementSlider` property `orientation` to accept orientation strings like "vertical" and "horizontal" (replaced old `vertical` prop)

### Changed

- `moonstone/Input` input `height`, `vertical-align`, and `margins`. Please verify your layouts to ensure everything lines up correctly; this change may require removal of old sizing and positioning CSS which is no longer necessary.
- `moonstone/FormCheckbox` to have a small border around the circle, according to new GUI designs
- `moonstone/RadioItem` dot size and added an inner-dot to selected-focused state, according to new GUI designs
- `moonstone/ContextualPopup` prop `popupContainerId` to `popupSpotlightId`
- `moonstone/Popup` prop `containerId` to `spotlightId`
- `moonstone/VideoPlayer` prop `containerId` to `spotlightId`
- `moonstone/VirtualList.VirtualList` and `moonstone/VirtualList.VirtualGridList` prop `component` to be replaced by `itemRenderer`

### Fixed

- `moonstone/ExpandableItem` to be more performant when animating
- `moonstone/GridListImageItem` to hide overlay checkmark icon on focus when unselected
- `moonstone/GridListImageItem` to use `ui/GridListImageItem`
- `moonstone/VirtualList`, `moonstone/VirtualGridList` and `moonstone/Scroller` components to use their base UI components
- `moonstone/VirtualList` to show the selected state on hovered paging controls properly
- `moonstone/Slider` to highlight knob when selected
- `moonstone/Slider` to handle updates to its `value` prop correctly
- `moonstone/ToggleItem` to accept HTML DOM node tag names as strings for its `component` property
- `moonstone/Popup` to properly pause and resume spotlight when animating

## [2.0.0-alpha.5] - 2018-03-07

### Removed

- `moonstone/Marquee.MarqueeText`, replaced by `moonstone/Marquee.Marquee`
- `moonstone/VirtualGridList.GridListImageItem`, replaced by `moonstone/GridListImageItem`

### Changed

- `moonstone/Marquee.Marquee` to be `moonstone/Marquee.MarqueeBase`
- `moonstone/ContextualPopupDecorator` to not restore last-focused child
- `moonstone/ExpandableList` to restore focus to the first selected item after opening

### Fixed

- `moonstone/Slider` to correctly show localized percentage value in tooltip when `tooltipAsPercent` is true
- `moonstone/VirtualGridList` to show or hide its scrollbars properly
- `moonstone/Button` text to be properly centered
- `moonstone/Input` to not clip some glyphs at the start of the value

## [2.0.0-alpha.4] - 2018-02-13

### Added

- `moonstone/SlotItem` replacing `moonstone/Item.ItemOverlay`

### Removed

- `moonstone/VirtualFlexList` to be replaced by `ui/VirtualFlexList`
- `moonstone/Button` and `moonstone/IconButton` prop `noAnimation`
- `moonstone/Item.OverlayDecorator`, `moonstone/Item.Overlay`, and `moonstone/Item.ItemOverlay` to be replaced by `moonstone/SlotItem`

### Changed

- `moonstone/Marquee` to do less-costly calculations during measurement and optimized the applied styles
- `moonstone/ExpandableList` to require a unique key for each object type data

### Fixed

- `moonstone/VirtualList` to render properly with fiber reconciler
- `moonstone/VirtualList` focus option in scrollTo api
- `moonstone/ExpandableSpotlightDecorator` to not spot the title upon collapse when in `pointerMode`
- `moonstone/Spinner` to not unpause Spotlight unless it was the one to pause it
- `moonstone/Marquee` to stop when becoming disabled
- `moonstone/Input`, `moonstone/MarqueeDecorator`, and `moonstone/Slider` to prevent unnecessary focus-based updates

## [2.0.0-alpha.3] - 2018-01-18

### Removed

- `moonstone/Scroller` and `moonstone/VirtualList` option `indexToFocus` in `scrollTo` method which is deprecated from 1.2.0
- `moonstone/Scroller` props `horizontal` and `vertical` which are deprecated from 1.3.0 and replaced with `direction` prop
- `moonstone/Button` exports `ButtonFactory` and `ButtonBaseFactory`
- `moonstone/IconButton` exports `IconButtonFactory` and `IconButtonBaseFactory`

### Fixed

- `moonstone/MoonstoneDecorator` root node to fill the entire space available, which simplifies positioning and sizing for child elements (previously always measured 0 in height)
- `moonstone/VirtualList` to prevent infinite function call when a size of contents is slightly longer than a client size without a scrollbar
- `moonstone/VirtualList` to sync scroll position when clientSize changed

## [2.0.0-alpha.2] - 2017-08-29

No significant changes.

## [2.0.0-alpha.1] - 2017-08-27

### Changed

- `moonstone/Button`, `moonstone/Checkbox`, `moonstone/FormCheckbox`, `moonstone/IconButton`, `moonstone/IncrementSlider`, `moonstone/Item`, `moonstone/Picker`, and `moonstone/RangePicker`, `moonstone/Switch` and `moonstone/VideoPlayer` to use `ui/Touchable`

## [1.15.0] - 2018-02-28

### Deprecated

- `moonstone/Marquee.Marquee`, to be moved to `moonstone/Marquee.MarqueeBase` in 2.0.0
- `moonstone/Marquee.MarqueeText`, to be moved to `moonstone/Marquee.Marquee` in 2.0.0

### Fixed

- `moonstone/GridListImageItem` to display correctly

## [1.14.0] - 2018-02-23

### Deprecated

- `moonstone/VirtualFlexList`, to be replaced by `ui/VirtualFlexList` in 2.0.0
- `moonstone/VirtualGridList.GridListImageItem`, to be replaced by `moonstone/GridListImageItem` in 2.0.0
- `moonstone/Button` and `moonstone/IconButton` prop `noAnimation`, to be removed in 2.0.0
- `moonstone/Button.ButtonFactory`, `moonstone/Button.ButtonBaseFactory`, `moonstone/IconButton.IconButtonFactory`, `moonstone/IconButton.IconButtonBaseFactory`, `moonstone/IncrementSlider.IncrementSliderFactory`, `moonstone/IncrementSlider.IncrementSliderBaseFactory`, `moonstone/Slider.SliderFactory`, and `moonstone/Slider.SliderBaseFactory`, to be removed in 2.0.0
- `moonstone/Item.ItemOverlay`, to be replaced by `ui/SlotItem` in 2.0.0
- `moonstone/Item.Overlay` and `moonstone/Item.OverlayDecorator`, to be removed in 2.0.0

### Added

- `moonstone/DaySelector` component
- `moonstone/EditableIntegerPicker` component
- `moonstone/GridListImageItem` component

## [1.13.4] - 2018-07-30

### Fixed

- `moonstone/DatePicker` to calculate min and max year in the current calender

## [1.13.3] - 2018-01-16

### Fixed

- `moonstone/TimePicker` to not read out meridiem label when meridiem picker gets a focus
- `moonstone/Scroller` to correctly update scrollbars when the scroller's contents change

## [1.13.2] - 2017-12-14

### Fixed

- `moonstone/Panels` to maintain spotlight focus when `noAnimation` is set
- `moonstone/Panels` to not accept back key presses during transition
- `moonstone/Panels` to revert 1.13.0 fix that blurred Spotlight when transitioning panels
- `moonstone/Scroller` and other scrolling components to not show scroll thumb when only child item is updated
- `moonstone/Scroller` and other scrolling components to not hide scroll thumb immediately after scroll position reaches the top or the bottom
- `moonstone/Scroller` and other scrolling components to show scroll thumb properly when scroll position reaches the top or the bottom by paging controls

## [1.13.1] - 2017-12-06

### Fixed

- `moonstone/Slider` to not unnecessarily fire `onChange` if the initial value has not changed

## [1.13.0] - 2017-11-28

### Added

- `moonstone/VideoPlayer` props `disabled`, `loading`, `miniFeedbackHideDelay`, and `thumbnailComponent` as well as new APIs: `areControlsVisible`, `getVideoNode`, `showFeedback`, and `toggleControls`

### Fixed

- `moonstone/VirtualList` to render items from a correct index on edge cases at the top of a list
- `moonstone/VirtualList` to handle focus properly via page up at the first page and via page down at the last page
- `moonstone/Expandable` and derivatives to use the new `ease-out-quart` animation timing function to better match the aesthetic of Enyo's Expandables
- `moonstone/TooltipDecorator` to correctly display tooltip direction when locale changes
- `moonstone/Marquee` to restart animation on every resize update
- `moonstone/LabeledItem` to start marquee when hovering while disabled
- `moonstone/Marquee` to correctly start when hovering on disabled spottable components
- `moonstone/Marquee.MarqueeController` to not abort marquee when moving among components
- `moonstone/Picker` marquee issues with disabled buttons or Picker
- `moonstone/Panels` to prevent loss of spotlight issue when moving between panels
- `moonstone/VideoPlayer` to bring it in line with real-world use-cases
- `moonstone/Slider` by removing unnecessary repaints to the screen
- `moonstone/Slider` to fire `onChange` events when the knob is pressed near the boundaries
- `moonstone/VideoPlayer` to correctly position knob when interacting with media slider
- `moonstone/VideoPlayer` to not read out the focused button when the media controls hide
- `moonstone/MarqueeDecorator` to stop when unhovering a disabled component using `marqueeOn` `'focus'`
- `moonstone/Slider` to not forward `onChange` when `disabled` on `mouseUp/click`
- `moonstone/VideoPlayer` to defer rendering playback controls until needed

## [1.12.2] - 2017-11-15

### Fixed

- `moonstone/VirtualList` to scroll and focus properly by pageUp and pageDown when disabled items are in it
- `moonstone/Button` to correctly specify minimum width when in large text mode
- `moonstone/Scroller` and other scrolling components to restore last focused index when panel is changed
- `moonstone/VideoPlayer` to display time correctly in RTL locale
- `moonstone/VirtualList` to scroll correctly using page down key with disabled items
- `moonstone/Scroller` and other scrolling components to not cause a script error when scrollbar is not rendered
- `moonstone/Picker` incrementer and decrementer to not change size when focused
- `moonstone/Header` to use a slightly smaller font size for `title` in non-latin locales and a line-height for `titleBelow` and `subTitleBelow` that better meets the needs of tall-glyph languages like Tamil and Thai, as well as latin locales
- `moonstone/Scroller` and `moonstone/VirtualList` to keep spotlight when pressing a 5-way control while scrolling
- `moonstone/Panels` to prevent user interaction with panel contents during transition
- `moonstone/Slider` and related components to correctly position knob for `detachedKnob` on mouse down and fire value where mouse was positioned on mouse up
- `moonstone/DayPicker` to update day names when changing locale
- `moonstone/ExpandableItem` and all other `Expandable` components to revert 1.12.1 change to pull down from the top

## [1.12.1] - 2017-11-07

### Fixed

- `moonstone/ExpandableItem` and all other `Expandable` components to now pull down from the top instead of being revealed from the bottom, matching Enyo's design
- `moonstone/VirtualListNative` to scroll properly with page up/down keys if there is a disabled item
- `moonstone/RangePicker` to display negative values correctly in RTL
- `moonstone/Scroller` and other scrolling components to not blur scroll buttons when wheeling
- `moonstone/Scrollbar` to hide scroll thumb immediately without delay after scroll position reaches min or max
- `moonstone/Divider` to pass `marqueeOn` prop
- `moonstone/Slider` to fire `onChange` on mouse up and key up
- `moonstone/VideoPlayer` to show knob when pressed
- `moonstone/Header` to layout `titleBelow` and `subTitleBelow` correctly
- `moonstone/Header` to use correct font-weight for `subTitleBelow`
- `moonstone/VirtualList` to restore focus correctly for lists only slightly larger than the viewport

## [1.12.0] - 2017-10-27

### Fixed

- `moonstone/Scroller` and other scrolling components to prevent focusing outside the viewport when pressing a 5-way key during wheeling
- `moonstone/Scroller` to called scrollToBoundary once when focus is moved using holding child item
- `moonstone/VideoPlayer` to apply skin correctly
- `moonstone/Popup` from `last-focused` to `default-element` in `SpotlightContainerDecorator` config
- `moonstone/Panels` to retain focus when back key is pressed on breadcrumb
- `moonstone/Input` to correctly hide VKB when dismissing

## [1.11.0] - 2017-10-24

### Added

- `moonstone/VideoPlayer` properties `seekDisabled` and `onSeekFailed` to disable seek function

### Changed

- `moonstone/ExpandableList` to become `disabled` if there are no children

### Fixed

- `moonstone/Picker` to read out customized accessibility value when picker prop has `joined` and `aria-valuetext`
- `moonstone/Scroller` to apply scroll position on vertical or horizontal Scroller when child gets a focus
- `moonstone/Scroller` and other scrolling components to scroll without animation when panel is changed
- `moonstone/ContextualPopup` padding to not overlap close button
- `moonstone/Scroller` and other scrolling components to change focus via page up/down only when the scrollbar is visible
- `moonstone/Picker` to only increment one value on hold
- `moonstone/ItemOverlay` to remeasure when focused

## [1.10.1] - 2017-10-16

### Fixed

- `moonstone/Scroller` and other scrolling components to scroll via page up/down when focus is inside a Spotlight container
- `moonstone/VirtualList` and `moonstone/VirtualGridList` to scroll by 5-way keys right after wheeling
- `moonstone/VirtualList` not to move focus when a current item and the last item are located at the same line and pressing a page down key
- `moonstone/Slider` knob to follow while dragging for detached knob
- `moonstone/Header` to layout header row correctly in `standard` type
- `moonstone/Input` to not dismiss on-screen keyboard when dragging cursor out of input box
- `moonstone/Header` RTL `line-height` issue
- `moonstone/Panels` to render children on idle
- `moonstone/Scroller` and other scrolling components to limit muted spotlight container scrims to their bounds
- `moonstone/Input` to always forward `onKeyUp` event

## [1.10.0] - 2017-10-09

### Added

- `moonstone/VideoPlayer` support for designating components with `.spottable-default` as the default focus target when pressing 5-way down from the slider
- `moonstone/Slider` property `activateOnFocus` which when enabled, allows 5-way directional key interaction with the `Slider` value without pressing [Enter] first
- `moonstone/VideoPlayer` property `noMiniFeedback` to support controlling the visibility of mini feedback
- `ui/Layout`, which provides a technique for laying-out components on the screen using `Cells`, in rows or columns

### Changed

- `moonstone/Popup` to focus on mount if it’s initially opened and non-animating and to always pass an object to `onHide` and `onShow`
- `moonstone/VideoPlayer` to emit `onScrub` event and provide audio guidance when setting focus to slider

### Fixed

- `moonstone/ExpandableItem` and derivatives to restore focus to the Item if the contents were last focused when closed
- `moonstone/Slider` toggling activated state when holding enter/select key
- `moonstone/TimePicker` picker icons shifting slightly when focusing an adjacent picker
- `moonstone/Icon` so it handles color the same way generic text does, by inheriting from the parent's color. This applies to all instances of `Icon`, `IconButton`, and `Icon` inside `Button`.
- `moonstone/fonts` Museo Sans font to correct "Ti" kerning
- `moonstone/VideoPlayer` to correctly position knob on mouse click
- `moonstone/Panels.Header` to show an ellipsis for long titles with RTL text
- `moonstone/Marquee` to restart when invalidated by a prop change and managed by a `moonstone/Marquee.MarqueeController`
- `spotlight.Spotlight` method `focus()` to verify that the target element matches its container's selector rules prior to setting focus
- `moonstone/Picker` to only change picker values `onWheel` when spotted
- `moonstone/VideoPlayer` to hide descendant floating components (tooltips, contextual popups) when the media controls hide

## [1.9.3] - 2017-10-03

### Added

- `moonstone/Button` property value to `backgroundOpacity` called "lightTranslucent" to better serve colorful image backgrounds behind Buttons. This also affects `moonstone/IconButton` and `moonstone/Panels/ApplicationCloseButton`.
- `moonstone/Panels` property `closeButtonBackgroundOpacity` to support `moonstone/Panels/ApplicationCloseButton`'s `backgroundOpacity` prop

### Changed

- `Moonstone Icons` font file to include the latest designs for several icons
- `moonstone/Panels/ApplicationCloseButton` to expose its `backgroundOpacity` prop

### Fixed

- `moonstone/VirtualList` to apply "position: absolute" inline style to items
- `moonstone/Picker` to increment and decrement normally at the edges of joined picker
- `moonstone/Icon` not to read out image characters
- `moonstone/Scroller` and other scrolling components to not accumulate paging scroll by pressing page up/down in scrollbar
- `moonstone/Icon` to correctly display focused state when using external image
- `moonstone/Button` and `moonstone/IconButton` to be properly visually muted when in a muted container

## [1.9.2] - 2017-09-26

### Fixed

- `moonstone/ExpandableList` preventing updates when its children had changed

## [1.9.1] - 2017-09-25

### Fixed

- `moonstone/ExpandableList` run-time error when using an array of objects as children
- `moonstone/VideoPlayer` blocking pointer events when the controls were hidden

## [1.9.0] - 2017-09-22

### Added

- `moonstone/styles/mixins.less` mixins: `.moon-spotlight-margin()` and `.moon-spotlight-padding()`
- `moonstone/Button` property `noAnimation` to support non-animating pressed visual

### Changed

- `moonstone/TimePicker` to use "AM/PM" instead of "meridiem" for label under meridiem picker
- `moonstone/IconButton` default style to not animate on press. NOTE: This behavior will change back to its previous setting in release 2.0.0.
- `moonstone/Popup` to warn when using `scrimType` `'none'` and `spotlightRestrict` `'self-only'`
- `moonstone/Scroller` to block spotlight during scroll
- `moonstone/ExpandableItem` and derivatives to always pause spotlight before animation

### Fixed

- `moonstone/VirtualGridList` to not move focus to wrong column when scrolled from the bottom by holding the "up" key
- `moonstone/VirtualList` to focus an item properly when moving to a next or previous page
- `moonstone/Scroller` and other scrolling components to move focus toward first or last child when page up or down key is pressed if the number of children is small
- `moonstone/VirtualList` to scroll to preserved index when it exists within dataSize for preserving focus
- `moonstone/Picker` buttons to not change size
- `moonstone/Panel` to move key navigation to application close button on holding the "up" key.
- `moonstone/Picker` to show numbers when changing values rapidly
- `moonstone/Popup` layout in large text mode to show close button correctly
- `moonstone/Picker` from moving scroller when pressing 5-way keys in `joined` Picker
- `moonstone/Input` so it displays all locales the same way, without cutting off the edges of characters
- `moonstone/TooltipDecorator` to hide tooltip when 5-way keys are pressed for disabled components
- `moonstone/Picker` to not tremble in width when changing values while using a numeric width prop value
- `moonstone/Picker` to not overlap values when changing values in `vertical`
- `moonstone/ContextualPopup` pointer mode focus behavior for `spotlightRestrict='self-only'`
- `moonstone/VideoPlayer` to prevent interacting with more components in pointer mode when hidden
- `moonstone/Scroller` to not repaint its entire contents whenever partial content is updated
- `moonstone/Slider` knob positioning after its container is resized
- `moonstone/VideoPlayer` to maintain focus when media controls are hidden
- `moonstone/Scroller` to scroll expandable components into view when opening when pointer has moved elsewhere

## [1.8.0] - 2017-09-07

### Deprecated

- `moonstone/Dialog` property `showDivider`, will be replaced by `noDivider` property in 2.0.0

### Added

- `moonstone/Popup` callback property `onShow` which fires after popup appears for both animating and non-animating popups

### Changed

- `moonstone/Popup` callback property `onHide` to run on both animating and non-animating popups
- `moonstone/VideoPlayer` state `playbackRate` to media events
- `moonstone/VideoPlayer` support for `spotlightDisabled`
- `moonstone/VideoPlayer` thumbnail positioning and style
- `moonstone/VirtualList` to render when dataSize increased or decreased
- `moonstone/Dialog` style
- `moonstone/Popup`, `moonstone/Dialog`, and `moonstone/Notification` to support `node` type for children
- `moonstone/Scroller` to forward `onKeyDown` events

### Fixed

- `moonstone/Scroller` and other scrolling components to enable focus when wheel scroll is stopped
- `moonstone/VirtualList` to show scroll thumb when a preserved item is focused in a Panel
- `moonstone/Scroller` to navigate properly with 5-way when expandable child is opened
- `moonstone/VirtualList` to stop scrolling when focus is moved on an item from paging controls or outside
- `moonstone/VirtualList` to move out with 5-way navigation when the first or the last item is disabled
- `moonstone/IconButton` Tooltip position when disabled
- `moonstone/VideoPlayer` Tooltip time after unhovering
- `moonstone/VirtualList` to not show invisible items
- `moonstone/IconButton` Tooltip position when disabled
- `moonstone/VideoPlayer` to display feedback tooltip correctly when navigating in 5-way
- `moonstone/MarqueeDecorator` to work with synchronized `marqueeOn` `'render'` and hovering as well as `marqueOn` `'hover'` when moving rapidly among synchronized marquees
- `moonstone/Input` aria-label for translation
- `moonstone/Marquee` to recalculate inside `moonstone/Scroller` and `moonstone/SelectableItem` by bypassing `shouldComponentUpdate`
- `moonstone/Picker` to marquee when incrementing and decrementing values with the prop `noAnimation`

## [1.7.0] - 2017-08-23

### Deprecated

- `moonstone/TextSizeDecorator` and it will be replaced by `moonstone/AccessibilityDecorator`
- `moonstone/MarqueeDecorator` property `marqueeCentered` and `moonstone/Marquee` property `centered` will be replaced by `alignment` property in 2.0.0

### Added

- `moonstone/TooltipDecorator` config property to direct tooltip into a property instead of adding to `children`
- `moonstone/VideoPlayer` prop `thumbnailUnavailable` to fade thumbnail
- `moonstone/AccessibilityDecorator` with `highContrast` and `textSize`
- `moonstone/VideoPlayer` high contrast scrim
- `moonstone/MarqueeDecorator`and `moonstone/Marquee` property `alignment` to allow setting  alignment of marquee content

### Changed

- `moonstone/Scrollbar` to disable paging control down button properly at the bottom when a scroller size is a non-integer value
- `moonstone/VirtualList`, `moonstone/VirtualGridList`, and `moonstone/Scroller` to scroll on `keydown` event instead of `keyup` event of page up and page down keys
- `moonstone/VirtualGridList` to scroll by item via 5 way key
- `moonstone/VideoPlayer` to read target time when jump by left/right key
- `moonstone/IconButton` to not use `MarqueeDecorator` and `Uppercase`

### Fixed

- `moonstone/VirtualList` and `moonstone/VirtualGridList` to focus the correct item when page up and page down keys are pressed
- `moonstone/VirtualList` to not lose focus when moving out from the first item via 5way when it has disabled items
- `moonstone/Slider` to align tooltip with detached knob
- `moonstone/FormCheckbox` to display correct colors in light skin
- `moonstone/Picker` and `moonstone/RangePicker` to forward `onKeyDown` events when not `joined`
- `moonstone/SelectableItem` to display correct icon width and alignment
- `moonstone/LabeledItem` to always match alignment with the locale
- `moonstone/Scroller` to properly 5-way navigate from scroll buttons
- `moonstone/ExpandableList` to display correct font weight and size for list items
- `moonstone/Divider` to not italicize in non-italic locales
- `moonstone/VideoPlayer` slider knob to follow progress after being selected when seeking
- `moonstone/LabeledItem` to correctly position its icon. This affects all of the `Expandables`, `moonstone/DatePicker` and `moonstone/TimePicker`.
- `moonstone/Panels.Header` and `moonstone/Item` to prevent them from allowing their contents to overflow unexpectedly
- `moonstone/Marquee` to recalculate when vertical scrollbar appears
- `moonstone/SelectableItem` to recalculate marquee when toggled

### Removed

- `moonstone/Input` large-text mode

## [1.6.1] - 2017-08-07

### Changed

- `moonstone/Icon` and `moonstone/IconButton` to no longer fit image source to the icon's boundary

## [1.6.0] - 2017-08-04

### Added

- `moonstone/VideoPlayer` ability to seek when holding down the right and left keys. Sensitivity can be adjusted using throttling options `jumpDelay` and `initialJumpDelay`.
- `moonstone/VideoPlayer` property `no5WayJump` to disable jumping done by 5-way
- `moonstone/VideoPlayer` support for the "More" button to use tooltips
- `moonstone/VideoPlayer` properties `moreButtonLabel` and `moreButtonCloseLabel` to allow customization of the "More" button's tooltip and Aria labels
- `moonstone/VideoPlayer` property `moreButtonDisabled` to disable the "More" button
- `moonstone/Picker` and `moonstone/RangePicker` prop `aria-valuetext` to support reading custom text instead of value
- `moonstone/VideoPlayer` methods `showControls` and `hideControls` to allow external interaction with the player
- `moonstone/Scroller` support for Page Up/Page Down keys in pointer mode when no item has focus

### Changed

- `moonstone/VideoPlayer` to handle play, pause, stop, fast forward and rewind on remote controller
- `moonstone/Marquee` to also start when hovered if `marqueeOnRender` is set

### Fixed

- `moonstone/IconButton` to fit image source within `IconButton`
- `moonstone` icon font sizes for wide icons
- `moonstone/ContextualPopupDecorator` to prefer setting focus to the appropriate popup instead of other underlying controls when using 5-way from the activating control
- `moonstone/Scroller` not scrolled via 5 way when `moonstone/ExpandableList` is opened
- `moonstone/VirtualList` to not let the focus move outside of container even if there are children left when navigating with 5way
- `moonstone/Scroller` and other scrolling components to update disability of paging controls when the scrollbar is set to `visible` and the content becomes shorter
- `moonstone/VideoPlayer` to focus on hover over play/pause button when video is loading
- `moonstone/VideoPlayer` to update and display proper time while moving knob when video is paused
- `moonstone/VideoPlayer` long title overlap issues
- `moonstone/Header` to apply `marqueeOn` prop to `subTitleBelow` and `titleBelow`
- `moonstone/Picker` wheeling in `moonstone/Scroller`
- `moonstone/IncrementSlider` and `moonstone/Picker` to read value changes when selecting buttons

## [1.5.0] - 2017-07-19

### Added

- `moonstone/Slider` and `moonstone/IncrementSlider` prop `aria-valuetext` to support reading custom text instead of value
- `moonstone/TooltipDecorator` property `tooltipProps` to attach props to tooltip component
- `moonstone/Scroller` and `moonstone/VirtualList` ability to scroll via page up and page down keys
- `moonstone/VideoPlayer` tooltip-thumbnail support with the `thumbnailSrc` prop and the `onScrub` callback to fire when the knob moves and a new thumbnail is needed
- `moonstone/VirtualList` ability to navigate via 5way when there are disabled items
- `moonstone/ContextualPopupDecorator` property `popupContainerId` to support configuration of the popup's spotlight container
- `moonstone/ContextualPopupDecorator` property `onOpen` to notify containers when the popup has been opened
- `moonstone/ContextualPopupDecorator` config option `openProp` to support mapping the value of `open` property to the chosen property of wrapped component

### Changed

- `moonstone/ExpandableList` to use 'radio' as the default, and adapt 'single' mode to render as a `moonstone/RadioItem` instead of a `moonstone/CheckboxItem`
- `moonstone/VideoPlayer` to not hide pause icon when it appears
- `moonstone/ContextualPopupDecorator` to set accessibility-related props onto the container node rather than the popup node
- `moonstone/ExpandableItem`, `moonstone/ExpandableList`, `moonstone/ExpandablePicker`, `moonstone/DatePicker`, and `moonstone/TimePicker` to pause spotlight when animating in 5-way mode
- `moonstone/Spinner` to position the text content under the spinner, rather than to the right side
- `moonstone/VideoPlayer` to include hour when announcing the time while scrubbing
- `moonstone/GridListImageItem` to require a `source` prop and not have a default value

### Fixed

- `moonstone/Input` ellipsis to show if placeholder is changed dynamically and is too long
- `moonstone/Marquee` to re-evaluate RTL orientation when its content changes
- `moonstone/VirtualList` to restore focus on short lists
- `moonstone/ExpandableInput` to expand the width of its contained `moonstone/Input`
- `moonstone/Input` support for `dismissOnEnter`
- `moonstone/Input` focus management to prevent stealing focus when programmatically moved elsewhere
- `moonstone/Input` 5-way spot behavior
- `moonstone` international fonts to always be used, even when unsupported font-weights or font-styles are requested
- `moonstone/Panels.Panel` support for selecting components with `.spottable-default` as the default focus target
- `moonstone/Panels` layout in RTL locales
- `moonstone` spottable components to support `onSpotlightDown`, `onSpotlightLeft`, `onSpotlightRight`, and `onSpotlightUp` event property
- `moonstone/VirtualList` losing spotlight when the list is empty
- `moonstone/FormCheckbox` in focused state to have the correct "check" color
- `moonstone/Scroller` and other scrolling components' bug in `navigableFilter` when passed a container id

## [1.4.1] - 2017-07-05

### Changed

- `moonstone/Popup` to only call `onKeyDown` when there is a focused item in the `Popup`
- `moonstone/Scroller`, `moonstone/Picker`, and `moonstone/IncrementSlider` to automatically move focus when the currently focused `moonstone/IconButton` becomes disabled

### Fixed

- `moonstone/ContextualPopupDecorator` close button to account for large text size
- `moonstone/ContextualPopupDecorator` to not spot controls other than its activator when navigating out via 5-way
- `moonstone/Header` to set the value of `marqueeOn` for all types of headers

## [1.4.0] - 2017-06-29

### Deprecated

- `moonstone/Input` prop `noDecorator` is being replaced by `autoFocus` in 2.0.0

### Added

- `moonstone/Scrollbar` property `corner` to add the corner between vertical and horizontal scrollbars
- `moonstone/ScrollThumb` for a thumb of `moonstone/Scrollbar`
- `moonstone/styles/text.less` mixin `.locale-japanese-line-break()` to apply the correct  Japanese language line-break rules for the following multi-line components: `moonstone/BodyText`, `moonstone/Dialog`, `moonstone/Notification`, `moonstone/Popup`, and `moonstone/Tooltip`
- `moonstone/ContextualPopupDecorator` property `popupProps` to attach props to popup component
- `moonstone/VideoPlayer` property `pauseAtEnd` to control forward/backward seeking
- `moonstone/Panels/Header` prop `marqueeOn` to control marquee of header

### Changed

- `moonstone/Panels/Header` to expose its `marqueeOn` prop
- `moonstone/VideoPlayer` to automatically adjust the width of the allocated space for the side components so the media controls have more space to appear on smaller screens
- `moonstone/VideoPlayer` properties `autoCloseTimeout` and `titleHideDelay` default value to `5000`
- `moonstone/VirtualList` to support restoring focus to the last focused item
- `moonstone/Scroller` and other scrolling components to call `onScrollStop` before unmounting if a scroll is in progress
- `moonstone/Scroller` to reveal non-spottable content when navigating out of a scroller

### Fixed

- `moonstone/Dialog` to properly focus via pointer on child components
- `moonstone/VirtualList`, `moonstone/VirtualGridList`, and `moonstone/Scroller` not to be slower when scrolled to the first or the last position by wheeling
- `moonstone` component hold delay time
- `moonstone/VideoPlayer` to show its controls when pressing down the first time
- `moonstone/Panel` autoFocus logic to only focus on initial render
- `moonstone/Input` text colors
- `moonstone/ExpandableInput` to focus its decorator when leaving by 5-way left/right

## [1.3.1] - 2017-06-14

### Fixed

- `moonstone/Picker` support for large text
- `moonstone/Scroller` support for focusing paging controls with the pointer
- `moonstone` CSS rules for unskinned spottable components

## [1.3.0] - 2017-06-12

### Deprecated

- `moonstone/Scroller` props `horizontal` and `vertical`. Deprecated props are replaced with `direction` prop. `horizontal` and `vertical` will be removed in 2.0.0.
- `moonstone/Panel` prop `noAutoFocus` in favor of `autoFocus="none"`

### Added

- `moonstone/Image` support for `children` prop inside images
- `moonstone/Scroller` prop `direction` which replaces `horizontal` and `vertical` props
- `moonstone/VideoPlayer` property `tooltipHideDelay` to hide tooltip with a given amount of time
- `moonstone/VideoPlayer` property `pauseAtEnd` to pause when it reaches either the start or the end of the video
- `moonstone/VideoPlayer` methods `fastForward`, `getMediaState`, `jump`, `pause`, `play`, `rewind`, and `seek` to allow external interaction with the player. See docs for example usage.

### Changed

- `moonstone/Skinnable` to support context and allow it to be added to any component to be individually skinned. This includes a further optimization in skinning which consolidates all color assignments into a single block, so non-color rules aren't unnecessarily duplicated.
- `moonstone/Skinnable` light and dark skin names ("moonstone-light" and "moonstone") to "light" and "dark", respectively
- `moonstone/VideoPlayer` to set play/pause icon to display "play" when rewinding or fast forwarding
- `moonstone/VideoPlayer` to rewind or fast forward when previous command is slow-forward or slow-rewind respectively
- `moonstone/VideoPlayer` to fast forward when previous command is slow-forward and it reaches the last of its play rate
- `moonstone/VideoPlayer` to not play video on reload when `noAutoPlay` is `true`
- `moonstone/VideoPlayer` property `feedbackHideDelay`'s default value to `3000`
- `moonstone/Notification` to break line in characters in ja and zh locale
- `moonstone/Notification` to align texts left in LTR locale and right in RTL locale
- `moonstone/VideoPlayer` to simulate rewind functionality on non-webOS platforms only

### Fixed

- `moonstone/ExpandableItem` to correct the `titleIcon` when using `open` and `disabled`
- `moonstone/GridListImageItem` to center its selection icon on the image instead of the item
- `moonstone/Input` to have correct `Tooltip` position in `RTL`
- `moonstone/SwitchItem` to not unintentionally overflow `Scroller` containers, causing them to jump to the side when focusing
- `moonstone/VideoPlayer` to fast forward properly when video is at paused state
- `moonstone/VideoPlayer` to correctly change sources
- `moonstone/VideoPlayer` to show or hide feedback tooltip properly
- `moonstone/DateTimeDecorator` to work properly with `RadioControllerDecorator`
- `moonstone/Picker` in joined, large text mode so the arrows are properly aligned and sized
- `moonstone/Icon` to reflect the same proportion in relation to its size in large-text mode

## [1.2.0] - 2017-05-17

### Deprecated

- `moonstone/Scroller` and other scrolling components option `indexToFocus` in `scrollTo` method to be removed in 2.0.0

### Added

- `moonstone/Slider` and `moonstone/IncrementSlider` prop `noFill` to support a style without the fill
- `moonstone/Marquee` property `rtl` to set directionality to right-to-left
- `moonstone/VirtualList.GridListImageItem` property `selectionOverlay` to add custom component for selection overlay
- `moonstone/MoonstoneDecorator` property `skin` to let an app choose its skin: "moonstone" and "moonstone-light" are now available
- `moonstone/FormCheckboxItem`
- `moonstone/FormCheckbox`, a standalone checkbox, to support `moonstone/FormCheckboxItem`
- `moonstone/Input` props `invalid` and `invalidMessage` to display a tooltip when input value is invalid
- `moonstone/Scroller` and other scrolling components option `focus` in `scrollTo()` method
- `moonstone/Scroller` and other scrolling components property `spottableScrollbar`
- `moonstone/Icon.IconList` icons: `arrowshrinkleft` and `arrowshrinkright`

### Changed

- `moonstone/Picker` arrow icon for `joined` picker: small when not spotted, hidden when it reaches the end of the picker
- `moonstone/Checkbox` and `moonstone/CheckboxItem` to reflect the latest design
- `moonstone/MoonstoneDecorator/fontGenerator` was refactored to use the browser's FontFace API to dynamically load locale fonts
- `moonstone/VideoPlayer` space allotment on both sides of the playback controls to support 4 buttons; consequently the "more" controls area has shrunk by the same amount
- `moonstone/VideoPlayer` to not disable media button (play/pause)
- `moonstone/Scroller` and other scrolling components so that paging controls are not spottable by default with 5-way
- `moonstone/VideoPlayer`'s more/less button to use updated arrow icon

### Fixed

- `moonstone/MarqueeDecorator` to properly stop marquee on items with `'marqueeOnHover'`
- `moonstone/ExpandableList` to work properly with object-based children
- `moonstone/styles/fonts.less` to restore the Moonstone Icon font to request the local system font by default. Remember to update your webOS build to get the latest version of the font so you don't see empty boxes for your icons.
- `moonstone/Picker` and `moonstone/RangePicker` to now use the correct size from Enyo (60px v.s. 84px) for icon buttons
- `moonstone/Scroller` and other scrolling components to apply ri.scale properly
- `moonstone/Panel` to not cover a `Panels`'s `ApplicationCloseButton` when not using a `Header`
- `moonstone/IncrementSlider` to show tooltip when buttons focused

## [1.1.0] - 2017-04-21

### Deprecated

- `moonstone/ExpandableInput` property `onInputChange`

### Added

- `moonstone/Panels.Panel` prop and `moonstone/MoonstoneDecorator` config option: `noAutoFocus` to support prevention of setting automatic focus after render
- `moonstone/VideoPlayer` props: `backwardIcon`, `forwardIcon`, `jumpBackwardIcon`, `jumpForwardIcon`, `pauseIcon`, and `playIcon` to support icon customization of the player
- `moonstone/VideoPlayer` props `jumpButtonsDisabled` and `rateButtonsDisabled` for disabling the pairs of buttons when it's inappropriate for the playing media
- `moonstone/VideoPlayer` property `playbackRateHash` to support custom playback rates
- `moonstone/VideoPlayer` callback prop `onControlsAvailable` which fires when the players controls show or hide
- `moonstone/Image` support for `onLoad` and `onError` events
- `moonstone/VirtualList.GridListImageItem` prop `placeholder`
- `moonstone/Divider` property `preserveCase` to display text without capitalizing it

### Changed

- `moonstone/Slider` colors and sizing to match the latest designs
- `moonstone/ProgressBar` to position correctly with other components nearby
- `moonstone/Panels` breadcrumb to no longer have a horizontal line above it
- `moonstone/Transition` to measure itself when the CPU is idle
- style for disabled opacity from 0.4 to 0.3
- `moonstone/Button` colors for transparent and translucent background opacity when disabled
- `moonstone/ExpandableInput` property `onInputChange` to fire along with `onChange`. `onInputChange` is deprecated and will be removed in a future update.
- `Moonstone.ttf` font to include new icons
- `moonstone/Icon` to reference additional icons

### Fixed

- `moonstone/Popup` and `moonstone/ContextualPopupDecorator` 5-way navigation behavior
- `moonstone/Input` to not spot its own input decorator on 5-way out
- `moonstone/VideoPlayer` to no longer render its `children` in multiple places
- `moonstone/Button` text color when used on a neutral (light) background in some cases
- `moonstone/Popup` background opacity
- `moonstone/Marquee` to recalculate properly when its contents change
- `moonstone/TimePicker` to display time in correct order
- `moonstone/Scroller` to prefer spotlight navigation to its internal components

## [1.0.0] - 2017-03-31

> NOTE: We have also modified most form components to be usable in a controlled (app manages component
> state) or uncontrolled (Enact manages component state) manner. To put a component into a
> controlled state, pass in `value` (or other appropriate state property such as `selected` or
> `open`) at component creation and then respond to events and update the value as needed. To put a
> component into an uncontrolled state, do not set `value` (or equivalent), at creation. From this
> point on, Enact will manage the state and events will be sent when the state is updated. To
> specify an initial value, use the `defaultValue` (or, `defaultSelected, `defaultOpen, etc.)
> property.  See the documentation for individual components for more information.

### Added

- `moonstone/Button` property `icon` to support a built-in icon next to the text content. The Icon supports everything that `moonstone/Icon` supports, as well as a custom icon.
- `moonstone/MoonstoneDecorator` property `textSize` to resize several components to requested CMR sizes. Simply add `textSize="large"` to your `App` and the new sizes will automatically take effect.

### Changed

- `moonstone/Slider` to use the property `tooltip` instead of `noTooltip`, so the built-in tooltip is not enabled by default
- `moonstone/IncrementSlider` to include tooltip documentation
- `moonstone/ExpandableList` to accept an array of objects as children which are spread onto the generated components
- `moonstone/CheckboxItem` style to match the latest designs, with support for the `moonstone/Checkbox` to be on either the left or the right side by using the `iconPosition` property
- `moonstone/VideoPlayer` to supply every event callback-method with an object representing the VideoPlayer's current state, including: `currentTime`, `duration`, `paused`, `proportionLoaded`, and `proportionPlayed`

### Fixed

- `moonstone/Panels.Panel` behavior for remembering focus on unmount and setting focus after render
- `moonstone/VirtualList.VirtualGridList` showing empty items when items are continuously added dynamically
- `moonstone/Picker` to marquee on focus once again

## [1.0.0-beta.4] - 2017-03-10

### Added

- `moonstone/VirtualList` `indexToFocus` option to `scrollTo` method to focus on item with specified index
- `moonstone/IconButton` and `moonstone/Button` `color` property to add a remote control key color to the button
- `moonstone/Scrollbar` property `disabled` to disable both paging controls when it is true
- `moonstone/VirtualList` parameter `moreInfo` to pass `firstVisibleIndex` and `lastVisibleIndex` when scroll events are firing
- Accessibility support to UI components
- `moonstone/VideoPlayer` property `onUMSMediaInfo` to support the custom webOS “umsmediainfo” event
- `moonstone/Region` component which encourages wrapping components for improved accessibility rather than only preceding the components with a `moonstone/Divider`
- `moonstone/Slider` tooltip. It's enabled by default and comes with options like `noTooltip`, `tooltipAsPercent`, and `tooltipSide`. See the component docs for more details.
- `moonstone/Panels.Panel` property `hideChildren` to defer rendering children
- `moonstone/Spinner` properties `blockClickOn` and `scrim` to block click events behind spinner
- `moonstone/VirtualList` property `clientSize` to specify item dimensions instead of measuring them

### Changed

- `moonstone/VirtualGridImageItem` styles to reduce redundant style code app side
- `moonstone/VirtualList` and `moonstone/VirtualGridList` to add essential CSS for list items automatically
- `moonstone/VirtualList` and `moonstone/VirtualGridList` to not add `data-index` to their item DOM elements directly, but to pass `data-index` as the parameter of their `component` prop like the `key` parameter of their `component` prop
- `moonstone/ExpandableItem` and derivatives to defer focusing the contents until animation completes
- `moonstone/LabeledItem`, `moonstone/ExpandableItem`, `moonstone/ExpandableList` to each support the `node` type in their `label` property. Best used with `ui/Slottable`.

### Fixed

- `moonstone/VirtualList.GridListImageItem` to have proper padding size according to the existence of caption/subcaption
- `moonstone/Scroller` and other scrolling components to display scrollbars with proper size
- `moonstone/VirtualGridList` to not be truncated

### Removed

- `moonstone/Scroller` and other scrolling components property `hideScrollbars` and replaced it with `horizontalScrollbar` and `verticalScrollbar`

## [1.0.0-beta.3] - 2017-02-21

### Added

- `moonstone/VideoPlayer` support for 5-way show/hide of media playback controls
- `moonstone/VideoPlayer` property `feedbackHideDelay`
- `moonstone/Slider` property `onKnobMove` to fire when the knob position changes, independently from the `moonstone/Slider` value
- `moonstone/Slider` properties `active`, `disabled`, `knobStep`, `onActivate`, `onDecrement`, and `onIncrement` as part of enabling 5-way support to `moonstone/Slider`, `moonstone/IncrementSlider` and the media slider for `moonstone/VideoPlayer`
- `moonstone/Slider` now supports `children` which are added to the `Slider`'s knob, and follow it as it moves
- `moonstone/ExpandableInput` properties `iconAfter` and `iconBefore` to display icons after and before the input, respectively
- `moonstone/Dialog` property `preserveCase`, which affects `title` text

### Changed

- `moonstone/IncrementSlider` to change when the buttons are held down
- `moonstone/Marquee` to allow disabled marquees to animate
- `moonstone/Dialog` to marquee `title` and `titleBelow`
- `moonstone/Marquee.MarqueeController` config option `startOnFocus` to `marqueeOnFocus`. `startOnFocus` is deprecated and will be removed in a future update.
- `moonstone/Button`, `moonstone/IconButton`, `moonstone/Item` to not forward `onClick` when `disabled`

### Fixed

- `moonstone/Marquee.MarqueeController` to start marquee on newly registered components when controller has focus and to restart synced marquees after completion
- `moonstone/Scroller` to recalculate when an expandable child opens
- `spotlightDisabled` property support for spottable moonstone components
- `moonstone/Popup` and `moonstone/ContextualPopupDecorator` so that when the popup is closed, spotlight focus returns to the control that had focus prior to the popup opening
- `moonstone/Input` to not get focus when disabled

## [1.0.0-beta.2] - 2017-01-30

### Added

- `moonstone/Panels.Panel` property `showChildren` to support deferring rendering the panel body until animation completes
- `moonstone/MarqueeDecorator` property `invalidateProps` that specifies which props cause the marquee distance to be invalidated
- developer-mode warnings to several components to warn when values are out-of-range
- `moonstone/Divider` property `spacing` which adjusts the amount of empty space above and below the `Divider`. `'normal'`, `'small'`, `'medium'`, `'large'`, and `'none'` are available.
- `moonstone/Picker` when `joined` the ability to be incremented and decremented by arrow keys
- `onSpotlightDisappear` event property support for spottable moonstone components
- `moonstone/VideoPlayer` property `titleHideDelay`

### Changed

- `moonstone/Panels.Panels` and variations to defer rendering the children of contained `Panel` instances until animation completes
- `moonstone/ProgressBar` properties `progress` and `backgroundProgress` to accept a number between 0 and 1
- `moonstone/Slider` and `moonstone/IncrementSlider` property `backgroundPercent` to `backgroundProgress` which now accepts a number between 0 and 1
- `moonstone/Slider` to not ignore `value` prop when it is the same as the previous value
- `moonstone/Picker` component's buttons to reverse their operation such that 'up' selects the previous item and 'down' the next
- `moonstone/Picker` and derivatives may now use numeric width, which represents the amount of characters to use for sizing. `width={4}` represents four characters, `2` for two characters, etc. `width` still accepts the size-name strings.
- `moonstone/Divider` to now behave as a simple horizontal line when no text content is provided
- `moonstone/Scroller` and other scrolling components to not display scrollbar controls by default
- `moonstone/DatePicker` and `moonstone/TimePicker` to emit `onChange` event whenever the value is changed, not just when the component is closed

### Removed

- `moonstone/ProgressBar` properties `min` and `max`

### Fixed

- `moonstone/IncrementSlider` so that the knob is spottable via pointer, and 5-way navigation between the knob and the increment/decrement buttons is functional
- `moonstone/Slider` and `moonstone/IncrementSlider` to not fire `onChange` for value changes from props

## [1.0.0-beta.1] - 2016-12-30

### Added

- `moonstone/VideoPlayer` and `moonstone/TooltipDecorator` components and samples
- `moonstone/Panels.Panels` property `onBack` to support `ui/Cancelable`
- `moonstone/VirtualFlexList` Work-In-Progress component to support variably sized rows or columns
- `moonstone/ExpandableItem` properties `autoClose` and `lockBottom`
- `moonstone/ExpandableList` properties `noAutoClose` and `noLockBottom`
- `moonstone/Picker` property `reverse`
- `moonstone/ContextualPopup` property `noAutoDismiss`
- `moonstone/Dialog` property `scrimType`
- `moonstone/Popup` property `spotlightRestrict`

### Changed

- `moonstone/Panels.Routable` to require a `navigate` configuration property indicating the event callback for back or cancel actions
- `moonstone/MarqueeController` focus/blur handling to start and stop synchronized `moonstone/Marquee` components
- `moonstone/ExpandableList` property `autoClose` to `closeOnSelect` to disambiguate it from the added `autoClose` on 5-way up
- `moonstone/ContextualPopupDecorator.ContextualPopupDecorator` component's `onCloseButtonClick` property to `onClose`
- `moonstone/Dialog` component's `onCloseButtonClicked` property to `onClose`
- `moonstone/Spinner` component's `center` and `middle` properties to a single `centered` property
	that applies both horizontal and vertical centering
- `moonstone/Popup.PopupBase` component's `onCloseButtonClicked` property to `onCloseButtonClick`
- `moonstone/Item.ItemOverlay` component's `autoHide` property to remove the `'no'` option. The same
	effect can be achieved by omitting the property or passing `null`.
- `moonstone/VirtualGridList` to be scrolled by page when navigating with a 5-way direction key
- `moonstone/Scroller`, `moonstone/VirtualList`, `moonstone/VirtualGridList` to no longer respond to mouse down/move/up events
- all Expandables to include a state arrow UI element
- `moonstone/LabeledItem` to support a `titleIcon` property which positions just after the title text
- `moonstone/Button` to include `moonstone/TooltipDecorator`
- `moonstone/Expandable` to support being managed, radio group-style, by a component wrapped with `RadioControllerDecorator` from `ui/RadioDecorator`
- `moonstone/Picker` to animate `moonstone/Marquee` children when any part of the `moonstone/Picker` is focused
- `moonstone/VirtualList` to mute its container instead of disabling it during scroll events
- `moonstone/VirtualList`, `moonstone/VirtualGridList`, and `moonstone/Scroller` to continue scrolling when holding down the paging controls
- `moonstone/VirtualList` to require a `component` prop and not have a default value
- `moonstone/Picker` to continuously change when a button is held down by adding `ui/Holdable`.

### Fixed

- `moonstone/Popup` and `moonstone/ContextualPopup` 5-way navigation behavior using spotlight.
- Bug where a synchronized marquee whose content fit the available space would prevent restarting of the marquees
- `moonstone/Input` to show an ellipsis on the correct side based on the text directionality of the `value` or `placeholder` content.
- `moonstone/VirtualList` and `moonstone/VirtualGridList` to prevent unwanted scrolling when focused with the pointer
- `moonstone/Picker` to remove fingernail when a the pointer is held down, but the pointer is moved off the `joined` picker.
- `moonstone/LabeledItem` to include marquee on both `title` and `label`, and be synchronized

## [1.0.0-alpha.5] - 2016-12-16

No changes.

## [1.0.0-alpha.4] - 2016-12-2

### Added

- `moonstone/Popup`, `moonstone/ContextualPopupDecorator`, `moonstone/Notification`, `moonstone/Dialog` and `moonstone/ExpandableInput` components
- `ItemOverlay` component to `moonstone/Item` module
- `marqueeCentered` prop to `moonstone/MarqueeDecorator` and `moonstone/MarqueeText`
- `placeholder` prop to `moonstone/Image`
- `moonstone/MarqueeController` component to synchronize multiple `moonstone/Marquee` components
- Non-latin locale support to all existing Moonstone components
- Language-specific font support
- `moonstone/IncrementSlider` now accepts customizable increment and decrement icons, as well as `moonstone/Slider` being more responsive to external styling

### Changed

- `moonstone/Input` component's `iconStart` and `iconEnd` properties to be `iconBefore` and `iconAfter`, respectively, for consistency with `moonstone/Item.ItemOverlay` naming
- `moonstone/Icon` and `moonstone/IconButton` so the `children` property supports both font-based icons and images
- the `checked` property to `selected` for consistency across the whole framework. This allows better interoperability when switching between various components.  Affects the following: `CheckboxItem`, `RadioItem`, `SelectableItem`, `Switch`, `SwitchItem`, and `ToggleItem`. Additionally, these now use `moonstone/Item.ItemOverlay` to position and handle their Icons.
- `moonstone/Slider` and `moonstone/IncrementSlider` to be more performant. No changes were made to
	the public API.
- `moonstone/GridListImageItem` so that a placeholder image displays while loading the image, and the caption and subcaption support marqueeing
- `moonstone/MoonstoneDecorator` to add `FloatingLayerDecorator`
- `moonstone/IncrementSlider` in vertical mode looks and works as expected.

### Removed

- LESS mixins that belong in `@enact/ui`, so that only moonstone-specific mixins are contained in
this module. When authoring components and importing mixins, only the local mixins need to be
imported, as they already import the general mixins.
- the `src` property from `moonstone/Icon` and `moonston/IconButton`. Use the support for URLs in
	the `children` property as noted above.
- the `height` property from `moonstone/IncrementSlider` and `moonstone/Slider`

### Fixed

- Joined picker so that it now has correct animation when using the mouse wheel
- Bug in DatePicker/TimePicker that prevented setting of value earlier than 1969

## [1.0.0-alpha.3] - 2016-11-8

### Added

- `moonstone/BodyText`, `moonstone/DatePicker`, `moonstone/DayPicker`, `moonstone/ExpandableItem`, `moonstone/Image`, and `moonstone/TimePicker` components
- `fullBleed` prop to `moonstone/Panels/Header`. When `true`, the header content is indented and the header lines are removed.
- Application close button to `moonstone/Panels`. Fires `onApplicationClose` when clicked. Can be omitted with the `noCloseButton` prop.
- `marqueeDisabled` prop to `moonstone/Picker`
- `padded` prop to `moonstone/RangePicker`
- `forceDirection` prop to `moonstone/Marquee`. Forces the direction of `moonstone/Marquee`. Useful for when `RTL` content cannot be auto detected.

### Changed

- `data` parameter passed to `component` prop of `VirtualList`.
- `moonstone/Expandable` into a submodule of `moonstone/ExpandableItem`
- `ExpandableList` to properly support selection
- `moonstone/Divider`'s `children` property to be optional
- `moonstone/ToggleItem`'s `inline` version to have a `max-width` of `240px`
- `moonstone/Input` to use `<div>` instead of `<label>` for wrapping components. No change to
	functionality, only markup.

### Removed

- `moonstone/ExpandableCheckboxItemGroup` in favor of `ExpandableList`

## [1.0.0-alpha.2] - 2016-10-21

This version includes a lot of refactoring from the previous release. Developers need to switch to the new enact-dev command-line tool.

### Added

- New components and HOCs: `moonstone/Scroller`, `moonstone/VirtualList`, `moonstone/VirtualGridList`, `moonstone/MarqueeText`, `moonstone/Spinner`, `moonstone/ExpandableCheckboxItemGroup`, `moonstone/MarqueeDecorator`
- New options for `ui/Toggleable` HOC
- Marquee support to many components
- Image support to `moonstone/Icon` and `moonstone/IconButton`
- `dismissOnEnter` prop for `moonstone/Input`
- Many more unit tests

### Changed

- Some props for UI state were renamed to have `default` prefix where state was managed by the component. (e.g. `defaultOpen`)

### Fixed

- Many components were fixed, polished, updated and documented
- Inline docs updated to be more consistent and comprehensive<|MERGE_RESOLUTION|>--- conflicted
+++ resolved
@@ -9,13 +9,10 @@
 - `moonstone/Popup` to properly handle closing in mid-transition
 - `moonstone/Scroller` to properly move focus out of the container
 - `moonstone/VirtualList` to allow keydown events to bubble up when not handled by the component
-<<<<<<< HEAD
-- `moonstone/VirtualList.VirtualGridList` and `moonstone/VirtualList.VirtualList` to focus an item properly after an update
-=======
 - `moonstone/IncrementSlider` to support aria-label when disabled
 - Fonts to use the updated names of global fonts available in the system
 - `moonstone/LabeledItem` to not clip the bottom of descender glyphs in large text mode
->>>>>>> ccd14a50
+- `moonstone/VirtualList.VirtualGridList` and `moonstone/VirtualList.VirtualList` to focus an item properly after an update
 
 ## [3.0.0-alpha.7] - 2019-06-24
 
