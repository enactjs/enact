--- conflicted
+++ resolved
@@ -6,12 +6,10 @@
 
 ### Added
 
-<<<<<<< HEAD
 - `moonstone/MediaOverlay` component
 - `moonstone/VideoPlayer` property `moreButtonColor` to allow setting underline colors for more button
 - `moonstone/Panels.Header` support for `headerInput` so the Header can be used as an Input. See documentation for usage examples.
 - `moonstone/ProgressBar` prop `tooltipSide` to configure tooltip position relative to the progress bar
-=======
 - `moonstone/VirtualList.VirtualList` and `moonstone/VirtualList.VirtualGridList` `role="list"`
 - `moonstone/VirtualList`, `moonstone/VirtualGridList` and `moonstone/Scroller` props `scrollRightAriaLabel`, `scrollLeftAriaLabel`, `scrollDownAriaLabel`, and `scrollUpAriaLabel` to configure the aria-label set on scroll buttons in the scrollbars
 - `moonstone/Popup` property `closeButtonAriaLabel` to configure the label set on popup close button
@@ -48,7 +46,6 @@
 ### Added
 
 - `moonstone/VideoPlayer` property `noSpinner` to allow apps to show/hide spinner while loading video
->>>>>>> 795b6a8e
 
 ### Changed
 
