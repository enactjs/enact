# Change Log

The following is a curated list of changes in the Enact moonstone module, newest changes on the top.

## [unreleased]

<<<<<<< HEAD
### Changed

- `moonstone/Picker` component's buttons to reverse their operation such that 'up' selects the previous item and 'down' the next
=======
### Added

- `moonstone/MarqueeDecorator` property `invalidateProps` that specifies which props cause the marquee distance to be invalidated.
>>>>>>> 9cecce1f

## [1.0.0-beta.1] - 2016-12-30

### Added

- `moonstone/VideoPlayer` and `moonstone/TooltipDecorator` components and samples
- `moonstone/Panels.Panels` property `onBack` to support `ui/Cancelable`
- `moonstone/VirtualFlexList` Work-In-Progress component to support variably sized rows or columns
- `moonstone/ExpandableItem` properties `autoClose` and `lockBottom`
- `moonstone/ExpandableList` properties `noAutoClose` and `noLockBottom`
- `moonstone/Picker` property `reverse`
- `moonstone/ContextualPopup` property `noAutoDismiss`
- `moonstone/Dialog` property `scrimType`
- `moonstone/Popup` property `spotlightRestrict`

### Changed

- `moonstone/Panels.Routable` to require a `navigate` configuration property indicating the event callback for back or cancel actions
- `moonstone/MarqueeController` focus/blur handling to start and stop synchronized `moonstone/Marquee` components
- `moonstone/ExpandableList` property `autoClose` to `closeOnSelect` to disambiguate it from the added `autoClose` on 5-way up
- `moonstone/ContextualPopupDecorator.ContextualPopupDecorator` component's `onCloseButtonClick` property to `onClose`
- `moonstone/Dialog` component's `onCloseButtonClicked` property to `onClose`
- `moonstone/Spinner` component's `center` and `middle` properties to a single `centered` property
	that applies both horizontal and vertical centering
- `moonstone/Popup.PopupBase` component's `onCloseButtonClicked` property to `onCloseButtonClick`
- `moonstone/Item.ItemOverlay` component's `autoHide` property to remove the `'no'` option. The same
	effect can be achieved by omitting the property or passing `null`.
- `moonstone/VirtualGridList` to be scrolled by page when navigating with a 5-way direction key
- `moonstone/Scroller`, `moonstone/VirtualList`, `moonstone/VirtualGridList`, and `moonstone/Scrollable` to no longer respond to mouse down/move/up events
- all Expandables to include a state arrow UI element
- `moonstone/LabeledItem` to support a `titleIcon` property which positions just after the title text
- `moonstone/Button` to include `moonstone/TooltipDecorator`
- `moonstone/Expandable` to support being managed, radio group-style, by a component wrapped with `RadioControllerDecorator` from `ui/RadioDecorator`
- `moonstone/Picker` to animate `moonstone/Marquee` children when any part of the `moonstone/Picker` is focused
- `moonstone/VirtualList` to mute its container instead of disabling it during scroll events
- `moonstone/VirtualList`, `moonstone/VirtualGridList`, and `moonstone/Scroller` to continue scrolling when holding down the paging controls
- `moonstone/VirtualList` to require a `component` prop and not have a default value
- `moonstone/Picker` to continuously change when a button is held down by adding `ui/Holdable`.

### Fixed

- `moonstone/Popup` and `moonstone/ContextualPopup` 5-way navigation behavior using spotlight.
- Bug where a synchronized marquee whose content fit the available space would prevent restarting of the marquees
- `moonstone/Input` to show an ellipsis on the correct side based on the text directionality of the `value` or `placeholder` content.
- `moonstone/VirtualList` and `moonstone/VirtualGridList` to prevent unwanted scrolling when focused with the pointer
- `moonstone/Picker` to remove fingernail when a the pointer is held down, but the pointer is moved off the `joined` picker.
- `moonstone/LabeledItem` to include marquee on both `title` and `label`, and be synchronized

## [1.0.0-alpha.5] - 2016-12-16

No changes.

## [1.0.0-alpha.4] - 2016-12-2

### Added

- `moonstone/Popup`, `moonstone/ContextualPopupDecorator`, `moonstone/Notification`, `moonstone/Dialog` and `moonstone/ExpandableInput` components
- `ItemOverlay` component to `moonstone/Item` module
- `marqueeCentered` prop to `moonstone/MarqueeDecorator` and `moonstone/MarqueeText`
- `placeholder` prop to `moonstone/Image`
- `moonstone/MarqueeController` component to synchronize multiple `moonstone/Marquee` components
- Non-latin locale support to all existing Moonstone components
- Language-specific font support
- `moonstone/IncrementSlider` now accepts customizable increment and decrement icons, as well as `moonstone/Slider` being more responsive to external styling

### Changed

- `moonstone/Input` component's `iconStart` and `iconEnd` properties to be `iconBefore` and `iconAfter`, respectively, for consistency with `moonstone/Item.ItemOverlay` naming
- `moonstone/Icon` and `moonstone/IconButton` so the `children` property supports both font-based icons and images
- the `checked` property to `selected` for consistency across the whole framework. This allows better interoperability when switching between various components.  Affects the following: `CheckboxItem`, `RadioItem`, `SelectableItem`, `Switch`, `SwitchItem`, and `ToggleItem`. Additionally, these now use `moonstone/Item.ItemOverlay` to position and handle their Icons.
- `moonstone/Slider` and `moonstone/IncrementSlider` to be more performant. No changes were made to
	the public API.
- `moonstone/GridListImageItem` so that a placeholder image displays while loading the image, and the caption and subcaption support marqueeing
- `moonstone/MoonstoneDecorator` to add `FloatingLayerDecorator`
- `moonstone/IncrementSlider` in vertical mode looks and works as expected.

### Removed

- LESS mixins that belong in `@enact/ui`, so that only moonstone-specific mixins are contained in
this module. When authoring components and importing mixins, only the local mixins need to be
imported, as they already import the general mixins.
- the `src` property from `moonstone/Icon` and `moonston/IconButton`. Use the support for URLs in
	the `children` property as noted above.
- the `height` property from `moonstone/IncrementSlider` and `moonstone/Slider`

### Fixed

- Joined picker so that it now has correct animation when using the mouse wheel
- Bug in DatePicker/TimePicker that prevented setting of value earlier than 1969

## [1.0.0-alpha.3] - 2016-11-8

### Added

- `moonstone/BodyText`, `moonstone/DatePicker`, `moonstone/DayPicker`, `moonstone/ExpandableItem`, `moonstone/Image`, and `moonstone/TimePicker` components
- `fullBleed` prop to `moonstone/Panels/Header`. When `true`, the header content is indented and the header lines are removed.
- Application close button to `moonstone/Panels`. Fires `onApplicationClose` when clicked. Can be omitted with the `noCloseButton` prop.
- `marqueeDisabled` prop to `moonstone/Picker`
- `padded` prop to `moonstone/RangePicker`
- `forceDirection` prop to `moonstone/Marquee`. Forces the direction of `moonstone/Marquee`. Useful for when `RTL` content cannot be auto detected.

### Changed

- `data` parameter passed to `component` prop of `VirtualList`.
- `moonstone/Expandable` into a submodule of `moonstone/ExpandableItem`
- `ExpandableList` to properly support selection
- `moonstone/Divider`'s `children` property to be optional
- `moonstone/ToggleItem`'s `inline` version to have a `max-width` of `240px`
- `moonstone/Input` to use `<div>` instead of `<label>` for wrapping components. No change to
	functionality, only markup.

### Removed

- `moonstone/ExpandableCheckboxItemGroup` in favor of `ExpandableList`

## [1.0.0-alpha.2] - 2016-10-21

This version includes a lot of refactoring from the previous release. Developers need to switch to the new enact-dev command-line tool.

### Added

- New components and HOCs: `moonstone/Scroller`, `moonstone/VirtualList`, `moonstone/VirtualGridList`, `moonstone/Scrollable`, `moonstone/MarqueeText`, `moonstone/Spinner`, `moonstone/ExpandableCheckboxItemGroup`, `moonstone/MarqueeDecorator`
- New options for `ui/Toggleable` HOC
- Marquee support to many components
- Image support to `moonstone/Icon` and `moonstone/IconButton`
- `dismissOnEnter` prop for `moonstone/Input`
- Many more unit tests

### Changed

- Some props for UI state were renamed to have `default` prefix where state was managed by the component. (e.g. `defaultOpen`)

### Fixed

- Many components were fixed, polished, updated and documented
- Inline docs updated to be more consistent and comprehensive<|MERGE_RESOLUTION|>--- conflicted
+++ resolved
@@ -4,15 +4,12 @@
 
 ## [unreleased]
 
-<<<<<<< HEAD
 ### Changed
 
 - `moonstone/Picker` component's buttons to reverse their operation such that 'up' selects the previous item and 'down' the next
-=======
 ### Added
 
 - `moonstone/MarqueeDecorator` property `invalidateProps` that specifies which props cause the marquee distance to be invalidated.
->>>>>>> 9cecce1f
 
 ## [1.0.0-beta.1] - 2016-12-30
 
