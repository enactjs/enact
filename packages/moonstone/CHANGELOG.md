--- conflicted
+++ resolved
@@ -48,12 +48,9 @@
 
 ### Added
 
-<<<<<<< HEAD
 - `moonstone/Scroller` and `moonstone/VirtualList` ability to page up and page down.
-=======
 - `moonstone/Scrollbar` property `corner` to add the corner between vertical and horizontal scrollbars
 - `moonstone/ScrollThumb` for a thumb of `moonstone/Scrollbar`
->>>>>>> a07bdfb1
 - `moonstone/styles/text.less` mixin `.locale-japanese-line-break()` to apply the correct  Japanese language line-break rules for the following multi-line components: `moonstone/BodyText`, `moonstone/Dialog`, `moonstone/Notification`, `moonstone/Popup`, and `moonstone/Tooltip`
 - `moonstone/ContextualPopupDecorator` property `popupProps` to attach props to popup component
 - `moonstone/VideoPlayer` property `pauseAtEnd` to control forward/backward seeking
