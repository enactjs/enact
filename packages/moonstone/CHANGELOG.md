# Change Log

The following is a curated list of changes in the Enact moonstone module, newest changes on the top.

## [unreleased]

### Fixed

- `moonstone/Input` to not focus by *tab* key
- `moonstone/Scroller`, `moonstone/VirtualList.VirtualGridList`, and `moonstone/VirtualList.VirtualList` to show overscroll effect properly when reached to the edge for the first time by wheel
- `moonstone/Scroller`, `moonstone/VirtualList.VirtualGridList`, and `moonstone/VirtualList.VirtualList` not to show overscroll effect when focus is moved from a disabled paging control button to the opposite button
- `moonstone/Scroller`, `moonstone/VirtualList.VirtualGridList`, and `moonstone/VirtualList.VirtualList` to scroll properly when `animate` is false via `scrollTo`
- `moonstone/Scroller`, `moonstone/VirtualList.VirtualGridList`, and `moonstone/VirtualList.VirtualList` page controls to stop propagating an event if the event is handled
- `moonstone/ProgressBar.ProgressBarTooltip` not to display unknown props warning
- `moonstone/Picker` to properly set focus when navigating between buttons
- `moonstone/Scrollable` to disable container during flick events only when contents can scroll
<<<<<<< HEAD
- `moonstone/VirtualList` and `moonstone/VirtualGridList` to restore focus on items focused by pointer
=======
- `moonstone/VideoPlayer` to display feedback tooltip when hover out from slider while playing
>>>>>>> 9869dfaf

## [2.0.0-rc.1] - 2018-07-09

### Added

- `moonstone/VirtualList.VirtualList` and `moonstone/VirtualList.VirtualGridList` support `data-webos-voice-focused` and `data-webos-voice-group-label`

### Removed

- `moonstone/Button` built-in support for tooltips

### Changed

- `moonstone/Spinner` to blur Spotlight when the spinner is active

### Fixed

- `moonstone/Scroller.Scroller`, `moonstone/VirtualList.VirtualGridList`, and `moonstone/VirtualList.VirtualList` to handle direction, page up, and page down keys properly on page controls them when `focusableScrollbar` is false
- `moonstone/Scroller.Scroller`, `moonstone/VirtualList.VirtualGridList`, and `moonstone/VirtualList.VirtualList` to handle a page up or down key in pointer mode
- `moonstone/VideoPlayer.MediaControls` to correctly handle more button color when the prop is not specified
- `VirtualList.VirtualList` to handle focus properly when switching to 5-way mode

## [2.0.0-beta.9] - 2018-07-02

### Added

- `moonstone/ContextualPopupDecorator` instance method `positionContextualPopup()`
- `moonstone/MoonstoneDecorator` config property `disableFullscreen` to prevent the decorator from filling the entire screen
- `moonstone/Scroller` prop `onUpdate`

### Fixed

- `moonstone/Scrollable` to update scroll properly on pointer click
- `moonstone/TooltipDecorator` to prevent unnecessary re-renders when losing focus
- `moonstone/TooltipDecorator` to not dismiss the tooltip on pointer click

## [2.0.0-beta.8] - 2018-06-25

### Added

- `moonstone/Scroller.Scroller`, `moonstone/VirtualList.VirtualGridList`, and `moonstone/VirtualList.VirtualList` support for scrolling via voice control on webOS
- `moonstone/Scroller.Scroller`, `moonstone/VirtualList.VirtualGridList`, and `moonstone/VirtualList.VirtualList` overscroll effect when the edges are reached

### Changed

- `moonstone/Divider` property `marqueeOn` default value to `render`
- `moonstone/Scroller.Scroller`, `moonstone/VirtualList.VirtualGridList`, and `moonstone/VirtualList.VirtualList` scrollbar button to move a previous or next page when pressing a page up or down key instead of releasing it

### Fixed

- `moonstone/VideoPlayer` to prevent updating state when the source is changed to the preload source, but the current preload source is the same
- `moonstone/MediaOverlay` to marquee correctly
- `moonstone/MediaOverlay` to match UX guidelines

## [2.0.0-beta.7] - 2018-06-11

### Removed

- `moonstone/Dialog` properties `preserveCase` and `showDivider`, replaced by `casing` and `noDivider` respectively
- `moonstone/Divider` property `preserveCase`, replaced by `casing`
- `moonstone/ExpandableInput` property `onInputChange`, replaced by `onChange`
- `moonstone/MoonstoneDecorator.TextSizeDecorator`, replaced by `moonstone/MoonstoneDecorator.AccessibilityDecorator`
- `moonstone/Panels.Header` property `preserveCase`, replaced by `casing`
- `moonstone/Panels.Panel` property `noAutoFocus`, replaced by `autoFocus`
- `moonstone/TooltipDecorator` property `tooltipPreserveCase`, replaced by `tooltipCasing`

### Changed

- `moonstone/VideoPlayer` to allow spotlight focus to move left and right from `MediaControls`
- `moonstone/VideoPlayer` to disable bottom controls when loading until it's playable

### Fixed

- `moonstone/EditableIntegerPicker` to disable itself when on a range consisting of a single static value
- `moonstone/Picker` to disable itself when containing fewer than two items
- `moonstone/Popup` to spot its content correctly when `open` by default
- `moonstone/RangePicker` to disable itself when on a range consisting of a single static value
- `moonstone/TooltipDecorator` to hide when `onDismiss` has been invoked
- `moonstone/VideoPlayer` to show media controls when pressing down in pointer mode
- `moonstone/VideoPlayer` to provide a more natural 5-way focus behavior
- `moonstone/VideoPlayer.MediaControls` to handle left and right key to jump when `moonstone/VideoPlayer` is focused

## [2.0.0-beta.6] - 2018-06-04

### Removed

- `moonstone/IncrementSlider` prop `children` which was no longer supported for setting the tooltip (since 2.0.0-beta.1)

### Fixed

- `moonstone/ContextualPopupDecorator` to allow focusing components under a popup without any focusable components
- `moonstone/Scroller` ordering of logic for Scroller focus to check focus possibilities first then go to fallback at the top of the container
- `moonstone/Scroller` to check focus possibilities first then go to fallback at the top of the container of focused item
- `moonstone/Scroller` to scroll by page when focus was at the edge of the viewport
- `moonstone/ToggleButton` padding and orientation for RTL
- `moonstone/VideoPlayer` to not hide title and info section when showing more components
- `moonstone/VideoPlayer` to select a position in slider to seek in 5-way mode
- `moonstone/VideoPlayer` to show thumbnail only when focused on slider

## [2.0.0-beta.5] - 2018-05-29

### Removed

- `moonstone/Popup`, `moonstone/Dialog` and `moonstone/Notification` property `spotlightRestrict` option `'none'`
- `moonstone/VideoPlayer` prop `preloadSource`, to be replaced by `moonstone/VideoPlayer.Video` prop `preloadSource`
- `moonstone/Button` and `moonstone/IconButton` allowed value `'opaque'` from prop `backgroundOpacity` which was the default and therefore has the same effect as omitting the prop

### Added

- `moonstone/VideoPlayer` props `selection` and `onSeekOutsideRange` to support selecting a range and notification of interactions outside of that range
- `moonstone/VideoPlayer.Video` component to support preloading video sources

### Changed

- `moonstone/VideoPlayer.videoComponent` prop to default to `ui/Media.Media` instead of `'video'`. As a result, to use a custom video element, one must pass an instance of `ui/Media` with its `mediaComponent` prop set to the desired element.

### Fixed

- `moonstone/ContextualPopupDecorator` to properly stop propagating keydown event if fired from the popup container
- `moonstone/Slider` to read when knob gains focus or for a change in value
- `moonstone/Scroller` to not cut off Expandables when scrollbar appears
- `moonstone/VideoPlayer` to correctly read out when play button is pressed
- `moonstone/Divider` to always use a fixed height, regardless of locale

## [2.0.0-beta.4] - 2018-05-21

### Added

- `moonstone/Button` and `moonstone/IconButton` class name `small` to the list of allowed `css` overrides
- `moonstone/VideoPlayer.MediaControls` property `onClose` to handle back key
- `moonstone/ProgressBar` prop `highlighted` for when the UX needs to call special attention to a progress bar

### Changed

- `moonstone/VideoPlayer` to disable media slider when source is unavailable

### Fixed

- `moonstone/ContextualPopupDecorator` to not set focus to activator when closing if focus was set elsewhere
- `moonstone/IconButton` to allow external customization of vertical alignment of its `Icon` by setting `line-height`
- `moonstone/Marquee.MarqueeController` to not cancel valid animations
- `moonstone/VideoPlayer` feedback and feedback icon to hide properly on play/pause/fast forward/rewind
- `moonstone/VideoPlayer` to correctly focus to default media controls component
- `moonstone/VideoPlayer` to close opened popup components when media controls hide
- `moonstone/VideoPlayer` to show controls on mount and when playing next preload video

## [2.0.0-beta.3] - 2018-05-14

### Added

- `moonstone/SelectableItem.SelectableItemDecorator`

### Changed

- `moonstone/ToggleItem` to forward native events on `onFocus` and `onBlur`
- `moonstone/Input` and `moonstone/ExpandableInput` to support forwarding valid `<input>` props to the contained `<input>` node
- `moonstone/ToggleButton` to fire `onToggle` when toggled

### Fixed

- `moonstone/VirtualList.VirtualList` and `moonstone/VirtualList.VirtualGridList` to scroll properly with all enabled items via a page up or down key
- `moonstone/VirtualList.VirtualList`, `moonstone/VirtualList.VirtualGridList`, and `moonstone/Scroller.Scroller` to ignore any user key events in pointer mode
- `moonstone/VirtualList.VirtualList`, `moonstone/VirtualList.VirtualGridList`, and `moonstone/Scroller.Scroller` to pass `data-spotlight-container-disabled` prop to their outer DOM element
- `moonstone/Image` so it automatically swaps the `src` to the appropriate resolution dynamically as the screen resizes
- `moonstone/Popup` to support all `spotlightRestrict` options
- `moonstone` component `disabled` colors to match the most recent design guidelines (from 30% to 60% opacity)
- `moonstone/ExpandableInput` spotlight behavior when leaving the component via 5-way

## [2.0.0-beta.2] - 2018-05-07

### Fixed

- `moonstone/IconButton` to allow theme-style customization, like it claimed was possible
- `moonstone/ExpandableItem` and related expandables to deal with disabled items and the `autoClose`, `lockBottom` and `noLockBottom` props
- `moonstone/Slider` not to fire `onChange` event when 5-ways out of boundary
- `moonstone/ToggleButton` layout for RTL locales
- `moonstone/Item`, `moonstone/SlotItem`, `moonstone/ToggleItem` to not apply duplicate `className` values
- `moonstone/VirtualList.VirtualList`, `moonstone/VirtualList.VirtualGridList`, and `moonstone/Scroller.Scroller` scrollbar button's aria-label in RTL
- `moonstone/VirtualList.VirtualList` and `moonstone/VirtualList.VirtualGridList` to scroll properly with all disabled items
- `moonstone/VirtualList.VirtualList` and `moonstone/VirtualList.VirtualGridList` to not scroll on focus when jumping

## [2.0.0-beta.1] - 2018-04-29

### Removed

- `moonstone/IncrementSlider` and `moonstone/Slider` props `tooltipAsPercent`, `tooltipSide`, and `tooltipForceSide`, to be replaced by `moonstone/IncrementSlider.IncrementSliderTooltip` and `moonstone/Slider.SliderTooltip` props `percent`, and `side`
- `moonstone/IncrementSlider` props `detachedKnob`, `onDecrement`, `onIncrement`, and `scrubbing`
- `moonstone/ProgressBar` props `tooltipSide` and `tooltipForceSide`, to be replaced by `moonstone/ProgressBar.ProgressBarTooltip` prop `side`
- `moonstone/Slider` props `detachedKnob`, `onDecrement`, `onIncrement`, `scrubbing`, and `onKnobMove`
- `moonstone/VideoPlayer` property `tooltipHideDelay`
- `moonstone/VideoPlayer` props `backwardIcon`, `forwardIcon`, `initialJumpDelay`, `jumpBackwardIcon`, `jumpButtonsDisabled`, `jumpDelay`, `jumpForwadIcon`, `leftComponents`, `moreButtonCloseLabel`, `moreButtonColor`, `moreButtonDisabled`, `moreButtonLabel`, `no5WayJump`, `noJumpButtons`, `noRateButtons`, `pauseIcon`, `playIcon`, `rateButtonsDisabled`, and `rightComponents`, replaced by corresponding props on `moonstone/VideoPlayer.MediaControls`
- `moonstone/VideoPlayer` props `onBackwardButtonClick`, `onForwardButtonClick`, `onJumpBackwardButtonClick`, `onJumpForwardButtonClick`, and `onPlayButtonClick`, replaced by `onRewind`, `onFastForward`, `onJumpBackward`, `onJumpForward`, `onPause`, and `onPlay`, respectively

### Added

- `moonstone/DatePicker` props `dayAriaLabel`, `dayLabel`, `monthAriaLabel`, `monthLabel`, `yearAriaLabel` and `yearLabel` to configure the label set on date pickers
- `moonstone/DayPicker` and `moonstone/DaySelector` props `dayNameLength`, `everyDayText`, `everyWeekdayText`, and `everyWeekendText`
- `moonstone/ExpandablePicker` props `checkButtonAriaLabel`, `decrementAriaLabel`, `incrementAriaLabel`, and `pickerAriaLabel` to configure the label set on each button and picker
- `moonstone/MediaOverlay` component
- `moonstone/Picker` props `aria-label`, `decrementAriaLabel`, and `incrementAriaLabel` to configure the label set on each button
- `moonstone/Popup` property `closeButtonAriaLabel` to configure the label set on popup close button
- `moonstone/ProgressBar.ProgressBarTooltip` props `percent` to format the value as a percent and `visible` to control display of the tooltip
- `moonstone/TimePicker` props `hourAriaLabel`, `hourLabel`, `meridiemAriaLabel`, `meridiemLabel`, `minuteAriaLabel`, and `minuteLabel` to configure the label set on time pickers
- `moonstone/VideoPlayer.MediaControls` component to support additional customization of the playback controls
- `moonstone/VideoPlayer` props `mediaControlsComponent`, `onRewind`, `onFastForward`, `onJumpBackward`, `onJumpForward`, `onPause`, `onPlay`, and `preloadSource`
- `moonstone/VirtualList.VirtualList` and `moonstone/VirtualList.VirtualGridList` `role="list"`
- `moonstone/VirtualList.VirtualList` and `moonstone/VirtualList.VirtualGridList` prop `wrap` to support wrap-around spotlight navigation
- `moonstone/VirtualList`, `moonstone/VirtualGridList` and `moonstone/Scroller` props `scrollRightAriaLabel`, `scrollLeftAriaLabel`, `scrollDownAriaLabel`, and `scrollUpAriaLabel` to configure the aria-label set on scroll buttons in the scrollbars

### Changed

- `moonstone/IncrementSlider` and `moonstone/Slider` prop `tooltip` to support either a boolean for the default tooltip or an element or component for a custom tooltip
- `moonstone/Input` to prevent pointer actions on other component when the input has focus
- `moonstone/ProgressBar.ProgressBarTooltip` prop `side` to support either locale-aware or locale-independent positioning
- `moonstone/ProgressBar.ProgressBarTooltip` prop `tooltip` to support custom tooltip components
- `moonstone/Scroller`, `moonstone/Picker`, and `moonstone/IncrementSlider` to retain focus on `moonstone/IconButton` when it becomes disabled

### Fixed

- `moonstone/ExpandableItem` and related expandable components to expand smoothly when used in a scroller
- `moonstone/GridListImageItem` to show proper `placeholder` and `selectionOverlay`
- `moonstone/MoonstoneDecorator` to optimize localized font loading performance
- `moonstone/Scroller` and `moonstone/VirtualList` navigation via 5-way from paging controls
- `moonstone/VideoPlayer` to render bottom controls at idle after mounting
- `moonstone/VirtualList.VirtualList` and `moonstone/VirtualList.VirtualGridList` to give initial focus
- `moonstone/VirtualList.VirtualList` and `moonstone/VirtualList.VirtualGridList` to have the default value for `dataSize`, `pageScroll`, and `spacing` props

## [2.0.0-alpha.8] - 2018-04-17

### Added

- `moonstone/Panels` property `closeButtonAriaLabel` to configure the label set on application close button

### Changed

- `moonstone/VirtualList.VirtualList` and `moonstone/VirtualList.VirtualGridList` to set its ARIA `role` to `"list"`
- `moonstone/VideoPlayer` property `title` to accept node type

### Fixed

- `moonstone/TimePicker` to show `meridiem` correctly in all locales
- `moonstone/Scrollable` scroll buttons to read out out audio guidance when button pressed down
- `moonstone/ExpandableItem` to show label properly when open and disabled
- `moonstone/Notification` to position properly in RTL locales
- `moonstone/VideoPlayer` to show controls when pressing 5-way select

## [2.0.0-alpha.7] - 2018-04-03

### Removed

- `moonstone/VirtualList.VirtualList` and `moonstone/VirtualList.VirtualGridList` prop `data` to eliminate the misunderstanding caused by the ambiguity of `data`

### Added

- `moonstone/VideoPlayer` property `noSpinner` to allow apps to show/hide spinner while loading video

### Changed

- `moonstone/VideoPlayer` to disable play/pause button when media controls are disabled
- `moonstone/VideoPlayer` property `moreButtonColor` to allow setting underline colors for more button
- `moonstone/VirtualList.VirtualList` and `moonstone/VirtualList.VirtualGridList` prop `isItemDisabled`, which accepts a function that checks if the item at the supplied index is disabled
- `moonstone/Panels.Header` support for `headerInput` so the Header can be used as an Input. See documentation for usage examples.
- `moonstone/ProgressBar` property `tooltipSide` to configure tooltip position relative to the progress bar
- `moonstone/ProgressBar` colors (affecting `moonstone/Slider` as well) for light and dark theme to match the latest designs and make them more visible when drawn over arbitrary background colors

### Fixed

- `moonstone/VideoPlayer` to correctly adjust spaces when the number of components changes in `leftComponents` and `rightComponents`
- `moonstone/VideoPlayer` to read out audio guidance every time `source` changes
- `moonstone/VideoPlayer` to display custom thumbnail node
- `moonstone/VideoPlayer` to hide more icon when right components are removed
- `moonstone/Picker` to correctly update pressed state when dragging off buttons
- `moonstone/Notification` to display when it's opened
- `moonstone/VirtualList` and `moonstone/VirtualGridList` to show Spotlight properly while navigating with page up and down keys
- `moonstone/Input` to allow navigating via left or right to other components when the input is active and the selection is at start or end of the text, respectively
- `moonstone/Panels.ActivityPanels` to correctly lay out the existing panel after adding additional panels

## [2.0.0-alpha.6] - 2018-03-22

### Removed

- `moonstone/Slider` exports `SliderFactory` and `SliderBaseFactory`
- `moonstone/IncrementSlider` exports `IncrementSliderFactory` and `IncrementSliderBaseFactory`
- `moonstone/ProgressBar`, `moonstone/Slider`, `moonstone/Slider.SliderTooltip`, `moonstone/IncrementSlider` components' `vertical` property and replaced it with `orientation`

### Added

- `moonstone/VideoPlayer` property `component` to handle custom video element
- `moonstone/IncrementSlider` properties `incrementAriaLabel` and `decrementAriaLabel` to configure the label set on each button
- `moonstone/Input` support for `small` prop
- `moonstone/ProgressBar` support for `tooltip` and `tooltipForceSide`
- `moonstone/ProgressBar`, `moonstone/Slider`, `moonstone/Slider.SliderTooltip`, `moonstone/IncrementSlider` property `orientation` to accept orientation strings like "vertical" and "horizontal" (replaced old `vertical` prop)

### Changed

- `moonstone/Input` input `height`, `vertical-align`, and `margins`. Please verify your layouts to ensure everything lines up correctly; this change may require removal of old sizing and positioning CSS which is no longer necessary.
- `moonstone/FormCheckbox` to have a small border around the circle, according to new GUI designs
- `moonstone/RadioItem` dot size and added an inner-dot to selected-focused state, according to new GUI designs
- `moonstone/ContextualPopup` prop `popupContainerId` to `popupSpotlightId`
- `moonstone/Popup` prop `containerId` to `spotlightId`
- `moonstone/VideoPlayer` prop `containerId` to `spotlightId`
- `moonstone/VirtualList.VirtualList` and `moonstone/VirtualList.VirtualGridList` prop `component` to be replaced by `itemRenderer`

### Fixed

- `moonstone/ExpandableItem` to be more performant when animating
- `moonstone/GridListImageItem` to hide overlay checkmark icon on focus when unselected
- `moonstone/GridListImageItem` to use `ui/GridListImageItem`
- `moonstone/VirtualList`, `moonstone/VirtualGridList` and `moonstone/Scroller` components to use their base UI components
- `moonstone/VirtualList` to show the selected state on hovered paging controls properly
- `moonstone/Slider` to highlight knob when selected
- `moonstone/Slider` to handle updates to its `value` prop correctly
- `moonstone/ToggleItem` to accept HTML DOM node tag names as strings for its `component` property
- `moonstone/Popup` to properly pause and resume spotlight when animating

## [2.0.0-alpha.5] - 2018-03-07

### Removed

- `moonstone/Marquee.MarqueeText`, replaced by `moonstone/Marquee.Marquee`
- `moonstone/VirtualGridList.GridListImageItem`, replaced by `moonstone/GridListImageItem`

### Changed

- `moonstone/Marquee.Marquee` to be `moonstone/Marquee.MarqueeBase`
- `moonstone/ContextualPopupDecorator` to not restore last-focused child
- `moonstone/ExpandableList` to restore focus to the first selected item after opening

### Fixed

- `moonstone/Slider` to correctly show localized percentage value in tooltip when `tooltipAsPercent` is true
- `moonstone/VirtualGridList` to show or hide its scrollbars properly
- `moonstone/Button` text to be properly centered
- `moonstone/Input` to not clip some glyphs at the start of the value

## [2.0.0-alpha.4] - 2018-02-13

### Added

- `moonstone/SlotItem` replacing `moonstone/Item.ItemOverlay`

### Removed

- `moonstone/VirtualFlexList` to be replaced by `ui/VirtualFlexList`
- `moonstone/Button` and `moonstone/IconButton` prop `noAnimation`
- `moonstone/Item.OverlayDecorator`, `moonstone/Item.Overlay`, and `moonstone/Item.ItemOverlay` to be replaced by `moonstone/SlotItem`

### Changed

- `moonstone/Marquee` to do less-costly calculations during measurement and optimized the applied styles
- `moonstone/ExpandableList` to require a unique key for each object type data

### Fixed

- `moonstone/VirtualList` to render properly with fiber reconciler
- `moonstone/VirtualList` focus option in scrollTo api
- `moonstone/ExpandableSpotlightDecorator` to not spot the title upon collapse when in `pointerMode`
- `moonstone/Spinner` to not unpause Spotlight unless it was the one to pause it
- `moonstone/Marquee` to stop when becoming disabled
- `moonstone/Input`, `moonstone/MarqueeDecorator`, and `moonstone/Slider` to prevent unnecessary focus-based updates

## [2.0.0-alpha.3] - 2018-01-18

### Removed

- `moonstone/Scroller` and `moonstone/VirtualList` option `indexToFocus` in `scrollTo` method which is deprecated from 1.2.0
- `moonstone/Scroller` props `horizontal` and `vertical` which are deprecated from 1.3.0 and replaced with `direction` prop
- `moonstone/Button` exports `ButtonFactory` and `ButtonBaseFactory`
- `moonstone/IconButton` exports `IconButtonFactory` and `IconButtonBaseFactory`

### Fixed

- `moonstone/MoonstoneDecorator` root node to fill the entire space available, which simplifies positioning and sizing for child elements (previously always measured 0 in height)
- `moonstone/VirtualList` to prevent infinite function call when a size of contents is slightly longer than a client size without a scrollbar
- `moonstone/VirtualList` to sync scroll position when clientSize changed

## [2.0.0-alpha.2] - 2017-08-29

No significant changes.

## [2.0.0-alpha.1] - 2017-08-27

### Changed

- `moonstone/Button`, `moonstone/Checkbox`, `moonstone/FormCheckbox`, `moonstone/IconButton`, `moonstone/IncrementSlider`, `moonstone/Item`, `moonstone/Picker`, and `moonstone/RangePicker`, `moonstone/Switch` and `moonstone/VideoPlayer` to use `ui/Touchable`

## [1.15.0] - 2018-02-28

### Deprecated

- `moonstone/Marquee.Marquee`, to be moved to `moonstone/Marquee.MarqueeBase` in 2.0.0
- `moonstone/Marquee.MarqueeText`, to be moved to `moonstone/Marquee.Marquee` in 2.0.0

### Fixed

- `moonstone/GridListImageItem` to display correctly

## [1.14.0] - 2018-02-23

### Deprecated

- `moonstone/VirtualFlexList`, to be replaced by `ui/VirtualFlexList` in 2.0.0
- `moonstone/VirtualGridList.GridListImageItem`, to be replaced by `moonstone/GridListImageItem` in 2.0.0
- `moonstone/Button` and `moonstone/IconButton` prop `noAnimation`, to be removed in 2.0.0
- `moonstone/Button.ButtonFactory`, `moonstone/Button.ButtonBaseFactory`, `moonstone/IconButton.IconButtonFactory`, `moonstone/IconButton.IconButtonBaseFactory`, `moonstone/IncrementSlider.IncrementSliderFactory`, `moonstone/IncrementSlider.IncrementSliderBaseFactory`, `moonstone/Slider.SliderFactory`, and `moonstone/Slider.SliderBaseFactory`, to be removed in 2.0.0
- `moonstone/Item.ItemOverlay`, to be replaced by `ui/SlotItem` in 2.0.0
- `moonstone/Item.Overlay` and `moonstone/Item.OverlayDecorator`, to be removed in 2.0.0

### Added

- `moonstone/DaySelector` component
- `moonstone/EditableIntegerPicker` component
- `moonstone/GridListImageItem` component

## [1.13.3] - 2018-01-16

### Fixed

- `moonstone/TimePicker` to not read out meridiem label when meridiem picker gets a focus
- `moonstone/Scroller` to correctly update scrollbars when the scroller's contents change

## [1.13.2] - 2017-12-14

### Fixed

- `moonstone/Panels` to maintain spotlight focus when `noAnimation` is set
- `moonstone/Panels` to not accept back key presses during transition
- `moonstone/Panels` to revert 1.13.0 fix that blurred Spotlight when transitioning panels
- `moonstone/Scroller` and other scrolling components to not show scroll thumb when only child item is updated
- `moonstone/Scroller` and other scrolling components to not hide scroll thumb immediately after scroll position reaches the top or the bottom
- `moonstone/Scroller` and other scrolling components to show scroll thumb properly when scroll position reaches the top or the bottom by paging controls

## [1.13.1] - 2017-12-06

### Fixed

- `moonstone/Slider` to not unnecessarily fire `onChange` if the initial value has not changed

## [1.13.0] - 2017-11-28

### Added

- `moonstone/VideoPlayer` props `disabled`, `loading`, `miniFeedbackHideDelay`, and `thumbnailComponent` as well as new APIs: `areControlsVisible`, `getVideoNode`, `showFeedback`, and `toggleControls`

### Fixed

- `moonstone/VirtualList` to render items from a correct index on edge cases at the top of a list
- `moonstone/VirtualList` to handle focus properly via page up at the first page and via page down at the last page
- `moonstone/Expandable` and derivatives to use the new `ease-out-quart` animation timing function to better match the aesthetic of Enyo's Expandables
- `moonstone/TooltipDecorator` to correctly display tooltip direction when locale changes
- `moonstone/Marquee` to restart animation on every resize update
- `moonstone/LabeledItem` to start marquee when hovering while disabled
- `moonstone/Marquee` to correctly start when hovering on disabled spottable components
- `moonstone/Marquee.MarqueeController` to not abort marquee when moving among components
- `moonstone/Picker` marquee issues with disabled buttons or Picker
- `moonstone/Panels` to prevent loss of spotlight issue when moving between panels
- `moonstone/VideoPlayer` to bring it in line with real-world use-cases
- `moonstone/Slider` by removing unnecessary repaints to the screen
- `moonstone/Slider` to fire `onChange` events when the knob is pressed near the boundaries
- `moonstone/VideoPlayer` to correctly position knob when interacting with media slider
- `moonstone/VideoPlayer` to not read out the focused button when the media controls hide
- `moonstone/MarqueeDecorator` to stop when unhovering a disabled component using `marqueeOn` `'focus'`
- `moonstone/Slider` to not forward `onChange` when `disabled` on `mouseUp/click`
- `moonstone/VideoPlayer` to defer rendering playback controls until needed

## [1.12.2] - 2017-11-15

### Fixed

- `moonstone/VirtualList` to scroll and focus properly by pageUp and pageDown when disabled items are in it
- `moonstone/Button` to correctly specify minimum width when in large text mode
- `moonstone/Scroller` and other scrolling components to restore last focused index when panel is changed
- `moonstone/VideoPlayer` to display time correctly in RTL locale
- `moonstone/VirtualList` to scroll correctly using page down key with disabled items
- `moonstone/Scroller` and other scrolling components to not cause a script error when scrollbar is not rendered
- `moonstone/Picker` incrementer and decrementer to not change size when focused
- `moonstone/Header` to use a slightly smaller font size for `title` in non-latin locales and a line-height for `titleBelow` and `subTitleBelow` that better meets the needs of tall-glyph languages like Tamil and Thai, as well as latin locales
- `moonstone/Scroller` and `moonstone/VirtualList` to keep spotlight when pressing a 5-way control while scrolling
- `moonstone/Panels` to prevent user interaction with panel contents during transition
- `moonstone/Slider` and related components to correctly position knob for `detachedKnob` on mouse down and fire value where mouse was positioned on mouse up
- `moonstone/DayPicker` to update day names when changing locale
- `moonstone/ExpandableItem` and all other `Expandable` components to revert 1.12.1 change to pull down from the top

## [1.12.1] - 2017-11-07

### Fixed

- `moonstone/ExpandableItem` and all other `Expandable` components to now pull down from the top instead of being revealed from the bottom, matching Enyo's design
- `moonstone/VirtualListNative` to scroll properly with page up/down keys if there is a disabled item
- `moonstone/RangePicker` to display negative values correctly in RTL
- `moonstone/Scroller` and other scrolling components to not blur scroll buttons when wheeling
- `moonstone/Scrollbar` to hide scroll thumb immediately without delay after scroll position reaches min or max
- `moonstone/Divider` to pass `marqueeOn` prop
- `moonstone/Slider` to fire `onChange` on mouse up and key up
- `moonstone/VideoPlayer` to show knob when pressed
- `moonstone/Header` to layout `titleBelow` and `subTitleBelow` correctly
- `moonstone/Header` to use correct font-weight for `subTitleBelow`
- `moonstone/VirtualList` to restore focus correctly for lists only slightly larger than the viewport

## [1.12.0] - 2017-10-27

### Fixed

- `moonstone/Scroller` and other scrolling components to prevent focusing outside the viewport when pressing a 5-way key during wheeling
- `moonstone/Scroller` to called scrollToBoundary once when focus is moved using holding child item
- `moonstone/VideoPlayer` to apply skin correctly
- `moonstone/Popup` from `last-focused` to `default-element` in `SpotlightContainerDecorator` config
- `moonstone/Panels` to retain focus when back key is pressed on breadcrumb
- `moonstone/Input` to correctly hide VKB when dismissing

## [1.11.0] - 2017-10-24

### Added

- `moonstone/VideoPlayer` properties `seekDisabled` and `onSeekFailed` to disable seek function

### Changed

- `moonstone/ExpandableList` to become `disabled` if there are no children

### Fixed

- `moonstone/Picker` to read out customized accessibility value when picker prop has `joined` and `aria-valuetext`
- `moonstone/Scroller` to apply scroll position on vertical or horizontal Scroller when child gets a focus
- `moonstone/Scroller` and other scrolling components to scroll without animation when panel is changed
- `moonstone/ContextualPopup` padding to not overlap close button
- `moonstone/Scroller` and other scrolling components to change focus via page up/down only when the scrollbar is visible
- `moonstone/Picker` to only increment one value on hold
- `moonstone/ItemOverlay` to remeasure when focused

## [1.10.1] - 2017-10-16

### Fixed

- `moonstone/Scroller` and other scrolling components to scroll via page up/down when focus is inside a Spotlight container
- `moonstone/VirtualList` and `moonstone/VirtualGridList` to scroll by 5-way keys right after wheeling
- `moonstone/VirtualList` not to move focus when a current item and the last item are located at the same line and pressing a page down key
- `moonstone/Slider` knob to follow while dragging for detached knob
- `moonstone/Header` to layout header row correctly in `standard` type
- `moonstone/Input` to not dismiss on-screen keyboard when dragging cursor out of input box
- `moonstone/Header` RTL `line-height` issue
- `moonstone/Panels` to render children on idle
- `moonstone/Scroller` and other scrolling components to limit muted spotlight container scrims to their bounds
- `moonstone/Input` to always forward `onKeyUp` event

## [1.10.0] - 2017-10-09

### Added

- `moonstone/VideoPlayer` support for designating components with `.spottable-default` as the default focus target when pressing 5-way down from the slider
- `moonstone/Slider` property `activateOnFocus` which when enabled, allows 5-way directional key interaction with the `Slider` value without pressing [Enter] first
- `moonstone/VideoPlayer` property `noMiniFeedback` to support controlling the visibility of mini feedback
- `ui/Layout`, which provides a technique for laying-out components on the screen using `Cells`, in rows or columns

### Changed

- `moonstone/Popup` to focus on mount if it’s initially opened and non-animating and to always pass an object to `onHide` and `onShow`
- `moonstone/VideoPlayer` to emit `onScrub` event and provide audio guidance when setting focus to slider

### Fixed

- `moonstone/ExpandableItem` and derivatives to restore focus to the Item if the contents were last focused when closed
- `moonstone/Slider` toggling activated state when holding enter/select key
- `moonstone/TimePicker` picker icons shifting slightly when focusing an adjacent picker
- `moonstone/Icon` so it handles color the same way generic text does, by inheriting from the parent's color. This applies to all instances of `Icon`, `IconButton`, and `Icon` inside `Button`.
- `moonstone/fonts` Museo Sans font to correct "Ti" kerning
- `moonstone/VideoPlayer` to correctly position knob on mouse click
- `moonstone/Panels.Header` to show an ellipsis for long titles with RTL text
- `moonstone/Marquee` to restart when invalidated by a prop change and managed by a `moonstone/Marquee.MarqueeController`
- `spotlight.Spotlight` method `focus()` to verify that the target element matches its container's selector rules prior to setting focus
- `moonstone/Picker` to only change picker values `onWheel` when spotted
- `moonstone/VideoPlayer` to hide descendant floating components (tooltips, contextual popups) when the media controls hide

## [1.9.3] - 2017-10-03

### Added

- `moonstone/Button` property value to `backgroundOpacity` called "lightTranslucent" to better serve colorful image backgrounds behind Buttons. This also affects `moonstone/IconButton` and `moonstone/Panels/ApplicationCloseButton`.
- `moonstone/Panels` property `closeButtonBackgroundOpacity` to support `moonstone/Panels/ApplicationCloseButton`'s `backgroundOpacity` prop

### Changed

- `Moonstone Icons` font file to include the latest designs for several icons
- `moonstone/Panels/ApplicationCloseButton` to expose its `backgroundOpacity` prop

### Fixed

- `moonstone/VirtualList` to apply "position: absolute" inline style to items
- `moonstone/Picker` to increment and decrement normally at the edges of joined picker
- `moonstone/Icon` not to read out image characters
- `moonstone/Scroller` and other scrolling components to not accumulate paging scroll by pressing page up/down in scrollbar
- `moonstone/Icon` to correctly display focused state when using external image
- `moonstone/Button` and `moonstone/IconButton` to be properly visually muted when in a muted container

## [1.9.2] - 2017-09-26

### Fixed

- `moonstone/ExpandableList` preventing updates when its children had changed

## [1.9.1] - 2017-09-25

### Fixed

- `moonstone/ExpandableList` run-time error when using an array of objects as children
- `moonstone/VideoPlayer` blocking pointer events when the controls were hidden

## [1.9.0] - 2017-09-22

### Added

- `moonstone/styles/mixins.less` mixins: `.moon-spotlight-margin()` and `.moon-spotlight-padding()`
- `moonstone/Button` property `noAnimation` to support non-animating pressed visual

### Changed

- `moonstone/TimePicker` to use "AM/PM" instead of "meridiem" for label under meridiem picker
- `moonstone/IconButton` default style to not animate on press. NOTE: This behavior will change back to its previous setting in release 2.0.0.
- `moonstone/Popup` to warn when using `scrimType` `'none'` and `spotlightRestrict` `'self-only'`
- `moonstone/Scroller` to block spotlight during scroll
- `moonstone/ExpandableItem` and derivatives to always pause spotlight before animation

### Fixed

- `moonstone/VirtualGridList` to not move focus to wrong column when scrolled from the bottom by holding the "up" key
- `moonstone/VirtualList` to focus an item properly when moving to a next or previous page
- `moonstone/Scroller` and other scrolling components to move focus toward first or last child when page up or down key is pressed if the number of children is small
- `moonstone/VirtualList` to scroll to preserved index when it exists within dataSize for preserving focus
- `moonstone/Picker` buttons to not change size
- `moonstone/Panel` to move key navigation to application close button on holding the "up" key.
- `moonstone/Picker` to show numbers when changing values rapidly
- `moonstone/Popup` layout in large text mode to show close button correctly
- `moonstone/Picker` from moving scroller when pressing 5-way keys in `joined` Picker
- `moonstone/Input` so it displays all locales the same way, without cutting off the edges of characters
- `moonstone/TooltipDecorator` to hide tooltip when 5-way keys are pressed for disabled components
- `moonstone/Picker` to not tremble in width when changing values while using a numeric width prop value
- `moonstone/Picker` to not overlap values when changing values in `vertical`
- `moonstone/ContextualPopup` pointer mode focus behavior for `spotlightRestrict='self-only'`
- `moonstone/VideoPlayer` to prevent interacting with more components in pointer mode when hidden
- `moonstone/Scroller` to not repaint its entire contents whenever partial content is updated
- `moonstone/Slider` knob positioning after its container is resized
- `moonstone/VideoPlayer` to maintain focus when media controls are hidden
- `moonstone/Scroller` to scroll expandable components into view when opening when pointer has moved elsewhere

## [1.8.0] - 2017-09-07

### Deprecated

- `moonstone/Dialog` property `showDivider`, will be replaced by `noDivider` property in 2.0.0

### Added

- `moonstone/Popup` callback property `onShow` which fires after popup appears for both animating and non-animating popups

### Changed

- `moonstone/Popup` callback property `onHide` to run on both animating and non-animating popups
- `moonstone/VideoPlayer` state `playbackRate` to media events
- `moonstone/VideoPlayer` support for `spotlightDisabled`
- `moonstone/VideoPlayer` thumbnail positioning and style
- `moonstone/VirtualList` to render when dataSize increased or decreased
- `moonstone/Dialog` style
- `moonstone/Popup`, `moonstone/Dialog`, and `moonstone/Notification` to support `node` type for children
- `moonstone/Scroller` to forward `onKeyDown` events

### Fixed

- `moonstone/Scroller` and other scrolling components to enable focus when wheel scroll is stopped
- `moonstone/VirtualList` to show scroll thumb when a preserved item is focused in a Panel
- `moonstone/Scroller` to navigate properly with 5-way when expandable child is opened
- `moonstone/VirtualList` to stop scrolling when focus is moved on an item from paging controls or outside
- `moonstone/VirtualList` to move out with 5-way navigation when the first or the last item is disabled
- `moonstone/IconButton` Tooltip position when disabled
- `moonstone/VideoPlayer` Tooltip time after unhovering
- `moonstone/VirtualList` to not show invisible items
- `moonstone/IconButton` Tooltip position when disabled
- `moonstone/VideoPlayer` to display feedback tooltip correctly when navigating in 5-way
- `moonstone/MarqueeDecorator` to work with synchronized `marqueeOn` `'render'` and hovering as well as `marqueOn` `'hover'` when moving rapidly among synchronized marquees
- `moonstone/Input` aria-label for translation
- `moonstone/Marquee` to recalculate inside `moonstone/Scroller` and `moonstone/SelectableItem` by bypassing `shouldComponentUpdate`
- `moonstone/Picker` to marquee when incrementing and decrementing values with the prop `noAnimation`

## [1.7.0] - 2017-08-23

### Deprecated

- `moonstone/TextSizeDecorator` and it will be replaced by `moonstone/AccessibilityDecorator`
- `moonstone/MarqueeDecorator` property `marqueeCentered` and `moonstone/Marquee` property `centered` will be replaced by `alignment` property in 2.0.0

### Added

- `moonstone/TooltipDecorator` config property to direct tooltip into a property instead of adding to `children`
- `moonstone/VideoPlayer` prop `thumbnailUnavailable` to fade thumbnail
- `moonstone/AccessibilityDecorator` with `highContrast` and `textSize`
- `moonstone/VideoPlayer` high contrast scrim
- `moonstone/MarqueeDecorator`and `moonstone/Marquee` property `alignment` to allow setting  alignment of marquee content

### Changed

- `moonstone/Scrollbar` to disable paging control down button properly at the bottom when a scroller size is a non-integer value
- `moonstone/VirtualList`, `moonstone/VirtualGridList`, and `moonstone/Scroller` to scroll on `keydown` event instead of `keyup` event of page up and page down keys
- `moonstone/VirtualGridList` to scroll by item via 5 way key
- `moonstone/VideoPlayer` to read target time when jump by left/right key
- `moonstone/IconButton` to not use `MarqueeDecorator` and `Uppercase`

### Fixed

- `moonstone/VirtualList` and `moonstone/VirtualGridList` to focus the correct item when page up and page down keys are pressed
- `moonstone/VirtualList` to not lose focus when moving out from the first item via 5way when it has disabled items
- `moonstone/Slider` to align tooltip with detached knob
- `moonstone/FormCheckbox` to display correct colors in light skin
- `moonstone/Picker` and `moonstone/RangePicker` to forward `onKeyDown` events when not `joined`
- `moonstone/SelectableItem` to display correct icon width and alignment
- `moonstone/LabeledItem` to always match alignment with the locale
- `moonstone/Scroller` to properly 5-way navigate from scroll buttons
- `moonstone/ExpandableList` to display correct font weight and size for list items
- `moonstone/Divider` to not italicize in non-italic locales
- `moonstone/VideoPlayer` slider knob to follow progress after being selected when seeking
- `moonstone/LabeledItem` to correctly position its icon. This affects all of the `Expandables`, `moonstone/DatePicker` and `moonstone/TimePicker`.
- `moonstone/Panels.Header` and `moonstone/Item` to prevent them from allowing their contents to overflow unexpectedly
- `moonstone/Marquee` to recalculate when vertical scrollbar appears
- `moonstone/SelectableItem` to recalculate marquee when toggled

### Removed

- `moonstone/Input` large-text mode

## [1.6.1] - 2017-08-07

### Changed

- `moonstone/Icon` and `moonstone/IconButton` to no longer fit image source to the icon's boundary

## [1.6.0] - 2017-08-04

### Added

- `moonstone/VideoPlayer` ability to seek when holding down the right and left keys. Sensitivity can be adjusted using throttling options `jumpDelay` and `initialJumpDelay`.
- `moonstone/VideoPlayer` property `no5WayJump` to disable jumping done by 5-way
- `moonstone/VideoPlayer` support for the "More" button to use tooltips
- `moonstone/VideoPlayer` properties `moreButtonLabel` and `moreButtonCloseLabel` to allow customization of the "More" button's tooltip and Aria labels
- `moonstone/VideoPlayer` property `moreButtonDisabled` to disable the "More" button
- `moonstone/Picker` and `moonstone/RangePicker` prop `aria-valuetext` to support reading custom text instead of value
- `moonstone/VideoPlayer` methods `showControls` and `hideControls` to allow external interaction with the player
- `moonstone/Scroller` support for Page Up/Page Down keys in pointer mode when no item has focus

### Changed

- `moonstone/VideoPlayer` to handle play, pause, stop, fast forward and rewind on remote controller
- `moonstone/Marquee` to also start when hovered if `marqueeOnRender` is set

### Fixed

- `moonstone/IconButton` to fit image source within `IconButton`
- `moonstone` icon font sizes for wide icons
- `moonstone/ContextualPopupDecorator` to prefer setting focus to the appropriate popup instead of other underlying controls when using 5-way from the activating control
- `moonstone/Scroller` not scrolled via 5 way when `moonstone/ExpandableList` is opened
- `moonstone/VirtualList` to not let the focus move outside of container even if there are children left when navigating with 5way
- `moonstone/Scroller` and other scrolling components to update disability of paging controls when the scrollbar is set to `visible` and the content becomes shorter
- `moonstone/VideoPlayer` to focus on hover over play/pause button when video is loading
- `moonstone/VideoPlayer` to update and display proper time while moving knob when video is paused
- `moonstone/VideoPlayer` long title overlap issues
- `moonstone/Header` to apply `marqueeOn` prop to `subTitleBelow` and `titleBelow`
- `moonstone/Picker` wheeling in `moonstone/Scroller`
- `moonstone/IncrementSlider` and `moonstone/Picker` to read value changes when selecting buttons

## [1.5.0] - 2017-07-19

### Added

- `moonstone/Slider` and `moonstone/IncrementSlider` prop `aria-valuetext` to support reading custom text instead of value
- `moonstone/TooltipDecorator` property `tooltipProps` to attach props to tooltip component
- `moonstone/Scroller` and `moonstone/VirtualList` ability to scroll via page up and page down keys
- `moonstone/VideoPlayer` tooltip-thumbnail support with the `thumbnailSrc` prop and the `onScrub` callback to fire when the knob moves and a new thumbnail is needed
- `moonstone/VirtualList` ability to navigate via 5way when there are disabled items
- `moonstone/ContextualPopupDecorator` property `popupContainerId` to support configuration of the popup's spotlight container
- `moonstone/ContextualPopupDecorator` property `onOpen` to notify containers when the popup has been opened
- `moonstone/ContextualPopupDecorator` config option `openProp` to support mapping the value of `open` property to the chosen property of wrapped component

### Changed

- `moonstone/ExpandableList` to use 'radio' as the default, and adapt 'single' mode to render as a `moonstone/RadioItem` instead of a `moonstone/CheckboxItem`
- `moonstone/VideoPlayer` to not hide pause icon when it appears
- `moonstone/ContextualPopupDecorator` to set accessibility-related props onto the container node rather than the popup node
- `moonstone/ExpandableItem`, `moonstone/ExpandableList`, `moonstone/ExpandablePicker`, `moonstone/DatePicker`, and `moonstone/TimePicker` to pause spotlight when animating in 5-way mode
- `moonstone/Spinner` to position the text content under the spinner, rather than to the right side
- `moonstone/VideoPlayer` to include hour when announcing the time while scrubbing
- `moonstone/GridListImageItem` to require a `source` prop and not have a default value

### Fixed

- `moonstone/Input` ellipsis to show if placeholder is changed dynamically and is too long
- `moonstone/Marquee` to re-evaluate RTL orientation when its content changes
- `moonstone/VirtualList` to restore focus on short lists
- `moonstone/ExpandableInput` to expand the width of its contained `moonstone/Input`
- `moonstone/Input` support for `dismissOnEnter`
- `moonstone/Input` focus management to prevent stealing focus when programmatically moved elsewhere
- `moonstone/Input` 5-way spot behavior
- `moonstone` international fonts to always be used, even when unsupported font-weights or font-styles are requested
- `moonstone/Panels.Panel` support for selecting components with `.spottable-default` as the default focus target
- `moonstone/Panels` layout in RTL locales
- `moonstone` spottable components to support `onSpotlightDown`, `onSpotlightLeft`, `onSpotlightRight`, and `onSpotlightUp` event property
- `moonstone/VirtualList` losing spotlight when the list is empty
- `moonstone/FormCheckbox` in focused state to have the correct "check" color
- `moonstone/Scroller` and other scrolling components' bug in `navigableFilter` when passed a container id

## [1.4.1] - 2017-07-05

### Changed

- `moonstone/Popup` to only call `onKeyDown` when there is a focused item in the `Popup`
- `moonstone/Scroller`, `moonstone/Picker`, and `moonstone/IncrementSlider` to automatically move focus when the currently focused `moonstone/IconButton` becomes disabled

### Fixed

- `moonstone/ContextualPopupDecorator` close button to account for large text size
- `moonstone/ContextualPopupDecorator` to not spot controls other than its activator when navigating out via 5-way
- `moonstone/Header` to set the value of `marqueeOn` for all types of headers

## [1.4.0] - 2017-06-29

### Deprecated

- `moonstone/Input` prop `noDecorator` is being replaced by `autoFocus` in 2.0.0

### Added

- `moonstone/Scrollbar` property `corner` to add the corner between vertical and horizontal scrollbars
- `moonstone/ScrollThumb` for a thumb of `moonstone/Scrollbar`
- `moonstone/styles/text.less` mixin `.locale-japanese-line-break()` to apply the correct  Japanese language line-break rules for the following multi-line components: `moonstone/BodyText`, `moonstone/Dialog`, `moonstone/Notification`, `moonstone/Popup`, and `moonstone/Tooltip`
- `moonstone/ContextualPopupDecorator` property `popupProps` to attach props to popup component
- `moonstone/VideoPlayer` property `pauseAtEnd` to control forward/backward seeking
- `moonstone/Panels/Header` prop `marqueeOn` to control marquee of header

### Changed

- `moonstone/Panels/Header` to expose its `marqueeOn` prop
- `moonstone/VideoPlayer` to automatically adjust the width of the allocated space for the side components so the media controls have more space to appear on smaller screens
- `moonstone/VideoPlayer` properties `autoCloseTimeout` and `titleHideDelay` default value to `5000`
- `moonstone/VirtualList` to support restoring focus to the last focused item
- `moonstone/Scroller` and other scrolling components to call `onScrollStop` before unmounting if a scroll is in progress
- `moonstone/Scroller` to reveal non-spottable content when navigating out of a scroller

### Fixed

- `moonstone/Dialog` to properly focus via pointer on child components
- `moonstone/VirtualList`, `moonstone/VirtualGridList`, and `moonstone/Scroller` not to be slower when scrolled to the first or the last position by wheeling
- `moonstone` component hold delay time
- `moonstone/VideoPlayer` to show its controls when pressing down the first time
- `moonstone/Panel` autoFocus logic to only focus on initial render
- `moonstone/Input` text colors
- `moonstone/ExpandableInput` to focus its decorator when leaving by 5-way left/right

## [1.3.1] - 2017-06-14

### Fixed

- `moonstone/Picker` support for large text
- `moonstone/Scroller` support for focusing paging controls with the pointer
- `moonstone` CSS rules for unskinned spottable components

## [1.3.0] - 2017-06-12

### Deprecated

- `moonstone/Scroller` props `horizontal` and `vertical`. Deprecated props are replaced with `direction` prop. `horizontal` and `vertical` will be removed in 2.0.0.
- `moonstone/Panel` prop `noAutoFocus` in favor of `autoFocus="none"`

### Added

- `moonstone/Image` support for `children` prop inside images
- `moonstone/Scroller` prop `direction` which replaces `horizontal` and `vertical` props
- `moonstone/VideoPlayer` property `tooltipHideDelay` to hide tooltip with a given amount of time
- `moonstone/VideoPlayer` property `pauseAtEnd` to pause when it reaches either the start or the end of the video
- `moonstone/VideoPlayer` methods `fastForward`, `getMediaState`, `jump`, `pause`, `play`, `rewind`, and `seek` to allow external interaction with the player. See docs for example usage.

### Changed

- `moonstone/Skinnable` to support context and allow it to be added to any component to be individually skinned. This includes a further optimization in skinning which consolidates all color assignments into a single block, so non-color rules aren't unnecessarily duplicated.
- `moonstone/Skinnable` light and dark skin names ("moonstone-light" and "moonstone") to "light" and "dark", respectively
- `moonstone/VideoPlayer` to set play/pause icon to display "play" when rewinding or fast forwarding
- `moonstone/VideoPlayer` to rewind or fast forward when previous command is slow-forward or slow-rewind respectively
- `moonstone/VideoPlayer` to fast forward when previous command is slow-forward and it reaches the last of its play rate
- `moonstone/VideoPlayer` to not play video on reload when `noAutoPlay` is `true`
- `moonstone/VideoPlayer` property `feedbackHideDelay`'s default value to `3000`
- `moonstone/Notification` to break line in characters in ja and zh locale
- `moonstone/Notification` to align texts left in LTR locale and right in RTL locale
- `moonstone/VideoPlayer` to simulate rewind functionality on non-webOS platforms only

### Fixed

- `moonstone/ExpandableItem` to correct the `titleIcon` when using `open` and `disabled`
- `moonstone/GridListImageItem` to center its selection icon on the image instead of the item
- `moonstone/Input` to have correct `Tooltip` position in `RTL`
- `moonstone/SwitchItem` to not unintentionally overflow `Scroller` containers, causing them to jump to the side when focusing
- `moonstone/VideoPlayer` to fast forward properly when video is at paused state
- `moonstone/VideoPlayer` to correctly change sources
- `moonstone/VideoPlayer` to show or hide feedback tooltip properly
- `moonstone/DateTimeDecorator` to work properly with `RadioControllerDecorator`
- `moonstone/Picker` in joined, large text mode so the arrows are properly aligned and sized
- `moonstone/Icon` to reflect the same proportion in relation to its size in large-text mode

## [1.2.0] - 2017-05-17

### Deprecated

- `moonstone/Scroller` and other scrolling components option `indexToFocus` in `scrollTo` method to be removed in 2.0.0

### Added

- `moonstone/Slider` and `moonstone/IncrementSlider` prop `noFill` to support a style without the fill
- `moonstone/Marquee` property `rtl` to set directionality to right-to-left
- `moonstone/VirtualList.GridListImageItem` property `selectionOverlay` to add custom component for selection overlay
- `moonstone/MoonstoneDecorator` property `skin` to let an app choose its skin: "moonstone" and "moonstone-light" are now available
- `moonstone/FormCheckboxItem`
- `moonstone/FormCheckbox`, a standalone checkbox, to support `moonstone/FormCheckboxItem`
- `moonstone/Input` props `invalid` and `invalidMessage` to display a tooltip when input value is invalid
- `moonstone/Scroller` and other scrolling components option `focus` in `scrollTo()` method
- `moonstone/Scroller` and other scrolling components property `spottableScrollbar`
- `moonstone/Icon.IconList` icons: `arrowshrinkleft` and `arrowshrinkright`

### Changed

- `moonstone/Picker` arrow icon for `joined` picker: small when not spotted, hidden when it reaches the end of the picker
- `moonstone/Checkbox` and `moonstone/CheckboxItem` to reflect the latest design
- `moonstone/MoonstoneDecorator/fontGenerator` was refactored to use the browser's FontFace API to dynamically load locale fonts
- `moonstone/VideoPlayer` space allotment on both sides of the playback controls to support 4 buttons; consequently the "more" controls area has shrunk by the same amount
- `moonstone/VideoPlayer` to not disable media button (play/pause)
- `moonstone/Scroller` and other scrolling components so that paging controls are not spottable by default with 5-way
- `moonstone/VideoPlayer`'s more/less button to use updated arrow icon

### Fixed

- `moonstone/MarqueeDecorator` to properly stop marquee on items with `'marqueeOnHover'`
- `moonstone/ExpandableList` to work properly with object-based children
- `moonstone/styles/fonts.less` to restore the Moonstone Icon font to request the local system font by default. Remember to update your webOS build to get the latest version of the font so you don't see empty boxes for your icons.
- `moonstone/Picker` and `moonstone/RangePicker` to now use the correct size from Enyo (60px v.s. 84px) for icon buttons
- `moonstone/Scroller` and other scrolling components to apply ri.scale properly
- `moonstone/Panel` to not cover a `Panels`'s `ApplicationCloseButton` when not using a `Header`
- `moonstone/IncrementSlider` to show tooltip when buttons focused

## [1.1.0] - 2017-04-21

### Deprecated

- `moonstone/ExpandableInput` property `onInputChange`

### Added

- `moonstone/Panels.Panel` prop and `moonstone/MoonstoneDecorator` config option: `noAutoFocus` to support prevention of setting automatic focus after render
- `moonstone/VideoPlayer` props: `backwardIcon`, `forwardIcon`, `jumpBackwardIcon`, `jumpForwardIcon`, `pauseIcon`, and `playIcon` to support icon customization of the player
- `moonstone/VideoPlayer` props `jumpButtonsDisabled` and `rateButtonsDisabled` for disabling the pairs of buttons when it's inappropriate for the playing media
- `moonstone/VideoPlayer` property `playbackRateHash` to support custom playback rates
- `moonstone/VideoPlayer` callback prop `onControlsAvailable` which fires when the players controls show or hide
- `moonstone/Image` support for `onLoad` and `onError` events
- `moonstone/VirtualList.GridListImageItem` prop `placeholder`
- `moonstone/Divider` property `preserveCase` to display text without capitalizing it

### Changed

- `moonstone/Slider` colors and sizing to match the latest designs
- `moonstone/ProgressBar` to position correctly with other components nearby
- `moonstone/Panels` breadcrumb to no longer have a horizontal line above it
- `moonstone/Transition` to measure itself when the CPU is idle
- style for disabled opacity from 0.4 to 0.3
- `moonstone/Button` colors for transparent and translucent background opacity when disabled
- `moonstone/ExpandableInput` property `onInputChange` to fire along with `onChange`. `onInputChange` is deprecated and will be removed in a future update.
- `Moonstone.ttf` font to include new icons
- `moonstone/Icon` to reference additional icons

### Fixed

- `moonstone/Popup` and `moonstone/ContextualPopupDecorator` 5-way navigation behavior
- `moonstone/Input` to not spot its own input decorator on 5-way out
- `moonstone/VideoPlayer` to no longer render its `children` in multiple places
- `moonstone/Button` text color when used on a neutral (light) background in some cases
- `moonstone/Popup` background opacity
- `moonstone/Marquee` to recalculate properly when its contents change
- `moonstone/TimePicker` to display time in correct order
- `moonstone/Scroller` to prefer spotlight navigation to its internal components

## [1.0.0] - 2017-03-31

> NOTE: We have also modified most form components to be usable in a controlled (app manages component
> state) or uncontrolled (Enact manages component state) manner. To put a component into a
> controlled state, pass in `value` (or other appropriate state property such as `selected` or
> `open`) at component creation and then respond to events and update the value as needed. To put a
> component into an uncontrolled state, do not set `value` (or equivalent), at creation. From this
> point on, Enact will manage the state and events will be sent when the state is updated. To
> specify an initial value, use the `defaultValue` (or, `defaultSelected, `defaultOpen, etc.)
> property.  See the documentation for individual components for more information.

### Added

- `moonstone/Button` property `icon` to support a built-in icon next to the text content. The Icon supports everything that `moonstone/Icon` supports, as well as a custom icon.
- `moonstone/MoonstoneDecorator` property `textSize` to resize several components to requested CMR sizes. Simply add `textSize="large"` to your `App` and the new sizes will automatically take effect.

### Changed

- `moonstone/Slider` to use the property `tooltip` instead of `noTooltip`, so the built-in tooltip is not enabled by default
- `moonstone/IncrementSlider` to include tooltip documentation
- `moonstone/ExpandableList` to accept an array of objects as children which are spread onto the generated components
- `moonstone/CheckboxItem` style to match the latest designs, with support for the `moonstone/Checkbox` to be on either the left or the right side by using the `iconPosition` property
- `moonstone/VideoPlayer` to supply every event callback-method with an object representing the VideoPlayer's current state, including: `currentTime`, `duration`, `paused`, `proportionLoaded`, and `proportionPlayed`

### Fixed

- `moonstone/Panels.Panel` behavior for remembering focus on unmount and setting focus after render
- `moonstone/VirtualList.VirtualGridList` showing empty items when items are continuously added dynamically
- `moonstone/Picker` to marquee on focus once again

## [1.0.0-beta.4] - 2017-03-10

### Added

- `moonstone/VirtualList` `indexToFocus` option to `scrollTo` method to focus on item with specified index
- `moonstone/IconButton` and `moonstone/Button` `color` property to add a remote control key color to the button
- `moonstone/Scrollbar` property `disabled` to disable both paging controls when it is true
- `moonstone/VirtualList` parameter `moreInfo` to pass `firstVisibleIndex` and `lastVisibleIndex` when scroll events are firing
- Accessibility support to UI components
- `moonstone/VideoPlayer` property `onUMSMediaInfo` to support the custom webOS “umsmediainfo” event
- `moonstone/Region` component which encourages wrapping components for improved accessibility rather than only preceding the components with a `moonstone/Divider`
- `moonstone/Slider` tooltip. It's enabled by default and comes with options like `noTooltip`, `tooltipAsPercent`, and `tooltipSide`. See the component docs for more details.
- `moonstone/Panels.Panel` property `hideChildren` to defer rendering children
- `moonstone/Spinner` properties `blockClickOn` and `scrim` to block click events behind spinner
- `moonstone/VirtualList` property `clientSize` to specify item dimensions instead of measuring them

### Changed

- `moonstone/VirtualGridImageItem` styles to reduce redundant style code app side
- `moonstone/VirtualList` and `moonstone/VirtualGridList` to add essential CSS for list items automatically
- `moonstone/VirtualList` and `moonstone/VirtualGridList` to not add `data-index` to their item DOM elements directly, but to pass `data-index` as the parameter of their `component` prop like the `key` parameter of their `component` prop
- `moonstone/ExpandableItem` and derivatives to defer focusing the contents until animation completes
- `moonstone/LabeledItem`, `moonstone/ExpandableItem`, `moonstone/ExpandableList` to each support the `node` type in their `label` property. Best used with `ui/Slottable`.

### Fixed

- `moonstone/VirtualList.GridListImageItem` to have proper padding size according to the existence of caption/subcaption
- `moonstone/Scroller` and other scrolling components to display scrollbars with proper size
- `moonstone/VirtualGridList` to not be truncated

### Removed

- `moonstone/Scroller` and other scrolling components property `hideScrollbars` and replaced it with `horizontalScrollbar` and `verticalScrollbar`

## [1.0.0-beta.3] - 2017-02-21

### Added

- `moonstone/VideoPlayer` support for 5-way show/hide of media playback controls
- `moonstone/VideoPlayer` property `feedbackHideDelay`
- `moonstone/Slider` property `onKnobMove` to fire when the knob position changes, independently from the `moonstone/Slider` value
- `moonstone/Slider` properties `active`, `disabled`, `knobStep`, `onActivate`, `onDecrement`, and `onIncrement` as part of enabling 5-way support to `moonstone/Slider`, `moonstone/IncrementSlider` and the media slider for `moonstone/VideoPlayer`
- `moonstone/Slider` now supports `children` which are added to the `Slider`'s knob, and follow it as it moves
- `moonstone/ExpandableInput` properties `iconAfter` and `iconBefore` to display icons after and before the input, respectively
- `moonstone/Dialog` property `preserveCase`, which affects `title` text

### Changed

- `moonstone/IncrementSlider` to change when the buttons are held down
- `moonstone/Marquee` to allow disabled marquees to animate
- `moonstone/Dialog` to marquee `title` and `titleBelow`
- `moonstone/Marquee.MarqueeController` config option `startOnFocus` to `marqueeOnFocus`. `startOnFocus` is deprecated and will be removed in a future update.
- `moonstone/Button`, `moonstone/IconButton`, `moonstone/Item` to not forward `onClick` when `disabled`

### Fixed

- `moonstone/Marquee.MarqueeController` to start marquee on newly registered components when controller has focus and to restart synced marquees after completion
- `moonstone/Scroller` to recalculate when an expandable child opens
- `spotlightDisabled` property support for spottable moonstone components
- `moonstone/Popup` and `moonstone/ContextualPopupDecorator` so that when the popup is closed, spotlight focus returns to the control that had focus prior to the popup opening
- `moonstone/Input` to not get focus when disabled

## [1.0.0-beta.2] - 2017-01-30

### Added

- `moonstone/Panels.Panel` property `showChildren` to support deferring rendering the panel body until animation completes
- `moonstone/MarqueeDecorator` property `invalidateProps` that specifies which props cause the marquee distance to be invalidated
- developer-mode warnings to several components to warn when values are out-of-range
- `moonstone/Divider` property `spacing` which adjusts the amount of empty space above and below the `Divider`. `'normal'`, `'small'`, `'medium'`, `'large'`, and `'none'` are available.
- `moonstone/Picker` when `joined` the ability to be incremented and decremented by arrow keys
- `onSpotlightDisappear` event property support for spottable moonstone components
- `moonstone/VideoPlayer` property `titleHideDelay`

### Changed

- `moonstone/Panels.Panels` and variations to defer rendering the children of contained `Panel` instances until animation completes
- `moonstone/ProgressBar` properties `progress` and `backgroundProgress` to accept a number between 0 and 1
- `moonstone/Slider` and `moonstone/IncrementSlider` property `backgroundPercent` to `backgroundProgress` which now accepts a number between 0 and 1
- `moonstone/Slider` to not ignore `value` prop when it is the same as the previous value
- `moonstone/Picker` component's buttons to reverse their operation such that 'up' selects the previous item and 'down' the next
- `moonstone/Picker` and derivatives may now use numeric width, which represents the amount of characters to use for sizing. `width={4}` represents four characters, `2` for two characters, etc. `width` still accepts the size-name strings.
- `moonstone/Divider` to now behave as a simple horizontal line when no text content is provided
- `moonstone/Scroller` and other scrolling components to not display scrollbar controls by default
- `moonstone/DatePicker` and `moonstone/TimePicker` to emit `onChange` event whenever the value is changed, not just when the component is closed

### Removed

- `moonstone/ProgressBar` properties `min` and `max`

### Fixed

- `moonstone/IncrementSlider` so that the knob is spottable via pointer, and 5-way navigation between the knob and the increment/decrement buttons is functional
- `moonstone/Slider` and `moonstone/IncrementSlider` to not fire `onChange` for value changes from props

## [1.0.0-beta.1] - 2016-12-30

### Added

- `moonstone/VideoPlayer` and `moonstone/TooltipDecorator` components and samples
- `moonstone/Panels.Panels` property `onBack` to support `ui/Cancelable`
- `moonstone/VirtualFlexList` Work-In-Progress component to support variably sized rows or columns
- `moonstone/ExpandableItem` properties `autoClose` and `lockBottom`
- `moonstone/ExpandableList` properties `noAutoClose` and `noLockBottom`
- `moonstone/Picker` property `reverse`
- `moonstone/ContextualPopup` property `noAutoDismiss`
- `moonstone/Dialog` property `scrimType`
- `moonstone/Popup` property `spotlightRestrict`

### Changed

- `moonstone/Panels.Routable` to require a `navigate` configuration property indicating the event callback for back or cancel actions
- `moonstone/MarqueeController` focus/blur handling to start and stop synchronized `moonstone/Marquee` components
- `moonstone/ExpandableList` property `autoClose` to `closeOnSelect` to disambiguate it from the added `autoClose` on 5-way up
- `moonstone/ContextualPopupDecorator.ContextualPopupDecorator` component's `onCloseButtonClick` property to `onClose`
- `moonstone/Dialog` component's `onCloseButtonClicked` property to `onClose`
- `moonstone/Spinner` component's `center` and `middle` properties to a single `centered` property
	that applies both horizontal and vertical centering
- `moonstone/Popup.PopupBase` component's `onCloseButtonClicked` property to `onCloseButtonClick`
- `moonstone/Item.ItemOverlay` component's `autoHide` property to remove the `'no'` option. The same
	effect can be achieved by omitting the property or passing `null`.
- `moonstone/VirtualGridList` to be scrolled by page when navigating with a 5-way direction key
- `moonstone/Scroller`, `moonstone/VirtualList`, `moonstone/VirtualGridList` to no longer respond to mouse down/move/up events
- all Expandables to include a state arrow UI element
- `moonstone/LabeledItem` to support a `titleIcon` property which positions just after the title text
- `moonstone/Button` to include `moonstone/TooltipDecorator`
- `moonstone/Expandable` to support being managed, radio group-style, by a component wrapped with `RadioControllerDecorator` from `ui/RadioDecorator`
- `moonstone/Picker` to animate `moonstone/Marquee` children when any part of the `moonstone/Picker` is focused
- `moonstone/VirtualList` to mute its container instead of disabling it during scroll events
- `moonstone/VirtualList`, `moonstone/VirtualGridList`, and `moonstone/Scroller` to continue scrolling when holding down the paging controls
- `moonstone/VirtualList` to require a `component` prop and not have a default value
- `moonstone/Picker` to continuously change when a button is held down by adding `ui/Holdable`.

### Fixed

- `moonstone/Popup` and `moonstone/ContextualPopup` 5-way navigation behavior using spotlight.
- Bug where a synchronized marquee whose content fit the available space would prevent restarting of the marquees
- `moonstone/Input` to show an ellipsis on the correct side based on the text directionality of the `value` or `placeholder` content.
- `moonstone/VirtualList` and `moonstone/VirtualGridList` to prevent unwanted scrolling when focused with the pointer
- `moonstone/Picker` to remove fingernail when a the pointer is held down, but the pointer is moved off the `joined` picker.
- `moonstone/LabeledItem` to include marquee on both `title` and `label`, and be synchronized

## [1.0.0-alpha.5] - 2016-12-16

No changes.

## [1.0.0-alpha.4] - 2016-12-2

### Added

- `moonstone/Popup`, `moonstone/ContextualPopupDecorator`, `moonstone/Notification`, `moonstone/Dialog` and `moonstone/ExpandableInput` components
- `ItemOverlay` component to `moonstone/Item` module
- `marqueeCentered` prop to `moonstone/MarqueeDecorator` and `moonstone/MarqueeText`
- `placeholder` prop to `moonstone/Image`
- `moonstone/MarqueeController` component to synchronize multiple `moonstone/Marquee` components
- Non-latin locale support to all existing Moonstone components
- Language-specific font support
- `moonstone/IncrementSlider` now accepts customizable increment and decrement icons, as well as `moonstone/Slider` being more responsive to external styling

### Changed

- `moonstone/Input` component's `iconStart` and `iconEnd` properties to be `iconBefore` and `iconAfter`, respectively, for consistency with `moonstone/Item.ItemOverlay` naming
- `moonstone/Icon` and `moonstone/IconButton` so the `children` property supports both font-based icons and images
- the `checked` property to `selected` for consistency across the whole framework. This allows better interoperability when switching between various components.  Affects the following: `CheckboxItem`, `RadioItem`, `SelectableItem`, `Switch`, `SwitchItem`, and `ToggleItem`. Additionally, these now use `moonstone/Item.ItemOverlay` to position and handle their Icons.
- `moonstone/Slider` and `moonstone/IncrementSlider` to be more performant. No changes were made to
	the public API.
- `moonstone/GridListImageItem` so that a placeholder image displays while loading the image, and the caption and subcaption support marqueeing
- `moonstone/MoonstoneDecorator` to add `FloatingLayerDecorator`
- `moonstone/IncrementSlider` in vertical mode looks and works as expected.

### Removed

- LESS mixins that belong in `@enact/ui`, so that only moonstone-specific mixins are contained in
this module. When authoring components and importing mixins, only the local mixins need to be
imported, as they already import the general mixins.
- the `src` property from `moonstone/Icon` and `moonston/IconButton`. Use the support for URLs in
	the `children` property as noted above.
- the `height` property from `moonstone/IncrementSlider` and `moonstone/Slider`

### Fixed

- Joined picker so that it now has correct animation when using the mouse wheel
- Bug in DatePicker/TimePicker that prevented setting of value earlier than 1969

## [1.0.0-alpha.3] - 2016-11-8

### Added

- `moonstone/BodyText`, `moonstone/DatePicker`, `moonstone/DayPicker`, `moonstone/ExpandableItem`, `moonstone/Image`, and `moonstone/TimePicker` components
- `fullBleed` prop to `moonstone/Panels/Header`. When `true`, the header content is indented and the header lines are removed.
- Application close button to `moonstone/Panels`. Fires `onApplicationClose` when clicked. Can be omitted with the `noCloseButton` prop.
- `marqueeDisabled` prop to `moonstone/Picker`
- `padded` prop to `moonstone/RangePicker`
- `forceDirection` prop to `moonstone/Marquee`. Forces the direction of `moonstone/Marquee`. Useful for when `RTL` content cannot be auto detected.

### Changed

- `data` parameter passed to `component` prop of `VirtualList`.
- `moonstone/Expandable` into a submodule of `moonstone/ExpandableItem`
- `ExpandableList` to properly support selection
- `moonstone/Divider`'s `children` property to be optional
- `moonstone/ToggleItem`'s `inline` version to have a `max-width` of `240px`
- `moonstone/Input` to use `<div>` instead of `<label>` for wrapping components. No change to
	functionality, only markup.

### Removed

- `moonstone/ExpandableCheckboxItemGroup` in favor of `ExpandableList`

## [1.0.0-alpha.2] - 2016-10-21

This version includes a lot of refactoring from the previous release. Developers need to switch to the new enact-dev command-line tool.

### Added

- New components and HOCs: `moonstone/Scroller`, `moonstone/VirtualList`, `moonstone/VirtualGridList`, `moonstone/MarqueeText`, `moonstone/Spinner`, `moonstone/ExpandableCheckboxItemGroup`, `moonstone/MarqueeDecorator`
- New options for `ui/Toggleable` HOC
- Marquee support to many components
- Image support to `moonstone/Icon` and `moonstone/IconButton`
- `dismissOnEnter` prop for `moonstone/Input`
- Many more unit tests

### Changed

- Some props for UI state were renamed to have `default` prefix where state was managed by the component. (e.g. `defaultOpen`)

### Fixed

- Many components were fixed, polished, updated and documented
- Inline docs updated to be more consistent and comprehensive<|MERGE_RESOLUTION|>--- conflicted
+++ resolved
@@ -14,11 +14,8 @@
 - `moonstone/ProgressBar.ProgressBarTooltip` not to display unknown props warning
 - `moonstone/Picker` to properly set focus when navigating between buttons
 - `moonstone/Scrollable` to disable container during flick events only when contents can scroll
-<<<<<<< HEAD
 - `moonstone/VirtualList` and `moonstone/VirtualGridList` to restore focus on items focused by pointer
-=======
 - `moonstone/VideoPlayer` to display feedback tooltip when hover out from slider while playing
->>>>>>> 9869dfaf
 
 ## [2.0.0-rc.1] - 2018-07-09
 
