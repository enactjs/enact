# Change Log

The following is a curated list of changes in the Enact moonstone module, newest changes on the top.

## [unreleased]

<<<<<<< HEAD
### Fixed

- `moonstone/Picker` to fire onChange events, due to a hold, consistently across pointer and 5-way navigation
=======
### Changed

- `moonstone/Scroller`, `moonstone/VirtualList.VirtualGridList`, and `moonstone/VirtualList.VirtualList` to show overscroll effects only by wheel input
- `moonstone/Icon` and `moonstone/IconButton` to require `children`
>>>>>>> 0903e8c7

## [2.1.0] - 2018-08-20

### Added

- `moonstone/VideoPlayer` property `noMediaSliderFeedback`
- `moonstone/VideoPlayer.MediaControls` property `playPauseButtonDisabled`

### Changed

- `moonstone/Picker` key down hold threshold to 800ms before firing the `onChange` event

### Fixed

- `moonstone/GridListImageItem` to properly vertically align when the content varies in size
- `moonstone/Scroller`, `moonstone/VirtualList.VirtualGridList`, and `moonstone/VirtualList.VirtualList` to not scroll by dragging
- `moonstone/Slider` to not emit `onChange` event when `value` has not changed
- `moonstone/VideoPlayer` to focus on available media buttons if the default spotlight component is disabled
- `moonstone/VideoPlayer` to keep media controls visible when interacting with popups
- `moonstone/VideoPlayer` to read out `infoComponents` accessibility value when `moreButtonColor` is pressed
- `moonstone/VideoPlayer` to round the time displayed down to the nearest second
- `moonstone/VirtualList` to restore last focused item correctly

## [2.0.2] - 2018-08-13

### Fixed

- `moonstone/DatePicker` to correctly change year when `minYear` and `maxYear` aren't provided
- `moonstone/EditableIntegerPicker` management of spotlight pointer mode
- `moonstone/LabeledIcon` and `moonstone/LabeledIconButton` to have proper spacing and label-alignment with all label positions
- `moonstone/Popup` to prevent duplicate 5-way navigation when `spotlightRestrict="self-first"`
- `moonstone/Scroller` not to scroll to wrong position via 5way navigation in RTL languages
- `moonstone/Scroller` not to scroll when focusing in pointer mode
- `moonstone/Slider` to forward `onActivate` event
- `moonstone/VideoPlayer` to reset key down hold when media becomes unavailable

## [2.0.1] - 2018-08-01

### Fixed

- `moonstone/Dialog` read order of dialog contents
- `moonstone/Scroller` to go to next page properly via page up/down keys

## [2.0.0] - 2018-07-30

### Added

- `moonstone/LabeledIcon` and `moonstone/LabeledIconButton` components for a lightweight `Icon` or `IconButton` with a label
- `moonstone/VideoPlayer` property `noAutoShowMediaControls`

### Fixed

- `moonstone/Scroller` to prevent scrolling via page up/down keys if there is no spottable component in that direction
- `moonstone/Dialog` to hide `titleBelow` when `title` is not set
- `moonstone/Image` to suppress drag and drop support by default
- `moonstone/VideoPlayer` audio guidance behavior of More button
- `moonstone/VirtualList.VirtualGridList` and `moonstone/VirtualList.VirtualList` to handle focus properly via page up/down keys when switching to 5-way mode
- `moonstone/Popup` to spot the content after it's mounted
- `moonstone/Scroller`, `moonstone/VirtualList.VirtualGridList`, and `moonstone/VirtualList.VirtualList` to scroll properly via voice control in RTL locales

## [2.0.0-rc.3] - 2018-07-23

### Changed

- `moonstone/Scroller.Scroller`, `moonstone/VirtualList.VirtualGridList`, and `moonstone/VirtualList.VirtualList` overscroll effect color more recognizable on the focused element

### Fixed

- `moonstone/ContextualPopup` to refocus its activator on close when the popup lacks spottable children
- `moonstone/Scroller`, `moonstone/VirtualList.VirtualGridList`, and `moonstone/VirtualList.VirtualList` to scroll properly when holding down paging control buttons
- `moonstone/ExpandableItem` spotlight behavior when leaving the component via 5-way
- `moonstone/RadioItem` circle thickness to be 2px, matching the design
- `moonstone/Slider` to correctly prevent 5-way actions when activated
- `moonstone/ExpandableItem` and other expandable components to spotlight correctly when switching from pointer mode to 5-way with `closeOnSelect`

## [2.0.0-rc.2] - 2018-07-16

### Fixed

- `moonstone/Input` to not focus by *tab* key
- `moonstone/Picker` to properly set focus when navigating between buttons
- `moonstone/Popup` to set correct open state while transitioning
- `moonstone/ProgressBar.ProgressBarTooltip` unknown props warning
- `moonstone/Scrollable` to disable spotlight container during flick events only when contents can scroll
- `moonstone/Scroller`, `moonstone/VirtualList.VirtualGridList`, and `moonstone/VirtualList.VirtualList` to scroll properly when `animate` is false via `scrollTo`
- `moonstone/Scroller`, `moonstone/VirtualList.VirtualGridList`, and `moonstone/VirtualList.VirtualList` page controls to stop propagating an event when the event is handled
- `moonstone/Scroller`, `moonstone/VirtualList.VirtualGridList`, and `moonstone/VirtualList.VirtualList` to hide overscroll effect when focus is moved from a disabled paging control button to the opposite button
- `moonstone/Scroller`, `moonstone/VirtualList.VirtualGridList`, and `moonstone/VirtualList.VirtualList` to show overscroll effect when reaching the edge for the first time by wheel
- `moonstone/VideoPlayer` to display feedback tooltip when pointer leaves slider while playing
- `moonstone/VirtualList` and `moonstone/VirtualGridList` to restore focus on items focused by pointer

## [2.0.0-rc.1] - 2018-07-09

### Added

- `moonstone/VirtualList.VirtualList` and `moonstone/VirtualList.VirtualGridList` support `data-webos-voice-focused` and `data-webos-voice-group-label`

### Removed

- `moonstone/Button` built-in support for tooltips

### Changed

- `moonstone/Spinner` to blur Spotlight when the spinner is active

### Fixed

- `moonstone/Scroller.Scroller`, `moonstone/VirtualList.VirtualGridList`, and `moonstone/VirtualList.VirtualList` to handle direction, page up, and page down keys properly on page controls them when `focusableScrollbar` is false
- `moonstone/Scroller.Scroller`, `moonstone/VirtualList.VirtualGridList`, and `moonstone/VirtualList.VirtualList` to handle a page up or down key in pointer mode
- `moonstone/VideoPlayer.MediaControls` to correctly handle more button color when the prop is not specified
- `VirtualList.VirtualList` to handle focus properly when switching to 5-way mode

## [2.0.0-beta.9] - 2018-07-02

### Added

- `moonstone/ContextualPopupDecorator` instance method `positionContextualPopup()`
- `moonstone/MoonstoneDecorator` config property `disableFullscreen` to prevent the decorator from filling the entire screen
- `moonstone/Scroller` prop `onUpdate`

### Fixed

- `moonstone/Scrollable` to update scroll properly on pointer click
- `moonstone/TooltipDecorator` to prevent unnecessary re-renders when losing focus
- `moonstone/TooltipDecorator` to not dismiss the tooltip on pointer click

## [2.0.0-beta.8] - 2018-06-25

### Added

- `moonstone/Scroller.Scroller`, `moonstone/VirtualList.VirtualGridList`, and `moonstone/VirtualList.VirtualList` support for scrolling via voice control on webOS
- `moonstone/Scroller.Scroller`, `moonstone/VirtualList.VirtualGridList`, and `moonstone/VirtualList.VirtualList` overscroll effect when the edges are reached

### Changed

- `moonstone/Divider` property `marqueeOn` default value to `render`
- `moonstone/Scroller.Scroller`, `moonstone/VirtualList.VirtualGridList`, and `moonstone/VirtualList.VirtualList` scrollbar button to move a previous or next page when pressing a page up or down key instead of releasing it

### Fixed

- `moonstone/VideoPlayer` to prevent updating state when the source is changed to the preload source, but the current preload source is the same
- `moonstone/MediaOverlay` to marquee correctly
- `moonstone/MediaOverlay` to match UX guidelines

## [2.0.0-beta.7] - 2018-06-11

### Removed

- `moonstone/Dialog` properties `preserveCase` and `showDivider`, replaced by `casing` and `noDivider` respectively
- `moonstone/Divider` property `preserveCase`, replaced by `casing`
- `moonstone/ExpandableInput` property `onInputChange`, replaced by `onChange`
- `moonstone/MoonstoneDecorator.TextSizeDecorator`, replaced by `moonstone/MoonstoneDecorator.AccessibilityDecorator`
- `moonstone/Panels.Header` property `preserveCase`, replaced by `casing`
- `moonstone/Panels.Panel` property `noAutoFocus`, replaced by `autoFocus`
- `moonstone/TooltipDecorator` property `tooltipPreserveCase`, replaced by `tooltipCasing`

### Changed

- `moonstone/VideoPlayer` to allow spotlight focus to move left and right from `MediaControls`
- `moonstone/VideoPlayer` to disable bottom controls when loading until it's playable

### Fixed

- `moonstone/EditableIntegerPicker` to disable itself when on a range consisting of a single static value
- `moonstone/Picker` to disable itself when containing fewer than two items
- `moonstone/Popup` to spot its content correctly when `open` by default
- `moonstone/RangePicker` to disable itself when on a range consisting of a single static value
- `moonstone/TooltipDecorator` to hide when `onDismiss` has been invoked
- `moonstone/VideoPlayer` to show media controls when pressing down in pointer mode
- `moonstone/VideoPlayer` to provide a more natural 5-way focus behavior
- `moonstone/VideoPlayer.MediaControls` to handle left and right key to jump when `moonstone/VideoPlayer` is focused

## [2.0.0-beta.6] - 2018-06-04

### Removed

- `moonstone/IncrementSlider` prop `children` which was no longer supported for setting the tooltip (since 2.0.0-beta.1)

### Fixed

- `moonstone/ContextualPopupDecorator` to allow focusing components under a popup without any focusable components
- `moonstone/Scroller` ordering of logic for Scroller focus to check focus possibilities first then go to fallback at the top of the container
- `moonstone/Scroller` to check focus possibilities first then go to fallback at the top of the container of focused item
- `moonstone/Scroller` to scroll by page when focus was at the edge of the viewport
- `moonstone/ToggleButton` padding and orientation for RTL
- `moonstone/VideoPlayer` to not hide title and info section when showing more components
- `moonstone/VideoPlayer` to select a position in slider to seek in 5-way mode
- `moonstone/VideoPlayer` to show thumbnail only when focused on slider

## [2.0.0-beta.5] - 2018-05-29

### Removed

- `moonstone/Popup`, `moonstone/Dialog` and `moonstone/Notification` property `spotlightRestrict` option `'none'`
- `moonstone/VideoPlayer` prop `preloadSource`, to be replaced by `moonstone/VideoPlayer.Video` prop `preloadSource`
- `moonstone/Button` and `moonstone/IconButton` allowed value `'opaque'` from prop `backgroundOpacity` which was the default and therefore has the same effect as omitting the prop

### Added

- `moonstone/VideoPlayer` props `selection` and `onSeekOutsideRange` to support selecting a range and notification of interactions outside of that range
- `moonstone/VideoPlayer.Video` component to support preloading video sources

### Changed

- `moonstone/VideoPlayer.videoComponent` prop to default to `ui/Media.Media` instead of `'video'`. As a result, to use a custom video element, one must pass an instance of `ui/Media` with its `mediaComponent` prop set to the desired element.

### Fixed

- `moonstone/ContextualPopupDecorator` to properly stop propagating keydown event if fired from the popup container
- `moonstone/Slider` to read when knob gains focus or for a change in value
- `moonstone/Scroller` to not cut off Expandables when scrollbar appears
- `moonstone/VideoPlayer` to correctly read out when play button is pressed
- `moonstone/Divider` to always use a fixed height, regardless of locale

## [2.0.0-beta.4] - 2018-05-21

### Added

- `moonstone/Button` and `moonstone/IconButton` class name `small` to the list of allowed `css` overrides
- `moonstone/VideoPlayer.MediaControls` property `onClose` to handle back key
- `moonstone/ProgressBar` prop `highlighted` for when the UX needs to call special attention to a progress bar

### Changed

- `moonstone/VideoPlayer` to disable media slider when source is unavailable

### Fixed

- `moonstone/ContextualPopupDecorator` to not set focus to activator when closing if focus was set elsewhere
- `moonstone/IconButton` to allow external customization of vertical alignment of its `Icon` by setting `line-height`
- `moonstone/Marquee.MarqueeController` to not cancel valid animations
- `moonstone/VideoPlayer` feedback and feedback icon to hide properly on play/pause/fast forward/rewind
- `moonstone/VideoPlayer` to correctly focus to default media controls component
- `moonstone/VideoPlayer` to close opened popup components when media controls hide
- `moonstone/VideoPlayer` to show controls on mount and when playing next preload video

## [2.0.0-beta.3] - 2018-05-14

### Added

- `moonstone/SelectableItem.SelectableItemDecorator`

### Changed

- `moonstone/ToggleItem` to forward native events on `onFocus` and `onBlur`
- `moonstone/Input` and `moonstone/ExpandableInput` to support forwarding valid `<input>` props to the contained `<input>` node
- `moonstone/ToggleButton` to fire `onToggle` when toggled

### Fixed

- `moonstone/VirtualList.VirtualList` and `moonstone/VirtualList.VirtualGridList` to scroll properly with all enabled items via a page up or down key
- `moonstone/VirtualList.VirtualList`, `moonstone/VirtualList.VirtualGridList`, and `moonstone/Scroller.Scroller` to ignore any user key events in pointer mode
- `moonstone/VirtualList.VirtualList`, `moonstone/VirtualList.VirtualGridList`, and `moonstone/Scroller.Scroller` to pass `data-spotlight-container-disabled` prop to their outer DOM element
- `moonstone/Image` so it automatically swaps the `src` to the appropriate resolution dynamically as the screen resizes
- `moonstone/Popup` to support all `spotlightRestrict` options
- `moonstone` component `disabled` colors to match the most recent design guidelines (from 30% to 60% opacity)
- `moonstone/ExpandableInput` spotlight behavior when leaving the component via 5-way

## [2.0.0-beta.2] - 2018-05-07

### Fixed

- `moonstone/IconButton` to allow theme-style customization, like it claimed was possible
- `moonstone/ExpandableItem` and related expandables to deal with disabled items and the `autoClose`, `lockBottom` and `noLockBottom` props
- `moonstone/Slider` not to fire `onChange` event when 5-ways out of boundary
- `moonstone/ToggleButton` layout for RTL locales
- `moonstone/Item`, `moonstone/SlotItem`, `moonstone/ToggleItem` to not apply duplicate `className` values
- `moonstone/VirtualList.VirtualList`, `moonstone/VirtualList.VirtualGridList`, and `moonstone/Scroller.Scroller` scrollbar button's aria-label in RTL
- `moonstone/VirtualList.VirtualList` and `moonstone/VirtualList.VirtualGridList` to scroll properly with all disabled items
- `moonstone/VirtualList.VirtualList` and `moonstone/VirtualList.VirtualGridList` to not scroll on focus when jumping

## [2.0.0-beta.1] - 2018-04-29

### Removed

- `moonstone/IncrementSlider` and `moonstone/Slider` props `tooltipAsPercent`, `tooltipSide`, and `tooltipForceSide`, to be replaced by `moonstone/IncrementSlider.IncrementSliderTooltip` and `moonstone/Slider.SliderTooltip` props `percent`, and `side`
- `moonstone/IncrementSlider` props `detachedKnob`, `onDecrement`, `onIncrement`, and `scrubbing`
- `moonstone/ProgressBar` props `tooltipSide` and `tooltipForceSide`, to be replaced by `moonstone/ProgressBar.ProgressBarTooltip` prop `side`
- `moonstone/Slider` props `detachedKnob`, `onDecrement`, `onIncrement`, `scrubbing`, and `onKnobMove`
- `moonstone/VideoPlayer` property `tooltipHideDelay`
- `moonstone/VideoPlayer` props `backwardIcon`, `forwardIcon`, `initialJumpDelay`, `jumpBackwardIcon`, `jumpButtonsDisabled`, `jumpDelay`, `jumpForwadIcon`, `leftComponents`, `moreButtonCloseLabel`, `moreButtonColor`, `moreButtonDisabled`, `moreButtonLabel`, `no5WayJump`, `noJumpButtons`, `noRateButtons`, `pauseIcon`, `playIcon`, `rateButtonsDisabled`, and `rightComponents`, replaced by corresponding props on `moonstone/VideoPlayer.MediaControls`
- `moonstone/VideoPlayer` props `onBackwardButtonClick`, `onForwardButtonClick`, `onJumpBackwardButtonClick`, `onJumpForwardButtonClick`, and `onPlayButtonClick`, replaced by `onRewind`, `onFastForward`, `onJumpBackward`, `onJumpForward`, `onPause`, and `onPlay`, respectively

### Added

- `moonstone/DatePicker` props `dayAriaLabel`, `dayLabel`, `monthAriaLabel`, `monthLabel`, `yearAriaLabel` and `yearLabel` to configure the label set on date pickers
- `moonstone/DayPicker` and `moonstone/DaySelector` props `dayNameLength`, `everyDayText`, `everyWeekdayText`, and `everyWeekendText`
- `moonstone/ExpandablePicker` props `checkButtonAriaLabel`, `decrementAriaLabel`, `incrementAriaLabel`, and `pickerAriaLabel` to configure the label set on each button and picker
- `moonstone/MediaOverlay` component
- `moonstone/Picker` props `aria-label`, `decrementAriaLabel`, and `incrementAriaLabel` to configure the label set on each button
- `moonstone/Popup` property `closeButtonAriaLabel` to configure the label set on popup close button
- `moonstone/ProgressBar.ProgressBarTooltip` props `percent` to format the value as a percent and `visible` to control display of the tooltip
- `moonstone/TimePicker` props `hourAriaLabel`, `hourLabel`, `meridiemAriaLabel`, `meridiemLabel`, `minuteAriaLabel`, and `minuteLabel` to configure the label set on time pickers
- `moonstone/VideoPlayer.MediaControls` component to support additional customization of the playback controls
- `moonstone/VideoPlayer` props `mediaControlsComponent`, `onRewind`, `onFastForward`, `onJumpBackward`, `onJumpForward`, `onPause`, `onPlay`, and `preloadSource`
- `moonstone/VirtualList.VirtualList` and `moonstone/VirtualList.VirtualGridList` `role="list"`
- `moonstone/VirtualList.VirtualList` and `moonstone/VirtualList.VirtualGridList` prop `wrap` to support wrap-around spotlight navigation
- `moonstone/VirtualList`, `moonstone/VirtualGridList` and `moonstone/Scroller` props `scrollRightAriaLabel`, `scrollLeftAriaLabel`, `scrollDownAriaLabel`, and `scrollUpAriaLabel` to configure the aria-label set on scroll buttons in the scrollbars

### Changed

- `moonstone/IncrementSlider` and `moonstone/Slider` prop `tooltip` to support either a boolean for the default tooltip or an element or component for a custom tooltip
- `moonstone/Input` to prevent pointer actions on other component when the input has focus
- `moonstone/ProgressBar.ProgressBarTooltip` prop `side` to support either locale-aware or locale-independent positioning
- `moonstone/ProgressBar.ProgressBarTooltip` prop `tooltip` to support custom tooltip components
- `moonstone/Scroller`, `moonstone/Picker`, and `moonstone/IncrementSlider` to retain focus on `moonstone/IconButton` when it becomes disabled

### Fixed

- `moonstone/ExpandableItem` and related expandable components to expand smoothly when used in a scroller
- `moonstone/GridListImageItem` to show proper `placeholder` and `selectionOverlay`
- `moonstone/MoonstoneDecorator` to optimize localized font loading performance
- `moonstone/Scroller` and `moonstone/VirtualList` navigation via 5-way from paging controls
- `moonstone/VideoPlayer` to render bottom controls at idle after mounting
- `moonstone/VirtualList.VirtualList` and `moonstone/VirtualList.VirtualGridList` to give initial focus
- `moonstone/VirtualList.VirtualList` and `moonstone/VirtualList.VirtualGridList` to have the default value for `dataSize`, `pageScroll`, and `spacing` props

## [2.0.0-alpha.8] - 2018-04-17

### Added

- `moonstone/Panels` property `closeButtonAriaLabel` to configure the label set on application close button

### Changed

- `moonstone/VirtualList.VirtualList` and `moonstone/VirtualList.VirtualGridList` to set its ARIA `role` to `"list"`
- `moonstone/VideoPlayer` property `title` to accept node type

### Fixed

- `moonstone/TimePicker` to show `meridiem` correctly in all locales
- `moonstone/Scrollable` scroll buttons to read out out audio guidance when button pressed down
- `moonstone/ExpandableItem` to show label properly when open and disabled
- `moonstone/Notification` to position properly in RTL locales
- `moonstone/VideoPlayer` to show controls when pressing 5-way select

## [2.0.0-alpha.7] - 2018-04-03

### Removed

- `moonstone/VirtualList.VirtualList` and `moonstone/VirtualList.VirtualGridList` prop `data` to eliminate the misunderstanding caused by the ambiguity of `data`

### Added

- `moonstone/VideoPlayer` property `noSpinner` to allow apps to show/hide spinner while loading video

### Changed

- `moonstone/VideoPlayer` to disable play/pause button when media controls are disabled
- `moonstone/VideoPlayer` property `moreButtonColor` to allow setting underline colors for more button
- `moonstone/VirtualList.VirtualList` and `moonstone/VirtualList.VirtualGridList` prop `isItemDisabled`, which accepts a function that checks if the item at the supplied index is disabled
- `moonstone/Panels.Header` support for `headerInput` so the Header can be used as an Input. See documentation for usage examples.
- `moonstone/ProgressBar` property `tooltipSide` to configure tooltip position relative to the progress bar
- `moonstone/ProgressBar` colors (affecting `moonstone/Slider` as well) for light and dark theme to match the latest designs and make them more visible when drawn over arbitrary background colors

### Fixed

- `moonstone/VideoPlayer` to correctly adjust spaces when the number of components changes in `leftComponents` and `rightComponents`
- `moonstone/VideoPlayer` to read out audio guidance every time `source` changes
- `moonstone/VideoPlayer` to display custom thumbnail node
- `moonstone/VideoPlayer` to hide more icon when right components are removed
- `moonstone/Picker` to correctly update pressed state when dragging off buttons
- `moonstone/Notification` to display when it's opened
- `moonstone/VirtualList` and `moonstone/VirtualGridList` to show Spotlight properly while navigating with page up and down keys
- `moonstone/Input` to allow navigating via left or right to other components when the input is active and the selection is at start or end of the text, respectively
- `moonstone/Panels.ActivityPanels` to correctly lay out the existing panel after adding additional panels

## [2.0.0-alpha.6] - 2018-03-22

### Removed

- `moonstone/Slider` exports `SliderFactory` and `SliderBaseFactory`
- `moonstone/IncrementSlider` exports `IncrementSliderFactory` and `IncrementSliderBaseFactory`
- `moonstone/ProgressBar`, `moonstone/Slider`, `moonstone/Slider.SliderTooltip`, `moonstone/IncrementSlider` components' `vertical` property and replaced it with `orientation`

### Added

- `moonstone/VideoPlayer` property `component` to handle custom video element
- `moonstone/IncrementSlider` properties `incrementAriaLabel` and `decrementAriaLabel` to configure the label set on each button
- `moonstone/Input` support for `small` prop
- `moonstone/ProgressBar` support for `tooltip` and `tooltipForceSide`
- `moonstone/ProgressBar`, `moonstone/Slider`, `moonstone/Slider.SliderTooltip`, `moonstone/IncrementSlider` property `orientation` to accept orientation strings like "vertical" and "horizontal" (replaced old `vertical` prop)

### Changed

- `moonstone/Input` input `height`, `vertical-align`, and `margins`. Please verify your layouts to ensure everything lines up correctly; this change may require removal of old sizing and positioning CSS which is no longer necessary.
- `moonstone/FormCheckbox` to have a small border around the circle, according to new GUI designs
- `moonstone/RadioItem` dot size and added an inner-dot to selected-focused state, according to new GUI designs
- `moonstone/ContextualPopup` prop `popupContainerId` to `popupSpotlightId`
- `moonstone/Popup` prop `containerId` to `spotlightId`
- `moonstone/VideoPlayer` prop `containerId` to `spotlightId`
- `moonstone/VirtualList.VirtualList` and `moonstone/VirtualList.VirtualGridList` prop `component` to be replaced by `itemRenderer`

### Fixed

- `moonstone/ExpandableItem` to be more performant when animating
- `moonstone/GridListImageItem` to hide overlay checkmark icon on focus when unselected
- `moonstone/GridListImageItem` to use `ui/GridListImageItem`
- `moonstone/VirtualList`, `moonstone/VirtualGridList` and `moonstone/Scroller` components to use their base UI components
- `moonstone/VirtualList` to show the selected state on hovered paging controls properly
- `moonstone/Slider` to highlight knob when selected
- `moonstone/Slider` to handle updates to its `value` prop correctly
- `moonstone/ToggleItem` to accept HTML DOM node tag names as strings for its `component` property
- `moonstone/Popup` to properly pause and resume spotlight when animating

## [2.0.0-alpha.5] - 2018-03-07

### Removed

- `moonstone/Marquee.MarqueeText`, replaced by `moonstone/Marquee.Marquee`
- `moonstone/VirtualGridList.GridListImageItem`, replaced by `moonstone/GridListImageItem`

### Changed

- `moonstone/Marquee.Marquee` to be `moonstone/Marquee.MarqueeBase`
- `moonstone/ContextualPopupDecorator` to not restore last-focused child
- `moonstone/ExpandableList` to restore focus to the first selected item after opening

### Fixed

- `moonstone/Slider` to correctly show localized percentage value in tooltip when `tooltipAsPercent` is true
- `moonstone/VirtualGridList` to show or hide its scrollbars properly
- `moonstone/Button` text to be properly centered
- `moonstone/Input` to not clip some glyphs at the start of the value

## [2.0.0-alpha.4] - 2018-02-13

### Added

- `moonstone/SlotItem` replacing `moonstone/Item.ItemOverlay`

### Removed

- `moonstone/VirtualFlexList` to be replaced by `ui/VirtualFlexList`
- `moonstone/Button` and `moonstone/IconButton` prop `noAnimation`
- `moonstone/Item.OverlayDecorator`, `moonstone/Item.Overlay`, and `moonstone/Item.ItemOverlay` to be replaced by `moonstone/SlotItem`

### Changed

- `moonstone/Marquee` to do less-costly calculations during measurement and optimized the applied styles
- `moonstone/ExpandableList` to require a unique key for each object type data

### Fixed

- `moonstone/VirtualList` to render properly with fiber reconciler
- `moonstone/VirtualList` focus option in scrollTo api
- `moonstone/ExpandableSpotlightDecorator` to not spot the title upon collapse when in `pointerMode`
- `moonstone/Spinner` to not unpause Spotlight unless it was the one to pause it
- `moonstone/Marquee` to stop when becoming disabled
- `moonstone/Input`, `moonstone/MarqueeDecorator`, and `moonstone/Slider` to prevent unnecessary focus-based updates

## [2.0.0-alpha.3] - 2018-01-18

### Removed

- `moonstone/Scroller` and `moonstone/VirtualList` option `indexToFocus` in `scrollTo` method which is deprecated from 1.2.0
- `moonstone/Scroller` props `horizontal` and `vertical` which are deprecated from 1.3.0 and replaced with `direction` prop
- `moonstone/Button` exports `ButtonFactory` and `ButtonBaseFactory`
- `moonstone/IconButton` exports `IconButtonFactory` and `IconButtonBaseFactory`

### Fixed

- `moonstone/MoonstoneDecorator` root node to fill the entire space available, which simplifies positioning and sizing for child elements (previously always measured 0 in height)
- `moonstone/VirtualList` to prevent infinite function call when a size of contents is slightly longer than a client size without a scrollbar
- `moonstone/VirtualList` to sync scroll position when clientSize changed

## [2.0.0-alpha.2] - 2017-08-29

No significant changes.

## [2.0.0-alpha.1] - 2017-08-27

### Changed

- `moonstone/Button`, `moonstone/Checkbox`, `moonstone/FormCheckbox`, `moonstone/IconButton`, `moonstone/IncrementSlider`, `moonstone/Item`, `moonstone/Picker`, and `moonstone/RangePicker`, `moonstone/Switch` and `moonstone/VideoPlayer` to use `ui/Touchable`

## [1.15.0] - 2018-02-28

### Deprecated

- `moonstone/Marquee.Marquee`, to be moved to `moonstone/Marquee.MarqueeBase` in 2.0.0
- `moonstone/Marquee.MarqueeText`, to be moved to `moonstone/Marquee.Marquee` in 2.0.0

### Fixed

- `moonstone/GridListImageItem` to display correctly

## [1.14.0] - 2018-02-23

### Deprecated

- `moonstone/VirtualFlexList`, to be replaced by `ui/VirtualFlexList` in 2.0.0
- `moonstone/VirtualGridList.GridListImageItem`, to be replaced by `moonstone/GridListImageItem` in 2.0.0
- `moonstone/Button` and `moonstone/IconButton` prop `noAnimation`, to be removed in 2.0.0
- `moonstone/Button.ButtonFactory`, `moonstone/Button.ButtonBaseFactory`, `moonstone/IconButton.IconButtonFactory`, `moonstone/IconButton.IconButtonBaseFactory`, `moonstone/IncrementSlider.IncrementSliderFactory`, `moonstone/IncrementSlider.IncrementSliderBaseFactory`, `moonstone/Slider.SliderFactory`, and `moonstone/Slider.SliderBaseFactory`, to be removed in 2.0.0
- `moonstone/Item.ItemOverlay`, to be replaced by `ui/SlotItem` in 2.0.0
- `moonstone/Item.Overlay` and `moonstone/Item.OverlayDecorator`, to be removed in 2.0.0

### Added

- `moonstone/DaySelector` component
- `moonstone/EditableIntegerPicker` component
- `moonstone/GridListImageItem` component

## [1.13.4] - 2018-07-30

### Fixed

- `moonstone/DatePicker` to calculate min and max year in the current calender

## [1.13.3] - 2018-01-16

### Fixed

- `moonstone/TimePicker` to not read out meridiem label when meridiem picker gets a focus
- `moonstone/Scroller` to correctly update scrollbars when the scroller's contents change

## [1.13.2] - 2017-12-14

### Fixed

- `moonstone/Panels` to maintain spotlight focus when `noAnimation` is set
- `moonstone/Panels` to not accept back key presses during transition
- `moonstone/Panels` to revert 1.13.0 fix that blurred Spotlight when transitioning panels
- `moonstone/Scroller` and other scrolling components to not show scroll thumb when only child item is updated
- `moonstone/Scroller` and other scrolling components to not hide scroll thumb immediately after scroll position reaches the top or the bottom
- `moonstone/Scroller` and other scrolling components to show scroll thumb properly when scroll position reaches the top or the bottom by paging controls

## [1.13.1] - 2017-12-06

### Fixed

- `moonstone/Slider` to not unnecessarily fire `onChange` if the initial value has not changed

## [1.13.0] - 2017-11-28

### Added

- `moonstone/VideoPlayer` props `disabled`, `loading`, `miniFeedbackHideDelay`, and `thumbnailComponent` as well as new APIs: `areControlsVisible`, `getVideoNode`, `showFeedback`, and `toggleControls`

### Fixed

- `moonstone/VirtualList` to render items from a correct index on edge cases at the top of a list
- `moonstone/VirtualList` to handle focus properly via page up at the first page and via page down at the last page
- `moonstone/Expandable` and derivatives to use the new `ease-out-quart` animation timing function to better match the aesthetic of Enyo's Expandables
- `moonstone/TooltipDecorator` to correctly display tooltip direction when locale changes
- `moonstone/Marquee` to restart animation on every resize update
- `moonstone/LabeledItem` to start marquee when hovering while disabled
- `moonstone/Marquee` to correctly start when hovering on disabled spottable components
- `moonstone/Marquee.MarqueeController` to not abort marquee when moving among components
- `moonstone/Picker` marquee issues with disabled buttons or Picker
- `moonstone/Panels` to prevent loss of spotlight issue when moving between panels
- `moonstone/VideoPlayer` to bring it in line with real-world use-cases
- `moonstone/Slider` by removing unnecessary repaints to the screen
- `moonstone/Slider` to fire `onChange` events when the knob is pressed near the boundaries
- `moonstone/VideoPlayer` to correctly position knob when interacting with media slider
- `moonstone/VideoPlayer` to not read out the focused button when the media controls hide
- `moonstone/MarqueeDecorator` to stop when unhovering a disabled component using `marqueeOn` `'focus'`
- `moonstone/Slider` to not forward `onChange` when `disabled` on `mouseUp/click`
- `moonstone/VideoPlayer` to defer rendering playback controls until needed

## [1.12.2] - 2017-11-15

### Fixed

- `moonstone/VirtualList` to scroll and focus properly by pageUp and pageDown when disabled items are in it
- `moonstone/Button` to correctly specify minimum width when in large text mode
- `moonstone/Scroller` and other scrolling components to restore last focused index when panel is changed
- `moonstone/VideoPlayer` to display time correctly in RTL locale
- `moonstone/VirtualList` to scroll correctly using page down key with disabled items
- `moonstone/Scroller` and other scrolling components to not cause a script error when scrollbar is not rendered
- `moonstone/Picker` incrementer and decrementer to not change size when focused
- `moonstone/Header` to use a slightly smaller font size for `title` in non-latin locales and a line-height for `titleBelow` and `subTitleBelow` that better meets the needs of tall-glyph languages like Tamil and Thai, as well as latin locales
- `moonstone/Scroller` and `moonstone/VirtualList` to keep spotlight when pressing a 5-way control while scrolling
- `moonstone/Panels` to prevent user interaction with panel contents during transition
- `moonstone/Slider` and related components to correctly position knob for `detachedKnob` on mouse down and fire value where mouse was positioned on mouse up
- `moonstone/DayPicker` to update day names when changing locale
- `moonstone/ExpandableItem` and all other `Expandable` components to revert 1.12.1 change to pull down from the top

## [1.12.1] - 2017-11-07

### Fixed

- `moonstone/ExpandableItem` and all other `Expandable` components to now pull down from the top instead of being revealed from the bottom, matching Enyo's design
- `moonstone/VirtualListNative` to scroll properly with page up/down keys if there is a disabled item
- `moonstone/RangePicker` to display negative values correctly in RTL
- `moonstone/Scroller` and other scrolling components to not blur scroll buttons when wheeling
- `moonstone/Scrollbar` to hide scroll thumb immediately without delay after scroll position reaches min or max
- `moonstone/Divider` to pass `marqueeOn` prop
- `moonstone/Slider` to fire `onChange` on mouse up and key up
- `moonstone/VideoPlayer` to show knob when pressed
- `moonstone/Header` to layout `titleBelow` and `subTitleBelow` correctly
- `moonstone/Header` to use correct font-weight for `subTitleBelow`
- `moonstone/VirtualList` to restore focus correctly for lists only slightly larger than the viewport

## [1.12.0] - 2017-10-27

### Fixed

- `moonstone/Scroller` and other scrolling components to prevent focusing outside the viewport when pressing a 5-way key during wheeling
- `moonstone/Scroller` to called scrollToBoundary once when focus is moved using holding child item
- `moonstone/VideoPlayer` to apply skin correctly
- `moonstone/Popup` from `last-focused` to `default-element` in `SpotlightContainerDecorator` config
- `moonstone/Panels` to retain focus when back key is pressed on breadcrumb
- `moonstone/Input` to correctly hide VKB when dismissing

## [1.11.0] - 2017-10-24

### Added

- `moonstone/VideoPlayer` properties `seekDisabled` and `onSeekFailed` to disable seek function

### Changed

- `moonstone/ExpandableList` to become `disabled` if there are no children

### Fixed

- `moonstone/Picker` to read out customized accessibility value when picker prop has `joined` and `aria-valuetext`
- `moonstone/Scroller` to apply scroll position on vertical or horizontal Scroller when child gets a focus
- `moonstone/Scroller` and other scrolling components to scroll without animation when panel is changed
- `moonstone/ContextualPopup` padding to not overlap close button
- `moonstone/Scroller` and other scrolling components to change focus via page up/down only when the scrollbar is visible
- `moonstone/Picker` to only increment one value on hold
- `moonstone/ItemOverlay` to remeasure when focused

## [1.10.1] - 2017-10-16

### Fixed

- `moonstone/Scroller` and other scrolling components to scroll via page up/down when focus is inside a Spotlight container
- `moonstone/VirtualList` and `moonstone/VirtualGridList` to scroll by 5-way keys right after wheeling
- `moonstone/VirtualList` not to move focus when a current item and the last item are located at the same line and pressing a page down key
- `moonstone/Slider` knob to follow while dragging for detached knob
- `moonstone/Header` to layout header row correctly in `standard` type
- `moonstone/Input` to not dismiss on-screen keyboard when dragging cursor out of input box
- `moonstone/Header` RTL `line-height` issue
- `moonstone/Panels` to render children on idle
- `moonstone/Scroller` and other scrolling components to limit muted spotlight container scrims to their bounds
- `moonstone/Input` to always forward `onKeyUp` event

## [1.10.0] - 2017-10-09

### Added

- `moonstone/VideoPlayer` support for designating components with `.spottable-default` as the default focus target when pressing 5-way down from the slider
- `moonstone/Slider` property `activateOnFocus` which when enabled, allows 5-way directional key interaction with the `Slider` value without pressing [Enter] first
- `moonstone/VideoPlayer` property `noMiniFeedback` to support controlling the visibility of mini feedback
- `ui/Layout`, which provides a technique for laying-out components on the screen using `Cells`, in rows or columns

### Changed

- `moonstone/Popup` to focus on mount if it’s initially opened and non-animating and to always pass an object to `onHide` and `onShow`
- `moonstone/VideoPlayer` to emit `onScrub` event and provide audio guidance when setting focus to slider

### Fixed

- `moonstone/ExpandableItem` and derivatives to restore focus to the Item if the contents were last focused when closed
- `moonstone/Slider` toggling activated state when holding enter/select key
- `moonstone/TimePicker` picker icons shifting slightly when focusing an adjacent picker
- `moonstone/Icon` so it handles color the same way generic text does, by inheriting from the parent's color. This applies to all instances of `Icon`, `IconButton`, and `Icon` inside `Button`.
- `moonstone/fonts` Museo Sans font to correct "Ti" kerning
- `moonstone/VideoPlayer` to correctly position knob on mouse click
- `moonstone/Panels.Header` to show an ellipsis for long titles with RTL text
- `moonstone/Marquee` to restart when invalidated by a prop change and managed by a `moonstone/Marquee.MarqueeController`
- `spotlight.Spotlight` method `focus()` to verify that the target element matches its container's selector rules prior to setting focus
- `moonstone/Picker` to only change picker values `onWheel` when spotted
- `moonstone/VideoPlayer` to hide descendant floating components (tooltips, contextual popups) when the media controls hide

## [1.9.3] - 2017-10-03

### Added

- `moonstone/Button` property value to `backgroundOpacity` called "lightTranslucent" to better serve colorful image backgrounds behind Buttons. This also affects `moonstone/IconButton` and `moonstone/Panels/ApplicationCloseButton`.
- `moonstone/Panels` property `closeButtonBackgroundOpacity` to support `moonstone/Panels/ApplicationCloseButton`'s `backgroundOpacity` prop

### Changed

- `Moonstone Icons` font file to include the latest designs for several icons
- `moonstone/Panels/ApplicationCloseButton` to expose its `backgroundOpacity` prop

### Fixed

- `moonstone/VirtualList` to apply "position: absolute" inline style to items
- `moonstone/Picker` to increment and decrement normally at the edges of joined picker
- `moonstone/Icon` not to read out image characters
- `moonstone/Scroller` and other scrolling components to not accumulate paging scroll by pressing page up/down in scrollbar
- `moonstone/Icon` to correctly display focused state when using external image
- `moonstone/Button` and `moonstone/IconButton` to be properly visually muted when in a muted container

## [1.9.2] - 2017-09-26

### Fixed

- `moonstone/ExpandableList` preventing updates when its children had changed

## [1.9.1] - 2017-09-25

### Fixed

- `moonstone/ExpandableList` run-time error when using an array of objects as children
- `moonstone/VideoPlayer` blocking pointer events when the controls were hidden

## [1.9.0] - 2017-09-22

### Added

- `moonstone/styles/mixins.less` mixins: `.moon-spotlight-margin()` and `.moon-spotlight-padding()`
- `moonstone/Button` property `noAnimation` to support non-animating pressed visual

### Changed

- `moonstone/TimePicker` to use "AM/PM" instead of "meridiem" for label under meridiem picker
- `moonstone/IconButton` default style to not animate on press. NOTE: This behavior will change back to its previous setting in release 2.0.0.
- `moonstone/Popup` to warn when using `scrimType` `'none'` and `spotlightRestrict` `'self-only'`
- `moonstone/Scroller` to block spotlight during scroll
- `moonstone/ExpandableItem` and derivatives to always pause spotlight before animation

### Fixed

- `moonstone/VirtualGridList` to not move focus to wrong column when scrolled from the bottom by holding the "up" key
- `moonstone/VirtualList` to focus an item properly when moving to a next or previous page
- `moonstone/Scroller` and other scrolling components to move focus toward first or last child when page up or down key is pressed if the number of children is small
- `moonstone/VirtualList` to scroll to preserved index when it exists within dataSize for preserving focus
- `moonstone/Picker` buttons to not change size
- `moonstone/Panel` to move key navigation to application close button on holding the "up" key.
- `moonstone/Picker` to show numbers when changing values rapidly
- `moonstone/Popup` layout in large text mode to show close button correctly
- `moonstone/Picker` from moving scroller when pressing 5-way keys in `joined` Picker
- `moonstone/Input` so it displays all locales the same way, without cutting off the edges of characters
- `moonstone/TooltipDecorator` to hide tooltip when 5-way keys are pressed for disabled components
- `moonstone/Picker` to not tremble in width when changing values while using a numeric width prop value
- `moonstone/Picker` to not overlap values when changing values in `vertical`
- `moonstone/ContextualPopup` pointer mode focus behavior for `spotlightRestrict='self-only'`
- `moonstone/VideoPlayer` to prevent interacting with more components in pointer mode when hidden
- `moonstone/Scroller` to not repaint its entire contents whenever partial content is updated
- `moonstone/Slider` knob positioning after its container is resized
- `moonstone/VideoPlayer` to maintain focus when media controls are hidden
- `moonstone/Scroller` to scroll expandable components into view when opening when pointer has moved elsewhere

## [1.8.0] - 2017-09-07

### Deprecated

- `moonstone/Dialog` property `showDivider`, will be replaced by `noDivider` property in 2.0.0

### Added

- `moonstone/Popup` callback property `onShow` which fires after popup appears for both animating and non-animating popups

### Changed

- `moonstone/Popup` callback property `onHide` to run on both animating and non-animating popups
- `moonstone/VideoPlayer` state `playbackRate` to media events
- `moonstone/VideoPlayer` support for `spotlightDisabled`
- `moonstone/VideoPlayer` thumbnail positioning and style
- `moonstone/VirtualList` to render when dataSize increased or decreased
- `moonstone/Dialog` style
- `moonstone/Popup`, `moonstone/Dialog`, and `moonstone/Notification` to support `node` type for children
- `moonstone/Scroller` to forward `onKeyDown` events

### Fixed

- `moonstone/Scroller` and other scrolling components to enable focus when wheel scroll is stopped
- `moonstone/VirtualList` to show scroll thumb when a preserved item is focused in a Panel
- `moonstone/Scroller` to navigate properly with 5-way when expandable child is opened
- `moonstone/VirtualList` to stop scrolling when focus is moved on an item from paging controls or outside
- `moonstone/VirtualList` to move out with 5-way navigation when the first or the last item is disabled
- `moonstone/IconButton` Tooltip position when disabled
- `moonstone/VideoPlayer` Tooltip time after unhovering
- `moonstone/VirtualList` to not show invisible items
- `moonstone/IconButton` Tooltip position when disabled
- `moonstone/VideoPlayer` to display feedback tooltip correctly when navigating in 5-way
- `moonstone/MarqueeDecorator` to work with synchronized `marqueeOn` `'render'` and hovering as well as `marqueOn` `'hover'` when moving rapidly among synchronized marquees
- `moonstone/Input` aria-label for translation
- `moonstone/Marquee` to recalculate inside `moonstone/Scroller` and `moonstone/SelectableItem` by bypassing `shouldComponentUpdate`
- `moonstone/Picker` to marquee when incrementing and decrementing values with the prop `noAnimation`

## [1.7.0] - 2017-08-23

### Deprecated

- `moonstone/TextSizeDecorator` and it will be replaced by `moonstone/AccessibilityDecorator`
- `moonstone/MarqueeDecorator` property `marqueeCentered` and `moonstone/Marquee` property `centered` will be replaced by `alignment` property in 2.0.0

### Added

- `moonstone/TooltipDecorator` config property to direct tooltip into a property instead of adding to `children`
- `moonstone/VideoPlayer` prop `thumbnailUnavailable` to fade thumbnail
- `moonstone/AccessibilityDecorator` with `highContrast` and `textSize`
- `moonstone/VideoPlayer` high contrast scrim
- `moonstone/MarqueeDecorator`and `moonstone/Marquee` property `alignment` to allow setting  alignment of marquee content

### Changed

- `moonstone/Scrollbar` to disable paging control down button properly at the bottom when a scroller size is a non-integer value
- `moonstone/VirtualList`, `moonstone/VirtualGridList`, and `moonstone/Scroller` to scroll on `keydown` event instead of `keyup` event of page up and page down keys
- `moonstone/VirtualGridList` to scroll by item via 5 way key
- `moonstone/VideoPlayer` to read target time when jump by left/right key
- `moonstone/IconButton` to not use `MarqueeDecorator` and `Uppercase`

### Fixed

- `moonstone/VirtualList` and `moonstone/VirtualGridList` to focus the correct item when page up and page down keys are pressed
- `moonstone/VirtualList` to not lose focus when moving out from the first item via 5way when it has disabled items
- `moonstone/Slider` to align tooltip with detached knob
- `moonstone/FormCheckbox` to display correct colors in light skin
- `moonstone/Picker` and `moonstone/RangePicker` to forward `onKeyDown` events when not `joined`
- `moonstone/SelectableItem` to display correct icon width and alignment
- `moonstone/LabeledItem` to always match alignment with the locale
- `moonstone/Scroller` to properly 5-way navigate from scroll buttons
- `moonstone/ExpandableList` to display correct font weight and size for list items
- `moonstone/Divider` to not italicize in non-italic locales
- `moonstone/VideoPlayer` slider knob to follow progress after being selected when seeking
- `moonstone/LabeledItem` to correctly position its icon. This affects all of the `Expandables`, `moonstone/DatePicker` and `moonstone/TimePicker`.
- `moonstone/Panels.Header` and `moonstone/Item` to prevent them from allowing their contents to overflow unexpectedly
- `moonstone/Marquee` to recalculate when vertical scrollbar appears
- `moonstone/SelectableItem` to recalculate marquee when toggled

### Removed

- `moonstone/Input` large-text mode

## [1.6.1] - 2017-08-07

### Changed

- `moonstone/Icon` and `moonstone/IconButton` to no longer fit image source to the icon's boundary

## [1.6.0] - 2017-08-04

### Added

- `moonstone/VideoPlayer` ability to seek when holding down the right and left keys. Sensitivity can be adjusted using throttling options `jumpDelay` and `initialJumpDelay`.
- `moonstone/VideoPlayer` property `no5WayJump` to disable jumping done by 5-way
- `moonstone/VideoPlayer` support for the "More" button to use tooltips
- `moonstone/VideoPlayer` properties `moreButtonLabel` and `moreButtonCloseLabel` to allow customization of the "More" button's tooltip and Aria labels
- `moonstone/VideoPlayer` property `moreButtonDisabled` to disable the "More" button
- `moonstone/Picker` and `moonstone/RangePicker` prop `aria-valuetext` to support reading custom text instead of value
- `moonstone/VideoPlayer` methods `showControls` and `hideControls` to allow external interaction with the player
- `moonstone/Scroller` support for Page Up/Page Down keys in pointer mode when no item has focus

### Changed

- `moonstone/VideoPlayer` to handle play, pause, stop, fast forward and rewind on remote controller
- `moonstone/Marquee` to also start when hovered if `marqueeOnRender` is set

### Fixed

- `moonstone/IconButton` to fit image source within `IconButton`
- `moonstone` icon font sizes for wide icons
- `moonstone/ContextualPopupDecorator` to prefer setting focus to the appropriate popup instead of other underlying controls when using 5-way from the activating control
- `moonstone/Scroller` not scrolled via 5 way when `moonstone/ExpandableList` is opened
- `moonstone/VirtualList` to not let the focus move outside of container even if there are children left when navigating with 5way
- `moonstone/Scroller` and other scrolling components to update disability of paging controls when the scrollbar is set to `visible` and the content becomes shorter
- `moonstone/VideoPlayer` to focus on hover over play/pause button when video is loading
- `moonstone/VideoPlayer` to update and display proper time while moving knob when video is paused
- `moonstone/VideoPlayer` long title overlap issues
- `moonstone/Header` to apply `marqueeOn` prop to `subTitleBelow` and `titleBelow`
- `moonstone/Picker` wheeling in `moonstone/Scroller`
- `moonstone/IncrementSlider` and `moonstone/Picker` to read value changes when selecting buttons

## [1.5.0] - 2017-07-19

### Added

- `moonstone/Slider` and `moonstone/IncrementSlider` prop `aria-valuetext` to support reading custom text instead of value
- `moonstone/TooltipDecorator` property `tooltipProps` to attach props to tooltip component
- `moonstone/Scroller` and `moonstone/VirtualList` ability to scroll via page up and page down keys
- `moonstone/VideoPlayer` tooltip-thumbnail support with the `thumbnailSrc` prop and the `onScrub` callback to fire when the knob moves and a new thumbnail is needed
- `moonstone/VirtualList` ability to navigate via 5way when there are disabled items
- `moonstone/ContextualPopupDecorator` property `popupContainerId` to support configuration of the popup's spotlight container
- `moonstone/ContextualPopupDecorator` property `onOpen` to notify containers when the popup has been opened
- `moonstone/ContextualPopupDecorator` config option `openProp` to support mapping the value of `open` property to the chosen property of wrapped component

### Changed

- `moonstone/ExpandableList` to use 'radio' as the default, and adapt 'single' mode to render as a `moonstone/RadioItem` instead of a `moonstone/CheckboxItem`
- `moonstone/VideoPlayer` to not hide pause icon when it appears
- `moonstone/ContextualPopupDecorator` to set accessibility-related props onto the container node rather than the popup node
- `moonstone/ExpandableItem`, `moonstone/ExpandableList`, `moonstone/ExpandablePicker`, `moonstone/DatePicker`, and `moonstone/TimePicker` to pause spotlight when animating in 5-way mode
- `moonstone/Spinner` to position the text content under the spinner, rather than to the right side
- `moonstone/VideoPlayer` to include hour when announcing the time while scrubbing
- `moonstone/GridListImageItem` to require a `source` prop and not have a default value

### Fixed

- `moonstone/Input` ellipsis to show if placeholder is changed dynamically and is too long
- `moonstone/Marquee` to re-evaluate RTL orientation when its content changes
- `moonstone/VirtualList` to restore focus on short lists
- `moonstone/ExpandableInput` to expand the width of its contained `moonstone/Input`
- `moonstone/Input` support for `dismissOnEnter`
- `moonstone/Input` focus management to prevent stealing focus when programmatically moved elsewhere
- `moonstone/Input` 5-way spot behavior
- `moonstone` international fonts to always be used, even when unsupported font-weights or font-styles are requested
- `moonstone/Panels.Panel` support for selecting components with `.spottable-default` as the default focus target
- `moonstone/Panels` layout in RTL locales
- `moonstone` spottable components to support `onSpotlightDown`, `onSpotlightLeft`, `onSpotlightRight`, and `onSpotlightUp` event property
- `moonstone/VirtualList` losing spotlight when the list is empty
- `moonstone/FormCheckbox` in focused state to have the correct "check" color
- `moonstone/Scroller` and other scrolling components' bug in `navigableFilter` when passed a container id

## [1.4.1] - 2017-07-05

### Changed

- `moonstone/Popup` to only call `onKeyDown` when there is a focused item in the `Popup`
- `moonstone/Scroller`, `moonstone/Picker`, and `moonstone/IncrementSlider` to automatically move focus when the currently focused `moonstone/IconButton` becomes disabled

### Fixed

- `moonstone/ContextualPopupDecorator` close button to account for large text size
- `moonstone/ContextualPopupDecorator` to not spot controls other than its activator when navigating out via 5-way
- `moonstone/Header` to set the value of `marqueeOn` for all types of headers

## [1.4.0] - 2017-06-29

### Deprecated

- `moonstone/Input` prop `noDecorator` is being replaced by `autoFocus` in 2.0.0

### Added

- `moonstone/Scrollbar` property `corner` to add the corner between vertical and horizontal scrollbars
- `moonstone/ScrollThumb` for a thumb of `moonstone/Scrollbar`
- `moonstone/styles/text.less` mixin `.locale-japanese-line-break()` to apply the correct  Japanese language line-break rules for the following multi-line components: `moonstone/BodyText`, `moonstone/Dialog`, `moonstone/Notification`, `moonstone/Popup`, and `moonstone/Tooltip`
- `moonstone/ContextualPopupDecorator` property `popupProps` to attach props to popup component
- `moonstone/VideoPlayer` property `pauseAtEnd` to control forward/backward seeking
- `moonstone/Panels/Header` prop `marqueeOn` to control marquee of header

### Changed

- `moonstone/Panels/Header` to expose its `marqueeOn` prop
- `moonstone/VideoPlayer` to automatically adjust the width of the allocated space for the side components so the media controls have more space to appear on smaller screens
- `moonstone/VideoPlayer` properties `autoCloseTimeout` and `titleHideDelay` default value to `5000`
- `moonstone/VirtualList` to support restoring focus to the last focused item
- `moonstone/Scroller` and other scrolling components to call `onScrollStop` before unmounting if a scroll is in progress
- `moonstone/Scroller` to reveal non-spottable content when navigating out of a scroller

### Fixed

- `moonstone/Dialog` to properly focus via pointer on child components
- `moonstone/VirtualList`, `moonstone/VirtualGridList`, and `moonstone/Scroller` not to be slower when scrolled to the first or the last position by wheeling
- `moonstone` component hold delay time
- `moonstone/VideoPlayer` to show its controls when pressing down the first time
- `moonstone/Panel` autoFocus logic to only focus on initial render
- `moonstone/Input` text colors
- `moonstone/ExpandableInput` to focus its decorator when leaving by 5-way left/right

## [1.3.1] - 2017-06-14

### Fixed

- `moonstone/Picker` support for large text
- `moonstone/Scroller` support for focusing paging controls with the pointer
- `moonstone` CSS rules for unskinned spottable components

## [1.3.0] - 2017-06-12

### Deprecated

- `moonstone/Scroller` props `horizontal` and `vertical`. Deprecated props are replaced with `direction` prop. `horizontal` and `vertical` will be removed in 2.0.0.
- `moonstone/Panel` prop `noAutoFocus` in favor of `autoFocus="none"`

### Added

- `moonstone/Image` support for `children` prop inside images
- `moonstone/Scroller` prop `direction` which replaces `horizontal` and `vertical` props
- `moonstone/VideoPlayer` property `tooltipHideDelay` to hide tooltip with a given amount of time
- `moonstone/VideoPlayer` property `pauseAtEnd` to pause when it reaches either the start or the end of the video
- `moonstone/VideoPlayer` methods `fastForward`, `getMediaState`, `jump`, `pause`, `play`, `rewind`, and `seek` to allow external interaction with the player. See docs for example usage.

### Changed

- `moonstone/Skinnable` to support context and allow it to be added to any component to be individually skinned. This includes a further optimization in skinning which consolidates all color assignments into a single block, so non-color rules aren't unnecessarily duplicated.
- `moonstone/Skinnable` light and dark skin names ("moonstone-light" and "moonstone") to "light" and "dark", respectively
- `moonstone/VideoPlayer` to set play/pause icon to display "play" when rewinding or fast forwarding
- `moonstone/VideoPlayer` to rewind or fast forward when previous command is slow-forward or slow-rewind respectively
- `moonstone/VideoPlayer` to fast forward when previous command is slow-forward and it reaches the last of its play rate
- `moonstone/VideoPlayer` to not play video on reload when `noAutoPlay` is `true`
- `moonstone/VideoPlayer` property `feedbackHideDelay`'s default value to `3000`
- `moonstone/Notification` to break line in characters in ja and zh locale
- `moonstone/Notification` to align texts left in LTR locale and right in RTL locale
- `moonstone/VideoPlayer` to simulate rewind functionality on non-webOS platforms only

### Fixed

- `moonstone/ExpandableItem` to correct the `titleIcon` when using `open` and `disabled`
- `moonstone/GridListImageItem` to center its selection icon on the image instead of the item
- `moonstone/Input` to have correct `Tooltip` position in `RTL`
- `moonstone/SwitchItem` to not unintentionally overflow `Scroller` containers, causing them to jump to the side when focusing
- `moonstone/VideoPlayer` to fast forward properly when video is at paused state
- `moonstone/VideoPlayer` to correctly change sources
- `moonstone/VideoPlayer` to show or hide feedback tooltip properly
- `moonstone/DateTimeDecorator` to work properly with `RadioControllerDecorator`
- `moonstone/Picker` in joined, large text mode so the arrows are properly aligned and sized
- `moonstone/Icon` to reflect the same proportion in relation to its size in large-text mode

## [1.2.0] - 2017-05-17

### Deprecated

- `moonstone/Scroller` and other scrolling components option `indexToFocus` in `scrollTo` method to be removed in 2.0.0

### Added

- `moonstone/Slider` and `moonstone/IncrementSlider` prop `noFill` to support a style without the fill
- `moonstone/Marquee` property `rtl` to set directionality to right-to-left
- `moonstone/VirtualList.GridListImageItem` property `selectionOverlay` to add custom component for selection overlay
- `moonstone/MoonstoneDecorator` property `skin` to let an app choose its skin: "moonstone" and "moonstone-light" are now available
- `moonstone/FormCheckboxItem`
- `moonstone/FormCheckbox`, a standalone checkbox, to support `moonstone/FormCheckboxItem`
- `moonstone/Input` props `invalid` and `invalidMessage` to display a tooltip when input value is invalid
- `moonstone/Scroller` and other scrolling components option `focus` in `scrollTo()` method
- `moonstone/Scroller` and other scrolling components property `spottableScrollbar`
- `moonstone/Icon.IconList` icons: `arrowshrinkleft` and `arrowshrinkright`

### Changed

- `moonstone/Picker` arrow icon for `joined` picker: small when not spotted, hidden when it reaches the end of the picker
- `moonstone/Checkbox` and `moonstone/CheckboxItem` to reflect the latest design
- `moonstone/MoonstoneDecorator/fontGenerator` was refactored to use the browser's FontFace API to dynamically load locale fonts
- `moonstone/VideoPlayer` space allotment on both sides of the playback controls to support 4 buttons; consequently the "more" controls area has shrunk by the same amount
- `moonstone/VideoPlayer` to not disable media button (play/pause)
- `moonstone/Scroller` and other scrolling components so that paging controls are not spottable by default with 5-way
- `moonstone/VideoPlayer`'s more/less button to use updated arrow icon

### Fixed

- `moonstone/MarqueeDecorator` to properly stop marquee on items with `'marqueeOnHover'`
- `moonstone/ExpandableList` to work properly with object-based children
- `moonstone/styles/fonts.less` to restore the Moonstone Icon font to request the local system font by default. Remember to update your webOS build to get the latest version of the font so you don't see empty boxes for your icons.
- `moonstone/Picker` and `moonstone/RangePicker` to now use the correct size from Enyo (60px v.s. 84px) for icon buttons
- `moonstone/Scroller` and other scrolling components to apply ri.scale properly
- `moonstone/Panel` to not cover a `Panels`'s `ApplicationCloseButton` when not using a `Header`
- `moonstone/IncrementSlider` to show tooltip when buttons focused

## [1.1.0] - 2017-04-21

### Deprecated

- `moonstone/ExpandableInput` property `onInputChange`

### Added

- `moonstone/Panels.Panel` prop and `moonstone/MoonstoneDecorator` config option: `noAutoFocus` to support prevention of setting automatic focus after render
- `moonstone/VideoPlayer` props: `backwardIcon`, `forwardIcon`, `jumpBackwardIcon`, `jumpForwardIcon`, `pauseIcon`, and `playIcon` to support icon customization of the player
- `moonstone/VideoPlayer` props `jumpButtonsDisabled` and `rateButtonsDisabled` for disabling the pairs of buttons when it's inappropriate for the playing media
- `moonstone/VideoPlayer` property `playbackRateHash` to support custom playback rates
- `moonstone/VideoPlayer` callback prop `onControlsAvailable` which fires when the players controls show or hide
- `moonstone/Image` support for `onLoad` and `onError` events
- `moonstone/VirtualList.GridListImageItem` prop `placeholder`
- `moonstone/Divider` property `preserveCase` to display text without capitalizing it

### Changed

- `moonstone/Slider` colors and sizing to match the latest designs
- `moonstone/ProgressBar` to position correctly with other components nearby
- `moonstone/Panels` breadcrumb to no longer have a horizontal line above it
- `moonstone/Transition` to measure itself when the CPU is idle
- style for disabled opacity from 0.4 to 0.3
- `moonstone/Button` colors for transparent and translucent background opacity when disabled
- `moonstone/ExpandableInput` property `onInputChange` to fire along with `onChange`. `onInputChange` is deprecated and will be removed in a future update.
- `Moonstone.ttf` font to include new icons
- `moonstone/Icon` to reference additional icons

### Fixed

- `moonstone/Popup` and `moonstone/ContextualPopupDecorator` 5-way navigation behavior
- `moonstone/Input` to not spot its own input decorator on 5-way out
- `moonstone/VideoPlayer` to no longer render its `children` in multiple places
- `moonstone/Button` text color when used on a neutral (light) background in some cases
- `moonstone/Popup` background opacity
- `moonstone/Marquee` to recalculate properly when its contents change
- `moonstone/TimePicker` to display time in correct order
- `moonstone/Scroller` to prefer spotlight navigation to its internal components

## [1.0.0] - 2017-03-31

> NOTE: We have also modified most form components to be usable in a controlled (app manages component
> state) or uncontrolled (Enact manages component state) manner. To put a component into a
> controlled state, pass in `value` (or other appropriate state property such as `selected` or
> `open`) at component creation and then respond to events and update the value as needed. To put a
> component into an uncontrolled state, do not set `value` (or equivalent), at creation. From this
> point on, Enact will manage the state and events will be sent when the state is updated. To
> specify an initial value, use the `defaultValue` (or, `defaultSelected, `defaultOpen, etc.)
> property.  See the documentation for individual components for more information.

### Added

- `moonstone/Button` property `icon` to support a built-in icon next to the text content. The Icon supports everything that `moonstone/Icon` supports, as well as a custom icon.
- `moonstone/MoonstoneDecorator` property `textSize` to resize several components to requested CMR sizes. Simply add `textSize="large"` to your `App` and the new sizes will automatically take effect.

### Changed

- `moonstone/Slider` to use the property `tooltip` instead of `noTooltip`, so the built-in tooltip is not enabled by default
- `moonstone/IncrementSlider` to include tooltip documentation
- `moonstone/ExpandableList` to accept an array of objects as children which are spread onto the generated components
- `moonstone/CheckboxItem` style to match the latest designs, with support for the `moonstone/Checkbox` to be on either the left or the right side by using the `iconPosition` property
- `moonstone/VideoPlayer` to supply every event callback-method with an object representing the VideoPlayer's current state, including: `currentTime`, `duration`, `paused`, `proportionLoaded`, and `proportionPlayed`

### Fixed

- `moonstone/Panels.Panel` behavior for remembering focus on unmount and setting focus after render
- `moonstone/VirtualList.VirtualGridList` showing empty items when items are continuously added dynamically
- `moonstone/Picker` to marquee on focus once again

## [1.0.0-beta.4] - 2017-03-10

### Added

- `moonstone/VirtualList` `indexToFocus` option to `scrollTo` method to focus on item with specified index
- `moonstone/IconButton` and `moonstone/Button` `color` property to add a remote control key color to the button
- `moonstone/Scrollbar` property `disabled` to disable both paging controls when it is true
- `moonstone/VirtualList` parameter `moreInfo` to pass `firstVisibleIndex` and `lastVisibleIndex` when scroll events are firing
- Accessibility support to UI components
- `moonstone/VideoPlayer` property `onUMSMediaInfo` to support the custom webOS “umsmediainfo” event
- `moonstone/Region` component which encourages wrapping components for improved accessibility rather than only preceding the components with a `moonstone/Divider`
- `moonstone/Slider` tooltip. It's enabled by default and comes with options like `noTooltip`, `tooltipAsPercent`, and `tooltipSide`. See the component docs for more details.
- `moonstone/Panels.Panel` property `hideChildren` to defer rendering children
- `moonstone/Spinner` properties `blockClickOn` and `scrim` to block click events behind spinner
- `moonstone/VirtualList` property `clientSize` to specify item dimensions instead of measuring them

### Changed

- `moonstone/VirtualGridImageItem` styles to reduce redundant style code app side
- `moonstone/VirtualList` and `moonstone/VirtualGridList` to add essential CSS for list items automatically
- `moonstone/VirtualList` and `moonstone/VirtualGridList` to not add `data-index` to their item DOM elements directly, but to pass `data-index` as the parameter of their `component` prop like the `key` parameter of their `component` prop
- `moonstone/ExpandableItem` and derivatives to defer focusing the contents until animation completes
- `moonstone/LabeledItem`, `moonstone/ExpandableItem`, `moonstone/ExpandableList` to each support the `node` type in their `label` property. Best used with `ui/Slottable`.

### Fixed

- `moonstone/VirtualList.GridListImageItem` to have proper padding size according to the existence of caption/subcaption
- `moonstone/Scroller` and other scrolling components to display scrollbars with proper size
- `moonstone/VirtualGridList` to not be truncated

### Removed

- `moonstone/Scroller` and other scrolling components property `hideScrollbars` and replaced it with `horizontalScrollbar` and `verticalScrollbar`

## [1.0.0-beta.3] - 2017-02-21

### Added

- `moonstone/VideoPlayer` support for 5-way show/hide of media playback controls
- `moonstone/VideoPlayer` property `feedbackHideDelay`
- `moonstone/Slider` property `onKnobMove` to fire when the knob position changes, independently from the `moonstone/Slider` value
- `moonstone/Slider` properties `active`, `disabled`, `knobStep`, `onActivate`, `onDecrement`, and `onIncrement` as part of enabling 5-way support to `moonstone/Slider`, `moonstone/IncrementSlider` and the media slider for `moonstone/VideoPlayer`
- `moonstone/Slider` now supports `children` which are added to the `Slider`'s knob, and follow it as it moves
- `moonstone/ExpandableInput` properties `iconAfter` and `iconBefore` to display icons after and before the input, respectively
- `moonstone/Dialog` property `preserveCase`, which affects `title` text

### Changed

- `moonstone/IncrementSlider` to change when the buttons are held down
- `moonstone/Marquee` to allow disabled marquees to animate
- `moonstone/Dialog` to marquee `title` and `titleBelow`
- `moonstone/Marquee.MarqueeController` config option `startOnFocus` to `marqueeOnFocus`. `startOnFocus` is deprecated and will be removed in a future update.
- `moonstone/Button`, `moonstone/IconButton`, `moonstone/Item` to not forward `onClick` when `disabled`

### Fixed

- `moonstone/Marquee.MarqueeController` to start marquee on newly registered components when controller has focus and to restart synced marquees after completion
- `moonstone/Scroller` to recalculate when an expandable child opens
- `spotlightDisabled` property support for spottable moonstone components
- `moonstone/Popup` and `moonstone/ContextualPopupDecorator` so that when the popup is closed, spotlight focus returns to the control that had focus prior to the popup opening
- `moonstone/Input` to not get focus when disabled

## [1.0.0-beta.2] - 2017-01-30

### Added

- `moonstone/Panels.Panel` property `showChildren` to support deferring rendering the panel body until animation completes
- `moonstone/MarqueeDecorator` property `invalidateProps` that specifies which props cause the marquee distance to be invalidated
- developer-mode warnings to several components to warn when values are out-of-range
- `moonstone/Divider` property `spacing` which adjusts the amount of empty space above and below the `Divider`. `'normal'`, `'small'`, `'medium'`, `'large'`, and `'none'` are available.
- `moonstone/Picker` when `joined` the ability to be incremented and decremented by arrow keys
- `onSpotlightDisappear` event property support for spottable moonstone components
- `moonstone/VideoPlayer` property `titleHideDelay`

### Changed

- `moonstone/Panels.Panels` and variations to defer rendering the children of contained `Panel` instances until animation completes
- `moonstone/ProgressBar` properties `progress` and `backgroundProgress` to accept a number between 0 and 1
- `moonstone/Slider` and `moonstone/IncrementSlider` property `backgroundPercent` to `backgroundProgress` which now accepts a number between 0 and 1
- `moonstone/Slider` to not ignore `value` prop when it is the same as the previous value
- `moonstone/Picker` component's buttons to reverse their operation such that 'up' selects the previous item and 'down' the next
- `moonstone/Picker` and derivatives may now use numeric width, which represents the amount of characters to use for sizing. `width={4}` represents four characters, `2` for two characters, etc. `width` still accepts the size-name strings.
- `moonstone/Divider` to now behave as a simple horizontal line when no text content is provided
- `moonstone/Scroller` and other scrolling components to not display scrollbar controls by default
- `moonstone/DatePicker` and `moonstone/TimePicker` to emit `onChange` event whenever the value is changed, not just when the component is closed

### Removed

- `moonstone/ProgressBar` properties `min` and `max`

### Fixed

- `moonstone/IncrementSlider` so that the knob is spottable via pointer, and 5-way navigation between the knob and the increment/decrement buttons is functional
- `moonstone/Slider` and `moonstone/IncrementSlider` to not fire `onChange` for value changes from props

## [1.0.0-beta.1] - 2016-12-30

### Added

- `moonstone/VideoPlayer` and `moonstone/TooltipDecorator` components and samples
- `moonstone/Panels.Panels` property `onBack` to support `ui/Cancelable`
- `moonstone/VirtualFlexList` Work-In-Progress component to support variably sized rows or columns
- `moonstone/ExpandableItem` properties `autoClose` and `lockBottom`
- `moonstone/ExpandableList` properties `noAutoClose` and `noLockBottom`
- `moonstone/Picker` property `reverse`
- `moonstone/ContextualPopup` property `noAutoDismiss`
- `moonstone/Dialog` property `scrimType`
- `moonstone/Popup` property `spotlightRestrict`

### Changed

- `moonstone/Panels.Routable` to require a `navigate` configuration property indicating the event callback for back or cancel actions
- `moonstone/MarqueeController` focus/blur handling to start and stop synchronized `moonstone/Marquee` components
- `moonstone/ExpandableList` property `autoClose` to `closeOnSelect` to disambiguate it from the added `autoClose` on 5-way up
- `moonstone/ContextualPopupDecorator.ContextualPopupDecorator` component's `onCloseButtonClick` property to `onClose`
- `moonstone/Dialog` component's `onCloseButtonClicked` property to `onClose`
- `moonstone/Spinner` component's `center` and `middle` properties to a single `centered` property
	that applies both horizontal and vertical centering
- `moonstone/Popup.PopupBase` component's `onCloseButtonClicked` property to `onCloseButtonClick`
- `moonstone/Item.ItemOverlay` component's `autoHide` property to remove the `'no'` option. The same
	effect can be achieved by omitting the property or passing `null`.
- `moonstone/VirtualGridList` to be scrolled by page when navigating with a 5-way direction key
- `moonstone/Scroller`, `moonstone/VirtualList`, `moonstone/VirtualGridList` to no longer respond to mouse down/move/up events
- all Expandables to include a state arrow UI element
- `moonstone/LabeledItem` to support a `titleIcon` property which positions just after the title text
- `moonstone/Button` to include `moonstone/TooltipDecorator`
- `moonstone/Expandable` to support being managed, radio group-style, by a component wrapped with `RadioControllerDecorator` from `ui/RadioDecorator`
- `moonstone/Picker` to animate `moonstone/Marquee` children when any part of the `moonstone/Picker` is focused
- `moonstone/VirtualList` to mute its container instead of disabling it during scroll events
- `moonstone/VirtualList`, `moonstone/VirtualGridList`, and `moonstone/Scroller` to continue scrolling when holding down the paging controls
- `moonstone/VirtualList` to require a `component` prop and not have a default value
- `moonstone/Picker` to continuously change when a button is held down by adding `ui/Holdable`.

### Fixed

- `moonstone/Popup` and `moonstone/ContextualPopup` 5-way navigation behavior using spotlight.
- Bug where a synchronized marquee whose content fit the available space would prevent restarting of the marquees
- `moonstone/Input` to show an ellipsis on the correct side based on the text directionality of the `value` or `placeholder` content.
- `moonstone/VirtualList` and `moonstone/VirtualGridList` to prevent unwanted scrolling when focused with the pointer
- `moonstone/Picker` to remove fingernail when a the pointer is held down, but the pointer is moved off the `joined` picker.
- `moonstone/LabeledItem` to include marquee on both `title` and `label`, and be synchronized

## [1.0.0-alpha.5] - 2016-12-16

No changes.

## [1.0.0-alpha.4] - 2016-12-2

### Added

- `moonstone/Popup`, `moonstone/ContextualPopupDecorator`, `moonstone/Notification`, `moonstone/Dialog` and `moonstone/ExpandableInput` components
- `ItemOverlay` component to `moonstone/Item` module
- `marqueeCentered` prop to `moonstone/MarqueeDecorator` and `moonstone/MarqueeText`
- `placeholder` prop to `moonstone/Image`
- `moonstone/MarqueeController` component to synchronize multiple `moonstone/Marquee` components
- Non-latin locale support to all existing Moonstone components
- Language-specific font support
- `moonstone/IncrementSlider` now accepts customizable increment and decrement icons, as well as `moonstone/Slider` being more responsive to external styling

### Changed

- `moonstone/Input` component's `iconStart` and `iconEnd` properties to be `iconBefore` and `iconAfter`, respectively, for consistency with `moonstone/Item.ItemOverlay` naming
- `moonstone/Icon` and `moonstone/IconButton` so the `children` property supports both font-based icons and images
- the `checked` property to `selected` for consistency across the whole framework. This allows better interoperability when switching between various components.  Affects the following: `CheckboxItem`, `RadioItem`, `SelectableItem`, `Switch`, `SwitchItem`, and `ToggleItem`. Additionally, these now use `moonstone/Item.ItemOverlay` to position and handle their Icons.
- `moonstone/Slider` and `moonstone/IncrementSlider` to be more performant. No changes were made to
	the public API.
- `moonstone/GridListImageItem` so that a placeholder image displays while loading the image, and the caption and subcaption support marqueeing
- `moonstone/MoonstoneDecorator` to add `FloatingLayerDecorator`
- `moonstone/IncrementSlider` in vertical mode looks and works as expected.

### Removed

- LESS mixins that belong in `@enact/ui`, so that only moonstone-specific mixins are contained in
this module. When authoring components and importing mixins, only the local mixins need to be
imported, as they already import the general mixins.
- the `src` property from `moonstone/Icon` and `moonston/IconButton`. Use the support for URLs in
	the `children` property as noted above.
- the `height` property from `moonstone/IncrementSlider` and `moonstone/Slider`

### Fixed

- Joined picker so that it now has correct animation when using the mouse wheel
- Bug in DatePicker/TimePicker that prevented setting of value earlier than 1969

## [1.0.0-alpha.3] - 2016-11-8

### Added

- `moonstone/BodyText`, `moonstone/DatePicker`, `moonstone/DayPicker`, `moonstone/ExpandableItem`, `moonstone/Image`, and `moonstone/TimePicker` components
- `fullBleed` prop to `moonstone/Panels/Header`. When `true`, the header content is indented and the header lines are removed.
- Application close button to `moonstone/Panels`. Fires `onApplicationClose` when clicked. Can be omitted with the `noCloseButton` prop.
- `marqueeDisabled` prop to `moonstone/Picker`
- `padded` prop to `moonstone/RangePicker`
- `forceDirection` prop to `moonstone/Marquee`. Forces the direction of `moonstone/Marquee`. Useful for when `RTL` content cannot be auto detected.

### Changed

- `data` parameter passed to `component` prop of `VirtualList`.
- `moonstone/Expandable` into a submodule of `moonstone/ExpandableItem`
- `ExpandableList` to properly support selection
- `moonstone/Divider`'s `children` property to be optional
- `moonstone/ToggleItem`'s `inline` version to have a `max-width` of `240px`
- `moonstone/Input` to use `<div>` instead of `<label>` for wrapping components. No change to
	functionality, only markup.

### Removed

- `moonstone/ExpandableCheckboxItemGroup` in favor of `ExpandableList`

## [1.0.0-alpha.2] - 2016-10-21

This version includes a lot of refactoring from the previous release. Developers need to switch to the new enact-dev command-line tool.

### Added

- New components and HOCs: `moonstone/Scroller`, `moonstone/VirtualList`, `moonstone/VirtualGridList`, `moonstone/MarqueeText`, `moonstone/Spinner`, `moonstone/ExpandableCheckboxItemGroup`, `moonstone/MarqueeDecorator`
- New options for `ui/Toggleable` HOC
- Marquee support to many components
- Image support to `moonstone/Icon` and `moonstone/IconButton`
- `dismissOnEnter` prop for `moonstone/Input`
- Many more unit tests

### Changed

- Some props for UI state were renamed to have `default` prefix where state was managed by the component. (e.g. `defaultOpen`)

### Fixed

- Many components were fixed, polished, updated and documented
- Inline docs updated to be more consistent and comprehensive<|MERGE_RESOLUTION|>--- conflicted
+++ resolved
@@ -4,16 +4,13 @@
 
 ## [unreleased]
 
-<<<<<<< HEAD
 ### Fixed
 
 - `moonstone/Picker` to fire onChange events, due to a hold, consistently across pointer and 5-way navigation
-=======
 ### Changed
 
 - `moonstone/Scroller`, `moonstone/VirtualList.VirtualGridList`, and `moonstone/VirtualList.VirtualList` to show overscroll effects only by wheel input
 - `moonstone/Icon` and `moonstone/IconButton` to require `children`
->>>>>>> 0903e8c7
 
 ## [2.1.0] - 2018-08-20
 
