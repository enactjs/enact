--- conflicted
+++ resolved
@@ -10,16 +10,13 @@
 
 ### Fixed
 
-<<<<<<< HEAD
 - `moonstone/VideoPlayer` to fallback focusing on available media buttons if default spotlight component is disabled
-=======
 - `moonstone/DatePicker` to correctly change year when `minYear` and `maxYear` aren't provided
 - `moonstone/EditableIntegerPicker` management of spotlight pointer mode
 - `moonstone/LabeledIcon` and `moonstone/LabeledIconButton` to have proper spacing and label-alignment with all label positions
 - `moonstone/Popup` to prevent duplicate 5-way navigation when `spotlightRestrict="self-first"`
 - `moonstone/Scroller` not to scroll to wrong position via 5way navigation in RTL languages
 - `moonstone/Scroller` not to scroll when focusing in pointer mode
->>>>>>> de162bdf
 - `moonstone/Slider` to forward `onActivate` event
 - `moonstone/VideoPlayer` to reset key down hold when media becomes unavailable
 
