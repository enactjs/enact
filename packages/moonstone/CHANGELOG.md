# Change Log

The following is a curated list of changes in the Enact moonstone module, newest changes on the top.

## [1.0.0-beta.2] - 2017-01-30

### Added

- `moonstone/Panels.Panel` property `showChildren` to support deferring rendering the panel body until animation completes
- `moonstone/MarqueeDecorator` property `invalidateProps` that specifies which props cause the marquee distance to be invalidated
- developer-mode warnings to several components to warn when values are out-of-range
- `moonstone/Divider` property `spacing` which adjusts the amount of empty space above and below the `Divider`. `'normal'`, `'small'`, `'medium'`, `'large'`, and `'none'` are available.
- `moonstone/Picker` when `joined` the ability to be incremented and decremented by arrow keys
- `onSpotlightDisappear` event property support for spottable moonstone components
- `moonstone/VideoPlayer` property `titleHideDelay`

### Changed

- `moonstone/Panels.Panels` and variations to defer rendering the children of contained `Panel` instances until animation completes
- `moonstone/ProgressBar` properties `progress` and `backgroundProgress` to accept a number between 0 and 1
- `moonstone/Slider` and `moonstone/IncrementSlider` property `backgroundPercent` to `backgroundProgress` which now accepts a number between 0 and 1
- `moonstone/Slider` to not ignore `value` prop when it is the same as the previous value
- `moonstone/Picker` component's buttons to reverse their operation such that 'up' selects the previous item and 'down' the next
- `moonstone/Picker` and derivatives may now use numeric width, which represents the amount of characters to use for sizing. `width={4}` represents four characters, `2` for two characters, etc. `width` still accepts the size-name strings.
- `moonstone/Divider` to now behave as a simple horizontal line when no text content is provided
<<<<<<< HEAD
- `moonstone/Scrollable` to not display scrollbar controls by default.
- `moonstone/DatePicker` and `moonstone/TimePicker` to emit `onChange` event whenever the value is changed, not just when the component is closed.
- `moonstone/IncrementSliderButton` to now be wrapped in `ui/Holdable`.
=======
- `moonstone/Scrollable` to not display scrollbar controls by default
- `moonstone/DatePicker` and `moonstone/TimePicker` to emit `onChange` event whenever the value is changed, not just when the component is closed
>>>>>>> 064b0580

### Removed

- `moonstone/ProgressBar` properties `min` and `max`

### Fixed

- `moonstone/IncrementSlider` so that the knob is spottable via pointer, and 5-way navigation between the knob and the increment/decrement buttons is functional
- `moonstone/Slider` and `moonstone/IncrementSlider` to not fire `onChange` for value changes from props
- `spotlightDisabled` property support for spottable moonstone components

## [1.0.0-beta.1] - 2016-12-30

### Added

- `moonstone/VideoPlayer` and `moonstone/TooltipDecorator` components and samples
- `moonstone/Panels.Panels` property `onBack` to support `ui/Cancelable`
- `moonstone/VirtualFlexList` Work-In-Progress component to support variably sized rows or columns
- `moonstone/ExpandableItem` properties `autoClose` and `lockBottom`
- `moonstone/ExpandableList` properties `noAutoClose` and `noLockBottom`
- `moonstone/Picker` property `reverse`
- `moonstone/ContextualPopup` property `noAutoDismiss`
- `moonstone/Dialog` property `scrimType`
- `moonstone/Popup` property `spotlightRestrict`

### Changed

- `moonstone/Panels.Routable` to require a `navigate` configuration property indicating the event callback for back or cancel actions
- `moonstone/MarqueeController` focus/blur handling to start and stop synchronized `moonstone/Marquee` components
- `moonstone/ExpandableList` property `autoClose` to `closeOnSelect` to disambiguate it from the added `autoClose` on 5-way up
- `moonstone/ContextualPopupDecorator.ContextualPopupDecorator` component's `onCloseButtonClick` property to `onClose`
- `moonstone/Dialog` component's `onCloseButtonClicked` property to `onClose`
- `moonstone/Spinner` component's `center` and `middle` properties to a single `centered` property
	that applies both horizontal and vertical centering
- `moonstone/Popup.PopupBase` component's `onCloseButtonClicked` property to `onCloseButtonClick`
- `moonstone/Item.ItemOverlay` component's `autoHide` property to remove the `'no'` option. The same
	effect can be achieved by omitting the property or passing `null`.
- `moonstone/VirtualGridList` to be scrolled by page when navigating with a 5-way direction key
- `moonstone/Scroller`, `moonstone/VirtualList`, `moonstone/VirtualGridList`, and `moonstone/Scrollable` to no longer respond to mouse down/move/up events
- all Expandables to include a state arrow UI element
- `moonstone/LabeledItem` to support a `titleIcon` property which positions just after the title text
- `moonstone/Button` to include `moonstone/TooltipDecorator`
- `moonstone/Expandable` to support being managed, radio group-style, by a component wrapped with `RadioControllerDecorator` from `ui/RadioDecorator`
- `moonstone/Picker` to animate `moonstone/Marquee` children when any part of the `moonstone/Picker` is focused
- `moonstone/VirtualList` to mute its container instead of disabling it during scroll events
- `moonstone/VirtualList`, `moonstone/VirtualGridList`, and `moonstone/Scroller` to continue scrolling when holding down the paging controls
- `moonstone/VirtualList` to require a `component` prop and not have a default value
- `moonstone/Picker` to continuously change when a button is held down by adding `ui/Holdable`.

### Fixed

- `moonstone/Popup` and `moonstone/ContextualPopup` 5-way navigation behavior using spotlight.
- Bug where a synchronized marquee whose content fit the available space would prevent restarting of the marquees
- `moonstone/Input` to show an ellipsis on the correct side based on the text directionality of the `value` or `placeholder` content.
- `moonstone/VirtualList` and `moonstone/VirtualGridList` to prevent unwanted scrolling when focused with the pointer
- `moonstone/Picker` to remove fingernail when a the pointer is held down, but the pointer is moved off the `joined` picker.
- `moonstone/LabeledItem` to include marquee on both `title` and `label`, and be synchronized

## [1.0.0-alpha.5] - 2016-12-16

No changes.

## [1.0.0-alpha.4] - 2016-12-2

### Added

- `moonstone/Popup`, `moonstone/ContextualPopupDecorator`, `moonstone/Notification`, `moonstone/Dialog` and `moonstone/ExpandableInput` components
- `ItemOverlay` component to `moonstone/Item` module
- `marqueeCentered` prop to `moonstone/MarqueeDecorator` and `moonstone/MarqueeText`
- `placeholder` prop to `moonstone/Image`
- `moonstone/MarqueeController` component to synchronize multiple `moonstone/Marquee` components
- Non-latin locale support to all existing Moonstone components
- Language-specific font support
- `moonstone/IncrementSlider` now accepts customizable increment and decrement icons, as well as `moonstone/Slider` being more responsive to external styling

### Changed

- `moonstone/Input` component's `iconStart` and `iconEnd` properties to be `iconBefore` and `iconAfter`, respectively, for consistency with `moonstone/Item.ItemOverlay` naming
- `moonstone/Icon` and `moonstone/IconButton` so the `children` property supports both font-based icons and images
- the `checked` property to `selected` for consistency across the whole framework. This allows better interoperability when switching between various components.  Affects the following: `CheckboxItem`, `RadioItem`, `SelectableItem`, `Switch`, `SwitchItem`, and `ToggleItem`. Additionally, these now use `moonstone/Item.ItemOverlay` to position and handle their Icons.
- `moonstone/Slider` and `moonstone/IncrementSlider` to be more performant. No changes were made to
	the public API.
- `moonstone/GridListImageItem` so that a placeholder image displays while loading the image, and the caption and subcaption support marqueeing
- `moonstone/MoonstoneDecorator` to add `FloatingLayerDecorator`
- `moonstone/IncrementSlider` in vertical mode looks and works as expected.

### Removed

- LESS mixins that belong in `@enact/ui`, so that only moonstone-specific mixins are contained in
this module. When authoring components and importing mixins, only the local mixins need to be
imported, as they already import the general mixins.
- the `src` property from `moonstone/Icon` and `moonston/IconButton`. Use the support for URLs in
	the `children` property as noted above.
- the `height` property from `moonstone/IncrementSlider` and `moonstone/Slider`

### Fixed

- Joined picker so that it now has correct animation when using the mouse wheel
- Bug in DatePicker/TimePicker that prevented setting of value earlier than 1969

## [1.0.0-alpha.3] - 2016-11-8

### Added

- `moonstone/BodyText`, `moonstone/DatePicker`, `moonstone/DayPicker`, `moonstone/ExpandableItem`, `moonstone/Image`, and `moonstone/TimePicker` components
- `fullBleed` prop to `moonstone/Panels/Header`. When `true`, the header content is indented and the header lines are removed.
- Application close button to `moonstone/Panels`. Fires `onApplicationClose` when clicked. Can be omitted with the `noCloseButton` prop.
- `marqueeDisabled` prop to `moonstone/Picker`
- `padded` prop to `moonstone/RangePicker`
- `forceDirection` prop to `moonstone/Marquee`. Forces the direction of `moonstone/Marquee`. Useful for when `RTL` content cannot be auto detected.

### Changed

- `data` parameter passed to `component` prop of `VirtualList`.
- `moonstone/Expandable` into a submodule of `moonstone/ExpandableItem`
- `ExpandableList` to properly support selection
- `moonstone/Divider`'s `children` property to be optional
- `moonstone/ToggleItem`'s `inline` version to have a `max-width` of `240px`
- `moonstone/Input` to use `<div>` instead of `<label>` for wrapping components. No change to
	functionality, only markup.

### Removed

- `moonstone/ExpandableCheckboxItemGroup` in favor of `ExpandableList`

## [1.0.0-alpha.2] - 2016-10-21

This version includes a lot of refactoring from the previous release. Developers need to switch to the new enact-dev command-line tool.

### Added

- New components and HOCs: `moonstone/Scroller`, `moonstone/VirtualList`, `moonstone/VirtualGridList`, `moonstone/Scrollable`, `moonstone/MarqueeText`, `moonstone/Spinner`, `moonstone/ExpandableCheckboxItemGroup`, `moonstone/MarqueeDecorator`
- New options for `ui/Toggleable` HOC
- Marquee support to many components
- Image support to `moonstone/Icon` and `moonstone/IconButton`
- `dismissOnEnter` prop for `moonstone/Input`
- Many more unit tests

### Changed

- Some props for UI state were renamed to have `default` prefix where state was managed by the component. (e.g. `defaultOpen`)

### Fixed

- Many components were fixed, polished, updated and documented
- Inline docs updated to be more consistent and comprehensive<|MERGE_RESOLUTION|>--- conflicted
+++ resolved
@@ -1,6 +1,12 @@
 # Change Log
 
 The following is a curated list of changes in the Enact moonstone module, newest changes on the top.
+
+## [unreleased]
+
+### Changed
+
+- `moonstone/IncrementSlider` to change when the buttons are held down
 
 ## [1.0.0-beta.2] - 2017-01-30
 
@@ -23,14 +29,8 @@
 - `moonstone/Picker` component's buttons to reverse their operation such that 'up' selects the previous item and 'down' the next
 - `moonstone/Picker` and derivatives may now use numeric width, which represents the amount of characters to use for sizing. `width={4}` represents four characters, `2` for two characters, etc. `width` still accepts the size-name strings.
 - `moonstone/Divider` to now behave as a simple horizontal line when no text content is provided
-<<<<<<< HEAD
-- `moonstone/Scrollable` to not display scrollbar controls by default.
-- `moonstone/DatePicker` and `moonstone/TimePicker` to emit `onChange` event whenever the value is changed, not just when the component is closed.
-- `moonstone/IncrementSliderButton` to now be wrapped in `ui/Holdable`.
-=======
 - `moonstone/Scrollable` to not display scrollbar controls by default
 - `moonstone/DatePicker` and `moonstone/TimePicker` to emit `onChange` event whenever the value is changed, not just when the component is closed
->>>>>>> 064b0580
 
 ### Removed
 
