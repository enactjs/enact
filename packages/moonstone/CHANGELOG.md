# Change Log

The following is a curated list of changes in the Enact moonstone module, newest changes on the top.

## [unreleased]

### Deprecated

### Added

### Changed

<<<<<<< HEAD
- `moonstone/Marquee` to do less-costly calculations during measurement and optimized the applied styles
=======
- `moonstone/MoonstoneDecorator` root node to fill the entire space available, which simplifies positioning and sizing for child elements (previously always measured 0 in height)

### Fixed

- `moonstone/VirtualList` to prevent infinite function call when a size of contents is slightly longer than a client size without a scrollbar
- `moonstone/VirtualList` to sync scroll position when clientSize changed

### Removed

- `moonstone/Scroller` and `moonstone/VirtualList` option `indexToFocus` in `scrollTo` method which is deprecated from 1.2.0
- `moonstone/Scroller` props `horizontal` and `vertical` which are deprecated from 1.3.0 and replaced with `direction` prop

## [2.0.0-alpha.2] - 2017-08-29

No significant changes.

## [2.0.0-alpha.1] - 2017-08-27

### Changed

- `moonstone/Button`, `moonstone/Checkbox`, `moonstone/FormCheckbox`, `moonstone/IconButton`, `moonstone/IncrementSlider`, `moonstone/Item`, `moonstone/Picker`, and `moonstone/RangePicker`, `moonstone/Switch` and `moonstone/VideoPlayer` to use `ui/Touchable`

## [1.13.3] - 2017-01-16

### Fixed

- `moonstone/TimePicker` to not read out meridiem label when meridiem picker gets a focus
- `moonstone/Scroller` to correctly update scrollbars when the scroller's contents change

## [1.13.2] - 2017-12-14

### Fixed

- `moonstone/Panels` to maintain spotlight focus when `noAnimation` is set
- `moonstone/Panels` to not accept back key presses during transition
- `moonstone/Panels` to revert 1.13.0 fix that blurred Spotlight when transitioning panels
- `moonstone/Scroller` and other scrolling components to not show scroll thumb when only child item is updated
- `moonstone/Scroller` and other scrolling components to not hide scroll thumb immediately after scroll position reaches the top or the bottom
- `moonstone/Scroller` and other scrolling components to show scroll thumb properly when scroll position reaches the top or the bottom by paging controls

## [1.13.1] - 2017-12-06

### Fixed

- `moonstone/Slider` to not unnecessarily fire `onChange` if the initial value has not changed

## [1.13.0] - 2017-11-28

### Added

- `moonstone/VideoPlayer` props `disabled`, `loading`, `miniFeedbackHideDelay`, and `thumbnailComponent` as well as new APIs: `areControlsVisible`, `getVideoNode`, `showFeedback`, and `toggleControls`

### Fixed

- `moonstone/VirtualList` to render items from a correct index on edge cases at the top of a list
- `moonstone/VirtualList` to handle focus properly via page up at the first page and via page down at the last page
- `moonstone/Expandable` and derivatives to use the new `ease-out-quart` animation timing function to better match the aesthetic of Enyo's Expandables
- `moonstone/TooltipDecorator` to correctly display tooltip direction when locale changes
- `moonstone/Marquee` to restart animation on every resize update
- `moonstone/LabeledItem` to start marquee when hovering while disabled
- `moonstone/Marquee` to correctly start when hovering on disabled spottable components
- `moonstone/Marquee.MarqueeController` to not abort marquee when moving among components
- `moonstone/Picker` marquee issues with disabled buttons or Picker
- `moonstone/Panels` to prevent loss of spotlight issue when moving between panels
- `moonstone/VideoPlayer` to bring it in line with real-world use-cases
- `moonstone/Slider` by removing unnecessary repaints to the screen
- `moonstone/Slider` to fire `onChange` events when the knob is pressed near the boundaries
- `moonstone/VideoPlayer` to correctly position knob when interacting with media slider
- `moonstone/VideoPlayer` to not read out the focused button when the media controls hide
- `moonstone/MarqueeDecorator` to stop when unhovering a disabled component using `marqueeOn` `'focus'`
- `moonstone/Slider` to not forward `onChange` when `disabled` on `mouseUp/click`
- `moonstone/VideoPlayer` to defer rendering playback controls until needed

## [1.12.2] - 2017-11-15
>>>>>>> ad0cfa1f

### Fixed

- `moonstone/VirtualList` to scroll and focus properly by pageUp and pageDown when disabled items are in it
- `moonstone/Button` to correctly specify minimum width when in large text mode
- `moonstone/Scroller` and other scrolling components to restore last focused index when panel is changed
- `moonstone/VideoPlayer` to display time correctly in RTL locale
- `moonstone/VirtualList` to scroll correctly using page down key with disabled items
- `moonstone/Scroller` and other scrolling components to not cause a script error when scrollbar is not rendered
- `moonstone/Picker` incrementer and decrementer to not change size when focused
- `moonstone/Header` to use a slightly smaller font size for `title` in non-latin locales and a line-height for `titleBelow` and `subTitleBelow` that better meets the needs of tall-glyph languages like Tamil and Thai, as well as latin locales
- `moonstone/Scroller` and `moonstone/VirtualList` to keep spotlight when pressing a 5-way control while scrolling
- `moonstone/Panels` to prevent user interaction with panel contents during transition
- `moonstone/Slider` and related components to correctly position knob for `detachedKnob` on mouse down and fire value where mouse was positioned on mouse up
- `moonstone/DayPicker` to update day names when changing locale
- `moonstone/ExpandableItem` and all other `Expandable` components to revert 1.12.1 change to pull down from the top

## [1.12.1] - 2017-11-07

### Fixed

- `moonstone/ExpandableItem` and all other `Expandable` components to now pull down from the top instead of being revealed from the bottom, matching Enyo's design
- `moonstone/VirtualListNative` to scroll properly with page up/down keys if there is a disabled item
- `moonstone/RangePicker` to display negative values correctly in RTL
- `moonstone/Scroller` and other scrolling components to not blur scroll buttons when wheeling
- `moonstone/Scrollbar` to hide scroll thumb immediately without delay after scroll position reaches min or max
- `moonstone/Divider` to pass `marqueeOn` prop
- `moonstone/Slider` to fire `onChange` on mouse up and key up
- `moonstone/VideoPlayer` to show knob when pressed
- `moonstone/Header` to layout `titleBelow` and `subTitleBelow` correctly
- `moonstone/Header` to use correct font-weight for `subTitleBelow`
- `moonstone/VirtualList` to restore focus correctly for lists only slightly larger than the viewport

## [1.12.0] - 2017-10-27

### Fixed

- `moonstone/Scroller` and other scrolling components to prevent focusing outside the viewport when pressing a 5-way key during wheeling
- `moonstone/Scroller` to called scrollToBoundary once when focus is moved using holding child item
- `moonstone/VideoPlayer` to apply skin correctly
- `moonstone/Popup` from `last-focused` to `default-element` in `SpotlightContainerDecorator` config
- `moonstone/Panels` to retain focus when back key is pressed on breadcrumb
- `moonstone/Input` to correctly hide VKB when dismissing

## [1.11.0] - 2017-10-24

### Added

- `moonstone/VideoPlayer` properties `seekDisabled` and `onSeekFailed` to disable seek function

### Changed

- `moonstone/ExpandableList` to become `disabled` if there are no children

### Fixed

- `moonstone/Picker` to read out customized accessibility value when picker prop has `joined` and `aria-valuetext`
- `moonstone/Scroller` to apply scroll position on vertical or horizontal Scroller when child gets a focus
- `moonstone/Scroller` and other scrolling components to scroll without animation when panel is changed
- `moonstone/ContextualPopup` padding to not overlap close button
- `moonstone/Scroller` and other scrolling components to change focus via page up/down only when the scrollbar is visible
- `moonstone/Picker` to only increment one value on hold
- `moonstone/ItemOverlay` to remeasure when focused

## [1.10.1] - 2017-10-16

### Fixed

- `moonstone/Scroller` and other scrolling components to scroll via page up/down when focus is inside a Spotlight container
- `moonstone/VirtualList` and `moonstone/VirtualGridList` to scroll by 5-way keys right after wheeling
- `moonstone/VirtualList` not to move focus when a current item and the last item are located at the same line and pressing a page down key
- `moonstone/Slider` knob to follow while dragging for detached knob
- `moonstone/Header` to layout header row correctly in `standard` type
- `moonstone/Input` to not dismiss on-screen keyboard when dragging cursor out of input box
- `moonstone/Header` RTL `line-height` issue
- `moonstone/Panels` to render children on idle
- `moonstone/Scroller` and other scrolling components to limit muted spotlight container scrims to their bounds
- `moonstone/Input` to always forward `onKeyUp` event

## [1.10.0] - 2017-10-09

### Added

- `moonstone/VideoPlayer` support for designating components with `.spottable-default` as the default focus target when pressing 5-way down from the slider
- `moonstone/Slider` property `activateOnFocus` which when enabled, allows 5-way directional key interaction with the `Slider` value without pressing [Enter] first
- `moonstone/VideoPlayer` property `noMiniFeedback` to support controlling the visibility of mini feedback
- `ui/Layout`, which provides a technique for laying-out components on the screen using `Cells`, in rows or columns

### Changed

- `moonstone/Popup` to focus on mount if it’s initially opened and non-animating and to always pass an object to `onHide` and `onShow`
- `moonstone/VideoPlayer` to emit `onScrub` event and provide audio guidance when setting focus to slider

### Fixed

- `moonstone/ExpandableItem` and derivatives to restore focus to the Item if the contents were last focused when closed
- `moonstone/Slider` toggling activated state when holding enter/select key
- `moonstone/TimePicker` picker icons shifting slightly when focusing an adjacent picker
- `moonstone/Icon` so it handles color the same way generic text does, by inheriting from the parent's color. This applies to all instances of `Icon`, `IconButton`, and `Icon` inside `Button`.
- `moonstone/fonts` Museo Sans font to correct "Ti" kerning
- `moonstone/VideoPlayer` to correctly position knob on mouse click
- `moonstone/Panels.Header` to show an ellipsis for long titles with RTL text
- `moonstone/Marquee` to restart when invalidated by a prop change and managed by a `moonstone/Marquee.MarqueeController`
- `spotlight.Spotlight` method `focus()` to verify that the target element matches its container's selector rules prior to setting focus
- `moonstone/Picker` to only change picker values `onWheel` when spotted
- `moonstone/VideoPlayer` to hide descendant floating components (tooltips, contextual popups) when the media controls hide

## [1.9.3] - 2017-10-03

### Added

- `moonstone/Button` property value to `backgroundOpacity` called "lightTranslucent" to better serve colorful image backgrounds behind Buttons. This also affects `moonstone/IconButton` and `moonstone/Panels/ApplicationCloseButton`.
- `moonstone/Panels` property `closeButtonBackgroundOpacity` to support `moonstone/Panels/ApplicationCloseButton`'s `backgroundOpacity` prop

### Changed

- `Moonstone Icons` font file to include the latest designs for several icons
- `moonstone/Panels/ApplicationCloseButton` to expose its `backgroundOpacity` prop

### Fixed

- `moonstone/VirtualList` to apply "position: absolute" inline style to items
- `moonstone/Picker` to increment and decrement normally at the edges of joined picker
- `moonstone/Icon` not to read out image characters
- `moonstone/Scroller` and other scrolling components to not accumulate paging scroll by pressing page up/down in scrollbar
- `moonstone/Icon` to correctly display focused state when using external image
- `moonstone/Button` and `moonstone/IconButton` to be properly visually muted when in a muted container

## [1.9.2] - 2017-09-26

### Fixed

- `moonstone/ExpandableList` preventing updates when its children had changed

## [1.9.1] - 2017-09-25

### Fixed

- `moonstone/ExpandableList` run-time error when using an array of objects as children
- `moonstone/VideoPlayer` blocking pointer events when the controls were hidden

## [1.9.0] - 2017-09-22

### Added

- `moonstone/styles/mixins.less` mixins: `.moon-spotlight-margin()` and `.moon-spotlight-padding()`
- `moonstone/Button` property `noAnimation` to support non-animating pressed visual

### Changed

- `moonstone/TimePicker` to use "AM/PM" instead of "meridiem" for label under meridiem picker
- `moonstone/IconButton` default style to not animate on press. NOTE: This behavior will change back to its previous setting in release 2.0.0.
- `moonstone/Popup` to warn when using `scrimType` `'none'` and `spotlightRestrict` `'self-only'`
- `moonstone/Scroller` to block spotlight during scroll
- `moonstone/ExpandableItem` and derivatives to always pause spotlight before animation

### Fixed

- `moonstone/VirtualGridList` to not move focus to wrong column when scrolled from the bottom by holding the "up" key
- `moonstone/VirtualList` to focus an item properly when moving to a next or previous page
- `moonstone/Scroller` and other scrolling components to move focus toward first or last child when page up or down key is pressed if the number of children is small
- `moonstone/VirtualList` to scroll to preserved index when it exists within dataSize for preserving focus
- `moonstone/Picker` buttons to not change size
- `moonstone/Panel` to move key navigation to application close button on holding the "up" key.
- `moonstone/Picker` to show numbers when changing values rapidly
- `moonstone/Popup` layout in large text mode to show close button correctly
- `moonstone/Picker` from moving scroller when pressing 5-way keys in `joined` Picker
- `moonstone/Input` so it displays all locales the same way, without cutting off the edges of characters
- `moonstone/TooltipDecorator` to hide tooltip when 5-way keys are pressed for disabled components
- `moonstone/Picker` to not tremble in width when changing values while using a numeric width prop value
- `moonstone/Picker` to not overlap values when changing values in `vertical`
- `moonstone/ContextualPopup` pointer mode focus behavior for `spotlightRestrict='self-only'`
- `moonstone/VideoPlayer` to prevent interacting with more components in pointer mode when hidden
- `moonstone/Scroller` to not repaint its entire contents whenever partial content is updated
- `moonstone/Slider` knob positioning after its container is resized
- `moonstone/VideoPlayer` to maintain focus when media controls are hidden
- `moonstone/Scroller` to scroll expandable components into view when opening when pointer has moved elsewhere

## [1.8.0] - 2017-09-07

### Deprecated

- `moonstone/Dialog` property `showDivider`, will be replaced by `noDivider` property in 2.0.0

### Added

- `moonstone/Popup` callback property `onShow` which fires after popup appears for both animating and non-animating popups

### Changed

- `moonstone/Popup` callback property `onHide` to run on both animating and non-animating popups
- `moonstone/VideoPlayer` state `playbackRate` to media events
- `moonstone/VideoPlayer` support for `spotlightDisabled`
- `moonstone/VideoPlayer` thumbnail positioning and style
- `moonstone/VirtualList` to render when dataSize increased or decreased
- `moonstone/Dialog` style
- `moonstone/Popup`, `moonstone/Dialog`, and `moonstone/Notification` to support `node` type for children
- `moonstone/Scroller` to forward `onKeyDown` events

### Fixed

- `moonstone/Scroller` and other scrolling components to enable focus when wheel scroll is stopped
- `moonstone/VirtualList` to show scroll thumb when a preserved item is focused in a Panel
- `moonstone/Scroller` to navigate properly with 5-way when expandable child is opened
- `moonstone/VirtualList` to stop scrolling when focus is moved on an item from paging controls or outside
- `moonstone/VirtualList` to move out with 5-way navigation when the first or the last item is disabled
- `moonstone/IconButton` Tooltip position when disabled
- `moonstone/VideoPlayer` Tooltip time after unhovering
- `moonstone/VirtualList` to not show invisible items
- `moonstone/IconButton` Tooltip position when disabled
- `moonstone/VideoPlayer` to display feedback tooltip correctly when navigating in 5-way
- `moonstone/MarqueeDecorator` to work with synchronized `marqueeOn` `'render'` and hovering as well as `marqueOn` `'hover'` when moving rapidly among synchronized marquees
- `moonstone/Input` aria-label for translation
- `moonstone/Marquee` to recalculate inside `moonstone/Scroller` and `moonstone/SelectableItem` by bypassing `shouldComponentUpdate`
- `moonstone/Picker` to marquee when incrementing and decrementing values with the prop `noAnimation`

## [1.7.0] - 2017-08-23

### Deprecated

- `moonstone/TextSizeDecorator` and it will be replaced by `moonstone/AccessibilityDecorator`
- `moonstone/MarqueeDecorator` property `marqueeCentered` and `moonstone/Marquee` property `centered` will be replaced by `alignment` property in 2.0.0

### Added

- `moonstone/TooltipDecorator` config property to direct tooltip into a property instead of adding to `children`
- `moonstone/VideoPlayer` prop `thumbnailUnavailable` to fade thumbnail
- `moonstone/AccessibilityDecorator` with `highContrast` and `textSize`
- `moonstone/VideoPlayer` high contrast scrim
- `moonstone/MarqueeDecorator`and `moonstone/Marquee` property `alignment` to allow setting  alignment of marquee content

### Changed

- `moonstone/Scrollbar` to disable paging control down button properly at the bottom when a scroller size is a non-integer value
- `moonstone/VirtualList`, `moonstone/VirtualGridList`, and `moonstone/Scroller` to scroll on `keydown` event instead of `keyup` event of page up and page down keys
- `moonstone/VirtualGridList` to scroll by item via 5 way key
- `moonstone/VideoPlayer` to read target time when jump by left/right key
- `moonstone/IconButton` to not use `MarqueeDecorator` and `Uppercase`

### Fixed

- `moonstone/VirtualList` and `moonstone/VirtualGridList` to focus the correct item when page up and page down keys are pressed
- `moonstone/VirtualList` to not lose focus when moving out from the first item via 5way when it has disabled items
- `moonstone/Slider` to align tooltip with detached knob
- `moonstone/FormCheckbox` to display correct colors in light skin
- `moonstone/Picker` and `moonstone/RangePicker` to forward `onKeyDown` events when not `joined`
- `moonstone/SelectableItem` to display correct icon width and alignment
- `moonstone/LabeledItem` to always match alignment with the locale
- `moonstone/Scroller` to properly 5-way navigate from scroll buttons
- `moonstone/ExpandableList` to display correct font weight and size for list items
- `moonstone/Divider` to not italicize in non-italic locales
- `moonstone/VideoPlayer` slider knob to follow progress after being selected when seeking
- `moonstone/LabeledItem` to correctly position its icon. This affects all of the `Expandables`, `moonstone/DatePicker` and `moonstone/TimePicker`.
- `moonstone/Panels.Header` and `moonstone/Item` to prevent them from allowing their contents to overflow unexpectedly
- `moonstone/Marquee` to recalculate when vertical scrollbar appears
- `moonstone/SelectableItem` to recalculate marquee when toggled

### Removed

- `moonstone/Input` large-text mode

## [1.6.1] - 2017-08-07

### Changed

- `moonstone/Icon` and `moonstone/IconButton` to no longer fit image source to the icon's boundary

## [1.6.0] - 2017-08-04

### Added

- `moonstone/VideoPlayer` ability to seek when holding down the right and left keys. Sensitivity can be adjusted using throttling options `jumpDelay` and `initialJumpDelay`.
- `moonstone/VideoPlayer` property `no5WayJump` to disable jumping done by 5-way
- `moonstone/VideoPlayer` support for the "More" button to use tooltips
- `moonstone/VideoPlayer` properties `moreButtonLabel` and `moreButtonCloseLabel` to allow customization of the "More" button's tooltip and Aria labels
- `moonstone/VideoPlayer` property `moreButtonDisabled` to disable the "More" button
- `moonstone/Picker` and `moonstone/RangePicker` prop `aria-valuetext` to support reading custom text instead of value
- `moonstone/VideoPlayer` methods `showControls` and `hideControls` to allow external interaction with the player
- `moonstone/Scroller` support for Page Up/Page Down keys in pointer mode when no item has focus

### Changed

- `moonstone/VideoPlayer` to handle play, pause, stop, fast forward and rewind on remote controller
- `moonstone/Marquee` to also start when hovered if `marqueeOnRender` is set

### Fixed

- `moonstone/IconButton` to fit image source within `IconButton`
- `moonstone` icon font sizes for wide icons
- `moonstone/ContextualPopupDecorator` to prefer setting focus to the appropriate popup instead of other underlying controls when using 5-way from the activating control
- `moonstone/Scroller` not scrolled via 5 way when `moonstone/ExpandableList` is opened
- `moonstone/VirtualList` to not let the focus move outside of container even if there are children left when navigating with 5way
- `moonstone/Scroller` and other scrolling components to update disability of paging controls when the scrollbar is set to `visible` and the content becomes shorter
- `moonstone/VideoPlayer` to focus on hover over play/pause button when video is loading
- `moonstone/VideoPlayer` to update and display proper time while moving knob when video is paused
- `moonstone/VideoPlayer` long title overlap issues
- `moonstone/Header` to apply `marqueeOn` prop to `subTitleBelow` and `titleBelow`
- `moonstone/Picker` wheeling in `moonstone/Scroller`
- `moonstone/IncrementSlider` and `moonstone/Picker` to read value changes when selecting buttons

## [1.5.0] - 2017-07-19

### Added

- `moonstone/Slider` and `moonstone/IncrementSlider` prop `aria-valuetext` to support reading custom text instead of value
- `moonstone/TooltipDecorator` property `tooltipProps` to attach props to tooltip component
- `moonstone/Scroller` and `moonstone/VirtualList` ability to scroll via page up and page down keys
- `moonstone/VideoPlayer` tooltip-thumbnail support with the `thumbnailSrc` prop and the `onScrub` callback to fire when the knob moves and a new thumbnail is needed
- `moonstone/VirtualList` ability to navigate via 5way when there are disabled items
- `moonstone/ContextualPopupDecorator` property `popupContainerId` to support configuration of the popup's spotlight container
- `moonstone/ContextualPopupDecorator` property `onOpen` to notify containers when the popup has been opened
- `moonstone/ContextualPopupDecorator` config option `openProp` to support mapping the value of `open` property to the chosen property of wrapped component

### Changed

- `moonstone/ExpandableList` to use 'radio' as the default, and adapt 'single' mode to render as a `moonstone/RadioItem` instead of a `moonstone/CheckboxItem`
- `moonstone/VideoPlayer` to not hide pause icon when it appears
- `moonstone/ContextualPopupDecorator` to set accessibility-related props onto the container node rather than the popup node
- `moonstone/ExpandableItem`, `moonstone/ExpandableList`, `moonstone/ExpandablePicker`, `moonstone/DatePicker`, and `moonstone/TimePicker` to pause spotlight when animating in 5-way mode
- `moonstone/Spinner` to position the text content under the spinner, rather than to the right side
- `moonstone/VideoPlayer` to include hour when announcing the time while scrubbing
- `moonstone/GridListImageItem` to require a `source` prop and not have a default value

### Fixed

- `moonstone/Input` ellipsis to show if placeholder is changed dynamically and is too long
- `moonstone/Marquee` to re-evaluate RTL orientation when its content changes
- `moonstone/VirtualList` to restore focus on short lists
- `moonstone/ExpandableInput` to expand the width of its contained `moonstone/Input`
- `moonstone/Input` support for `dismissOnEnter`
- `moonstone/Input` focus management to prevent stealing focus when programmatically moved elsewhere
- `moonstone/Input` 5-way spot behavior
- `moonstone` international fonts to always be used, even when unsupported font-weights or font-styles are requested
- `moonstone/Panels.Panel` support for selecting components with `.spottable-default` as the default focus target
- `moonstone/Panels` layout in RTL locales
- `moonstone` spottable components to support `onSpotlightDown`, `onSpotlightLeft`, `onSpotlightRight`, and `onSpotlightUp` event property
- `moonstone/VirtualList` losing spotlight when the list is empty
- `moonstone/FormCheckbox` in focused state to have the correct "check" color
- `moonstone/Scroller` and other scrolling components' bug in `navigableFilter` when passed a container id

## [1.4.1] - 2017-07-05

### Changed

- `moonstone/Popup` to only call `onKeyDown` when there is a focused item in the `Popup`
- `moonstone/Scroller`, `moonstone/Picker`, and `moonstone/IncrementSlider` to automatically move focus when the currently focused `moonstone/IconButton` becomes disabled

### Fixed

- `moonstone/ContextualPopupDecorator` close button to account for large text size
- `moonstone/ContextualPopupDecorator` to not spot controls other than its activator when navigating out via 5-way
- `moonstone/Header` to set the value of `marqueeOn` for all types of headers

## [1.4.0] - 2017-06-29

### Deprecated

- `moonstone/Input` prop `noDecorator` is being replaced by `autoFocus` in 2.0.0

### Added

- `moonstone/Scrollbar` property `corner` to add the corner between vertical and horizontal scrollbars
- `moonstone/ScrollThumb` for a thumb of `moonstone/Scrollbar`
- `moonstone/styles/text.less` mixin `.locale-japanese-line-break()` to apply the correct  Japanese language line-break rules for the following multi-line components: `moonstone/BodyText`, `moonstone/Dialog`, `moonstone/Notification`, `moonstone/Popup`, and `moonstone/Tooltip`
- `moonstone/ContextualPopupDecorator` property `popupProps` to attach props to popup component
- `moonstone/VideoPlayer` property `pauseAtEnd` to control forward/backward seeking
- `moonstone/Panels/Header` prop `marqueeOn` to control marquee of header

### Changed

- `moonstone/Panels/Header` to expose its `marqueeOn` prop
- `moonstone/VideoPlayer` to automatically adjust the width of the allocated space for the side components so the media controls have more space to appear on smaller screens
- `moonstone/VideoPlayer` properties `autoCloseTimeout` and `titleHideDelay` default value to `5000`
- `moonstone/VirtualList` to support restoring focus to the last focused item
- `moonstone/Scroller` and other scrolling components to call `onScrollStop` before unmounting if a scroll is in progress
- `moonstone/Scroller` to reveal non-spottable content when navigating out of a scroller

### Fixed

- `moonstone/Dialog` to properly focus via pointer on child components
- `moonstone/VirtualList`, `moonstone/VirtualGridList`, and `moonstone/Scroller` not to be slower when scrolled to the first or the last position by wheeling
- `moonstone` component hold delay time
- `moonstone/VideoPlayer` to show its controls when pressing down the first time
- `moonstone/Panel` autoFocus logic to only focus on initial render
- `moonstone/Input` text colors
- `moonstone/ExpandableInput` to focus its decorator when leaving by 5-way left/right

## [1.3.1] - 2017-06-14

### Fixed

- `moonstone/Picker` support for large text
- `moonstone/Scroller` support for focusing paging controls with the pointer
- `moonstone` CSS rules for unskinned spottable components

## [1.3.0] - 2017-06-12

### Deprecated

- `moonstone/Scroller` props `horizontal` and `vertical`. Deprecated props are replaced with `direction` prop. `horizontal` and `vertical` will be removed in 2.0.0.
- `moonstone/Panel` prop `noAutoFocus` in favor of `autoFocus="none"`

### Added

- `moonstone/Image` support for `children` prop inside images
- `moonstone/Scroller` prop `direction` which replaces `horizontal` and `vertical` props
- `moonstone/VideoPlayer` property `tooltipHideDelay` to hide tooltip with a given amount of time
- `moonstone/VideoPlayer` property `pauseAtEnd` to pause when it reaches either the start or the end of the video
- `moonstone/VideoPlayer` methods `fastForward`, `getMediaState`, `jump`, `pause`, `play`, `rewind`, and `seek` to allow external interaction with the player. See docs for example usage.

### Changed

- `moonstone/Skinnable` to support context and allow it to be added to any component to be individually skinned. This includes a further optimization in skinning which consolidates all color assignments into a single block, so non-color rules aren't unnecessarily duplicated.
- `moonstone/Skinnable` light and dark skin names ("moonstone-light" and "moonstone") to "light" and "dark", respectively
- `moonstone/VideoPlayer` to set play/pause icon to display "play" when rewinding or fast forwarding
- `moonstone/VideoPlayer` to rewind or fast forward when previous command is slow-forward or slow-rewind respectively
- `moonstone/VideoPlayer` to fast forward when previous command is slow-forward and it reaches the last of its play rate
- `moonstone/VideoPlayer` to not play video on reload when `noAutoPlay` is `true`
- `moonstone/VideoPlayer` property `feedbackHideDelay`'s default value to `3000`
- `moonstone/Notification` to break line in characters in ja and zh locale
- `moonstone/Notification` to align texts left in LTR locale and right in RTL locale
- `moonstone/VideoPlayer` to simulate rewind functionality on non-webOS platforms only

### Fixed

- `moonstone/ExpandableItem` to correct the `titleIcon` when using `open` and `disabled`
- `moonstone/GridListImageItem` to center its selection icon on the image instead of the item
- `moonstone/Input` to have correct `Tooltip` position in `RTL`
- `moonstone/SwitchItem` to not unintentionally overflow `Scroller` containers, causing them to jump to the side when focusing
- `moonstone/VideoPlayer` to fast forward properly when video is at paused state
- `moonstone/VideoPlayer` to correctly change sources
- `moonstone/VideoPlayer` to show or hide feedback tooltip properly
- `moonstone/DateTimeDecorator` to work properly with `RadioControllerDecorator`
- `moonstone/Picker` in joined, large text mode so the arrows are properly aligned and sized
- `moonstone/Icon` to reflect the same proportion in relation to its size in large-text mode

## [1.2.0] - 2017-05-17

### Deprecated

- `moonstone/Scroller` and other scrolling components option `indexToFocus` in `scrollTo` method to be removed in 2.0.0

### Added

- `moonstone/Slider` and `moonstone/IncrementSlider` prop `noFill` to support a style without the fill
- `moonstone/Marquee` property `rtl` to set directionality to right-to-left
- `moonstone/VirtualList.GridListImageItem` property `selectionOverlay` to add custom component for selection overlay
- `moonstone/MoonstoneDecorator` property `skin` to let an app choose its skin: "moonstone" and "moonstone-light" are now available
- `moonstone/FormCheckboxItem`
- `moonstone/FormCheckbox`, a standalone checkbox, to support `moonstone/FormCheckboxItem`
- `moonstone/Input` props `invalid` and `invalidMessage` to display a tooltip when input value is invalid
- `moonstone/Scroller` and other scrolling components option `focus` in `scrollTo()` method
- `moonstone/Scroller` and other scrolling components property `spottableScrollbar`
- `moonstone/Icon.IconList` icons: `arrowshrinkleft` and `arrowshrinkright`

### Changed

- `moonstone/Picker` arrow icon for `joined` picker: small when not spotted, hidden when it reaches the end of the picker
- `moonstone/Checkbox` and `moonstone/CheckboxItem` to reflect the latest design
- `moonstone/MoonstoneDecorator/fontGenerator` was refactored to use the browser's FontFace API to dynamically load locale fonts
- `moonstone/VideoPlayer` space allotment on both sides of the playback controls to support 4 buttons; consequently the "more" controls area has shrunk by the same amount
- `moonstone/VideoPlayer` to not disable media button (play/pause)
- `moonstone/Scroller` and other scrolling components so that paging controls are not spottable by default with 5-way
- `moonstone/VideoPlayer`'s more/less button to use updated arrow icon

### Fixed

- `moonstone/MarqueeDecorator` to properly stop marquee on items with `'marqueeOnHover'`
- `moonstone/ExpandableList` to work properly with object-based children
- `moonstone/styles/fonts.less` to restore the Moonstone Icon font to request the local system font by default. Remember to update your webOS build to get the latest version of the font so you don't see empty boxes for your icons.
- `moonstone/Picker` and `moonstone/RangePicker` to now use the correct size from Enyo (60px v.s. 84px) for icon buttons
- `moonstone/Scroller` and other scrolling components to apply ri.scale properly
- `moonstone/Panel` to not cover a `Panels`'s `ApplicationCloseButton` when not using a `Header`
- `moonstone/IncrementSlider` to show tooltip when buttons focused

## [1.1.0] - 2017-04-21

### Deprecated

- `moonstone/ExpandableInput` property `onInputChange`

### Added

- `moonstone/Panels.Panel` prop and `moonstone/MoonstoneDecorator` config option: `noAutoFocus` to support prevention of setting automatic focus after render
- `moonstone/VideoPlayer` props: `backwardIcon`, `forwardIcon`, `jumpBackwardIcon`, `jumpForwardIcon`, `pauseIcon`, and `playIcon` to support icon customization of the player
- `moonstone/VideoPlayer` props `jumpButtonsDisabled` and `rateButtonsDisabled` for disabling the pairs of buttons when it's inappropriate for the playing media
- `moonstone/VideoPlayer` property `playbackRateHash` to support custom playback rates
- `moonstone/VideoPlayer` callback prop `onControlsAvailable` which fires when the players controls show or hide
- `moonstone/Image` support for `onLoad` and `onError` events
- `moonstone/VirtualList.GridListImageItem` prop `placeholder`
- `moonstone/Divider` property `preserveCase` to display text without capitalizing it

### Changed

- `moonstone/Slider` colors and sizing to match the latest designs
- `moonstone/ProgressBar` to position correctly with other components nearby
- `moonstone/Panels` breadcrumb to no longer have a horizontal line above it
- `moonstone/Transition` to measure itself when the CPU is idle
- style for disabled opacity from 0.4 to 0.3
- `moonstone/Button` colors for transparent and translucent background opacity when disabled
- `moonstone/ExpandableInput` property `onInputChange` to fire along with `onChange`. `onInputChange` is deprecated and will be removed in a future update.
- `Moonstone.ttf` font to include new icons
- `moonstone/Icon` to reference additional icons

### Fixed

- `moonstone/Popup` and `moonstone/ContextualPopupDecorator` 5-way navigation behavior
- `moonstone/Input` to not spot its own input decorator on 5-way out
- `moonstone/VideoPlayer` to no longer render its `children` in multiple places
- `moonstone/Button` text color when used on a neutral (light) background in some cases
- `moonstone/Popup` background opacity
- `moonstone/Marquee` to recalculate properly when its contents change
- `moonstone/TimePicker` to display time in correct order
- `moonstone/Scroller` to prefer spotlight navigation to its internal components

## [1.0.0] - 2017-03-31

> NOTE: We have also modified most form components to be usable in a controlled (app manages component
> state) or uncontrolled (Enact manages component state) manner. To put a component into a
> controlled state, pass in `value` (or other appropriate state property such as `selected` or
> `open`) at component creation and then respond to events and update the value as needed. To put a
> component into an uncontrolled state, do not set `value` (or equivalent), at creation. From this
> point on, Enact will manage the state and events will be sent when the state is updated. To
> specify an initial value, use the `defaultValue` (or, `defaultSelected, `defaultOpen, etc.)
> property.  See the documentation for individual components for more information.

### Added

- `moonstone/Button` property `icon` to support a built-in icon next to the text content. The Icon supports everything that `moonstone/Icon` supports, as well as a custom icon.
- `moonstone/MoonstoneDecorator` property `textSize` to resize several components to requested CMR sizes. Simply add `textSize="large"` to your `App` and the new sizes will automatically take effect.

### Changed

- `moonstone/Slider` to use the property `tooltip` instead of `noTooltip`, so the built-in tooltip is not enabled by default
- `moonstone/IncrementSlider` to include tooltip documentation
- `moonstone/ExpandableList` to accept an array of objects as children which are spread onto the generated components
- `moonstone/CheckboxItem` style to match the latest designs, with support for the `moonstone/Checkbox` to be on either the left or the right side by using the `iconPosition` property
- `moonstone/VideoPlayer` to supply every event callback-method with an object representing the VideoPlayer's current state, including: `currentTime`, `duration`, `paused`, `proportionLoaded`, and `proportionPlayed`

### Fixed

- `moonstone/Panels.Panel` behavior for remembering focus on unmount and setting focus after render
- `moonstone/VirtualList.VirtualGridList` showing empty items when items are continuously added dynamically
- `moonstone/Picker` to marquee on focus once again

## [1.0.0-beta.4] - 2017-03-10

### Added

- `moonstone/VirtualList` `indexToFocus` option to `scrollTo` method to focus on item with specified index
- `moonstone/IconButton` and `moonstone/Button` `color` property to add a remote control key color to the button
- `moonstone/Scrollbar` property `disabled` to disable both paging controls when it is true
- `moonstone/VirtualList` parameter `moreInfo` to pass `firstVisibleIndex` and `lastVisibleIndex` when scroll events are firing
- Accessibility support to UI components
- `moonstone/VideoPlayer` property `onUMSMediaInfo` to support the custom webOS “umsmediainfo” event
- `moonstone/Region` component which encourages wrapping components for improved accessibility rather than only preceding the components with a `moonstone/Divider`
- `moonstone/Slider` tooltip. It's enabled by default and comes with options like `noTooltip`, `tooltipAsPercent`, and `tooltipSide`. See the component docs for more details.
- `moonstone/Panels.Panel` property `hideChildren` to defer rendering children
- `moonstone/Spinner` properties `blockClickOn` and `scrim` to block click events behind spinner
- `moonstone/VirtualList` property `clientSize` to specify item dimensions instead of measuring them

### Changed

- `moonstone/VirtualGridImageItem` styles to reduce redundant style code app side
- `moonstone/VirtualList` and `moonstone/VirtualGridList` to add essential CSS for list items automatically
- `moonstone/VirtualList` and `moonstone/VirtualGridList` to not add `data-index` to their item DOM elements directly, but to pass `data-index` as the parameter of their `component` prop like the `key` parameter of their `component` prop
- `moonstone/ExpandableItem` and derivatives to defer focusing the contents until animation completes
- `moonstone/LabeledItem`, `moonstone/ExpandableItem`, `moonstone/ExpandableList` to each support the `node` type in their `label` property. Best used with `ui/Slottable`.

### Fixed

- `moonstone/VirtualList.GridListImageItem` to have proper padding size according to the existence of caption/subcaption
- `moonstone/Scroller` and other scrolling components to display scrollbars with proper size
- `moonstone/VirtualGridList` to not be truncated

### Removed

- `moonstone/Scroller` and other scrolling components property `hideScrollbars` and replaced it with `horizontalScrollbar` and `verticalScrollbar`

## [1.0.0-beta.3] - 2017-02-21

### Added

- `moonstone/VideoPlayer` support for 5-way show/hide of media playback controls
- `moonstone/VideoPlayer` property `feedbackHideDelay`
- `moonstone/Slider` property `onKnobMove` to fire when the knob position changes, independently from the `moonstone/Slider` value
- `moonstone/Slider` properties `active`, `disabled`, `knobStep`, `onActivate`, `onDecrement`, and `onIncrement` as part of enabling 5-way support to `moonstone/Slider`, `moonstone/IncrementSlider` and the media slider for `moonstone/VideoPlayer`
- `moonstone/Slider` now supports `children` which are added to the `Slider`'s knob, and follow it as it moves
- `moonstone/ExpandableInput` properties `iconAfter` and `iconBefore` to display icons after and before the input, respectively
- `moonstone/Dialog` property `preserveCase`, which affects `title` text

### Changed

- `moonstone/IncrementSlider` to change when the buttons are held down
- `moonstone/Marquee` to allow disabled marquees to animate
- `moonstone/Dialog` to marquee `title` and `titleBelow`
- `moonstone/Marquee.MarqueeController` config option `startOnFocus` to `marqueeOnFocus`. `startOnFocus` is deprecated and will be removed in a future update.
- `moonstone/Button`, `moonstone/IconButton`, `moonstone/Item` to not forward `onClick` when `disabled`

### Fixed

- `moonstone/Marquee.MarqueeController` to start marquee on newly registered components when controller has focus and to restart synced marquees after completion
- `moonstone/Scroller` to recalculate when an expandable child opens
- `spotlightDisabled` property support for spottable moonstone components
- `moonstone/Popup` and `moonstone/ContextualPopupDecorator` so that when the popup is closed, spotlight focus returns to the control that had focus prior to the popup opening
- `moonstone/Input` to not get focus when disabled

## [1.0.0-beta.2] - 2017-01-30

### Added

- `moonstone/Panels.Panel` property `showChildren` to support deferring rendering the panel body until animation completes
- `moonstone/MarqueeDecorator` property `invalidateProps` that specifies which props cause the marquee distance to be invalidated
- developer-mode warnings to several components to warn when values are out-of-range
- `moonstone/Divider` property `spacing` which adjusts the amount of empty space above and below the `Divider`. `'normal'`, `'small'`, `'medium'`, `'large'`, and `'none'` are available.
- `moonstone/Picker` when `joined` the ability to be incremented and decremented by arrow keys
- `onSpotlightDisappear` event property support for spottable moonstone components
- `moonstone/VideoPlayer` property `titleHideDelay`

### Changed

- `moonstone/Panels.Panels` and variations to defer rendering the children of contained `Panel` instances until animation completes
- `moonstone/ProgressBar` properties `progress` and `backgroundProgress` to accept a number between 0 and 1
- `moonstone/Slider` and `moonstone/IncrementSlider` property `backgroundPercent` to `backgroundProgress` which now accepts a number between 0 and 1
- `moonstone/Slider` to not ignore `value` prop when it is the same as the previous value
- `moonstone/Picker` component's buttons to reverse their operation such that 'up' selects the previous item and 'down' the next
- `moonstone/Picker` and derivatives may now use numeric width, which represents the amount of characters to use for sizing. `width={4}` represents four characters, `2` for two characters, etc. `width` still accepts the size-name strings.
- `moonstone/Divider` to now behave as a simple horizontal line when no text content is provided
- `moonstone/Scroller` and other scrolling components to not display scrollbar controls by default
- `moonstone/DatePicker` and `moonstone/TimePicker` to emit `onChange` event whenever the value is changed, not just when the component is closed

### Removed

- `moonstone/ProgressBar` properties `min` and `max`

### Fixed

- `moonstone/IncrementSlider` so that the knob is spottable via pointer, and 5-way navigation between the knob and the increment/decrement buttons is functional
- `moonstone/Slider` and `moonstone/IncrementSlider` to not fire `onChange` for value changes from props

## [1.0.0-beta.1] - 2016-12-30

### Added

- `moonstone/VideoPlayer` and `moonstone/TooltipDecorator` components and samples
- `moonstone/Panels.Panels` property `onBack` to support `ui/Cancelable`
- `moonstone/VirtualFlexList` Work-In-Progress component to support variably sized rows or columns
- `moonstone/ExpandableItem` properties `autoClose` and `lockBottom`
- `moonstone/ExpandableList` properties `noAutoClose` and `noLockBottom`
- `moonstone/Picker` property `reverse`
- `moonstone/ContextualPopup` property `noAutoDismiss`
- `moonstone/Dialog` property `scrimType`
- `moonstone/Popup` property `spotlightRestrict`

### Changed

- `moonstone/Panels.Routable` to require a `navigate` configuration property indicating the event callback for back or cancel actions
- `moonstone/MarqueeController` focus/blur handling to start and stop synchronized `moonstone/Marquee` components
- `moonstone/ExpandableList` property `autoClose` to `closeOnSelect` to disambiguate it from the added `autoClose` on 5-way up
- `moonstone/ContextualPopupDecorator.ContextualPopupDecorator` component's `onCloseButtonClick` property to `onClose`
- `moonstone/Dialog` component's `onCloseButtonClicked` property to `onClose`
- `moonstone/Spinner` component's `center` and `middle` properties to a single `centered` property
	that applies both horizontal and vertical centering
- `moonstone/Popup.PopupBase` component's `onCloseButtonClicked` property to `onCloseButtonClick`
- `moonstone/Item.ItemOverlay` component's `autoHide` property to remove the `'no'` option. The same
	effect can be achieved by omitting the property or passing `null`.
- `moonstone/VirtualGridList` to be scrolled by page when navigating with a 5-way direction key
- `moonstone/Scroller`, `moonstone/VirtualList`, `moonstone/VirtualGridList` to no longer respond to mouse down/move/up events
- all Expandables to include a state arrow UI element
- `moonstone/LabeledItem` to support a `titleIcon` property which positions just after the title text
- `moonstone/Button` to include `moonstone/TooltipDecorator`
- `moonstone/Expandable` to support being managed, radio group-style, by a component wrapped with `RadioControllerDecorator` from `ui/RadioDecorator`
- `moonstone/Picker` to animate `moonstone/Marquee` children when any part of the `moonstone/Picker` is focused
- `moonstone/VirtualList` to mute its container instead of disabling it during scroll events
- `moonstone/VirtualList`, `moonstone/VirtualGridList`, and `moonstone/Scroller` to continue scrolling when holding down the paging controls
- `moonstone/VirtualList` to require a `component` prop and not have a default value
- `moonstone/Picker` to continuously change when a button is held down by adding `ui/Holdable`.

### Fixed

- `moonstone/Popup` and `moonstone/ContextualPopup` 5-way navigation behavior using spotlight.
- Bug where a synchronized marquee whose content fit the available space would prevent restarting of the marquees
- `moonstone/Input` to show an ellipsis on the correct side based on the text directionality of the `value` or `placeholder` content.
- `moonstone/VirtualList` and `moonstone/VirtualGridList` to prevent unwanted scrolling when focused with the pointer
- `moonstone/Picker` to remove fingernail when a the pointer is held down, but the pointer is moved off the `joined` picker.
- `moonstone/LabeledItem` to include marquee on both `title` and `label`, and be synchronized

## [1.0.0-alpha.5] - 2016-12-16

No changes.

## [1.0.0-alpha.4] - 2016-12-2

### Added

- `moonstone/Popup`, `moonstone/ContextualPopupDecorator`, `moonstone/Notification`, `moonstone/Dialog` and `moonstone/ExpandableInput` components
- `ItemOverlay` component to `moonstone/Item` module
- `marqueeCentered` prop to `moonstone/MarqueeDecorator` and `moonstone/MarqueeText`
- `placeholder` prop to `moonstone/Image`
- `moonstone/MarqueeController` component to synchronize multiple `moonstone/Marquee` components
- Non-latin locale support to all existing Moonstone components
- Language-specific font support
- `moonstone/IncrementSlider` now accepts customizable increment and decrement icons, as well as `moonstone/Slider` being more responsive to external styling

### Changed

- `moonstone/Input` component's `iconStart` and `iconEnd` properties to be `iconBefore` and `iconAfter`, respectively, for consistency with `moonstone/Item.ItemOverlay` naming
- `moonstone/Icon` and `moonstone/IconButton` so the `children` property supports both font-based icons and images
- the `checked` property to `selected` for consistency across the whole framework. This allows better interoperability when switching between various components.  Affects the following: `CheckboxItem`, `RadioItem`, `SelectableItem`, `Switch`, `SwitchItem`, and `ToggleItem`. Additionally, these now use `moonstone/Item.ItemOverlay` to position and handle their Icons.
- `moonstone/Slider` and `moonstone/IncrementSlider` to be more performant. No changes were made to
	the public API.
- `moonstone/GridListImageItem` so that a placeholder image displays while loading the image, and the caption and subcaption support marqueeing
- `moonstone/MoonstoneDecorator` to add `FloatingLayerDecorator`
- `moonstone/IncrementSlider` in vertical mode looks and works as expected.

### Removed

- LESS mixins that belong in `@enact/ui`, so that only moonstone-specific mixins are contained in
this module. When authoring components and importing mixins, only the local mixins need to be
imported, as they already import the general mixins.
- the `src` property from `moonstone/Icon` and `moonston/IconButton`. Use the support for URLs in
	the `children` property as noted above.
- the `height` property from `moonstone/IncrementSlider` and `moonstone/Slider`

### Fixed

- Joined picker so that it now has correct animation when using the mouse wheel
- Bug in DatePicker/TimePicker that prevented setting of value earlier than 1969

## [1.0.0-alpha.3] - 2016-11-8

### Added

- `moonstone/BodyText`, `moonstone/DatePicker`, `moonstone/DayPicker`, `moonstone/ExpandableItem`, `moonstone/Image`, and `moonstone/TimePicker` components
- `fullBleed` prop to `moonstone/Panels/Header`. When `true`, the header content is indented and the header lines are removed.
- Application close button to `moonstone/Panels`. Fires `onApplicationClose` when clicked. Can be omitted with the `noCloseButton` prop.
- `marqueeDisabled` prop to `moonstone/Picker`
- `padded` prop to `moonstone/RangePicker`
- `forceDirection` prop to `moonstone/Marquee`. Forces the direction of `moonstone/Marquee`. Useful for when `RTL` content cannot be auto detected.

### Changed

- `data` parameter passed to `component` prop of `VirtualList`.
- `moonstone/Expandable` into a submodule of `moonstone/ExpandableItem`
- `ExpandableList` to properly support selection
- `moonstone/Divider`'s `children` property to be optional
- `moonstone/ToggleItem`'s `inline` version to have a `max-width` of `240px`
- `moonstone/Input` to use `<div>` instead of `<label>` for wrapping components. No change to
	functionality, only markup.

### Removed

- `moonstone/ExpandableCheckboxItemGroup` in favor of `ExpandableList`

## [1.0.0-alpha.2] - 2016-10-21

This version includes a lot of refactoring from the previous release. Developers need to switch to the new enact-dev command-line tool.

### Added

- New components and HOCs: `moonstone/Scroller`, `moonstone/VirtualList`, `moonstone/VirtualGridList`, `moonstone/MarqueeText`, `moonstone/Spinner`, `moonstone/ExpandableCheckboxItemGroup`, `moonstone/MarqueeDecorator`
- New options for `ui/Toggleable` HOC
- Marquee support to many components
- Image support to `moonstone/Icon` and `moonstone/IconButton`
- `dismissOnEnter` prop for `moonstone/Input`
- Many more unit tests

### Changed

- Some props for UI state were renamed to have `default` prefix where state was managed by the component. (e.g. `defaultOpen`)

### Fixed

- Many components were fixed, polished, updated and documented
- Inline docs updated to be more consistent and comprehensive<|MERGE_RESOLUTION|>--- conflicted
+++ resolved
@@ -10,9 +10,7 @@
 
 ### Changed
 
-<<<<<<< HEAD
 - `moonstone/Marquee` to do less-costly calculations during measurement and optimized the applied styles
-=======
 - `moonstone/MoonstoneDecorator` root node to fill the entire space available, which simplifies positioning and sizing for child elements (previously always measured 0 in height)
 
 ### Fixed
@@ -87,7 +85,6 @@
 - `moonstone/VideoPlayer` to defer rendering playback controls until needed
 
 ## [1.12.2] - 2017-11-15
->>>>>>> ad0cfa1f
 
 ### Fixed
 
