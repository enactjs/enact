--- conflicted
+++ resolved
@@ -6,11 +6,8 @@
 
 ### Changed
 
-<<<<<<< HEAD
 - `moonstone/Scroller`, `moonstone/VirtualList.VirtualGridList`, and `moonstone/VirtualList.VirtualList` to show overscroll effects only by wheel input
-=======
 - `moonstone/Icon` and `moonstone/IconButton` to require `children`
->>>>>>> 7bf977a5
 
 ## [2.1.0] - 2018-08-20
 
