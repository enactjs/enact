--- conflicted
+++ resolved
@@ -7,12 +7,9 @@
 ### Fixed
 
 - `moonstone/ExpandableItem` to be more performant when animating
-<<<<<<< HEAD
+- `moonstone/GridListImageItem` to hide overlay checkmark icon on focus when unselected
 - `moonstone/GridListImageItem` to use `ui/GridListImageItem`
 - `moonstone/VirtualList`, `moonstone/VirtualGridList` and `moonstone/Scroller` components to use their base UI components
-=======
-- `moonstone/GridListImageItem` to hide overlay checkmark icon on focus when unselected
->>>>>>> 99b187ea
 
 ## [2.0.0-alpha.5] - 2018-03-07
 
