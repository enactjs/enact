--- conflicted
+++ resolved
@@ -16,12 +16,9 @@
 
 - `moonstone/IncrementSlider` to change when the buttons are held down
 - `moonstone/Marquee` to allow disabled marquees to animate
-<<<<<<< HEAD
-- `moonstone/Button`, `moonstone/IconButton`, `moonstone/Item` to not forward `onClick` when `disabled`
-=======
 - `moonstone/Dialog` to marquee `title` and `titleBelow`
 - `moonstone/Marquee.MarqueeController` config option `startOnFocus` to `marqueeOnFocus`. `startOnFocus` is deprecated and will be removed in a future update.
->>>>>>> 0e76d463
+- `moonstone/Button`, `moonstone/IconButton`, `moonstone/Item` to not forward `onClick` when `disabled`
 
 ### Fixed
 
