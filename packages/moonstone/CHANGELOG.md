# Change Log

The following is a curated list of changes in the Enact moonstone module, newest changes on the top.

<<<<<<< HEAD
## [unreleased]

### Deprecated

### Added

### Changed

- `moonstone/MoonstoneDecorator` root node to fill the entire space available, which simplifies positioning and sizing for child elements (previously always measured 0 in height)

### Fixed

- `moonstone/VirtualList` to prevent infinite function call when a size of contents is slightly longer than a client size without a scrollbar
- `moonstone/VirtualList` to sync scroll position when clientSize changed

## [2.0.0-alpha.2] - 2017-08-29

No significant changes.

## [2.0.0-alpha.1] - 2017-08-27

### Changed

- `moonstone/Button`, `moonstone/Checkbox`, `moonstone/FormCheckbox`, `moonstone/IconButton`, `moonstone/IncrementSlider`, `moonstone/Item`, `moonstone/Picker`, and `moonstone/RangePicker`, `moonstone/Switch` and `moonstone/VideoPlayer` to use `ui/Touchable`
=======
## [1.13.2] - 2017-12-14

### Fixed

- `moonstone/Panels` to maintain spotlight focus when `noAnimation` is set
- `moonstone/Panels` to not accept back key presses during transition
- `moonstone/Panels` to revert 1.13.0 fix that blurred Spotlight when transitioning panels
- `moonstone/Scroller` and other scrolling components to not show scroll thumb when only child item is updated
- `moonstone/Scroller` and other scrolling components to not hide scroll thumb immediately after scroll position reaches the top or the bottom
- `moonstone/Scroller` and other scrolling components to show scroll thumb properly when scroll position reaches the top or the bottom by paging controls

## [1.13.1] - 2017-12-06

### Fixed

- `moonstone/Slider` to not unnecessarily fire `onChange` if the initial value has not changed
>>>>>>> 1351758c

## [1.13.0] - 2017-11-28

### Added

- `moonstone/VideoPlayer` props `disabled`, `loading`, `miniFeedbackHideDelay`, and `thumbnailComponent` as well as new APIs: `areControlsVisible`, `getVideoNode`, `showFeedback`, and `toggleControls`

### Fixed

- `moonstone/VirtualList` to render items from a correct index on edge cases at the top of a list
- `moonstone/VirtualList` to handle focus properly via page up at the first page and via page down at the last page
- `moonstone/Expandable` and derivatives to use the new `ease-out-quart` animation timing function to better match the aesthetic of Enyo's Expandables
- `moonstone/TooltipDecorator` to correctly display tooltip direction when locale changes
- `moonstone/Marquee` to restart animation on every resize update
- `moonstone/LabeledItem` to start marquee when hovering while disabled
- `moonstone/Marquee` to correctly start when hovering on disabled spottable components
- `moonstone/Marquee.MarqueeController` to not abort marquee when moving among components
- `moonstone/Picker` marquee issues with disabled buttons or Picker
- `moonstone/Panels` to prevent loss of spotlight issue when moving between panels
- `moonstone/VideoPlayer` to bring it in line with real-world use-cases
- `moonstone/Slider` by removing unnecessary repaints to the screen
- `moonstone/Slider` to fire `onChange` events when the knob is pressed near the boundaries
- `moonstone/VideoPlayer` to correctly position knob when interacting with media slider
- `moonstone/VideoPlayer` to not read out the focused button when the media controls hide
- `moonstone/MarqueeDecorator` to stop when unhovering a disabled component using `marqueeOn` `'focus'`
- `moonstone/Slider` to not forward `onChange` when `disabled` on `mouseUp/click`
- `moonstone/VideoPlayer` to defer rendering playback controls until needed

## [1.12.2] - 2017-11-15

### Fixed

- `moonstone/VirtualList` to scroll and focus properly by pageUp and pageDown when disabled items are in it
- `moonstone/Button` to correctly specify minimum width when in large text mode
- `moonstone/Scroller` and other scrolling components to restore last focused index when panel is changed
- `moonstone/VideoPlayer` to display time correctly in RTL locale
- `moonstone/VirtualList` to scroll correctly using page down key with disabled items
- `moonstone/Scroller` and other scrolling components to not cause a script error when scrollbar is not rendered
- `moonstone/Picker` incrementer and decrementer to not change size when focused
- `moonstone/Header` to use a slightly smaller font size for `title` in non-latin locales and a line-height for `titleBelow` and `subTitleBelow` that better meets the needs of tall-glyph languages like Tamil and Thai, as well as latin locales
- `moonstone/Scroller` and `moonstone/VirtualList` to keep spotlight when pressing a 5-way control while scrolling
- `moonstone/Panels` to prevent user interaction with panel contents during transition
- `moonstone/Slider` and related components to correctly position knob for `detachedKnob` on mouse down and fire value where mouse was positioned on mouse up
- `moonstone/DayPicker` to update day names when changing locale
- `moonstone/ExpandableItem` and all other `Expandable` components to revert 1.12.1 change to pull down from the top

## [1.12.1] - 2017-11-07

### Fixed

- `moonstone/ExpandableItem` and all other `Expandable` components to now pull down from the top instead of being revealed from the bottom, matching Enyo's design
- `moonstone/VirtualListNative` to scroll properly with page up/down keys if there is a disabled item
- `moonstone/RangePicker` to display negative values correctly in RTL
- `moonstone/Scroller` and other scrolling components to not blur scroll buttons when wheeling
- `moonstone/Scrollbar` to hide scroll thumb immediately without delay after scroll position reaches min or max
- `moonstone/Divider` to pass `marqueeOn` prop
- `moonstone/Slider` to fire `onChange` on mouse up and key up
- `moonstone/VideoPlayer` to show knob when pressed
- `moonstone/Header` to layout `titleBelow` and `subTitleBelow` correctly
- `moonstone/Header` to use correct font-weight for `subTitleBelow`
- `moonstone/VirtualList` to restore focus correctly for lists only slightly larger than the viewport

## [1.12.0] - 2017-10-27

### Fixed

- `moonstone/Scroller` and other scrolling components to prevent focusing outside the viewport when pressing a 5-way key during wheeling
- `moonstone/Scroller` to called scrollToBoundary once when focus is moved using holding child item
- `moonstone/VideoPlayer` to apply skin correctly
- `moonstone/Popup` from `last-focused` to `default-element` in `SpotlightContainerDecorator` config
- `moonstone/Panels` to retain focus when back key is pressed on breadcrumb
- `moonstone/Input` to correctly hide VKB when dismissing

## [1.11.0] - 2017-10-24

### Added

- `moonstone/VideoPlayer` properties `seekDisabled` and `onSeekFailed` to disable seek function

### Changed

- `moonstone/ExpandableList` to become `disabled` if there are no children

### Fixed

- `moonstone/Picker` to read out customized accessibility value when picker prop has `joined` and `aria-valuetext`
- `moonstone/Scroller` to apply scroll position on vertical or horizontal Scroller when child gets a focus
- `moonstone/Scroller` and other scrolling components to scroll without animation when panel is changed
- `moonstone/ContextualPopup` padding to not overlap close button
- `moonstone/Scroller` and other scrolling components to change focus via page up/down only when the scrollbar is visible
- `moonstone/Picker` to only increment one value on hold
- `moonstone/ItemOverlay` to remeasure when focused

## [1.10.1] - 2017-10-16

### Fixed

- `moonstone/Scroller` and other scrolling components to scroll via page up/down when focus is inside a Spotlight container
- `moonstone/VirtualList` and `moonstone/VirtualGridList` to scroll by 5-way keys right after wheeling
- `moonstone/VirtualList` not to move focus when a current item and the last item are located at the same line and pressing a page down key
- `moonstone/Slider` knob to follow while dragging for detached knob
- `moonstone/Header` to layout header row correctly in `standard` type
- `moonstone/Input` to not dismiss on-screen keyboard when dragging cursor out of input box
- `moonstone/Header` RTL `line-height` issue
- `moonstone/Panels` to render children on idle
- `moonstone/Scroller` and other scrolling components to limit muted spotlight container scrims to their bounds
- `moonstone/Input` to always forward `onKeyUp` event

## [1.10.0] - 2017-10-09

### Added

- `moonstone/VideoPlayer` support for designating components with `.spottable-default` as the default focus target when pressing 5-way down from the slider
- `moonstone/Slider` property `activateOnFocus` which when enabled, allows 5-way directional key interaction with the `Slider` value without pressing [Enter] first
- `moonstone/VideoPlayer` property `noMiniFeedback` to support controlling the visibility of mini feedback
- `ui/Layout`, which provides a technique for laying-out components on the screen using `Cells`, in rows or columns

### Changed

- `moonstone/Popup` to focus on mount if it’s initially opened and non-animating and to always pass an object to `onHide` and `onShow`
- `moonstone/VideoPlayer` to emit `onScrub` event and provide audio guidance when setting focus to slider

### Fixed

- `moonstone/ExpandableItem` and derivatives to restore focus to the Item if the contents were last focused when closed
- `moonstone/Slider` toggling activated state when holding enter/select key
- `moonstone/TimePicker` picker icons shifting slightly when focusing an adjacent picker
- `moonstone/Icon` so it handles color the same way generic text does, by inheriting from the parent's color. This applies to all instances of `Icon`, `IconButton`, and `Icon` inside `Button`.
- `moonstone/fonts` Museo Sans font to correct "Ti" kerning
- `moonstone/VideoPlayer` to correctly position knob on mouse click
- `moonstone/Panels.Header` to show an ellipsis for long titles with RTL text
- `moonstone/Marquee` to restart when invalidated by a prop change and managed by a `moonstone/Marquee.MarqueeController`
- `spotlight.Spotlight` method `focus()` to verify that the target element matches its container's selector rules prior to setting focus
- `moonstone/Picker` to only change picker values `onWheel` when spotted
- `moonstone/VideoPlayer` to hide descendant floating components (tooltips, contextual popups) when the media controls hide

## [1.9.3] - 2017-10-03

### Added

- `moonstone/Button` property value to `backgroundOpacity` called "lightTranslucent" to better serve colorful image backgrounds behind Buttons. This also affects `moonstone/IconButton` and `moonstone/Panels/ApplicationCloseButton`.
- `moonstone/Panels` property `closeButtonBackgroundOpacity` to support `moonstone/Panels/ApplicationCloseButton`'s `backgroundOpacity` prop

### Changed

- `Moonstone Icons` font file to include the latest designs for several icons
- `moonstone/Panels/ApplicationCloseButton` to expose its `backgroundOpacity` prop

### Fixed

- `moonstone/VirtualList` to apply "position: absolute" inline style to items
- `moonstone/Picker` to increment and decrement normally at the edges of joined picker
- `moonstone/Icon` not to read out image characters
- `moonstone/Scroller` and other scrolling components to not accumulate paging scroll by pressing page up/down in scrollbar
- `moonstone/Icon` to correctly display focused state when using external image
- `moonstone/Button` and `moonstone/IconButton` to be properly visually muted when in a muted container

## [1.9.2] - 2017-09-26

### Fixed

- `moonstone/ExpandableList` preventing updates when its children had changed

## [1.9.1] - 2017-09-25

### Fixed

- `moonstone/ExpandableList` run-time error when using an array of objects as children
- `moonstone/VideoPlayer` blocking pointer events when the controls were hidden

## [1.9.0] - 2017-09-22

### Added

- `moonstone/styles/mixins.less` mixins: `.moon-spotlight-margin()` and `.moon-spotlight-padding()`
- `moonstone/Button` property `noAnimation` to support non-animating pressed visual

### Changed

- `moonstone/TimePicker` to use "AM/PM" instead of "meridiem" for label under meridiem picker
- `moonstone/IconButton` default style to not animate on press. NOTE: This behavior will change back to its previous setting in release 2.0.0.
- `moonstone/Popup` to warn when using `scrimType` `'none'` and `spotlightRestrict` `'self-only'`
- `moonstone/Scroller` to block spotlight during scroll
- `moonstone/ExpandableItem` and derivatives to always pause spotlight before animation

### Fixed

- `moonstone/VirtualGridList` to not move focus to wrong column when scrolled from the bottom by holding the "up" key
- `moonstone/VirtualList` to focus an item properly when moving to a next or previous page
- `moonstone/Scroller` and other scrolling components to move focus toward first or last child when page up or down key is pressed if the number of children is small
- `moonstone/VirtualList` to scroll to preserved index when it exists within dataSize for preserving focus
- `moonstone/Picker` buttons to not change size
- `moonstone/Panel` to move key navigation to application close button on holding the "up" key.
- `moonstone/Picker` to show numbers when changing values rapidly
- `moonstone/Popup` layout in large text mode to show close button correctly
- `moonstone/Picker` from moving scroller when pressing 5-way keys in `joined` Picker
- `moonstone/Input` so it displays all locales the same way, without cutting off the edges of characters
- `moonstone/TooltipDecorator` to hide tooltip when 5-way keys are pressed for disabled components
- `moonstone/Picker` to not tremble in width when changing values while using a numeric width prop value
- `moonstone/Picker` to not overlap values when changing values in `vertical`
- `moonstone/ContextualPopup` pointer mode focus behavior for `spotlightRestrict='self-only'`
- `moonstone/VideoPlayer` to prevent interacting with more components in pointer mode when hidden
- `moonstone/Scroller` to not repaint its entire contents whenever partial content is updated
- `moonstone/Slider` knob positioning after its container is resized
- `moonstone/VideoPlayer` to maintain focus when media controls are hidden
- `moonstone/Scroller` to scroll expandable components into view when opening when pointer has moved elsewhere

## [1.8.0] - 2017-09-07

### Deprecated

- `moonstone/Dialog` property `showDivider`, will be replaced by `noDivider` property in 2.0.0

### Added

- `moonstone/Popup` callback property `onShow` which fires after popup appears for both animating and non-animating popups

### Changed

- `moonstone/Popup` callback property `onHide` to run on both animating and non-animating popups
- `moonstone/VideoPlayer` state `playbackRate` to media events
- `moonstone/VideoPlayer` support for `spotlightDisabled`
- `moonstone/VideoPlayer` thumbnail positioning and style
- `moonstone/VirtualList` to render when dataSize increased or decreased
- `moonstone/Dialog` style
- `moonstone/Popup`, `moonstone/Dialog`, and `moonstone/Notification` to support `node` type for children
- `moonstone/Scroller` to forward `onKeyDown` events

### Fixed

- `moonstone/Scroller` and other scrolling components to enable focus when wheel scroll is stopped
- `moonstone/VirtualList` to show scroll thumb when a preserved item is focused in a Panel
- `moonstone/Scroller` to navigate properly with 5-way when expandable child is opened
- `moonstone/VirtualList` to stop scrolling when focus is moved on an item from paging controls or outside
- `moonstone/VirtualList` to move out with 5-way navigation when the first or the last item is disabled
- `moonstone/IconButton` Tooltip position when disabled
- `moonstone/VideoPlayer` Tooltip time after unhovering
- `moonstone/VirtualList` to not show invisible items
- `moonstone/IconButton` Tooltip position when disabled
- `moonstone/VideoPlayer` to display feedback tooltip correctly when navigating in 5-way
- `moonstone/MarqueeDecorator` to work with synchronized `marqueeOn` `'render'` and hovering as well as `marqueOn` `'hover'` when moving rapidly among synchronized marquees
- `moonstone/Input` aria-label for translation
- `moonstone/Marquee` to recalculate inside `moonstone/Scroller` and `moonstone/SelectableItem` by bypassing `shouldComponentUpdate`
- `moonstone/Picker` to marquee when incrementing and decrementing values with the prop `noAnimation`

## [1.7.0] - 2017-08-23

### Deprecated

- `moonstone/TextSizeDecorator` and it will be replaced by `moonstone/AccessibilityDecorator`
- `moonstone/MarqueeDecorator` property `marqueeCentered` and `moonstone/Marquee` property `centered` will be replaced by `alignment` property in 2.0.0

### Added

- `moonstone/TooltipDecorator` config property to direct tooltip into a property instead of adding to `children`
- `moonstone/VideoPlayer` prop `thumbnailUnavailable` to fade thumbnail
- `moonstone/AccessibilityDecorator` with `highContrast` and `textSize`
- `moonstone/VideoPlayer` high contrast scrim
- `moonstone/MarqueeDecorator`and `moonstone/Marquee` property `alignment` to allow setting  alignment of marquee content

### Changed

- `moonstone/Scrollbar` to disable paging control down button properly at the bottom when a scroller size is a non-integer value
- `moonstone/VirtualList`, `moonstone/VirtualGridList`, and `moonstone/Scroller` to scroll on `keydown` event instead of `keyup` event of page up and page down keys
- `moonstone/VirtualGridList` to scroll by item via 5 way key
- `moonstone/VideoPlayer` to read target time when jump by left/right key
- `moonstone/IconButton` to not use `MarqueeDecorator` and `Uppercase`

### Fixed

- `moonstone/VirtualList` and `moonstone/VirtualGridList` to focus the correct item when page up and page down keys are pressed
- `moonstone/VirtualList` to not lose focus when moving out from the first item via 5way when it has disabled items
- `moonstone/Slider` to align tooltip with detached knob
- `moonstone/FormCheckbox` to display correct colors in light skin
- `moonstone/Picker` and `moonstone/RangePicker` to forward `onKeyDown` events when not `joined`
- `moonstone/SelectableItem` to display correct icon width and alignment
- `moonstone/LabeledItem` to always match alignment with the locale
- `moonstone/Scroller` to properly 5-way navigate from scroll buttons
- `moonstone/ExpandableList` to display correct font weight and size for list items
- `moonstone/Divider` to not italicize in non-italic locales
- `moonstone/VideoPlayer` slider knob to follow progress after being selected when seeking
- `moonstone/LabeledItem` to correctly position its icon. This affects all of the `Expandables`, `moonstone/DatePicker` and `moonstone/TimePicker`.
- `moonstone/Panels.Header` and `moonstone/Item` to prevent them from allowing their contents to overflow unexpectedly
- `moonstone/Marquee` to recalculate when vertical scrollbar appears
- `moonstone/SelectableItem` to recalculate marquee when toggled

### Removed

- `moonstone/Input` large-text mode

## [1.6.1] - 2017-08-07

### Changed

- `moonstone/Icon` and `moonstone/IconButton` to no longer fit image source to the icon's boundary

## [1.6.0] - 2017-08-04

### Added

- `moonstone/VideoPlayer` ability to seek when holding down the right and left keys. Sensitivity can be adjusted using throttling options `jumpDelay` and `initialJumpDelay`.
- `moonstone/VideoPlayer` property `no5WayJump` to disable jumping done by 5-way
- `moonstone/VideoPlayer` support for the "More" button to use tooltips
- `moonstone/VideoPlayer` properties `moreButtonLabel` and `moreButtonCloseLabel` to allow customization of the "More" button's tooltip and Aria labels
- `moonstone/VideoPlayer` property `moreButtonDisabled` to disable the "More" button
- `moonstone/Picker` and `moonstone/RangePicker` prop `aria-valuetext` to support reading custom text instead of value
- `moonstone/VideoPlayer` methods `showControls` and `hideControls` to allow external interaction with the player
- `moonstone/Scroller` support for Page Up/Page Down keys in pointer mode when no item has focus

### Changed

- `moonstone/VideoPlayer` to handle play, pause, stop, fast forward and rewind on remote controller
- `moonstone/Marquee` to also start when hovered if `marqueeOnRender` is set

### Fixed

- `moonstone/IconButton` to fit image source within `IconButton`
- `moonstone` icon font sizes for wide icons
- `moonstone/ContextualPopupDecorator` to prefer setting focus to the appropriate popup instead of other underlying controls when using 5-way from the activating control
- `moonstone/Scroller` not scrolled via 5 way when `moonstone/ExpandableList` is opened
- `moonstone/VirtualList` to not let the focus move outside of container even if there are children left when navigating with 5way
- `moonstone/Scroller` and other scrolling components to update disability of paging controls when the scrollbar is set to `visible` and the content becomes shorter
- `moonstone/VideoPlayer` to focus on hover over play/pause button when video is loading
- `moonstone/VideoPlayer` to update and display proper time while moving knob when video is paused
- `moonstone/VideoPlayer` long title overlap issues
- `moonstone/Header` to apply `marqueeOn` prop to `subTitleBelow` and `titleBelow`
- `moonstone/Picker` wheeling in `moonstone/Scroller`
- `moonstone/IncrementSlider` and `moonstone/Picker` to read value changes when selecting buttons

## [1.5.0] - 2017-07-19

### Added

- `moonstone/Slider` and `moonstone/IncrementSlider` prop `aria-valuetext` to support reading custom text instead of value
- `moonstone/TooltipDecorator` property `tooltipProps` to attach props to tooltip component
- `moonstone/Scroller` and `moonstone/VirtualList` ability to scroll via page up and page down keys
- `moonstone/VideoPlayer` tooltip-thumbnail support with the `thumbnailSrc` prop and the `onScrub` callback to fire when the knob moves and a new thumbnail is needed
- `moonstone/VirtualList` ability to navigate via 5way when there are disabled items
- `moonstone/ContextualPopupDecorator` property `popupContainerId` to support configuration of the popup's spotlight container
- `moonstone/ContextualPopupDecorator` property `onOpen` to notify containers when the popup has been opened
- `moonstone/ContextualPopupDecorator` config option `openProp` to support mapping the value of `open` property to the chosen property of wrapped component

### Changed

- `moonstone/ExpandableList` to use 'radio' as the default, and adapt 'single' mode to render as a `moonstone/RadioItem` instead of a `moonstone/CheckboxItem`
- `moonstone/VideoPlayer` to not hide pause icon when it appears
- `moonstone/ContextualPopupDecorator` to set accessibility-related props onto the container node rather than the popup node
- `moonstone/ExpandableItem`, `moonstone/ExpandableList`, `moonstone/ExpandablePicker`, `moonstone/DatePicker`, and `moonstone/TimePicker` to pause spotlight when animating in 5-way mode
- `moonstone/Spinner` to position the text content under the spinner, rather than to the right side
- `moonstone/VideoPlayer` to include hour when announcing the time while scrubbing
- `moonstone/GridListImageItem` to require a `source` prop and not have a default value

### Fixed

- `moonstone/Input` ellipsis to show if placeholder is changed dynamically and is too long
- `moonstone/Marquee` to re-evaluate RTL orientation when its content changes
- `moonstone/VirtualList` to restore focus on short lists
- `moonstone/ExpandableInput` to expand the width of its contained `moonstone/Input`
- `moonstone/Input` support for `dismissOnEnter`
- `moonstone/Input` focus management to prevent stealing focus when programmatically moved elsewhere
- `moonstone/Input` 5-way spot behavior
- `moonstone` international fonts to always be used, even when unsupported font-weights or font-styles are requested
- `moonstone/Panels.Panel` support for selecting components with `.spottable-default` as the default focus target
- `moonstone/Panels` layout in RTL locales
- `moonstone` spottable components to support `onSpotlightDown`, `onSpotlightLeft`, `onSpotlightRight`, and `onSpotlightUp` event property
- `moonstone/VirtualList` losing spotlight when the list is empty
- `moonstone/FormCheckbox` in focused state to have the correct "check" color
- `moonstone/Scroller` and other scrolling components' bug in `navigableFilter` when passed a container id

## [1.4.1] - 2017-07-05

### Changed

- `moonstone/Popup` to only call `onKeyDown` when there is a focused item in the `Popup`
- `moonstone/Scroller`, `moonstone/Picker`, and `moonstone/IncrementSlider` to automatically move focus when the currently focused `moonstone/IconButton` becomes disabled

### Fixed

- `moonstone/ContextualPopupDecorator` close button to account for large text size
- `moonstone/ContextualPopupDecorator` to not spot controls other than its activator when navigating out via 5-way
- `moonstone/Header` to set the value of `marqueeOn` for all types of headers

## [1.4.0] - 2017-06-29

### Deprecated

- `moonstone/Input` prop `noDecorator` is being replaced by `autoFocus` in 2.0.0

### Added

- `moonstone/Scrollbar` property `corner` to add the corner between vertical and horizontal scrollbars
- `moonstone/ScrollThumb` for a thumb of `moonstone/Scrollbar`
- `moonstone/styles/text.less` mixin `.locale-japanese-line-break()` to apply the correct  Japanese language line-break rules for the following multi-line components: `moonstone/BodyText`, `moonstone/Dialog`, `moonstone/Notification`, `moonstone/Popup`, and `moonstone/Tooltip`
- `moonstone/ContextualPopupDecorator` property `popupProps` to attach props to popup component
- `moonstone/VideoPlayer` property `pauseAtEnd` to control forward/backward seeking
- `moonstone/Panels/Header` prop `marqueeOn` to control marquee of header

### Changed

- `moonstone/Panels/Header` to expose its `marqueeOn` prop
- `moonstone/VideoPlayer` to automatically adjust the width of the allocated space for the side components so the media controls have more space to appear on smaller screens
- `moonstone/VideoPlayer` properties `autoCloseTimeout` and `titleHideDelay` default value to `5000`
- `moonstone/VirtualList` to support restoring focus to the last focused item
- `moonstone/Scroller` and other scrolling components to call `onScrollStop` before unmounting if a scroll is in progress
- `moonstone/Scroller` to reveal non-spottable content when navigating out of a scroller

### Fixed

- `moonstone/Dialog` to properly focus via pointer on child components
- `moonstone/VirtualList`, `moonstone/VirtualGridList`, and `moonstone/Scroller` not to be slower when scrolled to the first or the last position by wheeling
- `moonstone` component hold delay time
- `moonstone/VideoPlayer` to show its controls when pressing down the first time
- `moonstone/Panel` autoFocus logic to only focus on initial render
- `moonstone/Input` text colors
- `moonstone/ExpandableInput` to focus its decorator when leaving by 5-way left/right

## [1.3.1] - 2017-06-14

### Fixed

- `moonstone/Picker` support for large text
- `moonstone/Scroller` support for focusing paging controls with the pointer
- `moonstone` CSS rules for unskinned spottable components

## [1.3.0] - 2017-06-12

### Deprecated

- `moonstone/Scroller` props `horizontal` and `vertical`. Deprecated props are replaced with `direction` prop. `horizontal` and `vertical` will be removed in 2.0.0.
- `moonstone/Panel` prop `noAutoFocus` in favor of `autoFocus="none"`

### Added

- `moonstone/Image` support for `children` prop inside images
- `moonstone/Scroller` prop `direction` which replaces `horizontal` and `vertical` props
- `moonstone/VideoPlayer` property `tooltipHideDelay` to hide tooltip with a given amount of time
- `moonstone/VideoPlayer` property `pauseAtEnd` to pause when it reaches either the start or the end of the video
- `moonstone/VideoPlayer` methods `fastForward`, `getMediaState`, `jump`, `pause`, `play`, `rewind`, and `seek` to allow external interaction with the player. See docs for example usage.

### Changed

- `moonstone/Skinnable` to support context and allow it to be added to any component to be individually skinned. This includes a further optimization in skinning which consolidates all color assignments into a single block, so non-color rules aren't unnecessarily duplicated.
- `moonstone/Skinnable` light and dark skin names ("moonstone-light" and "moonstone") to "light" and "dark", respectively
- `moonstone/VideoPlayer` to set play/pause icon to display "play" when rewinding or fast forwarding
- `moonstone/VideoPlayer` to rewind or fast forward when previous command is slow-forward or slow-rewind respectively
- `moonstone/VideoPlayer` to fast forward when previous command is slow-forward and it reaches the last of its play rate
- `moonstone/VideoPlayer` to not play video on reload when `noAutoPlay` is `true`
- `moonstone/VideoPlayer` property `feedbackHideDelay`'s default value to `3000`
- `moonstone/Notification` to break line in characters in ja and zh locale
- `moonstone/Notification` to align texts left in LTR locale and right in RTL locale
- `moonstone/VideoPlayer` to simulate rewind functionality on non-webOS platforms only

### Fixed

- `moonstone/ExpandableItem` to correct the `titleIcon` when using `open` and `disabled`
- `moonstone/GridListImageItem` to center its selection icon on the image instead of the item
- `moonstone/Input` to have correct `Tooltip` position in `RTL`
- `moonstone/SwitchItem` to not unintentionally overflow `Scroller` containers, causing them to jump to the side when focusing
- `moonstone/VideoPlayer` to fast forward properly when video is at paused state
- `moonstone/VideoPlayer` to correctly change sources
- `moonstone/VideoPlayer` to show or hide feedback tooltip properly
- `moonstone/DateTimeDecorator` to work properly with `RadioControllerDecorator`
- `moonstone/Picker` in joined, large text mode so the arrows are properly aligned and sized
- `moonstone/Icon` to reflect the same proportion in relation to its size in large-text mode

## [1.2.0] - 2017-05-17

### Deprecated

- `moonstone/Scroller` and other scrolling components option `indexToFocus` in `scrollTo` method to be removed in 2.0.0

### Added

- `moonstone/Slider` and `moonstone/IncrementSlider` prop `noFill` to support a style without the fill
- `moonstone/Marquee` property `rtl` to set directionality to right-to-left
- `moonstone/VirtualList.GridListImageItem` property `selectionOverlay` to add custom component for selection overlay
- `moonstone/MoonstoneDecorator` property `skin` to let an app choose its skin: "moonstone" and "moonstone-light" are now available
- `moonstone/FormCheckboxItem`
- `moonstone/FormCheckbox`, a standalone checkbox, to support `moonstone/FormCheckboxItem`
- `moonstone/Input` props `invalid` and `invalidMessage` to display a tooltip when input value is invalid
- `moonstone/Scroller` and other scrolling components option `focus` in `scrollTo()` method
- `moonstone/Scroller` and other scrolling components property `spottableScrollbar`
- `moonstone/Icon.IconList` icons: `arrowshrinkleft` and `arrowshrinkright`

### Changed

- `moonstone/Picker` arrow icon for `joined` picker: small when not spotted, hidden when it reaches the end of the picker
- `moonstone/Checkbox` and `moonstone/CheckboxItem` to reflect the latest design
- `moonstone/MoonstoneDecorator/fontGenerator` was refactored to use the browser's FontFace API to dynamically load locale fonts
- `moonstone/VideoPlayer` space allotment on both sides of the playback controls to support 4 buttons; consequently the "more" controls area has shrunk by the same amount
- `moonstone/VideoPlayer` to not disable media button (play/pause)
- `moonstone/Scroller` and other scrolling components so that paging controls are not spottable by default with 5-way
- `moonstone/VideoPlayer`'s more/less button to use updated arrow icon

### Fixed

- `moonstone/MarqueeDecorator` to properly stop marquee on items with `'marqueeOnHover'`
- `moonstone/ExpandableList` to work properly with object-based children
- `moonstone/styles/fonts.less` to restore the Moonstone Icon font to request the local system font by default. Remember to update your webOS build to get the latest version of the font so you don't see empty boxes for your icons.
- `moonstone/Picker` and `moonstone/RangePicker` to now use the correct size from Enyo (60px v.s. 84px) for icon buttons
- `moonstone/Scroller` and other scrolling components to apply ri.scale properly
- `moonstone/Panel` to not cover a `Panels`'s `ApplicationCloseButton` when not using a `Header`
- `moonstone/IncrementSlider` to show tooltip when buttons focused

## [1.1.0] - 2017-04-21

### Deprecated

- `moonstone/ExpandableInput` property `onInputChange`

### Added

- `moonstone/Panels.Panel` prop and `moonstone/MoonstoneDecorator` config option: `noAutoFocus` to support prevention of setting automatic focus after render
- `moonstone/VideoPlayer` props: `backwardIcon`, `forwardIcon`, `jumpBackwardIcon`, `jumpForwardIcon`, `pauseIcon`, and `playIcon` to support icon customization of the player
- `moonstone/VideoPlayer` props `jumpButtonsDisabled` and `rateButtonsDisabled` for disabling the pairs of buttons when it's inappropriate for the playing media
- `moonstone/VideoPlayer` property `playbackRateHash` to support custom playback rates
- `moonstone/VideoPlayer` callback prop `onControlsAvailable` which fires when the players controls show or hide
- `moonstone/Image` support for `onLoad` and `onError` events
- `moonstone/VirtualList.GridListImageItem` prop `placeholder`
- `moonstone/Divider` property `preserveCase` to display text without capitalizing it

### Changed

- `moonstone/Slider` colors and sizing to match the latest designs
- `moonstone/ProgressBar` to position correctly with other components nearby
- `moonstone/Panels` breadcrumb to no longer have a horizontal line above it
- `moonstone/Transition` to measure itself when the CPU is idle
- style for disabled opacity from 0.4 to 0.3
- `moonstone/Button` colors for transparent and translucent background opacity when disabled
- `moonstone/ExpandableInput` property `onInputChange` to fire along with `onChange`. `onInputChange` is deprecated and will be removed in a future update.
- `Moonstone.ttf` font to include new icons
- `moonstone/Icon` to reference additional icons

### Fixed

- `moonstone/Popup` and `moonstone/ContextualPopupDecorator` 5-way navigation behavior
- `moonstone/Input` to not spot its own input decorator on 5-way out
- `moonstone/VideoPlayer` to no longer render its `children` in multiple places
- `moonstone/Button` text color when used on a neutral (light) background in some cases
- `moonstone/Popup` background opacity
- `moonstone/Marquee` to recalculate properly when its contents change
- `moonstone/TimePicker` to display time in correct order
- `moonstone/Scroller` to prefer spotlight navigation to its internal components

## [1.0.0] - 2017-03-31

> NOTE: We have also modified most form components to be usable in a controlled (app manages component
> state) or uncontrolled (Enact manages component state) manner. To put a component into a
> controlled state, pass in `value` (or other appropriate state property such as `selected` or
> `open`) at component creation and then respond to events and update the value as needed. To put a
> component into an uncontrolled state, do not set `value` (or equivalent), at creation. From this
> point on, Enact will manage the state and events will be sent when the state is updated. To
> specify an initial value, use the `defaultValue` (or, `defaultSelected, `defaultOpen, etc.)
> property.  See the documentation for individual components for more information.

### Added

- `moonstone/Button` property `icon` to support a built-in icon next to the text content. The Icon supports everything that `moonstone/Icon` supports, as well as a custom icon.
- `moonstone/MoonstoneDecorator` property `textSize` to resize several components to requested CMR sizes. Simply add `textSize="large"` to your `App` and the new sizes will automatically take effect.

### Changed

- `moonstone/Slider` to use the property `tooltip` instead of `noTooltip`, so the built-in tooltip is not enabled by default
- `moonstone/IncrementSlider` to include tooltip documentation
- `moonstone/ExpandableList` to accept an array of objects as children which are spread onto the generated components
- `moonstone/CheckboxItem` style to match the latest designs, with support for the `moonstone/Checkbox` to be on either the left or the right side by using the `iconPosition` property
- `moonstone/VideoPlayer` to supply every event callback-method with an object representing the VideoPlayer's current state, including: `currentTime`, `duration`, `paused`, `proportionLoaded`, and `proportionPlayed`

### Fixed

- `moonstone/Panels.Panel` behavior for remembering focus on unmount and setting focus after render
- `moonstone/VirtualList.VirtualGridList` showing empty items when items are continuously added dynamically
- `moonstone/Picker` to marquee on focus once again

## [1.0.0-beta.4] - 2017-03-10

### Added

- `moonstone/VirtualList` `indexToFocus` option to `scrollTo` method to focus on item with specified index
- `moonstone/IconButton` and `moonstone/Button` `color` property to add a remote control key color to the button
- `moonstone/Scrollbar` property `disabled` to disable both paging controls when it is true
- `moonstone/VirtualList` parameter `moreInfo` to pass `firstVisibleIndex` and `lastVisibleIndex` when scroll events are firing
- Accessibility support to UI components
- `moonstone/VideoPlayer` property `onUMSMediaInfo` to support the custom webOS “umsmediainfo” event
- `moonstone/Region` component which encourages wrapping components for improved accessibility rather than only preceding the components with a `moonstone/Divider`
- `moonstone/Slider` tooltip. It's enabled by default and comes with options like `noTooltip`, `tooltipAsPercent`, and `tooltipSide`. See the component docs for more details.
- `moonstone/Panels.Panel` property `hideChildren` to defer rendering children
- `moonstone/Spinner` properties `blockClickOn` and `scrim` to block click events behind spinner
- `moonstone/VirtualList` property `clientSize` to specify item dimensions instead of measuring them

### Changed

- `moonstone/VirtualGridImageItem` styles to reduce redundant style code app side
- `moonstone/VirtualList` and `moonstone/VirtualGridList` to add essential CSS for list items automatically
- `moonstone/VirtualList` and `moonstone/VirtualGridList` to not add `data-index` to their item DOM elements directly, but to pass `data-index` as the parameter of their `component` prop like the `key` parameter of their `component` prop
- `moonstone/ExpandableItem` and derivatives to defer focusing the contents until animation completes
- `moonstone/LabeledItem`, `moonstone/ExpandableItem`, `moonstone/ExpandableList` to each support the `node` type in their `label` property. Best used with `ui/Slottable`.

### Fixed

- `moonstone/VirtualList.GridListImageItem` to have proper padding size according to the existence of caption/subcaption
- `moonstone/Scroller` and other scrolling components to display scrollbars with proper size
- `moonstone/VirtualGridList` to not be truncated

### Removed

- `moonstone/Scroller` and other scrolling components property `hideScrollbars` and replaced it with `horizontalScrollbar` and `verticalScrollbar`

## [1.0.0-beta.3] - 2017-02-21

### Added

- `moonstone/VideoPlayer` support for 5-way show/hide of media playback controls
- `moonstone/VideoPlayer` property `feedbackHideDelay`
- `moonstone/Slider` property `onKnobMove` to fire when the knob position changes, independently from the `moonstone/Slider` value
- `moonstone/Slider` properties `active`, `disabled`, `knobStep`, `onActivate`, `onDecrement`, and `onIncrement` as part of enabling 5-way support to `moonstone/Slider`, `moonstone/IncrementSlider` and the media slider for `moonstone/VideoPlayer`
- `moonstone/Slider` now supports `children` which are added to the `Slider`'s knob, and follow it as it moves
- `moonstone/ExpandableInput` properties `iconAfter` and `iconBefore` to display icons after and before the input, respectively
- `moonstone/Dialog` property `preserveCase`, which affects `title` text

### Changed

- `moonstone/IncrementSlider` to change when the buttons are held down
- `moonstone/Marquee` to allow disabled marquees to animate
- `moonstone/Dialog` to marquee `title` and `titleBelow`
- `moonstone/Marquee.MarqueeController` config option `startOnFocus` to `marqueeOnFocus`. `startOnFocus` is deprecated and will be removed in a future update.
- `moonstone/Button`, `moonstone/IconButton`, `moonstone/Item` to not forward `onClick` when `disabled`

### Fixed

- `moonstone/Marquee.MarqueeController` to start marquee on newly registered components when controller has focus and to restart synced marquees after completion
- `moonstone/Scroller` to recalculate when an expandable child opens
- `spotlightDisabled` property support for spottable moonstone components
- `moonstone/Popup` and `moonstone/ContextualPopupDecorator` so that when the popup is closed, spotlight focus returns to the control that had focus prior to the popup opening
- `moonstone/Input` to not get focus when disabled

## [1.0.0-beta.2] - 2017-01-30

### Added

- `moonstone/Panels.Panel` property `showChildren` to support deferring rendering the panel body until animation completes
- `moonstone/MarqueeDecorator` property `invalidateProps` that specifies which props cause the marquee distance to be invalidated
- developer-mode warnings to several components to warn when values are out-of-range
- `moonstone/Divider` property `spacing` which adjusts the amount of empty space above and below the `Divider`. `'normal'`, `'small'`, `'medium'`, `'large'`, and `'none'` are available.
- `moonstone/Picker` when `joined` the ability to be incremented and decremented by arrow keys
- `onSpotlightDisappear` event property support for spottable moonstone components
- `moonstone/VideoPlayer` property `titleHideDelay`

### Changed

- `moonstone/Panels.Panels` and variations to defer rendering the children of contained `Panel` instances until animation completes
- `moonstone/ProgressBar` properties `progress` and `backgroundProgress` to accept a number between 0 and 1
- `moonstone/Slider` and `moonstone/IncrementSlider` property `backgroundPercent` to `backgroundProgress` which now accepts a number between 0 and 1
- `moonstone/Slider` to not ignore `value` prop when it is the same as the previous value
- `moonstone/Picker` component's buttons to reverse their operation such that 'up' selects the previous item and 'down' the next
- `moonstone/Picker` and derivatives may now use numeric width, which represents the amount of characters to use for sizing. `width={4}` represents four characters, `2` for two characters, etc. `width` still accepts the size-name strings.
- `moonstone/Divider` to now behave as a simple horizontal line when no text content is provided
- `moonstone/Scroller` and other scrolling components to not display scrollbar controls by default
- `moonstone/DatePicker` and `moonstone/TimePicker` to emit `onChange` event whenever the value is changed, not just when the component is closed

### Removed

- `moonstone/ProgressBar` properties `min` and `max`

### Fixed

- `moonstone/IncrementSlider` so that the knob is spottable via pointer, and 5-way navigation between the knob and the increment/decrement buttons is functional
- `moonstone/Slider` and `moonstone/IncrementSlider` to not fire `onChange` for value changes from props

## [1.0.0-beta.1] - 2016-12-30

### Added

- `moonstone/VideoPlayer` and `moonstone/TooltipDecorator` components and samples
- `moonstone/Panels.Panels` property `onBack` to support `ui/Cancelable`
- `moonstone/VirtualFlexList` Work-In-Progress component to support variably sized rows or columns
- `moonstone/ExpandableItem` properties `autoClose` and `lockBottom`
- `moonstone/ExpandableList` properties `noAutoClose` and `noLockBottom`
- `moonstone/Picker` property `reverse`
- `moonstone/ContextualPopup` property `noAutoDismiss`
- `moonstone/Dialog` property `scrimType`
- `moonstone/Popup` property `spotlightRestrict`

### Changed

- `moonstone/Panels.Routable` to require a `navigate` configuration property indicating the event callback for back or cancel actions
- `moonstone/MarqueeController` focus/blur handling to start and stop synchronized `moonstone/Marquee` components
- `moonstone/ExpandableList` property `autoClose` to `closeOnSelect` to disambiguate it from the added `autoClose` on 5-way up
- `moonstone/ContextualPopupDecorator.ContextualPopupDecorator` component's `onCloseButtonClick` property to `onClose`
- `moonstone/Dialog` component's `onCloseButtonClicked` property to `onClose`
- `moonstone/Spinner` component's `center` and `middle` properties to a single `centered` property
	that applies both horizontal and vertical centering
- `moonstone/Popup.PopupBase` component's `onCloseButtonClicked` property to `onCloseButtonClick`
- `moonstone/Item.ItemOverlay` component's `autoHide` property to remove the `'no'` option. The same
	effect can be achieved by omitting the property or passing `null`.
- `moonstone/VirtualGridList` to be scrolled by page when navigating with a 5-way direction key
- `moonstone/Scroller`, `moonstone/VirtualList`, `moonstone/VirtualGridList` to no longer respond to mouse down/move/up events
- all Expandables to include a state arrow UI element
- `moonstone/LabeledItem` to support a `titleIcon` property which positions just after the title text
- `moonstone/Button` to include `moonstone/TooltipDecorator`
- `moonstone/Expandable` to support being managed, radio group-style, by a component wrapped with `RadioControllerDecorator` from `ui/RadioDecorator`
- `moonstone/Picker` to animate `moonstone/Marquee` children when any part of the `moonstone/Picker` is focused
- `moonstone/VirtualList` to mute its container instead of disabling it during scroll events
- `moonstone/VirtualList`, `moonstone/VirtualGridList`, and `moonstone/Scroller` to continue scrolling when holding down the paging controls
- `moonstone/VirtualList` to require a `component` prop and not have a default value
- `moonstone/Picker` to continuously change when a button is held down by adding `ui/Holdable`.

### Fixed

- `moonstone/Popup` and `moonstone/ContextualPopup` 5-way navigation behavior using spotlight.
- Bug where a synchronized marquee whose content fit the available space would prevent restarting of the marquees
- `moonstone/Input` to show an ellipsis on the correct side based on the text directionality of the `value` or `placeholder` content.
- `moonstone/VirtualList` and `moonstone/VirtualGridList` to prevent unwanted scrolling when focused with the pointer
- `moonstone/Picker` to remove fingernail when a the pointer is held down, but the pointer is moved off the `joined` picker.
- `moonstone/LabeledItem` to include marquee on both `title` and `label`, and be synchronized

## [1.0.0-alpha.5] - 2016-12-16

No changes.

## [1.0.0-alpha.4] - 2016-12-2

### Added

- `moonstone/Popup`, `moonstone/ContextualPopupDecorator`, `moonstone/Notification`, `moonstone/Dialog` and `moonstone/ExpandableInput` components
- `ItemOverlay` component to `moonstone/Item` module
- `marqueeCentered` prop to `moonstone/MarqueeDecorator` and `moonstone/MarqueeText`
- `placeholder` prop to `moonstone/Image`
- `moonstone/MarqueeController` component to synchronize multiple `moonstone/Marquee` components
- Non-latin locale support to all existing Moonstone components
- Language-specific font support
- `moonstone/IncrementSlider` now accepts customizable increment and decrement icons, as well as `moonstone/Slider` being more responsive to external styling

### Changed

- `moonstone/Input` component's `iconStart` and `iconEnd` properties to be `iconBefore` and `iconAfter`, respectively, for consistency with `moonstone/Item.ItemOverlay` naming
- `moonstone/Icon` and `moonstone/IconButton` so the `children` property supports both font-based icons and images
- the `checked` property to `selected` for consistency across the whole framework. This allows better interoperability when switching between various components.  Affects the following: `CheckboxItem`, `RadioItem`, `SelectableItem`, `Switch`, `SwitchItem`, and `ToggleItem`. Additionally, these now use `moonstone/Item.ItemOverlay` to position and handle their Icons.
- `moonstone/Slider` and `moonstone/IncrementSlider` to be more performant. No changes were made to
	the public API.
- `moonstone/GridListImageItem` so that a placeholder image displays while loading the image, and the caption and subcaption support marqueeing
- `moonstone/MoonstoneDecorator` to add `FloatingLayerDecorator`
- `moonstone/IncrementSlider` in vertical mode looks and works as expected.

### Removed

- LESS mixins that belong in `@enact/ui`, so that only moonstone-specific mixins are contained in
this module. When authoring components and importing mixins, only the local mixins need to be
imported, as they already import the general mixins.
- the `src` property from `moonstone/Icon` and `moonston/IconButton`. Use the support for URLs in
	the `children` property as noted above.
- the `height` property from `moonstone/IncrementSlider` and `moonstone/Slider`

### Fixed

- Joined picker so that it now has correct animation when using the mouse wheel
- Bug in DatePicker/TimePicker that prevented setting of value earlier than 1969

## [1.0.0-alpha.3] - 2016-11-8

### Added

- `moonstone/BodyText`, `moonstone/DatePicker`, `moonstone/DayPicker`, `moonstone/ExpandableItem`, `moonstone/Image`, and `moonstone/TimePicker` components
- `fullBleed` prop to `moonstone/Panels/Header`. When `true`, the header content is indented and the header lines are removed.
- Application close button to `moonstone/Panels`. Fires `onApplicationClose` when clicked. Can be omitted with the `noCloseButton` prop.
- `marqueeDisabled` prop to `moonstone/Picker`
- `padded` prop to `moonstone/RangePicker`
- `forceDirection` prop to `moonstone/Marquee`. Forces the direction of `moonstone/Marquee`. Useful for when `RTL` content cannot be auto detected.

### Changed

- `data` parameter passed to `component` prop of `VirtualList`.
- `moonstone/Expandable` into a submodule of `moonstone/ExpandableItem`
- `ExpandableList` to properly support selection
- `moonstone/Divider`'s `children` property to be optional
- `moonstone/ToggleItem`'s `inline` version to have a `max-width` of `240px`
- `moonstone/Input` to use `<div>` instead of `<label>` for wrapping components. No change to
	functionality, only markup.

### Removed

- `moonstone/ExpandableCheckboxItemGroup` in favor of `ExpandableList`

## [1.0.0-alpha.2] - 2016-10-21

This version includes a lot of refactoring from the previous release. Developers need to switch to the new enact-dev command-line tool.

### Added

- New components and HOCs: `moonstone/Scroller`, `moonstone/VirtualList`, `moonstone/VirtualGridList`, `moonstone/MarqueeText`, `moonstone/Spinner`, `moonstone/ExpandableCheckboxItemGroup`, `moonstone/MarqueeDecorator`
- New options for `ui/Toggleable` HOC
- Marquee support to many components
- Image support to `moonstone/Icon` and `moonstone/IconButton`
- `dismissOnEnter` prop for `moonstone/Input`
- Many more unit tests

### Changed

- Some props for UI state were renamed to have `default` prefix where state was managed by the component. (e.g. `defaultOpen`)

### Fixed

- Many components were fixed, polished, updated and documented
- Inline docs updated to be more consistent and comprehensive<|MERGE_RESOLUTION|>--- conflicted
+++ resolved
@@ -2,7 +2,6 @@
 
 The following is a curated list of changes in the Enact moonstone module, newest changes on the top.
 
-<<<<<<< HEAD
 ## [unreleased]
 
 ### Deprecated
@@ -27,7 +26,7 @@
 ### Changed
 
 - `moonstone/Button`, `moonstone/Checkbox`, `moonstone/FormCheckbox`, `moonstone/IconButton`, `moonstone/IncrementSlider`, `moonstone/Item`, `moonstone/Picker`, and `moonstone/RangePicker`, `moonstone/Switch` and `moonstone/VideoPlayer` to use `ui/Touchable`
-=======
+
 ## [1.13.2] - 2017-12-14
 
 ### Fixed
@@ -44,7 +43,6 @@
 ### Fixed
 
 - `moonstone/Slider` to not unnecessarily fire `onChange` if the initial value has not changed
->>>>>>> 1351758c
 
 ## [1.13.0] - 2017-11-28
 
