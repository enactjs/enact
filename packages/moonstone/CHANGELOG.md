# Change Log

The following is a curated list of changes in the Enact moonstone module, newest changes on the top.

## [unreleased]

<<<<<<< HEAD
### Removed

- `moonstone/VideoPlayer` prop `preloadSource`, to be replaced by `moonstone/VideoPlayer.Video` prop `preloadSource`

### Added

- `moonstone/VideoPlayer.Video` component to support preloading video sources

### Changed

- `moonstone/VideoPlayer.videoComponent` prop to default to `ui/Media.Media` instead of `'video'`. As a result, to use a custom video element, one must pass an instance of `ui/Media` with its `mediaComponent` prop set to the desired element.
=======
### Added

- `moonstone/SelectableItem.SelectableItemDecorator`

### Changed

- `moonstone/ToggleItem` to forward native events on `onFocus` and `onBlur`
- `moonstone/Input` and `moonstone/ExpandableInput` support for forwarding valid `<input>` props to the contained `<input>` node
- `moonstone/ToggleButton` to fire `onToggle` when toggled

### Fixed

- `moonstone/VirtualList.VirtualList`, `moonstone/VirtualList.VirtualGridList`, and `moonstone/Scroller.Scroller` to ignore any user key events in pointer mode
- `moonstone/Image` so it automatically swaps the `src` to the appropriate resolution dynamically as the screen resizes
- `moonstone/Popup` to support all `spotlightRestrict` options
- `moonstone` component `disabled` colors to match the most recent design guidelines (from 30% to 60% opacity)
- `moonstone/ExpandableInput` spotlight behavior when leaving the component via 5-way

## [2.0.0-beta.2] - 2018-05-07
>>>>>>> 7e2cb729

### Fixed

- `moonstone/IconButton` to allow theme-style customization, like it claimed was possible
- `moonstone/ExpandableItem` and related expandables to deal with disabled items and the `autoClose`, `lockBottom` and `noLockBottom` props
- `moonstone/Slider` not to fire `onChange` event when 5-ways out of boundary
- `moonstone/ToggleButton` layout for RTL locales
- `moonstone/Item`, `moonstone/SlotItem`, `moonstone/ToggleItem` to not apply duplicate `className` values
- `moonstone/VirtualList.VirtualList`, `moonstone/VirtualList.VirtualGridList`, and `moonstone/Scroller.Scroller` scrollbar button's aria-label in RTL
- `moonstone/VirtualList.VirtualList` and `moonstone/VirtualList.VirtualGridList` to scroll properly with all disabled items
- `moonstone/VirtualList.VirtualList` and `moonstone/VirtualList.VirtualGridList` to not scroll on focus when jumping

## [2.0.0-beta.1] - 2018-04-29

### Removed

- `moonstone/IncrementSlider` and `moonstone/Slider` props `tooltipAsPercent`, `tooltipSide`, and `tooltipForceSide`, to be replaced by `moonstone/IncrementSlider.IncrementSliderTooltip` and `moonstone/Slider.SliderTooltip` props `percent`, and `side`
- `moonstone/IncrementSlider` props `detachedKnob`, `onDecrement`, `onIncrement`, and `scrubbing`
- `moonstone/ProgressBar` props `tooltipSide` and `tooltipForceSide`, to be replaced by `moonstone/ProgressBar.ProgressBarTooltip` prop `side`
- `moonstone/Slider` props `detachedKnob`, `onDecrement`, `onIncrement`, `scrubbing`, and `onKnobMove`
- `moonstone/VideoPlayer` property `tooltipHideDelay`
- `moonstone/VideoPlayer` props `backwardIcon`, `forwardIcon`, `initialJumpDelay`, `jumpBackwardIcon`, `jumpButtonsDisabled`, `jumpDelay`, `jumpForwadIcon`, `leftComponents`, `moreButtonCloseLabel`, `moreButtonColor`, `moreButtonDisabled`, `moreButtonLabel`, `no5WayJump`, `noJumpButtons`, `noRateButtons`, `pauseIcon`, `playIcon`, `rateButtonsDisabled`, and `rightComponents`, replaced by corresponding props on `moonstone/VideoPlayer.MediaControls`
- `moonstone/VideoPlayer` props `onBackwardButtonClick`, `onForwardButtonClick`, `onJumpBackwardButtonClick`, `onJumpForwardButtonClick`, and `onPlayButtonClick`, replaced by `onRewind`, `onFastForward`, `onJumpBackward`, `onJumpForward`, `onPause`, and `onPlay`, respectively

### Added

- `moonstone/DatePicker` props `dayAriaLabel`, `dayLabel`, `monthAriaLabel`, `monthLabel`, `yearAriaLabel` and `yearLabel` to configure the label set on date pickers
- `moonstone/DayPicker` and `moonstone/DaySelector` props `dayNameLength`, `everyDayText`, `everyWeekdayText`, and `everyWeekendText`
- `moonstone/ExpandablePicker` props `checkButtonAriaLabel`, `decrementAriaLabel`, `incrementAriaLabel`, and `pickerAriaLabel` to configure the label set on each button and picker
- `moonstone/MediaOverlay` component
- `moonstone/Picker` props `aria-label`, `decrementAriaLabel`, and `incrementAriaLabel` to configure the label set on each button
- `moonstone/Popup` property `closeButtonAriaLabel` to configure the label set on popup close button
- `moonstone/ProgressBar.ProgressBarTooltip` props `percent` to format the value as a percent and `visible` to control display of the tooltip
- `moonstone/TimePicker` props `hourAriaLabel`, `hourLabel`, `meridiemAriaLabel`, `meridiemLabel`, `minuteAriaLabel`, and `minuteLabel` to configure the label set on time pickers
- `moonstone/VideoPlayer.MediaControls` component to support additional customization of the playback controls
- `moonstone/VideoPlayer` props `mediaControlsComponent`, `onRewind`, `onFastForward`, `onJumpBackward`, `onJumpForward`, `onPause`, `onPlay`, and `preloadSource`
- `moonstone/VirtualList.VirtualList` and `moonstone/VirtualList.VirtualGridList` `role="list"`
- `moonstone/VirtualList.VirtualList` and `moonstone/VirtualList.VirtualGridList` prop `wrap` to support wrap-around spotlight navigation
- `moonstone/VirtualList`, `moonstone/VirtualGridList` and `moonstone/Scroller` props `scrollRightAriaLabel`, `scrollLeftAriaLabel`, `scrollDownAriaLabel`, and `scrollUpAriaLabel` to configure the aria-label set on scroll buttons in the scrollbars

### Changed

- `moonstone/IncrementSlider` and `moonstone/Slider` prop `tooltip` to support either a boolean for the default tooltip or an element or component for a custom tooltip
- `moonstone/Input` to prevent pointer actions on other component when the input has focus
- `moonstone/ProgressBar.ProgressBarTooltip` prop `side` to support either locale-aware or locale-independent positioning
- `moonstone/ProgressBar.ProgressBarTooltip` prop `tooltip` to support custom tooltip components
- `moonstone/Scroller`, `moonstone/Picker`, and `moonstone/IncrementSlider` to retain focus on `moonstone/IconButton` when it becomes disabled

### Fixed

- `moonstone/ExpandableItem` and related expandable components to expand smoothly when used in a scroller
- `moonstone/GridListImageItem` to show proper `placeholder` and `selectionOverlay`
- `moonstone/MoonstoneDecorator` to optimize localized font loading performance
- `moonstone/Scroller` and `moonstone/VirtualList` navigation via 5-way from paging controls
- `moonstone/VideoPlayer` to render bottom controls at idle after mounting
- `moonstone/VirtualList.VirtualList` and `moonstone/VirtualList.VirtualGridList` to give initial focus
- `moonstone/VirtualList.VirtualList` and `moonstone/VirtualList.VirtualGridList` to have the default value for `dataSize`, `pageScroll`, and `spacing` props

## [2.0.0-alpha.8] - 2018-04-17

### Added

- `moonstone/Panels` property `closeButtonAriaLabel` to configure the label set on application close button

### Changed

- `moonstone/VirtualList.VirtualList` and `moonstone/VirtualList.VirtualGridList` to set its ARIA `role` to `"list"`
- `moonstone/VideoPlayer` property `title` to accept node type

### Fixed

- `moonstone/TimePicker` to show `meridiem` correctly in all locales
- `moonstone/Scrollable` scroll buttons to read out out audio guidance when button pressed down
- `moonstone/ExpandableItem` to show label properly when open and disabled
- `moonstone/Notification` to position properly in RTL locales
- `moonstone/VideoPlayer` to show controls when pressing 5-way select

## [2.0.0-alpha.7] - 2018-04-03

### Removed

- `moonstone/VirtualList.VirtualList` and `moonstone/VirtualList.VirtualGridList` prop `data` to eliminate the misunderstanding caused by the ambiguity of `data`

### Added

- `moonstone/VideoPlayer` property `noSpinner` to allow apps to show/hide spinner while loading video

### Changed

- `moonstone/VideoPlayer` to disable play/pause button when media controls are disabled
- `moonstone/VideoPlayer` property `moreButtonColor` to allow setting underline colors for more button
- `moonstone/VirtualList.VirtualList` and `moonstone/VirtualList.VirtualGridList` prop `isItemDisabled`, which accepts a function that checks if the item at the supplied index is disabled
- `moonstone/Panels.Header` support for `headerInput` so the Header can be used as an Input. See documentation for usage examples.
- `moonstone/ProgressBar` property `tooltipSide` to configure tooltip position relative to the progress bar
- `moonstone/ProgressBar` colors (affecting `moonstone/Slider` as well) for light and dark theme to match the latest designs and make them more visible when drawn over arbitrary background colors

### Fixed

- `moonstone/VideoPlayer` to correctly adjust spaces when the number of components changes in `leftComponents` and `rightComponents`
- `moonstone/VideoPlayer` to read out audio guidance every time `source` changes
- `moonstone/VideoPlayer` to display custom thumbnail node
- `moonstone/VideoPlayer` to hide more icon when right components are removed
- `moonstone/Picker` to correctly update pressed state when dragging off buttons
- `moonstone/Notification` to display when it's opened
- `moonstone/VirtualList` and `moonstone/VirtualGridList` to show Spotlight properly while navigating with page up and down keys
- `moonstone/Input` to allow navigating via left or right to other components when the input is active and the selection is at start or end of the text, respectively
- `moonstone/Panels.ActivityPanels` to correctly lay out the existing panel after adding additional panels

## [2.0.0-alpha.6] - 2018-03-22

### Removed

- `moonstone/Slider` exports `SliderFactory` and `SliderBaseFactory`
- `moonstone/IncrementSlider` exports `IncrementSliderFactory` and `IncrementSliderBaseFactory`
- `moonstone/ProgressBar`, `moonstone/Slider`, `moonstone/Slider.SliderTooltip`, `moonstone/IncrementSlider` components' `vertical` property and replaced it with `orientation`

### Added

- `moonstone/VideoPlayer` property `component` to handle custom video element
- `moonstone/IncrementSlider` properties `incrementAriaLabel` and `decrementAriaLabel` to configure the label set on each button
- `moonstone/Input` support for `small` prop
- `moonstone/ProgressBar` support for `tooltip` and `tooltipForceSide`
- `moonstone/ProgressBar`, `moonstone/Slider`, `moonstone/Slider.SliderTooltip`, `moonstone/IncrementSlider` property `orientation` to accept orientation strings like "vertical" and "horizontal" (replaced old `vertical` prop)

### Changed

- `moonstone/Input` input `height`, `vertical-align`, and `margins`. Please verify your layouts to ensure everything lines up correctly; this change may require removal of old sizing and positioning CSS which is no longer necessary.
- `moonstone/FormCheckbox` to have a small border around the circle, according to new GUI designs
- `moonstone/RadioItem` dot size and added an inner-dot to selected-focused state, according to new GUI designs
- `moonstone/ContextualPopup` prop `popupContainerId` to `popupSpotlightId`
- `moonstone/Popup` prop `containerId` to `spotlightId`
- `moonstone/VideoPlayer` prop `containerId` to `spotlightId`
- `moonstone/VirtualList.VirtualList` and `moonstone/VirtualList.VirtualGridList` prop `component` to be replaced by `itemRenderer`

### Fixed

- `moonstone/ExpandableItem` to be more performant when animating
- `moonstone/GridListImageItem` to hide overlay checkmark icon on focus when unselected
- `moonstone/GridListImageItem` to use `ui/GridListImageItem`
- `moonstone/VirtualList`, `moonstone/VirtualGridList` and `moonstone/Scroller` components to use their base UI components
- `moonstone/VirtualList` to show the selected state on hovered paging controls properly
- `moonstone/Slider` to highlight knob when selected
- `moonstone/Slider` to handle updates to its `value` prop correctly
- `moonstone/ToggleItem` to accept HTML DOM node tag names as strings for its `component` property
- `moonstone/Popup` to properly pause and resume spotlight when animating

## [2.0.0-alpha.5] - 2018-03-07

### Removed

- `moonstone/Marquee.MarqueeText`, replaced by `moonstone/Marquee.Marquee`
- `moonstone/VirtualGridList.GridListImageItem`, replaced by `moonstone/GridListImageItem`

### Changed

- `moonstone/Marquee.Marquee` to be `moonstone/Marquee.MarqueeBase`
- `moonstone/ContextualPopupDecorator` to not restore last-focused child
- `moonstone/ExpandableList` to restore focus to the first selected item after opening

### Fixed

- `moonstone/Slider` to correctly show localized percentage value in tooltip when `tooltipAsPercent` is true
- `moonstone/VirtualGridList` to show or hide its scrollbars properly
- `moonstone/Button` text to be properly centered
- `moonstone/Input` to not clip some glyphs at the start of the value

## [2.0.0-alpha.4] - 2018-02-13

### Added

- `moonstone/SlotItem` replacing `moonstone/Item.ItemOverlay`

### Removed

- `moonstone/VirtualFlexList` to be replaced by `ui/VirtualFlexList`
- `moonstone/Button` and `moonstone/IconButton` prop `noAnimation`
- `moonstone/Item.OverlayDecorator`, `moonstone/Item.Overlay`, and `moonstone/Item.ItemOverlay` to be replaced by `moonstone/SlotItem`

### Changed

- `moonstone/Marquee` to do less-costly calculations during measurement and optimized the applied styles
- `moonstone/ExpandableList` to require a unique key for each object type data

### Fixed

- `moonstone/VirtualList` to render properly with fiber reconciler
- `moonstone/VirtualList` focus option in scrollTo api
- `moonstone/ExpandableSpotlightDecorator` to not spot the title upon collapse when in `pointerMode`
- `moonstone/Spinner` to not unpause Spotlight unless it was the one to pause it
- `moonstone/Marquee` to stop when becoming disabled
- `moonstone/Input`, `moonstone/MarqueeDecorator`, and `moonstone/Slider` to prevent unnecessary focus-based updates

## [2.0.0-alpha.3] - 2018-01-18

### Removed

- `moonstone/Scroller` and `moonstone/VirtualList` option `indexToFocus` in `scrollTo` method which is deprecated from 1.2.0
- `moonstone/Scroller` props `horizontal` and `vertical` which are deprecated from 1.3.0 and replaced with `direction` prop
- `moonstone/Button` exports `ButtonFactory` and `ButtonBaseFactory`
- `moonstone/IconButton` exports `IconButtonFactory` and `IconButtonBaseFactory`

### Fixed

- `moonstone/MoonstoneDecorator` root node to fill the entire space available, which simplifies positioning and sizing for child elements (previously always measured 0 in height)
- `moonstone/VirtualList` to prevent infinite function call when a size of contents is slightly longer than a client size without a scrollbar
- `moonstone/VirtualList` to sync scroll position when clientSize changed

## [2.0.0-alpha.2] - 2017-08-29

No significant changes.

## [2.0.0-alpha.1] - 2017-08-27

### Changed

- `moonstone/Button`, `moonstone/Checkbox`, `moonstone/FormCheckbox`, `moonstone/IconButton`, `moonstone/IncrementSlider`, `moonstone/Item`, `moonstone/Picker`, and `moonstone/RangePicker`, `moonstone/Switch` and `moonstone/VideoPlayer` to use `ui/Touchable`

## [1.15.0] - 2018-02-28

### Deprecated

- `moonstone/Marquee.Marquee`, to be moved to `moonstone/Marquee.MarqueeBase` in 2.0.0
- `moonstone/Marquee.MarqueeText`, to be moved to `moonstone/Marquee.Marquee` in 2.0.0

### Fixed

- `moonstone/GridListImageItem` to display correctly

## [1.14.0] - 2018-02-23

### Deprecated

- `moonstone/VirtualFlexList`, to be replaced by `ui/VirtualFlexList` in 2.0.0
- `moonstone/VirtualGridList.GridListImageItem`, to be replaced by `moonstone/GridListImageItem` in 2.0.0
- `moonstone/Button` and `moonstone/IconButton` prop `noAnimation`, to be removed in 2.0.0
- `moonstone/Button.ButtonFactory`, `moonstone/Button.ButtonBaseFactory`, `moonstone/IconButton.IconButtonFactory`, `moonstone/IconButton.IconButtonBaseFactory`, `moonstone/IncrementSlider.IncrementSliderFactory`, `moonstone/IncrementSlider.IncrementSliderBaseFactory`, `moonstone/Slider.SliderFactory`, and `moonstone/Slider.SliderBaseFactory`, to be removed in 2.0.0
- `moonstone/Item.ItemOverlay`, to be replaced by `ui/SlotItem` in 2.0.0
- `moonstone/Item.Overlay` and `moonstone/Item.OverlayDecorator`, to be removed in 2.0.0

### Added

- `moonstone/DaySelector` component
- `moonstone/EditableIntegerPicker` component
- `moonstone/GridListImageItem` component

## [1.13.3] - 2018-01-16

### Fixed

- `moonstone/TimePicker` to not read out meridiem label when meridiem picker gets a focus
- `moonstone/Scroller` to correctly update scrollbars when the scroller's contents change

## [1.13.2] - 2017-12-14

### Fixed

- `moonstone/Panels` to maintain spotlight focus when `noAnimation` is set
- `moonstone/Panels` to not accept back key presses during transition
- `moonstone/Panels` to revert 1.13.0 fix that blurred Spotlight when transitioning panels
- `moonstone/Scroller` and other scrolling components to not show scroll thumb when only child item is updated
- `moonstone/Scroller` and other scrolling components to not hide scroll thumb immediately after scroll position reaches the top or the bottom
- `moonstone/Scroller` and other scrolling components to show scroll thumb properly when scroll position reaches the top or the bottom by paging controls

## [1.13.1] - 2017-12-06

### Fixed

- `moonstone/Slider` to not unnecessarily fire `onChange` if the initial value has not changed

## [1.13.0] - 2017-11-28

### Added

- `moonstone/VideoPlayer` props `disabled`, `loading`, `miniFeedbackHideDelay`, and `thumbnailComponent` as well as new APIs: `areControlsVisible`, `getVideoNode`, `showFeedback`, and `toggleControls`

### Fixed

- `moonstone/VirtualList` to render items from a correct index on edge cases at the top of a list
- `moonstone/VirtualList` to handle focus properly via page up at the first page and via page down at the last page
- `moonstone/Expandable` and derivatives to use the new `ease-out-quart` animation timing function to better match the aesthetic of Enyo's Expandables
- `moonstone/TooltipDecorator` to correctly display tooltip direction when locale changes
- `moonstone/Marquee` to restart animation on every resize update
- `moonstone/LabeledItem` to start marquee when hovering while disabled
- `moonstone/Marquee` to correctly start when hovering on disabled spottable components
- `moonstone/Marquee.MarqueeController` to not abort marquee when moving among components
- `moonstone/Picker` marquee issues with disabled buttons or Picker
- `moonstone/Panels` to prevent loss of spotlight issue when moving between panels
- `moonstone/VideoPlayer` to bring it in line with real-world use-cases
- `moonstone/Slider` by removing unnecessary repaints to the screen
- `moonstone/Slider` to fire `onChange` events when the knob is pressed near the boundaries
- `moonstone/VideoPlayer` to correctly position knob when interacting with media slider
- `moonstone/VideoPlayer` to not read out the focused button when the media controls hide
- `moonstone/MarqueeDecorator` to stop when unhovering a disabled component using `marqueeOn` `'focus'`
- `moonstone/Slider` to not forward `onChange` when `disabled` on `mouseUp/click`
- `moonstone/VideoPlayer` to defer rendering playback controls until needed

## [1.12.2] - 2017-11-15

### Fixed

- `moonstone/VirtualList` to scroll and focus properly by pageUp and pageDown when disabled items are in it
- `moonstone/Button` to correctly specify minimum width when in large text mode
- `moonstone/Scroller` and other scrolling components to restore last focused index when panel is changed
- `moonstone/VideoPlayer` to display time correctly in RTL locale
- `moonstone/VirtualList` to scroll correctly using page down key with disabled items
- `moonstone/Scroller` and other scrolling components to not cause a script error when scrollbar is not rendered
- `moonstone/Picker` incrementer and decrementer to not change size when focused
- `moonstone/Header` to use a slightly smaller font size for `title` in non-latin locales and a line-height for `titleBelow` and `subTitleBelow` that better meets the needs of tall-glyph languages like Tamil and Thai, as well as latin locales
- `moonstone/Scroller` and `moonstone/VirtualList` to keep spotlight when pressing a 5-way control while scrolling
- `moonstone/Panels` to prevent user interaction with panel contents during transition
- `moonstone/Slider` and related components to correctly position knob for `detachedKnob` on mouse down and fire value where mouse was positioned on mouse up
- `moonstone/DayPicker` to update day names when changing locale
- `moonstone/ExpandableItem` and all other `Expandable` components to revert 1.12.1 change to pull down from the top

## [1.12.1] - 2017-11-07

### Fixed

- `moonstone/ExpandableItem` and all other `Expandable` components to now pull down from the top instead of being revealed from the bottom, matching Enyo's design
- `moonstone/VirtualListNative` to scroll properly with page up/down keys if there is a disabled item
- `moonstone/RangePicker` to display negative values correctly in RTL
- `moonstone/Scroller` and other scrolling components to not blur scroll buttons when wheeling
- `moonstone/Scrollbar` to hide scroll thumb immediately without delay after scroll position reaches min or max
- `moonstone/Divider` to pass `marqueeOn` prop
- `moonstone/Slider` to fire `onChange` on mouse up and key up
- `moonstone/VideoPlayer` to show knob when pressed
- `moonstone/Header` to layout `titleBelow` and `subTitleBelow` correctly
- `moonstone/Header` to use correct font-weight for `subTitleBelow`
- `moonstone/VirtualList` to restore focus correctly for lists only slightly larger than the viewport

## [1.12.0] - 2017-10-27

### Fixed

- `moonstone/Scroller` and other scrolling components to prevent focusing outside the viewport when pressing a 5-way key during wheeling
- `moonstone/Scroller` to called scrollToBoundary once when focus is moved using holding child item
- `moonstone/VideoPlayer` to apply skin correctly
- `moonstone/Popup` from `last-focused` to `default-element` in `SpotlightContainerDecorator` config
- `moonstone/Panels` to retain focus when back key is pressed on breadcrumb
- `moonstone/Input` to correctly hide VKB when dismissing

## [1.11.0] - 2017-10-24

### Added

- `moonstone/VideoPlayer` properties `seekDisabled` and `onSeekFailed` to disable seek function

### Changed

- `moonstone/ExpandableList` to become `disabled` if there are no children

### Fixed

- `moonstone/Picker` to read out customized accessibility value when picker prop has `joined` and `aria-valuetext`
- `moonstone/Scroller` to apply scroll position on vertical or horizontal Scroller when child gets a focus
- `moonstone/Scroller` and other scrolling components to scroll without animation when panel is changed
- `moonstone/ContextualPopup` padding to not overlap close button
- `moonstone/Scroller` and other scrolling components to change focus via page up/down only when the scrollbar is visible
- `moonstone/Picker` to only increment one value on hold
- `moonstone/ItemOverlay` to remeasure when focused

## [1.10.1] - 2017-10-16

### Fixed

- `moonstone/Scroller` and other scrolling components to scroll via page up/down when focus is inside a Spotlight container
- `moonstone/VirtualList` and `moonstone/VirtualGridList` to scroll by 5-way keys right after wheeling
- `moonstone/VirtualList` not to move focus when a current item and the last item are located at the same line and pressing a page down key
- `moonstone/Slider` knob to follow while dragging for detached knob
- `moonstone/Header` to layout header row correctly in `standard` type
- `moonstone/Input` to not dismiss on-screen keyboard when dragging cursor out of input box
- `moonstone/Header` RTL `line-height` issue
- `moonstone/Panels` to render children on idle
- `moonstone/Scroller` and other scrolling components to limit muted spotlight container scrims to their bounds
- `moonstone/Input` to always forward `onKeyUp` event

## [1.10.0] - 2017-10-09

### Added

- `moonstone/VideoPlayer` support for designating components with `.spottable-default` as the default focus target when pressing 5-way down from the slider
- `moonstone/Slider` property `activateOnFocus` which when enabled, allows 5-way directional key interaction with the `Slider` value without pressing [Enter] first
- `moonstone/VideoPlayer` property `noMiniFeedback` to support controlling the visibility of mini feedback
- `ui/Layout`, which provides a technique for laying-out components on the screen using `Cells`, in rows or columns

### Changed

- `moonstone/Popup` to focus on mount if it’s initially opened and non-animating and to always pass an object to `onHide` and `onShow`
- `moonstone/VideoPlayer` to emit `onScrub` event and provide audio guidance when setting focus to slider

### Fixed

- `moonstone/ExpandableItem` and derivatives to restore focus to the Item if the contents were last focused when closed
- `moonstone/Slider` toggling activated state when holding enter/select key
- `moonstone/TimePicker` picker icons shifting slightly when focusing an adjacent picker
- `moonstone/Icon` so it handles color the same way generic text does, by inheriting from the parent's color. This applies to all instances of `Icon`, `IconButton`, and `Icon` inside `Button`.
- `moonstone/fonts` Museo Sans font to correct "Ti" kerning
- `moonstone/VideoPlayer` to correctly position knob on mouse click
- `moonstone/Panels.Header` to show an ellipsis for long titles with RTL text
- `moonstone/Marquee` to restart when invalidated by a prop change and managed by a `moonstone/Marquee.MarqueeController`
- `spotlight.Spotlight` method `focus()` to verify that the target element matches its container's selector rules prior to setting focus
- `moonstone/Picker` to only change picker values `onWheel` when spotted
- `moonstone/VideoPlayer` to hide descendant floating components (tooltips, contextual popups) when the media controls hide

## [1.9.3] - 2017-10-03

### Added

- `moonstone/Button` property value to `backgroundOpacity` called "lightTranslucent" to better serve colorful image backgrounds behind Buttons. This also affects `moonstone/IconButton` and `moonstone/Panels/ApplicationCloseButton`.
- `moonstone/Panels` property `closeButtonBackgroundOpacity` to support `moonstone/Panels/ApplicationCloseButton`'s `backgroundOpacity` prop

### Changed

- `Moonstone Icons` font file to include the latest designs for several icons
- `moonstone/Panels/ApplicationCloseButton` to expose its `backgroundOpacity` prop

### Fixed

- `moonstone/VirtualList` to apply "position: absolute" inline style to items
- `moonstone/Picker` to increment and decrement normally at the edges of joined picker
- `moonstone/Icon` not to read out image characters
- `moonstone/Scroller` and other scrolling components to not accumulate paging scroll by pressing page up/down in scrollbar
- `moonstone/Icon` to correctly display focused state when using external image
- `moonstone/Button` and `moonstone/IconButton` to be properly visually muted when in a muted container

## [1.9.2] - 2017-09-26

### Fixed

- `moonstone/ExpandableList` preventing updates when its children had changed

## [1.9.1] - 2017-09-25

### Fixed

- `moonstone/ExpandableList` run-time error when using an array of objects as children
- `moonstone/VideoPlayer` blocking pointer events when the controls were hidden

## [1.9.0] - 2017-09-22

### Added

- `moonstone/styles/mixins.less` mixins: `.moon-spotlight-margin()` and `.moon-spotlight-padding()`
- `moonstone/Button` property `noAnimation` to support non-animating pressed visual

### Changed

- `moonstone/TimePicker` to use "AM/PM" instead of "meridiem" for label under meridiem picker
- `moonstone/IconButton` default style to not animate on press. NOTE: This behavior will change back to its previous setting in release 2.0.0.
- `moonstone/Popup` to warn when using `scrimType` `'none'` and `spotlightRestrict` `'self-only'`
- `moonstone/Scroller` to block spotlight during scroll
- `moonstone/ExpandableItem` and derivatives to always pause spotlight before animation

### Fixed

- `moonstone/VirtualGridList` to not move focus to wrong column when scrolled from the bottom by holding the "up" key
- `moonstone/VirtualList` to focus an item properly when moving to a next or previous page
- `moonstone/Scroller` and other scrolling components to move focus toward first or last child when page up or down key is pressed if the number of children is small
- `moonstone/VirtualList` to scroll to preserved index when it exists within dataSize for preserving focus
- `moonstone/Picker` buttons to not change size
- `moonstone/Panel` to move key navigation to application close button on holding the "up" key.
- `moonstone/Picker` to show numbers when changing values rapidly
- `moonstone/Popup` layout in large text mode to show close button correctly
- `moonstone/Picker` from moving scroller when pressing 5-way keys in `joined` Picker
- `moonstone/Input` so it displays all locales the same way, without cutting off the edges of characters
- `moonstone/TooltipDecorator` to hide tooltip when 5-way keys are pressed for disabled components
- `moonstone/Picker` to not tremble in width when changing values while using a numeric width prop value
- `moonstone/Picker` to not overlap values when changing values in `vertical`
- `moonstone/ContextualPopup` pointer mode focus behavior for `spotlightRestrict='self-only'`
- `moonstone/VideoPlayer` to prevent interacting with more components in pointer mode when hidden
- `moonstone/Scroller` to not repaint its entire contents whenever partial content is updated
- `moonstone/Slider` knob positioning after its container is resized
- `moonstone/VideoPlayer` to maintain focus when media controls are hidden
- `moonstone/Scroller` to scroll expandable components into view when opening when pointer has moved elsewhere

## [1.8.0] - 2017-09-07

### Deprecated

- `moonstone/Dialog` property `showDivider`, will be replaced by `noDivider` property in 2.0.0

### Added

- `moonstone/Popup` callback property `onShow` which fires after popup appears for both animating and non-animating popups

### Changed

- `moonstone/Popup` callback property `onHide` to run on both animating and non-animating popups
- `moonstone/VideoPlayer` state `playbackRate` to media events
- `moonstone/VideoPlayer` support for `spotlightDisabled`
- `moonstone/VideoPlayer` thumbnail positioning and style
- `moonstone/VirtualList` to render when dataSize increased or decreased
- `moonstone/Dialog` style
- `moonstone/Popup`, `moonstone/Dialog`, and `moonstone/Notification` to support `node` type for children
- `moonstone/Scroller` to forward `onKeyDown` events

### Fixed

- `moonstone/Scroller` and other scrolling components to enable focus when wheel scroll is stopped
- `moonstone/VirtualList` to show scroll thumb when a preserved item is focused in a Panel
- `moonstone/Scroller` to navigate properly with 5-way when expandable child is opened
- `moonstone/VirtualList` to stop scrolling when focus is moved on an item from paging controls or outside
- `moonstone/VirtualList` to move out with 5-way navigation when the first or the last item is disabled
- `moonstone/IconButton` Tooltip position when disabled
- `moonstone/VideoPlayer` Tooltip time after unhovering
- `moonstone/VirtualList` to not show invisible items
- `moonstone/IconButton` Tooltip position when disabled
- `moonstone/VideoPlayer` to display feedback tooltip correctly when navigating in 5-way
- `moonstone/MarqueeDecorator` to work with synchronized `marqueeOn` `'render'` and hovering as well as `marqueOn` `'hover'` when moving rapidly among synchronized marquees
- `moonstone/Input` aria-label for translation
- `moonstone/Marquee` to recalculate inside `moonstone/Scroller` and `moonstone/SelectableItem` by bypassing `shouldComponentUpdate`
- `moonstone/Picker` to marquee when incrementing and decrementing values with the prop `noAnimation`

## [1.7.0] - 2017-08-23

### Deprecated

- `moonstone/TextSizeDecorator` and it will be replaced by `moonstone/AccessibilityDecorator`
- `moonstone/MarqueeDecorator` property `marqueeCentered` and `moonstone/Marquee` property `centered` will be replaced by `alignment` property in 2.0.0

### Added

- `moonstone/TooltipDecorator` config property to direct tooltip into a property instead of adding to `children`
- `moonstone/VideoPlayer` prop `thumbnailUnavailable` to fade thumbnail
- `moonstone/AccessibilityDecorator` with `highContrast` and `textSize`
- `moonstone/VideoPlayer` high contrast scrim
- `moonstone/MarqueeDecorator`and `moonstone/Marquee` property `alignment` to allow setting  alignment of marquee content

### Changed

- `moonstone/Scrollbar` to disable paging control down button properly at the bottom when a scroller size is a non-integer value
- `moonstone/VirtualList`, `moonstone/VirtualGridList`, and `moonstone/Scroller` to scroll on `keydown` event instead of `keyup` event of page up and page down keys
- `moonstone/VirtualGridList` to scroll by item via 5 way key
- `moonstone/VideoPlayer` to read target time when jump by left/right key
- `moonstone/IconButton` to not use `MarqueeDecorator` and `Uppercase`

### Fixed

- `moonstone/VirtualList` and `moonstone/VirtualGridList` to focus the correct item when page up and page down keys are pressed
- `moonstone/VirtualList` to not lose focus when moving out from the first item via 5way when it has disabled items
- `moonstone/Slider` to align tooltip with detached knob
- `moonstone/FormCheckbox` to display correct colors in light skin
- `moonstone/Picker` and `moonstone/RangePicker` to forward `onKeyDown` events when not `joined`
- `moonstone/SelectableItem` to display correct icon width and alignment
- `moonstone/LabeledItem` to always match alignment with the locale
- `moonstone/Scroller` to properly 5-way navigate from scroll buttons
- `moonstone/ExpandableList` to display correct font weight and size for list items
- `moonstone/Divider` to not italicize in non-italic locales
- `moonstone/VideoPlayer` slider knob to follow progress after being selected when seeking
- `moonstone/LabeledItem` to correctly position its icon. This affects all of the `Expandables`, `moonstone/DatePicker` and `moonstone/TimePicker`.
- `moonstone/Panels.Header` and `moonstone/Item` to prevent them from allowing their contents to overflow unexpectedly
- `moonstone/Marquee` to recalculate when vertical scrollbar appears
- `moonstone/SelectableItem` to recalculate marquee when toggled

### Removed

- `moonstone/Input` large-text mode

## [1.6.1] - 2017-08-07

### Changed

- `moonstone/Icon` and `moonstone/IconButton` to no longer fit image source to the icon's boundary

## [1.6.0] - 2017-08-04

### Added

- `moonstone/VideoPlayer` ability to seek when holding down the right and left keys. Sensitivity can be adjusted using throttling options `jumpDelay` and `initialJumpDelay`.
- `moonstone/VideoPlayer` property `no5WayJump` to disable jumping done by 5-way
- `moonstone/VideoPlayer` support for the "More" button to use tooltips
- `moonstone/VideoPlayer` properties `moreButtonLabel` and `moreButtonCloseLabel` to allow customization of the "More" button's tooltip and Aria labels
- `moonstone/VideoPlayer` property `moreButtonDisabled` to disable the "More" button
- `moonstone/Picker` and `moonstone/RangePicker` prop `aria-valuetext` to support reading custom text instead of value
- `moonstone/VideoPlayer` methods `showControls` and `hideControls` to allow external interaction with the player
- `moonstone/Scroller` support for Page Up/Page Down keys in pointer mode when no item has focus

### Changed

- `moonstone/VideoPlayer` to handle play, pause, stop, fast forward and rewind on remote controller
- `moonstone/Marquee` to also start when hovered if `marqueeOnRender` is set

### Fixed

- `moonstone/IconButton` to fit image source within `IconButton`
- `moonstone` icon font sizes for wide icons
- `moonstone/ContextualPopupDecorator` to prefer setting focus to the appropriate popup instead of other underlying controls when using 5-way from the activating control
- `moonstone/Scroller` not scrolled via 5 way when `moonstone/ExpandableList` is opened
- `moonstone/VirtualList` to not let the focus move outside of container even if there are children left when navigating with 5way
- `moonstone/Scroller` and other scrolling components to update disability of paging controls when the scrollbar is set to `visible` and the content becomes shorter
- `moonstone/VideoPlayer` to focus on hover over play/pause button when video is loading
- `moonstone/VideoPlayer` to update and display proper time while moving knob when video is paused
- `moonstone/VideoPlayer` long title overlap issues
- `moonstone/Header` to apply `marqueeOn` prop to `subTitleBelow` and `titleBelow`
- `moonstone/Picker` wheeling in `moonstone/Scroller`
- `moonstone/IncrementSlider` and `moonstone/Picker` to read value changes when selecting buttons

## [1.5.0] - 2017-07-19

### Added

- `moonstone/Slider` and `moonstone/IncrementSlider` prop `aria-valuetext` to support reading custom text instead of value
- `moonstone/TooltipDecorator` property `tooltipProps` to attach props to tooltip component
- `moonstone/Scroller` and `moonstone/VirtualList` ability to scroll via page up and page down keys
- `moonstone/VideoPlayer` tooltip-thumbnail support with the `thumbnailSrc` prop and the `onScrub` callback to fire when the knob moves and a new thumbnail is needed
- `moonstone/VirtualList` ability to navigate via 5way when there are disabled items
- `moonstone/ContextualPopupDecorator` property `popupContainerId` to support configuration of the popup's spotlight container
- `moonstone/ContextualPopupDecorator` property `onOpen` to notify containers when the popup has been opened
- `moonstone/ContextualPopupDecorator` config option `openProp` to support mapping the value of `open` property to the chosen property of wrapped component

### Changed

- `moonstone/ExpandableList` to use 'radio' as the default, and adapt 'single' mode to render as a `moonstone/RadioItem` instead of a `moonstone/CheckboxItem`
- `moonstone/VideoPlayer` to not hide pause icon when it appears
- `moonstone/ContextualPopupDecorator` to set accessibility-related props onto the container node rather than the popup node
- `moonstone/ExpandableItem`, `moonstone/ExpandableList`, `moonstone/ExpandablePicker`, `moonstone/DatePicker`, and `moonstone/TimePicker` to pause spotlight when animating in 5-way mode
- `moonstone/Spinner` to position the text content under the spinner, rather than to the right side
- `moonstone/VideoPlayer` to include hour when announcing the time while scrubbing
- `moonstone/GridListImageItem` to require a `source` prop and not have a default value

### Fixed

- `moonstone/Input` ellipsis to show if placeholder is changed dynamically and is too long
- `moonstone/Marquee` to re-evaluate RTL orientation when its content changes
- `moonstone/VirtualList` to restore focus on short lists
- `moonstone/ExpandableInput` to expand the width of its contained `moonstone/Input`
- `moonstone/Input` support for `dismissOnEnter`
- `moonstone/Input` focus management to prevent stealing focus when programmatically moved elsewhere
- `moonstone/Input` 5-way spot behavior
- `moonstone` international fonts to always be used, even when unsupported font-weights or font-styles are requested
- `moonstone/Panels.Panel` support for selecting components with `.spottable-default` as the default focus target
- `moonstone/Panels` layout in RTL locales
- `moonstone` spottable components to support `onSpotlightDown`, `onSpotlightLeft`, `onSpotlightRight`, and `onSpotlightUp` event property
- `moonstone/VirtualList` losing spotlight when the list is empty
- `moonstone/FormCheckbox` in focused state to have the correct "check" color
- `moonstone/Scroller` and other scrolling components' bug in `navigableFilter` when passed a container id

## [1.4.1] - 2017-07-05

### Changed

- `moonstone/Popup` to only call `onKeyDown` when there is a focused item in the `Popup`
- `moonstone/Scroller`, `moonstone/Picker`, and `moonstone/IncrementSlider` to automatically move focus when the currently focused `moonstone/IconButton` becomes disabled

### Fixed

- `moonstone/ContextualPopupDecorator` close button to account for large text size
- `moonstone/ContextualPopupDecorator` to not spot controls other than its activator when navigating out via 5-way
- `moonstone/Header` to set the value of `marqueeOn` for all types of headers

## [1.4.0] - 2017-06-29

### Deprecated

- `moonstone/Input` prop `noDecorator` is being replaced by `autoFocus` in 2.0.0

### Added

- `moonstone/Scrollbar` property `corner` to add the corner between vertical and horizontal scrollbars
- `moonstone/ScrollThumb` for a thumb of `moonstone/Scrollbar`
- `moonstone/styles/text.less` mixin `.locale-japanese-line-break()` to apply the correct  Japanese language line-break rules for the following multi-line components: `moonstone/BodyText`, `moonstone/Dialog`, `moonstone/Notification`, `moonstone/Popup`, and `moonstone/Tooltip`
- `moonstone/ContextualPopupDecorator` property `popupProps` to attach props to popup component
- `moonstone/VideoPlayer` property `pauseAtEnd` to control forward/backward seeking
- `moonstone/Panels/Header` prop `marqueeOn` to control marquee of header

### Changed

- `moonstone/Panels/Header` to expose its `marqueeOn` prop
- `moonstone/VideoPlayer` to automatically adjust the width of the allocated space for the side components so the media controls have more space to appear on smaller screens
- `moonstone/VideoPlayer` properties `autoCloseTimeout` and `titleHideDelay` default value to `5000`
- `moonstone/VirtualList` to support restoring focus to the last focused item
- `moonstone/Scroller` and other scrolling components to call `onScrollStop` before unmounting if a scroll is in progress
- `moonstone/Scroller` to reveal non-spottable content when navigating out of a scroller

### Fixed

- `moonstone/Dialog` to properly focus via pointer on child components
- `moonstone/VirtualList`, `moonstone/VirtualGridList`, and `moonstone/Scroller` not to be slower when scrolled to the first or the last position by wheeling
- `moonstone` component hold delay time
- `moonstone/VideoPlayer` to show its controls when pressing down the first time
- `moonstone/Panel` autoFocus logic to only focus on initial render
- `moonstone/Input` text colors
- `moonstone/ExpandableInput` to focus its decorator when leaving by 5-way left/right

## [1.3.1] - 2017-06-14

### Fixed

- `moonstone/Picker` support for large text
- `moonstone/Scroller` support for focusing paging controls with the pointer
- `moonstone` CSS rules for unskinned spottable components

## [1.3.0] - 2017-06-12

### Deprecated

- `moonstone/Scroller` props `horizontal` and `vertical`. Deprecated props are replaced with `direction` prop. `horizontal` and `vertical` will be removed in 2.0.0.
- `moonstone/Panel` prop `noAutoFocus` in favor of `autoFocus="none"`

### Added

- `moonstone/Image` support for `children` prop inside images
- `moonstone/Scroller` prop `direction` which replaces `horizontal` and `vertical` props
- `moonstone/VideoPlayer` property `tooltipHideDelay` to hide tooltip with a given amount of time
- `moonstone/VideoPlayer` property `pauseAtEnd` to pause when it reaches either the start or the end of the video
- `moonstone/VideoPlayer` methods `fastForward`, `getMediaState`, `jump`, `pause`, `play`, `rewind`, and `seek` to allow external interaction with the player. See docs for example usage.

### Changed

- `moonstone/Skinnable` to support context and allow it to be added to any component to be individually skinned. This includes a further optimization in skinning which consolidates all color assignments into a single block, so non-color rules aren't unnecessarily duplicated.
- `moonstone/Skinnable` light and dark skin names ("moonstone-light" and "moonstone") to "light" and "dark", respectively
- `moonstone/VideoPlayer` to set play/pause icon to display "play" when rewinding or fast forwarding
- `moonstone/VideoPlayer` to rewind or fast forward when previous command is slow-forward or slow-rewind respectively
- `moonstone/VideoPlayer` to fast forward when previous command is slow-forward and it reaches the last of its play rate
- `moonstone/VideoPlayer` to not play video on reload when `noAutoPlay` is `true`
- `moonstone/VideoPlayer` property `feedbackHideDelay`'s default value to `3000`
- `moonstone/Notification` to break line in characters in ja and zh locale
- `moonstone/Notification` to align texts left in LTR locale and right in RTL locale
- `moonstone/VideoPlayer` to simulate rewind functionality on non-webOS platforms only

### Fixed

- `moonstone/ExpandableItem` to correct the `titleIcon` when using `open` and `disabled`
- `moonstone/GridListImageItem` to center its selection icon on the image instead of the item
- `moonstone/Input` to have correct `Tooltip` position in `RTL`
- `moonstone/SwitchItem` to not unintentionally overflow `Scroller` containers, causing them to jump to the side when focusing
- `moonstone/VideoPlayer` to fast forward properly when video is at paused state
- `moonstone/VideoPlayer` to correctly change sources
- `moonstone/VideoPlayer` to show or hide feedback tooltip properly
- `moonstone/DateTimeDecorator` to work properly with `RadioControllerDecorator`
- `moonstone/Picker` in joined, large text mode so the arrows are properly aligned and sized
- `moonstone/Icon` to reflect the same proportion in relation to its size in large-text mode

## [1.2.0] - 2017-05-17

### Deprecated

- `moonstone/Scroller` and other scrolling components option `indexToFocus` in `scrollTo` method to be removed in 2.0.0

### Added

- `moonstone/Slider` and `moonstone/IncrementSlider` prop `noFill` to support a style without the fill
- `moonstone/Marquee` property `rtl` to set directionality to right-to-left
- `moonstone/VirtualList.GridListImageItem` property `selectionOverlay` to add custom component for selection overlay
- `moonstone/MoonstoneDecorator` property `skin` to let an app choose its skin: "moonstone" and "moonstone-light" are now available
- `moonstone/FormCheckboxItem`
- `moonstone/FormCheckbox`, a standalone checkbox, to support `moonstone/FormCheckboxItem`
- `moonstone/Input` props `invalid` and `invalidMessage` to display a tooltip when input value is invalid
- `moonstone/Scroller` and other scrolling components option `focus` in `scrollTo()` method
- `moonstone/Scroller` and other scrolling components property `spottableScrollbar`
- `moonstone/Icon.IconList` icons: `arrowshrinkleft` and `arrowshrinkright`

### Changed

- `moonstone/Picker` arrow icon for `joined` picker: small when not spotted, hidden when it reaches the end of the picker
- `moonstone/Checkbox` and `moonstone/CheckboxItem` to reflect the latest design
- `moonstone/MoonstoneDecorator/fontGenerator` was refactored to use the browser's FontFace API to dynamically load locale fonts
- `moonstone/VideoPlayer` space allotment on both sides of the playback controls to support 4 buttons; consequently the "more" controls area has shrunk by the same amount
- `moonstone/VideoPlayer` to not disable media button (play/pause)
- `moonstone/Scroller` and other scrolling components so that paging controls are not spottable by default with 5-way
- `moonstone/VideoPlayer`'s more/less button to use updated arrow icon

### Fixed

- `moonstone/MarqueeDecorator` to properly stop marquee on items with `'marqueeOnHover'`
- `moonstone/ExpandableList` to work properly with object-based children
- `moonstone/styles/fonts.less` to restore the Moonstone Icon font to request the local system font by default. Remember to update your webOS build to get the latest version of the font so you don't see empty boxes for your icons.
- `moonstone/Picker` and `moonstone/RangePicker` to now use the correct size from Enyo (60px v.s. 84px) for icon buttons
- `moonstone/Scroller` and other scrolling components to apply ri.scale properly
- `moonstone/Panel` to not cover a `Panels`'s `ApplicationCloseButton` when not using a `Header`
- `moonstone/IncrementSlider` to show tooltip when buttons focused

## [1.1.0] - 2017-04-21

### Deprecated

- `moonstone/ExpandableInput` property `onInputChange`

### Added

- `moonstone/Panels.Panel` prop and `moonstone/MoonstoneDecorator` config option: `noAutoFocus` to support prevention of setting automatic focus after render
- `moonstone/VideoPlayer` props: `backwardIcon`, `forwardIcon`, `jumpBackwardIcon`, `jumpForwardIcon`, `pauseIcon`, and `playIcon` to support icon customization of the player
- `moonstone/VideoPlayer` props `jumpButtonsDisabled` and `rateButtonsDisabled` for disabling the pairs of buttons when it's inappropriate for the playing media
- `moonstone/VideoPlayer` property `playbackRateHash` to support custom playback rates
- `moonstone/VideoPlayer` callback prop `onControlsAvailable` which fires when the players controls show or hide
- `moonstone/Image` support for `onLoad` and `onError` events
- `moonstone/VirtualList.GridListImageItem` prop `placeholder`
- `moonstone/Divider` property `preserveCase` to display text without capitalizing it

### Changed

- `moonstone/Slider` colors and sizing to match the latest designs
- `moonstone/ProgressBar` to position correctly with other components nearby
- `moonstone/Panels` breadcrumb to no longer have a horizontal line above it
- `moonstone/Transition` to measure itself when the CPU is idle
- style for disabled opacity from 0.4 to 0.3
- `moonstone/Button` colors for transparent and translucent background opacity when disabled
- `moonstone/ExpandableInput` property `onInputChange` to fire along with `onChange`. `onInputChange` is deprecated and will be removed in a future update.
- `Moonstone.ttf` font to include new icons
- `moonstone/Icon` to reference additional icons

### Fixed

- `moonstone/Popup` and `moonstone/ContextualPopupDecorator` 5-way navigation behavior
- `moonstone/Input` to not spot its own input decorator on 5-way out
- `moonstone/VideoPlayer` to no longer render its `children` in multiple places
- `moonstone/Button` text color when used on a neutral (light) background in some cases
- `moonstone/Popup` background opacity
- `moonstone/Marquee` to recalculate properly when its contents change
- `moonstone/TimePicker` to display time in correct order
- `moonstone/Scroller` to prefer spotlight navigation to its internal components

## [1.0.0] - 2017-03-31

> NOTE: We have also modified most form components to be usable in a controlled (app manages component
> state) or uncontrolled (Enact manages component state) manner. To put a component into a
> controlled state, pass in `value` (or other appropriate state property such as `selected` or
> `open`) at component creation and then respond to events and update the value as needed. To put a
> component into an uncontrolled state, do not set `value` (or equivalent), at creation. From this
> point on, Enact will manage the state and events will be sent when the state is updated. To
> specify an initial value, use the `defaultValue` (or, `defaultSelected, `defaultOpen, etc.)
> property.  See the documentation for individual components for more information.

### Added

- `moonstone/Button` property `icon` to support a built-in icon next to the text content. The Icon supports everything that `moonstone/Icon` supports, as well as a custom icon.
- `moonstone/MoonstoneDecorator` property `textSize` to resize several components to requested CMR sizes. Simply add `textSize="large"` to your `App` and the new sizes will automatically take effect.

### Changed

- `moonstone/Slider` to use the property `tooltip` instead of `noTooltip`, so the built-in tooltip is not enabled by default
- `moonstone/IncrementSlider` to include tooltip documentation
- `moonstone/ExpandableList` to accept an array of objects as children which are spread onto the generated components
- `moonstone/CheckboxItem` style to match the latest designs, with support for the `moonstone/Checkbox` to be on either the left or the right side by using the `iconPosition` property
- `moonstone/VideoPlayer` to supply every event callback-method with an object representing the VideoPlayer's current state, including: `currentTime`, `duration`, `paused`, `proportionLoaded`, and `proportionPlayed`

### Fixed

- `moonstone/Panels.Panel` behavior for remembering focus on unmount and setting focus after render
- `moonstone/VirtualList.VirtualGridList` showing empty items when items are continuously added dynamically
- `moonstone/Picker` to marquee on focus once again

## [1.0.0-beta.4] - 2017-03-10

### Added

- `moonstone/VirtualList` `indexToFocus` option to `scrollTo` method to focus on item with specified index
- `moonstone/IconButton` and `moonstone/Button` `color` property to add a remote control key color to the button
- `moonstone/Scrollbar` property `disabled` to disable both paging controls when it is true
- `moonstone/VirtualList` parameter `moreInfo` to pass `firstVisibleIndex` and `lastVisibleIndex` when scroll events are firing
- Accessibility support to UI components
- `moonstone/VideoPlayer` property `onUMSMediaInfo` to support the custom webOS “umsmediainfo” event
- `moonstone/Region` component which encourages wrapping components for improved accessibility rather than only preceding the components with a `moonstone/Divider`
- `moonstone/Slider` tooltip. It's enabled by default and comes with options like `noTooltip`, `tooltipAsPercent`, and `tooltipSide`. See the component docs for more details.
- `moonstone/Panels.Panel` property `hideChildren` to defer rendering children
- `moonstone/Spinner` properties `blockClickOn` and `scrim` to block click events behind spinner
- `moonstone/VirtualList` property `clientSize` to specify item dimensions instead of measuring them

### Changed

- `moonstone/VirtualGridImageItem` styles to reduce redundant style code app side
- `moonstone/VirtualList` and `moonstone/VirtualGridList` to add essential CSS for list items automatically
- `moonstone/VirtualList` and `moonstone/VirtualGridList` to not add `data-index` to their item DOM elements directly, but to pass `data-index` as the parameter of their `component` prop like the `key` parameter of their `component` prop
- `moonstone/ExpandableItem` and derivatives to defer focusing the contents until animation completes
- `moonstone/LabeledItem`, `moonstone/ExpandableItem`, `moonstone/ExpandableList` to each support the `node` type in their `label` property. Best used with `ui/Slottable`.

### Fixed

- `moonstone/VirtualList.GridListImageItem` to have proper padding size according to the existence of caption/subcaption
- `moonstone/Scroller` and other scrolling components to display scrollbars with proper size
- `moonstone/VirtualGridList` to not be truncated

### Removed

- `moonstone/Scroller` and other scrolling components property `hideScrollbars` and replaced it with `horizontalScrollbar` and `verticalScrollbar`

## [1.0.0-beta.3] - 2017-02-21

### Added

- `moonstone/VideoPlayer` support for 5-way show/hide of media playback controls
- `moonstone/VideoPlayer` property `feedbackHideDelay`
- `moonstone/Slider` property `onKnobMove` to fire when the knob position changes, independently from the `moonstone/Slider` value
- `moonstone/Slider` properties `active`, `disabled`, `knobStep`, `onActivate`, `onDecrement`, and `onIncrement` as part of enabling 5-way support to `moonstone/Slider`, `moonstone/IncrementSlider` and the media slider for `moonstone/VideoPlayer`
- `moonstone/Slider` now supports `children` which are added to the `Slider`'s knob, and follow it as it moves
- `moonstone/ExpandableInput` properties `iconAfter` and `iconBefore` to display icons after and before the input, respectively
- `moonstone/Dialog` property `preserveCase`, which affects `title` text

### Changed

- `moonstone/IncrementSlider` to change when the buttons are held down
- `moonstone/Marquee` to allow disabled marquees to animate
- `moonstone/Dialog` to marquee `title` and `titleBelow`
- `moonstone/Marquee.MarqueeController` config option `startOnFocus` to `marqueeOnFocus`. `startOnFocus` is deprecated and will be removed in a future update.
- `moonstone/Button`, `moonstone/IconButton`, `moonstone/Item` to not forward `onClick` when `disabled`

### Fixed

- `moonstone/Marquee.MarqueeController` to start marquee on newly registered components when controller has focus and to restart synced marquees after completion
- `moonstone/Scroller` to recalculate when an expandable child opens
- `spotlightDisabled` property support for spottable moonstone components
- `moonstone/Popup` and `moonstone/ContextualPopupDecorator` so that when the popup is closed, spotlight focus returns to the control that had focus prior to the popup opening
- `moonstone/Input` to not get focus when disabled

## [1.0.0-beta.2] - 2017-01-30

### Added

- `moonstone/Panels.Panel` property `showChildren` to support deferring rendering the panel body until animation completes
- `moonstone/MarqueeDecorator` property `invalidateProps` that specifies which props cause the marquee distance to be invalidated
- developer-mode warnings to several components to warn when values are out-of-range
- `moonstone/Divider` property `spacing` which adjusts the amount of empty space above and below the `Divider`. `'normal'`, `'small'`, `'medium'`, `'large'`, and `'none'` are available.
- `moonstone/Picker` when `joined` the ability to be incremented and decremented by arrow keys
- `onSpotlightDisappear` event property support for spottable moonstone components
- `moonstone/VideoPlayer` property `titleHideDelay`

### Changed

- `moonstone/Panels.Panels` and variations to defer rendering the children of contained `Panel` instances until animation completes
- `moonstone/ProgressBar` properties `progress` and `backgroundProgress` to accept a number between 0 and 1
- `moonstone/Slider` and `moonstone/IncrementSlider` property `backgroundPercent` to `backgroundProgress` which now accepts a number between 0 and 1
- `moonstone/Slider` to not ignore `value` prop when it is the same as the previous value
- `moonstone/Picker` component's buttons to reverse their operation such that 'up' selects the previous item and 'down' the next
- `moonstone/Picker` and derivatives may now use numeric width, which represents the amount of characters to use for sizing. `width={4}` represents four characters, `2` for two characters, etc. `width` still accepts the size-name strings.
- `moonstone/Divider` to now behave as a simple horizontal line when no text content is provided
- `moonstone/Scroller` and other scrolling components to not display scrollbar controls by default
- `moonstone/DatePicker` and `moonstone/TimePicker` to emit `onChange` event whenever the value is changed, not just when the component is closed

### Removed

- `moonstone/ProgressBar` properties `min` and `max`

### Fixed

- `moonstone/IncrementSlider` so that the knob is spottable via pointer, and 5-way navigation between the knob and the increment/decrement buttons is functional
- `moonstone/Slider` and `moonstone/IncrementSlider` to not fire `onChange` for value changes from props

## [1.0.0-beta.1] - 2016-12-30

### Added

- `moonstone/VideoPlayer` and `moonstone/TooltipDecorator` components and samples
- `moonstone/Panels.Panels` property `onBack` to support `ui/Cancelable`
- `moonstone/VirtualFlexList` Work-In-Progress component to support variably sized rows or columns
- `moonstone/ExpandableItem` properties `autoClose` and `lockBottom`
- `moonstone/ExpandableList` properties `noAutoClose` and `noLockBottom`
- `moonstone/Picker` property `reverse`
- `moonstone/ContextualPopup` property `noAutoDismiss`
- `moonstone/Dialog` property `scrimType`
- `moonstone/Popup` property `spotlightRestrict`

### Changed

- `moonstone/Panels.Routable` to require a `navigate` configuration property indicating the event callback for back or cancel actions
- `moonstone/MarqueeController` focus/blur handling to start and stop synchronized `moonstone/Marquee` components
- `moonstone/ExpandableList` property `autoClose` to `closeOnSelect` to disambiguate it from the added `autoClose` on 5-way up
- `moonstone/ContextualPopupDecorator.ContextualPopupDecorator` component's `onCloseButtonClick` property to `onClose`
- `moonstone/Dialog` component's `onCloseButtonClicked` property to `onClose`
- `moonstone/Spinner` component's `center` and `middle` properties to a single `centered` property
	that applies both horizontal and vertical centering
- `moonstone/Popup.PopupBase` component's `onCloseButtonClicked` property to `onCloseButtonClick`
- `moonstone/Item.ItemOverlay` component's `autoHide` property to remove the `'no'` option. The same
	effect can be achieved by omitting the property or passing `null`.
- `moonstone/VirtualGridList` to be scrolled by page when navigating with a 5-way direction key
- `moonstone/Scroller`, `moonstone/VirtualList`, `moonstone/VirtualGridList` to no longer respond to mouse down/move/up events
- all Expandables to include a state arrow UI element
- `moonstone/LabeledItem` to support a `titleIcon` property which positions just after the title text
- `moonstone/Button` to include `moonstone/TooltipDecorator`
- `moonstone/Expandable` to support being managed, radio group-style, by a component wrapped with `RadioControllerDecorator` from `ui/RadioDecorator`
- `moonstone/Picker` to animate `moonstone/Marquee` children when any part of the `moonstone/Picker` is focused
- `moonstone/VirtualList` to mute its container instead of disabling it during scroll events
- `moonstone/VirtualList`, `moonstone/VirtualGridList`, and `moonstone/Scroller` to continue scrolling when holding down the paging controls
- `moonstone/VirtualList` to require a `component` prop and not have a default value
- `moonstone/Picker` to continuously change when a button is held down by adding `ui/Holdable`.

### Fixed

- `moonstone/Popup` and `moonstone/ContextualPopup` 5-way navigation behavior using spotlight.
- Bug where a synchronized marquee whose content fit the available space would prevent restarting of the marquees
- `moonstone/Input` to show an ellipsis on the correct side based on the text directionality of the `value` or `placeholder` content.
- `moonstone/VirtualList` and `moonstone/VirtualGridList` to prevent unwanted scrolling when focused with the pointer
- `moonstone/Picker` to remove fingernail when a the pointer is held down, but the pointer is moved off the `joined` picker.
- `moonstone/LabeledItem` to include marquee on both `title` and `label`, and be synchronized

## [1.0.0-alpha.5] - 2016-12-16

No changes.

## [1.0.0-alpha.4] - 2016-12-2

### Added

- `moonstone/Popup`, `moonstone/ContextualPopupDecorator`, `moonstone/Notification`, `moonstone/Dialog` and `moonstone/ExpandableInput` components
- `ItemOverlay` component to `moonstone/Item` module
- `marqueeCentered` prop to `moonstone/MarqueeDecorator` and `moonstone/MarqueeText`
- `placeholder` prop to `moonstone/Image`
- `moonstone/MarqueeController` component to synchronize multiple `moonstone/Marquee` components
- Non-latin locale support to all existing Moonstone components
- Language-specific font support
- `moonstone/IncrementSlider` now accepts customizable increment and decrement icons, as well as `moonstone/Slider` being more responsive to external styling

### Changed

- `moonstone/Input` component's `iconStart` and `iconEnd` properties to be `iconBefore` and `iconAfter`, respectively, for consistency with `moonstone/Item.ItemOverlay` naming
- `moonstone/Icon` and `moonstone/IconButton` so the `children` property supports both font-based icons and images
- the `checked` property to `selected` for consistency across the whole framework. This allows better interoperability when switching between various components.  Affects the following: `CheckboxItem`, `RadioItem`, `SelectableItem`, `Switch`, `SwitchItem`, and `ToggleItem`. Additionally, these now use `moonstone/Item.ItemOverlay` to position and handle their Icons.
- `moonstone/Slider` and `moonstone/IncrementSlider` to be more performant. No changes were made to
	the public API.
- `moonstone/GridListImageItem` so that a placeholder image displays while loading the image, and the caption and subcaption support marqueeing
- `moonstone/MoonstoneDecorator` to add `FloatingLayerDecorator`
- `moonstone/IncrementSlider` in vertical mode looks and works as expected.

### Removed

- LESS mixins that belong in `@enact/ui`, so that only moonstone-specific mixins are contained in
this module. When authoring components and importing mixins, only the local mixins need to be
imported, as they already import the general mixins.
- the `src` property from `moonstone/Icon` and `moonston/IconButton`. Use the support for URLs in
	the `children` property as noted above.
- the `height` property from `moonstone/IncrementSlider` and `moonstone/Slider`

### Fixed

- Joined picker so that it now has correct animation when using the mouse wheel
- Bug in DatePicker/TimePicker that prevented setting of value earlier than 1969

## [1.0.0-alpha.3] - 2016-11-8

### Added

- `moonstone/BodyText`, `moonstone/DatePicker`, `moonstone/DayPicker`, `moonstone/ExpandableItem`, `moonstone/Image`, and `moonstone/TimePicker` components
- `fullBleed` prop to `moonstone/Panels/Header`. When `true`, the header content is indented and the header lines are removed.
- Application close button to `moonstone/Panels`. Fires `onApplicationClose` when clicked. Can be omitted with the `noCloseButton` prop.
- `marqueeDisabled` prop to `moonstone/Picker`
- `padded` prop to `moonstone/RangePicker`
- `forceDirection` prop to `moonstone/Marquee`. Forces the direction of `moonstone/Marquee`. Useful for when `RTL` content cannot be auto detected.

### Changed

- `data` parameter passed to `component` prop of `VirtualList`.
- `moonstone/Expandable` into a submodule of `moonstone/ExpandableItem`
- `ExpandableList` to properly support selection
- `moonstone/Divider`'s `children` property to be optional
- `moonstone/ToggleItem`'s `inline` version to have a `max-width` of `240px`
- `moonstone/Input` to use `<div>` instead of `<label>` for wrapping components. No change to
	functionality, only markup.

### Removed

- `moonstone/ExpandableCheckboxItemGroup` in favor of `ExpandableList`

## [1.0.0-alpha.2] - 2016-10-21

This version includes a lot of refactoring from the previous release. Developers need to switch to the new enact-dev command-line tool.

### Added

- New components and HOCs: `moonstone/Scroller`, `moonstone/VirtualList`, `moonstone/VirtualGridList`, `moonstone/MarqueeText`, `moonstone/Spinner`, `moonstone/ExpandableCheckboxItemGroup`, `moonstone/MarqueeDecorator`
- New options for `ui/Toggleable` HOC
- Marquee support to many components
- Image support to `moonstone/Icon` and `moonstone/IconButton`
- `dismissOnEnter` prop for `moonstone/Input`
- Many more unit tests

### Changed

- Some props for UI state were renamed to have `default` prefix where state was managed by the component. (e.g. `defaultOpen`)

### Fixed

- Many components were fixed, polished, updated and documented
- Inline docs updated to be more consistent and comprehensive<|MERGE_RESOLUTION|>--- conflicted
+++ resolved
@@ -4,28 +4,21 @@
 
 ## [unreleased]
 
-<<<<<<< HEAD
 ### Removed
 
 - `moonstone/VideoPlayer` prop `preloadSource`, to be replaced by `moonstone/VideoPlayer.Video` prop `preloadSource`
 
 ### Added
 
+- `moonstone/SelectableItem.SelectableItemDecorator`
 - `moonstone/VideoPlayer.Video` component to support preloading video sources
-
-### Changed
-
-- `moonstone/VideoPlayer.videoComponent` prop to default to `ui/Media.Media` instead of `'video'`. As a result, to use a custom video element, one must pass an instance of `ui/Media` with its `mediaComponent` prop set to the desired element.
-=======
-### Added
-
-- `moonstone/SelectableItem.SelectableItemDecorator`
 
 ### Changed
 
 - `moonstone/ToggleItem` to forward native events on `onFocus` and `onBlur`
 - `moonstone/Input` and `moonstone/ExpandableInput` support for forwarding valid `<input>` props to the contained `<input>` node
 - `moonstone/ToggleButton` to fire `onToggle` when toggled
+- `moonstone/VideoPlayer.videoComponent` prop to default to `ui/Media.Media` instead of `'video'`. As a result, to use a custom video element, one must pass an instance of `ui/Media` with its `mediaComponent` prop set to the desired element.
 
 ### Fixed
 
@@ -36,7 +29,6 @@
 - `moonstone/ExpandableInput` spotlight behavior when leaving the component via 5-way
 
 ## [2.0.0-beta.2] - 2018-05-07
->>>>>>> 7e2cb729
 
 ### Fixed
 
