--- conflicted
+++ resolved
@@ -71,13 +71,11 @@
 
 ### Added
 
-<<<<<<< HEAD
 - `moonstone/Panels` property `closeButtonBackgroundOpacity` to support `moonstone/Panels/ApplicationCloseButton`'s `backgroundOpacity` prop
 
 ### Changed
 
 - `moonstone/Panels/ApplicationCloseButton` to expose its `backgroundOpacity` prop
-=======
 - `moonstone/Popup` callback property `onShow` which fires after popup appears for both animating and non-animating popups
 
 ### Changed
@@ -90,7 +88,6 @@
 - `moonstone/Dialog` style
 - `moonstone/Popup`, `moonstone/Dialog`, and `moonstone/Notification` to support `node` type for children
 - `moonstone/Scroller` to forward `onKeyDown` events
->>>>>>> 44dd51ec
 
 ### Fixed
 
