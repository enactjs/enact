--- conflicted
+++ resolved
@@ -6,11 +6,8 @@
 
 ### Added
 
-<<<<<<< HEAD
 - `moonstone/Dropdown` widths `tiny`, and `huge`
-=======
 - `ilib@^14.2.0` as a package peer dependency, which apps will need to include
->>>>>>> 6525d8d3
 
 ### Fixed
 
