--- conflicted
+++ resolved
@@ -33,12 +33,9 @@
 - `moonstone/Input` support for `dismissOnEnter`
 - `moonstone/Input` focus management to prevent stealing focus when programmatically moved elsewhere
 - `moonstone` international fonts to always be used, even when unsupported font-weights or font-styles are requested
-<<<<<<< HEAD
 - `moonstone/Panels.Panel` support for selecting components with `.spottable-default` as the default focus target
-=======
 - `moonstone/InputDecorator` 5-way spot behavior
 - `moonstone/Panels` layout in RTL locales
->>>>>>> 8cc49204
 
 ## [1.4.1] - 2017-07-05
 
