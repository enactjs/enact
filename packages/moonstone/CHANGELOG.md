# Change Log

The following is a curated list of changes in the Enact moonstone module, newest changes on the top.

## [unreleased]

### Added

<<<<<<< HEAD
- `moonstone/Scroller.Scroller`, `moonstone/VirtualList.VirtualList`, and `moonstone/VirtualList.VirtualGridList` to scroll when receiving `webOSVoice` event

### Changed

=======
- `moonstone/VirtualList.VirtualList`, `moonstone/VirtualList.VirtualGridList`, and `moonstone/Scroller.Scroller` overscroll effect when the edges are reached

### Changed

- `moonstone/Scroller.Scroller`, `moonstone/VirtualList.VirtualList`, and `moonstone/VirtualList.VirtualGridList` scrollbar button to move a previous or next page when pressing a page up or down key instead of releasing it

### Fixed

- `moonstone/VideoPlayer` to prevent updating state when the source is changed to the preload source, but the current preload source is the same

## [2.0.0-beta.7] - 2018-06-11

### Removed

- `moonstone/Dialog` properties `preserveCase` and `showDivider`, replaced by `casing` and `noDivider` respectively
- `moonstone/Divider` property `preserveCase`, replaced by `casing`
- `moonstone/ExpandableInput` property `onInputChange`, replaced by `onChange`
- `moonstone/MoonstoneDecorator.TextSizeDecorator`, replaced by `moonstone/MoonstoneDecorator.AccessibilityDecorator`
- `moonstone/Panels.Header` property `preserveCase`, replaced by `casing`
- `moonstone/Panels.Panel` property `noAutoFocus`, replaced by `autoFocus`
- `moonstone/TooltipDecorator` property `tooltipPreserveCase`, replaced by `tooltipCasing`

### Changed

- `moonstone/VideoPlayer` to allow spotlight focus to move left and right from `MediaControls`
- `moonstone/VideoPlayer` to disable bottom controls when loading until it's playable

### Fixed

- `moonstone/EditableIntegerPicker` to disable itself when on a range consisting of a single static value
- `moonstone/Picker` to disable itself when containing fewer than two items
- `moonstone/Popup` to spot its content correctly when `open` by default
- `moonstone/RangePicker` to disable itself when on a range consisting of a single static value
- `moonstone/TooltipDecorator` to hide when `onDismiss` has been invoked
- `moonstone/VideoPlayer` to show media controls when pressing down in pointer mode
- `moonstone/VideoPlayer` to provide a more natural 5-way focus behavior
- `moonstone/VideoPlayer.MediaControls` to handle left and right key to jump when `moonstone/VideoPlayer` is focused

>>>>>>> 513a8a4d
## [2.0.0-beta.6] - 2018-06-04

### Removed

- `moonstone/IncrementSlider` prop `children` which was no longer supported for setting the tooltip (since 2.0.0-beta.1)

### Fixed

- `moonstone/ContextualPopupDecorator` to allow focusing components under a popup without any focusable components
- `moonstone/Scroller` ordering of logic for Scroller focus to check focus possibilities first then go to fallback at the top of the container
- `moonstone/Scroller` to check focus possibilities first then go to fallback at the top of the container of focused item
- `moonstone/Scroller` to scroll by page when focus was at the edge of the viewport
- `moonstone/ToggleButton` padding and orientation for RTL
- `moonstone/VideoPlayer` to not hide title and info section when showing more components
- `moonstone/VideoPlayer` to select a position in slider to seek in 5-way mode
- `moonstone/VideoPlayer` to show thumbnail only when focused on slider

## [2.0.0-beta.5] - 2018-05-29

### Removed

- `moonstone/Popup`, `moonstone/Dialog` and `moonstone/Notification` property `spotlightRestrict` option `'none'`
- `moonstone/VideoPlayer` prop `preloadSource`, to be replaced by `moonstone/VideoPlayer.Video` prop `preloadSource`
- `moonstone/Button` and `moonstone/IconButton` allowed value `'opaque'` from prop `backgroundOpacity` which was the default and therefore has the same effect as omitting the prop

### Added

- `moonstone/VideoPlayer` props `selection` and `onSeekOutsideRange` to support selecting a range and notification of interactions outside of that range
- `moonstone/VideoPlayer.Video` component to support preloading video sources

### Changed

- `moonstone/VideoPlayer.videoComponent` prop to default to `ui/Media.Media` instead of `'video'`. As a result, to use a custom video element, one must pass an instance of `ui/Media` with its `mediaComponent` prop set to the desired element.

### Fixed

- `moonstone/ContextualPopupDecorator` to properly stop propagating keydown event if fired from the popup container
- `moonstone/Slider` to read when knob gains focus or for a change in value
- `moonstone/Scroller` to not cut off Expandables when scrollbar appears
- `moonstone/VideoPlayer` to correctly read out when play button is pressed

## [2.0.0-beta.4] - 2018-05-21

### Added

- `moonstone/Button` and `moonstone/IconButton` class name `small` to the list of allowed `css` overrides
- `moonstone/VideoPlayer.MediaControls` property `onClose` to handle back key
- `moonstone/ProgressBar` prop `highlighted` for when the UX needs to call special attention to a progress bar

### Changed

- `moonstone/VideoPlayer` to disable media slider when source is unavailable

### Fixed

- `moonstone/ContextualPopupDecorator` to not set focus to activator when closing if focus was set elsewhere
- `moonstone/IconButton` to allow external customization of vertical alignment of its `Icon` by setting `line-height`
- `moonstone/Marquee.MarqueeController` to not cancel valid animations
- `moonstone/VideoPlayer` feedback and feedback icon to hide properly on play/pause/fast forward/rewind
- `moonstone/VideoPlayer` to correctly focus to default media controls component
- `moonstone/VideoPlayer` to close opened popup components when media controls hide
- `moonstone/VideoPlayer` to show controls on mount and when playing next preload video

## [2.0.0-beta.3] - 2018-05-14

### Added

- `moonstone/SelectableItem.SelectableItemDecorator`

### Changed

- `moonstone/ToggleItem` to forward native events on `onFocus` and `onBlur`
- `moonstone/Input` and `moonstone/ExpandableInput` to support forwarding valid `<input>` props to the contained `<input>` node
- `moonstone/ToggleButton` to fire `onToggle` when toggled

### Fixed

- `moonstone/VirtualList.VirtualList` and `moonstone/VirtualList.VirtualGridList` to scroll properly with all enabled items via a page up or down key
- `moonstone/VirtualList.VirtualList`, `moonstone/VirtualList.VirtualGridList`, and `moonstone/Scroller.Scroller` to ignore any user key events in pointer mode
- `moonstone/VirtualList.VirtualList`, `moonstone/VirtualList.VirtualGridList`, and `moonstone/Scroller.Scroller` to pass `data-spotlight-container-disabled` prop to their outer DOM element
- `moonstone/Image` so it automatically swaps the `src` to the appropriate resolution dynamically as the screen resizes
- `moonstone/Popup` to support all `spotlightRestrict` options
- `moonstone` component `disabled` colors to match the most recent design guidelines (from 30% to 60% opacity)
- `moonstone/ExpandableInput` spotlight behavior when leaving the component via 5-way

## [2.0.0-beta.2] - 2018-05-07

### Fixed

- `moonstone/IconButton` to allow theme-style customization, like it claimed was possible
- `moonstone/ExpandableItem` and related expandables to deal with disabled items and the `autoClose`, `lockBottom` and `noLockBottom` props
- `moonstone/Slider` not to fire `onChange` event when 5-ways out of boundary
- `moonstone/ToggleButton` layout for RTL locales
- `moonstone/Item`, `moonstone/SlotItem`, `moonstone/ToggleItem` to not apply duplicate `className` values
- `moonstone/VirtualList.VirtualList`, `moonstone/VirtualList.VirtualGridList`, and `moonstone/Scroller.Scroller` scrollbar button's aria-label in RTL
- `moonstone/VirtualList.VirtualList` and `moonstone/VirtualList.VirtualGridList` to scroll properly with all disabled items
- `moonstone/VirtualList.VirtualList` and `moonstone/VirtualList.VirtualGridList` to not scroll on focus when jumping

## [2.0.0-beta.1] - 2018-04-29

### Removed

- `moonstone/IncrementSlider` and `moonstone/Slider` props `tooltipAsPercent`, `tooltipSide`, and `tooltipForceSide`, to be replaced by `moonstone/IncrementSlider.IncrementSliderTooltip` and `moonstone/Slider.SliderTooltip` props `percent`, and `side`
- `moonstone/IncrementSlider` props `detachedKnob`, `onDecrement`, `onIncrement`, and `scrubbing`
- `moonstone/ProgressBar` props `tooltipSide` and `tooltipForceSide`, to be replaced by `moonstone/ProgressBar.ProgressBarTooltip` prop `side`
- `moonstone/Slider` props `detachedKnob`, `onDecrement`, `onIncrement`, `scrubbing`, and `onKnobMove`
- `moonstone/VideoPlayer` property `tooltipHideDelay`
- `moonstone/VideoPlayer` props `backwardIcon`, `forwardIcon`, `initialJumpDelay`, `jumpBackwardIcon`, `jumpButtonsDisabled`, `jumpDelay`, `jumpForwadIcon`, `leftComponents`, `moreButtonCloseLabel`, `moreButtonColor`, `moreButtonDisabled`, `moreButtonLabel`, `no5WayJump`, `noJumpButtons`, `noRateButtons`, `pauseIcon`, `playIcon`, `rateButtonsDisabled`, and `rightComponents`, replaced by corresponding props on `moonstone/VideoPlayer.MediaControls`
- `moonstone/VideoPlayer` props `onBackwardButtonClick`, `onForwardButtonClick`, `onJumpBackwardButtonClick`, `onJumpForwardButtonClick`, and `onPlayButtonClick`, replaced by `onRewind`, `onFastForward`, `onJumpBackward`, `onJumpForward`, `onPause`, and `onPlay`, respectively

### Added

- `moonstone/DatePicker` props `dayAriaLabel`, `dayLabel`, `monthAriaLabel`, `monthLabel`, `yearAriaLabel` and `yearLabel` to configure the label set on date pickers
- `moonstone/DayPicker` and `moonstone/DaySelector` props `dayNameLength`, `everyDayText`, `everyWeekdayText`, and `everyWeekendText`
- `moonstone/ExpandablePicker` props `checkButtonAriaLabel`, `decrementAriaLabel`, `incrementAriaLabel`, and `pickerAriaLabel` to configure the label set on each button and picker
- `moonstone/MediaOverlay` component
- `moonstone/Picker` props `aria-label`, `decrementAriaLabel`, and `incrementAriaLabel` to configure the label set on each button
- `moonstone/Popup` property `closeButtonAriaLabel` to configure the label set on popup close button
- `moonstone/ProgressBar.ProgressBarTooltip` props `percent` to format the value as a percent and `visible` to control display of the tooltip
- `moonstone/TimePicker` props `hourAriaLabel`, `hourLabel`, `meridiemAriaLabel`, `meridiemLabel`, `minuteAriaLabel`, and `minuteLabel` to configure the label set on time pickers
- `moonstone/VideoPlayer.MediaControls` component to support additional customization of the playback controls
- `moonstone/VideoPlayer` props `mediaControlsComponent`, `onRewind`, `onFastForward`, `onJumpBackward`, `onJumpForward`, `onPause`, `onPlay`, and `preloadSource`
- `moonstone/VirtualList.VirtualList` and `moonstone/VirtualList.VirtualGridList` `role="list"`
- `moonstone/VirtualList.VirtualList` and `moonstone/VirtualList.VirtualGridList` prop `wrap` to support wrap-around spotlight navigation
- `moonstone/VirtualList`, `moonstone/VirtualGridList` and `moonstone/Scroller` props `scrollRightAriaLabel`, `scrollLeftAriaLabel`, `scrollDownAriaLabel`, and `scrollUpAriaLabel` to configure the aria-label set on scroll buttons in the scrollbars

### Changed

- `moonstone/IncrementSlider` and `moonstone/Slider` prop `tooltip` to support either a boolean for the default tooltip or an element or component for a custom tooltip
- `moonstone/Input` to prevent pointer actions on other component when the input has focus
- `moonstone/ProgressBar.ProgressBarTooltip` prop `side` to support either locale-aware or locale-independent positioning
- `moonstone/ProgressBar.ProgressBarTooltip` prop `tooltip` to support custom tooltip components
- `moonstone/Scroller`, `moonstone/Picker`, and `moonstone/IncrementSlider` to retain focus on `moonstone/IconButton` when it becomes disabled

### Fixed

- `moonstone/ExpandableItem` and related expandable components to expand smoothly when used in a scroller
- `moonstone/GridListImageItem` to show proper `placeholder` and `selectionOverlay`
- `moonstone/MoonstoneDecorator` to optimize localized font loading performance
- `moonstone/Scroller` and `moonstone/VirtualList` navigation via 5-way from paging controls
- `moonstone/VideoPlayer` to render bottom controls at idle after mounting
- `moonstone/VirtualList.VirtualList` and `moonstone/VirtualList.VirtualGridList` to give initial focus
- `moonstone/VirtualList.VirtualList` and `moonstone/VirtualList.VirtualGridList` to have the default value for `dataSize`, `pageScroll`, and `spacing` props

## [2.0.0-alpha.8] - 2018-04-17

### Added

- `moonstone/Panels` property `closeButtonAriaLabel` to configure the label set on application close button

### Changed

- `moonstone/VirtualList.VirtualList` and `moonstone/VirtualList.VirtualGridList` to set its ARIA `role` to `"list"`
- `moonstone/VideoPlayer` property `title` to accept node type

### Fixed

- `moonstone/TimePicker` to show `meridiem` correctly in all locales
- `moonstone/Scrollable` scroll buttons to read out out audio guidance when button pressed down
- `moonstone/ExpandableItem` to show label properly when open and disabled
- `moonstone/Notification` to position properly in RTL locales
- `moonstone/VideoPlayer` to show controls when pressing 5-way select

## [2.0.0-alpha.7] - 2018-04-03

### Removed

- `moonstone/VirtualList.VirtualList` and `moonstone/VirtualList.VirtualGridList` prop `data` to eliminate the misunderstanding caused by the ambiguity of `data`

### Added

- `moonstone/VideoPlayer` property `noSpinner` to allow apps to show/hide spinner while loading video

### Changed

- `moonstone/VideoPlayer` to disable play/pause button when media controls are disabled
- `moonstone/VideoPlayer` property `moreButtonColor` to allow setting underline colors for more button
- `moonstone/VirtualList.VirtualList` and `moonstone/VirtualList.VirtualGridList` prop `isItemDisabled`, which accepts a function that checks if the item at the supplied index is disabled
- `moonstone/Panels.Header` support for `headerInput` so the Header can be used as an Input. See documentation for usage examples.
- `moonstone/ProgressBar` property `tooltipSide` to configure tooltip position relative to the progress bar
- `moonstone/ProgressBar` colors (affecting `moonstone/Slider` as well) for light and dark theme to match the latest designs and make them more visible when drawn over arbitrary background colors

### Fixed

- `moonstone/VideoPlayer` to correctly adjust spaces when the number of components changes in `leftComponents` and `rightComponents`
- `moonstone/VideoPlayer` to read out audio guidance every time `source` changes
- `moonstone/VideoPlayer` to display custom thumbnail node
- `moonstone/VideoPlayer` to hide more icon when right components are removed
- `moonstone/Picker` to correctly update pressed state when dragging off buttons
- `moonstone/Notification` to display when it's opened
- `moonstone/VirtualList` and `moonstone/VirtualGridList` to show Spotlight properly while navigating with page up and down keys
- `moonstone/Input` to allow navigating via left or right to other components when the input is active and the selection is at start or end of the text, respectively
- `moonstone/Panels.ActivityPanels` to correctly lay out the existing panel after adding additional panels

## [2.0.0-alpha.6] - 2018-03-22

### Removed

- `moonstone/Slider` exports `SliderFactory` and `SliderBaseFactory`
- `moonstone/IncrementSlider` exports `IncrementSliderFactory` and `IncrementSliderBaseFactory`
- `moonstone/ProgressBar`, `moonstone/Slider`, `moonstone/Slider.SliderTooltip`, `moonstone/IncrementSlider` components' `vertical` property and replaced it with `orientation`

### Added

- `moonstone/VideoPlayer` property `component` to handle custom video element
- `moonstone/IncrementSlider` properties `incrementAriaLabel` and `decrementAriaLabel` to configure the label set on each button
- `moonstone/Input` support for `small` prop
- `moonstone/ProgressBar` support for `tooltip` and `tooltipForceSide`
- `moonstone/ProgressBar`, `moonstone/Slider`, `moonstone/Slider.SliderTooltip`, `moonstone/IncrementSlider` property `orientation` to accept orientation strings like "vertical" and "horizontal" (replaced old `vertical` prop)

### Changed

- `moonstone/Input` input `height`, `vertical-align`, and `margins`. Please verify your layouts to ensure everything lines up correctly; this change may require removal of old sizing and positioning CSS which is no longer necessary.
- `moonstone/FormCheckbox` to have a small border around the circle, according to new GUI designs
- `moonstone/RadioItem` dot size and added an inner-dot to selected-focused state, according to new GUI designs
- `moonstone/ContextualPopup` prop `popupContainerId` to `popupSpotlightId`
- `moonstone/Popup` prop `containerId` to `spotlightId`
- `moonstone/VideoPlayer` prop `containerId` to `spotlightId`
- `moonstone/VirtualList.VirtualList` and `moonstone/VirtualList.VirtualGridList` prop `component` to be replaced by `itemRenderer`

### Fixed

- `moonstone/ExpandableItem` to be more performant when animating
- `moonstone/GridListImageItem` to hide overlay checkmark icon on focus when unselected
- `moonstone/GridListImageItem` to use `ui/GridListImageItem`
- `moonstone/VirtualList`, `moonstone/VirtualGridList` and `moonstone/Scroller` components to use their base UI components
- `moonstone/VirtualList` to show the selected state on hovered paging controls properly
- `moonstone/Slider` to highlight knob when selected
- `moonstone/Slider` to handle updates to its `value` prop correctly
- `moonstone/ToggleItem` to accept HTML DOM node tag names as strings for its `component` property
- `moonstone/Popup` to properly pause and resume spotlight when animating

## [2.0.0-alpha.5] - 2018-03-07

### Removed

- `moonstone/Marquee.MarqueeText`, replaced by `moonstone/Marquee.Marquee`
- `moonstone/VirtualGridList.GridListImageItem`, replaced by `moonstone/GridListImageItem`

### Changed

- `moonstone/Marquee.Marquee` to be `moonstone/Marquee.MarqueeBase`
- `moonstone/ContextualPopupDecorator` to not restore last-focused child
- `moonstone/ExpandableList` to restore focus to the first selected item after opening

### Fixed

- `moonstone/Slider` to correctly show localized percentage value in tooltip when `tooltipAsPercent` is true
- `moonstone/VirtualGridList` to show or hide its scrollbars properly
- `moonstone/Button` text to be properly centered
- `moonstone/Input` to not clip some glyphs at the start of the value

## [2.0.0-alpha.4] - 2018-02-13

### Added

- `moonstone/SlotItem` replacing `moonstone/Item.ItemOverlay`

### Removed

- `moonstone/VirtualFlexList` to be replaced by `ui/VirtualFlexList`
- `moonstone/Button` and `moonstone/IconButton` prop `noAnimation`
- `moonstone/Item.OverlayDecorator`, `moonstone/Item.Overlay`, and `moonstone/Item.ItemOverlay` to be replaced by `moonstone/SlotItem`

### Changed

- `moonstone/Marquee` to do less-costly calculations during measurement and optimized the applied styles
- `moonstone/ExpandableList` to require a unique key for each object type data

### Fixed

- `moonstone/VirtualList` to render properly with fiber reconciler
- `moonstone/VirtualList` focus option in scrollTo api
- `moonstone/ExpandableSpotlightDecorator` to not spot the title upon collapse when in `pointerMode`
- `moonstone/Spinner` to not unpause Spotlight unless it was the one to pause it
- `moonstone/Marquee` to stop when becoming disabled
- `moonstone/Input`, `moonstone/MarqueeDecorator`, and `moonstone/Slider` to prevent unnecessary focus-based updates

## [2.0.0-alpha.3] - 2018-01-18

### Removed

- `moonstone/Scroller` and `moonstone/VirtualList` option `indexToFocus` in `scrollTo` method which is deprecated from 1.2.0
- `moonstone/Scroller` props `horizontal` and `vertical` which are deprecated from 1.3.0 and replaced with `direction` prop
- `moonstone/Button` exports `ButtonFactory` and `ButtonBaseFactory`
- `moonstone/IconButton` exports `IconButtonFactory` and `IconButtonBaseFactory`

### Fixed

- `moonstone/MoonstoneDecorator` root node to fill the entire space available, which simplifies positioning and sizing for child elements (previously always measured 0 in height)
- `moonstone/VirtualList` to prevent infinite function call when a size of contents is slightly longer than a client size without a scrollbar
- `moonstone/VirtualList` to sync scroll position when clientSize changed

## [2.0.0-alpha.2] - 2017-08-29

No significant changes.

## [2.0.0-alpha.1] - 2017-08-27

### Changed

- `moonstone/Button`, `moonstone/Checkbox`, `moonstone/FormCheckbox`, `moonstone/IconButton`, `moonstone/IncrementSlider`, `moonstone/Item`, `moonstone/Picker`, and `moonstone/RangePicker`, `moonstone/Switch` and `moonstone/VideoPlayer` to use `ui/Touchable`

## [1.15.0] - 2018-02-28

### Deprecated

- `moonstone/Marquee.Marquee`, to be moved to `moonstone/Marquee.MarqueeBase` in 2.0.0
- `moonstone/Marquee.MarqueeText`, to be moved to `moonstone/Marquee.Marquee` in 2.0.0

### Fixed

- `moonstone/GridListImageItem` to display correctly

## [1.14.0] - 2018-02-23

### Deprecated

- `moonstone/VirtualFlexList`, to be replaced by `ui/VirtualFlexList` in 2.0.0
- `moonstone/VirtualGridList.GridListImageItem`, to be replaced by `moonstone/GridListImageItem` in 2.0.0
- `moonstone/Button` and `moonstone/IconButton` prop `noAnimation`, to be removed in 2.0.0
- `moonstone/Button.ButtonFactory`, `moonstone/Button.ButtonBaseFactory`, `moonstone/IconButton.IconButtonFactory`, `moonstone/IconButton.IconButtonBaseFactory`, `moonstone/IncrementSlider.IncrementSliderFactory`, `moonstone/IncrementSlider.IncrementSliderBaseFactory`, `moonstone/Slider.SliderFactory`, and `moonstone/Slider.SliderBaseFactory`, to be removed in 2.0.0
- `moonstone/Item.ItemOverlay`, to be replaced by `ui/SlotItem` in 2.0.0
- `moonstone/Item.Overlay` and `moonstone/Item.OverlayDecorator`, to be removed in 2.0.0

### Added

- `moonstone/DaySelector` component
- `moonstone/EditableIntegerPicker` component
- `moonstone/GridListImageItem` component

## [1.13.3] - 2018-01-16

### Fixed

- `moonstone/TimePicker` to not read out meridiem label when meridiem picker gets a focus
- `moonstone/Scroller` to correctly update scrollbars when the scroller's contents change

## [1.13.2] - 2017-12-14

### Fixed

- `moonstone/Panels` to maintain spotlight focus when `noAnimation` is set
- `moonstone/Panels` to not accept back key presses during transition
- `moonstone/Panels` to revert 1.13.0 fix that blurred Spotlight when transitioning panels
- `moonstone/Scroller` and other scrolling components to not show scroll thumb when only child item is updated
- `moonstone/Scroller` and other scrolling components to not hide scroll thumb immediately after scroll position reaches the top or the bottom
- `moonstone/Scroller` and other scrolling components to show scroll thumb properly when scroll position reaches the top or the bottom by paging controls

## [1.13.1] - 2017-12-06

### Fixed

- `moonstone/Slider` to not unnecessarily fire `onChange` if the initial value has not changed

## [1.13.0] - 2017-11-28

### Added

- `moonstone/VideoPlayer` props `disabled`, `loading`, `miniFeedbackHideDelay`, and `thumbnailComponent` as well as new APIs: `areControlsVisible`, `getVideoNode`, `showFeedback`, and `toggleControls`

### Fixed

- `moonstone/VirtualList` to render items from a correct index on edge cases at the top of a list
- `moonstone/VirtualList` to handle focus properly via page up at the first page and via page down at the last page
- `moonstone/Expandable` and derivatives to use the new `ease-out-quart` animation timing function to better match the aesthetic of Enyo's Expandables
- `moonstone/TooltipDecorator` to correctly display tooltip direction when locale changes
- `moonstone/Marquee` to restart animation on every resize update
- `moonstone/LabeledItem` to start marquee when hovering while disabled
- `moonstone/Marquee` to correctly start when hovering on disabled spottable components
- `moonstone/Marquee.MarqueeController` to not abort marquee when moving among components
- `moonstone/Picker` marquee issues with disabled buttons or Picker
- `moonstone/Panels` to prevent loss of spotlight issue when moving between panels
- `moonstone/VideoPlayer` to bring it in line with real-world use-cases
- `moonstone/Slider` by removing unnecessary repaints to the screen
- `moonstone/Slider` to fire `onChange` events when the knob is pressed near the boundaries
- `moonstone/VideoPlayer` to correctly position knob when interacting with media slider
- `moonstone/VideoPlayer` to not read out the focused button when the media controls hide
- `moonstone/MarqueeDecorator` to stop when unhovering a disabled component using `marqueeOn` `'focus'`
- `moonstone/Slider` to not forward `onChange` when `disabled` on `mouseUp/click`
- `moonstone/VideoPlayer` to defer rendering playback controls until needed

## [1.12.2] - 2017-11-15

### Fixed

- `moonstone/VirtualList` to scroll and focus properly by pageUp and pageDown when disabled items are in it
- `moonstone/Button` to correctly specify minimum width when in large text mode
- `moonstone/Scroller` and other scrolling components to restore last focused index when panel is changed
- `moonstone/VideoPlayer` to display time correctly in RTL locale
- `moonstone/VirtualList` to scroll correctly using page down key with disabled items
- `moonstone/Scroller` and other scrolling components to not cause a script error when scrollbar is not rendered
- `moonstone/Picker` incrementer and decrementer to not change size when focused
- `moonstone/Header` to use a slightly smaller font size for `title` in non-latin locales and a line-height for `titleBelow` and `subTitleBelow` that better meets the needs of tall-glyph languages like Tamil and Thai, as well as latin locales
- `moonstone/Scroller` and `moonstone/VirtualList` to keep spotlight when pressing a 5-way control while scrolling
- `moonstone/Panels` to prevent user interaction with panel contents during transition
- `moonstone/Slider` and related components to correctly position knob for `detachedKnob` on mouse down and fire value where mouse was positioned on mouse up
- `moonstone/DayPicker` to update day names when changing locale
- `moonstone/ExpandableItem` and all other `Expandable` components to revert 1.12.1 change to pull down from the top

## [1.12.1] - 2017-11-07

### Fixed

- `moonstone/ExpandableItem` and all other `Expandable` components to now pull down from the top instead of being revealed from the bottom, matching Enyo's design
- `moonstone/VirtualListNative` to scroll properly with page up/down keys if there is a disabled item
- `moonstone/RangePicker` to display negative values correctly in RTL
- `moonstone/Scroller` and other scrolling components to not blur scroll buttons when wheeling
- `moonstone/Scrollbar` to hide scroll thumb immediately without delay after scroll position reaches min or max
- `moonstone/Divider` to pass `marqueeOn` prop
- `moonstone/Slider` to fire `onChange` on mouse up and key up
- `moonstone/VideoPlayer` to show knob when pressed
- `moonstone/Header` to layout `titleBelow` and `subTitleBelow` correctly
- `moonstone/Header` to use correct font-weight for `subTitleBelow`
- `moonstone/VirtualList` to restore focus correctly for lists only slightly larger than the viewport

## [1.12.0] - 2017-10-27

### Fixed

- `moonstone/Scroller` and other scrolling components to prevent focusing outside the viewport when pressing a 5-way key during wheeling
- `moonstone/Scroller` to called scrollToBoundary once when focus is moved using holding child item
- `moonstone/VideoPlayer` to apply skin correctly
- `moonstone/Popup` from `last-focused` to `default-element` in `SpotlightContainerDecorator` config
- `moonstone/Panels` to retain focus when back key is pressed on breadcrumb
- `moonstone/Input` to correctly hide VKB when dismissing

## [1.11.0] - 2017-10-24

### Added

- `moonstone/VideoPlayer` properties `seekDisabled` and `onSeekFailed` to disable seek function

### Changed

- `moonstone/ExpandableList` to become `disabled` if there are no children

### Fixed

- `moonstone/Picker` to read out customized accessibility value when picker prop has `joined` and `aria-valuetext`
- `moonstone/Scroller` to apply scroll position on vertical or horizontal Scroller when child gets a focus
- `moonstone/Scroller` and other scrolling components to scroll without animation when panel is changed
- `moonstone/ContextualPopup` padding to not overlap close button
- `moonstone/Scroller` and other scrolling components to change focus via page up/down only when the scrollbar is visible
- `moonstone/Picker` to only increment one value on hold
- `moonstone/ItemOverlay` to remeasure when focused

## [1.10.1] - 2017-10-16

### Fixed

- `moonstone/Scroller` and other scrolling components to scroll via page up/down when focus is inside a Spotlight container
- `moonstone/VirtualList` and `moonstone/VirtualGridList` to scroll by 5-way keys right after wheeling
- `moonstone/VirtualList` not to move focus when a current item and the last item are located at the same line and pressing a page down key
- `moonstone/Slider` knob to follow while dragging for detached knob
- `moonstone/Header` to layout header row correctly in `standard` type
- `moonstone/Input` to not dismiss on-screen keyboard when dragging cursor out of input box
- `moonstone/Header` RTL `line-height` issue
- `moonstone/Panels` to render children on idle
- `moonstone/Scroller` and other scrolling components to limit muted spotlight container scrims to their bounds
- `moonstone/Input` to always forward `onKeyUp` event

## [1.10.0] - 2017-10-09

### Added

- `moonstone/VideoPlayer` support for designating components with `.spottable-default` as the default focus target when pressing 5-way down from the slider
- `moonstone/Slider` property `activateOnFocus` which when enabled, allows 5-way directional key interaction with the `Slider` value without pressing [Enter] first
- `moonstone/VideoPlayer` property `noMiniFeedback` to support controlling the visibility of mini feedback
- `ui/Layout`, which provides a technique for laying-out components on the screen using `Cells`, in rows or columns

### Changed

- `moonstone/Popup` to focus on mount if it’s initially opened and non-animating and to always pass an object to `onHide` and `onShow`
- `moonstone/VideoPlayer` to emit `onScrub` event and provide audio guidance when setting focus to slider

### Fixed

- `moonstone/ExpandableItem` and derivatives to restore focus to the Item if the contents were last focused when closed
- `moonstone/Slider` toggling activated state when holding enter/select key
- `moonstone/TimePicker` picker icons shifting slightly when focusing an adjacent picker
- `moonstone/Icon` so it handles color the same way generic text does, by inheriting from the parent's color. This applies to all instances of `Icon`, `IconButton`, and `Icon` inside `Button`.
- `moonstone/fonts` Museo Sans font to correct "Ti" kerning
- `moonstone/VideoPlayer` to correctly position knob on mouse click
- `moonstone/Panels.Header` to show an ellipsis for long titles with RTL text
- `moonstone/Marquee` to restart when invalidated by a prop change and managed by a `moonstone/Marquee.MarqueeController`
- `spotlight.Spotlight` method `focus()` to verify that the target element matches its container's selector rules prior to setting focus
- `moonstone/Picker` to only change picker values `onWheel` when spotted
- `moonstone/VideoPlayer` to hide descendant floating components (tooltips, contextual popups) when the media controls hide

## [1.9.3] - 2017-10-03

### Added

- `moonstone/Button` property value to `backgroundOpacity` called "lightTranslucent" to better serve colorful image backgrounds behind Buttons. This also affects `moonstone/IconButton` and `moonstone/Panels/ApplicationCloseButton`.
- `moonstone/Panels` property `closeButtonBackgroundOpacity` to support `moonstone/Panels/ApplicationCloseButton`'s `backgroundOpacity` prop

### Changed

- `Moonstone Icons` font file to include the latest designs for several icons
- `moonstone/Panels/ApplicationCloseButton` to expose its `backgroundOpacity` prop

### Fixed

- `moonstone/VirtualList` to apply "position: absolute" inline style to items
- `moonstone/Picker` to increment and decrement normally at the edges of joined picker
- `moonstone/Icon` not to read out image characters
- `moonstone/Scroller` and other scrolling components to not accumulate paging scroll by pressing page up/down in scrollbar
- `moonstone/Icon` to correctly display focused state when using external image
- `moonstone/Button` and `moonstone/IconButton` to be properly visually muted when in a muted container

## [1.9.2] - 2017-09-26

### Fixed

- `moonstone/ExpandableList` preventing updates when its children had changed

## [1.9.1] - 2017-09-25

### Fixed

- `moonstone/ExpandableList` run-time error when using an array of objects as children
- `moonstone/VideoPlayer` blocking pointer events when the controls were hidden

## [1.9.0] - 2017-09-22

### Added

- `moonstone/styles/mixins.less` mixins: `.moon-spotlight-margin()` and `.moon-spotlight-padding()`
- `moonstone/Button` property `noAnimation` to support non-animating pressed visual

### Changed

- `moonstone/TimePicker` to use "AM/PM" instead of "meridiem" for label under meridiem picker
- `moonstone/IconButton` default style to not animate on press. NOTE: This behavior will change back to its previous setting in release 2.0.0.
- `moonstone/Popup` to warn when using `scrimType` `'none'` and `spotlightRestrict` `'self-only'`
- `moonstone/Scroller` to block spotlight during scroll
- `moonstone/ExpandableItem` and derivatives to always pause spotlight before animation

### Fixed

- `moonstone/VirtualGridList` to not move focus to wrong column when scrolled from the bottom by holding the "up" key
- `moonstone/VirtualList` to focus an item properly when moving to a next or previous page
- `moonstone/Scroller` and other scrolling components to move focus toward first or last child when page up or down key is pressed if the number of children is small
- `moonstone/VirtualList` to scroll to preserved index when it exists within dataSize for preserving focus
- `moonstone/Picker` buttons to not change size
- `moonstone/Panel` to move key navigation to application close button on holding the "up" key.
- `moonstone/Picker` to show numbers when changing values rapidly
- `moonstone/Popup` layout in large text mode to show close button correctly
- `moonstone/Picker` from moving scroller when pressing 5-way keys in `joined` Picker
- `moonstone/Input` so it displays all locales the same way, without cutting off the edges of characters
- `moonstone/TooltipDecorator` to hide tooltip when 5-way keys are pressed for disabled components
- `moonstone/Picker` to not tremble in width when changing values while using a numeric width prop value
- `moonstone/Picker` to not overlap values when changing values in `vertical`
- `moonstone/ContextualPopup` pointer mode focus behavior for `spotlightRestrict='self-only'`
- `moonstone/VideoPlayer` to prevent interacting with more components in pointer mode when hidden
- `moonstone/Scroller` to not repaint its entire contents whenever partial content is updated
- `moonstone/Slider` knob positioning after its container is resized
- `moonstone/VideoPlayer` to maintain focus when media controls are hidden
- `moonstone/Scroller` to scroll expandable components into view when opening when pointer has moved elsewhere

## [1.8.0] - 2017-09-07

### Deprecated

- `moonstone/Dialog` property `showDivider`, will be replaced by `noDivider` property in 2.0.0

### Added

- `moonstone/Popup` callback property `onShow` which fires after popup appears for both animating and non-animating popups

### Changed

- `moonstone/Popup` callback property `onHide` to run on both animating and non-animating popups
- `moonstone/VideoPlayer` state `playbackRate` to media events
- `moonstone/VideoPlayer` support for `spotlightDisabled`
- `moonstone/VideoPlayer` thumbnail positioning and style
- `moonstone/VirtualList` to render when dataSize increased or decreased
- `moonstone/Dialog` style
- `moonstone/Popup`, `moonstone/Dialog`, and `moonstone/Notification` to support `node` type for children
- `moonstone/Scroller` to forward `onKeyDown` events

### Fixed

- `moonstone/Scroller` and other scrolling components to enable focus when wheel scroll is stopped
- `moonstone/VirtualList` to show scroll thumb when a preserved item is focused in a Panel
- `moonstone/Scroller` to navigate properly with 5-way when expandable child is opened
- `moonstone/VirtualList` to stop scrolling when focus is moved on an item from paging controls or outside
- `moonstone/VirtualList` to move out with 5-way navigation when the first or the last item is disabled
- `moonstone/IconButton` Tooltip position when disabled
- `moonstone/VideoPlayer` Tooltip time after unhovering
- `moonstone/VirtualList` to not show invisible items
- `moonstone/IconButton` Tooltip position when disabled
- `moonstone/VideoPlayer` to display feedback tooltip correctly when navigating in 5-way
- `moonstone/MarqueeDecorator` to work with synchronized `marqueeOn` `'render'` and hovering as well as `marqueOn` `'hover'` when moving rapidly among synchronized marquees
- `moonstone/Input` aria-label for translation
- `moonstone/Marquee` to recalculate inside `moonstone/Scroller` and `moonstone/SelectableItem` by bypassing `shouldComponentUpdate`
- `moonstone/Picker` to marquee when incrementing and decrementing values with the prop `noAnimation`

## [1.7.0] - 2017-08-23

### Deprecated

- `moonstone/TextSizeDecorator` and it will be replaced by `moonstone/AccessibilityDecorator`
- `moonstone/MarqueeDecorator` property `marqueeCentered` and `moonstone/Marquee` property `centered` will be replaced by `alignment` property in 2.0.0

### Added

- `moonstone/TooltipDecorator` config property to direct tooltip into a property instead of adding to `children`
- `moonstone/VideoPlayer` prop `thumbnailUnavailable` to fade thumbnail
- `moonstone/AccessibilityDecorator` with `highContrast` and `textSize`
- `moonstone/VideoPlayer` high contrast scrim
- `moonstone/MarqueeDecorator`and `moonstone/Marquee` property `alignment` to allow setting  alignment of marquee content

### Changed

- `moonstone/Scrollbar` to disable paging control down button properly at the bottom when a scroller size is a non-integer value
- `moonstone/VirtualList`, `moonstone/VirtualGridList`, and `moonstone/Scroller` to scroll on `keydown` event instead of `keyup` event of page up and page down keys
- `moonstone/VirtualGridList` to scroll by item via 5 way key
- `moonstone/VideoPlayer` to read target time when jump by left/right key
- `moonstone/IconButton` to not use `MarqueeDecorator` and `Uppercase`

### Fixed

- `moonstone/VirtualList` and `moonstone/VirtualGridList` to focus the correct item when page up and page down keys are pressed
- `moonstone/VirtualList` to not lose focus when moving out from the first item via 5way when it has disabled items
- `moonstone/Slider` to align tooltip with detached knob
- `moonstone/FormCheckbox` to display correct colors in light skin
- `moonstone/Picker` and `moonstone/RangePicker` to forward `onKeyDown` events when not `joined`
- `moonstone/SelectableItem` to display correct icon width and alignment
- `moonstone/LabeledItem` to always match alignment with the locale
- `moonstone/Scroller` to properly 5-way navigate from scroll buttons
- `moonstone/ExpandableList` to display correct font weight and size for list items
- `moonstone/Divider` to not italicize in non-italic locales
- `moonstone/VideoPlayer` slider knob to follow progress after being selected when seeking
- `moonstone/LabeledItem` to correctly position its icon. This affects all of the `Expandables`, `moonstone/DatePicker` and `moonstone/TimePicker`.
- `moonstone/Panels.Header` and `moonstone/Item` to prevent them from allowing their contents to overflow unexpectedly
- `moonstone/Marquee` to recalculate when vertical scrollbar appears
- `moonstone/SelectableItem` to recalculate marquee when toggled

### Removed

- `moonstone/Input` large-text mode

## [1.6.1] - 2017-08-07

### Changed

- `moonstone/Icon` and `moonstone/IconButton` to no longer fit image source to the icon's boundary

## [1.6.0] - 2017-08-04

### Added

- `moonstone/VideoPlayer` ability to seek when holding down the right and left keys. Sensitivity can be adjusted using throttling options `jumpDelay` and `initialJumpDelay`.
- `moonstone/VideoPlayer` property `no5WayJump` to disable jumping done by 5-way
- `moonstone/VideoPlayer` support for the "More" button to use tooltips
- `moonstone/VideoPlayer` properties `moreButtonLabel` and `moreButtonCloseLabel` to allow customization of the "More" button's tooltip and Aria labels
- `moonstone/VideoPlayer` property `moreButtonDisabled` to disable the "More" button
- `moonstone/Picker` and `moonstone/RangePicker` prop `aria-valuetext` to support reading custom text instead of value
- `moonstone/VideoPlayer` methods `showControls` and `hideControls` to allow external interaction with the player
- `moonstone/Scroller` support for Page Up/Page Down keys in pointer mode when no item has focus

### Changed

- `moonstone/VideoPlayer` to handle play, pause, stop, fast forward and rewind on remote controller
- `moonstone/Marquee` to also start when hovered if `marqueeOnRender` is set

### Fixed

- `moonstone/IconButton` to fit image source within `IconButton`
- `moonstone` icon font sizes for wide icons
- `moonstone/ContextualPopupDecorator` to prefer setting focus to the appropriate popup instead of other underlying controls when using 5-way from the activating control
- `moonstone/Scroller` not scrolled via 5 way when `moonstone/ExpandableList` is opened
- `moonstone/VirtualList` to not let the focus move outside of container even if there are children left when navigating with 5way
- `moonstone/Scroller` and other scrolling components to update disability of paging controls when the scrollbar is set to `visible` and the content becomes shorter
- `moonstone/VideoPlayer` to focus on hover over play/pause button when video is loading
- `moonstone/VideoPlayer` to update and display proper time while moving knob when video is paused
- `moonstone/VideoPlayer` long title overlap issues
- `moonstone/Header` to apply `marqueeOn` prop to `subTitleBelow` and `titleBelow`
- `moonstone/Picker` wheeling in `moonstone/Scroller`
- `moonstone/IncrementSlider` and `moonstone/Picker` to read value changes when selecting buttons

## [1.5.0] - 2017-07-19

### Added

- `moonstone/Slider` and `moonstone/IncrementSlider` prop `aria-valuetext` to support reading custom text instead of value
- `moonstone/TooltipDecorator` property `tooltipProps` to attach props to tooltip component
- `moonstone/Scroller` and `moonstone/VirtualList` ability to scroll via page up and page down keys
- `moonstone/VideoPlayer` tooltip-thumbnail support with the `thumbnailSrc` prop and the `onScrub` callback to fire when the knob moves and a new thumbnail is needed
- `moonstone/VirtualList` ability to navigate via 5way when there are disabled items
- `moonstone/ContextualPopupDecorator` property `popupContainerId` to support configuration of the popup's spotlight container
- `moonstone/ContextualPopupDecorator` property `onOpen` to notify containers when the popup has been opened
- `moonstone/ContextualPopupDecorator` config option `openProp` to support mapping the value of `open` property to the chosen property of wrapped component

### Changed

- `moonstone/ExpandableList` to use 'radio' as the default, and adapt 'single' mode to render as a `moonstone/RadioItem` instead of a `moonstone/CheckboxItem`
- `moonstone/VideoPlayer` to not hide pause icon when it appears
- `moonstone/ContextualPopupDecorator` to set accessibility-related props onto the container node rather than the popup node
- `moonstone/ExpandableItem`, `moonstone/ExpandableList`, `moonstone/ExpandablePicker`, `moonstone/DatePicker`, and `moonstone/TimePicker` to pause spotlight when animating in 5-way mode
- `moonstone/Spinner` to position the text content under the spinner, rather than to the right side
- `moonstone/VideoPlayer` to include hour when announcing the time while scrubbing
- `moonstone/GridListImageItem` to require a `source` prop and not have a default value

### Fixed

- `moonstone/Input` ellipsis to show if placeholder is changed dynamically and is too long
- `moonstone/Marquee` to re-evaluate RTL orientation when its content changes
- `moonstone/VirtualList` to restore focus on short lists
- `moonstone/ExpandableInput` to expand the width of its contained `moonstone/Input`
- `moonstone/Input` support for `dismissOnEnter`
- `moonstone/Input` focus management to prevent stealing focus when programmatically moved elsewhere
- `moonstone/Input` 5-way spot behavior
- `moonstone` international fonts to always be used, even when unsupported font-weights or font-styles are requested
- `moonstone/Panels.Panel` support for selecting components with `.spottable-default` as the default focus target
- `moonstone/Panels` layout in RTL locales
- `moonstone` spottable components to support `onSpotlightDown`, `onSpotlightLeft`, `onSpotlightRight`, and `onSpotlightUp` event property
- `moonstone/VirtualList` losing spotlight when the list is empty
- `moonstone/FormCheckbox` in focused state to have the correct "check" color
- `moonstone/Scroller` and other scrolling components' bug in `navigableFilter` when passed a container id

## [1.4.1] - 2017-07-05

### Changed

- `moonstone/Popup` to only call `onKeyDown` when there is a focused item in the `Popup`
- `moonstone/Scroller`, `moonstone/Picker`, and `moonstone/IncrementSlider` to automatically move focus when the currently focused `moonstone/IconButton` becomes disabled

### Fixed

- `moonstone/ContextualPopupDecorator` close button to account for large text size
- `moonstone/ContextualPopupDecorator` to not spot controls other than its activator when navigating out via 5-way
- `moonstone/Header` to set the value of `marqueeOn` for all types of headers

## [1.4.0] - 2017-06-29

### Deprecated

- `moonstone/Input` prop `noDecorator` is being replaced by `autoFocus` in 2.0.0

### Added

- `moonstone/Scrollbar` property `corner` to add the corner between vertical and horizontal scrollbars
- `moonstone/ScrollThumb` for a thumb of `moonstone/Scrollbar`
- `moonstone/styles/text.less` mixin `.locale-japanese-line-break()` to apply the correct  Japanese language line-break rules for the following multi-line components: `moonstone/BodyText`, `moonstone/Dialog`, `moonstone/Notification`, `moonstone/Popup`, and `moonstone/Tooltip`
- `moonstone/ContextualPopupDecorator` property `popupProps` to attach props to popup component
- `moonstone/VideoPlayer` property `pauseAtEnd` to control forward/backward seeking
- `moonstone/Panels/Header` prop `marqueeOn` to control marquee of header

### Changed

- `moonstone/Panels/Header` to expose its `marqueeOn` prop
- `moonstone/VideoPlayer` to automatically adjust the width of the allocated space for the side components so the media controls have more space to appear on smaller screens
- `moonstone/VideoPlayer` properties `autoCloseTimeout` and `titleHideDelay` default value to `5000`
- `moonstone/VirtualList` to support restoring focus to the last focused item
- `moonstone/Scroller` and other scrolling components to call `onScrollStop` before unmounting if a scroll is in progress
- `moonstone/Scroller` to reveal non-spottable content when navigating out of a scroller

### Fixed

- `moonstone/Dialog` to properly focus via pointer on child components
- `moonstone/VirtualList`, `moonstone/VirtualGridList`, and `moonstone/Scroller` not to be slower when scrolled to the first or the last position by wheeling
- `moonstone` component hold delay time
- `moonstone/VideoPlayer` to show its controls when pressing down the first time
- `moonstone/Panel` autoFocus logic to only focus on initial render
- `moonstone/Input` text colors
- `moonstone/ExpandableInput` to focus its decorator when leaving by 5-way left/right

## [1.3.1] - 2017-06-14

### Fixed

- `moonstone/Picker` support for large text
- `moonstone/Scroller` support for focusing paging controls with the pointer
- `moonstone` CSS rules for unskinned spottable components

## [1.3.0] - 2017-06-12

### Deprecated

- `moonstone/Scroller` props `horizontal` and `vertical`. Deprecated props are replaced with `direction` prop. `horizontal` and `vertical` will be removed in 2.0.0.
- `moonstone/Panel` prop `noAutoFocus` in favor of `autoFocus="none"`

### Added

- `moonstone/Image` support for `children` prop inside images
- `moonstone/Scroller` prop `direction` which replaces `horizontal` and `vertical` props
- `moonstone/VideoPlayer` property `tooltipHideDelay` to hide tooltip with a given amount of time
- `moonstone/VideoPlayer` property `pauseAtEnd` to pause when it reaches either the start or the end of the video
- `moonstone/VideoPlayer` methods `fastForward`, `getMediaState`, `jump`, `pause`, `play`, `rewind`, and `seek` to allow external interaction with the player. See docs for example usage.

### Changed

- `moonstone/Skinnable` to support context and allow it to be added to any component to be individually skinned. This includes a further optimization in skinning which consolidates all color assignments into a single block, so non-color rules aren't unnecessarily duplicated.
- `moonstone/Skinnable` light and dark skin names ("moonstone-light" and "moonstone") to "light" and "dark", respectively
- `moonstone/VideoPlayer` to set play/pause icon to display "play" when rewinding or fast forwarding
- `moonstone/VideoPlayer` to rewind or fast forward when previous command is slow-forward or slow-rewind respectively
- `moonstone/VideoPlayer` to fast forward when previous command is slow-forward and it reaches the last of its play rate
- `moonstone/VideoPlayer` to not play video on reload when `noAutoPlay` is `true`
- `moonstone/VideoPlayer` property `feedbackHideDelay`'s default value to `3000`
- `moonstone/Notification` to break line in characters in ja and zh locale
- `moonstone/Notification` to align texts left in LTR locale and right in RTL locale
- `moonstone/VideoPlayer` to simulate rewind functionality on non-webOS platforms only

### Fixed

- `moonstone/ExpandableItem` to correct the `titleIcon` when using `open` and `disabled`
- `moonstone/GridListImageItem` to center its selection icon on the image instead of the item
- `moonstone/Input` to have correct `Tooltip` position in `RTL`
- `moonstone/SwitchItem` to not unintentionally overflow `Scroller` containers, causing them to jump to the side when focusing
- `moonstone/VideoPlayer` to fast forward properly when video is at paused state
- `moonstone/VideoPlayer` to correctly change sources
- `moonstone/VideoPlayer` to show or hide feedback tooltip properly
- `moonstone/DateTimeDecorator` to work properly with `RadioControllerDecorator`
- `moonstone/Picker` in joined, large text mode so the arrows are properly aligned and sized
- `moonstone/Icon` to reflect the same proportion in relation to its size in large-text mode

## [1.2.0] - 2017-05-17

### Deprecated

- `moonstone/Scroller` and other scrolling components option `indexToFocus` in `scrollTo` method to be removed in 2.0.0

### Added

- `moonstone/Slider` and `moonstone/IncrementSlider` prop `noFill` to support a style without the fill
- `moonstone/Marquee` property `rtl` to set directionality to right-to-left
- `moonstone/VirtualList.GridListImageItem` property `selectionOverlay` to add custom component for selection overlay
- `moonstone/MoonstoneDecorator` property `skin` to let an app choose its skin: "moonstone" and "moonstone-light" are now available
- `moonstone/FormCheckboxItem`
- `moonstone/FormCheckbox`, a standalone checkbox, to support `moonstone/FormCheckboxItem`
- `moonstone/Input` props `invalid` and `invalidMessage` to display a tooltip when input value is invalid
- `moonstone/Scroller` and other scrolling components option `focus` in `scrollTo()` method
- `moonstone/Scroller` and other scrolling components property `spottableScrollbar`
- `moonstone/Icon.IconList` icons: `arrowshrinkleft` and `arrowshrinkright`

### Changed

- `moonstone/Picker` arrow icon for `joined` picker: small when not spotted, hidden when it reaches the end of the picker
- `moonstone/Checkbox` and `moonstone/CheckboxItem` to reflect the latest design
- `moonstone/MoonstoneDecorator/fontGenerator` was refactored to use the browser's FontFace API to dynamically load locale fonts
- `moonstone/VideoPlayer` space allotment on both sides of the playback controls to support 4 buttons; consequently the "more" controls area has shrunk by the same amount
- `moonstone/VideoPlayer` to not disable media button (play/pause)
- `moonstone/Scroller` and other scrolling components so that paging controls are not spottable by default with 5-way
- `moonstone/VideoPlayer`'s more/less button to use updated arrow icon

### Fixed

- `moonstone/MarqueeDecorator` to properly stop marquee on items with `'marqueeOnHover'`
- `moonstone/ExpandableList` to work properly with object-based children
- `moonstone/styles/fonts.less` to restore the Moonstone Icon font to request the local system font by default. Remember to update your webOS build to get the latest version of the font so you don't see empty boxes for your icons.
- `moonstone/Picker` and `moonstone/RangePicker` to now use the correct size from Enyo (60px v.s. 84px) for icon buttons
- `moonstone/Scroller` and other scrolling components to apply ri.scale properly
- `moonstone/Panel` to not cover a `Panels`'s `ApplicationCloseButton` when not using a `Header`
- `moonstone/IncrementSlider` to show tooltip when buttons focused

## [1.1.0] - 2017-04-21

### Deprecated

- `moonstone/ExpandableInput` property `onInputChange`

### Added

- `moonstone/Panels.Panel` prop and `moonstone/MoonstoneDecorator` config option: `noAutoFocus` to support prevention of setting automatic focus after render
- `moonstone/VideoPlayer` props: `backwardIcon`, `forwardIcon`, `jumpBackwardIcon`, `jumpForwardIcon`, `pauseIcon`, and `playIcon` to support icon customization of the player
- `moonstone/VideoPlayer` props `jumpButtonsDisabled` and `rateButtonsDisabled` for disabling the pairs of buttons when it's inappropriate for the playing media
- `moonstone/VideoPlayer` property `playbackRateHash` to support custom playback rates
- `moonstone/VideoPlayer` callback prop `onControlsAvailable` which fires when the players controls show or hide
- `moonstone/Image` support for `onLoad` and `onError` events
- `moonstone/VirtualList.GridListImageItem` prop `placeholder`
- `moonstone/Divider` property `preserveCase` to display text without capitalizing it

### Changed

- `moonstone/Slider` colors and sizing to match the latest designs
- `moonstone/ProgressBar` to position correctly with other components nearby
- `moonstone/Panels` breadcrumb to no longer have a horizontal line above it
- `moonstone/Transition` to measure itself when the CPU is idle
- style for disabled opacity from 0.4 to 0.3
- `moonstone/Button` colors for transparent and translucent background opacity when disabled
- `moonstone/ExpandableInput` property `onInputChange` to fire along with `onChange`. `onInputChange` is deprecated and will be removed in a future update.
- `Moonstone.ttf` font to include new icons
- `moonstone/Icon` to reference additional icons

### Fixed

- `moonstone/Popup` and `moonstone/ContextualPopupDecorator` 5-way navigation behavior
- `moonstone/Input` to not spot its own input decorator on 5-way out
- `moonstone/VideoPlayer` to no longer render its `children` in multiple places
- `moonstone/Button` text color when used on a neutral (light) background in some cases
- `moonstone/Popup` background opacity
- `moonstone/Marquee` to recalculate properly when its contents change
- `moonstone/TimePicker` to display time in correct order
- `moonstone/Scroller` to prefer spotlight navigation to its internal components

## [1.0.0] - 2017-03-31

> NOTE: We have also modified most form components to be usable in a controlled (app manages component
> state) or uncontrolled (Enact manages component state) manner. To put a component into a
> controlled state, pass in `value` (or other appropriate state property such as `selected` or
> `open`) at component creation and then respond to events and update the value as needed. To put a
> component into an uncontrolled state, do not set `value` (or equivalent), at creation. From this
> point on, Enact will manage the state and events will be sent when the state is updated. To
> specify an initial value, use the `defaultValue` (or, `defaultSelected, `defaultOpen, etc.)
> property.  See the documentation for individual components for more information.

### Added

- `moonstone/Button` property `icon` to support a built-in icon next to the text content. The Icon supports everything that `moonstone/Icon` supports, as well as a custom icon.
- `moonstone/MoonstoneDecorator` property `textSize` to resize several components to requested CMR sizes. Simply add `textSize="large"` to your `App` and the new sizes will automatically take effect.

### Changed

- `moonstone/Slider` to use the property `tooltip` instead of `noTooltip`, so the built-in tooltip is not enabled by default
- `moonstone/IncrementSlider` to include tooltip documentation
- `moonstone/ExpandableList` to accept an array of objects as children which are spread onto the generated components
- `moonstone/CheckboxItem` style to match the latest designs, with support for the `moonstone/Checkbox` to be on either the left or the right side by using the `iconPosition` property
- `moonstone/VideoPlayer` to supply every event callback-method with an object representing the VideoPlayer's current state, including: `currentTime`, `duration`, `paused`, `proportionLoaded`, and `proportionPlayed`

### Fixed

- `moonstone/Panels.Panel` behavior for remembering focus on unmount and setting focus after render
- `moonstone/VirtualList.VirtualGridList` showing empty items when items are continuously added dynamically
- `moonstone/Picker` to marquee on focus once again

## [1.0.0-beta.4] - 2017-03-10

### Added

- `moonstone/VirtualList` `indexToFocus` option to `scrollTo` method to focus on item with specified index
- `moonstone/IconButton` and `moonstone/Button` `color` property to add a remote control key color to the button
- `moonstone/Scrollbar` property `disabled` to disable both paging controls when it is true
- `moonstone/VirtualList` parameter `moreInfo` to pass `firstVisibleIndex` and `lastVisibleIndex` when scroll events are firing
- Accessibility support to UI components
- `moonstone/VideoPlayer` property `onUMSMediaInfo` to support the custom webOS “umsmediainfo” event
- `moonstone/Region` component which encourages wrapping components for improved accessibility rather than only preceding the components with a `moonstone/Divider`
- `moonstone/Slider` tooltip. It's enabled by default and comes with options like `noTooltip`, `tooltipAsPercent`, and `tooltipSide`. See the component docs for more details.
- `moonstone/Panels.Panel` property `hideChildren` to defer rendering children
- `moonstone/Spinner` properties `blockClickOn` and `scrim` to block click events behind spinner
- `moonstone/VirtualList` property `clientSize` to specify item dimensions instead of measuring them

### Changed

- `moonstone/VirtualGridImageItem` styles to reduce redundant style code app side
- `moonstone/VirtualList` and `moonstone/VirtualGridList` to add essential CSS for list items automatically
- `moonstone/VirtualList` and `moonstone/VirtualGridList` to not add `data-index` to their item DOM elements directly, but to pass `data-index` as the parameter of their `component` prop like the `key` parameter of their `component` prop
- `moonstone/ExpandableItem` and derivatives to defer focusing the contents until animation completes
- `moonstone/LabeledItem`, `moonstone/ExpandableItem`, `moonstone/ExpandableList` to each support the `node` type in their `label` property. Best used with `ui/Slottable`.

### Fixed

- `moonstone/VirtualList.GridListImageItem` to have proper padding size according to the existence of caption/subcaption
- `moonstone/Scroller` and other scrolling components to display scrollbars with proper size
- `moonstone/VirtualGridList` to not be truncated

### Removed

- `moonstone/Scroller` and other scrolling components property `hideScrollbars` and replaced it with `horizontalScrollbar` and `verticalScrollbar`

## [1.0.0-beta.3] - 2017-02-21

### Added

- `moonstone/VideoPlayer` support for 5-way show/hide of media playback controls
- `moonstone/VideoPlayer` property `feedbackHideDelay`
- `moonstone/Slider` property `onKnobMove` to fire when the knob position changes, independently from the `moonstone/Slider` value
- `moonstone/Slider` properties `active`, `disabled`, `knobStep`, `onActivate`, `onDecrement`, and `onIncrement` as part of enabling 5-way support to `moonstone/Slider`, `moonstone/IncrementSlider` and the media slider for `moonstone/VideoPlayer`
- `moonstone/Slider` now supports `children` which are added to the `Slider`'s knob, and follow it as it moves
- `moonstone/ExpandableInput` properties `iconAfter` and `iconBefore` to display icons after and before the input, respectively
- `moonstone/Dialog` property `preserveCase`, which affects `title` text

### Changed

- `moonstone/IncrementSlider` to change when the buttons are held down
- `moonstone/Marquee` to allow disabled marquees to animate
- `moonstone/Dialog` to marquee `title` and `titleBelow`
- `moonstone/Marquee.MarqueeController` config option `startOnFocus` to `marqueeOnFocus`. `startOnFocus` is deprecated and will be removed in a future update.
- `moonstone/Button`, `moonstone/IconButton`, `moonstone/Item` to not forward `onClick` when `disabled`

### Fixed

- `moonstone/Marquee.MarqueeController` to start marquee on newly registered components when controller has focus and to restart synced marquees after completion
- `moonstone/Scroller` to recalculate when an expandable child opens
- `spotlightDisabled` property support for spottable moonstone components
- `moonstone/Popup` and `moonstone/ContextualPopupDecorator` so that when the popup is closed, spotlight focus returns to the control that had focus prior to the popup opening
- `moonstone/Input` to not get focus when disabled

## [1.0.0-beta.2] - 2017-01-30

### Added

- `moonstone/Panels.Panel` property `showChildren` to support deferring rendering the panel body until animation completes
- `moonstone/MarqueeDecorator` property `invalidateProps` that specifies which props cause the marquee distance to be invalidated
- developer-mode warnings to several components to warn when values are out-of-range
- `moonstone/Divider` property `spacing` which adjusts the amount of empty space above and below the `Divider`. `'normal'`, `'small'`, `'medium'`, `'large'`, and `'none'` are available.
- `moonstone/Picker` when `joined` the ability to be incremented and decremented by arrow keys
- `onSpotlightDisappear` event property support for spottable moonstone components
- `moonstone/VideoPlayer` property `titleHideDelay`

### Changed

- `moonstone/Panels.Panels` and variations to defer rendering the children of contained `Panel` instances until animation completes
- `moonstone/ProgressBar` properties `progress` and `backgroundProgress` to accept a number between 0 and 1
- `moonstone/Slider` and `moonstone/IncrementSlider` property `backgroundPercent` to `backgroundProgress` which now accepts a number between 0 and 1
- `moonstone/Slider` to not ignore `value` prop when it is the same as the previous value
- `moonstone/Picker` component's buttons to reverse their operation such that 'up' selects the previous item and 'down' the next
- `moonstone/Picker` and derivatives may now use numeric width, which represents the amount of characters to use for sizing. `width={4}` represents four characters, `2` for two characters, etc. `width` still accepts the size-name strings.
- `moonstone/Divider` to now behave as a simple horizontal line when no text content is provided
- `moonstone/Scroller` and other scrolling components to not display scrollbar controls by default
- `moonstone/DatePicker` and `moonstone/TimePicker` to emit `onChange` event whenever the value is changed, not just when the component is closed

### Removed

- `moonstone/ProgressBar` properties `min` and `max`

### Fixed

- `moonstone/IncrementSlider` so that the knob is spottable via pointer, and 5-way navigation between the knob and the increment/decrement buttons is functional
- `moonstone/Slider` and `moonstone/IncrementSlider` to not fire `onChange` for value changes from props

## [1.0.0-beta.1] - 2016-12-30

### Added

- `moonstone/VideoPlayer` and `moonstone/TooltipDecorator` components and samples
- `moonstone/Panels.Panels` property `onBack` to support `ui/Cancelable`
- `moonstone/VirtualFlexList` Work-In-Progress component to support variably sized rows or columns
- `moonstone/ExpandableItem` properties `autoClose` and `lockBottom`
- `moonstone/ExpandableList` properties `noAutoClose` and `noLockBottom`
- `moonstone/Picker` property `reverse`
- `moonstone/ContextualPopup` property `noAutoDismiss`
- `moonstone/Dialog` property `scrimType`
- `moonstone/Popup` property `spotlightRestrict`

### Changed

- `moonstone/Panels.Routable` to require a `navigate` configuration property indicating the event callback for back or cancel actions
- `moonstone/MarqueeController` focus/blur handling to start and stop synchronized `moonstone/Marquee` components
- `moonstone/ExpandableList` property `autoClose` to `closeOnSelect` to disambiguate it from the added `autoClose` on 5-way up
- `moonstone/ContextualPopupDecorator.ContextualPopupDecorator` component's `onCloseButtonClick` property to `onClose`
- `moonstone/Dialog` component's `onCloseButtonClicked` property to `onClose`
- `moonstone/Spinner` component's `center` and `middle` properties to a single `centered` property
	that applies both horizontal and vertical centering
- `moonstone/Popup.PopupBase` component's `onCloseButtonClicked` property to `onCloseButtonClick`
- `moonstone/Item.ItemOverlay` component's `autoHide` property to remove the `'no'` option. The same
	effect can be achieved by omitting the property or passing `null`.
- `moonstone/VirtualGridList` to be scrolled by page when navigating with a 5-way direction key
- `moonstone/Scroller`, `moonstone/VirtualList`, `moonstone/VirtualGridList` to no longer respond to mouse down/move/up events
- all Expandables to include a state arrow UI element
- `moonstone/LabeledItem` to support a `titleIcon` property which positions just after the title text
- `moonstone/Button` to include `moonstone/TooltipDecorator`
- `moonstone/Expandable` to support being managed, radio group-style, by a component wrapped with `RadioControllerDecorator` from `ui/RadioDecorator`
- `moonstone/Picker` to animate `moonstone/Marquee` children when any part of the `moonstone/Picker` is focused
- `moonstone/VirtualList` to mute its container instead of disabling it during scroll events
- `moonstone/VirtualList`, `moonstone/VirtualGridList`, and `moonstone/Scroller` to continue scrolling when holding down the paging controls
- `moonstone/VirtualList` to require a `component` prop and not have a default value
- `moonstone/Picker` to continuously change when a button is held down by adding `ui/Holdable`.

### Fixed

- `moonstone/Popup` and `moonstone/ContextualPopup` 5-way navigation behavior using spotlight.
- Bug where a synchronized marquee whose content fit the available space would prevent restarting of the marquees
- `moonstone/Input` to show an ellipsis on the correct side based on the text directionality of the `value` or `placeholder` content.
- `moonstone/VirtualList` and `moonstone/VirtualGridList` to prevent unwanted scrolling when focused with the pointer
- `moonstone/Picker` to remove fingernail when a the pointer is held down, but the pointer is moved off the `joined` picker.
- `moonstone/LabeledItem` to include marquee on both `title` and `label`, and be synchronized

## [1.0.0-alpha.5] - 2016-12-16

No changes.

## [1.0.0-alpha.4] - 2016-12-2

### Added

- `moonstone/Popup`, `moonstone/ContextualPopupDecorator`, `moonstone/Notification`, `moonstone/Dialog` and `moonstone/ExpandableInput` components
- `ItemOverlay` component to `moonstone/Item` module
- `marqueeCentered` prop to `moonstone/MarqueeDecorator` and `moonstone/MarqueeText`
- `placeholder` prop to `moonstone/Image`
- `moonstone/MarqueeController` component to synchronize multiple `moonstone/Marquee` components
- Non-latin locale support to all existing Moonstone components
- Language-specific font support
- `moonstone/IncrementSlider` now accepts customizable increment and decrement icons, as well as `moonstone/Slider` being more responsive to external styling

### Changed

- `moonstone/Input` component's `iconStart` and `iconEnd` properties to be `iconBefore` and `iconAfter`, respectively, for consistency with `moonstone/Item.ItemOverlay` naming
- `moonstone/Icon` and `moonstone/IconButton` so the `children` property supports both font-based icons and images
- the `checked` property to `selected` for consistency across the whole framework. This allows better interoperability when switching between various components.  Affects the following: `CheckboxItem`, `RadioItem`, `SelectableItem`, `Switch`, `SwitchItem`, and `ToggleItem`. Additionally, these now use `moonstone/Item.ItemOverlay` to position and handle their Icons.
- `moonstone/Slider` and `moonstone/IncrementSlider` to be more performant. No changes were made to
	the public API.
- `moonstone/GridListImageItem` so that a placeholder image displays while loading the image, and the caption and subcaption support marqueeing
- `moonstone/MoonstoneDecorator` to add `FloatingLayerDecorator`
- `moonstone/IncrementSlider` in vertical mode looks and works as expected.

### Removed

- LESS mixins that belong in `@enact/ui`, so that only moonstone-specific mixins are contained in
this module. When authoring components and importing mixins, only the local mixins need to be
imported, as they already import the general mixins.
- the `src` property from `moonstone/Icon` and `moonston/IconButton`. Use the support for URLs in
	the `children` property as noted above.
- the `height` property from `moonstone/IncrementSlider` and `moonstone/Slider`

### Fixed

- Joined picker so that it now has correct animation when using the mouse wheel
- Bug in DatePicker/TimePicker that prevented setting of value earlier than 1969

## [1.0.0-alpha.3] - 2016-11-8

### Added

- `moonstone/BodyText`, `moonstone/DatePicker`, `moonstone/DayPicker`, `moonstone/ExpandableItem`, `moonstone/Image`, and `moonstone/TimePicker` components
- `fullBleed` prop to `moonstone/Panels/Header`. When `true`, the header content is indented and the header lines are removed.
- Application close button to `moonstone/Panels`. Fires `onApplicationClose` when clicked. Can be omitted with the `noCloseButton` prop.
- `marqueeDisabled` prop to `moonstone/Picker`
- `padded` prop to `moonstone/RangePicker`
- `forceDirection` prop to `moonstone/Marquee`. Forces the direction of `moonstone/Marquee`. Useful for when `RTL` content cannot be auto detected.

### Changed

- `data` parameter passed to `component` prop of `VirtualList`.
- `moonstone/Expandable` into a submodule of `moonstone/ExpandableItem`
- `ExpandableList` to properly support selection
- `moonstone/Divider`'s `children` property to be optional
- `moonstone/ToggleItem`'s `inline` version to have a `max-width` of `240px`
- `moonstone/Input` to use `<div>` instead of `<label>` for wrapping components. No change to
	functionality, only markup.

### Removed

- `moonstone/ExpandableCheckboxItemGroup` in favor of `ExpandableList`

## [1.0.0-alpha.2] - 2016-10-21

This version includes a lot of refactoring from the previous release. Developers need to switch to the new enact-dev command-line tool.

### Added

- New components and HOCs: `moonstone/Scroller`, `moonstone/VirtualList`, `moonstone/VirtualGridList`, `moonstone/MarqueeText`, `moonstone/Spinner`, `moonstone/ExpandableCheckboxItemGroup`, `moonstone/MarqueeDecorator`
- New options for `ui/Toggleable` HOC
- Marquee support to many components
- Image support to `moonstone/Icon` and `moonstone/IconButton`
- `dismissOnEnter` prop for `moonstone/Input`
- Many more unit tests

### Changed

- Some props for UI state were renamed to have `default` prefix where state was managed by the component. (e.g. `defaultOpen`)

### Fixed

- Many components were fixed, polished, updated and documented
- Inline docs updated to be more consistent and comprehensive<|MERGE_RESOLUTION|>--- conflicted
+++ resolved
@@ -6,12 +6,7 @@
 
 ### Added
 
-<<<<<<< HEAD
 - `moonstone/Scroller.Scroller`, `moonstone/VirtualList.VirtualList`, and `moonstone/VirtualList.VirtualGridList` to scroll when receiving `webOSVoice` event
-
-### Changed
-
-=======
 - `moonstone/VirtualList.VirtualList`, `moonstone/VirtualList.VirtualGridList`, and `moonstone/Scroller.Scroller` overscroll effect when the edges are reached
 
 ### Changed
@@ -50,7 +45,6 @@
 - `moonstone/VideoPlayer` to provide a more natural 5-way focus behavior
 - `moonstone/VideoPlayer.MediaControls` to handle left and right key to jump when `moonstone/VideoPlayer` is focused
 
->>>>>>> 513a8a4d
 ## [2.0.0-beta.6] - 2018-06-04
 
 ### Removed
