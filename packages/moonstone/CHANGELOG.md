# Change Log

The following is a curated list of changes in the Enact moonstone module, newest changes on the top.

## [unreleased]

### Added

- `moonstone/VirtualList.VirtualGridList` and `moonstone/VirtualList.VirtualList` property `childProps` to support additional props included in the object passed to the `itemsRenderer` callback

### Fixed

<<<<<<< HEAD
- `moonstone/Scroller` scrolling to boundary behavior for short scrollers
=======
- `moonstone/VirtualList` to focus an item properly by `scrollTo` API immediately after a prior call to the same position
>>>>>>> 8c87802a

## [2.2.8] - 2018-12-06

### Fixed

- `moonstone/ExpandableInput` to focus labeled item on close
- `moonstone/ExpandableItem` to disable its spotlight container when the component is disabled
- `moonstone/Scroller` to correctly handle scrolling focused elements and containers into view

## [2.2.7] - 2018-11-21

### Fixed

- `moonstone/Picker`, `moonstone/ExpandablePicker`, `moonstone/ExpandableList`, `moonstone/IncrementSlider` to support disabling voice control

## [2.2.6] - 2018-11-15

### Fixed

- `moonstone/VideoPlayer` to blur slider when hiding media controls
- `moonstone/VideoPlayer` to disable pointer mode when hiding media controls via 5-way
- `moonstone/VirtualList` and `moonstone/Scroller` to not to animate with 5-way navigation by default

## [2.2.5] - 2018-11-05

### Fixed

- `moonstone/ExpandableItem` to not steal focus after closing

## [2.2.4] - 2018-10-29

### Fixed

- `moonstone/MoonstoneDecorator` to apply both Latin and non-Latin rules to the root element so all children inherit the correct default font rules.
- `moonstone/Marquee`, `moonstone/MediaOverlay` to display locale-based font
- `moonstone/DayPicker` separator character used between selected days in the label in fa-IR locale
- `moonstone/Scroller`, `moonstone/VirtualList.VirtualGridList`, and `moonstone/VirtualList.VirtualList` scrolling by voice commands in RTL locales

## [2.2.3] - 2018-10-22

### Fixed

- `moonstone/Scroller` to respect the disabled spotlight container status when handling pointer events
- `moonstone/Scroller` to scroll to the boundary when focusing the first or last element with a minimal margin in 5-way mode
- `moonstone/VideoPlayer` to position the slider knob correctly when beyond the left or right edge of the slider

## [2.2.2] - 2018-10-15

### Fixed

- `moonstone/Scroller` stuttering when page up/down key is pressed

## [2.2.1] - 2018-10-09

### Fixed

- `moonstone/Scroller`, `moonstone/VirtualList.VirtualGridList`, and `moonstone/VirtualList.VirtualList` to notify user when scrolling is not possible via voice command
- `moonstone/TimePicker` to not read out meridiem label when changing the value

## [2.2.0] - 2018-10-02

### Added

- `moonstone/GridListImageItem` voice control feature support

### Fixed

- `moonstone/DayPicker` to prevent closing when selecting days via voice control
- `moonstone/VideoPlayer` to unfocus media controls when hidden
- `moonstone/Scroller` to set correct scroll position when an expandable child is closed
- `moonstone/Scroller` to prevent focusing children while scrolling

## [2.1.4] - 2018-09-17

### Fixed

- `moonstone/Button` and `moonstone/IconButton` to style image-based icons correctly when focused and disabled
- `moonstone/FormCheckboxItem` styling when focused and disabled
- `moonstone/Panels` to always blur breadcrumbs when transitioning to a new panel
- `moonstone/Scroller` to correctly set scroll position when nested item is focused
- `moonstone/Scroller` to not adjust `scrollTop` when nested item is focused
- `moonstone/VideoPlayer` to show correct playback rate feedback on play or pause
- `moonstone/VirtualList.VirtualGridList` and `moonstone/VirtualList.VirtualList` to handle 5way navigation properly when `focusableScrollbar` is true

## [2.1.3] - 2018-09-10

### Fixed

- `moonstone/Scroller`, `moonstone/VirtualList.VirtualGridList`, and `moonstone/VirtualList.VirtualList` to show overscroll effects properly on repeating wheel input
- `moonstone/TooltipDecorator` to handle runtime error when setting `tooltipText` to an empty string
- `moonstone/VideoPlayer` timing to read out `infoComponents` accessibility value when `moreButton` or `moreButtonColor` is pressed

## [2.1.2] - 2018-09-04

### Fixed

- `moonstone/ExpandableItem` to prevent default browser scroll behavior when 5-way key is pressed on the first item or the last item
- `moonstone/Scroller` scrolling behavior for focused items in 5-way mode
- `moonstone/Scroller` to scroll container elements into view
- `moonstone/TooltipDecorator` to update position when `tooltipText` is changed
- `moonstone/VideoPlayer` to prevent default browser scroll behavior when navigating via 5-way
- `moonstone/VirtuaList` to allow `onKeyDown` events to bubble
- `moonstone/VirtualList.VirtualGridList` and `moonstone/VirtualList.VirtualList` scrolling via page up or down keys

## [2.1.1] - 2018-08-27

### Changed

- `moonstone/Scroller`, `moonstone/VirtualList.VirtualGridList`, and `moonstone/VirtualList.VirtualList` to show overscroll effects only by wheel input

### Fixed

- `moonstone/VideoPlayer` so that activity is detected and the `autoCloseTimeout` timer is reset when using 5-way to navigate from the media slider

## [2.1.0] - 2018-08-20

### Added

- `moonstone/VideoPlayer` property `noMediaSliderFeedback`
- `moonstone/VideoPlayer.MediaControls` property `playPauseButtonDisabled`

### Changed

- `moonstone/Picker` key down hold threshold to 800ms before firing the `onChange` event

### Fixed

- `moonstone/GridListImageItem` to properly vertically align when the content varies in size
- `moonstone/Scroller`, `moonstone/VirtualList.VirtualGridList`, and `moonstone/VirtualList.VirtualList` to not scroll by dragging
- `moonstone/Slider` to not emit `onChange` event when `value` has not changed
- `moonstone/VideoPlayer` to focus on available media buttons if the default spotlight component is disabled
- `moonstone/VideoPlayer` to keep media controls visible when interacting with popups
- `moonstone/VideoPlayer` to read out `infoComponents` accessibility value when `moreButtonColor` is pressed
- `moonstone/VideoPlayer` to round the time displayed down to the nearest second
- `moonstone/VirtualList` to restore last focused item correctly

## [2.0.2] - 2018-08-13

### Fixed

- `moonstone/DatePicker` to correctly change year when `minYear` and `maxYear` aren't provided
- `moonstone/EditableIntegerPicker` management of spotlight pointer mode
- `moonstone/LabeledIcon` and `moonstone/LabeledIconButton` to have proper spacing and label-alignment with all label positions
- `moonstone/Popup` to prevent duplicate 5-way navigation when `spotlightRestrict="self-first"`
- `moonstone/Scroller` not to scroll to wrong position via 5way navigation in RTL languages
- `moonstone/Scroller` not to scroll when focusing in pointer mode
- `moonstone/Slider` to forward `onActivate` event
- `moonstone/VideoPlayer` to reset key down hold when media becomes unavailable

## [2.0.1] - 2018-08-01

### Fixed

- `moonstone/Dialog` read order of dialog contents
- `moonstone/Scroller` to go to next page properly via page up/down keys

## [2.0.0] - 2018-07-30

### Added

- `moonstone/LabeledIcon` and `moonstone/LabeledIconButton` components for a lightweight `Icon` or `IconButton` with a label
- `moonstone/VideoPlayer` property `noAutoShowMediaControls`

### Fixed

- `moonstone/Scroller` to prevent scrolling via page up/down keys if there is no spottable component in that direction
- `moonstone/Dialog` to hide `titleBelow` when `title` is not set
- `moonstone/Image` to suppress drag and drop support by default
- `moonstone/VideoPlayer` audio guidance behavior of More button
- `moonstone/VirtualList.VirtualGridList` and `moonstone/VirtualList.VirtualList` to handle focus properly via page up/down keys when switching to 5-way mode
- `moonstone/Popup` to spot the content after it's mounted
- `moonstone/Scroller`, `moonstone/VirtualList.VirtualGridList`, and `moonstone/VirtualList.VirtualList` to scroll properly via voice control in RTL locales

## [2.0.0-rc.3] - 2018-07-23

### Changed

- `moonstone/Scroller.Scroller`, `moonstone/VirtualList.VirtualGridList`, and `moonstone/VirtualList.VirtualList` overscroll effect color more recognizable on the focused element

### Fixed

- `moonstone/ContextualPopup` to refocus its activator on close when the popup lacks spottable children
- `moonstone/Scroller`, `moonstone/VirtualList.VirtualGridList`, and `moonstone/VirtualList.VirtualList` to scroll properly when holding down paging control buttons
- `moonstone/ExpandableItem` spotlight behavior when leaving the component via 5-way
- `moonstone/RadioItem` circle thickness to be 2px, matching the design
- `moonstone/Slider` to correctly prevent 5-way actions when activated
- `moonstone/ExpandableItem` and other expandable components to spotlight correctly when switching from pointer mode to 5-way with `closeOnSelect`

## [2.0.0-rc.2] - 2018-07-16

### Fixed

- `moonstone/Input` to not focus by *tab* key
- `moonstone/Picker` to properly set focus when navigating between buttons
- `moonstone/Popup` to set correct open state while transitioning
- `moonstone/ProgressBar.ProgressBarTooltip` unknown props warning
- `moonstone/Scrollable` to disable spotlight container during flick events only when contents can scroll
- `moonstone/Scroller`, `moonstone/VirtualList.VirtualGridList`, and `moonstone/VirtualList.VirtualList` to scroll properly when `animate` is false via `scrollTo`
- `moonstone/Scroller`, `moonstone/VirtualList.VirtualGridList`, and `moonstone/VirtualList.VirtualList` page controls to stop propagating an event when the event is handled
- `moonstone/Scroller`, `moonstone/VirtualList.VirtualGridList`, and `moonstone/VirtualList.VirtualList` to hide overscroll effect when focus is moved from a disabled paging control button to the opposite button
- `moonstone/Scroller`, `moonstone/VirtualList.VirtualGridList`, and `moonstone/VirtualList.VirtualList` to show overscroll effect when reaching the edge for the first time by wheel
- `moonstone/VideoPlayer` to display feedback tooltip when pointer leaves slider while playing
- `moonstone/VirtualList` and `moonstone/VirtualGridList` to restore focus on items focused by pointer

## [2.0.0-rc.1] - 2018-07-09

### Added

- `moonstone/VirtualList.VirtualList` and `moonstone/VirtualList.VirtualGridList` support `data-webos-voice-focused` and `data-webos-voice-group-label`

### Removed

- `moonstone/Button` built-in support for tooltips

### Changed

- `moonstone/Spinner` to blur Spotlight when the spinner is active

### Fixed

- `moonstone/Scroller.Scroller`, `moonstone/VirtualList.VirtualGridList`, and `moonstone/VirtualList.VirtualList` to handle direction, page up, and page down keys properly on page controls them when `focusableScrollbar` is false
- `moonstone/Scroller.Scroller`, `moonstone/VirtualList.VirtualGridList`, and `moonstone/VirtualList.VirtualList` to handle a page up or down key in pointer mode
- `moonstone/VideoPlayer.MediaControls` to correctly handle more button color when the prop is not specified
- `VirtualList.VirtualList` to handle focus properly when switching to 5-way mode

## [2.0.0-beta.9] - 2018-07-02

### Added

- `moonstone/ContextualPopupDecorator` instance method `positionContextualPopup()`
- `moonstone/MoonstoneDecorator` config property `disableFullscreen` to prevent the decorator from filling the entire screen
- `moonstone/Scroller` prop `onUpdate`

### Fixed

- `moonstone/Scrollable` to update scroll properly on pointer click
- `moonstone/TooltipDecorator` to prevent unnecessary re-renders when losing focus
- `moonstone/TooltipDecorator` to not dismiss the tooltip on pointer click

## [2.0.0-beta.8] - 2018-06-25

### Added

- `moonstone/Scroller.Scroller`, `moonstone/VirtualList.VirtualGridList`, and `moonstone/VirtualList.VirtualList` support for scrolling via voice control on webOS
- `moonstone/Scroller.Scroller`, `moonstone/VirtualList.VirtualGridList`, and `moonstone/VirtualList.VirtualList` overscroll effect when the edges are reached

### Changed

- `moonstone/Divider` property `marqueeOn` default value to `render`
- `moonstone/Scroller.Scroller`, `moonstone/VirtualList.VirtualGridList`, and `moonstone/VirtualList.VirtualList` scrollbar button to move a previous or next page when pressing a page up or down key instead of releasing it

### Fixed

- `moonstone/VideoPlayer` to prevent updating state when the source is changed to the preload source, but the current preload source is the same
- `moonstone/MediaOverlay` to marquee correctly
- `moonstone/MediaOverlay` to match UX guidelines

## [2.0.0-beta.7] - 2018-06-11

### Removed

- `moonstone/Dialog` properties `preserveCase` and `showDivider`, replaced by `casing` and `noDivider` respectively
- `moonstone/Divider` property `preserveCase`, replaced by `casing`
- `moonstone/ExpandableInput` property `onInputChange`, replaced by `onChange`
- `moonstone/MoonstoneDecorator.TextSizeDecorator`, replaced by `moonstone/MoonstoneDecorator.AccessibilityDecorator`
- `moonstone/Panels.Header` property `preserveCase`, replaced by `casing`
- `moonstone/Panels.Panel` property `noAutoFocus`, replaced by `autoFocus`
- `moonstone/TooltipDecorator` property `tooltipPreserveCase`, replaced by `tooltipCasing`

### Changed

- `moonstone/VideoPlayer` to allow spotlight focus to move left and right from `MediaControls`
- `moonstone/VideoPlayer` to disable bottom controls when loading until it's playable

### Fixed

- `moonstone/EditableIntegerPicker` to disable itself when on a range consisting of a single static value
- `moonstone/Picker` to disable itself when containing fewer than two items
- `moonstone/Popup` to spot its content correctly when `open` by default
- `moonstone/RangePicker` to disable itself when on a range consisting of a single static value
- `moonstone/TooltipDecorator` to hide when `onDismiss` has been invoked
- `moonstone/VideoPlayer` to show media controls when pressing down in pointer mode
- `moonstone/VideoPlayer` to provide a more natural 5-way focus behavior
- `moonstone/VideoPlayer.MediaControls` to handle left and right key to jump when `moonstone/VideoPlayer` is focused

## [2.0.0-beta.6] - 2018-06-04

### Removed

- `moonstone/IncrementSlider` prop `children` which was no longer supported for setting the tooltip (since 2.0.0-beta.1)

### Fixed

- `moonstone/ContextualPopupDecorator` to allow focusing components under a popup without any focusable components
- `moonstone/Scroller` ordering of logic for Scroller focus to check focus possibilities first then go to fallback at the top of the container
- `moonstone/Scroller` to check focus possibilities first then go to fallback at the top of the container of focused item
- `moonstone/Scroller` to scroll by page when focus was at the edge of the viewport
- `moonstone/ToggleButton` padding and orientation for RTL
- `moonstone/VideoPlayer` to not hide title and info section when showing more components
- `moonstone/VideoPlayer` to select a position in slider to seek in 5-way mode
- `moonstone/VideoPlayer` to show thumbnail only when focused on slider

## [2.0.0-beta.5] - 2018-05-29

### Removed

- `moonstone/Popup`, `moonstone/Dialog` and `moonstone/Notification` property `spotlightRestrict` option `'none'`
- `moonstone/VideoPlayer` prop `preloadSource`, to be replaced by `moonstone/VideoPlayer.Video` prop `preloadSource`
- `moonstone/Button` and `moonstone/IconButton` allowed value `'opaque'` from prop `backgroundOpacity` which was the default and therefore has the same effect as omitting the prop

### Added

- `moonstone/VideoPlayer` props `selection` and `onSeekOutsideRange` to support selecting a range and notification of interactions outside of that range
- `moonstone/VideoPlayer.Video` component to support preloading video sources

### Changed

- `moonstone/VideoPlayer.videoComponent` prop to default to `ui/Media.Media` instead of `'video'`. As a result, to use a custom video element, one must pass an instance of `ui/Media` with its `mediaComponent` prop set to the desired element.

### Fixed

- `moonstone/ContextualPopupDecorator` to properly stop propagating keydown event if fired from the popup container
- `moonstone/Slider` to read when knob gains focus or for a change in value
- `moonstone/Scroller` to not cut off Expandables when scrollbar appears
- `moonstone/VideoPlayer` to correctly read out when play button is pressed
- `moonstone/Divider` to always use a fixed height, regardless of locale

## [2.0.0-beta.4] - 2018-05-21

### Added

- `moonstone/Button` and `moonstone/IconButton` class name `small` to the list of allowed `css` overrides
- `moonstone/VideoPlayer.MediaControls` property `onClose` to handle back key
- `moonstone/ProgressBar` prop `highlighted` for when the UX needs to call special attention to a progress bar

### Changed

- `moonstone/VideoPlayer` to disable media slider when source is unavailable

### Fixed

- `moonstone/ContextualPopupDecorator` to not set focus to activator when closing if focus was set elsewhere
- `moonstone/IconButton` to allow external customization of vertical alignment of its `Icon` by setting `line-height`
- `moonstone/Marquee.MarqueeController` to not cancel valid animations
- `moonstone/VideoPlayer` feedback and feedback icon to hide properly on play/pause/fast forward/rewind
- `moonstone/VideoPlayer` to correctly focus to default media controls component
- `moonstone/VideoPlayer` to close opened popup components when media controls hide
- `moonstone/VideoPlayer` to show controls on mount and when playing next preload video

## [2.0.0-beta.3] - 2018-05-14

### Added

- `moonstone/SelectableItem.SelectableItemDecorator`

### Changed

- `moonstone/ToggleItem` to forward native events on `onFocus` and `onBlur`
- `moonstone/Input` and `moonstone/ExpandableInput` to support forwarding valid `<input>` props to the contained `<input>` node
- `moonstone/ToggleButton` to fire `onToggle` when toggled

### Fixed

- `moonstone/VirtualList.VirtualList` and `moonstone/VirtualList.VirtualGridList` to scroll properly with all enabled items via a page up or down key
- `moonstone/VirtualList.VirtualList`, `moonstone/VirtualList.VirtualGridList`, and `moonstone/Scroller.Scroller` to ignore any user key events in pointer mode
- `moonstone/VirtualList.VirtualList`, `moonstone/VirtualList.VirtualGridList`, and `moonstone/Scroller.Scroller` to pass `data-spotlight-container-disabled` prop to their outer DOM element
- `moonstone/Image` so it automatically swaps the `src` to the appropriate resolution dynamically as the screen resizes
- `moonstone/Popup` to support all `spotlightRestrict` options
- `moonstone` component `disabled` colors to match the most recent design guidelines (from 30% to 60% opacity)
- `moonstone/ExpandableInput` spotlight behavior when leaving the component via 5-way

## [2.0.0-beta.2] - 2018-05-07

### Fixed

- `moonstone/IconButton` to allow theme-style customization, like it claimed was possible
- `moonstone/ExpandableItem` and related expandables to deal with disabled items and the `autoClose`, `lockBottom` and `noLockBottom` props
- `moonstone/Slider` not to fire `onChange` event when 5-ways out of boundary
- `moonstone/ToggleButton` layout for RTL locales
- `moonstone/Item`, `moonstone/SlotItem`, `moonstone/ToggleItem` to not apply duplicate `className` values
- `moonstone/VirtualList.VirtualList`, `moonstone/VirtualList.VirtualGridList`, and `moonstone/Scroller.Scroller` scrollbar button's aria-label in RTL
- `moonstone/VirtualList.VirtualList` and `moonstone/VirtualList.VirtualGridList` to scroll properly with all disabled items
- `moonstone/VirtualList.VirtualList` and `moonstone/VirtualList.VirtualGridList` to not scroll on focus when jumping

## [2.0.0-beta.1] - 2018-04-29

### Removed

- `moonstone/IncrementSlider` and `moonstone/Slider` props `tooltipAsPercent`, `tooltipSide`, and `tooltipForceSide`, to be replaced by `moonstone/IncrementSlider.IncrementSliderTooltip` and `moonstone/Slider.SliderTooltip` props `percent`, and `side`
- `moonstone/IncrementSlider` props `detachedKnob`, `onDecrement`, `onIncrement`, and `scrubbing`
- `moonstone/ProgressBar` props `tooltipSide` and `tooltipForceSide`, to be replaced by `moonstone/ProgressBar.ProgressBarTooltip` prop `side`
- `moonstone/Slider` props `detachedKnob`, `onDecrement`, `onIncrement`, `scrubbing`, and `onKnobMove`
- `moonstone/VideoPlayer` property `tooltipHideDelay`
- `moonstone/VideoPlayer` props `backwardIcon`, `forwardIcon`, `initialJumpDelay`, `jumpBackwardIcon`, `jumpButtonsDisabled`, `jumpDelay`, `jumpForwadIcon`, `leftComponents`, `moreButtonCloseLabel`, `moreButtonColor`, `moreButtonDisabled`, `moreButtonLabel`, `no5WayJump`, `noJumpButtons`, `noRateButtons`, `pauseIcon`, `playIcon`, `rateButtonsDisabled`, and `rightComponents`, replaced by corresponding props on `moonstone/VideoPlayer.MediaControls`
- `moonstone/VideoPlayer` props `onBackwardButtonClick`, `onForwardButtonClick`, `onJumpBackwardButtonClick`, `onJumpForwardButtonClick`, and `onPlayButtonClick`, replaced by `onRewind`, `onFastForward`, `onJumpBackward`, `onJumpForward`, `onPause`, and `onPlay`, respectively

### Added

- `moonstone/DatePicker` props `dayAriaLabel`, `dayLabel`, `monthAriaLabel`, `monthLabel`, `yearAriaLabel` and `yearLabel` to configure the label set on date pickers
- `moonstone/DayPicker` and `moonstone/DaySelector` props `dayNameLength`, `everyDayText`, `everyWeekdayText`, and `everyWeekendText`
- `moonstone/ExpandablePicker` props `checkButtonAriaLabel`, `decrementAriaLabel`, `incrementAriaLabel`, and `pickerAriaLabel` to configure the label set on each button and picker
- `moonstone/MediaOverlay` component
- `moonstone/Picker` props `aria-label`, `decrementAriaLabel`, and `incrementAriaLabel` to configure the label set on each button
- `moonstone/Popup` property `closeButtonAriaLabel` to configure the label set on popup close button
- `moonstone/ProgressBar.ProgressBarTooltip` props `percent` to format the value as a percent and `visible` to control display of the tooltip
- `moonstone/TimePicker` props `hourAriaLabel`, `hourLabel`, `meridiemAriaLabel`, `meridiemLabel`, `minuteAriaLabel`, and `minuteLabel` to configure the label set on time pickers
- `moonstone/VideoPlayer.MediaControls` component to support additional customization of the playback controls
- `moonstone/VideoPlayer` props `mediaControlsComponent`, `onRewind`, `onFastForward`, `onJumpBackward`, `onJumpForward`, `onPause`, `onPlay`, and `preloadSource`
- `moonstone/VirtualList.VirtualList` and `moonstone/VirtualList.VirtualGridList` `role="list"`
- `moonstone/VirtualList.VirtualList` and `moonstone/VirtualList.VirtualGridList` prop `wrap` to support wrap-around spotlight navigation
- `moonstone/VirtualList`, `moonstone/VirtualGridList` and `moonstone/Scroller` props `scrollRightAriaLabel`, `scrollLeftAriaLabel`, `scrollDownAriaLabel`, and `scrollUpAriaLabel` to configure the aria-label set on scroll buttons in the scrollbars

### Changed

- `moonstone/IncrementSlider` and `moonstone/Slider` prop `tooltip` to support either a boolean for the default tooltip or an element or component for a custom tooltip
- `moonstone/Input` to prevent pointer actions on other component when the input has focus
- `moonstone/ProgressBar.ProgressBarTooltip` prop `side` to support either locale-aware or locale-independent positioning
- `moonstone/ProgressBar.ProgressBarTooltip` prop `tooltip` to support custom tooltip components
- `moonstone/Scroller`, `moonstone/Picker`, and `moonstone/IncrementSlider` to retain focus on `moonstone/IconButton` when it becomes disabled

### Fixed

- `moonstone/ExpandableItem` and related expandable components to expand smoothly when used in a scroller
- `moonstone/GridListImageItem` to show proper `placeholder` and `selectionOverlay`
- `moonstone/MoonstoneDecorator` to optimize localized font loading performance
- `moonstone/Scroller` and `moonstone/VirtualList` navigation via 5-way from paging controls
- `moonstone/VideoPlayer` to render bottom controls at idle after mounting
- `moonstone/VirtualList.VirtualList` and `moonstone/VirtualList.VirtualGridList` to give initial focus
- `moonstone/VirtualList.VirtualList` and `moonstone/VirtualList.VirtualGridList` to have the default value for `dataSize`, `pageScroll`, and `spacing` props

## [2.0.0-alpha.8] - 2018-04-17

### Added

- `moonstone/Panels` property `closeButtonAriaLabel` to configure the label set on application close button

### Changed

- `moonstone/VirtualList.VirtualList` and `moonstone/VirtualList.VirtualGridList` to set its ARIA `role` to `"list"`
- `moonstone/VideoPlayer` property `title` to accept node type

### Fixed

- `moonstone/TimePicker` to show `meridiem` correctly in all locales
- `moonstone/Scrollable` scroll buttons to read out out audio guidance when button pressed down
- `moonstone/ExpandableItem` to show label properly when open and disabled
- `moonstone/Notification` to position properly in RTL locales
- `moonstone/VideoPlayer` to show controls when pressing 5-way select

## [2.0.0-alpha.7] - 2018-04-03

### Removed

- `moonstone/VirtualList.VirtualList` and `moonstone/VirtualList.VirtualGridList` prop `data` to eliminate the misunderstanding caused by the ambiguity of `data`

### Added

- `moonstone/VideoPlayer` property `noSpinner` to allow apps to show/hide spinner while loading video

### Changed

- `moonstone/VideoPlayer` to disable play/pause button when media controls are disabled
- `moonstone/VideoPlayer` property `moreButtonColor` to allow setting underline colors for more button
- `moonstone/VirtualList.VirtualList` and `moonstone/VirtualList.VirtualGridList` prop `isItemDisabled`, which accepts a function that checks if the item at the supplied index is disabled
- `moonstone/Panels.Header` support for `headerInput` so the Header can be used as an Input. See documentation for usage examples.
- `moonstone/ProgressBar` property `tooltipSide` to configure tooltip position relative to the progress bar
- `moonstone/ProgressBar` colors (affecting `moonstone/Slider` as well) for light and dark theme to match the latest designs and make them more visible when drawn over arbitrary background colors

### Fixed

- `moonstone/VideoPlayer` to correctly adjust spaces when the number of components changes in `leftComponents` and `rightComponents`
- `moonstone/VideoPlayer` to read out audio guidance every time `source` changes
- `moonstone/VideoPlayer` to display custom thumbnail node
- `moonstone/VideoPlayer` to hide more icon when right components are removed
- `moonstone/Picker` to correctly update pressed state when dragging off buttons
- `moonstone/Notification` to display when it's opened
- `moonstone/VirtualList` and `moonstone/VirtualGridList` to show Spotlight properly while navigating with page up and down keys
- `moonstone/Input` to allow navigating via left or right to other components when the input is active and the selection is at start or end of the text, respectively
- `moonstone/Panels.ActivityPanels` to correctly lay out the existing panel after adding additional panels

## [2.0.0-alpha.6] - 2018-03-22

### Removed

- `moonstone/Slider` exports `SliderFactory` and `SliderBaseFactory`
- `moonstone/IncrementSlider` exports `IncrementSliderFactory` and `IncrementSliderBaseFactory`
- `moonstone/ProgressBar`, `moonstone/Slider`, `moonstone/Slider.SliderTooltip`, `moonstone/IncrementSlider` components' `vertical` property and replaced it with `orientation`

### Added

- `moonstone/VideoPlayer` property `component` to handle custom video element
- `moonstone/IncrementSlider` properties `incrementAriaLabel` and `decrementAriaLabel` to configure the label set on each button
- `moonstone/Input` support for `small` prop
- `moonstone/ProgressBar` support for `tooltip` and `tooltipForceSide`
- `moonstone/ProgressBar`, `moonstone/Slider`, `moonstone/Slider.SliderTooltip`, `moonstone/IncrementSlider` property `orientation` to accept orientation strings like "vertical" and "horizontal" (replaced old `vertical` prop)

### Changed

- `moonstone/Input` input `height`, `vertical-align`, and `margins`. Please verify your layouts to ensure everything lines up correctly; this change may require removal of old sizing and positioning CSS which is no longer necessary.
- `moonstone/FormCheckbox` to have a small border around the circle, according to new GUI designs
- `moonstone/RadioItem` dot size and added an inner-dot to selected-focused state, according to new GUI designs
- `moonstone/ContextualPopup` prop `popupContainerId` to `popupSpotlightId`
- `moonstone/Popup` prop `containerId` to `spotlightId`
- `moonstone/VideoPlayer` prop `containerId` to `spotlightId`
- `moonstone/VirtualList.VirtualList` and `moonstone/VirtualList.VirtualGridList` prop `component` to be replaced by `itemRenderer`

### Fixed

- `moonstone/ExpandableItem` to be more performant when animating
- `moonstone/GridListImageItem` to hide overlay checkmark icon on focus when unselected
- `moonstone/GridListImageItem` to use `ui/GridListImageItem`
- `moonstone/VirtualList`, `moonstone/VirtualGridList` and `moonstone/Scroller` components to use their base UI components
- `moonstone/VirtualList` to show the selected state on hovered paging controls properly
- `moonstone/Slider` to highlight knob when selected
- `moonstone/Slider` to handle updates to its `value` prop correctly
- `moonstone/ToggleItem` to accept HTML DOM node tag names as strings for its `component` property
- `moonstone/Popup` to properly pause and resume spotlight when animating

## [2.0.0-alpha.5] - 2018-03-07

### Removed

- `moonstone/Marquee.MarqueeText`, replaced by `moonstone/Marquee.Marquee`
- `moonstone/VirtualGridList.GridListImageItem`, replaced by `moonstone/GridListImageItem`

### Changed

- `moonstone/Marquee.Marquee` to be `moonstone/Marquee.MarqueeBase`
- `moonstone/ContextualPopupDecorator` to not restore last-focused child
- `moonstone/ExpandableList` to restore focus to the first selected item after opening

### Fixed

- `moonstone/Slider` to correctly show localized percentage value in tooltip when `tooltipAsPercent` is true
- `moonstone/VirtualGridList` to show or hide its scrollbars properly
- `moonstone/Button` text to be properly centered
- `moonstone/Input` to not clip some glyphs at the start of the value

## [2.0.0-alpha.4] - 2018-02-13

### Added

- `moonstone/SlotItem` replacing `moonstone/Item.ItemOverlay`

### Removed

- `moonstone/VirtualFlexList` to be replaced by `ui/VirtualFlexList`
- `moonstone/Button` and `moonstone/IconButton` prop `noAnimation`
- `moonstone/Item.OverlayDecorator`, `moonstone/Item.Overlay`, and `moonstone/Item.ItemOverlay` to be replaced by `moonstone/SlotItem`

### Changed

- `moonstone/Marquee` to do less-costly calculations during measurement and optimized the applied styles
- `moonstone/ExpandableList` to require a unique key for each object type data

### Fixed

- `moonstone/VirtualList` to render properly with fiber reconciler
- `moonstone/VirtualList` focus option in scrollTo api
- `moonstone/ExpandableSpotlightDecorator` to not spot the title upon collapse when in `pointerMode`
- `moonstone/Spinner` to not unpause Spotlight unless it was the one to pause it
- `moonstone/Marquee` to stop when becoming disabled
- `moonstone/Input`, `moonstone/MarqueeDecorator`, and `moonstone/Slider` to prevent unnecessary focus-based updates

## [2.0.0-alpha.3] - 2018-01-18

### Removed

- `moonstone/Scroller` and `moonstone/VirtualList` option `indexToFocus` in `scrollTo` method which is deprecated from 1.2.0
- `moonstone/Scroller` props `horizontal` and `vertical` which are deprecated from 1.3.0 and replaced with `direction` prop
- `moonstone/Button` exports `ButtonFactory` and `ButtonBaseFactory`
- `moonstone/IconButton` exports `IconButtonFactory` and `IconButtonBaseFactory`

### Fixed

- `moonstone/MoonstoneDecorator` root node to fill the entire space available, which simplifies positioning and sizing for child elements (previously always measured 0 in height)
- `moonstone/VirtualList` to prevent infinite function call when a size of contents is slightly longer than a client size without a scrollbar
- `moonstone/VirtualList` to sync scroll position when clientSize changed

## [2.0.0-alpha.2] - 2017-08-29

No significant changes.

## [2.0.0-alpha.1] - 2017-08-27

### Changed

- `moonstone/Button`, `moonstone/Checkbox`, `moonstone/FormCheckbox`, `moonstone/IconButton`, `moonstone/IncrementSlider`, `moonstone/Item`, `moonstone/Picker`, and `moonstone/RangePicker`, `moonstone/Switch` and `moonstone/VideoPlayer` to use `ui/Touchable`

## [1.15.0] - 2018-02-28

### Deprecated

- `moonstone/Marquee.Marquee`, to be moved to `moonstone/Marquee.MarqueeBase` in 2.0.0
- `moonstone/Marquee.MarqueeText`, to be moved to `moonstone/Marquee.Marquee` in 2.0.0

### Fixed

- `moonstone/GridListImageItem` to display correctly

## [1.14.0] - 2018-02-23

### Deprecated

- `moonstone/VirtualFlexList`, to be replaced by `ui/VirtualFlexList` in 2.0.0
- `moonstone/VirtualGridList.GridListImageItem`, to be replaced by `moonstone/GridListImageItem` in 2.0.0
- `moonstone/Button` and `moonstone/IconButton` prop `noAnimation`, to be removed in 2.0.0
- `moonstone/Button.ButtonFactory`, `moonstone/Button.ButtonBaseFactory`, `moonstone/IconButton.IconButtonFactory`, `moonstone/IconButton.IconButtonBaseFactory`, `moonstone/IncrementSlider.IncrementSliderFactory`, `moonstone/IncrementSlider.IncrementSliderBaseFactory`, `moonstone/Slider.SliderFactory`, and `moonstone/Slider.SliderBaseFactory`, to be removed in 2.0.0
- `moonstone/Item.ItemOverlay`, to be replaced by `ui/SlotItem` in 2.0.0
- `moonstone/Item.Overlay` and `moonstone/Item.OverlayDecorator`, to be removed in 2.0.0

### Added

- `moonstone/DaySelector` component
- `moonstone/EditableIntegerPicker` component
- `moonstone/GridListImageItem` component

## [1.13.4] - 2018-07-30

### Fixed

- `moonstone/DatePicker` to calculate min and max year in the current calender

## [1.13.3] - 2018-01-16

### Fixed

- `moonstone/TimePicker` to not read out meridiem label when meridiem picker gets a focus
- `moonstone/Scroller` to correctly update scrollbars when the scroller's contents change

## [1.13.2] - 2017-12-14

### Fixed

- `moonstone/Panels` to maintain spotlight focus when `noAnimation` is set
- `moonstone/Panels` to not accept back key presses during transition
- `moonstone/Panels` to revert 1.13.0 fix that blurred Spotlight when transitioning panels
- `moonstone/Scroller` and other scrolling components to not show scroll thumb when only child item is updated
- `moonstone/Scroller` and other scrolling components to not hide scroll thumb immediately after scroll position reaches the top or the bottom
- `moonstone/Scroller` and other scrolling components to show scroll thumb properly when scroll position reaches the top or the bottom by paging controls

## [1.13.1] - 2017-12-06

### Fixed

- `moonstone/Slider` to not unnecessarily fire `onChange` if the initial value has not changed

## [1.13.0] - 2017-11-28

### Added

- `moonstone/VideoPlayer` props `disabled`, `loading`, `miniFeedbackHideDelay`, and `thumbnailComponent` as well as new APIs: `areControlsVisible`, `getVideoNode`, `showFeedback`, and `toggleControls`

### Fixed

- `moonstone/VirtualList` to render items from a correct index on edge cases at the top of a list
- `moonstone/VirtualList` to handle focus properly via page up at the first page and via page down at the last page
- `moonstone/Expandable` and derivatives to use the new `ease-out-quart` animation timing function to better match the aesthetic of Enyo's Expandables
- `moonstone/TooltipDecorator` to correctly display tooltip direction when locale changes
- `moonstone/Marquee` to restart animation on every resize update
- `moonstone/LabeledItem` to start marquee when hovering while disabled
- `moonstone/Marquee` to correctly start when hovering on disabled spottable components
- `moonstone/Marquee.MarqueeController` to not abort marquee when moving among components
- `moonstone/Picker` marquee issues with disabled buttons or Picker
- `moonstone/Panels` to prevent loss of spotlight issue when moving between panels
- `moonstone/VideoPlayer` to bring it in line with real-world use-cases
- `moonstone/Slider` by removing unnecessary repaints to the screen
- `moonstone/Slider` to fire `onChange` events when the knob is pressed near the boundaries
- `moonstone/VideoPlayer` to correctly position knob when interacting with media slider
- `moonstone/VideoPlayer` to not read out the focused button when the media controls hide
- `moonstone/MarqueeDecorator` to stop when unhovering a disabled component using `marqueeOn` `'focus'`
- `moonstone/Slider` to not forward `onChange` when `disabled` on `mouseUp/click`
- `moonstone/VideoPlayer` to defer rendering playback controls until needed

## [1.12.2] - 2017-11-15

### Fixed

- `moonstone/VirtualList` to scroll and focus properly by pageUp and pageDown when disabled items are in it
- `moonstone/Button` to correctly specify minimum width when in large text mode
- `moonstone/Scroller` and other scrolling components to restore last focused index when panel is changed
- `moonstone/VideoPlayer` to display time correctly in RTL locale
- `moonstone/VirtualList` to scroll correctly using page down key with disabled items
- `moonstone/Scroller` and other scrolling components to not cause a script error when scrollbar is not rendered
- `moonstone/Picker` incrementer and decrementer to not change size when focused
- `moonstone/Header` to use a slightly smaller font size for `title` in non-latin locales and a line-height for `titleBelow` and `subTitleBelow` that better meets the needs of tall-glyph languages like Tamil and Thai, as well as latin locales
- `moonstone/Scroller` and `moonstone/VirtualList` to keep spotlight when pressing a 5-way control while scrolling
- `moonstone/Panels` to prevent user interaction with panel contents during transition
- `moonstone/Slider` and related components to correctly position knob for `detachedKnob` on mouse down and fire value where mouse was positioned on mouse up
- `moonstone/DayPicker` to update day names when changing locale
- `moonstone/ExpandableItem` and all other `Expandable` components to revert 1.12.1 change to pull down from the top

## [1.12.1] - 2017-11-07

### Fixed

- `moonstone/ExpandableItem` and all other `Expandable` components to now pull down from the top instead of being revealed from the bottom, matching Enyo's design
- `moonstone/VirtualListNative` to scroll properly with page up/down keys if there is a disabled item
- `moonstone/RangePicker` to display negative values correctly in RTL
- `moonstone/Scroller` and other scrolling components to not blur scroll buttons when wheeling
- `moonstone/Scrollbar` to hide scroll thumb immediately without delay after scroll position reaches min or max
- `moonstone/Divider` to pass `marqueeOn` prop
- `moonstone/Slider` to fire `onChange` on mouse up and key up
- `moonstone/VideoPlayer` to show knob when pressed
- `moonstone/Header` to layout `titleBelow` and `subTitleBelow` correctly
- `moonstone/Header` to use correct font-weight for `subTitleBelow`
- `moonstone/VirtualList` to restore focus correctly for lists only slightly larger than the viewport

## [1.12.0] - 2017-10-27

### Fixed

- `moonstone/Scroller` and other scrolling components to prevent focusing outside the viewport when pressing a 5-way key during wheeling
- `moonstone/Scroller` to called scrollToBoundary once when focus is moved using holding child item
- `moonstone/VideoPlayer` to apply skin correctly
- `moonstone/Popup` from `last-focused` to `default-element` in `SpotlightContainerDecorator` config
- `moonstone/Panels` to retain focus when back key is pressed on breadcrumb
- `moonstone/Input` to correctly hide VKB when dismissing

## [1.11.0] - 2017-10-24

### Added

- `moonstone/VideoPlayer` properties `seekDisabled` and `onSeekFailed` to disable seek function

### Changed

- `moonstone/ExpandableList` to become `disabled` if there are no children

### Fixed

- `moonstone/Picker` to read out customized accessibility value when picker prop has `joined` and `aria-valuetext`
- `moonstone/Scroller` to apply scroll position on vertical or horizontal Scroller when child gets a focus
- `moonstone/Scroller` and other scrolling components to scroll without animation when panel is changed
- `moonstone/ContextualPopup` padding to not overlap close button
- `moonstone/Scroller` and other scrolling components to change focus via page up/down only when the scrollbar is visible
- `moonstone/Picker` to only increment one value on hold
- `moonstone/ItemOverlay` to remeasure when focused

## [1.10.1] - 2017-10-16

### Fixed

- `moonstone/Scroller` and other scrolling components to scroll via page up/down when focus is inside a Spotlight container
- `moonstone/VirtualList` and `moonstone/VirtualGridList` to scroll by 5-way keys right after wheeling
- `moonstone/VirtualList` not to move focus when a current item and the last item are located at the same line and pressing a page down key
- `moonstone/Slider` knob to follow while dragging for detached knob
- `moonstone/Header` to layout header row correctly in `standard` type
- `moonstone/Input` to not dismiss on-screen keyboard when dragging cursor out of input box
- `moonstone/Header` RTL `line-height` issue
- `moonstone/Panels` to render children on idle
- `moonstone/Scroller` and other scrolling components to limit muted spotlight container scrims to their bounds
- `moonstone/Input` to always forward `onKeyUp` event

## [1.10.0] - 2017-10-09

### Added

- `moonstone/VideoPlayer` support for designating components with `.spottable-default` as the default focus target when pressing 5-way down from the slider
- `moonstone/Slider` property `activateOnFocus` which when enabled, allows 5-way directional key interaction with the `Slider` value without pressing [Enter] first
- `moonstone/VideoPlayer` property `noMiniFeedback` to support controlling the visibility of mini feedback
- `ui/Layout`, which provides a technique for laying-out components on the screen using `Cells`, in rows or columns

### Changed

- `moonstone/Popup` to focus on mount if it’s initially opened and non-animating and to always pass an object to `onHide` and `onShow`
- `moonstone/VideoPlayer` to emit `onScrub` event and provide audio guidance when setting focus to slider

### Fixed

- `moonstone/ExpandableItem` and derivatives to restore focus to the Item if the contents were last focused when closed
- `moonstone/Slider` toggling activated state when holding enter/select key
- `moonstone/TimePicker` picker icons shifting slightly when focusing an adjacent picker
- `moonstone/Icon` so it handles color the same way generic text does, by inheriting from the parent's color. This applies to all instances of `Icon`, `IconButton`, and `Icon` inside `Button`.
- `moonstone/fonts` Museo Sans font to correct "Ti" kerning
- `moonstone/VideoPlayer` to correctly position knob on mouse click
- `moonstone/Panels.Header` to show an ellipsis for long titles with RTL text
- `moonstone/Marquee` to restart when invalidated by a prop change and managed by a `moonstone/Marquee.MarqueeController`
- `spotlight.Spotlight` method `focus()` to verify that the target element matches its container's selector rules prior to setting focus
- `moonstone/Picker` to only change picker values `onWheel` when spotted
- `moonstone/VideoPlayer` to hide descendant floating components (tooltips, contextual popups) when the media controls hide

## [1.9.3] - 2017-10-03

### Added

- `moonstone/Button` property value to `backgroundOpacity` called "lightTranslucent" to better serve colorful image backgrounds behind Buttons. This also affects `moonstone/IconButton` and `moonstone/Panels/ApplicationCloseButton`.
- `moonstone/Panels` property `closeButtonBackgroundOpacity` to support `moonstone/Panels/ApplicationCloseButton`'s `backgroundOpacity` prop

### Changed

- `Moonstone Icons` font file to include the latest designs for several icons
- `moonstone/Panels/ApplicationCloseButton` to expose its `backgroundOpacity` prop

### Fixed

- `moonstone/VirtualList` to apply "position: absolute" inline style to items
- `moonstone/Picker` to increment and decrement normally at the edges of joined picker
- `moonstone/Icon` not to read out image characters
- `moonstone/Scroller` and other scrolling components to not accumulate paging scroll by pressing page up/down in scrollbar
- `moonstone/Icon` to correctly display focused state when using external image
- `moonstone/Button` and `moonstone/IconButton` to be properly visually muted when in a muted container

## [1.9.2] - 2017-09-26

### Fixed

- `moonstone/ExpandableList` preventing updates when its children had changed

## [1.9.1] - 2017-09-25

### Fixed

- `moonstone/ExpandableList` run-time error when using an array of objects as children
- `moonstone/VideoPlayer` blocking pointer events when the controls were hidden

## [1.9.0] - 2017-09-22

### Added

- `moonstone/styles/mixins.less` mixins: `.moon-spotlight-margin()` and `.moon-spotlight-padding()`
- `moonstone/Button` property `noAnimation` to support non-animating pressed visual

### Changed

- `moonstone/TimePicker` to use "AM/PM" instead of "meridiem" for label under meridiem picker
- `moonstone/IconButton` default style to not animate on press. NOTE: This behavior will change back to its previous setting in release 2.0.0.
- `moonstone/Popup` to warn when using `scrimType` `'none'` and `spotlightRestrict` `'self-only'`
- `moonstone/Scroller` to block spotlight during scroll
- `moonstone/ExpandableItem` and derivatives to always pause spotlight before animation

### Fixed

- `moonstone/VirtualGridList` to not move focus to wrong column when scrolled from the bottom by holding the "up" key
- `moonstone/VirtualList` to focus an item properly when moving to a next or previous page
- `moonstone/Scroller` and other scrolling components to move focus toward first or last child when page up or down key is pressed if the number of children is small
- `moonstone/VirtualList` to scroll to preserved index when it exists within dataSize for preserving focus
- `moonstone/Picker` buttons to not change size
- `moonstone/Panel` to move key navigation to application close button on holding the "up" key.
- `moonstone/Picker` to show numbers when changing values rapidly
- `moonstone/Popup` layout in large text mode to show close button correctly
- `moonstone/Picker` from moving scroller when pressing 5-way keys in `joined` Picker
- `moonstone/Input` so it displays all locales the same way, without cutting off the edges of characters
- `moonstone/TooltipDecorator` to hide tooltip when 5-way keys are pressed for disabled components
- `moonstone/Picker` to not tremble in width when changing values while using a numeric width prop value
- `moonstone/Picker` to not overlap values when changing values in `vertical`
- `moonstone/ContextualPopup` pointer mode focus behavior for `spotlightRestrict='self-only'`
- `moonstone/VideoPlayer` to prevent interacting with more components in pointer mode when hidden
- `moonstone/Scroller` to not repaint its entire contents whenever partial content is updated
- `moonstone/Slider` knob positioning after its container is resized
- `moonstone/VideoPlayer` to maintain focus when media controls are hidden
- `moonstone/Scroller` to scroll expandable components into view when opening when pointer has moved elsewhere

## [1.8.0] - 2017-09-07

### Deprecated

- `moonstone/Dialog` property `showDivider`, will be replaced by `noDivider` property in 2.0.0

### Added

- `moonstone/Popup` callback property `onShow` which fires after popup appears for both animating and non-animating popups

### Changed

- `moonstone/Popup` callback property `onHide` to run on both animating and non-animating popups
- `moonstone/VideoPlayer` state `playbackRate` to media events
- `moonstone/VideoPlayer` support for `spotlightDisabled`
- `moonstone/VideoPlayer` thumbnail positioning and style
- `moonstone/VirtualList` to render when dataSize increased or decreased
- `moonstone/Dialog` style
- `moonstone/Popup`, `moonstone/Dialog`, and `moonstone/Notification` to support `node` type for children
- `moonstone/Scroller` to forward `onKeyDown` events

### Fixed

- `moonstone/Scroller` and other scrolling components to enable focus when wheel scroll is stopped
- `moonstone/VirtualList` to show scroll thumb when a preserved item is focused in a Panel
- `moonstone/Scroller` to navigate properly with 5-way when expandable child is opened
- `moonstone/VirtualList` to stop scrolling when focus is moved on an item from paging controls or outside
- `moonstone/VirtualList` to move out with 5-way navigation when the first or the last item is disabled
- `moonstone/IconButton` Tooltip position when disabled
- `moonstone/VideoPlayer` Tooltip time after unhovering
- `moonstone/VirtualList` to not show invisible items
- `moonstone/IconButton` Tooltip position when disabled
- `moonstone/VideoPlayer` to display feedback tooltip correctly when navigating in 5-way
- `moonstone/MarqueeDecorator` to work with synchronized `marqueeOn` `'render'` and hovering as well as `marqueOn` `'hover'` when moving rapidly among synchronized marquees
- `moonstone/Input` aria-label for translation
- `moonstone/Marquee` to recalculate inside `moonstone/Scroller` and `moonstone/SelectableItem` by bypassing `shouldComponentUpdate`
- `moonstone/Picker` to marquee when incrementing and decrementing values with the prop `noAnimation`

## [1.7.0] - 2017-08-23

### Deprecated

- `moonstone/TextSizeDecorator` and it will be replaced by `moonstone/AccessibilityDecorator`
- `moonstone/MarqueeDecorator` property `marqueeCentered` and `moonstone/Marquee` property `centered` will be replaced by `alignment` property in 2.0.0

### Added

- `moonstone/TooltipDecorator` config property to direct tooltip into a property instead of adding to `children`
- `moonstone/VideoPlayer` prop `thumbnailUnavailable` to fade thumbnail
- `moonstone/AccessibilityDecorator` with `highContrast` and `textSize`
- `moonstone/VideoPlayer` high contrast scrim
- `moonstone/MarqueeDecorator`and `moonstone/Marquee` property `alignment` to allow setting  alignment of marquee content

### Changed

- `moonstone/Scrollbar` to disable paging control down button properly at the bottom when a scroller size is a non-integer value
- `moonstone/VirtualList`, `moonstone/VirtualGridList`, and `moonstone/Scroller` to scroll on `keydown` event instead of `keyup` event of page up and page down keys
- `moonstone/VirtualGridList` to scroll by item via 5 way key
- `moonstone/VideoPlayer` to read target time when jump by left/right key
- `moonstone/IconButton` to not use `MarqueeDecorator` and `Uppercase`

### Fixed

- `moonstone/VirtualList` and `moonstone/VirtualGridList` to focus the correct item when page up and page down keys are pressed
- `moonstone/VirtualList` to not lose focus when moving out from the first item via 5way when it has disabled items
- `moonstone/Slider` to align tooltip with detached knob
- `moonstone/FormCheckbox` to display correct colors in light skin
- `moonstone/Picker` and `moonstone/RangePicker` to forward `onKeyDown` events when not `joined`
- `moonstone/SelectableItem` to display correct icon width and alignment
- `moonstone/LabeledItem` to always match alignment with the locale
- `moonstone/Scroller` to properly 5-way navigate from scroll buttons
- `moonstone/ExpandableList` to display correct font weight and size for list items
- `moonstone/Divider` to not italicize in non-italic locales
- `moonstone/VideoPlayer` slider knob to follow progress after being selected when seeking
- `moonstone/LabeledItem` to correctly position its icon. This affects all of the `Expandables`, `moonstone/DatePicker` and `moonstone/TimePicker`.
- `moonstone/Panels.Header` and `moonstone/Item` to prevent them from allowing their contents to overflow unexpectedly
- `moonstone/Marquee` to recalculate when vertical scrollbar appears
- `moonstone/SelectableItem` to recalculate marquee when toggled

### Removed

- `moonstone/Input` large-text mode

## [1.6.1] - 2017-08-07

### Changed

- `moonstone/Icon` and `moonstone/IconButton` to no longer fit image source to the icon's boundary

## [1.6.0] - 2017-08-04

### Added

- `moonstone/VideoPlayer` ability to seek when holding down the right and left keys. Sensitivity can be adjusted using throttling options `jumpDelay` and `initialJumpDelay`.
- `moonstone/VideoPlayer` property `no5WayJump` to disable jumping done by 5-way
- `moonstone/VideoPlayer` support for the "More" button to use tooltips
- `moonstone/VideoPlayer` properties `moreButtonLabel` and `moreButtonCloseLabel` to allow customization of the "More" button's tooltip and Aria labels
- `moonstone/VideoPlayer` property `moreButtonDisabled` to disable the "More" button
- `moonstone/Picker` and `moonstone/RangePicker` prop `aria-valuetext` to support reading custom text instead of value
- `moonstone/VideoPlayer` methods `showControls` and `hideControls` to allow external interaction with the player
- `moonstone/Scroller` support for Page Up/Page Down keys in pointer mode when no item has focus

### Changed

- `moonstone/VideoPlayer` to handle play, pause, stop, fast forward and rewind on remote controller
- `moonstone/Marquee` to also start when hovered if `marqueeOnRender` is set

### Fixed

- `moonstone/IconButton` to fit image source within `IconButton`
- `moonstone` icon font sizes for wide icons
- `moonstone/ContextualPopupDecorator` to prefer setting focus to the appropriate popup instead of other underlying controls when using 5-way from the activating control
- `moonstone/Scroller` not scrolled via 5 way when `moonstone/ExpandableList` is opened
- `moonstone/VirtualList` to not let the focus move outside of container even if there are children left when navigating with 5way
- `moonstone/Scroller` and other scrolling components to update disability of paging controls when the scrollbar is set to `visible` and the content becomes shorter
- `moonstone/VideoPlayer` to focus on hover over play/pause button when video is loading
- `moonstone/VideoPlayer` to update and display proper time while moving knob when video is paused
- `moonstone/VideoPlayer` long title overlap issues
- `moonstone/Header` to apply `marqueeOn` prop to `subTitleBelow` and `titleBelow`
- `moonstone/Picker` wheeling in `moonstone/Scroller`
- `moonstone/IncrementSlider` and `moonstone/Picker` to read value changes when selecting buttons

## [1.5.0] - 2017-07-19

### Added

- `moonstone/Slider` and `moonstone/IncrementSlider` prop `aria-valuetext` to support reading custom text instead of value
- `moonstone/TooltipDecorator` property `tooltipProps` to attach props to tooltip component
- `moonstone/Scroller` and `moonstone/VirtualList` ability to scroll via page up and page down keys
- `moonstone/VideoPlayer` tooltip-thumbnail support with the `thumbnailSrc` prop and the `onScrub` callback to fire when the knob moves and a new thumbnail is needed
- `moonstone/VirtualList` ability to navigate via 5way when there are disabled items
- `moonstone/ContextualPopupDecorator` property `popupContainerId` to support configuration of the popup's spotlight container
- `moonstone/ContextualPopupDecorator` property `onOpen` to notify containers when the popup has been opened
- `moonstone/ContextualPopupDecorator` config option `openProp` to support mapping the value of `open` property to the chosen property of wrapped component

### Changed

- `moonstone/ExpandableList` to use 'radio' as the default, and adapt 'single' mode to render as a `moonstone/RadioItem` instead of a `moonstone/CheckboxItem`
- `moonstone/VideoPlayer` to not hide pause icon when it appears
- `moonstone/ContextualPopupDecorator` to set accessibility-related props onto the container node rather than the popup node
- `moonstone/ExpandableItem`, `moonstone/ExpandableList`, `moonstone/ExpandablePicker`, `moonstone/DatePicker`, and `moonstone/TimePicker` to pause spotlight when animating in 5-way mode
- `moonstone/Spinner` to position the text content under the spinner, rather than to the right side
- `moonstone/VideoPlayer` to include hour when announcing the time while scrubbing
- `moonstone/GridListImageItem` to require a `source` prop and not have a default value

### Fixed

- `moonstone/Input` ellipsis to show if placeholder is changed dynamically and is too long
- `moonstone/Marquee` to re-evaluate RTL orientation when its content changes
- `moonstone/VirtualList` to restore focus on short lists
- `moonstone/ExpandableInput` to expand the width of its contained `moonstone/Input`
- `moonstone/Input` support for `dismissOnEnter`
- `moonstone/Input` focus management to prevent stealing focus when programmatically moved elsewhere
- `moonstone/Input` 5-way spot behavior
- `moonstone` international fonts to always be used, even when unsupported font-weights or font-styles are requested
- `moonstone/Panels.Panel` support for selecting components with `.spottable-default` as the default focus target
- `moonstone/Panels` layout in RTL locales
- `moonstone` spottable components to support `onSpotlightDown`, `onSpotlightLeft`, `onSpotlightRight`, and `onSpotlightUp` event property
- `moonstone/VirtualList` losing spotlight when the list is empty
- `moonstone/FormCheckbox` in focused state to have the correct "check" color
- `moonstone/Scroller` and other scrolling components' bug in `navigableFilter` when passed a container id

## [1.4.1] - 2017-07-05

### Changed

- `moonstone/Popup` to only call `onKeyDown` when there is a focused item in the `Popup`
- `moonstone/Scroller`, `moonstone/Picker`, and `moonstone/IncrementSlider` to automatically move focus when the currently focused `moonstone/IconButton` becomes disabled

### Fixed

- `moonstone/ContextualPopupDecorator` close button to account for large text size
- `moonstone/ContextualPopupDecorator` to not spot controls other than its activator when navigating out via 5-way
- `moonstone/Header` to set the value of `marqueeOn` for all types of headers

## [1.4.0] - 2017-06-29

### Deprecated

- `moonstone/Input` prop `noDecorator` is being replaced by `autoFocus` in 2.0.0

### Added

- `moonstone/Scrollbar` property `corner` to add the corner between vertical and horizontal scrollbars
- `moonstone/ScrollThumb` for a thumb of `moonstone/Scrollbar`
- `moonstone/styles/text.less` mixin `.locale-japanese-line-break()` to apply the correct  Japanese language line-break rules for the following multi-line components: `moonstone/BodyText`, `moonstone/Dialog`, `moonstone/Notification`, `moonstone/Popup`, and `moonstone/Tooltip`
- `moonstone/ContextualPopupDecorator` property `popupProps` to attach props to popup component
- `moonstone/VideoPlayer` property `pauseAtEnd` to control forward/backward seeking
- `moonstone/Panels/Header` prop `marqueeOn` to control marquee of header

### Changed

- `moonstone/Panels/Header` to expose its `marqueeOn` prop
- `moonstone/VideoPlayer` to automatically adjust the width of the allocated space for the side components so the media controls have more space to appear on smaller screens
- `moonstone/VideoPlayer` properties `autoCloseTimeout` and `titleHideDelay` default value to `5000`
- `moonstone/VirtualList` to support restoring focus to the last focused item
- `moonstone/Scroller` and other scrolling components to call `onScrollStop` before unmounting if a scroll is in progress
- `moonstone/Scroller` to reveal non-spottable content when navigating out of a scroller

### Fixed

- `moonstone/Dialog` to properly focus via pointer on child components
- `moonstone/VirtualList`, `moonstone/VirtualGridList`, and `moonstone/Scroller` not to be slower when scrolled to the first or the last position by wheeling
- `moonstone` component hold delay time
- `moonstone/VideoPlayer` to show its controls when pressing down the first time
- `moonstone/Panel` autoFocus logic to only focus on initial render
- `moonstone/Input` text colors
- `moonstone/ExpandableInput` to focus its decorator when leaving by 5-way left/right

## [1.3.1] - 2017-06-14

### Fixed

- `moonstone/Picker` support for large text
- `moonstone/Scroller` support for focusing paging controls with the pointer
- `moonstone` CSS rules for unskinned spottable components

## [1.3.0] - 2017-06-12

### Deprecated

- `moonstone/Scroller` props `horizontal` and `vertical`. Deprecated props are replaced with `direction` prop. `horizontal` and `vertical` will be removed in 2.0.0.
- `moonstone/Panel` prop `noAutoFocus` in favor of `autoFocus="none"`

### Added

- `moonstone/Image` support for `children` prop inside images
- `moonstone/Scroller` prop `direction` which replaces `horizontal` and `vertical` props
- `moonstone/VideoPlayer` property `tooltipHideDelay` to hide tooltip with a given amount of time
- `moonstone/VideoPlayer` property `pauseAtEnd` to pause when it reaches either the start or the end of the video
- `moonstone/VideoPlayer` methods `fastForward`, `getMediaState`, `jump`, `pause`, `play`, `rewind`, and `seek` to allow external interaction with the player. See docs for example usage.

### Changed

- `moonstone/Skinnable` to support context and allow it to be added to any component to be individually skinned. This includes a further optimization in skinning which consolidates all color assignments into a single block, so non-color rules aren't unnecessarily duplicated.
- `moonstone/Skinnable` light and dark skin names ("moonstone-light" and "moonstone") to "light" and "dark", respectively
- `moonstone/VideoPlayer` to set play/pause icon to display "play" when rewinding or fast forwarding
- `moonstone/VideoPlayer` to rewind or fast forward when previous command is slow-forward or slow-rewind respectively
- `moonstone/VideoPlayer` to fast forward when previous command is slow-forward and it reaches the last of its play rate
- `moonstone/VideoPlayer` to not play video on reload when `noAutoPlay` is `true`
- `moonstone/VideoPlayer` property `feedbackHideDelay`'s default value to `3000`
- `moonstone/Notification` to break line in characters in ja and zh locale
- `moonstone/Notification` to align texts left in LTR locale and right in RTL locale
- `moonstone/VideoPlayer` to simulate rewind functionality on non-webOS platforms only

### Fixed

- `moonstone/ExpandableItem` to correct the `titleIcon` when using `open` and `disabled`
- `moonstone/GridListImageItem` to center its selection icon on the image instead of the item
- `moonstone/Input` to have correct `Tooltip` position in `RTL`
- `moonstone/SwitchItem` to not unintentionally overflow `Scroller` containers, causing them to jump to the side when focusing
- `moonstone/VideoPlayer` to fast forward properly when video is at paused state
- `moonstone/VideoPlayer` to correctly change sources
- `moonstone/VideoPlayer` to show or hide feedback tooltip properly
- `moonstone/DateTimeDecorator` to work properly with `RadioControllerDecorator`
- `moonstone/Picker` in joined, large text mode so the arrows are properly aligned and sized
- `moonstone/Icon` to reflect the same proportion in relation to its size in large-text mode

## [1.2.0] - 2017-05-17

### Deprecated

- `moonstone/Scroller` and other scrolling components option `indexToFocus` in `scrollTo` method to be removed in 2.0.0

### Added

- `moonstone/Slider` and `moonstone/IncrementSlider` prop `noFill` to support a style without the fill
- `moonstone/Marquee` property `rtl` to set directionality to right-to-left
- `moonstone/VirtualList.GridListImageItem` property `selectionOverlay` to add custom component for selection overlay
- `moonstone/MoonstoneDecorator` property `skin` to let an app choose its skin: "moonstone" and "moonstone-light" are now available
- `moonstone/FormCheckboxItem`
- `moonstone/FormCheckbox`, a standalone checkbox, to support `moonstone/FormCheckboxItem`
- `moonstone/Input` props `invalid` and `invalidMessage` to display a tooltip when input value is invalid
- `moonstone/Scroller` and other scrolling components option `focus` in `scrollTo()` method
- `moonstone/Scroller` and other scrolling components property `spottableScrollbar`
- `moonstone/Icon.IconList` icons: `arrowshrinkleft` and `arrowshrinkright`

### Changed

- `moonstone/Picker` arrow icon for `joined` picker: small when not spotted, hidden when it reaches the end of the picker
- `moonstone/Checkbox` and `moonstone/CheckboxItem` to reflect the latest design
- `moonstone/MoonstoneDecorator/fontGenerator` was refactored to use the browser's FontFace API to dynamically load locale fonts
- `moonstone/VideoPlayer` space allotment on both sides of the playback controls to support 4 buttons; consequently the "more" controls area has shrunk by the same amount
- `moonstone/VideoPlayer` to not disable media button (play/pause)
- `moonstone/Scroller` and other scrolling components so that paging controls are not spottable by default with 5-way
- `moonstone/VideoPlayer`'s more/less button to use updated arrow icon

### Fixed

- `moonstone/MarqueeDecorator` to properly stop marquee on items with `'marqueeOnHover'`
- `moonstone/ExpandableList` to work properly with object-based children
- `moonstone/styles/fonts.less` to restore the Moonstone Icon font to request the local system font by default. Remember to update your webOS build to get the latest version of the font so you don't see empty boxes for your icons.
- `moonstone/Picker` and `moonstone/RangePicker` to now use the correct size from Enyo (60px v.s. 84px) for icon buttons
- `moonstone/Scroller` and other scrolling components to apply ri.scale properly
- `moonstone/Panel` to not cover a `Panels`'s `ApplicationCloseButton` when not using a `Header`
- `moonstone/IncrementSlider` to show tooltip when buttons focused

## [1.1.0] - 2017-04-21

### Deprecated

- `moonstone/ExpandableInput` property `onInputChange`

### Added

- `moonstone/Panels.Panel` prop and `moonstone/MoonstoneDecorator` config option: `noAutoFocus` to support prevention of setting automatic focus after render
- `moonstone/VideoPlayer` props: `backwardIcon`, `forwardIcon`, `jumpBackwardIcon`, `jumpForwardIcon`, `pauseIcon`, and `playIcon` to support icon customization of the player
- `moonstone/VideoPlayer` props `jumpButtonsDisabled` and `rateButtonsDisabled` for disabling the pairs of buttons when it's inappropriate for the playing media
- `moonstone/VideoPlayer` property `playbackRateHash` to support custom playback rates
- `moonstone/VideoPlayer` callback prop `onControlsAvailable` which fires when the players controls show or hide
- `moonstone/Image` support for `onLoad` and `onError` events
- `moonstone/VirtualList.GridListImageItem` prop `placeholder`
- `moonstone/Divider` property `preserveCase` to display text without capitalizing it

### Changed

- `moonstone/Slider` colors and sizing to match the latest designs
- `moonstone/ProgressBar` to position correctly with other components nearby
- `moonstone/Panels` breadcrumb to no longer have a horizontal line above it
- `moonstone/Transition` to measure itself when the CPU is idle
- style for disabled opacity from 0.4 to 0.3
- `moonstone/Button` colors for transparent and translucent background opacity when disabled
- `moonstone/ExpandableInput` property `onInputChange` to fire along with `onChange`. `onInputChange` is deprecated and will be removed in a future update.
- `Moonstone.ttf` font to include new icons
- `moonstone/Icon` to reference additional icons

### Fixed

- `moonstone/Popup` and `moonstone/ContextualPopupDecorator` 5-way navigation behavior
- `moonstone/Input` to not spot its own input decorator on 5-way out
- `moonstone/VideoPlayer` to no longer render its `children` in multiple places
- `moonstone/Button` text color when used on a neutral (light) background in some cases
- `moonstone/Popup` background opacity
- `moonstone/Marquee` to recalculate properly when its contents change
- `moonstone/TimePicker` to display time in correct order
- `moonstone/Scroller` to prefer spotlight navigation to its internal components

## [1.0.0] - 2017-03-31

> NOTE: We have also modified most form components to be usable in a controlled (app manages component
> state) or uncontrolled (Enact manages component state) manner. To put a component into a
> controlled state, pass in `value` (or other appropriate state property such as `selected` or
> `open`) at component creation and then respond to events and update the value as needed. To put a
> component into an uncontrolled state, do not set `value` (or equivalent), at creation. From this
> point on, Enact will manage the state and events will be sent when the state is updated. To
> specify an initial value, use the `defaultValue` (or, `defaultSelected, `defaultOpen, etc.)
> property.  See the documentation for individual components for more information.

### Added

- `moonstone/Button` property `icon` to support a built-in icon next to the text content. The Icon supports everything that `moonstone/Icon` supports, as well as a custom icon.
- `moonstone/MoonstoneDecorator` property `textSize` to resize several components to requested CMR sizes. Simply add `textSize="large"` to your `App` and the new sizes will automatically take effect.

### Changed

- `moonstone/Slider` to use the property `tooltip` instead of `noTooltip`, so the built-in tooltip is not enabled by default
- `moonstone/IncrementSlider` to include tooltip documentation
- `moonstone/ExpandableList` to accept an array of objects as children which are spread onto the generated components
- `moonstone/CheckboxItem` style to match the latest designs, with support for the `moonstone/Checkbox` to be on either the left or the right side by using the `iconPosition` property
- `moonstone/VideoPlayer` to supply every event callback-method with an object representing the VideoPlayer's current state, including: `currentTime`, `duration`, `paused`, `proportionLoaded`, and `proportionPlayed`

### Fixed

- `moonstone/Panels.Panel` behavior for remembering focus on unmount and setting focus after render
- `moonstone/VirtualList.VirtualGridList` showing empty items when items are continuously added dynamically
- `moonstone/Picker` to marquee on focus once again

## [1.0.0-beta.4] - 2017-03-10

### Added

- `moonstone/VirtualList` `indexToFocus` option to `scrollTo` method to focus on item with specified index
- `moonstone/IconButton` and `moonstone/Button` `color` property to add a remote control key color to the button
- `moonstone/Scrollbar` property `disabled` to disable both paging controls when it is true
- `moonstone/VirtualList` parameter `moreInfo` to pass `firstVisibleIndex` and `lastVisibleIndex` when scroll events are firing
- Accessibility support to UI components
- `moonstone/VideoPlayer` property `onUMSMediaInfo` to support the custom webOS “umsmediainfo” event
- `moonstone/Region` component which encourages wrapping components for improved accessibility rather than only preceding the components with a `moonstone/Divider`
- `moonstone/Slider` tooltip. It's enabled by default and comes with options like `noTooltip`, `tooltipAsPercent`, and `tooltipSide`. See the component docs for more details.
- `moonstone/Panels.Panel` property `hideChildren` to defer rendering children
- `moonstone/Spinner` properties `blockClickOn` and `scrim` to block click events behind spinner
- `moonstone/VirtualList` property `clientSize` to specify item dimensions instead of measuring them

### Changed

- `moonstone/VirtualGridImageItem` styles to reduce redundant style code app side
- `moonstone/VirtualList` and `moonstone/VirtualGridList` to add essential CSS for list items automatically
- `moonstone/VirtualList` and `moonstone/VirtualGridList` to not add `data-index` to their item DOM elements directly, but to pass `data-index` as the parameter of their `component` prop like the `key` parameter of their `component` prop
- `moonstone/ExpandableItem` and derivatives to defer focusing the contents until animation completes
- `moonstone/LabeledItem`, `moonstone/ExpandableItem`, `moonstone/ExpandableList` to each support the `node` type in their `label` property. Best used with `ui/Slottable`.

### Fixed

- `moonstone/VirtualList.GridListImageItem` to have proper padding size according to the existence of caption/subcaption
- `moonstone/Scroller` and other scrolling components to display scrollbars with proper size
- `moonstone/VirtualGridList` to not be truncated

### Removed

- `moonstone/Scroller` and other scrolling components property `hideScrollbars` and replaced it with `horizontalScrollbar` and `verticalScrollbar`

## [1.0.0-beta.3] - 2017-02-21

### Added

- `moonstone/VideoPlayer` support for 5-way show/hide of media playback controls
- `moonstone/VideoPlayer` property `feedbackHideDelay`
- `moonstone/Slider` property `onKnobMove` to fire when the knob position changes, independently from the `moonstone/Slider` value
- `moonstone/Slider` properties `active`, `disabled`, `knobStep`, `onActivate`, `onDecrement`, and `onIncrement` as part of enabling 5-way support to `moonstone/Slider`, `moonstone/IncrementSlider` and the media slider for `moonstone/VideoPlayer`
- `moonstone/Slider` now supports `children` which are added to the `Slider`'s knob, and follow it as it moves
- `moonstone/ExpandableInput` properties `iconAfter` and `iconBefore` to display icons after and before the input, respectively
- `moonstone/Dialog` property `preserveCase`, which affects `title` text

### Changed

- `moonstone/IncrementSlider` to change when the buttons are held down
- `moonstone/Marquee` to allow disabled marquees to animate
- `moonstone/Dialog` to marquee `title` and `titleBelow`
- `moonstone/Marquee.MarqueeController` config option `startOnFocus` to `marqueeOnFocus`. `startOnFocus` is deprecated and will be removed in a future update.
- `moonstone/Button`, `moonstone/IconButton`, `moonstone/Item` to not forward `onClick` when `disabled`

### Fixed

- `moonstone/Marquee.MarqueeController` to start marquee on newly registered components when controller has focus and to restart synced marquees after completion
- `moonstone/Scroller` to recalculate when an expandable child opens
- `spotlightDisabled` property support for spottable moonstone components
- `moonstone/Popup` and `moonstone/ContextualPopupDecorator` so that when the popup is closed, spotlight focus returns to the control that had focus prior to the popup opening
- `moonstone/Input` to not get focus when disabled

## [1.0.0-beta.2] - 2017-01-30

### Added

- `moonstone/Panels.Panel` property `showChildren` to support deferring rendering the panel body until animation completes
- `moonstone/MarqueeDecorator` property `invalidateProps` that specifies which props cause the marquee distance to be invalidated
- developer-mode warnings to several components to warn when values are out-of-range
- `moonstone/Divider` property `spacing` which adjusts the amount of empty space above and below the `Divider`. `'normal'`, `'small'`, `'medium'`, `'large'`, and `'none'` are available.
- `moonstone/Picker` when `joined` the ability to be incremented and decremented by arrow keys
- `onSpotlightDisappear` event property support for spottable moonstone components
- `moonstone/VideoPlayer` property `titleHideDelay`

### Changed

- `moonstone/Panels.Panels` and variations to defer rendering the children of contained `Panel` instances until animation completes
- `moonstone/ProgressBar` properties `progress` and `backgroundProgress` to accept a number between 0 and 1
- `moonstone/Slider` and `moonstone/IncrementSlider` property `backgroundPercent` to `backgroundProgress` which now accepts a number between 0 and 1
- `moonstone/Slider` to not ignore `value` prop when it is the same as the previous value
- `moonstone/Picker` component's buttons to reverse their operation such that 'up' selects the previous item and 'down' the next
- `moonstone/Picker` and derivatives may now use numeric width, which represents the amount of characters to use for sizing. `width={4}` represents four characters, `2` for two characters, etc. `width` still accepts the size-name strings.
- `moonstone/Divider` to now behave as a simple horizontal line when no text content is provided
- `moonstone/Scroller` and other scrolling components to not display scrollbar controls by default
- `moonstone/DatePicker` and `moonstone/TimePicker` to emit `onChange` event whenever the value is changed, not just when the component is closed

### Removed

- `moonstone/ProgressBar` properties `min` and `max`

### Fixed

- `moonstone/IncrementSlider` so that the knob is spottable via pointer, and 5-way navigation between the knob and the increment/decrement buttons is functional
- `moonstone/Slider` and `moonstone/IncrementSlider` to not fire `onChange` for value changes from props

## [1.0.0-beta.1] - 2016-12-30

### Added

- `moonstone/VideoPlayer` and `moonstone/TooltipDecorator` components and samples
- `moonstone/Panels.Panels` property `onBack` to support `ui/Cancelable`
- `moonstone/VirtualFlexList` Work-In-Progress component to support variably sized rows or columns
- `moonstone/ExpandableItem` properties `autoClose` and `lockBottom`
- `moonstone/ExpandableList` properties `noAutoClose` and `noLockBottom`
- `moonstone/Picker` property `reverse`
- `moonstone/ContextualPopup` property `noAutoDismiss`
- `moonstone/Dialog` property `scrimType`
- `moonstone/Popup` property `spotlightRestrict`

### Changed

- `moonstone/Panels.Routable` to require a `navigate` configuration property indicating the event callback for back or cancel actions
- `moonstone/MarqueeController` focus/blur handling to start and stop synchronized `moonstone/Marquee` components
- `moonstone/ExpandableList` property `autoClose` to `closeOnSelect` to disambiguate it from the added `autoClose` on 5-way up
- `moonstone/ContextualPopupDecorator.ContextualPopupDecorator` component's `onCloseButtonClick` property to `onClose`
- `moonstone/Dialog` component's `onCloseButtonClicked` property to `onClose`
- `moonstone/Spinner` component's `center` and `middle` properties to a single `centered` property
	that applies both horizontal and vertical centering
- `moonstone/Popup.PopupBase` component's `onCloseButtonClicked` property to `onCloseButtonClick`
- `moonstone/Item.ItemOverlay` component's `autoHide` property to remove the `'no'` option. The same
	effect can be achieved by omitting the property or passing `null`.
- `moonstone/VirtualGridList` to be scrolled by page when navigating with a 5-way direction key
- `moonstone/Scroller`, `moonstone/VirtualList`, `moonstone/VirtualGridList` to no longer respond to mouse down/move/up events
- all Expandables to include a state arrow UI element
- `moonstone/LabeledItem` to support a `titleIcon` property which positions just after the title text
- `moonstone/Button` to include `moonstone/TooltipDecorator`
- `moonstone/Expandable` to support being managed, radio group-style, by a component wrapped with `RadioControllerDecorator` from `ui/RadioDecorator`
- `moonstone/Picker` to animate `moonstone/Marquee` children when any part of the `moonstone/Picker` is focused
- `moonstone/VirtualList` to mute its container instead of disabling it during scroll events
- `moonstone/VirtualList`, `moonstone/VirtualGridList`, and `moonstone/Scroller` to continue scrolling when holding down the paging controls
- `moonstone/VirtualList` to require a `component` prop and not have a default value
- `moonstone/Picker` to continuously change when a button is held down by adding `ui/Holdable`.

### Fixed

- `moonstone/Popup` and `moonstone/ContextualPopup` 5-way navigation behavior using spotlight.
- Bug where a synchronized marquee whose content fit the available space would prevent restarting of the marquees
- `moonstone/Input` to show an ellipsis on the correct side based on the text directionality of the `value` or `placeholder` content.
- `moonstone/VirtualList` and `moonstone/VirtualGridList` to prevent unwanted scrolling when focused with the pointer
- `moonstone/Picker` to remove fingernail when a the pointer is held down, but the pointer is moved off the `joined` picker.
- `moonstone/LabeledItem` to include marquee on both `title` and `label`, and be synchronized

## [1.0.0-alpha.5] - 2016-12-16

No changes.

## [1.0.0-alpha.4] - 2016-12-2

### Added

- `moonstone/Popup`, `moonstone/ContextualPopupDecorator`, `moonstone/Notification`, `moonstone/Dialog` and `moonstone/ExpandableInput` components
- `ItemOverlay` component to `moonstone/Item` module
- `marqueeCentered` prop to `moonstone/MarqueeDecorator` and `moonstone/MarqueeText`
- `placeholder` prop to `moonstone/Image`
- `moonstone/MarqueeController` component to synchronize multiple `moonstone/Marquee` components
- Non-latin locale support to all existing Moonstone components
- Language-specific font support
- `moonstone/IncrementSlider` now accepts customizable increment and decrement icons, as well as `moonstone/Slider` being more responsive to external styling

### Changed

- `moonstone/Input` component's `iconStart` and `iconEnd` properties to be `iconBefore` and `iconAfter`, respectively, for consistency with `moonstone/Item.ItemOverlay` naming
- `moonstone/Icon` and `moonstone/IconButton` so the `children` property supports both font-based icons and images
- the `checked` property to `selected` for consistency across the whole framework. This allows better interoperability when switching between various components.  Affects the following: `CheckboxItem`, `RadioItem`, `SelectableItem`, `Switch`, `SwitchItem`, and `ToggleItem`. Additionally, these now use `moonstone/Item.ItemOverlay` to position and handle their Icons.
- `moonstone/Slider` and `moonstone/IncrementSlider` to be more performant. No changes were made to
	the public API.
- `moonstone/GridListImageItem` so that a placeholder image displays while loading the image, and the caption and subcaption support marqueeing
- `moonstone/MoonstoneDecorator` to add `FloatingLayerDecorator`
- `moonstone/IncrementSlider` in vertical mode looks and works as expected.

### Removed

- LESS mixins that belong in `@enact/ui`, so that only moonstone-specific mixins are contained in
this module. When authoring components and importing mixins, only the local mixins need to be
imported, as they already import the general mixins.
- the `src` property from `moonstone/Icon` and `moonston/IconButton`. Use the support for URLs in
	the `children` property as noted above.
- the `height` property from `moonstone/IncrementSlider` and `moonstone/Slider`

### Fixed

- Joined picker so that it now has correct animation when using the mouse wheel
- Bug in DatePicker/TimePicker that prevented setting of value earlier than 1969

## [1.0.0-alpha.3] - 2016-11-8

### Added

- `moonstone/BodyText`, `moonstone/DatePicker`, `moonstone/DayPicker`, `moonstone/ExpandableItem`, `moonstone/Image`, and `moonstone/TimePicker` components
- `fullBleed` prop to `moonstone/Panels/Header`. When `true`, the header content is indented and the header lines are removed.
- Application close button to `moonstone/Panels`. Fires `onApplicationClose` when clicked. Can be omitted with the `noCloseButton` prop.
- `marqueeDisabled` prop to `moonstone/Picker`
- `padded` prop to `moonstone/RangePicker`
- `forceDirection` prop to `moonstone/Marquee`. Forces the direction of `moonstone/Marquee`. Useful for when `RTL` content cannot be auto detected.

### Changed

- `data` parameter passed to `component` prop of `VirtualList`.
- `moonstone/Expandable` into a submodule of `moonstone/ExpandableItem`
- `ExpandableList` to properly support selection
- `moonstone/Divider`'s `children` property to be optional
- `moonstone/ToggleItem`'s `inline` version to have a `max-width` of `240px`
- `moonstone/Input` to use `<div>` instead of `<label>` for wrapping components. No change to
	functionality, only markup.

### Removed

- `moonstone/ExpandableCheckboxItemGroup` in favor of `ExpandableList`

## [1.0.0-alpha.2] - 2016-10-21

This version includes a lot of refactoring from the previous release. Developers need to switch to the new enact-dev command-line tool.

### Added

- New components and HOCs: `moonstone/Scroller`, `moonstone/VirtualList`, `moonstone/VirtualGridList`, `moonstone/MarqueeText`, `moonstone/Spinner`, `moonstone/ExpandableCheckboxItemGroup`, `moonstone/MarqueeDecorator`
- New options for `ui/Toggleable` HOC
- Marquee support to many components
- Image support to `moonstone/Icon` and `moonstone/IconButton`
- `dismissOnEnter` prop for `moonstone/Input`
- Many more unit tests

### Changed

- Some props for UI state were renamed to have `default` prefix where state was managed by the component. (e.g. `defaultOpen`)

### Fixed

- Many components were fixed, polished, updated and documented
- Inline docs updated to be more consistent and comprehensive<|MERGE_RESOLUTION|>--- conflicted
+++ resolved
@@ -10,11 +10,8 @@
 
 ### Fixed
 
-<<<<<<< HEAD
 - `moonstone/Scroller` scrolling to boundary behavior for short scrollers
-=======
 - `moonstone/VirtualList` to focus an item properly by `scrollTo` API immediately after a prior call to the same position
->>>>>>> 8c87802a
 
 ## [2.2.8] - 2018-12-06
 
