--- conflicted
+++ resolved
@@ -15,9 +15,7 @@
 
 ### Fixed
 
-<<<<<<< HEAD
 - `moonstone/VirtualList` to render properly with fiber reconciler
-=======
 - `moonstone/VirtualList` to work focus option in scrollTo api
 - `moonstone/ExpandableSpotlightDecorator` to not spot the title upon collapse when in `pointerMode`
 
@@ -26,7 +24,6 @@
 ### Fixed
 
 - `moonstone/MoonstoneDecorator` root node to fill the entire space available, which simplifies positioning and sizing for child elements (previously always measured 0 in height)
->>>>>>> e643cb7a
 - `moonstone/VirtualList` to prevent infinite function call when a size of contents is slightly longer than a client size without a scrollbar
 - `moonstone/VirtualList` to sync scroll position when clientSize changed
 
