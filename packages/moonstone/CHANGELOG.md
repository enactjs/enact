# Change Log

The following is a curated list of changes in the Enact moonstone module, newest changes on the top.

## [unreleased]

### Added

### Changed

### Fixed

<<<<<<< HEAD
- `moonstone/VirtualListNative` to scroll properly with page up/down keys if there is an disabled item
=======
- `moonstone/RangePicker` to display negative values correctly in RTL
- `moonstone/Scrollbar` to hide scroll thumb immediately without delay after scroll position to be min or max

## [1.12.0] - 2017-10-27

### Fixed

- `moonstone/Scrollable` to prevent focusing outside the viewport when pressing a 5-way key during wheeling
>>>>>>> cf02dad7
- `moonstone/Scroller` to called scrollToBoundary once when focus is moved using holding child item
- `moonstone/VideoPlayer` to apply skin correctly
- `moonstone/Popup` from `last-focused` to `default-element` in `SpotlightContainerDecorator` config
- `moonstone/Panels` to retain focus when back key is pressed on breadcrumb
- `moonstone/Input` to correctly hide VKB when dismissing

## [1.11.0] - 2017-10-24

### Added

- `moonstone/VideoPlayer` properties `seekDisabled` and `onSeekFailed` to disable seek function

### Changed

- `moonstone/ExpandableList` to become `disabled` if there are no children

### Fixed

- `moonstone/Picker` to read out customized accessibility value when picker prop has `joined` and `aria-valuetext`
- `moonstone/Scroller` to apply scroll position on vertical or horizontal Scroller when child gets a focus
- `moonstone/Scroller.Scrollable` to scroll withtout animation when panel is changed
- `moonstone/ContextualPopup` padding to not overlap close button
- `moonstone/Scroller.Scrollable` and `moonstone/Scroller` to change focus via page up/down only when the scrollbar is visible
- `moonstone/Picker` to only increment one value on hold
- `moonstone/ItemOverlay` to remeasure when focused

## [1.10.1] - 2017-10-16

### Fixed

- `moonstone/Scrollable` and `moonstone/Scroller` to scroll via page up/down when focus is inside a Spotlight container
- `moonstone/VirtualList` and `moonstone/VirtualGridList` to scroll by 5-way keys right after wheeling
- `moonstone/VirtualList` not to move focus when a current item and the last item are located at the same line and pressing a page down key
- `moonstone/Slider` knob to follow while dragging for detached knob
- `moonstone/Header` to layout header row correctly in `standard` type
- `moonstone/Input` to not dismiss on-screen keyboard when dragging cursor out of input box
- `moonstone/Header` RTL `line-height` issue
- `moonstone/Panels` to render children on idle
- `moonstone/Scroller.Scrollable` to limit its muted spotlight container scrim to its bounds
- `moonstone/Input` to always forward `onKeyUp` event

## [1.10.0] - 2017-10-09

### Added

- `moonstone/VideoPlayer` support for designating components with `.spottable-default` as the default focus target when pressing 5-way down from the slider
- `moonstone/Slider` property `activateOnFocus` which when enabled, allows 5-way directional key interaction with the `Slider` value without pressing [Enter] first
- `moonstone/VideoPlayer` property `noMiniFeedback` to support controlling the visibility of mini feedback
- `ui/Layout`, which provides a technique for laying-out components on the screen using `Cells`, in rows or columns

### Changed

- `moonstone/Popup` to focus on mount if it’s initially opened and non-animating and to always pass an object to `onHide` and `onShow`
- `moonstone/VideoPlayer` to emit `onScrub` event and provide audio guidance when setting focus to slider

### Fixed

- `moonstone/ExpandableItem` and derivatives to restore focus to the Item if the contents were last focused when closed
- `moonstone/Slider` toggling activated state when holding enter/select key
- `moonstone/TimePicker` picker icons shifting slightly when focusing an adjacent picker
- `moonstone/Icon` so it handles color the same way generic text does, by inheriting from the parent's color. This applies to all instances of `Icon`, `IconButton`, and `Icon` inside `Button`.
- `moonstone/fonts` Museo Sans font to correct "Ti" kerning
- `moonstone/VideoPlayer` to correctly position knob on mouse click
- `moonstone/Panels.Header` to show an ellipsis for long titles with RTL text
- `moonstone/Marquee` to restart when invalidated by a prop change and managed by a `moonstone/Marquee.MarqueeController`
- `spotlight.Spotlight` method `focus()` to verify that the target element matches its container's selector rules prior to setting focus
- `moonstone/Picker` to only change picker values `onWheel` when spotted
- `moonstone/VideoPlayer` to hide descendant floating components (tooltips, contextual popups) when the media controls hide

## [1.9.3] - 2017-10-03

### Added

- `moonstone/Button` property value to `backgroundOpacity` called "lightTranslucent" to better serve colorful image backgrounds behind Buttons. This also affects `moonstone/IconButton` and `moonstone/Panels/ApplicationCloseButton`.
- `moonstone/Panels` property `closeButtonBackgroundOpacity` to support `moonstone/Panels/ApplicationCloseButton`'s `backgroundOpacity` prop

### Changed

- `Moonstone Icons` font file to include the latest designs for several icons
- `moonstone/Panels/ApplicationCloseButton` to expose its `backgroundOpacity` prop

### Fixed

- `moonstone/VirtualList` to apply "position: absolute" inline style to items
- `moonstone/Picker` to increment and decrement normally at the edges of joined picker
- `moonstone/Icon` not to read out image characters
- `moonstone/Scrollable` not to accumulate paging scroll by pressing page up/down in scrollbar
- `moonstone/Icon` to correctly display focused state when using external image
- `moonstone/Button` and `moonstone/IconButton` to be properly visually muted when in a muted container

## [1.9.2] - 2017-09-26

### Fixed

- `moonstone/ExpandableList` preventing updates when its children had changed

## [1.9.1] - 2017-09-25

### Fixed

- `moonstone/ExpandableList` run-time error when using an array of objects as children
- `moonstone/VideoPlayer` blocking pointer events when the controls were hidden

## [1.9.0] - 2017-09-22

### Added

- `moonstone/styles/mixins.less` mixins: `.moon-spotlight-margin()` and `.moon-spotlight-padding()`
- `moonstone/Button` property `noAnimation` to support non-animating pressed visual

### Changed

- `moonstone/TimePicker` to use "AM/PM" instead of "meridiem" for label under meridiem picker
- `moonstone/IconButton` default style to not animate on press. NOTE: This behavior will change back to its previous setting in release 2.0.0.
- `moonstone/Popup` to warn when using `scrimType` `'none'` and `spotlightRestrict` `'self-only'`
- `moonstone/Scroller` to block spotlight during scroll
- `moonstone/ExpandableItem` and derivatives to always pause spotlight before animation

### Fixed

- `moonstone/VirtualGridList` to not move focus to wrong column when scrolled from the bottom by holding the "up" key
- `moonstone/VirtualList` to focus an item properly when moving to a next or previous page
- `moonstone/Scrollable` to move focus toward first or last child when page up or down key is pressed if the number of children is small
- `moonstone/VirtualList` to scroll to preserved index when it exists within dataSize for preserving focus
- `moonstone/Picker` buttons to not change size
- `moonstone/Panel` to move key navigation to application close button on holding the "up" key.
- `moonstone/Picker` to show numbers when changing values rapidly
- `moonstone/Popup` layout in large text mode to show close button correctly
- `moonstone/Picker` from moving scroller when pressing 5-way keys in `joined` Picker
- `moonstone/Input` so it displays all locales the same way, without cutting off the edges of characters
- `moonstone/TooltipDecorator` to hide tooltip when 5-way keys are pressed for disabled components
- `moonstone/Picker` to not tremble in width when changing values while using a numeric width prop value
- `moonstone/Picker` to not overlap values when changing values in `vertical`
- `moonstone/ContextualPopup` pointer mode focus behavior for `spotlightRestrict='self-only'`
- `moonstone/VideoPlayer` to prevent interacting with more components in pointer mode when hidden
- `moonstone/Scroller` to not repaint its entire contents whenever partial content is updated
- `moonstone/Slider` knob positioning after its container is resized
- `moonstone/VideoPlayer` to maintain focus when media controls are hidden
- `moonstone/Scroller` to scroll expandable components into view when opening when pointer has moved elsewhere

## [1.8.0] - 2017-09-07

### Deprecated

- `moonstone/Dialog` property `showDivider`, will be replaced by `noDivider` property in 2.0.0

### Added

- `moonstone/Popup` callback property `onShow` which fires after popup appears for both animating and non-animating popups

### Changed

- `moonstone/Popup` callback property `onHide` to run on both animating and non-animating popups
- `moonstone/VideoPlayer` state `playbackRate` to media events
- `moonstone/VideoPlayer` support for `spotlightDisabled`
- `moonstone/VideoPlayer` thumbnail positioning and style
- `moonstone/VirtualList` to render when dataSize increased or decreased
- `moonstone/Dialog` style
- `moonstone/Popup`, `moonstone/Dialog`, and `moonstone/Notification` to support `node` type for children
- `moonstone/Scroller` to forward `onKeyDown` events

### Fixed

- `moonstone/Scrollable` to enable focus when wheel scroll is stopped
- `moonstone/VirtualList` to show scroll thumb when a preserved item is focused in a Panel
- `moonstone/Scroller` to navigate properly with 5-way when expandable child is opened
- `moonstone/VirtualList` to stop scrolling when focus is moved on an item from paging controls or outside
- `moonstone/VirtualList` to move out with 5-way navigation when the first or the last item is disabled
- `moonstone/IconButton` Tooltip position when disabled
- `moonstone/VideoPlayer` Tooltip time after unhovering
- `moonstone/VirtualList` to not show invisible items
- `moonstone/IconButton` Tooltip position when disabled
- `moonstone/VideoPlayer` to display feedback tooltip correctly when navigating in 5-way
- `moonstone/MarqueeDecorator` to work with synchronized `marqueeOn` `'render'` and hovering as well as `marqueOn` `'hover'` when moving rapidly among synchronized marquees
- `moonstone/Input` aria-label for translation
- `moonstone/Marquee` to recalculate inside `moonstone/Scroller` and `moonstone/SelectableItem` by bypassing `shouldComponentUpdate`
- `moonstone/Picker` to marquee when incrementing and decrementing values with the prop `noAnimation`

## [1.7.0] - 2017-08-23

### Deprecated

- `moonstone/TextSizeDecorator` and it will be replaced by `moonstone/AccessibilityDecorator`
- `moonstone/MarqueeDecorator` property `marqueeCentered` and `moonstone/Marquee` property `centered` will be replaced by `alignment` property in 2.0.0

### Added

- `moonstone/TooltipDecorator` config property to direct tooltip into a property instead of adding to `children`
- `moonstone/VideoPlayer` prop `thumbnailUnavailable` to fade thumbnail
- `moonstone/AccessibilityDecorator` with `highContrast` and `textSize`
- `moonstone/VideoPlayer` high contrast scrim
- `moonstone/MarqueeDecorator`and `moonstone/Marquee` property `alignment` to allow setting  alignment of marquee content

### Changed

- `moonstone/Scrollbar` to disable paging control down button properly at the bottom when a scroller size is a non-integer value
- `moonstone/VirtualList`, `moonstone/VirtualGridList`, and `moonstone/Scroller` to scroll on `keydown` event instead of `keyup` event of page up and page down keys
- `moonstone/VirtualGridList` to scroll by item via 5 way key
- `moonstone/VideoPlayer` to read target time when jump by left/right key
- `moonstone/IconButton` to not use `MarqueeDecorator` and `Uppercase`

### Fixed

- `moonstone/VirtualList` and `moonstone/VirtualGridList` to focus the correct item when page up and page down keys are pressed
- `moonstone/VirtualList` to not lose focus when moving out from the first item via 5way when it has disabled items
- `moonstone/Slider` to align tooltip with detached knob
- `moonstone/FormCheckbox` to display correct colors in light skin
- `moonstone/Picker` and `moonstone/RangePicker` to forward `onKeyDown` events when not `joined`
- `moonstone/SelectableItem` to display correct icon width and alignment
- `moonstone/LabeledItem` to always match alignment with the locale
- `moonstone/Scroller` to properly 5-way navigate from scroll buttons
- `moonstone/ExpandableList` to display correct font weight and size for list items
- `moonstone/Divider` to not italicize in non-italic locales
- `moonstone/VideoPlayer` slider knob to follow progress after being selected when seeking
- `moonstone/LabeledItem` to correctly position its icon. This affects all of the `Expandables`, `moonstone/DatePicker` and `moonstone/TimePicker`.
- `moonstone/Panels.Header` and `moonstone/Item` to prevent them from allowing their contents to overflow unexpectedly
- `moonstone/Marquee` to recalculate when vertical scrollbar appears
- `moonstone/SelectableItem` to recalculate marquee when toggled

### Removed

- `moonstone/Input` large-text mode

## [1.6.1] - 2017-08-07

### Changed

- `moonstone/Icon` and `moonstone/IconButton` to no longer fit image source to the icon's boundary

## [1.6.0] - 2017-08-04

### Added

- `moonstone/VideoPlayer` ability to seek when holding down the right and left keys. Sensitivity can be adjusted using throttling options `jumpDelay` and `initialJumpDelay`.
- `moonstone/VideoPlayer` property `no5WayJump` to disable jumping done by 5-way
- `moonstone/VideoPlayer` support for the "More" button to use tooltips
- `moonstone/VideoPlayer` properties `moreButtonLabel` and `moreButtonCloseLabel` to allow customization of the "More" button's tooltip and Aria labels
- `moonstone/VideoPlayer` property `moreButtonDisabled` to disable the "More" button
- `moonstone/Picker` and `moonstone/RangePicker` prop `aria-valuetext` to support reading custom text instead of value
- `moonstone/VideoPlayer` methods `showControls` and `hideControls` to allow external interaction with the player
- `moonstone/Scroller` support for Page Up/Page Down keys in pointer mode when no item has focus

### Changed

- `moonstone/VideoPlayer` to handle play, pause, stop, fast forward and rewind on remote controller
- `moonstone/Marquee` to also start when hovered if `marqueeOnRender` is set

### Fixed

- `moonstone/IconButton` to fit image source within `IconButton`
- `moonstone` icon font sizes for wide icons
- `moonstone/ContextualPopupDecorator` to prefer setting focus to the appropriate popup instead of other underlying controls when using 5-way from the activating control
- `moonstone/Scroller` not scrolled via 5 way when `moonstone/ExpandableList` is opened
- `moonstone/VirtualList` to not let the focus move outside of container even if there are children left when navigating with 5way
- `moonstone/Scrollable` to update disability of paging controls when the scrollbar is set to `visible` and the content becomes shorter
- `moonstone/VideoPlayer` to focus on hover over play/pause button when video is loading
- `moonstone/VideoPlayer` to update and display proper time while moving knob when video is paused
- `moonstone/VideoPlayer` long title overlap issues
- `moonstone/Header` to apply `marqueeOn` prop to `subTitleBelow` and `titleBelow`
- `moonstone/Picker` wheeling in `moonstone/Scroller`
- `moonstone/IncrementSlider` and `moonstone/Picker` to read value changes when selecting buttons

## [1.5.0] - 2017-07-19

### Added

- `moonstone/Slider` and `moonstone/IncrementSlider` prop `aria-valuetext` to support reading custom text instead of value
- `moonstone/TooltipDecorator` property `tooltipProps` to attach props to tooltip component
- `moonstone/Scroller` and `moonstone/VirtualList` ability to scroll via page up and page down keys
- `moonstone/VideoPlayer` tooltip-thumbnail support with the `thumbnailSrc` prop and the `onScrub` callback to fire when the knob moves and a new thumbnail is needed
- `moonstone/VirtualList` ability to navigate via 5way when there are disabled items
- `moonstone/ContextualPopupDecorator` property `popupContainerId` to support configuration of the popup's spotlight container
- `moonstone/ContextualPopupDecorator` property `onOpen` to notify containers when the popup has been opened
- `moonstone/ContextualPopupDecorator` config option `openProp` to support mapping the value of `open` property to the chosen property of wrapped component

### Changed

- `moonstone/ExpandableList` to use 'radio' as the default, and adapt 'single' mode to render as a `moonstone/RadioItem` instead of a `moonstone/CheckboxItem`
- `moonstone/VideoPlayer` to not hide pause icon when it appears
- `moonstone/ContextualPopupDecorator` to set accessibility-related props onto the container node rather than the popup node
- `moonstone/ExpandableItem`, `moonstone/ExpandableList`, `moonstone/ExpandablePicker`, `moonstone/DatePicker`, and `moonstone/TimePicker` to pause spotlight when animating in 5-way mode
- `moonstone/Spinner` to position the text content under the spinner, rather than to the right side
- `moonstone/VideoPlayer` to include hour when announcing the time while scrubbing
- `moonstone/GridListImageItem` to require a `source` prop and not have a default value

### Fixed

- `moonstone/Input` ellipsis to show if placeholder is changed dynamically and is too long
- `moonstone/Marquee` to re-evaluate RTL orientation when its content changes
- `moonstone/VirtualList` to restore focus on short lists
- `moonstone/ExpandableInput` to expand the width of its contained `moonstone/Input`
- `moonstone/Input` support for `dismissOnEnter`
- `moonstone/Input` focus management to prevent stealing focus when programmatically moved elsewhere
- `moonstone/Input` 5-way spot behavior
- `moonstone` international fonts to always be used, even when unsupported font-weights or font-styles are requested
- `moonstone/Panels.Panel` support for selecting components with `.spottable-default` as the default focus target
- `moonstone/Panels` layout in RTL locales
- `moonstone` spottable components to support `onSpotlightDown`, `onSpotlightLeft`, `onSpotlightRight`, and `onSpotlightUp` event property
- `moonstone/VirtualList` losing spotlight when the list is empty
- `moonstone/FormCheckbox` in focused state to have the correct "check" color
- `moonstone/Scrollable` bug in `navigableFilter` when passed a container id

## [1.4.1] - 2017-07-05

### Changed

- `moonstone/Popup` to only call `onKeyDown` when there is a focused item in the `Popup`
- `moonstone/Scroller`, `moonstone/Picker`, and `moonstone/IncrementSlider` to automatically move focus when the currently focused `moonstone/IconButton` becomes disabled

### Fixed

- `moonstone/ContextualPopupDecorator` close button to account for large text size
- `moonstone/ContextualPopupDecorator` to not spot controls other than its activator when navigating out via 5-way
- `moonstone/Header` to set the value of `marqueeOn` for all types of headers

## [1.4.0] - 2017-06-29

### Deprecated

- `moonstone/Input` prop `noDecorator` is being replaced by `autoFocus` in 2.0.0

### Added

- `moonstone/Scrollbar` property `corner` to add the corner between vertical and horizontal scrollbars
- `moonstone/ScrollThumb` for a thumb of `moonstone/Scrollbar`
- `moonstone/styles/text.less` mixin `.locale-japanese-line-break()` to apply the correct  Japanese language line-break rules for the following multi-line components: `moonstone/BodyText`, `moonstone/Dialog`, `moonstone/Notification`, `moonstone/Popup`, and `moonstone/Tooltip`
- `moonstone/ContextualPopupDecorator` property `popupProps` to attach props to popup component
- `moonstone/VideoPlayer` property `pauseAtEnd` to control forward/backward seeking
- `moonstone/Panels/Header` prop `marqueeOn` to control marquee of header

### Changed

- `moonstone/Panels/Header` to expose its `marqueeOn` prop
- `moonstone/VideoPlayer` to automatically adjust the width of the allocated space for the side components so the media controls have more space to appear on smaller screens
- `moonstone/VideoPlayer` properties `autoCloseTimeout` and `titleHideDelay` default value to `5000`
- `moonstone/VirtualList` to support restoring focus to the last focused item
- `moonstone/Scrollable` to call `onScrollStop` before unmounting if a scroll is in progress
- `moonstone/Scroller` to reveal non-spottable content when navigating out of a scroller

### Fixed

- `moonstone/Dialog` to properly focus via pointer on child components
- `moonstone/VirtualList`, `moonstone/VirtualGridList`, and `moonstone/Scroller` not to be slower when scrolled to the first or the last position by wheeling
- `moonstone` component hold delay time
- `moonstone/VideoPlayer` to show its controls when pressing down the first time
- `moonstone/Panel` autoFocus logic to only focus on initial render
- `moonstone/Input` text colors
- `moonstone/ExpandableInput` to focus its decorator when leaving by 5-way left/right

## [1.3.1] - 2017-06-14

### Fixed

- `moonstone/Picker` support for large text
- `moonstone/Scroller` support for focusing paging controls with the pointer
- `moonstone` CSS rules for unskinned spottable components

## [1.3.0] - 2017-06-12

### Deprecated

- `moonstone/Scroller` props `horizontal` and `vertical`. Deprecated props are replaced with `direction` prop. `horizontal` and `vertical` will be removed in 2.0.0.
- `moonstone/Panel` prop `noAutoFocus` in favor of `autoFocus="none"`

### Added

- `moonstone/Image` support for `children` prop inside images
- `moonstone/Scroller` prop `direction` which replaces `horizontal` and `vertical` props
- `moonstone/VideoPlayer` property `tooltipHideDelay` to hide tooltip with a given amount of time
- `moonstone/VideoPlayer` property `pauseAtEnd` to pause when it reaches either the start or the end of the video
- `moonstone/VideoPlayer` methods `fastForward`, `getMediaState`, `jump`, `pause`, `play`, `rewind`, and `seek` to allow external interaction with the player. See docs for example usage.

### Changed

- `moonstone/Skinnable` to support context and allow it to be added to any component to be individually skinned. This includes a further optimization in skinning which consolidates all color assignments into a single block, so non-color rules aren't unnecessarily duplicated.
- `moonstone/Skinnable` light and dark skin names ("moonstone-light" and "moonstone") to "light" and "dark", respectively
- `moonstone/VideoPlayer` to set play/pause icon to display "play" when rewinding or fast forwarding
- `moonstone/VideoPlayer` to rewind or fast forward when previous command is slow-forward or slow-rewind respectively
- `moonstone/VideoPlayer` to fast forward when previous command is slow-forward and it reaches the last of its play rate
- `moonstone/VideoPlayer` to not play video on reload when `noAutoPlay` is `true`
- `moonstone/VideoPlayer` property `feedbackHideDelay`'s default value to `3000`
- `moonstone/Notification` to break line in characters in ja and zh locale
- `moonstone/Notification` to align texts left in LTR locale and right in RTL locale
- `moonstone/VideoPlayer` to simulate rewind functionality on non-webOS platforms only

### Fixed

- `moonstone/ExpandableItem` to correct the `titleIcon` when using `open` and `disabled`
- `moonstone/GridListImageItem` to center its selection icon on the image instead of the item
- `moonstone/Input` to have correct `Tooltip` position in `RTL`
- `moonstone/SwitchItem` to not unintentionally overflow `Scroller` containers, causing them to jump to the side when focusing
- `moonstone/VideoPlayer` to fast forward properly when video is at paused state
- `moonstone/VideoPlayer` to correctly change sources
- `moonstone/VideoPlayer` to show or hide feedback tooltip properly
- `moonstone/DateTimeDecorator` to work properly with `RadioControllerDecorator`
- `moonstone/Picker` in joined, large text mode so the arrows are properly aligned and sized
- `moonstone/Icon` to reflect the same proportion in relation to its size in large-text mode

## [1.2.0] - 2017-05-17

### Deprecated

- `moonstone/Scroller.Scrollable` option `indexToFocus` in `scrollTo` method to be removed in 2.0.0

### Added

- `moonstone/Slider` and `moonstone/IncrementSlider` prop `noFill` to support a style without the fill
- `moonstone/Marquee` property `rtl` to set directionality to right-to-left
- `moonstone/VirtualList.GridListImageItem` property `selectionOverlay` to add custom component for selection overlay
- `moonstone/MoonstoneDecorator` property `skin` to let an app choose its skin: "moonstone" and "moonstone-light" are now available
- `moonstone/FormCheckboxItem`
- `moonstone/FormCheckbox`, a standalone checkbox, to support `moonstone/FormCheckboxItem`
- `moonstone/Input` props `invalid` and `invalidMessage` to display a tooltip when input value is invalid
- `moonstone/Scroller.Scrollable` option `focus` in `scrollTo()` method
- `moonstone/Scroller.Scrollable` property `spottableScrollbar`
- `moonstone/Icon.IconList` icons: `arrowshrinkleft` and `arrowshrinkright`

### Changed

- `moonstone/Picker` arrow icon for `joined` picker: small when not spotted, hidden when it reaches the end of the picker
- `moonstone/Checkbox` and `moonstone/CheckboxItem` to reflect the latest design
- `moonstone/MoonstoneDecorator/fontGenerator` was refactored to use the browser's FontFace API to dynamically load locale fonts
- `moonstone/VideoPlayer` space allotment on both sides of the playback controls to support 4 buttons; consequently the "more" controls area has shrunk by the same amount
- `moonstone/VideoPlayer` to not disable media button (play/pause)
- `moonstone/Scroller.Scrollable` so that paging controls are not spottable by default with 5-way
- `moonstone/VideoPlayer`'s more/less button to use updated arrow icon

### Fixed

- `moonstone/MarqueeDecorator` to properly stop marquee on items with `'marqueeOnHover'`
- `moonstone/ExpandableList` to work properly with object-based children
- `moonstone/styles/fonts.less` to restore the Moonstone Icon font to request the local system font by default. Remember to update your webOS build to get the latest version of the font so you don't see empty boxes for your icons.
- `moonstone/Picker` and `moonstone/RangePicker` to now use the correct size from Enyo (60px v.s. 84px) for icon buttons
- `moonstone/Scrollable` to apply ri.scale properly
- `moonstone/Panel` to not cover a `Panels`'s `ApplicationCloseButton` when not using a `Header`
- `moonstone/IncrementSlider` to show tooltip when buttons focused

## [1.1.0] - 2017-04-21

### Deprecated

- `moonstone/ExpandableInput` property `onInputChange`

### Added

- `moonstone/Panels.Panel` prop and `moonstone/MoonstoneDecorator` config option: `noAutoFocus` to support prevention of setting automatic focus after render
- `moonstone/VideoPlayer` props: `backwardIcon`, `forwardIcon`, `jumpBackwardIcon`, `jumpForwardIcon`, `pauseIcon`, and `playIcon` to support icon customization of the player
- `moonstone/VideoPlayer` props `jumpButtonsDisabled` and `rateButtonsDisabled` for disabling the pairs of buttons when it's inappropriate for the playing media
- `moonstone/VideoPlayer` property `playbackRateHash` to support custom playback rates
- `moonstone/VideoPlayer` callback prop `onControlsAvailable` which fires when the players controls show or hide
- `moonstone/Image` support for `onLoad` and `onError` events
- `moonstone/VirtualList.GridListImageItem` prop `placeholder`
- `moonstone/Divider` property `preserveCase` to display text without capitalizing it

### Changed

- `moonstone/Slider` colors and sizing to match the latest designs
- `moonstone/ProgressBar` to position correctly with other components nearby
- `moonstone/Panels` breadcrumb to no longer have a horizontal line above it
- `moonstone/Transition` to measure itself when the CPU is idle
- style for disabled opacity from 0.4 to 0.3
- `moonstone/Button` colors for transparent and translucent background opacity when disabled
- `moonstone/ExpandableInput` property `onInputChange` to fire along with `onChange`. `onInputChange` is deprecated and will be removed in a future update.
- `Moonstone.ttf` font to include new icons
- `moonstone/Icon` to reference additional icons

### Fixed

- `moonstone/Popup` and `moonstone/ContextualPopupDecorator` 5-way navigation behavior
- `moonstone/Input` to not spot its own input decorator on 5-way out
- `moonstone/VideoPlayer` to no longer render its `children` in multiple places
- `moonstone/Button` text color when used on a neutral (light) background in some cases
- `moonstone/Popup` background opacity
- `moonstone/Marquee` to recalculate properly when its contents change
- `moonstone/TimePicker` to display time in correct order
- `moonstone/Scroller` to prefer spotlight navigation to its internal components

## [1.0.0] - 2017-03-31

> NOTE: We have also modified most form components to be usable in a controlled (app manages component
> state) or uncontrolled (Enact manages component state) manner. To put a component into a
> controlled state, pass in `value` (or other appropriate state property such as `selected` or
> `open`) at component creation and then respond to events and update the value as needed. To put a
> component into an uncontrolled state, do not set `value` (or equivalent), at creation. From this
> point on, Enact will manage the state and events will be sent when the state is updated. To
> specify an initial value, use the `defaultValue` (or, `defaultSelected, `defaultOpen, etc.)
> property.  See the documentation for individual components for more information.

### Added

- `moonstone/Button` property `icon` to support a built-in icon next to the text content. The Icon supports everything that `moonstone/Icon` supports, as well as a custom icon.
- `moonstone/MoonstoneDecorator` property `textSize` to resize several components to requested CMR sizes. Simply add `textSize="large"` to your `App` and the new sizes will automatically take effect.

### Changed

- `moonstone/Slider` to use the property `tooltip` instead of `noTooltip`, so the built-in tooltip is not enabled by default
- `moonstone/IncrementSlider` to include tooltip documentation
- `moonstone/ExpandableList` to accept an array of objects as children which are spread onto the generated components
- `moonstone/CheckboxItem` style to match the latest designs, with support for the `moonstone/Checkbox` to be on either the left or the right side by using the `iconPosition` property
- `moonstone/VideoPlayer` to supply every event callback-method with an object representing the VideoPlayer's current state, including: `currentTime`, `duration`, `paused`, `proportionLoaded`, and `proportionPlayed`

### Fixed

- `moonstone/Panels.Panel` behavior for remembering focus on unmount and setting focus after render
- `moonstone/VirtualList.VirtualGridList` showing empty items when items are continuously added dynamically
- `moonstone/Picker` to marquee on focus once again

## [1.0.0-beta.4] - 2017-03-10

### Added

- `moonstone/VirtualList` `indexToFocus` option to `scrollTo` method to focus on item with specified index
- `moonstone/IconButton` and `moonstone/Button` `color` property to add a remote control key color to the button
- `moonstone/Scrollbar` property `disabled` to disable both paging controls when it is true
- `moonstone/VirtualList` parameter `moreInfo` to pass `firstVisibleIndex` and `lastVisibleIndex` when scroll events are firing
- Accessibility support to UI components
- `moonstone/VideoPlayer` property `onUMSMediaInfo` to support the custom webOS “umsmediainfo” event
- `moonstone/Region` component which encourages wrapping components for improved accessibility rather than only preceding the components with a `moonstone/Divider`
- `moonstone/Slider` tooltip. It's enabled by default and comes with options like `noTooltip`, `tooltipAsPercent`, and `tooltipSide`. See the component docs for more details.
- `moonstone/Panels.Panel` property `hideChildren` to defer rendering children
- `moonstone/Spinner` properties `blockClickOn` and `scrim` to block click events behind spinner
- `moonstone/VirtualList` property `clientSize` to specify item dimensions instead of measuring them

### Changed

- `moonstone/VirtualGridImageItem` styles to reduce redundant style code app side
- `moonstone/VirtualList` and `moonstone/VirtualGridList` to add essential CSS for list items automatically
- `moonstone/VirtualList` and `moonstone/VirtualGridList` to not add `data-index` to their item DOM elements directly, but to pass `data-index` as the parameter of their `component` prop like the `key` parameter of their `component` prop
- `moonstone/ExpandableItem` and derivatives to defer focusing the contents until animation completes
- `moonstone/LabeledItem`, `moonstone/ExpandableItem`, `moonstone/ExpandableList` to each support the `node` type in their `label` property. Best used with `ui/Slottable`.

### Fixed

- `moonstone/VirtualList.GridListImageItem` to have proper padding size according to the existence of caption/subcaption
- `moonstone/Scrollable` to display scrollbars with proper size
- `moonstone/VirtualGridList` to not be truncated

### Removed

- `moonstone/Scrollable` property `hideScrollbars` and replaced it with `horizontalScrollbar` and `verticalScrollbar`

## [1.0.0-beta.3] - 2017-02-21

### Added

- `moonstone/VideoPlayer` support for 5-way show/hide of media playback controls
- `moonstone/VideoPlayer` property `feedbackHideDelay`
- `moonstone/Slider` property `onKnobMove` to fire when the knob position changes, independently from the `moonstone/Slider` value
- `moonstone/Slider` properties `active`, `disabled`, `knobStep`, `onActivate`, `onDecrement`, and `onIncrement` as part of enabling 5-way support to `moonstone/Slider`, `moonstone/IncrementSlider` and the media slider for `moonstone/VideoPlayer`
- `moonstone/Slider` now supports `children` which are added to the `Slider`'s knob, and follow it as it moves
- `moonstone/ExpandableInput` properties `iconAfter` and `iconBefore` to display icons after and before the input, respectively
- `moonstone/Dialog` property `preserveCase`, which affects `title` text

### Changed

- `moonstone/IncrementSlider` to change when the buttons are held down
- `moonstone/Marquee` to allow disabled marquees to animate
- `moonstone/Dialog` to marquee `title` and `titleBelow`
- `moonstone/Marquee.MarqueeController` config option `startOnFocus` to `marqueeOnFocus`. `startOnFocus` is deprecated and will be removed in a future update.
- `moonstone/Button`, `moonstone/IconButton`, `moonstone/Item` to not forward `onClick` when `disabled`

### Fixed

- `moonstone/Marquee.MarqueeController` to start marquee on newly registered components when controller has focus and to restart synced marquees after completion
- `moonstone/Scroller` to recalculate when an expandable child opens
- `spotlightDisabled` property support for spottable moonstone components
- `moonstone/Popup` and `moonstone/ContextualPopupDecorator` so that when the popup is closed, spotlight focus returns to the control that had focus prior to the popup opening
- `moonstone/Input` to not get focus when disabled

## [1.0.0-beta.2] - 2017-01-30

### Added

- `moonstone/Panels.Panel` property `showChildren` to support deferring rendering the panel body until animation completes
- `moonstone/MarqueeDecorator` property `invalidateProps` that specifies which props cause the marquee distance to be invalidated
- developer-mode warnings to several components to warn when values are out-of-range
- `moonstone/Divider` property `spacing` which adjusts the amount of empty space above and below the `Divider`. `'normal'`, `'small'`, `'medium'`, `'large'`, and `'none'` are available.
- `moonstone/Picker` when `joined` the ability to be incremented and decremented by arrow keys
- `onSpotlightDisappear` event property support for spottable moonstone components
- `moonstone/VideoPlayer` property `titleHideDelay`

### Changed

- `moonstone/Panels.Panels` and variations to defer rendering the children of contained `Panel` instances until animation completes
- `moonstone/ProgressBar` properties `progress` and `backgroundProgress` to accept a number between 0 and 1
- `moonstone/Slider` and `moonstone/IncrementSlider` property `backgroundPercent` to `backgroundProgress` which now accepts a number between 0 and 1
- `moonstone/Slider` to not ignore `value` prop when it is the same as the previous value
- `moonstone/Picker` component's buttons to reverse their operation such that 'up' selects the previous item and 'down' the next
- `moonstone/Picker` and derivatives may now use numeric width, which represents the amount of characters to use for sizing. `width={4}` represents four characters, `2` for two characters, etc. `width` still accepts the size-name strings.
- `moonstone/Divider` to now behave as a simple horizontal line when no text content is provided
- `moonstone/Scrollable` to not display scrollbar controls by default
- `moonstone/DatePicker` and `moonstone/TimePicker` to emit `onChange` event whenever the value is changed, not just when the component is closed

### Removed

- `moonstone/ProgressBar` properties `min` and `max`

### Fixed

- `moonstone/IncrementSlider` so that the knob is spottable via pointer, and 5-way navigation between the knob and the increment/decrement buttons is functional
- `moonstone/Slider` and `moonstone/IncrementSlider` to not fire `onChange` for value changes from props

## [1.0.0-beta.1] - 2016-12-30

### Added

- `moonstone/VideoPlayer` and `moonstone/TooltipDecorator` components and samples
- `moonstone/Panels.Panels` property `onBack` to support `ui/Cancelable`
- `moonstone/VirtualFlexList` Work-In-Progress component to support variably sized rows or columns
- `moonstone/ExpandableItem` properties `autoClose` and `lockBottom`
- `moonstone/ExpandableList` properties `noAutoClose` and `noLockBottom`
- `moonstone/Picker` property `reverse`
- `moonstone/ContextualPopup` property `noAutoDismiss`
- `moonstone/Dialog` property `scrimType`
- `moonstone/Popup` property `spotlightRestrict`

### Changed

- `moonstone/Panels.Routable` to require a `navigate` configuration property indicating the event callback for back or cancel actions
- `moonstone/MarqueeController` focus/blur handling to start and stop synchronized `moonstone/Marquee` components
- `moonstone/ExpandableList` property `autoClose` to `closeOnSelect` to disambiguate it from the added `autoClose` on 5-way up
- `moonstone/ContextualPopupDecorator.ContextualPopupDecorator` component's `onCloseButtonClick` property to `onClose`
- `moonstone/Dialog` component's `onCloseButtonClicked` property to `onClose`
- `moonstone/Spinner` component's `center` and `middle` properties to a single `centered` property
	that applies both horizontal and vertical centering
- `moonstone/Popup.PopupBase` component's `onCloseButtonClicked` property to `onCloseButtonClick`
- `moonstone/Item.ItemOverlay` component's `autoHide` property to remove the `'no'` option. The same
	effect can be achieved by omitting the property or passing `null`.
- `moonstone/VirtualGridList` to be scrolled by page when navigating with a 5-way direction key
- `moonstone/Scroller`, `moonstone/VirtualList`, `moonstone/VirtualGridList`, and `moonstone/Scrollable` to no longer respond to mouse down/move/up events
- all Expandables to include a state arrow UI element
- `moonstone/LabeledItem` to support a `titleIcon` property which positions just after the title text
- `moonstone/Button` to include `moonstone/TooltipDecorator`
- `moonstone/Expandable` to support being managed, radio group-style, by a component wrapped with `RadioControllerDecorator` from `ui/RadioDecorator`
- `moonstone/Picker` to animate `moonstone/Marquee` children when any part of the `moonstone/Picker` is focused
- `moonstone/VirtualList` to mute its container instead of disabling it during scroll events
- `moonstone/VirtualList`, `moonstone/VirtualGridList`, and `moonstone/Scroller` to continue scrolling when holding down the paging controls
- `moonstone/VirtualList` to require a `component` prop and not have a default value
- `moonstone/Picker` to continuously change when a button is held down by adding `ui/Holdable`.

### Fixed

- `moonstone/Popup` and `moonstone/ContextualPopup` 5-way navigation behavior using spotlight.
- Bug where a synchronized marquee whose content fit the available space would prevent restarting of the marquees
- `moonstone/Input` to show an ellipsis on the correct side based on the text directionality of the `value` or `placeholder` content.
- `moonstone/VirtualList` and `moonstone/VirtualGridList` to prevent unwanted scrolling when focused with the pointer
- `moonstone/Picker` to remove fingernail when a the pointer is held down, but the pointer is moved off the `joined` picker.
- `moonstone/LabeledItem` to include marquee on both `title` and `label`, and be synchronized

## [1.0.0-alpha.5] - 2016-12-16

No changes.

## [1.0.0-alpha.4] - 2016-12-2

### Added

- `moonstone/Popup`, `moonstone/ContextualPopupDecorator`, `moonstone/Notification`, `moonstone/Dialog` and `moonstone/ExpandableInput` components
- `ItemOverlay` component to `moonstone/Item` module
- `marqueeCentered` prop to `moonstone/MarqueeDecorator` and `moonstone/MarqueeText`
- `placeholder` prop to `moonstone/Image`
- `moonstone/MarqueeController` component to synchronize multiple `moonstone/Marquee` components
- Non-latin locale support to all existing Moonstone components
- Language-specific font support
- `moonstone/IncrementSlider` now accepts customizable increment and decrement icons, as well as `moonstone/Slider` being more responsive to external styling

### Changed

- `moonstone/Input` component's `iconStart` and `iconEnd` properties to be `iconBefore` and `iconAfter`, respectively, for consistency with `moonstone/Item.ItemOverlay` naming
- `moonstone/Icon` and `moonstone/IconButton` so the `children` property supports both font-based icons and images
- the `checked` property to `selected` for consistency across the whole framework. This allows better interoperability when switching between various components.  Affects the following: `CheckboxItem`, `RadioItem`, `SelectableItem`, `Switch`, `SwitchItem`, and `ToggleItem`. Additionally, these now use `moonstone/Item.ItemOverlay` to position and handle their Icons.
- `moonstone/Slider` and `moonstone/IncrementSlider` to be more performant. No changes were made to
	the public API.
- `moonstone/GridListImageItem` so that a placeholder image displays while loading the image, and the caption and subcaption support marqueeing
- `moonstone/MoonstoneDecorator` to add `FloatingLayerDecorator`
- `moonstone/IncrementSlider` in vertical mode looks and works as expected.

### Removed

- LESS mixins that belong in `@enact/ui`, so that only moonstone-specific mixins are contained in
this module. When authoring components and importing mixins, only the local mixins need to be
imported, as they already import the general mixins.
- the `src` property from `moonstone/Icon` and `moonston/IconButton`. Use the support for URLs in
	the `children` property as noted above.
- the `height` property from `moonstone/IncrementSlider` and `moonstone/Slider`

### Fixed

- Joined picker so that it now has correct animation when using the mouse wheel
- Bug in DatePicker/TimePicker that prevented setting of value earlier than 1969

## [1.0.0-alpha.3] - 2016-11-8

### Added

- `moonstone/BodyText`, `moonstone/DatePicker`, `moonstone/DayPicker`, `moonstone/ExpandableItem`, `moonstone/Image`, and `moonstone/TimePicker` components
- `fullBleed` prop to `moonstone/Panels/Header`. When `true`, the header content is indented and the header lines are removed.
- Application close button to `moonstone/Panels`. Fires `onApplicationClose` when clicked. Can be omitted with the `noCloseButton` prop.
- `marqueeDisabled` prop to `moonstone/Picker`
- `padded` prop to `moonstone/RangePicker`
- `forceDirection` prop to `moonstone/Marquee`. Forces the direction of `moonstone/Marquee`. Useful for when `RTL` content cannot be auto detected.

### Changed

- `data` parameter passed to `component` prop of `VirtualList`.
- `moonstone/Expandable` into a submodule of `moonstone/ExpandableItem`
- `ExpandableList` to properly support selection
- `moonstone/Divider`'s `children` property to be optional
- `moonstone/ToggleItem`'s `inline` version to have a `max-width` of `240px`
- `moonstone/Input` to use `<div>` instead of `<label>` for wrapping components. No change to
	functionality, only markup.

### Removed

- `moonstone/ExpandableCheckboxItemGroup` in favor of `ExpandableList`

## [1.0.0-alpha.2] - 2016-10-21

This version includes a lot of refactoring from the previous release. Developers need to switch to the new enact-dev command-line tool.

### Added

- New components and HOCs: `moonstone/Scroller`, `moonstone/VirtualList`, `moonstone/VirtualGridList`, `moonstone/Scrollable`, `moonstone/MarqueeText`, `moonstone/Spinner`, `moonstone/ExpandableCheckboxItemGroup`, `moonstone/MarqueeDecorator`
- New options for `ui/Toggleable` HOC
- Marquee support to many components
- Image support to `moonstone/Icon` and `moonstone/IconButton`
- `dismissOnEnter` prop for `moonstone/Input`
- Many more unit tests

### Changed

- Some props for UI state were renamed to have `default` prefix where state was managed by the component. (e.g. `defaultOpen`)

### Fixed

- Many components were fixed, polished, updated and documented
- Inline docs updated to be more consistent and comprehensive<|MERGE_RESOLUTION|>--- conflicted
+++ resolved
@@ -10,9 +10,7 @@
 
 ### Fixed
 
-<<<<<<< HEAD
 - `moonstone/VirtualListNative` to scroll properly with page up/down keys if there is an disabled item
-=======
 - `moonstone/RangePicker` to display negative values correctly in RTL
 - `moonstone/Scrollbar` to hide scroll thumb immediately without delay after scroll position to be min or max
 
@@ -21,7 +19,6 @@
 ### Fixed
 
 - `moonstone/Scrollable` to prevent focusing outside the viewport when pressing a 5-way key during wheeling
->>>>>>> cf02dad7
 - `moonstone/Scroller` to called scrollToBoundary once when focus is moved using holding child item
 - `moonstone/VideoPlayer` to apply skin correctly
 - `moonstone/Popup` from `last-focused` to `default-element` in `SpotlightContainerDecorator` config
