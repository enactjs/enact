# Change Log

The following is a curated list of changes in the Enact moonstone module, newest changes on the top.

## [unreleased]

### Added

### Changed

### Fixed

- `moonstone/Expandable` and derivatives to use the new `ease-out-quart` animation timing function to better match the aesthetic of Enyo's Expandables
- `moonstone/TooltipDecorator` to correctly display tooltip direction when locale changes
- `moonstone/Marquee` to restart animation on every resize update
- `moonstone/LabeledItem` to start marquee when hovering over in disabled state
- `moonstone/Marquee` to correctly start when hovering on disabled spottable components
- `moonstone/Marquee.MarqueeController` to not abort marquee when moving among components
- `moonstone/Picker` marquee issues with disabled buttons or Picker
- `moonstone/Panels` to prevent loss of spotlight issue when moving between panels
<<<<<<< HEAD
- `moonstone/Slider` by removing unnecessary repaints to the screen
=======
- `moonstone/VideoPlayer` to correctly position knob when interacting with media slider
>>>>>>> ae625b8e
- `moonstone/VideoPlayer` to not read out the focused button when the media controls hide
- `moonstone/MarqueeDecorator` to stop when unhovering a disabled component using `marqueeOn` `'focus'`

## [1.12.2] - 2017-11-15

### Fixed

- `moonstone/VirtualList` to scroll and focus properly by pageUp and pageDown when disabled items are in it
- `moonstone/Button` to correctly specify minimum width when in large text mode
- `moonstone/Scroller.Scrollable` to restore last focused index when panel is changed
- `moonstone/VideoPlayer` to display time correctly in RTL locale
- `moonstone/VirtualList` to scroll correctly using page down key with disabled items
- `moonstone/Scrollable` to not cause a script error when scrollbar is not rendered
- `moonstone/Picker` incrementer and decrementer to not change size when focused
- `moonstone/Header` to use a slightly smaller font size for `title` in non-latin locales and a line-height for `titleBelow` and `subTitleBelow` that better meets the needs of tall-glyph languages like Tamil and Thai, as well as latin locales
- `moonstone/Scroller` and `moonstone/VirtualList` to keep spotlight when pressing a 5-way control while scrolling
- `moonstone/Panels` to prevent user interaction with panel contents during transition
- `moonstone/Slider` and related components to correctly position knob for `detachedKnob` on mouse down and fire value where mouse was positioned on mouse up
- `moonstone/DayPicker` to update day names when changing locale
- `moonstone/ExpandableItem` and all other `Expandable` components to revert 1.12.1 change to pull down from the top

## [1.12.1] - 2017-11-07

### Fixed

- `moonstone/ExpandableItem` and all other `Expandable` components to now pull down from the top instead of being revealed from the bottom, matching Enyo's design
- `moonstone/VirtualListNative` to scroll properly with page up/down keys if there is a disabled item
- `moonstone/RangePicker` to display negative values correctly in RTL
- `moonstone/Scrollable` to not blur scroll buttons when wheeling
- `moonstone/Scrollbar` to hide scroll thumb immediately without delay after scroll position reaches min or max
- `moonstone/Divider` to pass `marqueeOn` prop
- `moonstone/Slider` to fire `onChange` on mouse up and key up
- `moonstone/VideoPlayer` to show knob when pressed
- `moonstone/Header` to layout `titleBelow` and `subTitleBelow` correctly
- `moonstone/Header` to use correct font-weight for `subTitleBelow`
- `moonstone/VirtualList` to restore focus correctly for lists only slightly larger than the viewport

## [1.12.0] - 2017-10-27

### Fixed

- `moonstone/Scrollable` to prevent focusing outside the viewport when pressing a 5-way key during wheeling
- `moonstone/Scroller` to called scrollToBoundary once when focus is moved using holding child item
- `moonstone/VideoPlayer` to apply skin correctly
- `moonstone/Popup` from `last-focused` to `default-element` in `SpotlightContainerDecorator` config
- `moonstone/Panels` to retain focus when back key is pressed on breadcrumb
- `moonstone/Input` to correctly hide VKB when dismissing

## [1.11.0] - 2017-10-24

### Added

- `moonstone/VideoPlayer` properties `seekDisabled` and `onSeekFailed` to disable seek function

### Changed

- `moonstone/ExpandableList` to become `disabled` if there are no children

### Fixed

- `moonstone/Picker` to read out customized accessibility value when picker prop has `joined` and `aria-valuetext`
- `moonstone/Scroller` to apply scroll position on vertical or horizontal Scroller when child gets a focus
- `moonstone/Scroller.Scrollable` to scroll withtout animation when panel is changed
- `moonstone/ContextualPopup` padding to not overlap close button
- `moonstone/Scroller.Scrollable` and `moonstone/Scroller` to change focus via page up/down only when the scrollbar is visible
- `moonstone/Picker` to only increment one value on hold
- `moonstone/ItemOverlay` to remeasure when focused

## [1.10.1] - 2017-10-16

### Fixed

- `moonstone/Scrollable` and `moonstone/Scroller` to scroll via page up/down when focus is inside a Spotlight container
- `moonstone/VirtualList` and `moonstone/VirtualGridList` to scroll by 5-way keys right after wheeling
- `moonstone/VirtualList` not to move focus when a current item and the last item are located at the same line and pressing a page down key
- `moonstone/Slider` knob to follow while dragging for detached knob
- `moonstone/Header` to layout header row correctly in `standard` type
- `moonstone/Input` to not dismiss on-screen keyboard when dragging cursor out of input box
- `moonstone/Header` RTL `line-height` issue
- `moonstone/Panels` to render children on idle
- `moonstone/Scroller.Scrollable` to limit its muted spotlight container scrim to its bounds
- `moonstone/Input` to always forward `onKeyUp` event

## [1.10.0] - 2017-10-09

### Added

- `moonstone/VideoPlayer` support for designating components with `.spottable-default` as the default focus target when pressing 5-way down from the slider
- `moonstone/Slider` property `activateOnFocus` which when enabled, allows 5-way directional key interaction with the `Slider` value without pressing [Enter] first
- `moonstone/VideoPlayer` property `noMiniFeedback` to support controlling the visibility of mini feedback
- `ui/Layout`, which provides a technique for laying-out components on the screen using `Cells`, in rows or columns

### Changed

- `moonstone/Popup` to focus on mount if it’s initially opened and non-animating and to always pass an object to `onHide` and `onShow`
- `moonstone/VideoPlayer` to emit `onScrub` event and provide audio guidance when setting focus to slider

### Fixed

- `moonstone/ExpandableItem` and derivatives to restore focus to the Item if the contents were last focused when closed
- `moonstone/Slider` toggling activated state when holding enter/select key
- `moonstone/TimePicker` picker icons shifting slightly when focusing an adjacent picker
- `moonstone/Icon` so it handles color the same way generic text does, by inheriting from the parent's color. This applies to all instances of `Icon`, `IconButton`, and `Icon` inside `Button`.
- `moonstone/fonts` Museo Sans font to correct "Ti" kerning
- `moonstone/VideoPlayer` to correctly position knob on mouse click
- `moonstone/Panels.Header` to show an ellipsis for long titles with RTL text
- `moonstone/Marquee` to restart when invalidated by a prop change and managed by a `moonstone/Marquee.MarqueeController`
- `spotlight.Spotlight` method `focus()` to verify that the target element matches its container's selector rules prior to setting focus
- `moonstone/Picker` to only change picker values `onWheel` when spotted
- `moonstone/VideoPlayer` to hide descendant floating components (tooltips, contextual popups) when the media controls hide

## [1.9.3] - 2017-10-03

### Added

- `moonstone/Button` property value to `backgroundOpacity` called "lightTranslucent" to better serve colorful image backgrounds behind Buttons. This also affects `moonstone/IconButton` and `moonstone/Panels/ApplicationCloseButton`.
- `moonstone/Panels` property `closeButtonBackgroundOpacity` to support `moonstone/Panels/ApplicationCloseButton`'s `backgroundOpacity` prop

### Changed

- `Moonstone Icons` font file to include the latest designs for several icons
- `moonstone/Panels/ApplicationCloseButton` to expose its `backgroundOpacity` prop

### Fixed

- `moonstone/VirtualList` to apply "position: absolute" inline style to items
- `moonstone/Picker` to increment and decrement normally at the edges of joined picker
- `moonstone/Icon` not to read out image characters
- `moonstone/Scrollable` not to accumulate paging scroll by pressing page up/down in scrollbar
- `moonstone/Icon` to correctly display focused state when using external image
- `moonstone/Button` and `moonstone/IconButton` to be properly visually muted when in a muted container

## [1.9.2] - 2017-09-26

### Fixed

- `moonstone/ExpandableList` preventing updates when its children had changed

## [1.9.1] - 2017-09-25

### Fixed

- `moonstone/ExpandableList` run-time error when using an array of objects as children
- `moonstone/VideoPlayer` blocking pointer events when the controls were hidden

## [1.9.0] - 2017-09-22

### Added

- `moonstone/styles/mixins.less` mixins: `.moon-spotlight-margin()` and `.moon-spotlight-padding()`
- `moonstone/Button` property `noAnimation` to support non-animating pressed visual

### Changed

- `moonstone/TimePicker` to use "AM/PM" instead of "meridiem" for label under meridiem picker
- `moonstone/IconButton` default style to not animate on press. NOTE: This behavior will change back to its previous setting in release 2.0.0.
- `moonstone/Popup` to warn when using `scrimType` `'none'` and `spotlightRestrict` `'self-only'`
- `moonstone/Scroller` to block spotlight during scroll
- `moonstone/ExpandableItem` and derivatives to always pause spotlight before animation

### Fixed

- `moonstone/VirtualGridList` to not move focus to wrong column when scrolled from the bottom by holding the "up" key
- `moonstone/VirtualList` to focus an item properly when moving to a next or previous page
- `moonstone/Scrollable` to move focus toward first or last child when page up or down key is pressed if the number of children is small
- `moonstone/VirtualList` to scroll to preserved index when it exists within dataSize for preserving focus
- `moonstone/Picker` buttons to not change size
- `moonstone/Panel` to move key navigation to application close button on holding the "up" key.
- `moonstone/Picker` to show numbers when changing values rapidly
- `moonstone/Popup` layout in large text mode to show close button correctly
- `moonstone/Picker` from moving scroller when pressing 5-way keys in `joined` Picker
- `moonstone/Input` so it displays all locales the same way, without cutting off the edges of characters
- `moonstone/TooltipDecorator` to hide tooltip when 5-way keys are pressed for disabled components
- `moonstone/Picker` to not tremble in width when changing values while using a numeric width prop value
- `moonstone/Picker` to not overlap values when changing values in `vertical`
- `moonstone/ContextualPopup` pointer mode focus behavior for `spotlightRestrict='self-only'`
- `moonstone/VideoPlayer` to prevent interacting with more components in pointer mode when hidden
- `moonstone/Scroller` to not repaint its entire contents whenever partial content is updated
- `moonstone/Slider` knob positioning after its container is resized
- `moonstone/VideoPlayer` to maintain focus when media controls are hidden
- `moonstone/Scroller` to scroll expandable components into view when opening when pointer has moved elsewhere

## [1.8.0] - 2017-09-07

### Deprecated

- `moonstone/Dialog` property `showDivider`, will be replaced by `noDivider` property in 2.0.0

### Added

- `moonstone/Popup` callback property `onShow` which fires after popup appears for both animating and non-animating popups

### Changed

- `moonstone/Popup` callback property `onHide` to run on both animating and non-animating popups
- `moonstone/VideoPlayer` state `playbackRate` to media events
- `moonstone/VideoPlayer` support for `spotlightDisabled`
- `moonstone/VideoPlayer` thumbnail positioning and style
- `moonstone/VirtualList` to render when dataSize increased or decreased
- `moonstone/Dialog` style
- `moonstone/Popup`, `moonstone/Dialog`, and `moonstone/Notification` to support `node` type for children
- `moonstone/Scroller` to forward `onKeyDown` events

### Fixed

- `moonstone/Scrollable` to enable focus when wheel scroll is stopped
- `moonstone/VirtualList` to show scroll thumb when a preserved item is focused in a Panel
- `moonstone/Scroller` to navigate properly with 5-way when expandable child is opened
- `moonstone/VirtualList` to stop scrolling when focus is moved on an item from paging controls or outside
- `moonstone/VirtualList` to move out with 5-way navigation when the first or the last item is disabled
- `moonstone/IconButton` Tooltip position when disabled
- `moonstone/VideoPlayer` Tooltip time after unhovering
- `moonstone/VirtualList` to not show invisible items
- `moonstone/IconButton` Tooltip position when disabled
- `moonstone/VideoPlayer` to display feedback tooltip correctly when navigating in 5-way
- `moonstone/MarqueeDecorator` to work with synchronized `marqueeOn` `'render'` and hovering as well as `marqueOn` `'hover'` when moving rapidly among synchronized marquees
- `moonstone/Input` aria-label for translation
- `moonstone/Marquee` to recalculate inside `moonstone/Scroller` and `moonstone/SelectableItem` by bypassing `shouldComponentUpdate`
- `moonstone/Picker` to marquee when incrementing and decrementing values with the prop `noAnimation`

## [1.7.0] - 2017-08-23

### Deprecated

- `moonstone/TextSizeDecorator` and it will be replaced by `moonstone/AccessibilityDecorator`
- `moonstone/MarqueeDecorator` property `marqueeCentered` and `moonstone/Marquee` property `centered` will be replaced by `alignment` property in 2.0.0

### Added

- `moonstone/TooltipDecorator` config property to direct tooltip into a property instead of adding to `children`
- `moonstone/VideoPlayer` prop `thumbnailUnavailable` to fade thumbnail
- `moonstone/AccessibilityDecorator` with `highContrast` and `textSize`
- `moonstone/VideoPlayer` high contrast scrim
- `moonstone/MarqueeDecorator`and `moonstone/Marquee` property `alignment` to allow setting  alignment of marquee content

### Changed

- `moonstone/Scrollbar` to disable paging control down button properly at the bottom when a scroller size is a non-integer value
- `moonstone/VirtualList`, `moonstone/VirtualGridList`, and `moonstone/Scroller` to scroll on `keydown` event instead of `keyup` event of page up and page down keys
- `moonstone/VirtualGridList` to scroll by item via 5 way key
- `moonstone/VideoPlayer` to read target time when jump by left/right key
- `moonstone/IconButton` to not use `MarqueeDecorator` and `Uppercase`

### Fixed

- `moonstone/VirtualList` and `moonstone/VirtualGridList` to focus the correct item when page up and page down keys are pressed
- `moonstone/VirtualList` to not lose focus when moving out from the first item via 5way when it has disabled items
- `moonstone/Slider` to align tooltip with detached knob
- `moonstone/FormCheckbox` to display correct colors in light skin
- `moonstone/Picker` and `moonstone/RangePicker` to forward `onKeyDown` events when not `joined`
- `moonstone/SelectableItem` to display correct icon width and alignment
- `moonstone/LabeledItem` to always match alignment with the locale
- `moonstone/Scroller` to properly 5-way navigate from scroll buttons
- `moonstone/ExpandableList` to display correct font weight and size for list items
- `moonstone/Divider` to not italicize in non-italic locales
- `moonstone/VideoPlayer` slider knob to follow progress after being selected when seeking
- `moonstone/LabeledItem` to correctly position its icon. This affects all of the `Expandables`, `moonstone/DatePicker` and `moonstone/TimePicker`.
- `moonstone/Panels.Header` and `moonstone/Item` to prevent them from allowing their contents to overflow unexpectedly
- `moonstone/Marquee` to recalculate when vertical scrollbar appears
- `moonstone/SelectableItem` to recalculate marquee when toggled

### Removed

- `moonstone/Input` large-text mode

## [1.6.1] - 2017-08-07

### Changed

- `moonstone/Icon` and `moonstone/IconButton` to no longer fit image source to the icon's boundary

## [1.6.0] - 2017-08-04

### Added

- `moonstone/VideoPlayer` ability to seek when holding down the right and left keys. Sensitivity can be adjusted using throttling options `jumpDelay` and `initialJumpDelay`.
- `moonstone/VideoPlayer` property `no5WayJump` to disable jumping done by 5-way
- `moonstone/VideoPlayer` support for the "More" button to use tooltips
- `moonstone/VideoPlayer` properties `moreButtonLabel` and `moreButtonCloseLabel` to allow customization of the "More" button's tooltip and Aria labels
- `moonstone/VideoPlayer` property `moreButtonDisabled` to disable the "More" button
- `moonstone/Picker` and `moonstone/RangePicker` prop `aria-valuetext` to support reading custom text instead of value
- `moonstone/VideoPlayer` methods `showControls` and `hideControls` to allow external interaction with the player
- `moonstone/Scroller` support for Page Up/Page Down keys in pointer mode when no item has focus

### Changed

- `moonstone/VideoPlayer` to handle play, pause, stop, fast forward and rewind on remote controller
- `moonstone/Marquee` to also start when hovered if `marqueeOnRender` is set

### Fixed

- `moonstone/IconButton` to fit image source within `IconButton`
- `moonstone` icon font sizes for wide icons
- `moonstone/ContextualPopupDecorator` to prefer setting focus to the appropriate popup instead of other underlying controls when using 5-way from the activating control
- `moonstone/Scroller` not scrolled via 5 way when `moonstone/ExpandableList` is opened
- `moonstone/VirtualList` to not let the focus move outside of container even if there are children left when navigating with 5way
- `moonstone/Scrollable` to update disability of paging controls when the scrollbar is set to `visible` and the content becomes shorter
- `moonstone/VideoPlayer` to focus on hover over play/pause button when video is loading
- `moonstone/VideoPlayer` to update and display proper time while moving knob when video is paused
- `moonstone/VideoPlayer` long title overlap issues
- `moonstone/Header` to apply `marqueeOn` prop to `subTitleBelow` and `titleBelow`
- `moonstone/Picker` wheeling in `moonstone/Scroller`
- `moonstone/IncrementSlider` and `moonstone/Picker` to read value changes when selecting buttons

## [1.5.0] - 2017-07-19

### Added

- `moonstone/Slider` and `moonstone/IncrementSlider` prop `aria-valuetext` to support reading custom text instead of value
- `moonstone/TooltipDecorator` property `tooltipProps` to attach props to tooltip component
- `moonstone/Scroller` and `moonstone/VirtualList` ability to scroll via page up and page down keys
- `moonstone/VideoPlayer` tooltip-thumbnail support with the `thumbnailSrc` prop and the `onScrub` callback to fire when the knob moves and a new thumbnail is needed
- `moonstone/VirtualList` ability to navigate via 5way when there are disabled items
- `moonstone/ContextualPopupDecorator` property `popupContainerId` to support configuration of the popup's spotlight container
- `moonstone/ContextualPopupDecorator` property `onOpen` to notify containers when the popup has been opened
- `moonstone/ContextualPopupDecorator` config option `openProp` to support mapping the value of `open` property to the chosen property of wrapped component

### Changed

- `moonstone/ExpandableList` to use 'radio' as the default, and adapt 'single' mode to render as a `moonstone/RadioItem` instead of a `moonstone/CheckboxItem`
- `moonstone/VideoPlayer` to not hide pause icon when it appears
- `moonstone/ContextualPopupDecorator` to set accessibility-related props onto the container node rather than the popup node
- `moonstone/ExpandableItem`, `moonstone/ExpandableList`, `moonstone/ExpandablePicker`, `moonstone/DatePicker`, and `moonstone/TimePicker` to pause spotlight when animating in 5-way mode
- `moonstone/Spinner` to position the text content under the spinner, rather than to the right side
- `moonstone/VideoPlayer` to include hour when announcing the time while scrubbing
- `moonstone/GridListImageItem` to require a `source` prop and not have a default value

### Fixed

- `moonstone/Input` ellipsis to show if placeholder is changed dynamically and is too long
- `moonstone/Marquee` to re-evaluate RTL orientation when its content changes
- `moonstone/VirtualList` to restore focus on short lists
- `moonstone/ExpandableInput` to expand the width of its contained `moonstone/Input`
- `moonstone/Input` support for `dismissOnEnter`
- `moonstone/Input` focus management to prevent stealing focus when programmatically moved elsewhere
- `moonstone/Input` 5-way spot behavior
- `moonstone` international fonts to always be used, even when unsupported font-weights or font-styles are requested
- `moonstone/Panels.Panel` support for selecting components with `.spottable-default` as the default focus target
- `moonstone/Panels` layout in RTL locales
- `moonstone` spottable components to support `onSpotlightDown`, `onSpotlightLeft`, `onSpotlightRight`, and `onSpotlightUp` event property
- `moonstone/VirtualList` losing spotlight when the list is empty
- `moonstone/FormCheckbox` in focused state to have the correct "check" color
- `moonstone/Scrollable` bug in `navigableFilter` when passed a container id

## [1.4.1] - 2017-07-05

### Changed

- `moonstone/Popup` to only call `onKeyDown` when there is a focused item in the `Popup`
- `moonstone/Scroller`, `moonstone/Picker`, and `moonstone/IncrementSlider` to automatically move focus when the currently focused `moonstone/IconButton` becomes disabled

### Fixed

- `moonstone/ContextualPopupDecorator` close button to account for large text size
- `moonstone/ContextualPopupDecorator` to not spot controls other than its activator when navigating out via 5-way
- `moonstone/Header` to set the value of `marqueeOn` for all types of headers

## [1.4.0] - 2017-06-29

### Deprecated

- `moonstone/Input` prop `noDecorator` is being replaced by `autoFocus` in 2.0.0

### Added

- `moonstone/Scrollbar` property `corner` to add the corner between vertical and horizontal scrollbars
- `moonstone/ScrollThumb` for a thumb of `moonstone/Scrollbar`
- `moonstone/styles/text.less` mixin `.locale-japanese-line-break()` to apply the correct  Japanese language line-break rules for the following multi-line components: `moonstone/BodyText`, `moonstone/Dialog`, `moonstone/Notification`, `moonstone/Popup`, and `moonstone/Tooltip`
- `moonstone/ContextualPopupDecorator` property `popupProps` to attach props to popup component
- `moonstone/VideoPlayer` property `pauseAtEnd` to control forward/backward seeking
- `moonstone/Panels/Header` prop `marqueeOn` to control marquee of header

### Changed

- `moonstone/Panels/Header` to expose its `marqueeOn` prop
- `moonstone/VideoPlayer` to automatically adjust the width of the allocated space for the side components so the media controls have more space to appear on smaller screens
- `moonstone/VideoPlayer` properties `autoCloseTimeout` and `titleHideDelay` default value to `5000`
- `moonstone/VirtualList` to support restoring focus to the last focused item
- `moonstone/Scrollable` to call `onScrollStop` before unmounting if a scroll is in progress
- `moonstone/Scroller` to reveal non-spottable content when navigating out of a scroller

### Fixed

- `moonstone/Dialog` to properly focus via pointer on child components
- `moonstone/VirtualList`, `moonstone/VirtualGridList`, and `moonstone/Scroller` not to be slower when scrolled to the first or the last position by wheeling
- `moonstone` component hold delay time
- `moonstone/VideoPlayer` to show its controls when pressing down the first time
- `moonstone/Panel` autoFocus logic to only focus on initial render
- `moonstone/Input` text colors
- `moonstone/ExpandableInput` to focus its decorator when leaving by 5-way left/right

## [1.3.1] - 2017-06-14

### Fixed

- `moonstone/Picker` support for large text
- `moonstone/Scroller` support for focusing paging controls with the pointer
- `moonstone` CSS rules for unskinned spottable components

## [1.3.0] - 2017-06-12

### Deprecated

- `moonstone/Scroller` props `horizontal` and `vertical`. Deprecated props are replaced with `direction` prop. `horizontal` and `vertical` will be removed in 2.0.0.
- `moonstone/Panel` prop `noAutoFocus` in favor of `autoFocus="none"`

### Added

- `moonstone/Image` support for `children` prop inside images
- `moonstone/Scroller` prop `direction` which replaces `horizontal` and `vertical` props
- `moonstone/VideoPlayer` property `tooltipHideDelay` to hide tooltip with a given amount of time
- `moonstone/VideoPlayer` property `pauseAtEnd` to pause when it reaches either the start or the end of the video
- `moonstone/VideoPlayer` methods `fastForward`, `getMediaState`, `jump`, `pause`, `play`, `rewind`, and `seek` to allow external interaction with the player. See docs for example usage.

### Changed

- `moonstone/Skinnable` to support context and allow it to be added to any component to be individually skinned. This includes a further optimization in skinning which consolidates all color assignments into a single block, so non-color rules aren't unnecessarily duplicated.
- `moonstone/Skinnable` light and dark skin names ("moonstone-light" and "moonstone") to "light" and "dark", respectively
- `moonstone/VideoPlayer` to set play/pause icon to display "play" when rewinding or fast forwarding
- `moonstone/VideoPlayer` to rewind or fast forward when previous command is slow-forward or slow-rewind respectively
- `moonstone/VideoPlayer` to fast forward when previous command is slow-forward and it reaches the last of its play rate
- `moonstone/VideoPlayer` to not play video on reload when `noAutoPlay` is `true`
- `moonstone/VideoPlayer` property `feedbackHideDelay`'s default value to `3000`
- `moonstone/Notification` to break line in characters in ja and zh locale
- `moonstone/Notification` to align texts left in LTR locale and right in RTL locale
- `moonstone/VideoPlayer` to simulate rewind functionality on non-webOS platforms only

### Fixed

- `moonstone/ExpandableItem` to correct the `titleIcon` when using `open` and `disabled`
- `moonstone/GridListImageItem` to center its selection icon on the image instead of the item
- `moonstone/Input` to have correct `Tooltip` position in `RTL`
- `moonstone/SwitchItem` to not unintentionally overflow `Scroller` containers, causing them to jump to the side when focusing
- `moonstone/VideoPlayer` to fast forward properly when video is at paused state
- `moonstone/VideoPlayer` to correctly change sources
- `moonstone/VideoPlayer` to show or hide feedback tooltip properly
- `moonstone/DateTimeDecorator` to work properly with `RadioControllerDecorator`
- `moonstone/Picker` in joined, large text mode so the arrows are properly aligned and sized
- `moonstone/Icon` to reflect the same proportion in relation to its size in large-text mode

## [1.2.0] - 2017-05-17

### Deprecated

- `moonstone/Scroller.Scrollable` option `indexToFocus` in `scrollTo` method to be removed in 2.0.0

### Added

- `moonstone/Slider` and `moonstone/IncrementSlider` prop `noFill` to support a style without the fill
- `moonstone/Marquee` property `rtl` to set directionality to right-to-left
- `moonstone/VirtualList.GridListImageItem` property `selectionOverlay` to add custom component for selection overlay
- `moonstone/MoonstoneDecorator` property `skin` to let an app choose its skin: "moonstone" and "moonstone-light" are now available
- `moonstone/FormCheckboxItem`
- `moonstone/FormCheckbox`, a standalone checkbox, to support `moonstone/FormCheckboxItem`
- `moonstone/Input` props `invalid` and `invalidMessage` to display a tooltip when input value is invalid
- `moonstone/Scroller.Scrollable` option `focus` in `scrollTo()` method
- `moonstone/Scroller.Scrollable` property `spottableScrollbar`
- `moonstone/Icon.IconList` icons: `arrowshrinkleft` and `arrowshrinkright`

### Changed

- `moonstone/Picker` arrow icon for `joined` picker: small when not spotted, hidden when it reaches the end of the picker
- `moonstone/Checkbox` and `moonstone/CheckboxItem` to reflect the latest design
- `moonstone/MoonstoneDecorator/fontGenerator` was refactored to use the browser's FontFace API to dynamically load locale fonts
- `moonstone/VideoPlayer` space allotment on both sides of the playback controls to support 4 buttons; consequently the "more" controls area has shrunk by the same amount
- `moonstone/VideoPlayer` to not disable media button (play/pause)
- `moonstone/Scroller.Scrollable` so that paging controls are not spottable by default with 5-way
- `moonstone/VideoPlayer`'s more/less button to use updated arrow icon

### Fixed

- `moonstone/MarqueeDecorator` to properly stop marquee on items with `'marqueeOnHover'`
- `moonstone/ExpandableList` to work properly with object-based children
- `moonstone/styles/fonts.less` to restore the Moonstone Icon font to request the local system font by default. Remember to update your webOS build to get the latest version of the font so you don't see empty boxes for your icons.
- `moonstone/Picker` and `moonstone/RangePicker` to now use the correct size from Enyo (60px v.s. 84px) for icon buttons
- `moonstone/Scrollable` to apply ri.scale properly
- `moonstone/Panel` to not cover a `Panels`'s `ApplicationCloseButton` when not using a `Header`
- `moonstone/IncrementSlider` to show tooltip when buttons focused

## [1.1.0] - 2017-04-21

### Deprecated

- `moonstone/ExpandableInput` property `onInputChange`

### Added

- `moonstone/Panels.Panel` prop and `moonstone/MoonstoneDecorator` config option: `noAutoFocus` to support prevention of setting automatic focus after render
- `moonstone/VideoPlayer` props: `backwardIcon`, `forwardIcon`, `jumpBackwardIcon`, `jumpForwardIcon`, `pauseIcon`, and `playIcon` to support icon customization of the player
- `moonstone/VideoPlayer` props `jumpButtonsDisabled` and `rateButtonsDisabled` for disabling the pairs of buttons when it's inappropriate for the playing media
- `moonstone/VideoPlayer` property `playbackRateHash` to support custom playback rates
- `moonstone/VideoPlayer` callback prop `onControlsAvailable` which fires when the players controls show or hide
- `moonstone/Image` support for `onLoad` and `onError` events
- `moonstone/VirtualList.GridListImageItem` prop `placeholder`
- `moonstone/Divider` property `preserveCase` to display text without capitalizing it

### Changed

- `moonstone/Slider` colors and sizing to match the latest designs
- `moonstone/ProgressBar` to position correctly with other components nearby
- `moonstone/Panels` breadcrumb to no longer have a horizontal line above it
- `moonstone/Transition` to measure itself when the CPU is idle
- style for disabled opacity from 0.4 to 0.3
- `moonstone/Button` colors for transparent and translucent background opacity when disabled
- `moonstone/ExpandableInput` property `onInputChange` to fire along with `onChange`. `onInputChange` is deprecated and will be removed in a future update.
- `Moonstone.ttf` font to include new icons
- `moonstone/Icon` to reference additional icons

### Fixed

- `moonstone/Popup` and `moonstone/ContextualPopupDecorator` 5-way navigation behavior
- `moonstone/Input` to not spot its own input decorator on 5-way out
- `moonstone/VideoPlayer` to no longer render its `children` in multiple places
- `moonstone/Button` text color when used on a neutral (light) background in some cases
- `moonstone/Popup` background opacity
- `moonstone/Marquee` to recalculate properly when its contents change
- `moonstone/TimePicker` to display time in correct order
- `moonstone/Scroller` to prefer spotlight navigation to its internal components

## [1.0.0] - 2017-03-31

> NOTE: We have also modified most form components to be usable in a controlled (app manages component
> state) or uncontrolled (Enact manages component state) manner. To put a component into a
> controlled state, pass in `value` (or other appropriate state property such as `selected` or
> `open`) at component creation and then respond to events and update the value as needed. To put a
> component into an uncontrolled state, do not set `value` (or equivalent), at creation. From this
> point on, Enact will manage the state and events will be sent when the state is updated. To
> specify an initial value, use the `defaultValue` (or, `defaultSelected, `defaultOpen, etc.)
> property.  See the documentation for individual components for more information.

### Added

- `moonstone/Button` property `icon` to support a built-in icon next to the text content. The Icon supports everything that `moonstone/Icon` supports, as well as a custom icon.
- `moonstone/MoonstoneDecorator` property `textSize` to resize several components to requested CMR sizes. Simply add `textSize="large"` to your `App` and the new sizes will automatically take effect.

### Changed

- `moonstone/Slider` to use the property `tooltip` instead of `noTooltip`, so the built-in tooltip is not enabled by default
- `moonstone/IncrementSlider` to include tooltip documentation
- `moonstone/ExpandableList` to accept an array of objects as children which are spread onto the generated components
- `moonstone/CheckboxItem` style to match the latest designs, with support for the `moonstone/Checkbox` to be on either the left or the right side by using the `iconPosition` property
- `moonstone/VideoPlayer` to supply every event callback-method with an object representing the VideoPlayer's current state, including: `currentTime`, `duration`, `paused`, `proportionLoaded`, and `proportionPlayed`

### Fixed

- `moonstone/Panels.Panel` behavior for remembering focus on unmount and setting focus after render
- `moonstone/VirtualList.VirtualGridList` showing empty items when items are continuously added dynamically
- `moonstone/Picker` to marquee on focus once again

## [1.0.0-beta.4] - 2017-03-10

### Added

- `moonstone/VirtualList` `indexToFocus` option to `scrollTo` method to focus on item with specified index
- `moonstone/IconButton` and `moonstone/Button` `color` property to add a remote control key color to the button
- `moonstone/Scrollbar` property `disabled` to disable both paging controls when it is true
- `moonstone/VirtualList` parameter `moreInfo` to pass `firstVisibleIndex` and `lastVisibleIndex` when scroll events are firing
- Accessibility support to UI components
- `moonstone/VideoPlayer` property `onUMSMediaInfo` to support the custom webOS “umsmediainfo” event
- `moonstone/Region` component which encourages wrapping components for improved accessibility rather than only preceding the components with a `moonstone/Divider`
- `moonstone/Slider` tooltip. It's enabled by default and comes with options like `noTooltip`, `tooltipAsPercent`, and `tooltipSide`. See the component docs for more details.
- `moonstone/Panels.Panel` property `hideChildren` to defer rendering children
- `moonstone/Spinner` properties `blockClickOn` and `scrim` to block click events behind spinner
- `moonstone/VirtualList` property `clientSize` to specify item dimensions instead of measuring them

### Changed

- `moonstone/VirtualGridImageItem` styles to reduce redundant style code app side
- `moonstone/VirtualList` and `moonstone/VirtualGridList` to add essential CSS for list items automatically
- `moonstone/VirtualList` and `moonstone/VirtualGridList` to not add `data-index` to their item DOM elements directly, but to pass `data-index` as the parameter of their `component` prop like the `key` parameter of their `component` prop
- `moonstone/ExpandableItem` and derivatives to defer focusing the contents until animation completes
- `moonstone/LabeledItem`, `moonstone/ExpandableItem`, `moonstone/ExpandableList` to each support the `node` type in their `label` property. Best used with `ui/Slottable`.

### Fixed

- `moonstone/VirtualList.GridListImageItem` to have proper padding size according to the existence of caption/subcaption
- `moonstone/Scrollable` to display scrollbars with proper size
- `moonstone/VirtualGridList` to not be truncated

### Removed

- `moonstone/Scrollable` property `hideScrollbars` and replaced it with `horizontalScrollbar` and `verticalScrollbar`

## [1.0.0-beta.3] - 2017-02-21

### Added

- `moonstone/VideoPlayer` support for 5-way show/hide of media playback controls
- `moonstone/VideoPlayer` property `feedbackHideDelay`
- `moonstone/Slider` property `onKnobMove` to fire when the knob position changes, independently from the `moonstone/Slider` value
- `moonstone/Slider` properties `active`, `disabled`, `knobStep`, `onActivate`, `onDecrement`, and `onIncrement` as part of enabling 5-way support to `moonstone/Slider`, `moonstone/IncrementSlider` and the media slider for `moonstone/VideoPlayer`
- `moonstone/Slider` now supports `children` which are added to the `Slider`'s knob, and follow it as it moves
- `moonstone/ExpandableInput` properties `iconAfter` and `iconBefore` to display icons after and before the input, respectively
- `moonstone/Dialog` property `preserveCase`, which affects `title` text

### Changed

- `moonstone/IncrementSlider` to change when the buttons are held down
- `moonstone/Marquee` to allow disabled marquees to animate
- `moonstone/Dialog` to marquee `title` and `titleBelow`
- `moonstone/Marquee.MarqueeController` config option `startOnFocus` to `marqueeOnFocus`. `startOnFocus` is deprecated and will be removed in a future update.
- `moonstone/Button`, `moonstone/IconButton`, `moonstone/Item` to not forward `onClick` when `disabled`

### Fixed

- `moonstone/Marquee.MarqueeController` to start marquee on newly registered components when controller has focus and to restart synced marquees after completion
- `moonstone/Scroller` to recalculate when an expandable child opens
- `spotlightDisabled` property support for spottable moonstone components
- `moonstone/Popup` and `moonstone/ContextualPopupDecorator` so that when the popup is closed, spotlight focus returns to the control that had focus prior to the popup opening
- `moonstone/Input` to not get focus when disabled

## [1.0.0-beta.2] - 2017-01-30

### Added

- `moonstone/Panels.Panel` property `showChildren` to support deferring rendering the panel body until animation completes
- `moonstone/MarqueeDecorator` property `invalidateProps` that specifies which props cause the marquee distance to be invalidated
- developer-mode warnings to several components to warn when values are out-of-range
- `moonstone/Divider` property `spacing` which adjusts the amount of empty space above and below the `Divider`. `'normal'`, `'small'`, `'medium'`, `'large'`, and `'none'` are available.
- `moonstone/Picker` when `joined` the ability to be incremented and decremented by arrow keys
- `onSpotlightDisappear` event property support for spottable moonstone components
- `moonstone/VideoPlayer` property `titleHideDelay`

### Changed

- `moonstone/Panels.Panels` and variations to defer rendering the children of contained `Panel` instances until animation completes
- `moonstone/ProgressBar` properties `progress` and `backgroundProgress` to accept a number between 0 and 1
- `moonstone/Slider` and `moonstone/IncrementSlider` property `backgroundPercent` to `backgroundProgress` which now accepts a number between 0 and 1
- `moonstone/Slider` to not ignore `value` prop when it is the same as the previous value
- `moonstone/Picker` component's buttons to reverse their operation such that 'up' selects the previous item and 'down' the next
- `moonstone/Picker` and derivatives may now use numeric width, which represents the amount of characters to use for sizing. `width={4}` represents four characters, `2` for two characters, etc. `width` still accepts the size-name strings.
- `moonstone/Divider` to now behave as a simple horizontal line when no text content is provided
- `moonstone/Scrollable` to not display scrollbar controls by default
- `moonstone/DatePicker` and `moonstone/TimePicker` to emit `onChange` event whenever the value is changed, not just when the component is closed

### Removed

- `moonstone/ProgressBar` properties `min` and `max`

### Fixed

- `moonstone/IncrementSlider` so that the knob is spottable via pointer, and 5-way navigation between the knob and the increment/decrement buttons is functional
- `moonstone/Slider` and `moonstone/IncrementSlider` to not fire `onChange` for value changes from props

## [1.0.0-beta.1] - 2016-12-30

### Added

- `moonstone/VideoPlayer` and `moonstone/TooltipDecorator` components and samples
- `moonstone/Panels.Panels` property `onBack` to support `ui/Cancelable`
- `moonstone/VirtualFlexList` Work-In-Progress component to support variably sized rows or columns
- `moonstone/ExpandableItem` properties `autoClose` and `lockBottom`
- `moonstone/ExpandableList` properties `noAutoClose` and `noLockBottom`
- `moonstone/Picker` property `reverse`
- `moonstone/ContextualPopup` property `noAutoDismiss`
- `moonstone/Dialog` property `scrimType`
- `moonstone/Popup` property `spotlightRestrict`

### Changed

- `moonstone/Panels.Routable` to require a `navigate` configuration property indicating the event callback for back or cancel actions
- `moonstone/MarqueeController` focus/blur handling to start and stop synchronized `moonstone/Marquee` components
- `moonstone/ExpandableList` property `autoClose` to `closeOnSelect` to disambiguate it from the added `autoClose` on 5-way up
- `moonstone/ContextualPopupDecorator.ContextualPopupDecorator` component's `onCloseButtonClick` property to `onClose`
- `moonstone/Dialog` component's `onCloseButtonClicked` property to `onClose`
- `moonstone/Spinner` component's `center` and `middle` properties to a single `centered` property
	that applies both horizontal and vertical centering
- `moonstone/Popup.PopupBase` component's `onCloseButtonClicked` property to `onCloseButtonClick`
- `moonstone/Item.ItemOverlay` component's `autoHide` property to remove the `'no'` option. The same
	effect can be achieved by omitting the property or passing `null`.
- `moonstone/VirtualGridList` to be scrolled by page when navigating with a 5-way direction key
- `moonstone/Scroller`, `moonstone/VirtualList`, `moonstone/VirtualGridList`, and `moonstone/Scrollable` to no longer respond to mouse down/move/up events
- all Expandables to include a state arrow UI element
- `moonstone/LabeledItem` to support a `titleIcon` property which positions just after the title text
- `moonstone/Button` to include `moonstone/TooltipDecorator`
- `moonstone/Expandable` to support being managed, radio group-style, by a component wrapped with `RadioControllerDecorator` from `ui/RadioDecorator`
- `moonstone/Picker` to animate `moonstone/Marquee` children when any part of the `moonstone/Picker` is focused
- `moonstone/VirtualList` to mute its container instead of disabling it during scroll events
- `moonstone/VirtualList`, `moonstone/VirtualGridList`, and `moonstone/Scroller` to continue scrolling when holding down the paging controls
- `moonstone/VirtualList` to require a `component` prop and not have a default value
- `moonstone/Picker` to continuously change when a button is held down by adding `ui/Holdable`.

### Fixed

- `moonstone/Popup` and `moonstone/ContextualPopup` 5-way navigation behavior using spotlight.
- Bug where a synchronized marquee whose content fit the available space would prevent restarting of the marquees
- `moonstone/Input` to show an ellipsis on the correct side based on the text directionality of the `value` or `placeholder` content.
- `moonstone/VirtualList` and `moonstone/VirtualGridList` to prevent unwanted scrolling when focused with the pointer
- `moonstone/Picker` to remove fingernail when a the pointer is held down, but the pointer is moved off the `joined` picker.
- `moonstone/LabeledItem` to include marquee on both `title` and `label`, and be synchronized

## [1.0.0-alpha.5] - 2016-12-16

No changes.

## [1.0.0-alpha.4] - 2016-12-2

### Added

- `moonstone/Popup`, `moonstone/ContextualPopupDecorator`, `moonstone/Notification`, `moonstone/Dialog` and `moonstone/ExpandableInput` components
- `ItemOverlay` component to `moonstone/Item` module
- `marqueeCentered` prop to `moonstone/MarqueeDecorator` and `moonstone/MarqueeText`
- `placeholder` prop to `moonstone/Image`
- `moonstone/MarqueeController` component to synchronize multiple `moonstone/Marquee` components
- Non-latin locale support to all existing Moonstone components
- Language-specific font support
- `moonstone/IncrementSlider` now accepts customizable increment and decrement icons, as well as `moonstone/Slider` being more responsive to external styling

### Changed

- `moonstone/Input` component's `iconStart` and `iconEnd` properties to be `iconBefore` and `iconAfter`, respectively, for consistency with `moonstone/Item.ItemOverlay` naming
- `moonstone/Icon` and `moonstone/IconButton` so the `children` property supports both font-based icons and images
- the `checked` property to `selected` for consistency across the whole framework. This allows better interoperability when switching between various components.  Affects the following: `CheckboxItem`, `RadioItem`, `SelectableItem`, `Switch`, `SwitchItem`, and `ToggleItem`. Additionally, these now use `moonstone/Item.ItemOverlay` to position and handle their Icons.
- `moonstone/Slider` and `moonstone/IncrementSlider` to be more performant. No changes were made to
	the public API.
- `moonstone/GridListImageItem` so that a placeholder image displays while loading the image, and the caption and subcaption support marqueeing
- `moonstone/MoonstoneDecorator` to add `FloatingLayerDecorator`
- `moonstone/IncrementSlider` in vertical mode looks and works as expected.

### Removed

- LESS mixins that belong in `@enact/ui`, so that only moonstone-specific mixins are contained in
this module. When authoring components and importing mixins, only the local mixins need to be
imported, as they already import the general mixins.
- the `src` property from `moonstone/Icon` and `moonston/IconButton`. Use the support for URLs in
	the `children` property as noted above.
- the `height` property from `moonstone/IncrementSlider` and `moonstone/Slider`

### Fixed

- Joined picker so that it now has correct animation when using the mouse wheel
- Bug in DatePicker/TimePicker that prevented setting of value earlier than 1969

## [1.0.0-alpha.3] - 2016-11-8

### Added

- `moonstone/BodyText`, `moonstone/DatePicker`, `moonstone/DayPicker`, `moonstone/ExpandableItem`, `moonstone/Image`, and `moonstone/TimePicker` components
- `fullBleed` prop to `moonstone/Panels/Header`. When `true`, the header content is indented and the header lines are removed.
- Application close button to `moonstone/Panels`. Fires `onApplicationClose` when clicked. Can be omitted with the `noCloseButton` prop.
- `marqueeDisabled` prop to `moonstone/Picker`
- `padded` prop to `moonstone/RangePicker`
- `forceDirection` prop to `moonstone/Marquee`. Forces the direction of `moonstone/Marquee`. Useful for when `RTL` content cannot be auto detected.

### Changed

- `data` parameter passed to `component` prop of `VirtualList`.
- `moonstone/Expandable` into a submodule of `moonstone/ExpandableItem`
- `ExpandableList` to properly support selection
- `moonstone/Divider`'s `children` property to be optional
- `moonstone/ToggleItem`'s `inline` version to have a `max-width` of `240px`
- `moonstone/Input` to use `<div>` instead of `<label>` for wrapping components. No change to
	functionality, only markup.

### Removed

- `moonstone/ExpandableCheckboxItemGroup` in favor of `ExpandableList`

## [1.0.0-alpha.2] - 2016-10-21

This version includes a lot of refactoring from the previous release. Developers need to switch to the new enact-dev command-line tool.

### Added

- New components and HOCs: `moonstone/Scroller`, `moonstone/VirtualList`, `moonstone/VirtualGridList`, `moonstone/Scrollable`, `moonstone/MarqueeText`, `moonstone/Spinner`, `moonstone/ExpandableCheckboxItemGroup`, `moonstone/MarqueeDecorator`
- New options for `ui/Toggleable` HOC
- Marquee support to many components
- Image support to `moonstone/Icon` and `moonstone/IconButton`
- `dismissOnEnter` prop for `moonstone/Input`
- Many more unit tests

### Changed

- Some props for UI state were renamed to have `default` prefix where state was managed by the component. (e.g. `defaultOpen`)

### Fixed

- Many components were fixed, polished, updated and documented
- Inline docs updated to be more consistent and comprehensive<|MERGE_RESOLUTION|>--- conflicted
+++ resolved
@@ -18,11 +18,8 @@
 - `moonstone/Marquee.MarqueeController` to not abort marquee when moving among components
 - `moonstone/Picker` marquee issues with disabled buttons or Picker
 - `moonstone/Panels` to prevent loss of spotlight issue when moving between panels
-<<<<<<< HEAD
 - `moonstone/Slider` by removing unnecessary repaints to the screen
-=======
 - `moonstone/VideoPlayer` to correctly position knob when interacting with media slider
->>>>>>> ae625b8e
 - `moonstone/VideoPlayer` to not read out the focused button when the media controls hide
 - `moonstone/MarqueeDecorator` to stop when unhovering a disabled component using `marqueeOn` `'focus'`
 
