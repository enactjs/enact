# Change Log

The following is a curated list of changes in the Enact moonstone module, newest changes on the top.

## [unreleased]

<<<<<<< HEAD
### Removed

- `moonstone/Divider`, `moonstone/Dialog`, and `moonstone/Heading` prop `casing`
=======
### Fixed

- `moonstone/Dropdown` to support voice readout
- `moonstone/Dropdown` remaining open after it becomes `disabled`
>>>>>>> 865338fc

## [3.0.0-alpha.5] - 2019-06-10

### Added

- `moonstone/Dropdown` property `width` to support `'small'`, `'medium'`, and `'large'` sizes

### Fixed

- `moonstone/Header` to center text when `centered` is used and additional controls are included by `moonstone/Panels`
- `Fonts` for non-Latin to not intermix font weights for bold when using a combination of Latin and non-Latin glyphs
- `moonstone/VirtualList` to restore focus to an item when scrollbars are visible

## [3.0.0-alpha.4] - 2019-06-03

### Changed

- `moonstone/Dropdown` to prevent spotlight moving out of the popup
- `moonstone/Dropdown` to use radio selection which allows only changing the selection but not deselection

### Fixed

- Non-Latin locale font assignments to match the new font family support in `LG Smart UI`
- `moonstone/Checkbox`, `moonstone/FormCheckbox`, `moonstone/Header`, `moonstone/RadioItem`, `moonstone/Slider`, and `moonstone/Switch` to render correctly in high contrast
- `moonstone/VideoPlayer` to hide scrim for high contrast if bottom controls are hidden

## [3.0.0-alpha.3] - 2019-05-29

### Added

- `moonstone/Panels` support for managing share state of contained components
- `moonstone/Scroller` and `moonstone/VirtualList` support for restoring scroll position when within a `moonstone/Panels.Panel`

### Changed

- `moonstone/Scroller` to scroll when no spottable child exists in the pressed 5-way key direction and, when `focusableScrollbar` is set, focus the scrollbar button

### Fixed

- Fonts to correctly use the new font files and updated the international font name from "Moonstone LG Display" to "Moonstone Global"
- `moonstone/Dropdown` `children` propType so it supports the same format as `ui/Group` (an array of strings or an array of objects with props)
- `moonstone/FormCheckbox`, `moonstone/Input`, `moonstone/ProgressBar`, `moonstone/RadioItem`, `moonstone/SwitchItem`, and `moonstone/Tooltip` light skin colors.
- `moonstone/VideoPlayer` to have correct sized control buttons

## [3.0.0-alpha.2] - 2019-05-20

### Added

- `moonstone/Heading` prop `spacing` with default value `'small'`

### Fixed

- `moonstone/Button` background colors for translucent and lightTranslucent
- `moonstone/Checkbox` by updating colors for both dark and light skins
- `moonstone/DaySelector` item text size in large-text mode
- `moonstone/Dropdown` popup scroller arrows showing in non-latin locales and added large-text mode support
- `moonstone/FormCheckboxItem` to match the designs
- `moonstone/Header` with `Input` to not have a distracting white background color
- `moonstone/Input` caret color to match the designs (black bar on white background, white bar on black background, standard inversion)
- `moonstone/Item` height in non-latin locales
- `moonstone/RadioItem` and `moonstone/SelectableItem` icon size in large-text mode

## [3.0.0-alpha.1] - 2019-05-15

### Removed

- `moonstone/Button` and `moonstone/Panels.Header` prop `casing` which is no longer supported
- `moonstone/Input.InputBase` prop `focused` which was used to indicate when the internal input field had focused but was replaced by the `:focus-within` pseudo-selector
- `moonstone/VirtualList` and `moonstone/VirtualList.VirtualGridList` property `isItemDisabled`

### Added

- `moonstone/BodyText` prop `size` to offer a new "small" size
- `moonstone/Button` prop `iconPosition`
- `moonstone/ContextualPopup` config `noArrow`
- `moonstone/Dropdown` component
- `moonstone/Header` prop `centered` to support immersive apps with a completely centered design
- `moonstone/Heading` component, an improved version of `moonstone/Divider` with additional features
- `moonstone/Panels` slot `<controls>` to easily add custom controls next to the Panels' "close" button
- `moonstone/Spinner` prop `size` to support a new "small" size for use inside `SlotItem` components
- `moonstone/TooltipDecorator` prop `tooltipRelative` and `moonstone/TooltipDecorator.Tooltip` prop `relative` to support relative positioning. This is an advanced feature and requires a container with specific rules. See documentation for details.

### Changed

- `moonstone/Button.ButtonDecorator` to remove `i18n/Uppercase` HOC
- `moonstone/Button`, `moonstone/Checkbox`, `moonstone/CheckboxItem`, `moonstone/ContextualPopupDecorator`, `moonstone/FormCheckbox`, `moonstone/FormCheckboxItem`, `moonstone/Header`, `moonstone/Notification`, `moonstone/RadioItem`, and `moonstone/Tooltip` appearance to match the latest designs
- `moonstone/Button`, `moonstone/Dropdown`, `moonstone/Icon`, `moonstone/IconButton`, `moonstone/Input`, and `moonstone/ToggleButton` default size to "small", which unifies their initial heights
- `moonstone/DaySelector` to have squared check boxes to match the rest of the checkmark components
- `moonstone/LabeledIcon` and `moonstone/LabeledIconButton` text size to be smaller
- `moonstone/Panel` and `moonstone/Panels` now allocate slightly more screen edge space for a cleaner look
- `moonstone/Scroller.Scroller`, `moonstone/VirtualList.VirtualGridList`, and `moonstone/VirtualList.VirtualList` scrollbar button to gain focus when pressing a page up or down key if `focusableScrollbar` is true
- global styling rules affecting standard font-weight, disabled opacity, and LESS color variable definitions

### Fixed

- `moonstone/Scroller`, `moonstone/VirtualList.VirtualGridList`, and `moonstone/VirtualList.VirtualList` to scroll by page up/down keys without focus in pointer mode

## [2.6.0] - ???

### Deprecated

- `moonstone/Divider` which will be replaced by `moonstone/Heading`
- `moonstone/Input.InputBase` prop `focused` which will be handled by CSS in 3.0
- `small` prop in `moonstone/Input` and `moonstone/ToggleButton`, which will be replaced by `size="small"` in 3.0

### Added

- `moonstone/Input` and `moonstone/ToggleButton` prop `size`
- `moonstone/Button`, `moonstone/IconButton`, and `moonstone/LabeledIconButton` public class name `large` to support customizing the style for the new `size` prop on `ui/Button`

### Fixed

- `moonstone/EditableIntegerPicker`, `moonstone/Picker`, and `moonstone/RangePicker` to not error when the `min` prop exceeds the `max` prop

## [2.5.3] - 2019-06-06

### Fixed

- `moonstone/ContextualPopupDecorator` imperative methods to be correctly bound to the instance
- `moonstone/ExpandableInput` to retain focus when touching within the input field on touch platforms
- `moonstone/ExpandableList` to not error if `selected` is passed as an array to a non-multi-select list
- `moonstone/Scroller` to allow changing spotlight focus to opposite scroll button when switching to 5way mode
- `moonstone/ExpandableInput` to retain focus when touching within the input field on touch platforms
- `moonstone/Input` refocusing on touch on iOS
- `moonstone/Scroller`, `moonstone/VirtualList.VirtualGridList`, and `moonstone/VirtualList.VirtualList` to change spotlight focus due to touch events
- `moonstone/Slider` to not scroll the viewport when dragging on touch platforms
- `moonstone/VideoPlayer` to correctly handle touch events while moving slider knobs
- `moonstone/VirtualList` and `moonstone/Scroller` to animate with 5-way navigation by default

## [2.5.2] - 2019-04-23

### Fixed

- `moonstone/EditableIntegerPicker` text alignment when not editing the value
- `moonstone/Scroller` to scroll via dragging when the platform has touch support
- `moonstone/VideoPlayer` to continue to display the thumbnail image while the slider is focused

## [2.5.1] - 2019-04-09

### Fixed

- `moonstone/ExpandableInput` to close on touch platforms when tapping another component

## [2.5.0] - 2019-04-01

### Fixed

- `moonstone/ContextualPopupDecorator` method `positionContextualPopup()` to correctly reposition the popup when invoked from app code
- `moonstone/Tooltip` to better support long tooltips
- `moonstone/Popup` to resume spotlight pauses when closing with animation
- `moonstone/Panels` to correctly ignore `null` children

## [2.4.1] - 2019-03-11

### Changed

- `moonstone/Picker` to display more of the selected value in wide instances

### Fixed

- `moonstone/Checkbox`, `moonstone/FormCheckbox`, `moonstone/RadioItem`, `moonstone/SelectableIcon`, and `moonstone/Slider` spotlight muted colors
- `moonstone/Spinner` animation synchronization after a rerender
- `moonstone/TooltipDecorator` to position `Tooltip` correctly when the wrapped component moves or resizes
- `moonstone/VideoPlayer` to continue to show thumbnail when playback control keys are pressed
- `moonstone/VideoPlayer` to stop seeking by remote key when it loses focus
- `moonstone/VirtualList` to only resume spotlight pauses it initiated
- `moonstone/ExpandableItem` to be better optimized on mount

## [2.4.0] - 2019-03-04

### Added

- `line-height` rule to base text CSS for both latin and non-latin locales
- Support for high contrast colors in dark and light `moonstone`
- `moonstone/BodyText` prop `noWrap` which automatically adds `moonstone/Marquee` support as well as limits the content to only display one line of text

### Changed

- `moonstone/Spinner` visuals from 3 spinning balls to an energetic flexing line

### Fixed

- `moonstone/Panels` to set child's `autoFocus` prop to `default-element` when `index` increases
- `moonstone/Slider` to prevent gaining focus when clicked when disabled
- `moonstone/Slider` to prevent default browser scroll behavior when 5-way directional key is pressed on an active knob
- `moonstone/DatePicker` and `moonstone/TimePicker` to close with back/ESC
- `moonstone/DatePicker` and `moonstone/TimePicker` value handling when open on mount
- `moonstone/ContextualPopupDecorator` to correctly focus on popup content when opened

## [2.3.0] - 2019-02-11

### Added

- `moonstone/VirtualList.VirtualGridList` and `moonstone/VirtualList.VirtualList` property `childProps` to support additional props included in the object passed to the `itemsRenderer` callback
- `moonstone/Skinnable` support for `skinVariants`, to enable features like high contrast mode and large text mode
- Support for 8k (UHD2) displays

### Changed

- All content-containing LESS stylesheets (not within a `styles` directory) extensions to be `*.module.less` to retain modular context with CLI 2.x.

### Fixed

- `moonstone/VirtualList` to focus an item properly by `scrollTo` API immediately after a prior call to the same position
- `moonstone/Popup` to close floating layer when the popup closes without animation

## [2.2.9] - 2019-01-11

### Fixed

- `moonstone/Scroller` scrolling to boundary behavior for short scrollers

## [2.2.8] - 2018-12-06

### Fixed

- `moonstone/ExpandableInput` to focus labeled item on close
- `moonstone/ExpandableItem` to disable its spotlight container when the component is disabled
- `moonstone/Scroller` to correctly handle scrolling focused elements and containers into view

## [2.2.7] - 2018-11-21

### Fixed

- `moonstone/Picker`, `moonstone/ExpandablePicker`, `moonstone/ExpandableList`, `moonstone/IncrementSlider` to support disabling voice control

## [2.2.6] - 2018-11-15

### Fixed

- `moonstone/VideoPlayer` to blur slider when hiding media controls
- `moonstone/VideoPlayer` to disable pointer mode when hiding media controls via 5-way
- `moonstone/VirtualList` and `moonstone/Scroller` to not to animate with 5-way navigation by default

## [2.2.5] - 2018-11-05

### Fixed

- `moonstone/ExpandableItem` to not steal focus after closing

## [2.2.4] - 2018-10-29

### Fixed

- `moonstone/MoonstoneDecorator` to apply both Latin and non-Latin rules to the root element so all children inherit the correct default font rules.
- `moonstone/Marquee`, `moonstone/MediaOverlay` to display locale-based font
- `moonstone/DayPicker` separator character used between selected days in the label in fa-IR locale
- `moonstone/Scroller`, `moonstone/VirtualList.VirtualGridList`, and `moonstone/VirtualList.VirtualList` scrolling by voice commands in RTL locales

## [2.2.3] - 2018-10-22

### Fixed

- `moonstone/Scroller` to respect the disabled spotlight container status when handling pointer events
- `moonstone/Scroller` to scroll to the boundary when focusing the first or last element with a minimal margin in 5-way mode
- `moonstone/VideoPlayer` to position the slider knob correctly when beyond the left or right edge of the slider

## [2.2.2] - 2018-10-15

### Fixed

- `moonstone/Scroller` stuttering when page up/down key is pressed

## [2.2.1] - 2018-10-09

### Fixed

- `moonstone/Scroller`, `moonstone/VirtualList.VirtualGridList`, and `moonstone/VirtualList.VirtualList` to notify user when scrolling is not possible via voice command
- `moonstone/TimePicker` to not read out meridiem label when changing the value

## [2.2.0] - 2018-10-02

### Added

- `moonstone/GridListImageItem` voice control feature support

### Fixed

- `moonstone/DayPicker` to prevent closing when selecting days via voice control
- `moonstone/VideoPlayer` to unfocus media controls when hidden
- `moonstone/Scroller` to set correct scroll position when an expandable child is closed
- `moonstone/Scroller` to prevent focusing children while scrolling

## [2.1.4] - 2018-09-17

### Fixed

- `moonstone/Button` and `moonstone/IconButton` to style image-based icons correctly when focused and disabled
- `moonstone/FormCheckboxItem` styling when focused and disabled
- `moonstone/Panels` to always blur breadcrumbs when transitioning to a new panel
- `moonstone/Scroller` to correctly set scroll position when nested item is focused
- `moonstone/Scroller` to not adjust `scrollTop` when nested item is focused
- `moonstone/VideoPlayer` to show correct playback rate feedback on play or pause
- `moonstone/VirtualList.VirtualGridList` and `moonstone/VirtualList.VirtualList` to handle 5way navigation properly when `focusableScrollbar` is true

## [2.1.3] - 2018-09-10

### Fixed

- `moonstone/Scroller`, `moonstone/VirtualList.VirtualGridList`, and `moonstone/VirtualList.VirtualList` to show overscroll effects properly on repeating wheel input
- `moonstone/TooltipDecorator` to handle runtime error when setting `tooltipText` to an empty string
- `moonstone/VideoPlayer` timing to read out `infoComponents` accessibility value when `moreButton` or `moreButtonColor` is pressed

## [2.1.2] - 2018-09-04

### Fixed

- `moonstone/ExpandableItem` to prevent default browser scroll behavior when 5-way key is pressed on the first item or the last item
- `moonstone/Scroller` scrolling behavior for focused items in 5-way mode
- `moonstone/Scroller` to scroll container elements into view
- `moonstone/TooltipDecorator` to update position when `tooltipText` is changed
- `moonstone/VideoPlayer` to prevent default browser scroll behavior when navigating via 5-way
- `moonstone/VirtuaList` to allow `onKeyDown` events to bubble
- `moonstone/VirtualList.VirtualGridList` and `moonstone/VirtualList.VirtualList` scrolling via page up or down keys

## [2.1.1] - 2018-08-27

### Changed

- `moonstone/Scroller`, `moonstone/VirtualList.VirtualGridList`, and `moonstone/VirtualList.VirtualList` to show overscroll effects only by wheel input

### Fixed

- `moonstone/VideoPlayer` so that activity is detected and the `autoCloseTimeout` timer is reset when using 5-way to navigate from the media slider

### Fixed

- `moonstone/Picker` to fire onChange events, due to a hold, consistently across pointer and 5-way navigation

## [2.1.0] - 2018-08-20

### Added

- `moonstone/VideoPlayer` property `noMediaSliderFeedback`
- `moonstone/VideoPlayer.MediaControls` property `playPauseButtonDisabled`

### Changed

- `moonstone/Picker` key down hold threshold to 800ms before firing the `onChange` event

### Fixed

- `moonstone/GridListImageItem` to properly vertically align when the content varies in size
- `moonstone/Scroller`, `moonstone/VirtualList.VirtualGridList`, and `moonstone/VirtualList.VirtualList` to not scroll by dragging
- `moonstone/Slider` to not emit `onChange` event when `value` has not changed
- `moonstone/VideoPlayer` to focus on available media buttons if the default spotlight component is disabled
- `moonstone/VideoPlayer` to keep media controls visible when interacting with popups
- `moonstone/VideoPlayer` to read out `infoComponents` accessibility value when `moreButtonColor` is pressed
- `moonstone/VideoPlayer` to round the time displayed down to the nearest second
- `moonstone/VirtualList` to restore last focused item correctly

## [2.0.2] - 2018-08-13

### Fixed

- `moonstone/DatePicker` to correctly change year when `minYear` and `maxYear` aren't provided
- `moonstone/EditableIntegerPicker` management of spotlight pointer mode
- `moonstone/LabeledIcon` and `moonstone/LabeledIconButton` to have proper spacing and label-alignment with all label positions
- `moonstone/Popup` to prevent duplicate 5-way navigation when `spotlightRestrict="self-first"`
- `moonstone/Scroller` not to scroll to wrong position via 5way navigation in RTL languages
- `moonstone/Scroller` not to scroll when focusing in pointer mode
- `moonstone/Slider` to forward `onActivate` event
- `moonstone/VideoPlayer` to reset key down hold when media becomes unavailable

## [2.0.1] - 2018-08-01

### Fixed

- `moonstone/Dialog` read order of dialog contents
- `moonstone/Scroller` to go to next page properly via page up/down keys

## [2.0.0] - 2018-07-30

### Added

- `moonstone/LabeledIcon` and `moonstone/LabeledIconButton` components for a lightweight `Icon` or `IconButton` with a label
- `moonstone/VideoPlayer` property `noAutoShowMediaControls`

### Fixed

- `moonstone/Scroller` to prevent scrolling via page up/down keys if there is no spottable component in that direction
- `moonstone/Dialog` to hide `titleBelow` when `title` is not set
- `moonstone/Image` to suppress drag and drop support by default
- `moonstone/VideoPlayer` audio guidance behavior of More button
- `moonstone/VirtualList.VirtualGridList` and `moonstone/VirtualList.VirtualList` to handle focus properly via page up/down keys when switching to 5-way mode
- `moonstone/Popup` to spot the content after it's mounted
- `moonstone/Scroller`, `moonstone/VirtualList.VirtualGridList`, and `moonstone/VirtualList.VirtualList` to scroll properly via voice control in RTL locales

## [2.0.0-rc.3] - 2018-07-23

### Changed

- `moonstone/Scroller.Scroller`, `moonstone/VirtualList.VirtualGridList`, and `moonstone/VirtualList.VirtualList` overscroll effect color more recognizable on the focused element

### Fixed

- `moonstone/ContextualPopup` to refocus its activator on close when the popup lacks spottable children
- `moonstone/Scroller`, `moonstone/VirtualList.VirtualGridList`, and `moonstone/VirtualList.VirtualList` to scroll properly when holding down paging control buttons
- `moonstone/ExpandableItem` spotlight behavior when leaving the component via 5-way
- `moonstone/RadioItem` circle thickness to be 2px, matching the design
- `moonstone/Slider` to correctly prevent 5-way actions when activated
- `moonstone/ExpandableItem` and other expandable components to spotlight correctly when switching from pointer mode to 5-way with `closeOnSelect`

## [2.0.0-rc.2] - 2018-07-16

### Fixed

- `moonstone/Input` to not focus by *tab* key
- `moonstone/Picker` to properly set focus when navigating between buttons
- `moonstone/Popup` to set correct open state while transitioning
- `moonstone/ProgressBar.ProgressBarTooltip` unknown props warning
- `moonstone/Scrollable` to disable spotlight container during flick events only when contents can scroll
- `moonstone/Scroller`, `moonstone/VirtualList.VirtualGridList`, and `moonstone/VirtualList.VirtualList` to scroll properly when `animate` is false via `scrollTo`
- `moonstone/Scroller`, `moonstone/VirtualList.VirtualGridList`, and `moonstone/VirtualList.VirtualList` page controls to stop propagating an event when the event is handled
- `moonstone/Scroller`, `moonstone/VirtualList.VirtualGridList`, and `moonstone/VirtualList.VirtualList` to hide overscroll effect when focus is moved from a disabled paging control button to the opposite button
- `moonstone/Scroller`, `moonstone/VirtualList.VirtualGridList`, and `moonstone/VirtualList.VirtualList` to show overscroll effect when reaching the edge for the first time by wheel
- `moonstone/VideoPlayer` to display feedback tooltip when pointer leaves slider while playing
- `moonstone/VirtualList` and `moonstone/VirtualGridList` to restore focus on items focused by pointer

## [2.0.0-rc.1] - 2018-07-09

### Added

- `moonstone/VirtualList.VirtualList` and `moonstone/VirtualList.VirtualGridList` support `data-webos-voice-focused` and `data-webos-voice-group-label`

### Removed

- `moonstone/Button` built-in support for tooltips

### Changed

- `moonstone/Spinner` to blur Spotlight when the spinner is active

### Fixed

- `moonstone/Scroller.Scroller`, `moonstone/VirtualList.VirtualGridList`, and `moonstone/VirtualList.VirtualList` to handle direction, page up, and page down keys properly on page controls them when `focusableScrollbar` is false
- `moonstone/Scroller.Scroller`, `moonstone/VirtualList.VirtualGridList`, and `moonstone/VirtualList.VirtualList` to handle a page up or down key in pointer mode
- `moonstone/VideoPlayer.MediaControls` to correctly handle more button color when the prop is not specified
- `VirtualList.VirtualList` to handle focus properly when switching to 5-way mode

## [2.0.0-beta.9] - 2018-07-02

### Added

- `moonstone/ContextualPopupDecorator` instance method `positionContextualPopup()`
- `moonstone/MoonstoneDecorator` config property `disableFullscreen` to prevent the decorator from filling the entire screen
- `moonstone/Scroller` prop `onUpdate`

### Fixed

- `moonstone/Scrollable` to update scroll properly on pointer click
- `moonstone/TooltipDecorator` to prevent unnecessary re-renders when losing focus
- `moonstone/TooltipDecorator` to not dismiss the tooltip on pointer click

## [2.0.0-beta.8] - 2018-06-25

### Added

- `moonstone/Scroller.Scroller`, `moonstone/VirtualList.VirtualGridList`, and `moonstone/VirtualList.VirtualList` support for scrolling via voice control on webOS
- `moonstone/Scroller.Scroller`, `moonstone/VirtualList.VirtualGridList`, and `moonstone/VirtualList.VirtualList` overscroll effect when the edges are reached

### Changed

- `moonstone/Divider` property `marqueeOn` default value to `render`
- `moonstone/Scroller.Scroller`, `moonstone/VirtualList.VirtualGridList`, and `moonstone/VirtualList.VirtualList` scrollbar button to move a previous or next page when pressing a page up or down key instead of releasing it

### Fixed

- `moonstone/VideoPlayer` to prevent updating state when the source is changed to the preload source, but the current preload source is the same
- `moonstone/MediaOverlay` to marquee correctly
- `moonstone/MediaOverlay` to match UX guidelines

## [2.0.0-beta.7] - 2018-06-11

### Removed

- `moonstone/Dialog` properties `preserveCase` and `showDivider`, replaced by `casing` and `noDivider` respectively
- `moonstone/Divider` property `preserveCase`, replaced by `casing`
- `moonstone/ExpandableInput` property `onInputChange`, replaced by `onChange`
- `moonstone/MoonstoneDecorator.TextSizeDecorator`, replaced by `moonstone/MoonstoneDecorator.AccessibilityDecorator`
- `moonstone/Panels.Header` property `preserveCase`, replaced by `casing`
- `moonstone/Panels.Panel` property `noAutoFocus`, replaced by `autoFocus`
- `moonstone/TooltipDecorator` property `tooltipPreserveCase`, replaced by `tooltipCasing`

### Changed

- `moonstone/VideoPlayer` to allow spotlight focus to move left and right from `MediaControls`
- `moonstone/VideoPlayer` to disable bottom controls when loading until it's playable

### Fixed

- `moonstone/EditableIntegerPicker` to disable itself when on a range consisting of a single static value
- `moonstone/Picker` to disable itself when containing fewer than two items
- `moonstone/Popup` to spot its content correctly when `open` by default
- `moonstone/RangePicker` to disable itself when on a range consisting of a single static value
- `moonstone/TooltipDecorator` to hide when `onDismiss` has been invoked
- `moonstone/VideoPlayer` to show media controls when pressing down in pointer mode
- `moonstone/VideoPlayer` to provide a more natural 5-way focus behavior
- `moonstone/VideoPlayer.MediaControls` to handle left and right key to jump when `moonstone/VideoPlayer` is focused

## [2.0.0-beta.6] - 2018-06-04

### Removed

- `moonstone/IncrementSlider` prop `children` which was no longer supported for setting the tooltip (since 2.0.0-beta.1)

### Fixed

- `moonstone/ContextualPopupDecorator` to allow focusing components under a popup without any focusable components
- `moonstone/Scroller` ordering of logic for Scroller focus to check focus possibilities first then go to fallback at the top of the container
- `moonstone/Scroller` to check focus possibilities first then go to fallback at the top of the container of focused item
- `moonstone/Scroller` to scroll by page when focus was at the edge of the viewport
- `moonstone/ToggleButton` padding and orientation for RTL
- `moonstone/VideoPlayer` to not hide title and info section when showing more components
- `moonstone/VideoPlayer` to select a position in slider to seek in 5-way mode
- `moonstone/VideoPlayer` to show thumbnail only when focused on slider

## [2.0.0-beta.5] - 2018-05-29

### Removed

- `moonstone/Popup`, `moonstone/Dialog` and `moonstone/Notification` property `spotlightRestrict` option `'none'`
- `moonstone/VideoPlayer` prop `preloadSource`, to be replaced by `moonstone/VideoPlayer.Video` prop `preloadSource`
- `moonstone/Button` and `moonstone/IconButton` allowed value `'opaque'` from prop `backgroundOpacity` which was the default and therefore has the same effect as omitting the prop

### Added

- `moonstone/VideoPlayer` props `selection` and `onSeekOutsideRange` to support selecting a range and notification of interactions outside of that range
- `moonstone/VideoPlayer.Video` component to support preloading video sources

### Changed

- `moonstone/VideoPlayer.videoComponent` prop to default to `ui/Media.Media` instead of `'video'`. As a result, to use a custom video element, one must pass an instance of `ui/Media` with its `mediaComponent` prop set to the desired element.

### Fixed

- `moonstone/ContextualPopupDecorator` to properly stop propagating keydown event if fired from the popup container
- `moonstone/Slider` to read when knob gains focus or for a change in value
- `moonstone/Scroller` to not cut off Expandables when scrollbar appears
- `moonstone/VideoPlayer` to correctly read out when play button is pressed
- `moonstone/Divider` to always use a fixed height, regardless of locale

## [2.0.0-beta.4] - 2018-05-21

### Added

- `moonstone/Button` and `moonstone/IconButton` class name `small` to the list of allowed `css` overrides
- `moonstone/VideoPlayer.MediaControls` property `onClose` to handle back key
- `moonstone/ProgressBar` prop `highlighted` for when the UX needs to call special attention to a progress bar

### Changed

- `moonstone/VideoPlayer` to disable media slider when source is unavailable

### Fixed

- `moonstone/ContextualPopupDecorator` to not set focus to activator when closing if focus was set elsewhere
- `moonstone/IconButton` to allow external customization of vertical alignment of its `Icon` by setting `line-height`
- `moonstone/Marquee.MarqueeController` to not cancel valid animations
- `moonstone/VideoPlayer` feedback and feedback icon to hide properly on play/pause/fast forward/rewind
- `moonstone/VideoPlayer` to correctly focus to default media controls component
- `moonstone/VideoPlayer` to close opened popup components when media controls hide
- `moonstone/VideoPlayer` to show controls on mount and when playing next preload video

## [2.0.0-beta.3] - 2018-05-14

### Added

- `moonstone/SelectableItem.SelectableItemDecorator`

### Changed

- `moonstone/ToggleItem` to forward native events on `onFocus` and `onBlur`
- `moonstone/Input` and `moonstone/ExpandableInput` to support forwarding valid `<input>` props to the contained `<input>` node
- `moonstone/ToggleButton` to fire `onToggle` when toggled

### Fixed

- `moonstone/VirtualList.VirtualList` and `moonstone/VirtualList.VirtualGridList` to scroll properly with all enabled items via a page up or down key
- `moonstone/VirtualList.VirtualList`, `moonstone/VirtualList.VirtualGridList`, and `moonstone/Scroller.Scroller` to ignore any user key events in pointer mode
- `moonstone/VirtualList.VirtualList`, `moonstone/VirtualList.VirtualGridList`, and `moonstone/Scroller.Scroller` to pass `data-spotlight-container-disabled` prop to their outer DOM element
- `moonstone/Image` so it automatically swaps the `src` to the appropriate resolution dynamically as the screen resizes
- `moonstone/Popup` to support all `spotlightRestrict` options
- `moonstone` component `disabled` colors to match the most recent design guidelines (from 30% to 60% opacity)
- `moonstone/ExpandableInput` spotlight behavior when leaving the component via 5-way

## [2.0.0-beta.2] - 2018-05-07

### Fixed

- `moonstone/IconButton` to allow theme-style customization, like it claimed was possible
- `moonstone/ExpandableItem` and related expandables to deal with disabled items and the `autoClose`, `lockBottom` and `noLockBottom` props
- `moonstone/Slider` not to fire `onChange` event when 5-ways out of boundary
- `moonstone/ToggleButton` layout for RTL locales
- `moonstone/Item`, `moonstone/SlotItem`, `moonstone/ToggleItem` to not apply duplicate `className` values
- `moonstone/VirtualList.VirtualList`, `moonstone/VirtualList.VirtualGridList`, and `moonstone/Scroller.Scroller` scrollbar button's aria-label in RTL
- `moonstone/VirtualList.VirtualList` and `moonstone/VirtualList.VirtualGridList` to scroll properly with all disabled items
- `moonstone/VirtualList.VirtualList` and `moonstone/VirtualList.VirtualGridList` to not scroll on focus when jumping

## [2.0.0-beta.1] - 2018-04-29

### Removed

- `moonstone/IncrementSlider` and `moonstone/Slider` props `tooltipAsPercent`, `tooltipSide`, and `tooltipForceSide`, to be replaced by `moonstone/IncrementSlider.IncrementSliderTooltip` and `moonstone/Slider.SliderTooltip` props `percent`, and `side`
- `moonstone/IncrementSlider` props `detachedKnob`, `onDecrement`, `onIncrement`, and `scrubbing`
- `moonstone/ProgressBar` props `tooltipSide` and `tooltipForceSide`, to be replaced by `moonstone/ProgressBar.ProgressBarTooltip` prop `side`
- `moonstone/Slider` props `detachedKnob`, `onDecrement`, `onIncrement`, `scrubbing`, and `onKnobMove`
- `moonstone/VideoPlayer` property `tooltipHideDelay`
- `moonstone/VideoPlayer` props `backwardIcon`, `forwardIcon`, `initialJumpDelay`, `jumpBackwardIcon`, `jumpButtonsDisabled`, `jumpDelay`, `jumpForwadIcon`, `leftComponents`, `moreButtonCloseLabel`, `moreButtonColor`, `moreButtonDisabled`, `moreButtonLabel`, `no5WayJump`, `noJumpButtons`, `noRateButtons`, `pauseIcon`, `playIcon`, `rateButtonsDisabled`, and `rightComponents`, replaced by corresponding props on `moonstone/VideoPlayer.MediaControls`
- `moonstone/VideoPlayer` props `onBackwardButtonClick`, `onForwardButtonClick`, `onJumpBackwardButtonClick`, `onJumpForwardButtonClick`, and `onPlayButtonClick`, replaced by `onRewind`, `onFastForward`, `onJumpBackward`, `onJumpForward`, `onPause`, and `onPlay`, respectively

### Added

- `moonstone/DatePicker` props `dayAriaLabel`, `dayLabel`, `monthAriaLabel`, `monthLabel`, `yearAriaLabel` and `yearLabel` to configure the label set on date pickers
- `moonstone/DayPicker` and `moonstone/DaySelector` props `dayNameLength`, `everyDayText`, `everyWeekdayText`, and `everyWeekendText`
- `moonstone/ExpandablePicker` props `checkButtonAriaLabel`, `decrementAriaLabel`, `incrementAriaLabel`, and `pickerAriaLabel` to configure the label set on each button and picker
- `moonstone/MediaOverlay` component
- `moonstone/Picker` props `aria-label`, `decrementAriaLabel`, and `incrementAriaLabel` to configure the label set on each button
- `moonstone/Popup` property `closeButtonAriaLabel` to configure the label set on popup close button
- `moonstone/ProgressBar.ProgressBarTooltip` props `percent` to format the value as a percent and `visible` to control display of the tooltip
- `moonstone/TimePicker` props `hourAriaLabel`, `hourLabel`, `meridiemAriaLabel`, `meridiemLabel`, `minuteAriaLabel`, and `minuteLabel` to configure the label set on time pickers
- `moonstone/VideoPlayer.MediaControls` component to support additional customization of the playback controls
- `moonstone/VideoPlayer` props `mediaControlsComponent`, `onRewind`, `onFastForward`, `onJumpBackward`, `onJumpForward`, `onPause`, `onPlay`, and `preloadSource`
- `moonstone/VirtualList.VirtualList` and `moonstone/VirtualList.VirtualGridList` `role="list"`
- `moonstone/VirtualList.VirtualList` and `moonstone/VirtualList.VirtualGridList` prop `wrap` to support wrap-around spotlight navigation
- `moonstone/VirtualList`, `moonstone/VirtualGridList` and `moonstone/Scroller` props `scrollRightAriaLabel`, `scrollLeftAriaLabel`, `scrollDownAriaLabel`, and `scrollUpAriaLabel` to configure the aria-label set on scroll buttons in the scrollbars

### Changed

- `moonstone/IncrementSlider` and `moonstone/Slider` prop `tooltip` to support either a boolean for the default tooltip or an element or component for a custom tooltip
- `moonstone/Input` to prevent pointer actions on other component when the input has focus
- `moonstone/ProgressBar.ProgressBarTooltip` prop `side` to support either locale-aware or locale-independent positioning
- `moonstone/ProgressBar.ProgressBarTooltip` prop `tooltip` to support custom tooltip components
- `moonstone/Scroller`, `moonstone/Picker`, and `moonstone/IncrementSlider` to retain focus on `moonstone/IconButton` when it becomes disabled

### Fixed

- `moonstone/ExpandableItem` and related expandable components to expand smoothly when used in a scroller
- `moonstone/GridListImageItem` to show proper `placeholder` and `selectionOverlay`
- `moonstone/MoonstoneDecorator` to optimize localized font loading performance
- `moonstone/Scroller` and `moonstone/VirtualList` navigation via 5-way from paging controls
- `moonstone/VideoPlayer` to render bottom controls at idle after mounting
- `moonstone/VirtualList.VirtualList` and `moonstone/VirtualList.VirtualGridList` to give initial focus
- `moonstone/VirtualList.VirtualList` and `moonstone/VirtualList.VirtualGridList` to have the default value for `dataSize`, `pageScroll`, and `spacing` props

## [2.0.0-alpha.8] - 2018-04-17

### Added

- `moonstone/Panels` property `closeButtonAriaLabel` to configure the label set on application close button

### Changed

- `moonstone/VirtualList.VirtualList` and `moonstone/VirtualList.VirtualGridList` to set its ARIA `role` to `"list"`
- `moonstone/VideoPlayer` property `title` to accept node type

### Fixed

- `moonstone/TimePicker` to show `meridiem` correctly in all locales
- `moonstone/Scrollable` scroll buttons to read out out audio guidance when button pressed down
- `moonstone/ExpandableItem` to show label properly when open and disabled
- `moonstone/Notification` to position properly in RTL locales
- `moonstone/VideoPlayer` to show controls when pressing 5-way select

## [2.0.0-alpha.7] - 2018-04-03

### Removed

- `moonstone/VirtualList.VirtualList` and `moonstone/VirtualList.VirtualGridList` prop `data` to eliminate the misunderstanding caused by the ambiguity of `data`

### Added

- `moonstone/VideoPlayer` property `noSpinner` to allow apps to show/hide spinner while loading video

### Changed

- `moonstone/VideoPlayer` to disable play/pause button when media controls are disabled
- `moonstone/VideoPlayer` property `moreButtonColor` to allow setting underline colors for more button
- `moonstone/VirtualList.VirtualList` and `moonstone/VirtualList.VirtualGridList` prop `isItemDisabled`, which accepts a function that checks if the item at the supplied index is disabled
- `moonstone/Panels.Header` support for `headerInput` so the Header can be used as an Input. See documentation for usage examples.
- `moonstone/ProgressBar` property `tooltipSide` to configure tooltip position relative to the progress bar
- `moonstone/ProgressBar` colors (affecting `moonstone/Slider` as well) for light and dark theme to match the latest designs and make them more visible when drawn over arbitrary background colors

### Fixed

- `moonstone/VideoPlayer` to correctly adjust spaces when the number of components changes in `leftComponents` and `rightComponents`
- `moonstone/VideoPlayer` to read out audio guidance every time `source` changes
- `moonstone/VideoPlayer` to display custom thumbnail node
- `moonstone/VideoPlayer` to hide more icon when right components are removed
- `moonstone/Picker` to correctly update pressed state when dragging off buttons
- `moonstone/Notification` to display when it's opened
- `moonstone/VirtualList` and `moonstone/VirtualGridList` to show Spotlight properly while navigating with page up and down keys
- `moonstone/Input` to allow navigating via left or right to other components when the input is active and the selection is at start or end of the text, respectively
- `moonstone/Panels.ActivityPanels` to correctly lay out the existing panel after adding additional panels

## [2.0.0-alpha.6] - 2018-03-22

### Removed

- `moonstone/Slider` exports `SliderFactory` and `SliderBaseFactory`
- `moonstone/IncrementSlider` exports `IncrementSliderFactory` and `IncrementSliderBaseFactory`
- `moonstone/ProgressBar`, `moonstone/Slider`, `moonstone/Slider.SliderTooltip`, `moonstone/IncrementSlider` components' `vertical` property and replaced it with `orientation`

### Added

- `moonstone/VideoPlayer` property `component` to handle custom video element
- `moonstone/IncrementSlider` properties `incrementAriaLabel` and `decrementAriaLabel` to configure the label set on each button
- `moonstone/Input` support for `small` prop
- `moonstone/ProgressBar` support for `tooltip` and `tooltipForceSide`
- `moonstone/ProgressBar`, `moonstone/Slider`, `moonstone/Slider.SliderTooltip`, `moonstone/IncrementSlider` property `orientation` to accept orientation strings like "vertical" and "horizontal" (replaced old `vertical` prop)

### Changed

- `moonstone/Input` input `height`, `vertical-align`, and `margins`. Please verify your layouts to ensure everything lines up correctly; this change may require removal of old sizing and positioning CSS which is no longer necessary.
- `moonstone/FormCheckbox` to have a small border around the circle, according to new GUI designs
- `moonstone/RadioItem` dot size and added an inner-dot to selected-focused state, according to new GUI designs
- `moonstone/ContextualPopup` prop `popupContainerId` to `popupSpotlightId`
- `moonstone/Popup` prop `containerId` to `spotlightId`
- `moonstone/VideoPlayer` prop `containerId` to `spotlightId`
- `moonstone/VirtualList.VirtualList` and `moonstone/VirtualList.VirtualGridList` prop `component` to be replaced by `itemRenderer`

### Fixed

- `moonstone/ExpandableItem` to be more performant when animating
- `moonstone/GridListImageItem` to hide overlay checkmark icon on focus when unselected
- `moonstone/GridListImageItem` to use `ui/GridListImageItem`
- `moonstone/VirtualList`, `moonstone/VirtualGridList` and `moonstone/Scroller` components to use their base UI components
- `moonstone/VirtualList` to show the selected state on hovered paging controls properly
- `moonstone/Slider` to highlight knob when selected
- `moonstone/Slider` to handle updates to its `value` prop correctly
- `moonstone/ToggleItem` to accept HTML DOM node tag names as strings for its `component` property
- `moonstone/Popup` to properly pause and resume spotlight when animating

## [2.0.0-alpha.5] - 2018-03-07

### Removed

- `moonstone/Marquee.MarqueeText`, replaced by `moonstone/Marquee.Marquee`
- `moonstone/VirtualGridList.GridListImageItem`, replaced by `moonstone/GridListImageItem`

### Changed

- `moonstone/Marquee.Marquee` to be `moonstone/Marquee.MarqueeBase`
- `moonstone/ContextualPopupDecorator` to not restore last-focused child
- `moonstone/ExpandableList` to restore focus to the first selected item after opening

### Fixed

- `moonstone/Slider` to correctly show localized percentage value in tooltip when `tooltipAsPercent` is true
- `moonstone/VirtualGridList` to show or hide its scrollbars properly
- `moonstone/Button` text to be properly centered
- `moonstone/Input` to not clip some glyphs at the start of the value

## [2.0.0-alpha.4] - 2018-02-13

### Added

- `moonstone/SlotItem` replacing `moonstone/Item.ItemOverlay`

### Removed

- `moonstone/VirtualFlexList` to be replaced by `ui/VirtualFlexList`
- `moonstone/Button` and `moonstone/IconButton` prop `noAnimation`
- `moonstone/Item.OverlayDecorator`, `moonstone/Item.Overlay`, and `moonstone/Item.ItemOverlay` to be replaced by `moonstone/SlotItem`

### Changed

- `moonstone/Marquee` to do less-costly calculations during measurement and optimized the applied styles
- `moonstone/ExpandableList` to require a unique key for each object type data

### Fixed

- `moonstone/VirtualList` to render properly with fiber reconciler
- `moonstone/VirtualList` focus option in scrollTo api
- `moonstone/ExpandableSpotlightDecorator` to not spot the title upon collapse when in `pointerMode`
- `moonstone/Spinner` to not unpause Spotlight unless it was the one to pause it
- `moonstone/Marquee` to stop when becoming disabled
- `moonstone/Input`, `moonstone/MarqueeDecorator`, and `moonstone/Slider` to prevent unnecessary focus-based updates

## [2.0.0-alpha.3] - 2018-01-18

### Removed

- `moonstone/Scroller` and `moonstone/VirtualList` option `indexToFocus` in `scrollTo` method which is deprecated from 1.2.0
- `moonstone/Scroller` props `horizontal` and `vertical` which are deprecated from 1.3.0 and replaced with `direction` prop
- `moonstone/Button` exports `ButtonFactory` and `ButtonBaseFactory`
- `moonstone/IconButton` exports `IconButtonFactory` and `IconButtonBaseFactory`

### Fixed

- `moonstone/MoonstoneDecorator` root node to fill the entire space available, which simplifies positioning and sizing for child elements (previously always measured 0 in height)
- `moonstone/VirtualList` to prevent infinite function call when a size of contents is slightly longer than a client size without a scrollbar
- `moonstone/VirtualList` to sync scroll position when clientSize changed

## [2.0.0-alpha.2] - 2017-08-29

No significant changes.

## [2.0.0-alpha.1] - 2017-08-27

### Changed

- `moonstone/Button`, `moonstone/Checkbox`, `moonstone/FormCheckbox`, `moonstone/IconButton`, `moonstone/IncrementSlider`, `moonstone/Item`, `moonstone/Picker`, and `moonstone/RangePicker`, `moonstone/Switch` and `moonstone/VideoPlayer` to use `ui/Touchable`

## [1.15.0] - 2018-02-28

### Deprecated

- `moonstone/Marquee.Marquee`, to be moved to `moonstone/Marquee.MarqueeBase` in 2.0.0
- `moonstone/Marquee.MarqueeText`, to be moved to `moonstone/Marquee.Marquee` in 2.0.0

### Fixed

- `moonstone/GridListImageItem` to display correctly

## [1.14.0] - 2018-02-23

### Deprecated

- `moonstone/VirtualFlexList`, to be replaced by `ui/VirtualFlexList` in 2.0.0
- `moonstone/VirtualGridList.GridListImageItem`, to be replaced by `moonstone/GridListImageItem` in 2.0.0
- `moonstone/Button` and `moonstone/IconButton` prop `noAnimation`, to be removed in 2.0.0
- `moonstone/Button.ButtonFactory`, `moonstone/Button.ButtonBaseFactory`, `moonstone/IconButton.IconButtonFactory`, `moonstone/IconButton.IconButtonBaseFactory`, `moonstone/IncrementSlider.IncrementSliderFactory`, `moonstone/IncrementSlider.IncrementSliderBaseFactory`, `moonstone/Slider.SliderFactory`, and `moonstone/Slider.SliderBaseFactory`, to be removed in 2.0.0
- `moonstone/Item.ItemOverlay`, to be replaced by `ui/SlotItem` in 2.0.0
- `moonstone/Item.Overlay` and `moonstone/Item.OverlayDecorator`, to be removed in 2.0.0

### Added

- `moonstone/DaySelector` component
- `moonstone/EditableIntegerPicker` component
- `moonstone/GridListImageItem` component

## [1.13.4] - 2018-07-30

### Fixed

- `moonstone/DatePicker` to calculate min and max year in the current calender

## [1.13.3] - 2018-01-16

### Fixed

- `moonstone/TimePicker` to not read out meridiem label when meridiem picker gets a focus
- `moonstone/Scroller` to correctly update scrollbars when the scroller's contents change

## [1.13.2] - 2017-12-14

### Fixed

- `moonstone/Panels` to maintain spotlight focus when `noAnimation` is set
- `moonstone/Panels` to not accept back key presses during transition
- `moonstone/Panels` to revert 1.13.0 fix that blurred Spotlight when transitioning panels
- `moonstone/Scroller` and other scrolling components to not show scroll thumb when only child item is updated
- `moonstone/Scroller` and other scrolling components to not hide scroll thumb immediately after scroll position reaches the top or the bottom
- `moonstone/Scroller` and other scrolling components to show scroll thumb properly when scroll position reaches the top or the bottom by paging controls

## [1.13.1] - 2017-12-06

### Fixed

- `moonstone/Slider` to not unnecessarily fire `onChange` if the initial value has not changed

## [1.13.0] - 2017-11-28

### Added

- `moonstone/VideoPlayer` props `disabled`, `loading`, `miniFeedbackHideDelay`, and `thumbnailComponent` as well as new APIs: `areControlsVisible`, `getVideoNode`, `showFeedback`, and `toggleControls`

### Fixed

- `moonstone/VirtualList` to render items from a correct index on edge cases at the top of a list
- `moonstone/VirtualList` to handle focus properly via page up at the first page and via page down at the last page
- `moonstone/Expandable` and derivatives to use the new `ease-out-quart` animation timing function to better match the aesthetic of Enyo's Expandables
- `moonstone/TooltipDecorator` to correctly display tooltip direction when locale changes
- `moonstone/Marquee` to restart animation on every resize update
- `moonstone/LabeledItem` to start marquee when hovering while disabled
- `moonstone/Marquee` to correctly start when hovering on disabled spottable components
- `moonstone/Marquee.MarqueeController` to not abort marquee when moving among components
- `moonstone/Picker` marquee issues with disabled buttons or Picker
- `moonstone/Panels` to prevent loss of spotlight issue when moving between panels
- `moonstone/VideoPlayer` to bring it in line with real-world use-cases
- `moonstone/Slider` by removing unnecessary repaints to the screen
- `moonstone/Slider` to fire `onChange` events when the knob is pressed near the boundaries
- `moonstone/VideoPlayer` to correctly position knob when interacting with media slider
- `moonstone/VideoPlayer` to not read out the focused button when the media controls hide
- `moonstone/MarqueeDecorator` to stop when unhovering a disabled component using `marqueeOn` `'focus'`
- `moonstone/Slider` to not forward `onChange` when `disabled` on `mouseUp/click`
- `moonstone/VideoPlayer` to defer rendering playback controls until needed

## [1.12.2] - 2017-11-15

### Fixed

- `moonstone/VirtualList` to scroll and focus properly by pageUp and pageDown when disabled items are in it
- `moonstone/Button` to correctly specify minimum width when in large text mode
- `moonstone/Scroller` and other scrolling components to restore last focused index when panel is changed
- `moonstone/VideoPlayer` to display time correctly in RTL locale
- `moonstone/VirtualList` to scroll correctly using page down key with disabled items
- `moonstone/Scroller` and other scrolling components to not cause a script error when scrollbar is not rendered
- `moonstone/Picker` incrementer and decrementer to not change size when focused
- `moonstone/Header` to use a slightly smaller font size for `title` in non-latin locales and a line-height for `titleBelow` and `subTitleBelow` that better meets the needs of tall-glyph languages like Tamil and Thai, as well as latin locales
- `moonstone/Scroller` and `moonstone/VirtualList` to keep spotlight when pressing a 5-way control while scrolling
- `moonstone/Panels` to prevent user interaction with panel contents during transition
- `moonstone/Slider` and related components to correctly position knob for `detachedKnob` on mouse down and fire value where mouse was positioned on mouse up
- `moonstone/DayPicker` to update day names when changing locale
- `moonstone/ExpandableItem` and all other `Expandable` components to revert 1.12.1 change to pull down from the top

## [1.12.1] - 2017-11-07

### Fixed

- `moonstone/ExpandableItem` and all other `Expandable` components to now pull down from the top instead of being revealed from the bottom, matching Enyo's design
- `moonstone/VirtualListNative` to scroll properly with page up/down keys if there is a disabled item
- `moonstone/RangePicker` to display negative values correctly in RTL
- `moonstone/Scroller` and other scrolling components to not blur scroll buttons when wheeling
- `moonstone/Scrollbar` to hide scroll thumb immediately without delay after scroll position reaches min or max
- `moonstone/Divider` to pass `marqueeOn` prop
- `moonstone/Slider` to fire `onChange` on mouse up and key up
- `moonstone/VideoPlayer` to show knob when pressed
- `moonstone/Header` to layout `titleBelow` and `subTitleBelow` correctly
- `moonstone/Header` to use correct font-weight for `subTitleBelow`
- `moonstone/VirtualList` to restore focus correctly for lists only slightly larger than the viewport

## [1.12.0] - 2017-10-27

### Fixed

- `moonstone/Scroller` and other scrolling components to prevent focusing outside the viewport when pressing a 5-way key during wheeling
- `moonstone/Scroller` to called scrollToBoundary once when focus is moved using holding child item
- `moonstone/VideoPlayer` to apply skin correctly
- `moonstone/Popup` from `last-focused` to `default-element` in `SpotlightContainerDecorator` config
- `moonstone/Panels` to retain focus when back key is pressed on breadcrumb
- `moonstone/Input` to correctly hide VKB when dismissing

## [1.11.0] - 2017-10-24

### Added

- `moonstone/VideoPlayer` properties `seekDisabled` and `onSeekFailed` to disable seek function

### Changed

- `moonstone/ExpandableList` to become `disabled` if there are no children

### Fixed

- `moonstone/Picker` to read out customized accessibility value when picker prop has `joined` and `aria-valuetext`
- `moonstone/Scroller` to apply scroll position on vertical or horizontal Scroller when child gets a focus
- `moonstone/Scroller` and other scrolling components to scroll without animation when panel is changed
- `moonstone/ContextualPopup` padding to not overlap close button
- `moonstone/Scroller` and other scrolling components to change focus via page up/down only when the scrollbar is visible
- `moonstone/Picker` to only increment one value on hold
- `moonstone/ItemOverlay` to remeasure when focused

## [1.10.1] - 2017-10-16

### Fixed

- `moonstone/Scroller` and other scrolling components to scroll via page up/down when focus is inside a Spotlight container
- `moonstone/VirtualList` and `moonstone/VirtualGridList` to scroll by 5-way keys right after wheeling
- `moonstone/VirtualList` not to move focus when a current item and the last item are located at the same line and pressing a page down key
- `moonstone/Slider` knob to follow while dragging for detached knob
- `moonstone/Header` to layout header row correctly in `standard` type
- `moonstone/Input` to not dismiss on-screen keyboard when dragging cursor out of input box
- `moonstone/Header` RTL `line-height` issue
- `moonstone/Panels` to render children on idle
- `moonstone/Scroller` and other scrolling components to limit muted spotlight container scrims to their bounds
- `moonstone/Input` to always forward `onKeyUp` event

## [1.10.0] - 2017-10-09

### Added

- `moonstone/VideoPlayer` support for designating components with `.spottable-default` as the default focus target when pressing 5-way down from the slider
- `moonstone/Slider` property `activateOnFocus` which when enabled, allows 5-way directional key interaction with the `Slider` value without pressing [Enter] first
- `moonstone/VideoPlayer` property `noMiniFeedback` to support controlling the visibility of mini feedback
- `ui/Layout`, which provides a technique for laying-out components on the screen using `Cells`, in rows or columns

### Changed

- `moonstone/Popup` to focus on mount if it’s initially opened and non-animating and to always pass an object to `onHide` and `onShow`
- `moonstone/VideoPlayer` to emit `onScrub` event and provide audio guidance when setting focus to slider

### Fixed

- `moonstone/ExpandableItem` and derivatives to restore focus to the Item if the contents were last focused when closed
- `moonstone/Slider` toggling activated state when holding enter/select key
- `moonstone/TimePicker` picker icons shifting slightly when focusing an adjacent picker
- `moonstone/Icon` so it handles color the same way generic text does, by inheriting from the parent's color. This applies to all instances of `Icon`, `IconButton`, and `Icon` inside `Button`.
- `moonstone/fonts` Museo Sans font to correct "Ti" kerning
- `moonstone/VideoPlayer` to correctly position knob on mouse click
- `moonstone/Panels.Header` to show an ellipsis for long titles with RTL text
- `moonstone/Marquee` to restart when invalidated by a prop change and managed by a `moonstone/Marquee.MarqueeController`
- `spotlight.Spotlight` method `focus()` to verify that the target element matches its container's selector rules prior to setting focus
- `moonstone/Picker` to only change picker values `onWheel` when spotted
- `moonstone/VideoPlayer` to hide descendant floating components (tooltips, contextual popups) when the media controls hide

## [1.9.3] - 2017-10-03

### Added

- `moonstone/Button` property value to `backgroundOpacity` called "lightTranslucent" to better serve colorful image backgrounds behind Buttons. This also affects `moonstone/IconButton` and `moonstone/Panels/ApplicationCloseButton`.
- `moonstone/Panels` property `closeButtonBackgroundOpacity` to support `moonstone/Panels/ApplicationCloseButton`'s `backgroundOpacity` prop

### Changed

- `Moonstone Icons` font file to include the latest designs for several icons
- `moonstone/Panels/ApplicationCloseButton` to expose its `backgroundOpacity` prop

### Fixed

- `moonstone/VirtualList` to apply "position: absolute" inline style to items
- `moonstone/Picker` to increment and decrement normally at the edges of joined picker
- `moonstone/Icon` not to read out image characters
- `moonstone/Scroller` and other scrolling components to not accumulate paging scroll by pressing page up/down in scrollbar
- `moonstone/Icon` to correctly display focused state when using external image
- `moonstone/Button` and `moonstone/IconButton` to be properly visually muted when in a muted container

## [1.9.2] - 2017-09-26

### Fixed

- `moonstone/ExpandableList` preventing updates when its children had changed

## [1.9.1] - 2017-09-25

### Fixed

- `moonstone/ExpandableList` run-time error when using an array of objects as children
- `moonstone/VideoPlayer` blocking pointer events when the controls were hidden

## [1.9.0] - 2017-09-22

### Added

- `moonstone/styles/mixins.less` mixins: `.moon-spotlight-margin()` and `.moon-spotlight-padding()`
- `moonstone/Button` property `noAnimation` to support non-animating pressed visual

### Changed

- `moonstone/TimePicker` to use "AM/PM" instead of "meridiem" for label under meridiem picker
- `moonstone/IconButton` default style to not animate on press. NOTE: This behavior will change back to its previous setting in release 2.0.0.
- `moonstone/Popup` to warn when using `scrimType` `'none'` and `spotlightRestrict` `'self-only'`
- `moonstone/Scroller` to block spotlight during scroll
- `moonstone/ExpandableItem` and derivatives to always pause spotlight before animation

### Fixed

- `moonstone/VirtualGridList` to not move focus to wrong column when scrolled from the bottom by holding the "up" key
- `moonstone/VirtualList` to focus an item properly when moving to a next or previous page
- `moonstone/Scroller` and other scrolling components to move focus toward first or last child when page up or down key is pressed if the number of children is small
- `moonstone/VirtualList` to scroll to preserved index when it exists within dataSize for preserving focus
- `moonstone/Picker` buttons to not change size
- `moonstone/Panel` to move key navigation to application close button on holding the "up" key.
- `moonstone/Picker` to show numbers when changing values rapidly
- `moonstone/Popup` layout in large text mode to show close button correctly
- `moonstone/Picker` from moving scroller when pressing 5-way keys in `joined` Picker
- `moonstone/Input` so it displays all locales the same way, without cutting off the edges of characters
- `moonstone/TooltipDecorator` to hide tooltip when 5-way keys are pressed for disabled components
- `moonstone/Picker` to not tremble in width when changing values while using a numeric width prop value
- `moonstone/Picker` to not overlap values when changing values in `vertical`
- `moonstone/ContextualPopup` pointer mode focus behavior for `spotlightRestrict='self-only'`
- `moonstone/VideoPlayer` to prevent interacting with more components in pointer mode when hidden
- `moonstone/Scroller` to not repaint its entire contents whenever partial content is updated
- `moonstone/Slider` knob positioning after its container is resized
- `moonstone/VideoPlayer` to maintain focus when media controls are hidden
- `moonstone/Scroller` to scroll expandable components into view when opening when pointer has moved elsewhere

## [1.8.0] - 2017-09-07

### Deprecated

- `moonstone/Dialog` property `showDivider`, will be replaced by `noDivider` property in 2.0.0

### Added

- `moonstone/Popup` callback property `onShow` which fires after popup appears for both animating and non-animating popups

### Changed

- `moonstone/Popup` callback property `onHide` to run on both animating and non-animating popups
- `moonstone/VideoPlayer` state `playbackRate` to media events
- `moonstone/VideoPlayer` support for `spotlightDisabled`
- `moonstone/VideoPlayer` thumbnail positioning and style
- `moonstone/VirtualList` to render when dataSize increased or decreased
- `moonstone/Dialog` style
- `moonstone/Popup`, `moonstone/Dialog`, and `moonstone/Notification` to support `node` type for children
- `moonstone/Scroller` to forward `onKeyDown` events

### Fixed

- `moonstone/Scroller` and other scrolling components to enable focus when wheel scroll is stopped
- `moonstone/VirtualList` to show scroll thumb when a preserved item is focused in a Panel
- `moonstone/Scroller` to navigate properly with 5-way when expandable child is opened
- `moonstone/VirtualList` to stop scrolling when focus is moved on an item from paging controls or outside
- `moonstone/VirtualList` to move out with 5-way navigation when the first or the last item is disabled
- `moonstone/IconButton` Tooltip position when disabled
- `moonstone/VideoPlayer` Tooltip time after unhovering
- `moonstone/VirtualList` to not show invisible items
- `moonstone/IconButton` Tooltip position when disabled
- `moonstone/VideoPlayer` to display feedback tooltip correctly when navigating in 5-way
- `moonstone/MarqueeDecorator` to work with synchronized `marqueeOn` `'render'` and hovering as well as `marqueOn` `'hover'` when moving rapidly among synchronized marquees
- `moonstone/Input` aria-label for translation
- `moonstone/Marquee` to recalculate inside `moonstone/Scroller` and `moonstone/SelectableItem` by bypassing `shouldComponentUpdate`
- `moonstone/Picker` to marquee when incrementing and decrementing values with the prop `noAnimation`

## [1.7.0] - 2017-08-23

### Deprecated

- `moonstone/TextSizeDecorator` and it will be replaced by `moonstone/AccessibilityDecorator`
- `moonstone/MarqueeDecorator` property `marqueeCentered` and `moonstone/Marquee` property `centered` will be replaced by `alignment` property in 2.0.0

### Added

- `moonstone/TooltipDecorator` config property to direct tooltip into a property instead of adding to `children`
- `moonstone/VideoPlayer` prop `thumbnailUnavailable` to fade thumbnail
- `moonstone/AccessibilityDecorator` with `highContrast` and `textSize`
- `moonstone/VideoPlayer` high contrast scrim
- `moonstone/MarqueeDecorator`and `moonstone/Marquee` property `alignment` to allow setting  alignment of marquee content

### Changed

- `moonstone/Scrollbar` to disable paging control down button properly at the bottom when a scroller size is a non-integer value
- `moonstone/VirtualList`, `moonstone/VirtualGridList`, and `moonstone/Scroller` to scroll on `keydown` event instead of `keyup` event of page up and page down keys
- `moonstone/VirtualGridList` to scroll by item via 5 way key
- `moonstone/VideoPlayer` to read target time when jump by left/right key
- `moonstone/IconButton` to not use `MarqueeDecorator` and `Uppercase`

### Fixed

- `moonstone/VirtualList` and `moonstone/VirtualGridList` to focus the correct item when page up and page down keys are pressed
- `moonstone/VirtualList` to not lose focus when moving out from the first item via 5way when it has disabled items
- `moonstone/Slider` to align tooltip with detached knob
- `moonstone/FormCheckbox` to display correct colors in light skin
- `moonstone/Picker` and `moonstone/RangePicker` to forward `onKeyDown` events when not `joined`
- `moonstone/SelectableItem` to display correct icon width and alignment
- `moonstone/LabeledItem` to always match alignment with the locale
- `moonstone/Scroller` to properly 5-way navigate from scroll buttons
- `moonstone/ExpandableList` to display correct font weight and size for list items
- `moonstone/Divider` to not italicize in non-italic locales
- `moonstone/VideoPlayer` slider knob to follow progress after being selected when seeking
- `moonstone/LabeledItem` to correctly position its icon. This affects all of the `Expandables`, `moonstone/DatePicker` and `moonstone/TimePicker`.
- `moonstone/Panels.Header` and `moonstone/Item` to prevent them from allowing their contents to overflow unexpectedly
- `moonstone/Marquee` to recalculate when vertical scrollbar appears
- `moonstone/SelectableItem` to recalculate marquee when toggled

### Removed

- `moonstone/Input` large-text mode

## [1.6.1] - 2017-08-07

### Changed

- `moonstone/Icon` and `moonstone/IconButton` to no longer fit image source to the icon's boundary

## [1.6.0] - 2017-08-04

### Added

- `moonstone/VideoPlayer` ability to seek when holding down the right and left keys. Sensitivity can be adjusted using throttling options `jumpDelay` and `initialJumpDelay`.
- `moonstone/VideoPlayer` property `no5WayJump` to disable jumping done by 5-way
- `moonstone/VideoPlayer` support for the "More" button to use tooltips
- `moonstone/VideoPlayer` properties `moreButtonLabel` and `moreButtonCloseLabel` to allow customization of the "More" button's tooltip and Aria labels
- `moonstone/VideoPlayer` property `moreButtonDisabled` to disable the "More" button
- `moonstone/Picker` and `moonstone/RangePicker` prop `aria-valuetext` to support reading custom text instead of value
- `moonstone/VideoPlayer` methods `showControls` and `hideControls` to allow external interaction with the player
- `moonstone/Scroller` support for Page Up/Page Down keys in pointer mode when no item has focus

### Changed

- `moonstone/VideoPlayer` to handle play, pause, stop, fast forward and rewind on remote controller
- `moonstone/Marquee` to also start when hovered if `marqueeOnRender` is set

### Fixed

- `moonstone/IconButton` to fit image source within `IconButton`
- `moonstone` icon font sizes for wide icons
- `moonstone/ContextualPopupDecorator` to prefer setting focus to the appropriate popup instead of other underlying controls when using 5-way from the activating control
- `moonstone/Scroller` not scrolled via 5 way when `moonstone/ExpandableList` is opened
- `moonstone/VirtualList` to not let the focus move outside of container even if there are children left when navigating with 5way
- `moonstone/Scroller` and other scrolling components to update disability of paging controls when the scrollbar is set to `visible` and the content becomes shorter
- `moonstone/VideoPlayer` to focus on hover over play/pause button when video is loading
- `moonstone/VideoPlayer` to update and display proper time while moving knob when video is paused
- `moonstone/VideoPlayer` long title overlap issues
- `moonstone/Header` to apply `marqueeOn` prop to `subTitleBelow` and `titleBelow`
- `moonstone/Picker` wheeling in `moonstone/Scroller`
- `moonstone/IncrementSlider` and `moonstone/Picker` to read value changes when selecting buttons

## [1.5.0] - 2017-07-19

### Added

- `moonstone/Slider` and `moonstone/IncrementSlider` prop `aria-valuetext` to support reading custom text instead of value
- `moonstone/TooltipDecorator` property `tooltipProps` to attach props to tooltip component
- `moonstone/Scroller` and `moonstone/VirtualList` ability to scroll via page up and page down keys
- `moonstone/VideoPlayer` tooltip-thumbnail support with the `thumbnailSrc` prop and the `onScrub` callback to fire when the knob moves and a new thumbnail is needed
- `moonstone/VirtualList` ability to navigate via 5way when there are disabled items
- `moonstone/ContextualPopupDecorator` property `popupContainerId` to support configuration of the popup's spotlight container
- `moonstone/ContextualPopupDecorator` property `onOpen` to notify containers when the popup has been opened
- `moonstone/ContextualPopupDecorator` config option `openProp` to support mapping the value of `open` property to the chosen property of wrapped component

### Changed

- `moonstone/ExpandableList` to use 'radio' as the default, and adapt 'single' mode to render as a `moonstone/RadioItem` instead of a `moonstone/CheckboxItem`
- `moonstone/VideoPlayer` to not hide pause icon when it appears
- `moonstone/ContextualPopupDecorator` to set accessibility-related props onto the container node rather than the popup node
- `moonstone/ExpandableItem`, `moonstone/ExpandableList`, `moonstone/ExpandablePicker`, `moonstone/DatePicker`, and `moonstone/TimePicker` to pause spotlight when animating in 5-way mode
- `moonstone/Spinner` to position the text content under the spinner, rather than to the right side
- `moonstone/VideoPlayer` to include hour when announcing the time while scrubbing
- `moonstone/GridListImageItem` to require a `source` prop and not have a default value

### Fixed

- `moonstone/Input` ellipsis to show if placeholder is changed dynamically and is too long
- `moonstone/Marquee` to re-evaluate RTL orientation when its content changes
- `moonstone/VirtualList` to restore focus on short lists
- `moonstone/ExpandableInput` to expand the width of its contained `moonstone/Input`
- `moonstone/Input` support for `dismissOnEnter`
- `moonstone/Input` focus management to prevent stealing focus when programmatically moved elsewhere
- `moonstone/Input` 5-way spot behavior
- `moonstone` international fonts to always be used, even when unsupported font-weights or font-styles are requested
- `moonstone/Panels.Panel` support for selecting components with `.spottable-default` as the default focus target
- `moonstone/Panels` layout in RTL locales
- `moonstone` spottable components to support `onSpotlightDown`, `onSpotlightLeft`, `onSpotlightRight`, and `onSpotlightUp` event property
- `moonstone/VirtualList` losing spotlight when the list is empty
- `moonstone/FormCheckbox` in focused state to have the correct "check" color
- `moonstone/Scroller` and other scrolling components' bug in `navigableFilter` when passed a container id

## [1.4.1] - 2017-07-05

### Changed

- `moonstone/Popup` to only call `onKeyDown` when there is a focused item in the `Popup`
- `moonstone/Scroller`, `moonstone/Picker`, and `moonstone/IncrementSlider` to automatically move focus when the currently focused `moonstone/IconButton` becomes disabled

### Fixed

- `moonstone/ContextualPopupDecorator` close button to account for large text size
- `moonstone/ContextualPopupDecorator` to not spot controls other than its activator when navigating out via 5-way
- `moonstone/Header` to set the value of `marqueeOn` for all types of headers

## [1.4.0] - 2017-06-29

### Deprecated

- `moonstone/Input` prop `noDecorator` is being replaced by `autoFocus` in 2.0.0

### Added

- `moonstone/Scrollbar` property `corner` to add the corner between vertical and horizontal scrollbars
- `moonstone/ScrollThumb` for a thumb of `moonstone/Scrollbar`
- `moonstone/styles/text.less` mixin `.locale-japanese-line-break()` to apply the correct  Japanese language line-break rules for the following multi-line components: `moonstone/BodyText`, `moonstone/Dialog`, `moonstone/Notification`, `moonstone/Popup`, and `moonstone/Tooltip`
- `moonstone/ContextualPopupDecorator` property `popupProps` to attach props to popup component
- `moonstone/VideoPlayer` property `pauseAtEnd` to control forward/backward seeking
- `moonstone/Panels/Header` prop `marqueeOn` to control marquee of header

### Changed

- `moonstone/Panels/Header` to expose its `marqueeOn` prop
- `moonstone/VideoPlayer` to automatically adjust the width of the allocated space for the side components so the media controls have more space to appear on smaller screens
- `moonstone/VideoPlayer` properties `autoCloseTimeout` and `titleHideDelay` default value to `5000`
- `moonstone/VirtualList` to support restoring focus to the last focused item
- `moonstone/Scroller` and other scrolling components to call `onScrollStop` before unmounting if a scroll is in progress
- `moonstone/Scroller` to reveal non-spottable content when navigating out of a scroller

### Fixed

- `moonstone/Dialog` to properly focus via pointer on child components
- `moonstone/VirtualList`, `moonstone/VirtualGridList`, and `moonstone/Scroller` not to be slower when scrolled to the first or the last position by wheeling
- `moonstone` component hold delay time
- `moonstone/VideoPlayer` to show its controls when pressing down the first time
- `moonstone/Panel` autoFocus logic to only focus on initial render
- `moonstone/Input` text colors
- `moonstone/ExpandableInput` to focus its decorator when leaving by 5-way left/right

## [1.3.1] - 2017-06-14

### Fixed

- `moonstone/Picker` support for large text
- `moonstone/Scroller` support for focusing paging controls with the pointer
- `moonstone` CSS rules for unskinned spottable components

## [1.3.0] - 2017-06-12

### Deprecated

- `moonstone/Scroller` props `horizontal` and `vertical`. Deprecated props are replaced with `direction` prop. `horizontal` and `vertical` will be removed in 2.0.0.
- `moonstone/Panel` prop `noAutoFocus` in favor of `autoFocus="none"`

### Added

- `moonstone/Image` support for `children` prop inside images
- `moonstone/Scroller` prop `direction` which replaces `horizontal` and `vertical` props
- `moonstone/VideoPlayer` property `tooltipHideDelay` to hide tooltip with a given amount of time
- `moonstone/VideoPlayer` property `pauseAtEnd` to pause when it reaches either the start or the end of the video
- `moonstone/VideoPlayer` methods `fastForward`, `getMediaState`, `jump`, `pause`, `play`, `rewind`, and `seek` to allow external interaction with the player. See docs for example usage.

### Changed

- `moonstone/Skinnable` to support context and allow it to be added to any component to be individually skinned. This includes a further optimization in skinning which consolidates all color assignments into a single block, so non-color rules aren't unnecessarily duplicated.
- `moonstone/Skinnable` light and dark skin names ("moonstone-light" and "moonstone") to "light" and "dark", respectively
- `moonstone/VideoPlayer` to set play/pause icon to display "play" when rewinding or fast forwarding
- `moonstone/VideoPlayer` to rewind or fast forward when previous command is slow-forward or slow-rewind respectively
- `moonstone/VideoPlayer` to fast forward when previous command is slow-forward and it reaches the last of its play rate
- `moonstone/VideoPlayer` to not play video on reload when `noAutoPlay` is `true`
- `moonstone/VideoPlayer` property `feedbackHideDelay`'s default value to `3000`
- `moonstone/Notification` to break line in characters in ja and zh locale
- `moonstone/Notification` to align texts left in LTR locale and right in RTL locale
- `moonstone/VideoPlayer` to simulate rewind functionality on non-webOS platforms only

### Fixed

- `moonstone/ExpandableItem` to correct the `titleIcon` when using `open` and `disabled`
- `moonstone/GridListImageItem` to center its selection icon on the image instead of the item
- `moonstone/Input` to have correct `Tooltip` position in `RTL`
- `moonstone/SwitchItem` to not unintentionally overflow `Scroller` containers, causing them to jump to the side when focusing
- `moonstone/VideoPlayer` to fast forward properly when video is at paused state
- `moonstone/VideoPlayer` to correctly change sources
- `moonstone/VideoPlayer` to show or hide feedback tooltip properly
- `moonstone/DateTimeDecorator` to work properly with `RadioControllerDecorator`
- `moonstone/Picker` in joined, large text mode so the arrows are properly aligned and sized
- `moonstone/Icon` to reflect the same proportion in relation to its size in large-text mode

## [1.2.0] - 2017-05-17

### Deprecated

- `moonstone/Scroller` and other scrolling components option `indexToFocus` in `scrollTo` method to be removed in 2.0.0

### Added

- `moonstone/Slider` and `moonstone/IncrementSlider` prop `noFill` to support a style without the fill
- `moonstone/Marquee` property `rtl` to set directionality to right-to-left
- `moonstone/VirtualList.GridListImageItem` property `selectionOverlay` to add custom component for selection overlay
- `moonstone/MoonstoneDecorator` property `skin` to let an app choose its skin: "moonstone" and "moonstone-light" are now available
- `moonstone/FormCheckboxItem`
- `moonstone/FormCheckbox`, a standalone checkbox, to support `moonstone/FormCheckboxItem`
- `moonstone/Input` props `invalid` and `invalidMessage` to display a tooltip when input value is invalid
- `moonstone/Scroller` and other scrolling components option `focus` in `scrollTo()` method
- `moonstone/Scroller` and other scrolling components property `spottableScrollbar`
- `moonstone/Icon.IconList` icons: `arrowshrinkleft` and `arrowshrinkright`

### Changed

- `moonstone/Picker` arrow icon for `joined` picker: small when not spotted, hidden when it reaches the end of the picker
- `moonstone/Checkbox` and `moonstone/CheckboxItem` to reflect the latest design
- `moonstone/MoonstoneDecorator/fontGenerator` was refactored to use the browser's FontFace API to dynamically load locale fonts
- `moonstone/VideoPlayer` space allotment on both sides of the playback controls to support 4 buttons; consequently the "more" controls area has shrunk by the same amount
- `moonstone/VideoPlayer` to not disable media button (play/pause)
- `moonstone/Scroller` and other scrolling components so that paging controls are not spottable by default with 5-way
- `moonstone/VideoPlayer`'s more/less button to use updated arrow icon

### Fixed

- `moonstone/MarqueeDecorator` to properly stop marquee on items with `'marqueeOnHover'`
- `moonstone/ExpandableList` to work properly with object-based children
- `moonstone/styles/fonts.less` to restore the Moonstone Icon font to request the local system font by default. Remember to update your webOS build to get the latest version of the font so you don't see empty boxes for your icons.
- `moonstone/Picker` and `moonstone/RangePicker` to now use the correct size from Enyo (60px v.s. 84px) for icon buttons
- `moonstone/Scroller` and other scrolling components to apply ri.scale properly
- `moonstone/Panel` to not cover a `Panels`'s `ApplicationCloseButton` when not using a `Header`
- `moonstone/IncrementSlider` to show tooltip when buttons focused

## [1.1.0] - 2017-04-21

### Deprecated

- `moonstone/ExpandableInput` property `onInputChange`

### Added

- `moonstone/Panels.Panel` prop and `moonstone/MoonstoneDecorator` config option: `noAutoFocus` to support prevention of setting automatic focus after render
- `moonstone/VideoPlayer` props: `backwardIcon`, `forwardIcon`, `jumpBackwardIcon`, `jumpForwardIcon`, `pauseIcon`, and `playIcon` to support icon customization of the player
- `moonstone/VideoPlayer` props `jumpButtonsDisabled` and `rateButtonsDisabled` for disabling the pairs of buttons when it's inappropriate for the playing media
- `moonstone/VideoPlayer` property `playbackRateHash` to support custom playback rates
- `moonstone/VideoPlayer` callback prop `onControlsAvailable` which fires when the players controls show or hide
- `moonstone/Image` support for `onLoad` and `onError` events
- `moonstone/VirtualList.GridListImageItem` prop `placeholder`
- `moonstone/Divider` property `preserveCase` to display text without capitalizing it

### Changed

- `moonstone/Slider` colors and sizing to match the latest designs
- `moonstone/ProgressBar` to position correctly with other components nearby
- `moonstone/Panels` breadcrumb to no longer have a horizontal line above it
- `moonstone/Transition` to measure itself when the CPU is idle
- style for disabled opacity from 0.4 to 0.3
- `moonstone/Button` colors for transparent and translucent background opacity when disabled
- `moonstone/ExpandableInput` property `onInputChange` to fire along with `onChange`. `onInputChange` is deprecated and will be removed in a future update.
- `Moonstone.ttf` font to include new icons
- `moonstone/Icon` to reference additional icons

### Fixed

- `moonstone/Popup` and `moonstone/ContextualPopupDecorator` 5-way navigation behavior
- `moonstone/Input` to not spot its own input decorator on 5-way out
- `moonstone/VideoPlayer` to no longer render its `children` in multiple places
- `moonstone/Button` text color when used on a neutral (light) background in some cases
- `moonstone/Popup` background opacity
- `moonstone/Marquee` to recalculate properly when its contents change
- `moonstone/TimePicker` to display time in correct order
- `moonstone/Scroller` to prefer spotlight navigation to its internal components

## [1.0.0] - 2017-03-31

> NOTE: We have also modified most form components to be usable in a controlled (app manages component
> state) or uncontrolled (Enact manages component state) manner. To put a component into a
> controlled state, pass in `value` (or other appropriate state property such as `selected` or
> `open`) at component creation and then respond to events and update the value as needed. To put a
> component into an uncontrolled state, do not set `value` (or equivalent), at creation. From this
> point on, Enact will manage the state and events will be sent when the state is updated. To
> specify an initial value, use the `defaultValue` (or, `defaultSelected, `defaultOpen, etc.)
> property.  See the documentation for individual components for more information.

### Added

- `moonstone/Button` property `icon` to support a built-in icon next to the text content. The Icon supports everything that `moonstone/Icon` supports, as well as a custom icon.
- `moonstone/MoonstoneDecorator` property `textSize` to resize several components to requested CMR sizes. Simply add `textSize="large"` to your `App` and the new sizes will automatically take effect.

### Changed

- `moonstone/Slider` to use the property `tooltip` instead of `noTooltip`, so the built-in tooltip is not enabled by default
- `moonstone/IncrementSlider` to include tooltip documentation
- `moonstone/ExpandableList` to accept an array of objects as children which are spread onto the generated components
- `moonstone/CheckboxItem` style to match the latest designs, with support for the `moonstone/Checkbox` to be on either the left or the right side by using the `iconPosition` property
- `moonstone/VideoPlayer` to supply every event callback-method with an object representing the VideoPlayer's current state, including: `currentTime`, `duration`, `paused`, `proportionLoaded`, and `proportionPlayed`

### Fixed

- `moonstone/Panels.Panel` behavior for remembering focus on unmount and setting focus after render
- `moonstone/VirtualList.VirtualGridList` showing empty items when items are continuously added dynamically
- `moonstone/Picker` to marquee on focus once again

## [1.0.0-beta.4] - 2017-03-10

### Added

- `moonstone/VirtualList` `indexToFocus` option to `scrollTo` method to focus on item with specified index
- `moonstone/IconButton` and `moonstone/Button` `color` property to add a remote control key color to the button
- `moonstone/Scrollbar` property `disabled` to disable both paging controls when it is true
- `moonstone/VirtualList` parameter `moreInfo` to pass `firstVisibleIndex` and `lastVisibleIndex` when scroll events are firing
- Accessibility support to UI components
- `moonstone/VideoPlayer` property `onUMSMediaInfo` to support the custom webOS “umsmediainfo” event
- `moonstone/Region` component which encourages wrapping components for improved accessibility rather than only preceding the components with a `moonstone/Divider`
- `moonstone/Slider` tooltip. It's enabled by default and comes with options like `noTooltip`, `tooltipAsPercent`, and `tooltipSide`. See the component docs for more details.
- `moonstone/Panels.Panel` property `hideChildren` to defer rendering children
- `moonstone/Spinner` properties `blockClickOn` and `scrim` to block click events behind spinner
- `moonstone/VirtualList` property `clientSize` to specify item dimensions instead of measuring them

### Changed

- `moonstone/VirtualGridImageItem` styles to reduce redundant style code app side
- `moonstone/VirtualList` and `moonstone/VirtualGridList` to add essential CSS for list items automatically
- `moonstone/VirtualList` and `moonstone/VirtualGridList` to not add `data-index` to their item DOM elements directly, but to pass `data-index` as the parameter of their `component` prop like the `key` parameter of their `component` prop
- `moonstone/ExpandableItem` and derivatives to defer focusing the contents until animation completes
- `moonstone/LabeledItem`, `moonstone/ExpandableItem`, `moonstone/ExpandableList` to each support the `node` type in their `label` property. Best used with `ui/Slottable`.

### Fixed

- `moonstone/VirtualList.GridListImageItem` to have proper padding size according to the existence of caption/subcaption
- `moonstone/Scroller` and other scrolling components to display scrollbars with proper size
- `moonstone/VirtualGridList` to not be truncated

### Removed

- `moonstone/Scroller` and other scrolling components property `hideScrollbars` and replaced it with `horizontalScrollbar` and `verticalScrollbar`

## [1.0.0-beta.3] - 2017-02-21

### Added

- `moonstone/VideoPlayer` support for 5-way show/hide of media playback controls
- `moonstone/VideoPlayer` property `feedbackHideDelay`
- `moonstone/Slider` property `onKnobMove` to fire when the knob position changes, independently from the `moonstone/Slider` value
- `moonstone/Slider` properties `active`, `disabled`, `knobStep`, `onActivate`, `onDecrement`, and `onIncrement` as part of enabling 5-way support to `moonstone/Slider`, `moonstone/IncrementSlider` and the media slider for `moonstone/VideoPlayer`
- `moonstone/Slider` now supports `children` which are added to the `Slider`'s knob, and follow it as it moves
- `moonstone/ExpandableInput` properties `iconAfter` and `iconBefore` to display icons after and before the input, respectively
- `moonstone/Dialog` property `preserveCase`, which affects `title` text

### Changed

- `moonstone/IncrementSlider` to change when the buttons are held down
- `moonstone/Marquee` to allow disabled marquees to animate
- `moonstone/Dialog` to marquee `title` and `titleBelow`
- `moonstone/Marquee.MarqueeController` config option `startOnFocus` to `marqueeOnFocus`. `startOnFocus` is deprecated and will be removed in a future update.
- `moonstone/Button`, `moonstone/IconButton`, `moonstone/Item` to not forward `onClick` when `disabled`

### Fixed

- `moonstone/Marquee.MarqueeController` to start marquee on newly registered components when controller has focus and to restart synced marquees after completion
- `moonstone/Scroller` to recalculate when an expandable child opens
- `spotlightDisabled` property support for spottable moonstone components
- `moonstone/Popup` and `moonstone/ContextualPopupDecorator` so that when the popup is closed, spotlight focus returns to the control that had focus prior to the popup opening
- `moonstone/Input` to not get focus when disabled

## [1.0.0-beta.2] - 2017-01-30

### Added

- `moonstone/Panels.Panel` property `showChildren` to support deferring rendering the panel body until animation completes
- `moonstone/MarqueeDecorator` property `invalidateProps` that specifies which props cause the marquee distance to be invalidated
- developer-mode warnings to several components to warn when values are out-of-range
- `moonstone/Divider` property `spacing` which adjusts the amount of empty space above and below the `Divider`. `'normal'`, `'small'`, `'medium'`, `'large'`, and `'none'` are available.
- `moonstone/Picker` when `joined` the ability to be incremented and decremented by arrow keys
- `onSpotlightDisappear` event property support for spottable moonstone components
- `moonstone/VideoPlayer` property `titleHideDelay`

### Changed

- `moonstone/Panels.Panels` and variations to defer rendering the children of contained `Panel` instances until animation completes
- `moonstone/ProgressBar` properties `progress` and `backgroundProgress` to accept a number between 0 and 1
- `moonstone/Slider` and `moonstone/IncrementSlider` property `backgroundPercent` to `backgroundProgress` which now accepts a number between 0 and 1
- `moonstone/Slider` to not ignore `value` prop when it is the same as the previous value
- `moonstone/Picker` component's buttons to reverse their operation such that 'up' selects the previous item and 'down' the next
- `moonstone/Picker` and derivatives may now use numeric width, which represents the amount of characters to use for sizing. `width={4}` represents four characters, `2` for two characters, etc. `width` still accepts the size-name strings.
- `moonstone/Divider` to now behave as a simple horizontal line when no text content is provided
- `moonstone/Scroller` and other scrolling components to not display scrollbar controls by default
- `moonstone/DatePicker` and `moonstone/TimePicker` to emit `onChange` event whenever the value is changed, not just when the component is closed

### Removed

- `moonstone/ProgressBar` properties `min` and `max`

### Fixed

- `moonstone/IncrementSlider` so that the knob is spottable via pointer, and 5-way navigation between the knob and the increment/decrement buttons is functional
- `moonstone/Slider` and `moonstone/IncrementSlider` to not fire `onChange` for value changes from props

## [1.0.0-beta.1] - 2016-12-30

### Added

- `moonstone/VideoPlayer` and `moonstone/TooltipDecorator` components and samples
- `moonstone/Panels.Panels` property `onBack` to support `ui/Cancelable`
- `moonstone/VirtualFlexList` Work-In-Progress component to support variably sized rows or columns
- `moonstone/ExpandableItem` properties `autoClose` and `lockBottom`
- `moonstone/ExpandableList` properties `noAutoClose` and `noLockBottom`
- `moonstone/Picker` property `reverse`
- `moonstone/ContextualPopup` property `noAutoDismiss`
- `moonstone/Dialog` property `scrimType`
- `moonstone/Popup` property `spotlightRestrict`

### Changed

- `moonstone/Panels.Routable` to require a `navigate` configuration property indicating the event callback for back or cancel actions
- `moonstone/MarqueeController` focus/blur handling to start and stop synchronized `moonstone/Marquee` components
- `moonstone/ExpandableList` property `autoClose` to `closeOnSelect` to disambiguate it from the added `autoClose` on 5-way up
- `moonstone/ContextualPopupDecorator.ContextualPopupDecorator` component's `onCloseButtonClick` property to `onClose`
- `moonstone/Dialog` component's `onCloseButtonClicked` property to `onClose`
- `moonstone/Spinner` component's `center` and `middle` properties to a single `centered` property
	that applies both horizontal and vertical centering
- `moonstone/Popup.PopupBase` component's `onCloseButtonClicked` property to `onCloseButtonClick`
- `moonstone/Item.ItemOverlay` component's `autoHide` property to remove the `'no'` option. The same
	effect can be achieved by omitting the property or passing `null`.
- `moonstone/VirtualGridList` to be scrolled by page when navigating with a 5-way direction key
- `moonstone/Scroller`, `moonstone/VirtualList`, `moonstone/VirtualGridList` to no longer respond to mouse down/move/up events
- all Expandables to include a state arrow UI element
- `moonstone/LabeledItem` to support a `titleIcon` property which positions just after the title text
- `moonstone/Button` to include `moonstone/TooltipDecorator`
- `moonstone/Expandable` to support being managed, radio group-style, by a component wrapped with `RadioControllerDecorator` from `ui/RadioDecorator`
- `moonstone/Picker` to animate `moonstone/Marquee` children when any part of the `moonstone/Picker` is focused
- `moonstone/VirtualList` to mute its container instead of disabling it during scroll events
- `moonstone/VirtualList`, `moonstone/VirtualGridList`, and `moonstone/Scroller` to continue scrolling when holding down the paging controls
- `moonstone/VirtualList` to require a `component` prop and not have a default value
- `moonstone/Picker` to continuously change when a button is held down by adding `ui/Holdable`.

### Fixed

- `moonstone/Popup` and `moonstone/ContextualPopup` 5-way navigation behavior using spotlight.
- Bug where a synchronized marquee whose content fit the available space would prevent restarting of the marquees
- `moonstone/Input` to show an ellipsis on the correct side based on the text directionality of the `value` or `placeholder` content.
- `moonstone/VirtualList` and `moonstone/VirtualGridList` to prevent unwanted scrolling when focused with the pointer
- `moonstone/Picker` to remove fingernail when a the pointer is held down, but the pointer is moved off the `joined` picker.
- `moonstone/LabeledItem` to include marquee on both `title` and `label`, and be synchronized

## [1.0.0-alpha.5] - 2016-12-16

No changes.

## [1.0.0-alpha.4] - 2016-12-2

### Added

- `moonstone/Popup`, `moonstone/ContextualPopupDecorator`, `moonstone/Notification`, `moonstone/Dialog` and `moonstone/ExpandableInput` components
- `ItemOverlay` component to `moonstone/Item` module
- `marqueeCentered` prop to `moonstone/MarqueeDecorator` and `moonstone/MarqueeText`
- `placeholder` prop to `moonstone/Image`
- `moonstone/MarqueeController` component to synchronize multiple `moonstone/Marquee` components
- Non-latin locale support to all existing Moonstone components
- Language-specific font support
- `moonstone/IncrementSlider` now accepts customizable increment and decrement icons, as well as `moonstone/Slider` being more responsive to external styling

### Changed

- `moonstone/Input` component's `iconStart` and `iconEnd` properties to be `iconBefore` and `iconAfter`, respectively, for consistency with `moonstone/Item.ItemOverlay` naming
- `moonstone/Icon` and `moonstone/IconButton` so the `children` property supports both font-based icons and images
- the `checked` property to `selected` for consistency across the whole framework. This allows better interoperability when switching between various components.  Affects the following: `CheckboxItem`, `RadioItem`, `SelectableItem`, `Switch`, `SwitchItem`, and `ToggleItem`. Additionally, these now use `moonstone/Item.ItemOverlay` to position and handle their Icons.
- `moonstone/Slider` and `moonstone/IncrementSlider` to be more performant. No changes were made to
	the public API.
- `moonstone/GridListImageItem` so that a placeholder image displays while loading the image, and the caption and subcaption support marqueeing
- `moonstone/MoonstoneDecorator` to add `FloatingLayerDecorator`
- `moonstone/IncrementSlider` in vertical mode looks and works as expected.

### Removed

- LESS mixins that belong in `@enact/ui`, so that only moonstone-specific mixins are contained in
this module. When authoring components and importing mixins, only the local mixins need to be
imported, as they already import the general mixins.
- the `src` property from `moonstone/Icon` and `moonston/IconButton`. Use the support for URLs in
	the `children` property as noted above.
- the `height` property from `moonstone/IncrementSlider` and `moonstone/Slider`

### Fixed

- Joined picker so that it now has correct animation when using the mouse wheel
- Bug in DatePicker/TimePicker that prevented setting of value earlier than 1969

## [1.0.0-alpha.3] - 2016-11-8

### Added

- `moonstone/BodyText`, `moonstone/DatePicker`, `moonstone/DayPicker`, `moonstone/ExpandableItem`, `moonstone/Image`, and `moonstone/TimePicker` components
- `fullBleed` prop to `moonstone/Panels/Header`. When `true`, the header content is indented and the header lines are removed.
- Application close button to `moonstone/Panels`. Fires `onApplicationClose` when clicked. Can be omitted with the `noCloseButton` prop.
- `marqueeDisabled` prop to `moonstone/Picker`
- `padded` prop to `moonstone/RangePicker`
- `forceDirection` prop to `moonstone/Marquee`. Forces the direction of `moonstone/Marquee`. Useful for when `RTL` content cannot be auto detected.

### Changed

- `data` parameter passed to `component` prop of `VirtualList`.
- `moonstone/Expandable` into a submodule of `moonstone/ExpandableItem`
- `ExpandableList` to properly support selection
- `moonstone/Divider`'s `children` property to be optional
- `moonstone/ToggleItem`'s `inline` version to have a `max-width` of `240px`
- `moonstone/Input` to use `<div>` instead of `<label>` for wrapping components. No change to
	functionality, only markup.

### Removed

- `moonstone/ExpandableCheckboxItemGroup` in favor of `ExpandableList`

## [1.0.0-alpha.2] - 2016-10-21

This version includes a lot of refactoring from the previous release. Developers need to switch to the new enact-dev command-line tool.

### Added

- New components and HOCs: `moonstone/Scroller`, `moonstone/VirtualList`, `moonstone/VirtualGridList`, `moonstone/MarqueeText`, `moonstone/Spinner`, `moonstone/ExpandableCheckboxItemGroup`, `moonstone/MarqueeDecorator`
- New options for `ui/Toggleable` HOC
- Marquee support to many components
- Image support to `moonstone/Icon` and `moonstone/IconButton`
- `dismissOnEnter` prop for `moonstone/Input`
- Many more unit tests

### Changed

- Some props for UI state were renamed to have `default` prefix where state was managed by the component. (e.g. `defaultOpen`)

### Fixed

- Many components were fixed, polished, updated and documented
- Inline docs updated to be more consistent and comprehensive<|MERGE_RESOLUTION|>--- conflicted
+++ resolved
@@ -4,16 +4,14 @@
 
 ## [unreleased]
 
-<<<<<<< HEAD
 ### Removed
 
 - `moonstone/Divider`, `moonstone/Dialog`, and `moonstone/Heading` prop `casing`
-=======
+
 ### Fixed
 
 - `moonstone/Dropdown` to support voice readout
 - `moonstone/Dropdown` remaining open after it becomes `disabled`
->>>>>>> 865338fc
 
 ## [3.0.0-alpha.5] - 2019-06-10
 
