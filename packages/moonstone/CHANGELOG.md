# Change Log

The following is a curated list of changes in the Enact moonstone module, newest changes on the top.

## [unreleased]

### Fixed

- `moonstone/Slider` to prevent gaining focus when clicked when disabled
<<<<<<< HEAD
- `moonstone/ContextualPopupDecorator` to focus on the inner content when the ContextualPopup first opens
=======
- `moonstone/Slider` to prevent default browser scroll behavior when 5-way directional key is pressed on an active knob
>>>>>>> 1e1834fd

## [2.3.0] - 2019-02-11

### Added

- `moonstone/VirtualList.VirtualGridList` and `moonstone/VirtualList.VirtualList` property `childProps` to support additional props included in the object passed to the `itemsRenderer` callback
- `moonstone/Skinnable` support for `skinVariants`, to enable features like high contrast mode and large text mode
- Support for 8k (UHD2) displays

### Changed

- All content-containing LESS stylesheets (not within a `styles` directory) extensions to be `*.module.less` to retain modular context with CLI 2.x.

### Fixed

- `moonstone/VirtualList` to focus an item properly by `scrollTo` API immediately after a prior call to the same position
- `moonstone/Popup` to close floating layer when the popup closes without animation

## [2.2.9] - 2019-01-11

### Fixed

- `moonstone/Scroller` scrolling to boundary behavior for short scrollers

## [2.2.8] - 2018-12-06

### Fixed

- `moonstone/ExpandableInput` to focus labeled item on close
- `moonstone/ExpandableItem` to disable its spotlight container when the component is disabled
- `moonstone/Scroller` to correctly handle scrolling focused elements and containers into view

## [2.2.7] - 2018-11-21

### Fixed

- `moonstone/Picker`, `moonstone/ExpandablePicker`, `moonstone/ExpandableList`, `moonstone/IncrementSlider` to support disabling voice control

## [2.2.6] - 2018-11-15

### Fixed

- `moonstone/VideoPlayer` to blur slider when hiding media controls
- `moonstone/VideoPlayer` to disable pointer mode when hiding media controls via 5-way
- `moonstone/VirtualList` and `moonstone/Scroller` to not to animate with 5-way navigation by default

## [2.2.5] - 2018-11-05

### Fixed

- `moonstone/ExpandableItem` to not steal focus after closing

## [2.2.4] - 2018-10-29

### Fixed

- `moonstone/MoonstoneDecorator` to apply both Latin and non-Latin rules to the root element so all children inherit the correct default font rules.
- `moonstone/Marquee`, `moonstone/MediaOverlay` to display locale-based font
- `moonstone/DayPicker` separator character used between selected days in the label in fa-IR locale
- `moonstone/Scroller`, `moonstone/VirtualList.VirtualGridList`, and `moonstone/VirtualList.VirtualList` scrolling by voice commands in RTL locales

## [2.2.3] - 2018-10-22

### Fixed

- `moonstone/Scroller` to respect the disabled spotlight container status when handling pointer events
- `moonstone/Scroller` to scroll to the boundary when focusing the first or last element with a minimal margin in 5-way mode
- `moonstone/VideoPlayer` to position the slider knob correctly when beyond the left or right edge of the slider

## [2.2.2] - 2018-10-15

### Fixed

- `moonstone/Scroller` stuttering when page up/down key is pressed

## [2.2.1] - 2018-10-09

### Fixed

- `moonstone/Scroller`, `moonstone/VirtualList.VirtualGridList`, and `moonstone/VirtualList.VirtualList` to notify user when scrolling is not possible via voice command
- `moonstone/TimePicker` to not read out meridiem label when changing the value

## [2.2.0] - 2018-10-02

### Added

- `moonstone/GridListImageItem` voice control feature support

### Fixed

- `moonstone/DayPicker` to prevent closing when selecting days via voice control
- `moonstone/VideoPlayer` to unfocus media controls when hidden
- `moonstone/Scroller` to set correct scroll position when an expandable child is closed
- `moonstone/Scroller` to prevent focusing children while scrolling

## [2.1.4] - 2018-09-17

### Fixed

- `moonstone/Button` and `moonstone/IconButton` to style image-based icons correctly when focused and disabled
- `moonstone/FormCheckboxItem` styling when focused and disabled
- `moonstone/Panels` to always blur breadcrumbs when transitioning to a new panel
- `moonstone/Scroller` to correctly set scroll position when nested item is focused
- `moonstone/Scroller` to not adjust `scrollTop` when nested item is focused
- `moonstone/VideoPlayer` to show correct playback rate feedback on play or pause
- `moonstone/VirtualList.VirtualGridList` and `moonstone/VirtualList.VirtualList` to handle 5way navigation properly when `focusableScrollbar` is true

## [2.1.3] - 2018-09-10

### Fixed

- `moonstone/Scroller`, `moonstone/VirtualList.VirtualGridList`, and `moonstone/VirtualList.VirtualList` to show overscroll effects properly on repeating wheel input
- `moonstone/TooltipDecorator` to handle runtime error when setting `tooltipText` to an empty string
- `moonstone/VideoPlayer` timing to read out `infoComponents` accessibility value when `moreButton` or `moreButtonColor` is pressed

## [2.1.2] - 2018-09-04

### Fixed

- `moonstone/ExpandableItem` to prevent default browser scroll behavior when 5-way key is pressed on the first item or the last item
- `moonstone/Scroller` scrolling behavior for focused items in 5-way mode
- `moonstone/Scroller` to scroll container elements into view
- `moonstone/TooltipDecorator` to update position when `tooltipText` is changed
- `moonstone/VideoPlayer` to prevent default browser scroll behavior when navigating via 5-way
- `moonstone/VirtuaList` to allow `onKeyDown` events to bubble
- `moonstone/VirtualList.VirtualGridList` and `moonstone/VirtualList.VirtualList` scrolling via page up or down keys

## [2.1.1] - 2018-08-27

### Changed

- `moonstone/Scroller`, `moonstone/VirtualList.VirtualGridList`, and `moonstone/VirtualList.VirtualList` to show overscroll effects only by wheel input

### Fixed

- `moonstone/VideoPlayer` so that activity is detected and the `autoCloseTimeout` timer is reset when using 5-way to navigate from the media slider

### Fixed

- `moonstone/Picker` to fire onChange events, due to a hold, consistently across pointer and 5-way navigation

## [2.1.0] - 2018-08-20

### Added

- `moonstone/VideoPlayer` property `noMediaSliderFeedback`
- `moonstone/VideoPlayer.MediaControls` property `playPauseButtonDisabled`

### Changed

- `moonstone/Picker` key down hold threshold to 800ms before firing the `onChange` event

### Fixed

- `moonstone/GridListImageItem` to properly vertically align when the content varies in size
- `moonstone/Scroller`, `moonstone/VirtualList.VirtualGridList`, and `moonstone/VirtualList.VirtualList` to not scroll by dragging
- `moonstone/Slider` to not emit `onChange` event when `value` has not changed
- `moonstone/VideoPlayer` to focus on available media buttons if the default spotlight component is disabled
- `moonstone/VideoPlayer` to keep media controls visible when interacting with popups
- `moonstone/VideoPlayer` to read out `infoComponents` accessibility value when `moreButtonColor` is pressed
- `moonstone/VideoPlayer` to round the time displayed down to the nearest second
- `moonstone/VirtualList` to restore last focused item correctly

## [2.0.2] - 2018-08-13

### Fixed

- `moonstone/DatePicker` to correctly change year when `minYear` and `maxYear` aren't provided
- `moonstone/EditableIntegerPicker` management of spotlight pointer mode
- `moonstone/LabeledIcon` and `moonstone/LabeledIconButton` to have proper spacing and label-alignment with all label positions
- `moonstone/Popup` to prevent duplicate 5-way navigation when `spotlightRestrict="self-first"`
- `moonstone/Scroller` not to scroll to wrong position via 5way navigation in RTL languages
- `moonstone/Scroller` not to scroll when focusing in pointer mode
- `moonstone/Slider` to forward `onActivate` event
- `moonstone/VideoPlayer` to reset key down hold when media becomes unavailable

## [2.0.1] - 2018-08-01

### Fixed

- `moonstone/Dialog` read order of dialog contents
- `moonstone/Scroller` to go to next page properly via page up/down keys

## [2.0.0] - 2018-07-30

### Added

- `moonstone/LabeledIcon` and `moonstone/LabeledIconButton` components for a lightweight `Icon` or `IconButton` with a label
- `moonstone/VideoPlayer` property `noAutoShowMediaControls`

### Fixed

- `moonstone/Scroller` to prevent scrolling via page up/down keys if there is no spottable component in that direction
- `moonstone/Dialog` to hide `titleBelow` when `title` is not set
- `moonstone/Image` to suppress drag and drop support by default
- `moonstone/VideoPlayer` audio guidance behavior of More button
- `moonstone/VirtualList.VirtualGridList` and `moonstone/VirtualList.VirtualList` to handle focus properly via page up/down keys when switching to 5-way mode
- `moonstone/Popup` to spot the content after it's mounted
- `moonstone/Scroller`, `moonstone/VirtualList.VirtualGridList`, and `moonstone/VirtualList.VirtualList` to scroll properly via voice control in RTL locales

## [2.0.0-rc.3] - 2018-07-23

### Changed

- `moonstone/Scroller.Scroller`, `moonstone/VirtualList.VirtualGridList`, and `moonstone/VirtualList.VirtualList` overscroll effect color more recognizable on the focused element

### Fixed

- `moonstone/ContextualPopup` to refocus its activator on close when the popup lacks spottable children
- `moonstone/Scroller`, `moonstone/VirtualList.VirtualGridList`, and `moonstone/VirtualList.VirtualList` to scroll properly when holding down paging control buttons
- `moonstone/ExpandableItem` spotlight behavior when leaving the component via 5-way
- `moonstone/RadioItem` circle thickness to be 2px, matching the design
- `moonstone/Slider` to correctly prevent 5-way actions when activated
- `moonstone/ExpandableItem` and other expandable components to spotlight correctly when switching from pointer mode to 5-way with `closeOnSelect`

## [2.0.0-rc.2] - 2018-07-16

### Fixed

- `moonstone/Input` to not focus by *tab* key
- `moonstone/Picker` to properly set focus when navigating between buttons
- `moonstone/Popup` to set correct open state while transitioning
- `moonstone/ProgressBar.ProgressBarTooltip` unknown props warning
- `moonstone/Scrollable` to disable spotlight container during flick events only when contents can scroll
- `moonstone/Scroller`, `moonstone/VirtualList.VirtualGridList`, and `moonstone/VirtualList.VirtualList` to scroll properly when `animate` is false via `scrollTo`
- `moonstone/Scroller`, `moonstone/VirtualList.VirtualGridList`, and `moonstone/VirtualList.VirtualList` page controls to stop propagating an event when the event is handled
- `moonstone/Scroller`, `moonstone/VirtualList.VirtualGridList`, and `moonstone/VirtualList.VirtualList` to hide overscroll effect when focus is moved from a disabled paging control button to the opposite button
- `moonstone/Scroller`, `moonstone/VirtualList.VirtualGridList`, and `moonstone/VirtualList.VirtualList` to show overscroll effect when reaching the edge for the first time by wheel
- `moonstone/VideoPlayer` to display feedback tooltip when pointer leaves slider while playing
- `moonstone/VirtualList` and `moonstone/VirtualGridList` to restore focus on items focused by pointer

## [2.0.0-rc.1] - 2018-07-09

### Added

- `moonstone/VirtualList.VirtualList` and `moonstone/VirtualList.VirtualGridList` support `data-webos-voice-focused` and `data-webos-voice-group-label`

### Removed

- `moonstone/Button` built-in support for tooltips

### Changed

- `moonstone/Spinner` to blur Spotlight when the spinner is active

### Fixed

- `moonstone/Scroller.Scroller`, `moonstone/VirtualList.VirtualGridList`, and `moonstone/VirtualList.VirtualList` to handle direction, page up, and page down keys properly on page controls them when `focusableScrollbar` is false
- `moonstone/Scroller.Scroller`, `moonstone/VirtualList.VirtualGridList`, and `moonstone/VirtualList.VirtualList` to handle a page up or down key in pointer mode
- `moonstone/VideoPlayer.MediaControls` to correctly handle more button color when the prop is not specified
- `VirtualList.VirtualList` to handle focus properly when switching to 5-way mode

## [2.0.0-beta.9] - 2018-07-02

### Added

- `moonstone/ContextualPopupDecorator` instance method `positionContextualPopup()`
- `moonstone/MoonstoneDecorator` config property `disableFullscreen` to prevent the decorator from filling the entire screen
- `moonstone/Scroller` prop `onUpdate`

### Fixed

- `moonstone/Scrollable` to update scroll properly on pointer click
- `moonstone/TooltipDecorator` to prevent unnecessary re-renders when losing focus
- `moonstone/TooltipDecorator` to not dismiss the tooltip on pointer click

## [2.0.0-beta.8] - 2018-06-25

### Added

- `moonstone/Scroller.Scroller`, `moonstone/VirtualList.VirtualGridList`, and `moonstone/VirtualList.VirtualList` support for scrolling via voice control on webOS
- `moonstone/Scroller.Scroller`, `moonstone/VirtualList.VirtualGridList`, and `moonstone/VirtualList.VirtualList` overscroll effect when the edges are reached

### Changed

- `moonstone/Divider` property `marqueeOn` default value to `render`
- `moonstone/Scroller.Scroller`, `moonstone/VirtualList.VirtualGridList`, and `moonstone/VirtualList.VirtualList` scrollbar button to move a previous or next page when pressing a page up or down key instead of releasing it

### Fixed

- `moonstone/VideoPlayer` to prevent updating state when the source is changed to the preload source, but the current preload source is the same
- `moonstone/MediaOverlay` to marquee correctly
- `moonstone/MediaOverlay` to match UX guidelines

## [2.0.0-beta.7] - 2018-06-11

### Removed

- `moonstone/Dialog` properties `preserveCase` and `showDivider`, replaced by `casing` and `noDivider` respectively
- `moonstone/Divider` property `preserveCase`, replaced by `casing`
- `moonstone/ExpandableInput` property `onInputChange`, replaced by `onChange`
- `moonstone/MoonstoneDecorator.TextSizeDecorator`, replaced by `moonstone/MoonstoneDecorator.AccessibilityDecorator`
- `moonstone/Panels.Header` property `preserveCase`, replaced by `casing`
- `moonstone/Panels.Panel` property `noAutoFocus`, replaced by `autoFocus`
- `moonstone/TooltipDecorator` property `tooltipPreserveCase`, replaced by `tooltipCasing`

### Changed

- `moonstone/VideoPlayer` to allow spotlight focus to move left and right from `MediaControls`
- `moonstone/VideoPlayer` to disable bottom controls when loading until it's playable

### Fixed

- `moonstone/EditableIntegerPicker` to disable itself when on a range consisting of a single static value
- `moonstone/Picker` to disable itself when containing fewer than two items
- `moonstone/Popup` to spot its content correctly when `open` by default
- `moonstone/RangePicker` to disable itself when on a range consisting of a single static value
- `moonstone/TooltipDecorator` to hide when `onDismiss` has been invoked
- `moonstone/VideoPlayer` to show media controls when pressing down in pointer mode
- `moonstone/VideoPlayer` to provide a more natural 5-way focus behavior
- `moonstone/VideoPlayer.MediaControls` to handle left and right key to jump when `moonstone/VideoPlayer` is focused

## [2.0.0-beta.6] - 2018-06-04

### Removed

- `moonstone/IncrementSlider` prop `children` which was no longer supported for setting the tooltip (since 2.0.0-beta.1)

### Fixed

- `moonstone/ContextualPopupDecorator` to allow focusing components under a popup without any focusable components
- `moonstone/Scroller` ordering of logic for Scroller focus to check focus possibilities first then go to fallback at the top of the container
- `moonstone/Scroller` to check focus possibilities first then go to fallback at the top of the container of focused item
- `moonstone/Scroller` to scroll by page when focus was at the edge of the viewport
- `moonstone/ToggleButton` padding and orientation for RTL
- `moonstone/VideoPlayer` to not hide title and info section when showing more components
- `moonstone/VideoPlayer` to select a position in slider to seek in 5-way mode
- `moonstone/VideoPlayer` to show thumbnail only when focused on slider

## [2.0.0-beta.5] - 2018-05-29

### Removed

- `moonstone/Popup`, `moonstone/Dialog` and `moonstone/Notification` property `spotlightRestrict` option `'none'`
- `moonstone/VideoPlayer` prop `preloadSource`, to be replaced by `moonstone/VideoPlayer.Video` prop `preloadSource`
- `moonstone/Button` and `moonstone/IconButton` allowed value `'opaque'` from prop `backgroundOpacity` which was the default and therefore has the same effect as omitting the prop

### Added

- `moonstone/VideoPlayer` props `selection` and `onSeekOutsideRange` to support selecting a range and notification of interactions outside of that range
- `moonstone/VideoPlayer.Video` component to support preloading video sources

### Changed

- `moonstone/VideoPlayer.videoComponent` prop to default to `ui/Media.Media` instead of `'video'`. As a result, to use a custom video element, one must pass an instance of `ui/Media` with its `mediaComponent` prop set to the desired element.

### Fixed

- `moonstone/ContextualPopupDecorator` to properly stop propagating keydown event if fired from the popup container
- `moonstone/Slider` to read when knob gains focus or for a change in value
- `moonstone/Scroller` to not cut off Expandables when scrollbar appears
- `moonstone/VideoPlayer` to correctly read out when play button is pressed
- `moonstone/Divider` to always use a fixed height, regardless of locale

## [2.0.0-beta.4] - 2018-05-21

### Added

- `moonstone/Button` and `moonstone/IconButton` class name `small` to the list of allowed `css` overrides
- `moonstone/VideoPlayer.MediaControls` property `onClose` to handle back key
- `moonstone/ProgressBar` prop `highlighted` for when the UX needs to call special attention to a progress bar

### Changed

- `moonstone/VideoPlayer` to disable media slider when source is unavailable

### Fixed

- `moonstone/ContextualPopupDecorator` to not set focus to activator when closing if focus was set elsewhere
- `moonstone/IconButton` to allow external customization of vertical alignment of its `Icon` by setting `line-height`
- `moonstone/Marquee.MarqueeController` to not cancel valid animations
- `moonstone/VideoPlayer` feedback and feedback icon to hide properly on play/pause/fast forward/rewind
- `moonstone/VideoPlayer` to correctly focus to default media controls component
- `moonstone/VideoPlayer` to close opened popup components when media controls hide
- `moonstone/VideoPlayer` to show controls on mount and when playing next preload video

## [2.0.0-beta.3] - 2018-05-14

### Added

- `moonstone/SelectableItem.SelectableItemDecorator`

### Changed

- `moonstone/ToggleItem` to forward native events on `onFocus` and `onBlur`
- `moonstone/Input` and `moonstone/ExpandableInput` to support forwarding valid `<input>` props to the contained `<input>` node
- `moonstone/ToggleButton` to fire `onToggle` when toggled

### Fixed

- `moonstone/VirtualList.VirtualList` and `moonstone/VirtualList.VirtualGridList` to scroll properly with all enabled items via a page up or down key
- `moonstone/VirtualList.VirtualList`, `moonstone/VirtualList.VirtualGridList`, and `moonstone/Scroller.Scroller` to ignore any user key events in pointer mode
- `moonstone/VirtualList.VirtualList`, `moonstone/VirtualList.VirtualGridList`, and `moonstone/Scroller.Scroller` to pass `data-spotlight-container-disabled` prop to their outer DOM element
- `moonstone/Image` so it automatically swaps the `src` to the appropriate resolution dynamically as the screen resizes
- `moonstone/Popup` to support all `spotlightRestrict` options
- `moonstone` component `disabled` colors to match the most recent design guidelines (from 30% to 60% opacity)
- `moonstone/ExpandableInput` spotlight behavior when leaving the component via 5-way

## [2.0.0-beta.2] - 2018-05-07

### Fixed

- `moonstone/IconButton` to allow theme-style customization, like it claimed was possible
- `moonstone/ExpandableItem` and related expandables to deal with disabled items and the `autoClose`, `lockBottom` and `noLockBottom` props
- `moonstone/Slider` not to fire `onChange` event when 5-ways out of boundary
- `moonstone/ToggleButton` layout for RTL locales
- `moonstone/Item`, `moonstone/SlotItem`, `moonstone/ToggleItem` to not apply duplicate `className` values
- `moonstone/VirtualList.VirtualList`, `moonstone/VirtualList.VirtualGridList`, and `moonstone/Scroller.Scroller` scrollbar button's aria-label in RTL
- `moonstone/VirtualList.VirtualList` and `moonstone/VirtualList.VirtualGridList` to scroll properly with all disabled items
- `moonstone/VirtualList.VirtualList` and `moonstone/VirtualList.VirtualGridList` to not scroll on focus when jumping

## [2.0.0-beta.1] - 2018-04-29

### Removed

- `moonstone/IncrementSlider` and `moonstone/Slider` props `tooltipAsPercent`, `tooltipSide`, and `tooltipForceSide`, to be replaced by `moonstone/IncrementSlider.IncrementSliderTooltip` and `moonstone/Slider.SliderTooltip` props `percent`, and `side`
- `moonstone/IncrementSlider` props `detachedKnob`, `onDecrement`, `onIncrement`, and `scrubbing`
- `moonstone/ProgressBar` props `tooltipSide` and `tooltipForceSide`, to be replaced by `moonstone/ProgressBar.ProgressBarTooltip` prop `side`
- `moonstone/Slider` props `detachedKnob`, `onDecrement`, `onIncrement`, `scrubbing`, and `onKnobMove`
- `moonstone/VideoPlayer` property `tooltipHideDelay`
- `moonstone/VideoPlayer` props `backwardIcon`, `forwardIcon`, `initialJumpDelay`, `jumpBackwardIcon`, `jumpButtonsDisabled`, `jumpDelay`, `jumpForwadIcon`, `leftComponents`, `moreButtonCloseLabel`, `moreButtonColor`, `moreButtonDisabled`, `moreButtonLabel`, `no5WayJump`, `noJumpButtons`, `noRateButtons`, `pauseIcon`, `playIcon`, `rateButtonsDisabled`, and `rightComponents`, replaced by corresponding props on `moonstone/VideoPlayer.MediaControls`
- `moonstone/VideoPlayer` props `onBackwardButtonClick`, `onForwardButtonClick`, `onJumpBackwardButtonClick`, `onJumpForwardButtonClick`, and `onPlayButtonClick`, replaced by `onRewind`, `onFastForward`, `onJumpBackward`, `onJumpForward`, `onPause`, and `onPlay`, respectively

### Added

- `moonstone/DatePicker` props `dayAriaLabel`, `dayLabel`, `monthAriaLabel`, `monthLabel`, `yearAriaLabel` and `yearLabel` to configure the label set on date pickers
- `moonstone/DayPicker` and `moonstone/DaySelector` props `dayNameLength`, `everyDayText`, `everyWeekdayText`, and `everyWeekendText`
- `moonstone/ExpandablePicker` props `checkButtonAriaLabel`, `decrementAriaLabel`, `incrementAriaLabel`, and `pickerAriaLabel` to configure the label set on each button and picker
- `moonstone/MediaOverlay` component
- `moonstone/Picker` props `aria-label`, `decrementAriaLabel`, and `incrementAriaLabel` to configure the label set on each button
- `moonstone/Popup` property `closeButtonAriaLabel` to configure the label set on popup close button
- `moonstone/ProgressBar.ProgressBarTooltip` props `percent` to format the value as a percent and `visible` to control display of the tooltip
- `moonstone/TimePicker` props `hourAriaLabel`, `hourLabel`, `meridiemAriaLabel`, `meridiemLabel`, `minuteAriaLabel`, and `minuteLabel` to configure the label set on time pickers
- `moonstone/VideoPlayer.MediaControls` component to support additional customization of the playback controls
- `moonstone/VideoPlayer` props `mediaControlsComponent`, `onRewind`, `onFastForward`, `onJumpBackward`, `onJumpForward`, `onPause`, `onPlay`, and `preloadSource`
- `moonstone/VirtualList.VirtualList` and `moonstone/VirtualList.VirtualGridList` `role="list"`
- `moonstone/VirtualList.VirtualList` and `moonstone/VirtualList.VirtualGridList` prop `wrap` to support wrap-around spotlight navigation
- `moonstone/VirtualList`, `moonstone/VirtualGridList` and `moonstone/Scroller` props `scrollRightAriaLabel`, `scrollLeftAriaLabel`, `scrollDownAriaLabel`, and `scrollUpAriaLabel` to configure the aria-label set on scroll buttons in the scrollbars

### Changed

- `moonstone/IncrementSlider` and `moonstone/Slider` prop `tooltip` to support either a boolean for the default tooltip or an element or component for a custom tooltip
- `moonstone/Input` to prevent pointer actions on other component when the input has focus
- `moonstone/ProgressBar.ProgressBarTooltip` prop `side` to support either locale-aware or locale-independent positioning
- `moonstone/ProgressBar.ProgressBarTooltip` prop `tooltip` to support custom tooltip components
- `moonstone/Scroller`, `moonstone/Picker`, and `moonstone/IncrementSlider` to retain focus on `moonstone/IconButton` when it becomes disabled

### Fixed

- `moonstone/ExpandableItem` and related expandable components to expand smoothly when used in a scroller
- `moonstone/GridListImageItem` to show proper `placeholder` and `selectionOverlay`
- `moonstone/MoonstoneDecorator` to optimize localized font loading performance
- `moonstone/Scroller` and `moonstone/VirtualList` navigation via 5-way from paging controls
- `moonstone/VideoPlayer` to render bottom controls at idle after mounting
- `moonstone/VirtualList.VirtualList` and `moonstone/VirtualList.VirtualGridList` to give initial focus
- `moonstone/VirtualList.VirtualList` and `moonstone/VirtualList.VirtualGridList` to have the default value for `dataSize`, `pageScroll`, and `spacing` props

## [2.0.0-alpha.8] - 2018-04-17

### Added

- `moonstone/Panels` property `closeButtonAriaLabel` to configure the label set on application close button

### Changed

- `moonstone/VirtualList.VirtualList` and `moonstone/VirtualList.VirtualGridList` to set its ARIA `role` to `"list"`
- `moonstone/VideoPlayer` property `title` to accept node type

### Fixed

- `moonstone/TimePicker` to show `meridiem` correctly in all locales
- `moonstone/Scrollable` scroll buttons to read out out audio guidance when button pressed down
- `moonstone/ExpandableItem` to show label properly when open and disabled
- `moonstone/Notification` to position properly in RTL locales
- `moonstone/VideoPlayer` to show controls when pressing 5-way select

## [2.0.0-alpha.7] - 2018-04-03

### Removed

- `moonstone/VirtualList.VirtualList` and `moonstone/VirtualList.VirtualGridList` prop `data` to eliminate the misunderstanding caused by the ambiguity of `data`

### Added

- `moonstone/VideoPlayer` property `noSpinner` to allow apps to show/hide spinner while loading video

### Changed

- `moonstone/VideoPlayer` to disable play/pause button when media controls are disabled
- `moonstone/VideoPlayer` property `moreButtonColor` to allow setting underline colors for more button
- `moonstone/VirtualList.VirtualList` and `moonstone/VirtualList.VirtualGridList` prop `isItemDisabled`, which accepts a function that checks if the item at the supplied index is disabled
- `moonstone/Panels.Header` support for `headerInput` so the Header can be used as an Input. See documentation for usage examples.
- `moonstone/ProgressBar` property `tooltipSide` to configure tooltip position relative to the progress bar
- `moonstone/ProgressBar` colors (affecting `moonstone/Slider` as well) for light and dark theme to match the latest designs and make them more visible when drawn over arbitrary background colors

### Fixed

- `moonstone/VideoPlayer` to correctly adjust spaces when the number of components changes in `leftComponents` and `rightComponents`
- `moonstone/VideoPlayer` to read out audio guidance every time `source` changes
- `moonstone/VideoPlayer` to display custom thumbnail node
- `moonstone/VideoPlayer` to hide more icon when right components are removed
- `moonstone/Picker` to correctly update pressed state when dragging off buttons
- `moonstone/Notification` to display when it's opened
- `moonstone/VirtualList` and `moonstone/VirtualGridList` to show Spotlight properly while navigating with page up and down keys
- `moonstone/Input` to allow navigating via left or right to other components when the input is active and the selection is at start or end of the text, respectively
- `moonstone/Panels.ActivityPanels` to correctly lay out the existing panel after adding additional panels

## [2.0.0-alpha.6] - 2018-03-22

### Removed

- `moonstone/Slider` exports `SliderFactory` and `SliderBaseFactory`
- `moonstone/IncrementSlider` exports `IncrementSliderFactory` and `IncrementSliderBaseFactory`
- `moonstone/ProgressBar`, `moonstone/Slider`, `moonstone/Slider.SliderTooltip`, `moonstone/IncrementSlider` components' `vertical` property and replaced it with `orientation`

### Added

- `moonstone/VideoPlayer` property `component` to handle custom video element
- `moonstone/IncrementSlider` properties `incrementAriaLabel` and `decrementAriaLabel` to configure the label set on each button
- `moonstone/Input` support for `small` prop
- `moonstone/ProgressBar` support for `tooltip` and `tooltipForceSide`
- `moonstone/ProgressBar`, `moonstone/Slider`, `moonstone/Slider.SliderTooltip`, `moonstone/IncrementSlider` property `orientation` to accept orientation strings like "vertical" and "horizontal" (replaced old `vertical` prop)

### Changed

- `moonstone/Input` input `height`, `vertical-align`, and `margins`. Please verify your layouts to ensure everything lines up correctly; this change may require removal of old sizing and positioning CSS which is no longer necessary.
- `moonstone/FormCheckbox` to have a small border around the circle, according to new GUI designs
- `moonstone/RadioItem` dot size and added an inner-dot to selected-focused state, according to new GUI designs
- `moonstone/ContextualPopup` prop `popupContainerId` to `popupSpotlightId`
- `moonstone/Popup` prop `containerId` to `spotlightId`
- `moonstone/VideoPlayer` prop `containerId` to `spotlightId`
- `moonstone/VirtualList.VirtualList` and `moonstone/VirtualList.VirtualGridList` prop `component` to be replaced by `itemRenderer`

### Fixed

- `moonstone/ExpandableItem` to be more performant when animating
- `moonstone/GridListImageItem` to hide overlay checkmark icon on focus when unselected
- `moonstone/GridListImageItem` to use `ui/GridListImageItem`
- `moonstone/VirtualList`, `moonstone/VirtualGridList` and `moonstone/Scroller` components to use their base UI components
- `moonstone/VirtualList` to show the selected state on hovered paging controls properly
- `moonstone/Slider` to highlight knob when selected
- `moonstone/Slider` to handle updates to its `value` prop correctly
- `moonstone/ToggleItem` to accept HTML DOM node tag names as strings for its `component` property
- `moonstone/Popup` to properly pause and resume spotlight when animating

## [2.0.0-alpha.5] - 2018-03-07

### Removed

- `moonstone/Marquee.MarqueeText`, replaced by `moonstone/Marquee.Marquee`
- `moonstone/VirtualGridList.GridListImageItem`, replaced by `moonstone/GridListImageItem`

### Changed

- `moonstone/Marquee.Marquee` to be `moonstone/Marquee.MarqueeBase`
- `moonstone/ContextualPopupDecorator` to not restore last-focused child
- `moonstone/ExpandableList` to restore focus to the first selected item after opening

### Fixed

- `moonstone/Slider` to correctly show localized percentage value in tooltip when `tooltipAsPercent` is true
- `moonstone/VirtualGridList` to show or hide its scrollbars properly
- `moonstone/Button` text to be properly centered
- `moonstone/Input` to not clip some glyphs at the start of the value

## [2.0.0-alpha.4] - 2018-02-13

### Added

- `moonstone/SlotItem` replacing `moonstone/Item.ItemOverlay`

### Removed

- `moonstone/VirtualFlexList` to be replaced by `ui/VirtualFlexList`
- `moonstone/Button` and `moonstone/IconButton` prop `noAnimation`
- `moonstone/Item.OverlayDecorator`, `moonstone/Item.Overlay`, and `moonstone/Item.ItemOverlay` to be replaced by `moonstone/SlotItem`

### Changed

- `moonstone/Marquee` to do less-costly calculations during measurement and optimized the applied styles
- `moonstone/ExpandableList` to require a unique key for each object type data

### Fixed

- `moonstone/VirtualList` to render properly with fiber reconciler
- `moonstone/VirtualList` focus option in scrollTo api
- `moonstone/ExpandableSpotlightDecorator` to not spot the title upon collapse when in `pointerMode`
- `moonstone/Spinner` to not unpause Spotlight unless it was the one to pause it
- `moonstone/Marquee` to stop when becoming disabled
- `moonstone/Input`, `moonstone/MarqueeDecorator`, and `moonstone/Slider` to prevent unnecessary focus-based updates

## [2.0.0-alpha.3] - 2018-01-18

### Removed

- `moonstone/Scroller` and `moonstone/VirtualList` option `indexToFocus` in `scrollTo` method which is deprecated from 1.2.0
- `moonstone/Scroller` props `horizontal` and `vertical` which are deprecated from 1.3.0 and replaced with `direction` prop
- `moonstone/Button` exports `ButtonFactory` and `ButtonBaseFactory`
- `moonstone/IconButton` exports `IconButtonFactory` and `IconButtonBaseFactory`

### Fixed

- `moonstone/MoonstoneDecorator` root node to fill the entire space available, which simplifies positioning and sizing for child elements (previously always measured 0 in height)
- `moonstone/VirtualList` to prevent infinite function call when a size of contents is slightly longer than a client size without a scrollbar
- `moonstone/VirtualList` to sync scroll position when clientSize changed

## [2.0.0-alpha.2] - 2017-08-29

No significant changes.

## [2.0.0-alpha.1] - 2017-08-27

### Changed

- `moonstone/Button`, `moonstone/Checkbox`, `moonstone/FormCheckbox`, `moonstone/IconButton`, `moonstone/IncrementSlider`, `moonstone/Item`, `moonstone/Picker`, and `moonstone/RangePicker`, `moonstone/Switch` and `moonstone/VideoPlayer` to use `ui/Touchable`

## [1.15.0] - 2018-02-28

### Deprecated

- `moonstone/Marquee.Marquee`, to be moved to `moonstone/Marquee.MarqueeBase` in 2.0.0
- `moonstone/Marquee.MarqueeText`, to be moved to `moonstone/Marquee.Marquee` in 2.0.0

### Fixed

- `moonstone/GridListImageItem` to display correctly

## [1.14.0] - 2018-02-23

### Deprecated

- `moonstone/VirtualFlexList`, to be replaced by `ui/VirtualFlexList` in 2.0.0
- `moonstone/VirtualGridList.GridListImageItem`, to be replaced by `moonstone/GridListImageItem` in 2.0.0
- `moonstone/Button` and `moonstone/IconButton` prop `noAnimation`, to be removed in 2.0.0
- `moonstone/Button.ButtonFactory`, `moonstone/Button.ButtonBaseFactory`, `moonstone/IconButton.IconButtonFactory`, `moonstone/IconButton.IconButtonBaseFactory`, `moonstone/IncrementSlider.IncrementSliderFactory`, `moonstone/IncrementSlider.IncrementSliderBaseFactory`, `moonstone/Slider.SliderFactory`, and `moonstone/Slider.SliderBaseFactory`, to be removed in 2.0.0
- `moonstone/Item.ItemOverlay`, to be replaced by `ui/SlotItem` in 2.0.0
- `moonstone/Item.Overlay` and `moonstone/Item.OverlayDecorator`, to be removed in 2.0.0

### Added

- `moonstone/DaySelector` component
- `moonstone/EditableIntegerPicker` component
- `moonstone/GridListImageItem` component

## [1.13.4] - 2018-07-30

### Fixed

- `moonstone/DatePicker` to calculate min and max year in the current calender

## [1.13.3] - 2018-01-16

### Fixed

- `moonstone/TimePicker` to not read out meridiem label when meridiem picker gets a focus
- `moonstone/Scroller` to correctly update scrollbars when the scroller's contents change

## [1.13.2] - 2017-12-14

### Fixed

- `moonstone/Panels` to maintain spotlight focus when `noAnimation` is set
- `moonstone/Panels` to not accept back key presses during transition
- `moonstone/Panels` to revert 1.13.0 fix that blurred Spotlight when transitioning panels
- `moonstone/Scroller` and other scrolling components to not show scroll thumb when only child item is updated
- `moonstone/Scroller` and other scrolling components to not hide scroll thumb immediately after scroll position reaches the top or the bottom
- `moonstone/Scroller` and other scrolling components to show scroll thumb properly when scroll position reaches the top or the bottom by paging controls

## [1.13.1] - 2017-12-06

### Fixed

- `moonstone/Slider` to not unnecessarily fire `onChange` if the initial value has not changed

## [1.13.0] - 2017-11-28

### Added

- `moonstone/VideoPlayer` props `disabled`, `loading`, `miniFeedbackHideDelay`, and `thumbnailComponent` as well as new APIs: `areControlsVisible`, `getVideoNode`, `showFeedback`, and `toggleControls`

### Fixed

- `moonstone/VirtualList` to render items from a correct index on edge cases at the top of a list
- `moonstone/VirtualList` to handle focus properly via page up at the first page and via page down at the last page
- `moonstone/Expandable` and derivatives to use the new `ease-out-quart` animation timing function to better match the aesthetic of Enyo's Expandables
- `moonstone/TooltipDecorator` to correctly display tooltip direction when locale changes
- `moonstone/Marquee` to restart animation on every resize update
- `moonstone/LabeledItem` to start marquee when hovering while disabled
- `moonstone/Marquee` to correctly start when hovering on disabled spottable components
- `moonstone/Marquee.MarqueeController` to not abort marquee when moving among components
- `moonstone/Picker` marquee issues with disabled buttons or Picker
- `moonstone/Panels` to prevent loss of spotlight issue when moving between panels
- `moonstone/VideoPlayer` to bring it in line with real-world use-cases
- `moonstone/Slider` by removing unnecessary repaints to the screen
- `moonstone/Slider` to fire `onChange` events when the knob is pressed near the boundaries
- `moonstone/VideoPlayer` to correctly position knob when interacting with media slider
- `moonstone/VideoPlayer` to not read out the focused button when the media controls hide
- `moonstone/MarqueeDecorator` to stop when unhovering a disabled component using `marqueeOn` `'focus'`
- `moonstone/Slider` to not forward `onChange` when `disabled` on `mouseUp/click`
- `moonstone/VideoPlayer` to defer rendering playback controls until needed

## [1.12.2] - 2017-11-15

### Fixed

- `moonstone/VirtualList` to scroll and focus properly by pageUp and pageDown when disabled items are in it
- `moonstone/Button` to correctly specify minimum width when in large text mode
- `moonstone/Scroller` and other scrolling components to restore last focused index when panel is changed
- `moonstone/VideoPlayer` to display time correctly in RTL locale
- `moonstone/VirtualList` to scroll correctly using page down key with disabled items
- `moonstone/Scroller` and other scrolling components to not cause a script error when scrollbar is not rendered
- `moonstone/Picker` incrementer and decrementer to not change size when focused
- `moonstone/Header` to use a slightly smaller font size for `title` in non-latin locales and a line-height for `titleBelow` and `subTitleBelow` that better meets the needs of tall-glyph languages like Tamil and Thai, as well as latin locales
- `moonstone/Scroller` and `moonstone/VirtualList` to keep spotlight when pressing a 5-way control while scrolling
- `moonstone/Panels` to prevent user interaction with panel contents during transition
- `moonstone/Slider` and related components to correctly position knob for `detachedKnob` on mouse down and fire value where mouse was positioned on mouse up
- `moonstone/DayPicker` to update day names when changing locale
- `moonstone/ExpandableItem` and all other `Expandable` components to revert 1.12.1 change to pull down from the top

## [1.12.1] - 2017-11-07

### Fixed

- `moonstone/ExpandableItem` and all other `Expandable` components to now pull down from the top instead of being revealed from the bottom, matching Enyo's design
- `moonstone/VirtualListNative` to scroll properly with page up/down keys if there is a disabled item
- `moonstone/RangePicker` to display negative values correctly in RTL
- `moonstone/Scroller` and other scrolling components to not blur scroll buttons when wheeling
- `moonstone/Scrollbar` to hide scroll thumb immediately without delay after scroll position reaches min or max
- `moonstone/Divider` to pass `marqueeOn` prop
- `moonstone/Slider` to fire `onChange` on mouse up and key up
- `moonstone/VideoPlayer` to show knob when pressed
- `moonstone/Header` to layout `titleBelow` and `subTitleBelow` correctly
- `moonstone/Header` to use correct font-weight for `subTitleBelow`
- `moonstone/VirtualList` to restore focus correctly for lists only slightly larger than the viewport

## [1.12.0] - 2017-10-27

### Fixed

- `moonstone/Scroller` and other scrolling components to prevent focusing outside the viewport when pressing a 5-way key during wheeling
- `moonstone/Scroller` to called scrollToBoundary once when focus is moved using holding child item
- `moonstone/VideoPlayer` to apply skin correctly
- `moonstone/Popup` from `last-focused` to `default-element` in `SpotlightContainerDecorator` config
- `moonstone/Panels` to retain focus when back key is pressed on breadcrumb
- `moonstone/Input` to correctly hide VKB when dismissing

## [1.11.0] - 2017-10-24

### Added

- `moonstone/VideoPlayer` properties `seekDisabled` and `onSeekFailed` to disable seek function

### Changed

- `moonstone/ExpandableList` to become `disabled` if there are no children

### Fixed

- `moonstone/Picker` to read out customized accessibility value when picker prop has `joined` and `aria-valuetext`
- `moonstone/Scroller` to apply scroll position on vertical or horizontal Scroller when child gets a focus
- `moonstone/Scroller` and other scrolling components to scroll without animation when panel is changed
- `moonstone/ContextualPopup` padding to not overlap close button
- `moonstone/Scroller` and other scrolling components to change focus via page up/down only when the scrollbar is visible
- `moonstone/Picker` to only increment one value on hold
- `moonstone/ItemOverlay` to remeasure when focused

## [1.10.1] - 2017-10-16

### Fixed

- `moonstone/Scroller` and other scrolling components to scroll via page up/down when focus is inside a Spotlight container
- `moonstone/VirtualList` and `moonstone/VirtualGridList` to scroll by 5-way keys right after wheeling
- `moonstone/VirtualList` not to move focus when a current item and the last item are located at the same line and pressing a page down key
- `moonstone/Slider` knob to follow while dragging for detached knob
- `moonstone/Header` to layout header row correctly in `standard` type
- `moonstone/Input` to not dismiss on-screen keyboard when dragging cursor out of input box
- `moonstone/Header` RTL `line-height` issue
- `moonstone/Panels` to render children on idle
- `moonstone/Scroller` and other scrolling components to limit muted spotlight container scrims to their bounds
- `moonstone/Input` to always forward `onKeyUp` event

## [1.10.0] - 2017-10-09

### Added

- `moonstone/VideoPlayer` support for designating components with `.spottable-default` as the default focus target when pressing 5-way down from the slider
- `moonstone/Slider` property `activateOnFocus` which when enabled, allows 5-way directional key interaction with the `Slider` value without pressing [Enter] first
- `moonstone/VideoPlayer` property `noMiniFeedback` to support controlling the visibility of mini feedback
- `ui/Layout`, which provides a technique for laying-out components on the screen using `Cells`, in rows or columns

### Changed

- `moonstone/Popup` to focus on mount if it’s initially opened and non-animating and to always pass an object to `onHide` and `onShow`
- `moonstone/VideoPlayer` to emit `onScrub` event and provide audio guidance when setting focus to slider

### Fixed

- `moonstone/ExpandableItem` and derivatives to restore focus to the Item if the contents were last focused when closed
- `moonstone/Slider` toggling activated state when holding enter/select key
- `moonstone/TimePicker` picker icons shifting slightly when focusing an adjacent picker
- `moonstone/Icon` so it handles color the same way generic text does, by inheriting from the parent's color. This applies to all instances of `Icon`, `IconButton`, and `Icon` inside `Button`.
- `moonstone/fonts` Museo Sans font to correct "Ti" kerning
- `moonstone/VideoPlayer` to correctly position knob on mouse click
- `moonstone/Panels.Header` to show an ellipsis for long titles with RTL text
- `moonstone/Marquee` to restart when invalidated by a prop change and managed by a `moonstone/Marquee.MarqueeController`
- `spotlight.Spotlight` method `focus()` to verify that the target element matches its container's selector rules prior to setting focus
- `moonstone/Picker` to only change picker values `onWheel` when spotted
- `moonstone/VideoPlayer` to hide descendant floating components (tooltips, contextual popups) when the media controls hide

## [1.9.3] - 2017-10-03

### Added

- `moonstone/Button` property value to `backgroundOpacity` called "lightTranslucent" to better serve colorful image backgrounds behind Buttons. This also affects `moonstone/IconButton` and `moonstone/Panels/ApplicationCloseButton`.
- `moonstone/Panels` property `closeButtonBackgroundOpacity` to support `moonstone/Panels/ApplicationCloseButton`'s `backgroundOpacity` prop

### Changed

- `Moonstone Icons` font file to include the latest designs for several icons
- `moonstone/Panels/ApplicationCloseButton` to expose its `backgroundOpacity` prop

### Fixed

- `moonstone/VirtualList` to apply "position: absolute" inline style to items
- `moonstone/Picker` to increment and decrement normally at the edges of joined picker
- `moonstone/Icon` not to read out image characters
- `moonstone/Scroller` and other scrolling components to not accumulate paging scroll by pressing page up/down in scrollbar
- `moonstone/Icon` to correctly display focused state when using external image
- `moonstone/Button` and `moonstone/IconButton` to be properly visually muted when in a muted container

## [1.9.2] - 2017-09-26

### Fixed

- `moonstone/ExpandableList` preventing updates when its children had changed

## [1.9.1] - 2017-09-25

### Fixed

- `moonstone/ExpandableList` run-time error when using an array of objects as children
- `moonstone/VideoPlayer` blocking pointer events when the controls were hidden

## [1.9.0] - 2017-09-22

### Added

- `moonstone/styles/mixins.less` mixins: `.moon-spotlight-margin()` and `.moon-spotlight-padding()`
- `moonstone/Button` property `noAnimation` to support non-animating pressed visual

### Changed

- `moonstone/TimePicker` to use "AM/PM" instead of "meridiem" for label under meridiem picker
- `moonstone/IconButton` default style to not animate on press. NOTE: This behavior will change back to its previous setting in release 2.0.0.
- `moonstone/Popup` to warn when using `scrimType` `'none'` and `spotlightRestrict` `'self-only'`
- `moonstone/Scroller` to block spotlight during scroll
- `moonstone/ExpandableItem` and derivatives to always pause spotlight before animation

### Fixed

- `moonstone/VirtualGridList` to not move focus to wrong column when scrolled from the bottom by holding the "up" key
- `moonstone/VirtualList` to focus an item properly when moving to a next or previous page
- `moonstone/Scroller` and other scrolling components to move focus toward first or last child when page up or down key is pressed if the number of children is small
- `moonstone/VirtualList` to scroll to preserved index when it exists within dataSize for preserving focus
- `moonstone/Picker` buttons to not change size
- `moonstone/Panel` to move key navigation to application close button on holding the "up" key.
- `moonstone/Picker` to show numbers when changing values rapidly
- `moonstone/Popup` layout in large text mode to show close button correctly
- `moonstone/Picker` from moving scroller when pressing 5-way keys in `joined` Picker
- `moonstone/Input` so it displays all locales the same way, without cutting off the edges of characters
- `moonstone/TooltipDecorator` to hide tooltip when 5-way keys are pressed for disabled components
- `moonstone/Picker` to not tremble in width when changing values while using a numeric width prop value
- `moonstone/Picker` to not overlap values when changing values in `vertical`
- `moonstone/ContextualPopup` pointer mode focus behavior for `spotlightRestrict='self-only'`
- `moonstone/VideoPlayer` to prevent interacting with more components in pointer mode when hidden
- `moonstone/Scroller` to not repaint its entire contents whenever partial content is updated
- `moonstone/Slider` knob positioning after its container is resized
- `moonstone/VideoPlayer` to maintain focus when media controls are hidden
- `moonstone/Scroller` to scroll expandable components into view when opening when pointer has moved elsewhere

## [1.8.0] - 2017-09-07

### Deprecated

- `moonstone/Dialog` property `showDivider`, will be replaced by `noDivider` property in 2.0.0

### Added

- `moonstone/Popup` callback property `onShow` which fires after popup appears for both animating and non-animating popups

### Changed

- `moonstone/Popup` callback property `onHide` to run on both animating and non-animating popups
- `moonstone/VideoPlayer` state `playbackRate` to media events
- `moonstone/VideoPlayer` support for `spotlightDisabled`
- `moonstone/VideoPlayer` thumbnail positioning and style
- `moonstone/VirtualList` to render when dataSize increased or decreased
- `moonstone/Dialog` style
- `moonstone/Popup`, `moonstone/Dialog`, and `moonstone/Notification` to support `node` type for children
- `moonstone/Scroller` to forward `onKeyDown` events

### Fixed

- `moonstone/Scroller` and other scrolling components to enable focus when wheel scroll is stopped
- `moonstone/VirtualList` to show scroll thumb when a preserved item is focused in a Panel
- `moonstone/Scroller` to navigate properly with 5-way when expandable child is opened
- `moonstone/VirtualList` to stop scrolling when focus is moved on an item from paging controls or outside
- `moonstone/VirtualList` to move out with 5-way navigation when the first or the last item is disabled
- `moonstone/IconButton` Tooltip position when disabled
- `moonstone/VideoPlayer` Tooltip time after unhovering
- `moonstone/VirtualList` to not show invisible items
- `moonstone/IconButton` Tooltip position when disabled
- `moonstone/VideoPlayer` to display feedback tooltip correctly when navigating in 5-way
- `moonstone/MarqueeDecorator` to work with synchronized `marqueeOn` `'render'` and hovering as well as `marqueOn` `'hover'` when moving rapidly among synchronized marquees
- `moonstone/Input` aria-label for translation
- `moonstone/Marquee` to recalculate inside `moonstone/Scroller` and `moonstone/SelectableItem` by bypassing `shouldComponentUpdate`
- `moonstone/Picker` to marquee when incrementing and decrementing values with the prop `noAnimation`

## [1.7.0] - 2017-08-23

### Deprecated

- `moonstone/TextSizeDecorator` and it will be replaced by `moonstone/AccessibilityDecorator`
- `moonstone/MarqueeDecorator` property `marqueeCentered` and `moonstone/Marquee` property `centered` will be replaced by `alignment` property in 2.0.0

### Added

- `moonstone/TooltipDecorator` config property to direct tooltip into a property instead of adding to `children`
- `moonstone/VideoPlayer` prop `thumbnailUnavailable` to fade thumbnail
- `moonstone/AccessibilityDecorator` with `highContrast` and `textSize`
- `moonstone/VideoPlayer` high contrast scrim
- `moonstone/MarqueeDecorator`and `moonstone/Marquee` property `alignment` to allow setting  alignment of marquee content

### Changed

- `moonstone/Scrollbar` to disable paging control down button properly at the bottom when a scroller size is a non-integer value
- `moonstone/VirtualList`, `moonstone/VirtualGridList`, and `moonstone/Scroller` to scroll on `keydown` event instead of `keyup` event of page up and page down keys
- `moonstone/VirtualGridList` to scroll by item via 5 way key
- `moonstone/VideoPlayer` to read target time when jump by left/right key
- `moonstone/IconButton` to not use `MarqueeDecorator` and `Uppercase`

### Fixed

- `moonstone/VirtualList` and `moonstone/VirtualGridList` to focus the correct item when page up and page down keys are pressed
- `moonstone/VirtualList` to not lose focus when moving out from the first item via 5way when it has disabled items
- `moonstone/Slider` to align tooltip with detached knob
- `moonstone/FormCheckbox` to display correct colors in light skin
- `moonstone/Picker` and `moonstone/RangePicker` to forward `onKeyDown` events when not `joined`
- `moonstone/SelectableItem` to display correct icon width and alignment
- `moonstone/LabeledItem` to always match alignment with the locale
- `moonstone/Scroller` to properly 5-way navigate from scroll buttons
- `moonstone/ExpandableList` to display correct font weight and size for list items
- `moonstone/Divider` to not italicize in non-italic locales
- `moonstone/VideoPlayer` slider knob to follow progress after being selected when seeking
- `moonstone/LabeledItem` to correctly position its icon. This affects all of the `Expandables`, `moonstone/DatePicker` and `moonstone/TimePicker`.
- `moonstone/Panels.Header` and `moonstone/Item` to prevent them from allowing their contents to overflow unexpectedly
- `moonstone/Marquee` to recalculate when vertical scrollbar appears
- `moonstone/SelectableItem` to recalculate marquee when toggled

### Removed

- `moonstone/Input` large-text mode

## [1.6.1] - 2017-08-07

### Changed

- `moonstone/Icon` and `moonstone/IconButton` to no longer fit image source to the icon's boundary

## [1.6.0] - 2017-08-04

### Added

- `moonstone/VideoPlayer` ability to seek when holding down the right and left keys. Sensitivity can be adjusted using throttling options `jumpDelay` and `initialJumpDelay`.
- `moonstone/VideoPlayer` property `no5WayJump` to disable jumping done by 5-way
- `moonstone/VideoPlayer` support for the "More" button to use tooltips
- `moonstone/VideoPlayer` properties `moreButtonLabel` and `moreButtonCloseLabel` to allow customization of the "More" button's tooltip and Aria labels
- `moonstone/VideoPlayer` property `moreButtonDisabled` to disable the "More" button
- `moonstone/Picker` and `moonstone/RangePicker` prop `aria-valuetext` to support reading custom text instead of value
- `moonstone/VideoPlayer` methods `showControls` and `hideControls` to allow external interaction with the player
- `moonstone/Scroller` support for Page Up/Page Down keys in pointer mode when no item has focus

### Changed

- `moonstone/VideoPlayer` to handle play, pause, stop, fast forward and rewind on remote controller
- `moonstone/Marquee` to also start when hovered if `marqueeOnRender` is set

### Fixed

- `moonstone/IconButton` to fit image source within `IconButton`
- `moonstone` icon font sizes for wide icons
- `moonstone/ContextualPopupDecorator` to prefer setting focus to the appropriate popup instead of other underlying controls when using 5-way from the activating control
- `moonstone/Scroller` not scrolled via 5 way when `moonstone/ExpandableList` is opened
- `moonstone/VirtualList` to not let the focus move outside of container even if there are children left when navigating with 5way
- `moonstone/Scroller` and other scrolling components to update disability of paging controls when the scrollbar is set to `visible` and the content becomes shorter
- `moonstone/VideoPlayer` to focus on hover over play/pause button when video is loading
- `moonstone/VideoPlayer` to update and display proper time while moving knob when video is paused
- `moonstone/VideoPlayer` long title overlap issues
- `moonstone/Header` to apply `marqueeOn` prop to `subTitleBelow` and `titleBelow`
- `moonstone/Picker` wheeling in `moonstone/Scroller`
- `moonstone/IncrementSlider` and `moonstone/Picker` to read value changes when selecting buttons

## [1.5.0] - 2017-07-19

### Added

- `moonstone/Slider` and `moonstone/IncrementSlider` prop `aria-valuetext` to support reading custom text instead of value
- `moonstone/TooltipDecorator` property `tooltipProps` to attach props to tooltip component
- `moonstone/Scroller` and `moonstone/VirtualList` ability to scroll via page up and page down keys
- `moonstone/VideoPlayer` tooltip-thumbnail support with the `thumbnailSrc` prop and the `onScrub` callback to fire when the knob moves and a new thumbnail is needed
- `moonstone/VirtualList` ability to navigate via 5way when there are disabled items
- `moonstone/ContextualPopupDecorator` property `popupContainerId` to support configuration of the popup's spotlight container
- `moonstone/ContextualPopupDecorator` property `onOpen` to notify containers when the popup has been opened
- `moonstone/ContextualPopupDecorator` config option `openProp` to support mapping the value of `open` property to the chosen property of wrapped component

### Changed

- `moonstone/ExpandableList` to use 'radio' as the default, and adapt 'single' mode to render as a `moonstone/RadioItem` instead of a `moonstone/CheckboxItem`
- `moonstone/VideoPlayer` to not hide pause icon when it appears
- `moonstone/ContextualPopupDecorator` to set accessibility-related props onto the container node rather than the popup node
- `moonstone/ExpandableItem`, `moonstone/ExpandableList`, `moonstone/ExpandablePicker`, `moonstone/DatePicker`, and `moonstone/TimePicker` to pause spotlight when animating in 5-way mode
- `moonstone/Spinner` to position the text content under the spinner, rather than to the right side
- `moonstone/VideoPlayer` to include hour when announcing the time while scrubbing
- `moonstone/GridListImageItem` to require a `source` prop and not have a default value

### Fixed

- `moonstone/Input` ellipsis to show if placeholder is changed dynamically and is too long
- `moonstone/Marquee` to re-evaluate RTL orientation when its content changes
- `moonstone/VirtualList` to restore focus on short lists
- `moonstone/ExpandableInput` to expand the width of its contained `moonstone/Input`
- `moonstone/Input` support for `dismissOnEnter`
- `moonstone/Input` focus management to prevent stealing focus when programmatically moved elsewhere
- `moonstone/Input` 5-way spot behavior
- `moonstone` international fonts to always be used, even when unsupported font-weights or font-styles are requested
- `moonstone/Panels.Panel` support for selecting components with `.spottable-default` as the default focus target
- `moonstone/Panels` layout in RTL locales
- `moonstone` spottable components to support `onSpotlightDown`, `onSpotlightLeft`, `onSpotlightRight`, and `onSpotlightUp` event property
- `moonstone/VirtualList` losing spotlight when the list is empty
- `moonstone/FormCheckbox` in focused state to have the correct "check" color
- `moonstone/Scroller` and other scrolling components' bug in `navigableFilter` when passed a container id

## [1.4.1] - 2017-07-05

### Changed

- `moonstone/Popup` to only call `onKeyDown` when there is a focused item in the `Popup`
- `moonstone/Scroller`, `moonstone/Picker`, and `moonstone/IncrementSlider` to automatically move focus when the currently focused `moonstone/IconButton` becomes disabled

### Fixed

- `moonstone/ContextualPopupDecorator` close button to account for large text size
- `moonstone/ContextualPopupDecorator` to not spot controls other than its activator when navigating out via 5-way
- `moonstone/Header` to set the value of `marqueeOn` for all types of headers

## [1.4.0] - 2017-06-29

### Deprecated

- `moonstone/Input` prop `noDecorator` is being replaced by `autoFocus` in 2.0.0

### Added

- `moonstone/Scrollbar` property `corner` to add the corner between vertical and horizontal scrollbars
- `moonstone/ScrollThumb` for a thumb of `moonstone/Scrollbar`
- `moonstone/styles/text.less` mixin `.locale-japanese-line-break()` to apply the correct  Japanese language line-break rules for the following multi-line components: `moonstone/BodyText`, `moonstone/Dialog`, `moonstone/Notification`, `moonstone/Popup`, and `moonstone/Tooltip`
- `moonstone/ContextualPopupDecorator` property `popupProps` to attach props to popup component
- `moonstone/VideoPlayer` property `pauseAtEnd` to control forward/backward seeking
- `moonstone/Panels/Header` prop `marqueeOn` to control marquee of header

### Changed

- `moonstone/Panels/Header` to expose its `marqueeOn` prop
- `moonstone/VideoPlayer` to automatically adjust the width of the allocated space for the side components so the media controls have more space to appear on smaller screens
- `moonstone/VideoPlayer` properties `autoCloseTimeout` and `titleHideDelay` default value to `5000`
- `moonstone/VirtualList` to support restoring focus to the last focused item
- `moonstone/Scroller` and other scrolling components to call `onScrollStop` before unmounting if a scroll is in progress
- `moonstone/Scroller` to reveal non-spottable content when navigating out of a scroller

### Fixed

- `moonstone/Dialog` to properly focus via pointer on child components
- `moonstone/VirtualList`, `moonstone/VirtualGridList`, and `moonstone/Scroller` not to be slower when scrolled to the first or the last position by wheeling
- `moonstone` component hold delay time
- `moonstone/VideoPlayer` to show its controls when pressing down the first time
- `moonstone/Panel` autoFocus logic to only focus on initial render
- `moonstone/Input` text colors
- `moonstone/ExpandableInput` to focus its decorator when leaving by 5-way left/right

## [1.3.1] - 2017-06-14

### Fixed

- `moonstone/Picker` support for large text
- `moonstone/Scroller` support for focusing paging controls with the pointer
- `moonstone` CSS rules for unskinned spottable components

## [1.3.0] - 2017-06-12

### Deprecated

- `moonstone/Scroller` props `horizontal` and `vertical`. Deprecated props are replaced with `direction` prop. `horizontal` and `vertical` will be removed in 2.0.0.
- `moonstone/Panel` prop `noAutoFocus` in favor of `autoFocus="none"`

### Added

- `moonstone/Image` support for `children` prop inside images
- `moonstone/Scroller` prop `direction` which replaces `horizontal` and `vertical` props
- `moonstone/VideoPlayer` property `tooltipHideDelay` to hide tooltip with a given amount of time
- `moonstone/VideoPlayer` property `pauseAtEnd` to pause when it reaches either the start or the end of the video
- `moonstone/VideoPlayer` methods `fastForward`, `getMediaState`, `jump`, `pause`, `play`, `rewind`, and `seek` to allow external interaction with the player. See docs for example usage.

### Changed

- `moonstone/Skinnable` to support context and allow it to be added to any component to be individually skinned. This includes a further optimization in skinning which consolidates all color assignments into a single block, so non-color rules aren't unnecessarily duplicated.
- `moonstone/Skinnable` light and dark skin names ("moonstone-light" and "moonstone") to "light" and "dark", respectively
- `moonstone/VideoPlayer` to set play/pause icon to display "play" when rewinding or fast forwarding
- `moonstone/VideoPlayer` to rewind or fast forward when previous command is slow-forward or slow-rewind respectively
- `moonstone/VideoPlayer` to fast forward when previous command is slow-forward and it reaches the last of its play rate
- `moonstone/VideoPlayer` to not play video on reload when `noAutoPlay` is `true`
- `moonstone/VideoPlayer` property `feedbackHideDelay`'s default value to `3000`
- `moonstone/Notification` to break line in characters in ja and zh locale
- `moonstone/Notification` to align texts left in LTR locale and right in RTL locale
- `moonstone/VideoPlayer` to simulate rewind functionality on non-webOS platforms only

### Fixed

- `moonstone/ExpandableItem` to correct the `titleIcon` when using `open` and `disabled`
- `moonstone/GridListImageItem` to center its selection icon on the image instead of the item
- `moonstone/Input` to have correct `Tooltip` position in `RTL`
- `moonstone/SwitchItem` to not unintentionally overflow `Scroller` containers, causing them to jump to the side when focusing
- `moonstone/VideoPlayer` to fast forward properly when video is at paused state
- `moonstone/VideoPlayer` to correctly change sources
- `moonstone/VideoPlayer` to show or hide feedback tooltip properly
- `moonstone/DateTimeDecorator` to work properly with `RadioControllerDecorator`
- `moonstone/Picker` in joined, large text mode so the arrows are properly aligned and sized
- `moonstone/Icon` to reflect the same proportion in relation to its size in large-text mode

## [1.2.0] - 2017-05-17

### Deprecated

- `moonstone/Scroller` and other scrolling components option `indexToFocus` in `scrollTo` method to be removed in 2.0.0

### Added

- `moonstone/Slider` and `moonstone/IncrementSlider` prop `noFill` to support a style without the fill
- `moonstone/Marquee` property `rtl` to set directionality to right-to-left
- `moonstone/VirtualList.GridListImageItem` property `selectionOverlay` to add custom component for selection overlay
- `moonstone/MoonstoneDecorator` property `skin` to let an app choose its skin: "moonstone" and "moonstone-light" are now available
- `moonstone/FormCheckboxItem`
- `moonstone/FormCheckbox`, a standalone checkbox, to support `moonstone/FormCheckboxItem`
- `moonstone/Input` props `invalid` and `invalidMessage` to display a tooltip when input value is invalid
- `moonstone/Scroller` and other scrolling components option `focus` in `scrollTo()` method
- `moonstone/Scroller` and other scrolling components property `spottableScrollbar`
- `moonstone/Icon.IconList` icons: `arrowshrinkleft` and `arrowshrinkright`

### Changed

- `moonstone/Picker` arrow icon for `joined` picker: small when not spotted, hidden when it reaches the end of the picker
- `moonstone/Checkbox` and `moonstone/CheckboxItem` to reflect the latest design
- `moonstone/MoonstoneDecorator/fontGenerator` was refactored to use the browser's FontFace API to dynamically load locale fonts
- `moonstone/VideoPlayer` space allotment on both sides of the playback controls to support 4 buttons; consequently the "more" controls area has shrunk by the same amount
- `moonstone/VideoPlayer` to not disable media button (play/pause)
- `moonstone/Scroller` and other scrolling components so that paging controls are not spottable by default with 5-way
- `moonstone/VideoPlayer`'s more/less button to use updated arrow icon

### Fixed

- `moonstone/MarqueeDecorator` to properly stop marquee on items with `'marqueeOnHover'`
- `moonstone/ExpandableList` to work properly with object-based children
- `moonstone/styles/fonts.less` to restore the Moonstone Icon font to request the local system font by default. Remember to update your webOS build to get the latest version of the font so you don't see empty boxes for your icons.
- `moonstone/Picker` and `moonstone/RangePicker` to now use the correct size from Enyo (60px v.s. 84px) for icon buttons
- `moonstone/Scroller` and other scrolling components to apply ri.scale properly
- `moonstone/Panel` to not cover a `Panels`'s `ApplicationCloseButton` when not using a `Header`
- `moonstone/IncrementSlider` to show tooltip when buttons focused

## [1.1.0] - 2017-04-21

### Deprecated

- `moonstone/ExpandableInput` property `onInputChange`

### Added

- `moonstone/Panels.Panel` prop and `moonstone/MoonstoneDecorator` config option: `noAutoFocus` to support prevention of setting automatic focus after render
- `moonstone/VideoPlayer` props: `backwardIcon`, `forwardIcon`, `jumpBackwardIcon`, `jumpForwardIcon`, `pauseIcon`, and `playIcon` to support icon customization of the player
- `moonstone/VideoPlayer` props `jumpButtonsDisabled` and `rateButtonsDisabled` for disabling the pairs of buttons when it's inappropriate for the playing media
- `moonstone/VideoPlayer` property `playbackRateHash` to support custom playback rates
- `moonstone/VideoPlayer` callback prop `onControlsAvailable` which fires when the players controls show or hide
- `moonstone/Image` support for `onLoad` and `onError` events
- `moonstone/VirtualList.GridListImageItem` prop `placeholder`
- `moonstone/Divider` property `preserveCase` to display text without capitalizing it

### Changed

- `moonstone/Slider` colors and sizing to match the latest designs
- `moonstone/ProgressBar` to position correctly with other components nearby
- `moonstone/Panels` breadcrumb to no longer have a horizontal line above it
- `moonstone/Transition` to measure itself when the CPU is idle
- style for disabled opacity from 0.4 to 0.3
- `moonstone/Button` colors for transparent and translucent background opacity when disabled
- `moonstone/ExpandableInput` property `onInputChange` to fire along with `onChange`. `onInputChange` is deprecated and will be removed in a future update.
- `Moonstone.ttf` font to include new icons
- `moonstone/Icon` to reference additional icons

### Fixed

- `moonstone/Popup` and `moonstone/ContextualPopupDecorator` 5-way navigation behavior
- `moonstone/Input` to not spot its own input decorator on 5-way out
- `moonstone/VideoPlayer` to no longer render its `children` in multiple places
- `moonstone/Button` text color when used on a neutral (light) background in some cases
- `moonstone/Popup` background opacity
- `moonstone/Marquee` to recalculate properly when its contents change
- `moonstone/TimePicker` to display time in correct order
- `moonstone/Scroller` to prefer spotlight navigation to its internal components

## [1.0.0] - 2017-03-31

> NOTE: We have also modified most form components to be usable in a controlled (app manages component
> state) or uncontrolled (Enact manages component state) manner. To put a component into a
> controlled state, pass in `value` (or other appropriate state property such as `selected` or
> `open`) at component creation and then respond to events and update the value as needed. To put a
> component into an uncontrolled state, do not set `value` (or equivalent), at creation. From this
> point on, Enact will manage the state and events will be sent when the state is updated. To
> specify an initial value, use the `defaultValue` (or, `defaultSelected, `defaultOpen, etc.)
> property.  See the documentation for individual components for more information.

### Added

- `moonstone/Button` property `icon` to support a built-in icon next to the text content. The Icon supports everything that `moonstone/Icon` supports, as well as a custom icon.
- `moonstone/MoonstoneDecorator` property `textSize` to resize several components to requested CMR sizes. Simply add `textSize="large"` to your `App` and the new sizes will automatically take effect.

### Changed

- `moonstone/Slider` to use the property `tooltip` instead of `noTooltip`, so the built-in tooltip is not enabled by default
- `moonstone/IncrementSlider` to include tooltip documentation
- `moonstone/ExpandableList` to accept an array of objects as children which are spread onto the generated components
- `moonstone/CheckboxItem` style to match the latest designs, with support for the `moonstone/Checkbox` to be on either the left or the right side by using the `iconPosition` property
- `moonstone/VideoPlayer` to supply every event callback-method with an object representing the VideoPlayer's current state, including: `currentTime`, `duration`, `paused`, `proportionLoaded`, and `proportionPlayed`

### Fixed

- `moonstone/Panels.Panel` behavior for remembering focus on unmount and setting focus after render
- `moonstone/VirtualList.VirtualGridList` showing empty items when items are continuously added dynamically
- `moonstone/Picker` to marquee on focus once again

## [1.0.0-beta.4] - 2017-03-10

### Added

- `moonstone/VirtualList` `indexToFocus` option to `scrollTo` method to focus on item with specified index
- `moonstone/IconButton` and `moonstone/Button` `color` property to add a remote control key color to the button
- `moonstone/Scrollbar` property `disabled` to disable both paging controls when it is true
- `moonstone/VirtualList` parameter `moreInfo` to pass `firstVisibleIndex` and `lastVisibleIndex` when scroll events are firing
- Accessibility support to UI components
- `moonstone/VideoPlayer` property `onUMSMediaInfo` to support the custom webOS “umsmediainfo” event
- `moonstone/Region` component which encourages wrapping components for improved accessibility rather than only preceding the components with a `moonstone/Divider`
- `moonstone/Slider` tooltip. It's enabled by default and comes with options like `noTooltip`, `tooltipAsPercent`, and `tooltipSide`. See the component docs for more details.
- `moonstone/Panels.Panel` property `hideChildren` to defer rendering children
- `moonstone/Spinner` properties `blockClickOn` and `scrim` to block click events behind spinner
- `moonstone/VirtualList` property `clientSize` to specify item dimensions instead of measuring them

### Changed

- `moonstone/VirtualGridImageItem` styles to reduce redundant style code app side
- `moonstone/VirtualList` and `moonstone/VirtualGridList` to add essential CSS for list items automatically
- `moonstone/VirtualList` and `moonstone/VirtualGridList` to not add `data-index` to their item DOM elements directly, but to pass `data-index` as the parameter of their `component` prop like the `key` parameter of their `component` prop
- `moonstone/ExpandableItem` and derivatives to defer focusing the contents until animation completes
- `moonstone/LabeledItem`, `moonstone/ExpandableItem`, `moonstone/ExpandableList` to each support the `node` type in their `label` property. Best used with `ui/Slottable`.

### Fixed

- `moonstone/VirtualList.GridListImageItem` to have proper padding size according to the existence of caption/subcaption
- `moonstone/Scroller` and other scrolling components to display scrollbars with proper size
- `moonstone/VirtualGridList` to not be truncated

### Removed

- `moonstone/Scroller` and other scrolling components property `hideScrollbars` and replaced it with `horizontalScrollbar` and `verticalScrollbar`

## [1.0.0-beta.3] - 2017-02-21

### Added

- `moonstone/VideoPlayer` support for 5-way show/hide of media playback controls
- `moonstone/VideoPlayer` property `feedbackHideDelay`
- `moonstone/Slider` property `onKnobMove` to fire when the knob position changes, independently from the `moonstone/Slider` value
- `moonstone/Slider` properties `active`, `disabled`, `knobStep`, `onActivate`, `onDecrement`, and `onIncrement` as part of enabling 5-way support to `moonstone/Slider`, `moonstone/IncrementSlider` and the media slider for `moonstone/VideoPlayer`
- `moonstone/Slider` now supports `children` which are added to the `Slider`'s knob, and follow it as it moves
- `moonstone/ExpandableInput` properties `iconAfter` and `iconBefore` to display icons after and before the input, respectively
- `moonstone/Dialog` property `preserveCase`, which affects `title` text

### Changed

- `moonstone/IncrementSlider` to change when the buttons are held down
- `moonstone/Marquee` to allow disabled marquees to animate
- `moonstone/Dialog` to marquee `title` and `titleBelow`
- `moonstone/Marquee.MarqueeController` config option `startOnFocus` to `marqueeOnFocus`. `startOnFocus` is deprecated and will be removed in a future update.
- `moonstone/Button`, `moonstone/IconButton`, `moonstone/Item` to not forward `onClick` when `disabled`

### Fixed

- `moonstone/Marquee.MarqueeController` to start marquee on newly registered components when controller has focus and to restart synced marquees after completion
- `moonstone/Scroller` to recalculate when an expandable child opens
- `spotlightDisabled` property support for spottable moonstone components
- `moonstone/Popup` and `moonstone/ContextualPopupDecorator` so that when the popup is closed, spotlight focus returns to the control that had focus prior to the popup opening
- `moonstone/Input` to not get focus when disabled

## [1.0.0-beta.2] - 2017-01-30

### Added

- `moonstone/Panels.Panel` property `showChildren` to support deferring rendering the panel body until animation completes
- `moonstone/MarqueeDecorator` property `invalidateProps` that specifies which props cause the marquee distance to be invalidated
- developer-mode warnings to several components to warn when values are out-of-range
- `moonstone/Divider` property `spacing` which adjusts the amount of empty space above and below the `Divider`. `'normal'`, `'small'`, `'medium'`, `'large'`, and `'none'` are available.
- `moonstone/Picker` when `joined` the ability to be incremented and decremented by arrow keys
- `onSpotlightDisappear` event property support for spottable moonstone components
- `moonstone/VideoPlayer` property `titleHideDelay`

### Changed

- `moonstone/Panels.Panels` and variations to defer rendering the children of contained `Panel` instances until animation completes
- `moonstone/ProgressBar` properties `progress` and `backgroundProgress` to accept a number between 0 and 1
- `moonstone/Slider` and `moonstone/IncrementSlider` property `backgroundPercent` to `backgroundProgress` which now accepts a number between 0 and 1
- `moonstone/Slider` to not ignore `value` prop when it is the same as the previous value
- `moonstone/Picker` component's buttons to reverse their operation such that 'up' selects the previous item and 'down' the next
- `moonstone/Picker` and derivatives may now use numeric width, which represents the amount of characters to use for sizing. `width={4}` represents four characters, `2` for two characters, etc. `width` still accepts the size-name strings.
- `moonstone/Divider` to now behave as a simple horizontal line when no text content is provided
- `moonstone/Scroller` and other scrolling components to not display scrollbar controls by default
- `moonstone/DatePicker` and `moonstone/TimePicker` to emit `onChange` event whenever the value is changed, not just when the component is closed

### Removed

- `moonstone/ProgressBar` properties `min` and `max`

### Fixed

- `moonstone/IncrementSlider` so that the knob is spottable via pointer, and 5-way navigation between the knob and the increment/decrement buttons is functional
- `moonstone/Slider` and `moonstone/IncrementSlider` to not fire `onChange` for value changes from props

## [1.0.0-beta.1] - 2016-12-30

### Added

- `moonstone/VideoPlayer` and `moonstone/TooltipDecorator` components and samples
- `moonstone/Panels.Panels` property `onBack` to support `ui/Cancelable`
- `moonstone/VirtualFlexList` Work-In-Progress component to support variably sized rows or columns
- `moonstone/ExpandableItem` properties `autoClose` and `lockBottom`
- `moonstone/ExpandableList` properties `noAutoClose` and `noLockBottom`
- `moonstone/Picker` property `reverse`
- `moonstone/ContextualPopup` property `noAutoDismiss`
- `moonstone/Dialog` property `scrimType`
- `moonstone/Popup` property `spotlightRestrict`

### Changed

- `moonstone/Panels.Routable` to require a `navigate` configuration property indicating the event callback for back or cancel actions
- `moonstone/MarqueeController` focus/blur handling to start and stop synchronized `moonstone/Marquee` components
- `moonstone/ExpandableList` property `autoClose` to `closeOnSelect` to disambiguate it from the added `autoClose` on 5-way up
- `moonstone/ContextualPopupDecorator.ContextualPopupDecorator` component's `onCloseButtonClick` property to `onClose`
- `moonstone/Dialog` component's `onCloseButtonClicked` property to `onClose`
- `moonstone/Spinner` component's `center` and `middle` properties to a single `centered` property
	that applies both horizontal and vertical centering
- `moonstone/Popup.PopupBase` component's `onCloseButtonClicked` property to `onCloseButtonClick`
- `moonstone/Item.ItemOverlay` component's `autoHide` property to remove the `'no'` option. The same
	effect can be achieved by omitting the property or passing `null`.
- `moonstone/VirtualGridList` to be scrolled by page when navigating with a 5-way direction key
- `moonstone/Scroller`, `moonstone/VirtualList`, `moonstone/VirtualGridList` to no longer respond to mouse down/move/up events
- all Expandables to include a state arrow UI element
- `moonstone/LabeledItem` to support a `titleIcon` property which positions just after the title text
- `moonstone/Button` to include `moonstone/TooltipDecorator`
- `moonstone/Expandable` to support being managed, radio group-style, by a component wrapped with `RadioControllerDecorator` from `ui/RadioDecorator`
- `moonstone/Picker` to animate `moonstone/Marquee` children when any part of the `moonstone/Picker` is focused
- `moonstone/VirtualList` to mute its container instead of disabling it during scroll events
- `moonstone/VirtualList`, `moonstone/VirtualGridList`, and `moonstone/Scroller` to continue scrolling when holding down the paging controls
- `moonstone/VirtualList` to require a `component` prop and not have a default value
- `moonstone/Picker` to continuously change when a button is held down by adding `ui/Holdable`.

### Fixed

- `moonstone/Popup` and `moonstone/ContextualPopup` 5-way navigation behavior using spotlight.
- Bug where a synchronized marquee whose content fit the available space would prevent restarting of the marquees
- `moonstone/Input` to show an ellipsis on the correct side based on the text directionality of the `value` or `placeholder` content.
- `moonstone/VirtualList` and `moonstone/VirtualGridList` to prevent unwanted scrolling when focused with the pointer
- `moonstone/Picker` to remove fingernail when a the pointer is held down, but the pointer is moved off the `joined` picker.
- `moonstone/LabeledItem` to include marquee on both `title` and `label`, and be synchronized

## [1.0.0-alpha.5] - 2016-12-16

No changes.

## [1.0.0-alpha.4] - 2016-12-2

### Added

- `moonstone/Popup`, `moonstone/ContextualPopupDecorator`, `moonstone/Notification`, `moonstone/Dialog` and `moonstone/ExpandableInput` components
- `ItemOverlay` component to `moonstone/Item` module
- `marqueeCentered` prop to `moonstone/MarqueeDecorator` and `moonstone/MarqueeText`
- `placeholder` prop to `moonstone/Image`
- `moonstone/MarqueeController` component to synchronize multiple `moonstone/Marquee` components
- Non-latin locale support to all existing Moonstone components
- Language-specific font support
- `moonstone/IncrementSlider` now accepts customizable increment and decrement icons, as well as `moonstone/Slider` being more responsive to external styling

### Changed

- `moonstone/Input` component's `iconStart` and `iconEnd` properties to be `iconBefore` and `iconAfter`, respectively, for consistency with `moonstone/Item.ItemOverlay` naming
- `moonstone/Icon` and `moonstone/IconButton` so the `children` property supports both font-based icons and images
- the `checked` property to `selected` for consistency across the whole framework. This allows better interoperability when switching between various components.  Affects the following: `CheckboxItem`, `RadioItem`, `SelectableItem`, `Switch`, `SwitchItem`, and `ToggleItem`. Additionally, these now use `moonstone/Item.ItemOverlay` to position and handle their Icons.
- `moonstone/Slider` and `moonstone/IncrementSlider` to be more performant. No changes were made to
	the public API.
- `moonstone/GridListImageItem` so that a placeholder image displays while loading the image, and the caption and subcaption support marqueeing
- `moonstone/MoonstoneDecorator` to add `FloatingLayerDecorator`
- `moonstone/IncrementSlider` in vertical mode looks and works as expected.

### Removed

- LESS mixins that belong in `@enact/ui`, so that only moonstone-specific mixins are contained in
this module. When authoring components and importing mixins, only the local mixins need to be
imported, as they already import the general mixins.
- the `src` property from `moonstone/Icon` and `moonston/IconButton`. Use the support for URLs in
	the `children` property as noted above.
- the `height` property from `moonstone/IncrementSlider` and `moonstone/Slider`

### Fixed

- Joined picker so that it now has correct animation when using the mouse wheel
- Bug in DatePicker/TimePicker that prevented setting of value earlier than 1969

## [1.0.0-alpha.3] - 2016-11-8

### Added

- `moonstone/BodyText`, `moonstone/DatePicker`, `moonstone/DayPicker`, `moonstone/ExpandableItem`, `moonstone/Image`, and `moonstone/TimePicker` components
- `fullBleed` prop to `moonstone/Panels/Header`. When `true`, the header content is indented and the header lines are removed.
- Application close button to `moonstone/Panels`. Fires `onApplicationClose` when clicked. Can be omitted with the `noCloseButton` prop.
- `marqueeDisabled` prop to `moonstone/Picker`
- `padded` prop to `moonstone/RangePicker`
- `forceDirection` prop to `moonstone/Marquee`. Forces the direction of `moonstone/Marquee`. Useful for when `RTL` content cannot be auto detected.

### Changed

- `data` parameter passed to `component` prop of `VirtualList`.
- `moonstone/Expandable` into a submodule of `moonstone/ExpandableItem`
- `ExpandableList` to properly support selection
- `moonstone/Divider`'s `children` property to be optional
- `moonstone/ToggleItem`'s `inline` version to have a `max-width` of `240px`
- `moonstone/Input` to use `<div>` instead of `<label>` for wrapping components. No change to
	functionality, only markup.

### Removed

- `moonstone/ExpandableCheckboxItemGroup` in favor of `ExpandableList`

## [1.0.0-alpha.2] - 2016-10-21

This version includes a lot of refactoring from the previous release. Developers need to switch to the new enact-dev command-line tool.

### Added

- New components and HOCs: `moonstone/Scroller`, `moonstone/VirtualList`, `moonstone/VirtualGridList`, `moonstone/MarqueeText`, `moonstone/Spinner`, `moonstone/ExpandableCheckboxItemGroup`, `moonstone/MarqueeDecorator`
- New options for `ui/Toggleable` HOC
- Marquee support to many components
- Image support to `moonstone/Icon` and `moonstone/IconButton`
- `dismissOnEnter` prop for `moonstone/Input`
- Many more unit tests

### Changed

- Some props for UI state were renamed to have `default` prefix where state was managed by the component. (e.g. `defaultOpen`)

### Fixed

- Many components were fixed, polished, updated and documented
- Inline docs updated to be more consistent and comprehensive<|MERGE_RESOLUTION|>--- conflicted
+++ resolved
@@ -7,11 +7,8 @@
 ### Fixed
 
 - `moonstone/Slider` to prevent gaining focus when clicked when disabled
-<<<<<<< HEAD
 - `moonstone/ContextualPopupDecorator` to focus on the inner content when the ContextualPopup first opens
-=======
 - `moonstone/Slider` to prevent default browser scroll behavior when 5-way directional key is pressed on an active knob
->>>>>>> 1e1834fd
 
 ## [2.3.0] - 2019-02-11
 
