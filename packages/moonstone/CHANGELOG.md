# Change Log

The following is a curated list of changes in the Enact moonstone module, newest changes on the top.

## [unreleased]

### Removed

- `moonstone/Slider` exports `SliderFactory` and `SliderBaseFactory`
- `moonstone/IncrementSlider` exports `IncrementSliderFactory` and `IncrementSliderBaseFactory`

### Added

<<<<<<< HEAD
- `moonstone/VideoPlayer` property `component` to handle custom video element
=======
- `moonstone/IncrementSlider` properties `incrementAriaLabel` and `decrementAriaLabel` to configure the label set on each button
- `moonstone/Input` support for `small` prop

### Changed

- `moonstone/Input` input `height`, `vertical-align`, and `margins`. Please verify your layouts to ensure everything lines up correctly; this change may require removal of old sizing and positioning CSS which is no longer necessary.
- `moonstone/FormCheckbox` to have a small border around the circle, according to new GUI designs
- `moonstone/RadioItem` dot size and added an inner-dot to selected-focused state, according to new GUI designs
- `moonstone/ContextualPopup` prop `popupContainerId` to `popupSpotlightId`
- `moonstone/Popup` prop `containerId` to `spotlightId`
- `moonstone/VideoPlayer` prop `containerId` to `spotlightId`

### Changed

- `moonstone/VirtualList.VirtualList` and `moonstone/VirtualList.VirtualGridList` prop `component` to be replaced by `itemRenderer`

### Fixed

- `moonstone/ExpandableItem` to be more performant when animating
- `moonstone/GridListImageItem` to hide overlay checkmark icon on focus when unselected
- `moonstone/GridListImageItem` to use `ui/GridListImageItem`
- `moonstone/VirtualList`, `moonstone/VirtualGridList` and `moonstone/Scroller` components to use their base UI components
- `moonstone/VirtualList` to show the selected state on hovered paging controls properly
- `moonstone/Slider` to highlight knob when selected
- `moonstone/Slider` to handle updates to its `value` prop correctly
- `moonstone/ToggleItem` to accept HTML DOM node tag names as strings for its `component` property

## [2.0.0-alpha.5] - 2018-03-07
>>>>>>> daff470f

### Removed

- `moonstone/Marquee.MarqueeText`, replaced by `moonstone/Marquee.Marquee`
- `moonstone/VirtualGridList.GridListImageItem`, replaced by `moonstone/GridListImageItem`

### Changed

- `moonstone/Marquee.Marquee` to be `moonstone/Marquee.MarqueeBase`
- `moonstone/ContextualPopupDecorator` to not restore last-focused child
- `moonstone/ExpandableList` to restore focus to the first selected item after opening

### Fixed

- `moonstone/Slider` to correctly show localized percentage value in tooltip when `tooltipAsPercent` is true
- `moonstone/VirtualGridList` to show or hide its scrollbars properly
- `moonstone/Button` text to be properly centered
- `moonstone/Input` to not clip some glyphs at the start of the value

## [2.0.0-alpha.4] - 2018-02-13

### Added

- `moonstone/SlotItem` replacing `moonstone/Item.ItemOverlay`

### Removed

- `moonstone/VirtualFlexList` to be replaced by `ui/VirtualFlexList`
- `moonstone/Button` and `moonstone/IconButton` prop `noAnimation`
- `moonstone/Item.OverlayDecorator`, `moonstone/Item.Overlay`, and `moonstone/Item.ItemOverlay` to be replaced by `moonstone/SlotItem`

### Changed

- `moonstone/Marquee` to do less-costly calculations during measurement and optimized the applied styles
- `moonstone/ExpandableList` to require a unique key for each object type data

### Fixed

- `moonstone/VirtualList` to render properly with fiber reconciler
- `moonstone/VirtualList` focus option in scrollTo api
- `moonstone/ExpandableSpotlightDecorator` to not spot the title upon collapse when in `pointerMode`
- `moonstone/Spinner` to not unpause Spotlight unless it was the one to pause it
- `moonstone/Marquee` to stop when becoming disabled
- `moonstone/Input`, `moonstone/MarqueeDecorator`, and `moonstone/Slider` to prevent unnecessary focus-based updates

## [2.0.0-alpha.3] - 2018-01-18

### Removed

- `moonstone/Scroller` and `moonstone/VirtualList` option `indexToFocus` in `scrollTo` method which is deprecated from 1.2.0
- `moonstone/Scroller` props `horizontal` and `vertical` which are deprecated from 1.3.0 and replaced with `direction` prop
- `moonstone/Button` exports `ButtonFactory` and `ButtonBaseFactory`
- `moonstone/IconButton` exports `IconButtonFactory` and `IconButtonBaseFactory`

### Fixed

- `moonstone/MoonstoneDecorator` root node to fill the entire space available, which simplifies positioning and sizing for child elements (previously always measured 0 in height)
- `moonstone/VirtualList` to prevent infinite function call when a size of contents is slightly longer than a client size without a scrollbar
- `moonstone/VirtualList` to sync scroll position when clientSize changed

## [2.0.0-alpha.2] - 2017-08-29

No significant changes.

## [2.0.0-alpha.1] - 2017-08-27

### Changed

- `moonstone/Button`, `moonstone/Checkbox`, `moonstone/FormCheckbox`, `moonstone/IconButton`, `moonstone/IncrementSlider`, `moonstone/Item`, `moonstone/Picker`, and `moonstone/RangePicker`, `moonstone/Switch` and `moonstone/VideoPlayer` to use `ui/Touchable`

## [1.15.0] - 2018-02-28

### Deprecated

- `moonstone/Marquee.Marquee`, to be moved to `moonstone/Marquee.MarqueeBase` in 2.0.0
- `moonstone/Marquee.MarqueeText`, to be moved to `moonstone/Marquee.Marquee` in 2.0.0

### Fixed

- `moonstone/GridListImageItem` to display correctly

## [1.14.0] - 2018-02-23

### Deprecated

- `moonstone/VirtualFlexList`, to be replaced by `ui/VirtualFlexList` in 2.0.0
- `moonstone/VirtualGridList.GridListImageItem`, to be replaced by `moonstone/GridListImageItem` in 2.0.0
- `moonstone/Button` and `moonstone/IconButton` prop `noAnimation`, to be removed in 2.0.0
- `moonstone/Button.ButtonFactory`, `moonstone/Button.ButtonBaseFactory`, `moonstone/IconButton.IconButtonFactory`, `moonstone/IconButton.IconButtonBaseFactory`, `moonstone/IncrementSlider.IncrementSliderFactory`, `moonstone/IncrementSlider.IncrementSliderBaseFactory`, `moonstone/Slider.SliderFactory`, and `moonstone/Slider.SliderBaseFactory`, to be removed in 2.0.0
- `moonstone/Item.ItemOverlay`, to be replaced by `ui/SlotItem` in 2.0.0
- `moonstone/Item.Overlay` and `moonstone/Item.OverlayDecorator`, to be removed in 2.0.0

### Added

- `moonstone/DaySelector` component
- `moonstone/EditableIntegerPicker` component
- `moonstone/GridListImageItem` component

## [1.13.3] - 2018-01-16

### Fixed

- `moonstone/TimePicker` to not read out meridiem label when meridiem picker gets a focus
- `moonstone/Scroller` to correctly update scrollbars when the scroller's contents change

## [1.13.2] - 2017-12-14

### Fixed

- `moonstone/Panels` to maintain spotlight focus when `noAnimation` is set
- `moonstone/Panels` to not accept back key presses during transition
- `moonstone/Panels` to revert 1.13.0 fix that blurred Spotlight when transitioning panels
- `moonstone/Scroller` and other scrolling components to not show scroll thumb when only child item is updated
- `moonstone/Scroller` and other scrolling components to not hide scroll thumb immediately after scroll position reaches the top or the bottom
- `moonstone/Scroller` and other scrolling components to show scroll thumb properly when scroll position reaches the top or the bottom by paging controls

## [1.13.1] - 2017-12-06

### Fixed

- `moonstone/Slider` to not unnecessarily fire `onChange` if the initial value has not changed

## [1.13.0] - 2017-11-28

### Added

- `moonstone/VideoPlayer` props `disabled`, `loading`, `miniFeedbackHideDelay`, and `thumbnailComponent` as well as new APIs: `areControlsVisible`, `getVideoNode`, `showFeedback`, and `toggleControls`

### Fixed

- `moonstone/VirtualList` to render items from a correct index on edge cases at the top of a list
- `moonstone/VirtualList` to handle focus properly via page up at the first page and via page down at the last page
- `moonstone/Expandable` and derivatives to use the new `ease-out-quart` animation timing function to better match the aesthetic of Enyo's Expandables
- `moonstone/TooltipDecorator` to correctly display tooltip direction when locale changes
- `moonstone/Marquee` to restart animation on every resize update
- `moonstone/LabeledItem` to start marquee when hovering while disabled
- `moonstone/Marquee` to correctly start when hovering on disabled spottable components
- `moonstone/Marquee.MarqueeController` to not abort marquee when moving among components
- `moonstone/Picker` marquee issues with disabled buttons or Picker
- `moonstone/Panels` to prevent loss of spotlight issue when moving between panels
- `moonstone/VideoPlayer` to bring it in line with real-world use-cases
- `moonstone/Slider` by removing unnecessary repaints to the screen
- `moonstone/Slider` to fire `onChange` events when the knob is pressed near the boundaries
- `moonstone/VideoPlayer` to correctly position knob when interacting with media slider
- `moonstone/VideoPlayer` to not read out the focused button when the media controls hide
- `moonstone/MarqueeDecorator` to stop when unhovering a disabled component using `marqueeOn` `'focus'`
- `moonstone/Slider` to not forward `onChange` when `disabled` on `mouseUp/click`
- `moonstone/VideoPlayer` to defer rendering playback controls until needed

## [1.12.2] - 2017-11-15

### Fixed

- `moonstone/VirtualList` to scroll and focus properly by pageUp and pageDown when disabled items are in it
- `moonstone/Button` to correctly specify minimum width when in large text mode
- `moonstone/Scroller` and other scrolling components to restore last focused index when panel is changed
- `moonstone/VideoPlayer` to display time correctly in RTL locale
- `moonstone/VirtualList` to scroll correctly using page down key with disabled items
- `moonstone/Scroller` and other scrolling components to not cause a script error when scrollbar is not rendered
- `moonstone/Picker` incrementer and decrementer to not change size when focused
- `moonstone/Header` to use a slightly smaller font size for `title` in non-latin locales and a line-height for `titleBelow` and `subTitleBelow` that better meets the needs of tall-glyph languages like Tamil and Thai, as well as latin locales
- `moonstone/Scroller` and `moonstone/VirtualList` to keep spotlight when pressing a 5-way control while scrolling
- `moonstone/Panels` to prevent user interaction with panel contents during transition
- `moonstone/Slider` and related components to correctly position knob for `detachedKnob` on mouse down and fire value where mouse was positioned on mouse up
- `moonstone/DayPicker` to update day names when changing locale
- `moonstone/ExpandableItem` and all other `Expandable` components to revert 1.12.1 change to pull down from the top

## [1.12.1] - 2017-11-07

### Fixed

- `moonstone/ExpandableItem` and all other `Expandable` components to now pull down from the top instead of being revealed from the bottom, matching Enyo's design
- `moonstone/VirtualListNative` to scroll properly with page up/down keys if there is a disabled item
- `moonstone/RangePicker` to display negative values correctly in RTL
- `moonstone/Scroller` and other scrolling components to not blur scroll buttons when wheeling
- `moonstone/Scrollbar` to hide scroll thumb immediately without delay after scroll position reaches min or max
- `moonstone/Divider` to pass `marqueeOn` prop
- `moonstone/Slider` to fire `onChange` on mouse up and key up
- `moonstone/VideoPlayer` to show knob when pressed
- `moonstone/Header` to layout `titleBelow` and `subTitleBelow` correctly
- `moonstone/Header` to use correct font-weight for `subTitleBelow`
- `moonstone/VirtualList` to restore focus correctly for lists only slightly larger than the viewport

## [1.12.0] - 2017-10-27

### Fixed

- `moonstone/Scroller` and other scrolling components to prevent focusing outside the viewport when pressing a 5-way key during wheeling
- `moonstone/Scroller` to called scrollToBoundary once when focus is moved using holding child item
- `moonstone/VideoPlayer` to apply skin correctly
- `moonstone/Popup` from `last-focused` to `default-element` in `SpotlightContainerDecorator` config
- `moonstone/Panels` to retain focus when back key is pressed on breadcrumb
- `moonstone/Input` to correctly hide VKB when dismissing

## [1.11.0] - 2017-10-24

### Added

- `moonstone/VideoPlayer` properties `seekDisabled` and `onSeekFailed` to disable seek function

### Changed

- `moonstone/ExpandableList` to become `disabled` if there are no children

### Fixed

- `moonstone/Picker` to read out customized accessibility value when picker prop has `joined` and `aria-valuetext`
- `moonstone/Scroller` to apply scroll position on vertical or horizontal Scroller when child gets a focus
- `moonstone/Scroller` and other scrolling components to scroll without animation when panel is changed
- `moonstone/ContextualPopup` padding to not overlap close button
- `moonstone/Scroller` and other scrolling components to change focus via page up/down only when the scrollbar is visible
- `moonstone/Picker` to only increment one value on hold
- `moonstone/ItemOverlay` to remeasure when focused

## [1.10.1] - 2017-10-16

### Fixed

- `moonstone/Scroller` and other scrolling components to scroll via page up/down when focus is inside a Spotlight container
- `moonstone/VirtualList` and `moonstone/VirtualGridList` to scroll by 5-way keys right after wheeling
- `moonstone/VirtualList` not to move focus when a current item and the last item are located at the same line and pressing a page down key
- `moonstone/Slider` knob to follow while dragging for detached knob
- `moonstone/Header` to layout header row correctly in `standard` type
- `moonstone/Input` to not dismiss on-screen keyboard when dragging cursor out of input box
- `moonstone/Header` RTL `line-height` issue
- `moonstone/Panels` to render children on idle
- `moonstone/Scroller` and other scrolling components to limit muted spotlight container scrims to their bounds
- `moonstone/Input` to always forward `onKeyUp` event

## [1.10.0] - 2017-10-09

### Added

- `moonstone/VideoPlayer` support for designating components with `.spottable-default` as the default focus target when pressing 5-way down from the slider
- `moonstone/Slider` property `activateOnFocus` which when enabled, allows 5-way directional key interaction with the `Slider` value without pressing [Enter] first
- `moonstone/VideoPlayer` property `noMiniFeedback` to support controlling the visibility of mini feedback
- `ui/Layout`, which provides a technique for laying-out components on the screen using `Cells`, in rows or columns

### Changed

- `moonstone/Popup` to focus on mount if it’s initially opened and non-animating and to always pass an object to `onHide` and `onShow`
- `moonstone/VideoPlayer` to emit `onScrub` event and provide audio guidance when setting focus to slider

### Fixed

- `moonstone/ExpandableItem` and derivatives to restore focus to the Item if the contents were last focused when closed
- `moonstone/Slider` toggling activated state when holding enter/select key
- `moonstone/TimePicker` picker icons shifting slightly when focusing an adjacent picker
- `moonstone/Icon` so it handles color the same way generic text does, by inheriting from the parent's color. This applies to all instances of `Icon`, `IconButton`, and `Icon` inside `Button`.
- `moonstone/fonts` Museo Sans font to correct "Ti" kerning
- `moonstone/VideoPlayer` to correctly position knob on mouse click
- `moonstone/Panels.Header` to show an ellipsis for long titles with RTL text
- `moonstone/Marquee` to restart when invalidated by a prop change and managed by a `moonstone/Marquee.MarqueeController`
- `spotlight.Spotlight` method `focus()` to verify that the target element matches its container's selector rules prior to setting focus
- `moonstone/Picker` to only change picker values `onWheel` when spotted
- `moonstone/VideoPlayer` to hide descendant floating components (tooltips, contextual popups) when the media controls hide

## [1.9.3] - 2017-10-03

### Added

- `moonstone/Button` property value to `backgroundOpacity` called "lightTranslucent" to better serve colorful image backgrounds behind Buttons. This also affects `moonstone/IconButton` and `moonstone/Panels/ApplicationCloseButton`.
- `moonstone/Panels` property `closeButtonBackgroundOpacity` to support `moonstone/Panels/ApplicationCloseButton`'s `backgroundOpacity` prop

### Changed

- `Moonstone Icons` font file to include the latest designs for several icons
- `moonstone/Panels/ApplicationCloseButton` to expose its `backgroundOpacity` prop

### Fixed

- `moonstone/VirtualList` to apply "position: absolute" inline style to items
- `moonstone/Picker` to increment and decrement normally at the edges of joined picker
- `moonstone/Icon` not to read out image characters
- `moonstone/Scroller` and other scrolling components to not accumulate paging scroll by pressing page up/down in scrollbar
- `moonstone/Icon` to correctly display focused state when using external image
- `moonstone/Button` and `moonstone/IconButton` to be properly visually muted when in a muted container

## [1.9.2] - 2017-09-26

### Fixed

- `moonstone/ExpandableList` preventing updates when its children had changed

## [1.9.1] - 2017-09-25

### Fixed

- `moonstone/ExpandableList` run-time error when using an array of objects as children
- `moonstone/VideoPlayer` blocking pointer events when the controls were hidden

## [1.9.0] - 2017-09-22

### Added

- `moonstone/styles/mixins.less` mixins: `.moon-spotlight-margin()` and `.moon-spotlight-padding()`
- `moonstone/Button` property `noAnimation` to support non-animating pressed visual

### Changed

- `moonstone/TimePicker` to use "AM/PM" instead of "meridiem" for label under meridiem picker
- `moonstone/IconButton` default style to not animate on press. NOTE: This behavior will change back to its previous setting in release 2.0.0.
- `moonstone/Popup` to warn when using `scrimType` `'none'` and `spotlightRestrict` `'self-only'`
- `moonstone/Scroller` to block spotlight during scroll
- `moonstone/ExpandableItem` and derivatives to always pause spotlight before animation

### Fixed

- `moonstone/VirtualGridList` to not move focus to wrong column when scrolled from the bottom by holding the "up" key
- `moonstone/VirtualList` to focus an item properly when moving to a next or previous page
- `moonstone/Scroller` and other scrolling components to move focus toward first or last child when page up or down key is pressed if the number of children is small
- `moonstone/VirtualList` to scroll to preserved index when it exists within dataSize for preserving focus
- `moonstone/Picker` buttons to not change size
- `moonstone/Panel` to move key navigation to application close button on holding the "up" key.
- `moonstone/Picker` to show numbers when changing values rapidly
- `moonstone/Popup` layout in large text mode to show close button correctly
- `moonstone/Picker` from moving scroller when pressing 5-way keys in `joined` Picker
- `moonstone/Input` so it displays all locales the same way, without cutting off the edges of characters
- `moonstone/TooltipDecorator` to hide tooltip when 5-way keys are pressed for disabled components
- `moonstone/Picker` to not tremble in width when changing values while using a numeric width prop value
- `moonstone/Picker` to not overlap values when changing values in `vertical`
- `moonstone/ContextualPopup` pointer mode focus behavior for `spotlightRestrict='self-only'`
- `moonstone/VideoPlayer` to prevent interacting with more components in pointer mode when hidden
- `moonstone/Scroller` to not repaint its entire contents whenever partial content is updated
- `moonstone/Slider` knob positioning after its container is resized
- `moonstone/VideoPlayer` to maintain focus when media controls are hidden
- `moonstone/Scroller` to scroll expandable components into view when opening when pointer has moved elsewhere

## [1.8.0] - 2017-09-07

### Deprecated

- `moonstone/Dialog` property `showDivider`, will be replaced by `noDivider` property in 2.0.0

### Added

- `moonstone/Popup` callback property `onShow` which fires after popup appears for both animating and non-animating popups

### Changed

- `moonstone/Popup` callback property `onHide` to run on both animating and non-animating popups
- `moonstone/VideoPlayer` state `playbackRate` to media events
- `moonstone/VideoPlayer` support for `spotlightDisabled`
- `moonstone/VideoPlayer` thumbnail positioning and style
- `moonstone/VirtualList` to render when dataSize increased or decreased
- `moonstone/Dialog` style
- `moonstone/Popup`, `moonstone/Dialog`, and `moonstone/Notification` to support `node` type for children
- `moonstone/Scroller` to forward `onKeyDown` events

### Fixed

- `moonstone/Scroller` and other scrolling components to enable focus when wheel scroll is stopped
- `moonstone/VirtualList` to show scroll thumb when a preserved item is focused in a Panel
- `moonstone/Scroller` to navigate properly with 5-way when expandable child is opened
- `moonstone/VirtualList` to stop scrolling when focus is moved on an item from paging controls or outside
- `moonstone/VirtualList` to move out with 5-way navigation when the first or the last item is disabled
- `moonstone/IconButton` Tooltip position when disabled
- `moonstone/VideoPlayer` Tooltip time after unhovering
- `moonstone/VirtualList` to not show invisible items
- `moonstone/IconButton` Tooltip position when disabled
- `moonstone/VideoPlayer` to display feedback tooltip correctly when navigating in 5-way
- `moonstone/MarqueeDecorator` to work with synchronized `marqueeOn` `'render'` and hovering as well as `marqueOn` `'hover'` when moving rapidly among synchronized marquees
- `moonstone/Input` aria-label for translation
- `moonstone/Marquee` to recalculate inside `moonstone/Scroller` and `moonstone/SelectableItem` by bypassing `shouldComponentUpdate`
- `moonstone/Picker` to marquee when incrementing and decrementing values with the prop `noAnimation`

## [1.7.0] - 2017-08-23

### Deprecated

- `moonstone/TextSizeDecorator` and it will be replaced by `moonstone/AccessibilityDecorator`
- `moonstone/MarqueeDecorator` property `marqueeCentered` and `moonstone/Marquee` property `centered` will be replaced by `alignment` property in 2.0.0

### Added

- `moonstone/TooltipDecorator` config property to direct tooltip into a property instead of adding to `children`
- `moonstone/VideoPlayer` prop `thumbnailUnavailable` to fade thumbnail
- `moonstone/AccessibilityDecorator` with `highContrast` and `textSize`
- `moonstone/VideoPlayer` high contrast scrim
- `moonstone/MarqueeDecorator`and `moonstone/Marquee` property `alignment` to allow setting  alignment of marquee content

### Changed

- `moonstone/Scrollbar` to disable paging control down button properly at the bottom when a scroller size is a non-integer value
- `moonstone/VirtualList`, `moonstone/VirtualGridList`, and `moonstone/Scroller` to scroll on `keydown` event instead of `keyup` event of page up and page down keys
- `moonstone/VirtualGridList` to scroll by item via 5 way key
- `moonstone/VideoPlayer` to read target time when jump by left/right key
- `moonstone/IconButton` to not use `MarqueeDecorator` and `Uppercase`

### Fixed

- `moonstone/VirtualList` and `moonstone/VirtualGridList` to focus the correct item when page up and page down keys are pressed
- `moonstone/VirtualList` to not lose focus when moving out from the first item via 5way when it has disabled items
- `moonstone/Slider` to align tooltip with detached knob
- `moonstone/FormCheckbox` to display correct colors in light skin
- `moonstone/Picker` and `moonstone/RangePicker` to forward `onKeyDown` events when not `joined`
- `moonstone/SelectableItem` to display correct icon width and alignment
- `moonstone/LabeledItem` to always match alignment with the locale
- `moonstone/Scroller` to properly 5-way navigate from scroll buttons
- `moonstone/ExpandableList` to display correct font weight and size for list items
- `moonstone/Divider` to not italicize in non-italic locales
- `moonstone/VideoPlayer` slider knob to follow progress after being selected when seeking
- `moonstone/LabeledItem` to correctly position its icon. This affects all of the `Expandables`, `moonstone/DatePicker` and `moonstone/TimePicker`.
- `moonstone/Panels.Header` and `moonstone/Item` to prevent them from allowing their contents to overflow unexpectedly
- `moonstone/Marquee` to recalculate when vertical scrollbar appears
- `moonstone/SelectableItem` to recalculate marquee when toggled

### Removed

- `moonstone/Input` large-text mode

## [1.6.1] - 2017-08-07

### Changed

- `moonstone/Icon` and `moonstone/IconButton` to no longer fit image source to the icon's boundary

## [1.6.0] - 2017-08-04

### Added

- `moonstone/VideoPlayer` ability to seek when holding down the right and left keys. Sensitivity can be adjusted using throttling options `jumpDelay` and `initialJumpDelay`.
- `moonstone/VideoPlayer` property `no5WayJump` to disable jumping done by 5-way
- `moonstone/VideoPlayer` support for the "More" button to use tooltips
- `moonstone/VideoPlayer` properties `moreButtonLabel` and `moreButtonCloseLabel` to allow customization of the "More" button's tooltip and Aria labels
- `moonstone/VideoPlayer` property `moreButtonDisabled` to disable the "More" button
- `moonstone/Picker` and `moonstone/RangePicker` prop `aria-valuetext` to support reading custom text instead of value
- `moonstone/VideoPlayer` methods `showControls` and `hideControls` to allow external interaction with the player
- `moonstone/Scroller` support for Page Up/Page Down keys in pointer mode when no item has focus

### Changed

- `moonstone/VideoPlayer` to handle play, pause, stop, fast forward and rewind on remote controller
- `moonstone/Marquee` to also start when hovered if `marqueeOnRender` is set

### Fixed

- `moonstone/IconButton` to fit image source within `IconButton`
- `moonstone` icon font sizes for wide icons
- `moonstone/ContextualPopupDecorator` to prefer setting focus to the appropriate popup instead of other underlying controls when using 5-way from the activating control
- `moonstone/Scroller` not scrolled via 5 way when `moonstone/ExpandableList` is opened
- `moonstone/VirtualList` to not let the focus move outside of container even if there are children left when navigating with 5way
- `moonstone/Scroller` and other scrolling components to update disability of paging controls when the scrollbar is set to `visible` and the content becomes shorter
- `moonstone/VideoPlayer` to focus on hover over play/pause button when video is loading
- `moonstone/VideoPlayer` to update and display proper time while moving knob when video is paused
- `moonstone/VideoPlayer` long title overlap issues
- `moonstone/Header` to apply `marqueeOn` prop to `subTitleBelow` and `titleBelow`
- `moonstone/Picker` wheeling in `moonstone/Scroller`
- `moonstone/IncrementSlider` and `moonstone/Picker` to read value changes when selecting buttons

## [1.5.0] - 2017-07-19

### Added

- `moonstone/Slider` and `moonstone/IncrementSlider` prop `aria-valuetext` to support reading custom text instead of value
- `moonstone/TooltipDecorator` property `tooltipProps` to attach props to tooltip component
- `moonstone/Scroller` and `moonstone/VirtualList` ability to scroll via page up and page down keys
- `moonstone/VideoPlayer` tooltip-thumbnail support with the `thumbnailSrc` prop and the `onScrub` callback to fire when the knob moves and a new thumbnail is needed
- `moonstone/VirtualList` ability to navigate via 5way when there are disabled items
- `moonstone/ContextualPopupDecorator` property `popupContainerId` to support configuration of the popup's spotlight container
- `moonstone/ContextualPopupDecorator` property `onOpen` to notify containers when the popup has been opened
- `moonstone/ContextualPopupDecorator` config option `openProp` to support mapping the value of `open` property to the chosen property of wrapped component

### Changed

- `moonstone/ExpandableList` to use 'radio' as the default, and adapt 'single' mode to render as a `moonstone/RadioItem` instead of a `moonstone/CheckboxItem`
- `moonstone/VideoPlayer` to not hide pause icon when it appears
- `moonstone/ContextualPopupDecorator` to set accessibility-related props onto the container node rather than the popup node
- `moonstone/ExpandableItem`, `moonstone/ExpandableList`, `moonstone/ExpandablePicker`, `moonstone/DatePicker`, and `moonstone/TimePicker` to pause spotlight when animating in 5-way mode
- `moonstone/Spinner` to position the text content under the spinner, rather than to the right side
- `moonstone/VideoPlayer` to include hour when announcing the time while scrubbing
- `moonstone/GridListImageItem` to require a `source` prop and not have a default value

### Fixed

- `moonstone/Input` ellipsis to show if placeholder is changed dynamically and is too long
- `moonstone/Marquee` to re-evaluate RTL orientation when its content changes
- `moonstone/VirtualList` to restore focus on short lists
- `moonstone/ExpandableInput` to expand the width of its contained `moonstone/Input`
- `moonstone/Input` support for `dismissOnEnter`
- `moonstone/Input` focus management to prevent stealing focus when programmatically moved elsewhere
- `moonstone/Input` 5-way spot behavior
- `moonstone` international fonts to always be used, even when unsupported font-weights or font-styles are requested
- `moonstone/Panels.Panel` support for selecting components with `.spottable-default` as the default focus target
- `moonstone/Panels` layout in RTL locales
- `moonstone` spottable components to support `onSpotlightDown`, `onSpotlightLeft`, `onSpotlightRight`, and `onSpotlightUp` event property
- `moonstone/VirtualList` losing spotlight when the list is empty
- `moonstone/FormCheckbox` in focused state to have the correct "check" color
- `moonstone/Scroller` and other scrolling components' bug in `navigableFilter` when passed a container id

## [1.4.1] - 2017-07-05

### Changed

- `moonstone/Popup` to only call `onKeyDown` when there is a focused item in the `Popup`
- `moonstone/Scroller`, `moonstone/Picker`, and `moonstone/IncrementSlider` to automatically move focus when the currently focused `moonstone/IconButton` becomes disabled

### Fixed

- `moonstone/ContextualPopupDecorator` close button to account for large text size
- `moonstone/ContextualPopupDecorator` to not spot controls other than its activator when navigating out via 5-way
- `moonstone/Header` to set the value of `marqueeOn` for all types of headers

## [1.4.0] - 2017-06-29

### Deprecated

- `moonstone/Input` prop `noDecorator` is being replaced by `autoFocus` in 2.0.0

### Added

- `moonstone/Scrollbar` property `corner` to add the corner between vertical and horizontal scrollbars
- `moonstone/ScrollThumb` for a thumb of `moonstone/Scrollbar`
- `moonstone/styles/text.less` mixin `.locale-japanese-line-break()` to apply the correct  Japanese language line-break rules for the following multi-line components: `moonstone/BodyText`, `moonstone/Dialog`, `moonstone/Notification`, `moonstone/Popup`, and `moonstone/Tooltip`
- `moonstone/ContextualPopupDecorator` property `popupProps` to attach props to popup component
- `moonstone/VideoPlayer` property `pauseAtEnd` to control forward/backward seeking
- `moonstone/Panels/Header` prop `marqueeOn` to control marquee of header

### Changed

- `moonstone/Panels/Header` to expose its `marqueeOn` prop
- `moonstone/VideoPlayer` to automatically adjust the width of the allocated space for the side components so the media controls have more space to appear on smaller screens
- `moonstone/VideoPlayer` properties `autoCloseTimeout` and `titleHideDelay` default value to `5000`
- `moonstone/VirtualList` to support restoring focus to the last focused item
- `moonstone/Scroller` and other scrolling components to call `onScrollStop` before unmounting if a scroll is in progress
- `moonstone/Scroller` to reveal non-spottable content when navigating out of a scroller

### Fixed

- `moonstone/Dialog` to properly focus via pointer on child components
- `moonstone/VirtualList`, `moonstone/VirtualGridList`, and `moonstone/Scroller` not to be slower when scrolled to the first or the last position by wheeling
- `moonstone` component hold delay time
- `moonstone/VideoPlayer` to show its controls when pressing down the first time
- `moonstone/Panel` autoFocus logic to only focus on initial render
- `moonstone/Input` text colors
- `moonstone/ExpandableInput` to focus its decorator when leaving by 5-way left/right

## [1.3.1] - 2017-06-14

### Fixed

- `moonstone/Picker` support for large text
- `moonstone/Scroller` support for focusing paging controls with the pointer
- `moonstone` CSS rules for unskinned spottable components

## [1.3.0] - 2017-06-12

### Deprecated

- `moonstone/Scroller` props `horizontal` and `vertical`. Deprecated props are replaced with `direction` prop. `horizontal` and `vertical` will be removed in 2.0.0.
- `moonstone/Panel` prop `noAutoFocus` in favor of `autoFocus="none"`

### Added

- `moonstone/Image` support for `children` prop inside images
- `moonstone/Scroller` prop `direction` which replaces `horizontal` and `vertical` props
- `moonstone/VideoPlayer` property `tooltipHideDelay` to hide tooltip with a given amount of time
- `moonstone/VideoPlayer` property `pauseAtEnd` to pause when it reaches either the start or the end of the video
- `moonstone/VideoPlayer` methods `fastForward`, `getMediaState`, `jump`, `pause`, `play`, `rewind`, and `seek` to allow external interaction with the player. See docs for example usage.

### Changed

- `moonstone/Skinnable` to support context and allow it to be added to any component to be individually skinned. This includes a further optimization in skinning which consolidates all color assignments into a single block, so non-color rules aren't unnecessarily duplicated.
- `moonstone/Skinnable` light and dark skin names ("moonstone-light" and "moonstone") to "light" and "dark", respectively
- `moonstone/VideoPlayer` to set play/pause icon to display "play" when rewinding or fast forwarding
- `moonstone/VideoPlayer` to rewind or fast forward when previous command is slow-forward or slow-rewind respectively
- `moonstone/VideoPlayer` to fast forward when previous command is slow-forward and it reaches the last of its play rate
- `moonstone/VideoPlayer` to not play video on reload when `noAutoPlay` is `true`
- `moonstone/VideoPlayer` property `feedbackHideDelay`'s default value to `3000`
- `moonstone/Notification` to break line in characters in ja and zh locale
- `moonstone/Notification` to align texts left in LTR locale and right in RTL locale
- `moonstone/VideoPlayer` to simulate rewind functionality on non-webOS platforms only

### Fixed

- `moonstone/ExpandableItem` to correct the `titleIcon` when using `open` and `disabled`
- `moonstone/GridListImageItem` to center its selection icon on the image instead of the item
- `moonstone/Input` to have correct `Tooltip` position in `RTL`
- `moonstone/SwitchItem` to not unintentionally overflow `Scroller` containers, causing them to jump to the side when focusing
- `moonstone/VideoPlayer` to fast forward properly when video is at paused state
- `moonstone/VideoPlayer` to correctly change sources
- `moonstone/VideoPlayer` to show or hide feedback tooltip properly
- `moonstone/DateTimeDecorator` to work properly with `RadioControllerDecorator`
- `moonstone/Picker` in joined, large text mode so the arrows are properly aligned and sized
- `moonstone/Icon` to reflect the same proportion in relation to its size in large-text mode

## [1.2.0] - 2017-05-17

### Deprecated

- `moonstone/Scroller` and other scrolling components option `indexToFocus` in `scrollTo` method to be removed in 2.0.0

### Added

- `moonstone/Slider` and `moonstone/IncrementSlider` prop `noFill` to support a style without the fill
- `moonstone/Marquee` property `rtl` to set directionality to right-to-left
- `moonstone/VirtualList.GridListImageItem` property `selectionOverlay` to add custom component for selection overlay
- `moonstone/MoonstoneDecorator` property `skin` to let an app choose its skin: "moonstone" and "moonstone-light" are now available
- `moonstone/FormCheckboxItem`
- `moonstone/FormCheckbox`, a standalone checkbox, to support `moonstone/FormCheckboxItem`
- `moonstone/Input` props `invalid` and `invalidMessage` to display a tooltip when input value is invalid
- `moonstone/Scroller` and other scrolling components option `focus` in `scrollTo()` method
- `moonstone/Scroller` and other scrolling components property `spottableScrollbar`
- `moonstone/Icon.IconList` icons: `arrowshrinkleft` and `arrowshrinkright`

### Changed

- `moonstone/Picker` arrow icon for `joined` picker: small when not spotted, hidden when it reaches the end of the picker
- `moonstone/Checkbox` and `moonstone/CheckboxItem` to reflect the latest design
- `moonstone/MoonstoneDecorator/fontGenerator` was refactored to use the browser's FontFace API to dynamically load locale fonts
- `moonstone/VideoPlayer` space allotment on both sides of the playback controls to support 4 buttons; consequently the "more" controls area has shrunk by the same amount
- `moonstone/VideoPlayer` to not disable media button (play/pause)
- `moonstone/Scroller` and other scrolling components so that paging controls are not spottable by default with 5-way
- `moonstone/VideoPlayer`'s more/less button to use updated arrow icon

### Fixed

- `moonstone/MarqueeDecorator` to properly stop marquee on items with `'marqueeOnHover'`
- `moonstone/ExpandableList` to work properly with object-based children
- `moonstone/styles/fonts.less` to restore the Moonstone Icon font to request the local system font by default. Remember to update your webOS build to get the latest version of the font so you don't see empty boxes for your icons.
- `moonstone/Picker` and `moonstone/RangePicker` to now use the correct size from Enyo (60px v.s. 84px) for icon buttons
- `moonstone/Scroller` and other scrolling components to apply ri.scale properly
- `moonstone/Panel` to not cover a `Panels`'s `ApplicationCloseButton` when not using a `Header`
- `moonstone/IncrementSlider` to show tooltip when buttons focused

## [1.1.0] - 2017-04-21

### Deprecated

- `moonstone/ExpandableInput` property `onInputChange`

### Added

- `moonstone/Panels.Panel` prop and `moonstone/MoonstoneDecorator` config option: `noAutoFocus` to support prevention of setting automatic focus after render
- `moonstone/VideoPlayer` props: `backwardIcon`, `forwardIcon`, `jumpBackwardIcon`, `jumpForwardIcon`, `pauseIcon`, and `playIcon` to support icon customization of the player
- `moonstone/VideoPlayer` props `jumpButtonsDisabled` and `rateButtonsDisabled` for disabling the pairs of buttons when it's inappropriate for the playing media
- `moonstone/VideoPlayer` property `playbackRateHash` to support custom playback rates
- `moonstone/VideoPlayer` callback prop `onControlsAvailable` which fires when the players controls show or hide
- `moonstone/Image` support for `onLoad` and `onError` events
- `moonstone/VirtualList.GridListImageItem` prop `placeholder`
- `moonstone/Divider` property `preserveCase` to display text without capitalizing it

### Changed

- `moonstone/Slider` colors and sizing to match the latest designs
- `moonstone/ProgressBar` to position correctly with other components nearby
- `moonstone/Panels` breadcrumb to no longer have a horizontal line above it
- `moonstone/Transition` to measure itself when the CPU is idle
- style for disabled opacity from 0.4 to 0.3
- `moonstone/Button` colors for transparent and translucent background opacity when disabled
- `moonstone/ExpandableInput` property `onInputChange` to fire along with `onChange`. `onInputChange` is deprecated and will be removed in a future update.
- `Moonstone.ttf` font to include new icons
- `moonstone/Icon` to reference additional icons

### Fixed

- `moonstone/Popup` and `moonstone/ContextualPopupDecorator` 5-way navigation behavior
- `moonstone/Input` to not spot its own input decorator on 5-way out
- `moonstone/VideoPlayer` to no longer render its `children` in multiple places
- `moonstone/Button` text color when used on a neutral (light) background in some cases
- `moonstone/Popup` background opacity
- `moonstone/Marquee` to recalculate properly when its contents change
- `moonstone/TimePicker` to display time in correct order
- `moonstone/Scroller` to prefer spotlight navigation to its internal components

## [1.0.0] - 2017-03-31

> NOTE: We have also modified most form components to be usable in a controlled (app manages component
> state) or uncontrolled (Enact manages component state) manner. To put a component into a
> controlled state, pass in `value` (or other appropriate state property such as `selected` or
> `open`) at component creation and then respond to events and update the value as needed. To put a
> component into an uncontrolled state, do not set `value` (or equivalent), at creation. From this
> point on, Enact will manage the state and events will be sent when the state is updated. To
> specify an initial value, use the `defaultValue` (or, `defaultSelected, `defaultOpen, etc.)
> property.  See the documentation for individual components for more information.

### Added

- `moonstone/Button` property `icon` to support a built-in icon next to the text content. The Icon supports everything that `moonstone/Icon` supports, as well as a custom icon.
- `moonstone/MoonstoneDecorator` property `textSize` to resize several components to requested CMR sizes. Simply add `textSize="large"` to your `App` and the new sizes will automatically take effect.

### Changed

- `moonstone/Slider` to use the property `tooltip` instead of `noTooltip`, so the built-in tooltip is not enabled by default
- `moonstone/IncrementSlider` to include tooltip documentation
- `moonstone/ExpandableList` to accept an array of objects as children which are spread onto the generated components
- `moonstone/CheckboxItem` style to match the latest designs, with support for the `moonstone/Checkbox` to be on either the left or the right side by using the `iconPosition` property
- `moonstone/VideoPlayer` to supply every event callback-method with an object representing the VideoPlayer's current state, including: `currentTime`, `duration`, `paused`, `proportionLoaded`, and `proportionPlayed`

### Fixed

- `moonstone/Panels.Panel` behavior for remembering focus on unmount and setting focus after render
- `moonstone/VirtualList.VirtualGridList` showing empty items when items are continuously added dynamically
- `moonstone/Picker` to marquee on focus once again

## [1.0.0-beta.4] - 2017-03-10

### Added

- `moonstone/VirtualList` `indexToFocus` option to `scrollTo` method to focus on item with specified index
- `moonstone/IconButton` and `moonstone/Button` `color` property to add a remote control key color to the button
- `moonstone/Scrollbar` property `disabled` to disable both paging controls when it is true
- `moonstone/VirtualList` parameter `moreInfo` to pass `firstVisibleIndex` and `lastVisibleIndex` when scroll events are firing
- Accessibility support to UI components
- `moonstone/VideoPlayer` property `onUMSMediaInfo` to support the custom webOS “umsmediainfo” event
- `moonstone/Region` component which encourages wrapping components for improved accessibility rather than only preceding the components with a `moonstone/Divider`
- `moonstone/Slider` tooltip. It's enabled by default and comes with options like `noTooltip`, `tooltipAsPercent`, and `tooltipSide`. See the component docs for more details.
- `moonstone/Panels.Panel` property `hideChildren` to defer rendering children
- `moonstone/Spinner` properties `blockClickOn` and `scrim` to block click events behind spinner
- `moonstone/VirtualList` property `clientSize` to specify item dimensions instead of measuring them

### Changed

- `moonstone/VirtualGridImageItem` styles to reduce redundant style code app side
- `moonstone/VirtualList` and `moonstone/VirtualGridList` to add essential CSS for list items automatically
- `moonstone/VirtualList` and `moonstone/VirtualGridList` to not add `data-index` to their item DOM elements directly, but to pass `data-index` as the parameter of their `component` prop like the `key` parameter of their `component` prop
- `moonstone/ExpandableItem` and derivatives to defer focusing the contents until animation completes
- `moonstone/LabeledItem`, `moonstone/ExpandableItem`, `moonstone/ExpandableList` to each support the `node` type in their `label` property. Best used with `ui/Slottable`.

### Fixed

- `moonstone/VirtualList.GridListImageItem` to have proper padding size according to the existence of caption/subcaption
- `moonstone/Scroller` and other scrolling components to display scrollbars with proper size
- `moonstone/VirtualGridList` to not be truncated

### Removed

- `moonstone/Scroller` and other scrolling components property `hideScrollbars` and replaced it with `horizontalScrollbar` and `verticalScrollbar`

## [1.0.0-beta.3] - 2017-02-21

### Added

- `moonstone/VideoPlayer` support for 5-way show/hide of media playback controls
- `moonstone/VideoPlayer` property `feedbackHideDelay`
- `moonstone/Slider` property `onKnobMove` to fire when the knob position changes, independently from the `moonstone/Slider` value
- `moonstone/Slider` properties `active`, `disabled`, `knobStep`, `onActivate`, `onDecrement`, and `onIncrement` as part of enabling 5-way support to `moonstone/Slider`, `moonstone/IncrementSlider` and the media slider for `moonstone/VideoPlayer`
- `moonstone/Slider` now supports `children` which are added to the `Slider`'s knob, and follow it as it moves
- `moonstone/ExpandableInput` properties `iconAfter` and `iconBefore` to display icons after and before the input, respectively
- `moonstone/Dialog` property `preserveCase`, which affects `title` text

### Changed

- `moonstone/IncrementSlider` to change when the buttons are held down
- `moonstone/Marquee` to allow disabled marquees to animate
- `moonstone/Dialog` to marquee `title` and `titleBelow`
- `moonstone/Marquee.MarqueeController` config option `startOnFocus` to `marqueeOnFocus`. `startOnFocus` is deprecated and will be removed in a future update.
- `moonstone/Button`, `moonstone/IconButton`, `moonstone/Item` to not forward `onClick` when `disabled`

### Fixed

- `moonstone/Marquee.MarqueeController` to start marquee on newly registered components when controller has focus and to restart synced marquees after completion
- `moonstone/Scroller` to recalculate when an expandable child opens
- `spotlightDisabled` property support for spottable moonstone components
- `moonstone/Popup` and `moonstone/ContextualPopupDecorator` so that when the popup is closed, spotlight focus returns to the control that had focus prior to the popup opening
- `moonstone/Input` to not get focus when disabled

## [1.0.0-beta.2] - 2017-01-30

### Added

- `moonstone/Panels.Panel` property `showChildren` to support deferring rendering the panel body until animation completes
- `moonstone/MarqueeDecorator` property `invalidateProps` that specifies which props cause the marquee distance to be invalidated
- developer-mode warnings to several components to warn when values are out-of-range
- `moonstone/Divider` property `spacing` which adjusts the amount of empty space above and below the `Divider`. `'normal'`, `'small'`, `'medium'`, `'large'`, and `'none'` are available.
- `moonstone/Picker` when `joined` the ability to be incremented and decremented by arrow keys
- `onSpotlightDisappear` event property support for spottable moonstone components
- `moonstone/VideoPlayer` property `titleHideDelay`

### Changed

- `moonstone/Panels.Panels` and variations to defer rendering the children of contained `Panel` instances until animation completes
- `moonstone/ProgressBar` properties `progress` and `backgroundProgress` to accept a number between 0 and 1
- `moonstone/Slider` and `moonstone/IncrementSlider` property `backgroundPercent` to `backgroundProgress` which now accepts a number between 0 and 1
- `moonstone/Slider` to not ignore `value` prop when it is the same as the previous value
- `moonstone/Picker` component's buttons to reverse their operation such that 'up' selects the previous item and 'down' the next
- `moonstone/Picker` and derivatives may now use numeric width, which represents the amount of characters to use for sizing. `width={4}` represents four characters, `2` for two characters, etc. `width` still accepts the size-name strings.
- `moonstone/Divider` to now behave as a simple horizontal line when no text content is provided
- `moonstone/Scroller` and other scrolling components to not display scrollbar controls by default
- `moonstone/DatePicker` and `moonstone/TimePicker` to emit `onChange` event whenever the value is changed, not just when the component is closed

### Removed

- `moonstone/ProgressBar` properties `min` and `max`

### Fixed

- `moonstone/IncrementSlider` so that the knob is spottable via pointer, and 5-way navigation between the knob and the increment/decrement buttons is functional
- `moonstone/Slider` and `moonstone/IncrementSlider` to not fire `onChange` for value changes from props

## [1.0.0-beta.1] - 2016-12-30

### Added

- `moonstone/VideoPlayer` and `moonstone/TooltipDecorator` components and samples
- `moonstone/Panels.Panels` property `onBack` to support `ui/Cancelable`
- `moonstone/VirtualFlexList` Work-In-Progress component to support variably sized rows or columns
- `moonstone/ExpandableItem` properties `autoClose` and `lockBottom`
- `moonstone/ExpandableList` properties `noAutoClose` and `noLockBottom`
- `moonstone/Picker` property `reverse`
- `moonstone/ContextualPopup` property `noAutoDismiss`
- `moonstone/Dialog` property `scrimType`
- `moonstone/Popup` property `spotlightRestrict`

### Changed

- `moonstone/Panels.Routable` to require a `navigate` configuration property indicating the event callback for back or cancel actions
- `moonstone/MarqueeController` focus/blur handling to start and stop synchronized `moonstone/Marquee` components
- `moonstone/ExpandableList` property `autoClose` to `closeOnSelect` to disambiguate it from the added `autoClose` on 5-way up
- `moonstone/ContextualPopupDecorator.ContextualPopupDecorator` component's `onCloseButtonClick` property to `onClose`
- `moonstone/Dialog` component's `onCloseButtonClicked` property to `onClose`
- `moonstone/Spinner` component's `center` and `middle` properties to a single `centered` property
	that applies both horizontal and vertical centering
- `moonstone/Popup.PopupBase` component's `onCloseButtonClicked` property to `onCloseButtonClick`
- `moonstone/Item.ItemOverlay` component's `autoHide` property to remove the `'no'` option. The same
	effect can be achieved by omitting the property or passing `null`.
- `moonstone/VirtualGridList` to be scrolled by page when navigating with a 5-way direction key
- `moonstone/Scroller`, `moonstone/VirtualList`, `moonstone/VirtualGridList` to no longer respond to mouse down/move/up events
- all Expandables to include a state arrow UI element
- `moonstone/LabeledItem` to support a `titleIcon` property which positions just after the title text
- `moonstone/Button` to include `moonstone/TooltipDecorator`
- `moonstone/Expandable` to support being managed, radio group-style, by a component wrapped with `RadioControllerDecorator` from `ui/RadioDecorator`
- `moonstone/Picker` to animate `moonstone/Marquee` children when any part of the `moonstone/Picker` is focused
- `moonstone/VirtualList` to mute its container instead of disabling it during scroll events
- `moonstone/VirtualList`, `moonstone/VirtualGridList`, and `moonstone/Scroller` to continue scrolling when holding down the paging controls
- `moonstone/VirtualList` to require a `component` prop and not have a default value
- `moonstone/Picker` to continuously change when a button is held down by adding `ui/Holdable`.

### Fixed

- `moonstone/Popup` and `moonstone/ContextualPopup` 5-way navigation behavior using spotlight.
- Bug where a synchronized marquee whose content fit the available space would prevent restarting of the marquees
- `moonstone/Input` to show an ellipsis on the correct side based on the text directionality of the `value` or `placeholder` content.
- `moonstone/VirtualList` and `moonstone/VirtualGridList` to prevent unwanted scrolling when focused with the pointer
- `moonstone/Picker` to remove fingernail when a the pointer is held down, but the pointer is moved off the `joined` picker.
- `moonstone/LabeledItem` to include marquee on both `title` and `label`, and be synchronized

## [1.0.0-alpha.5] - 2016-12-16

No changes.

## [1.0.0-alpha.4] - 2016-12-2

### Added

- `moonstone/Popup`, `moonstone/ContextualPopupDecorator`, `moonstone/Notification`, `moonstone/Dialog` and `moonstone/ExpandableInput` components
- `ItemOverlay` component to `moonstone/Item` module
- `marqueeCentered` prop to `moonstone/MarqueeDecorator` and `moonstone/MarqueeText`
- `placeholder` prop to `moonstone/Image`
- `moonstone/MarqueeController` component to synchronize multiple `moonstone/Marquee` components
- Non-latin locale support to all existing Moonstone components
- Language-specific font support
- `moonstone/IncrementSlider` now accepts customizable increment and decrement icons, as well as `moonstone/Slider` being more responsive to external styling

### Changed

- `moonstone/Input` component's `iconStart` and `iconEnd` properties to be `iconBefore` and `iconAfter`, respectively, for consistency with `moonstone/Item.ItemOverlay` naming
- `moonstone/Icon` and `moonstone/IconButton` so the `children` property supports both font-based icons and images
- the `checked` property to `selected` for consistency across the whole framework. This allows better interoperability when switching between various components.  Affects the following: `CheckboxItem`, `RadioItem`, `SelectableItem`, `Switch`, `SwitchItem`, and `ToggleItem`. Additionally, these now use `moonstone/Item.ItemOverlay` to position and handle their Icons.
- `moonstone/Slider` and `moonstone/IncrementSlider` to be more performant. No changes were made to
	the public API.
- `moonstone/GridListImageItem` so that a placeholder image displays while loading the image, and the caption and subcaption support marqueeing
- `moonstone/MoonstoneDecorator` to add `FloatingLayerDecorator`
- `moonstone/IncrementSlider` in vertical mode looks and works as expected.

### Removed

- LESS mixins that belong in `@enact/ui`, so that only moonstone-specific mixins are contained in
this module. When authoring components and importing mixins, only the local mixins need to be
imported, as they already import the general mixins.
- the `src` property from `moonstone/Icon` and `moonston/IconButton`. Use the support for URLs in
	the `children` property as noted above.
- the `height` property from `moonstone/IncrementSlider` and `moonstone/Slider`

### Fixed

- Joined picker so that it now has correct animation when using the mouse wheel
- Bug in DatePicker/TimePicker that prevented setting of value earlier than 1969

## [1.0.0-alpha.3] - 2016-11-8

### Added

- `moonstone/BodyText`, `moonstone/DatePicker`, `moonstone/DayPicker`, `moonstone/ExpandableItem`, `moonstone/Image`, and `moonstone/TimePicker` components
- `fullBleed` prop to `moonstone/Panels/Header`. When `true`, the header content is indented and the header lines are removed.
- Application close button to `moonstone/Panels`. Fires `onApplicationClose` when clicked. Can be omitted with the `noCloseButton` prop.
- `marqueeDisabled` prop to `moonstone/Picker`
- `padded` prop to `moonstone/RangePicker`
- `forceDirection` prop to `moonstone/Marquee`. Forces the direction of `moonstone/Marquee`. Useful for when `RTL` content cannot be auto detected.

### Changed

- `data` parameter passed to `component` prop of `VirtualList`.
- `moonstone/Expandable` into a submodule of `moonstone/ExpandableItem`
- `ExpandableList` to properly support selection
- `moonstone/Divider`'s `children` property to be optional
- `moonstone/ToggleItem`'s `inline` version to have a `max-width` of `240px`
- `moonstone/Input` to use `<div>` instead of `<label>` for wrapping components. No change to
	functionality, only markup.

### Removed

- `moonstone/ExpandableCheckboxItemGroup` in favor of `ExpandableList`

## [1.0.0-alpha.2] - 2016-10-21

This version includes a lot of refactoring from the previous release. Developers need to switch to the new enact-dev command-line tool.

### Added

- New components and HOCs: `moonstone/Scroller`, `moonstone/VirtualList`, `moonstone/VirtualGridList`, `moonstone/MarqueeText`, `moonstone/Spinner`, `moonstone/ExpandableCheckboxItemGroup`, `moonstone/MarqueeDecorator`
- New options for `ui/Toggleable` HOC
- Marquee support to many components
- Image support to `moonstone/Icon` and `moonstone/IconButton`
- `dismissOnEnter` prop for `moonstone/Input`
- Many more unit tests

### Changed

- Some props for UI state were renamed to have `default` prefix where state was managed by the component. (e.g. `defaultOpen`)

### Fixed

- Many components were fixed, polished, updated and documented
- Inline docs updated to be more consistent and comprehensive<|MERGE_RESOLUTION|>--- conflicted
+++ resolved
@@ -11,9 +11,7 @@
 
 ### Added
 
-<<<<<<< HEAD
 - `moonstone/VideoPlayer` property `component` to handle custom video element
-=======
 - `moonstone/IncrementSlider` properties `incrementAriaLabel` and `decrementAriaLabel` to configure the label set on each button
 - `moonstone/Input` support for `small` prop
 
@@ -42,7 +40,6 @@
 - `moonstone/ToggleItem` to accept HTML DOM node tag names as strings for its `component` property
 
 ## [2.0.0-alpha.5] - 2018-03-07
->>>>>>> daff470f
 
 ### Removed
 
