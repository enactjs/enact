# Change Log

The following is a curated list of changes in the Enact moonstone module, newest changes on the top.

## [unreleased]

### Added

- `moonstone/Panels.Header` prop `hideLine` to hide the bottom separator line
- `moonstone/Panels.Header` type "dense" for "AlwaysViewing" Panels types

### Fixed

- `moonstone/Dropdown` button to not animate
- `moonstone/FormCheckboxItem` so it doesn't change size between normal and large text mode
- `moonstone/LabeledItem` to pass `marqueeOn` prop to its contents
- `moonstone/Spinner` to use the latest designs
- `moonstone/Tooltip` layer order so it doesn't interfere with other positioned elements, like `ContextualPopup`
<<<<<<< HEAD
- `moonstone/Panels.Header` to use the latest designs with better spacing between the titles below
=======
- `moonstone/VirtualList.VirtualGridList` and `moonstone/VirtualList.VirtualList` to properly respond to 5way directional key presses
>>>>>>> ea70b765

## [3.0.0-beta.1] - 2019-07-15

### Removed

- `small` prop in `moonstone/Input`, `moonstone/ToggleButton`, `moonstone/Button`, `moonstone/Icon`, `moonstone/IconButton`, and `moonstone/LabeledIcon`, replaced by `size` prop, which accepts `"small"` or `"large"`
- `moonstone/Divider`, replaced by `moonstone/Heading`

### Added

- `ilib@^14.2.0` as a package peer dependency, which apps will need to include
- `moonstone/Dropdown` widths `tiny`, and `huge`

### Fixed

- Fonts to use the updated names of global fonts available in the system
- `moonstone/Popup` to properly handle closing in mid-transition
- `moonstone/Scroller` to properly move focus out of the container
- `moonstone/VirtualList` to allow keydown events to bubble up when not handled by the component
- `moonstone/IncrementSlider` to support aria-label when disabled
- `moonstone/LabeledItem` to not clip the bottom of descender glyphs in large text mode
- `moonstone/Scroller`, `moonstone/VirtualList.VirtualGridList`, and `moonstone/VirtualList.VirtualList` not to scroll too far by page up/down keys
- `moonstone/VirtualList.VirtualGridList` scrolling when navigating to an adjacent item
- `moonstone/VirtualList.VirtualGridList` and `moonstone/VirtualList.VirtualList` to focus an item properly after an update

## [3.0.0-alpha.7] - 2019-06-24

### Fixed

- `moonstone/Dropdown` to scroll to and focus the selected item when opened
- `moonstone/ExpandableItem.ExpandableItemBase` to not error if `onClose` or `onOpen` was not supplied
- `moonstone/GridListImageItem` to support overriding the `image` CSS class name
- `moonstone/Scroller` to scroll and to move focus to the paging control properly if the current item sticking to the top is only spottable
- `moonstone/VirtualList` to scroll to the focused item when navigating out of the viewport via 5-way

## [3.0.0-alpha.6] - 2019-06-17

### Removed

- `moonstone/Divider`, `moonstone/Dialog`, and `moonstone/Heading` prop `casing`

### Fixed

- `moonstone/Dropdown` to support voice readout
- `moonstone/Dropdown` remaining open after it becomes `disabled`

## [3.0.0-alpha.5] - 2019-06-10

### Added

- `moonstone/Dropdown` property `width` to support `'small'`, `'medium'`, and `'large'` sizes

### Fixed

- `moonstone/Panels.Header` to center text when `centered` is used and additional controls are included by `moonstone/Panels`
- Fonts for non-Latin to not intermix font weights for bold when using a combination of Latin and non-Latin glyphs
- `moonstone/VirtualList` to restore focus to an item when scrollbars are visible

## [3.0.0-alpha.4] - 2019-06-03

### Changed

- `moonstone/Dropdown` to prevent spotlight moving out of the popup
- `moonstone/Dropdown` to use radio selection which allows only changing the selection but not deselection

### Fixed

- Non-Latin locale font assignments to match the new font family support in `LG Smart UI`
- `moonstone/Checkbox`, `moonstone/FormCheckbox`, `moonstone/Panels.Header`, `moonstone/RadioItem`, `moonstone/Slider`, and `moonstone/Switch` to render correctly in high contrast
- `moonstone/VideoPlayer` to hide scrim for high contrast if bottom controls are hidden

## [3.0.0-alpha.3] - 2019-05-29

### Added

- `moonstone/Panels` support for managing share state of contained components
- `moonstone/Scroller` and `moonstone/VirtualList` support for restoring scroll position when within a `moonstone/Panels.Panel`

### Changed

- `moonstone/Scroller` to scroll when no spottable child exists in the pressed 5-way key direction and, when `focusableScrollbar` is set, focus the scrollbar button

### Fixed

- Fonts to correctly use the new font files and updated the international font name from "Moonstone LG Display" to "Moonstone Global"
- `moonstone/Dropdown` `children` propType so it supports the same format as `ui/Group` (an array of strings or an array of objects with props)
- `moonstone/FormCheckbox`, `moonstone/Input`, `moonstone/ProgressBar`, `moonstone/RadioItem`, `moonstone/SwitchItem`, and `moonstone/Tooltip` light skin colors.
- `moonstone/VideoPlayer` to have correct sized control buttons

## [3.0.0-alpha.2] - 2019-05-20

### Added

- `moonstone/Heading` prop `spacing` with default value `'small'`

### Fixed

- `moonstone/Button` background colors for translucent and lightTranslucent
- `moonstone/Checkbox` by updating colors for both dark and light skins
- `moonstone/DaySelector` item text size in large-text mode
- `moonstone/Dropdown` popup scroller arrows showing in non-latin locales and added large-text mode support
- `moonstone/FormCheckboxItem` to match the designs
- `moonstone/Panels.Header` with `Input` to not have a distracting white background color
- `moonstone/Input` caret color to match the designs (black bar on white background, white bar on black background, standard inversion)
- `moonstone/Item` height in non-latin locales
- `moonstone/RadioItem` and `moonstone/SelectableItem` icon size in large-text mode

## [3.0.0-alpha.1] - 2019-05-15

### Removed

- `moonstone/Button` and `moonstone/Panels.Header` prop `casing` which is no longer supported
- `moonstone/Input.InputBase` prop `focused` which was used to indicate when the internal input field had focused but was replaced by the `:focus-within` pseudo-selector
- `moonstone/VirtualList` and `moonstone/VirtualList.VirtualGridList` property `isItemDisabled`

### Added

- `moonstone/BodyText` prop `size` to offer a new "small" size
- `moonstone/Button` prop `iconPosition`
- `moonstone/ContextualPopup` config `noArrow`
- `moonstone/Dropdown` component
- `moonstone/Panels.Header` prop `centered` to support immersive apps with a completely centered design
- `moonstone/Heading` component, an improved version of `moonstone/Divider` with additional features
- `moonstone/Panels` slot `<controls>` to easily add custom controls next to the Panels' "close" button
- `moonstone/Spinner` prop `size` to support a new "small" size for use inside `SlotItem` components
- `moonstone/TooltipDecorator` prop `tooltipRelative` and `moonstone/TooltipDecorator.Tooltip` prop `relative` to support relative positioning. This is an advanced feature and requires a container with specific rules. See documentation for details.

### Changed

- `moonstone/Button.ButtonDecorator` to remove `i18n/Uppercase` HOC
- `moonstone/Button`, `moonstone/Checkbox`, `moonstone/CheckboxItem`, `moonstone/ContextualPopupDecorator`, `moonstone/FormCheckbox`, `moonstone/FormCheckboxItem`, `moonstone/Panels.Header`, `moonstone/Notification`, `moonstone/RadioItem`, and `moonstone/Tooltip` appearance to match the latest designs
- `moonstone/Button`, `moonstone/Dropdown`, `moonstone/Icon`, `moonstone/IconButton`, `moonstone/Input`, and `moonstone/ToggleButton` default size to "small", which unifies their initial heights
- `moonstone/DaySelector` to have squared check boxes to match the rest of the checkmark components
- `moonstone/LabeledIcon` and `moonstone/LabeledIconButton` text size to be smaller
- `moonstone/Panel` and `moonstone/Panels` now allocate slightly more screen edge space for a cleaner look
- `moonstone/Scroller.Scroller`, `moonstone/VirtualList.VirtualGridList`, and `moonstone/VirtualList.VirtualList` scrollbar button to gain focus when pressing a page up or down key if `focusableScrollbar` is true
- global styling rules affecting standard font-weight, disabled opacity, and LESS color variable definitions

### Fixed

- `moonstone/Scroller`, `moonstone/VirtualList.VirtualGridList`, and `moonstone/VirtualList.VirtualList` to scroll by page up/down keys without focus in pointer mode

## [2.6.0] - ???

### Deprecated

- `moonstone/Divider` which will be replaced by `moonstone/Heading`
- `moonstone/Input.InputBase` prop `focused` which will be handled by CSS in 3.0
- `small` prop in `moonstone/Input` and `moonstone/ToggleButton`, which will be replaced by `size="small"` in 3.0

### Added

- `moonstone/Input` and `moonstone/ToggleButton` prop `size`
- `moonstone/Button`, `moonstone/IconButton`, and `moonstone/LabeledIconButton` public class name `large` to support customizing the style for the new `size` prop on `ui/Button`

### Fixed

- `moonstone/EditableIntegerPicker`, `moonstone/Picker`, and `moonstone/RangePicker` to not error when the `min` prop exceeds the `max` prop

## [2.5.3] - 2019-06-06

### Fixed

- `moonstone/ContextualPopupDecorator` imperative methods to be correctly bound to the instance
- `moonstone/ExpandableInput` to retain focus when touching within the input field on touch platforms
- `moonstone/ExpandableList` to not error if `selected` is passed as an array to a non-multi-select list
- `moonstone/Scroller` to allow changing spotlight focus to opposite scroll button when switching to 5way mode
- `moonstone/ExpandableInput` to retain focus when touching within the input field on touch platforms
- `moonstone/Input` refocusing on touch on iOS
- `moonstone/Scroller`, `moonstone/VirtualList.VirtualGridList`, and `moonstone/VirtualList.VirtualList` to change spotlight focus due to touch events
- `moonstone/Slider` to not scroll the viewport when dragging on touch platforms
- `moonstone/VideoPlayer` to correctly handle touch events while moving slider knobs
- `moonstone/VirtualList` and `moonstone/Scroller` to animate with 5-way navigation by default

## [2.5.2] - 2019-04-23

### Fixed

- `moonstone/EditableIntegerPicker` text alignment when not editing the value
- `moonstone/Scroller` to scroll via dragging when the platform has touch support
- `moonstone/VideoPlayer` to continue to display the thumbnail image while the slider is focused

## [2.5.1] - 2019-04-09

### Fixed

- `moonstone/ExpandableInput` to close on touch platforms when tapping another component

## [2.5.0] - 2019-04-01

### Fixed

- `moonstone/ContextualPopupDecorator` method `positionContextualPopup()` to correctly reposition the popup when invoked from app code
- `moonstone/Tooltip` to better support long tooltips
- `moonstone/Popup` to resume spotlight pauses when closing with animation
- `moonstone/Panels` to correctly ignore `null` children

## [2.4.1] - 2019-03-11

### Changed

- `moonstone/Picker` to display more of the selected value in wide instances

### Fixed

- `moonstone/Checkbox`, `moonstone/FormCheckbox`, `moonstone/RadioItem`, `moonstone/SelectableIcon`, and `moonstone/Slider` spotlight muted colors
- `moonstone/Spinner` animation synchronization after a rerender
- `moonstone/TooltipDecorator` to position `Tooltip` correctly when the wrapped component moves or resizes
- `moonstone/VideoPlayer` to continue to show thumbnail when playback control keys are pressed
- `moonstone/VideoPlayer` to stop seeking by remote key when it loses focus
- `moonstone/VirtualList` to only resume spotlight pauses it initiated
- `moonstone/ExpandableItem` to be better optimized on mount

## [2.4.0] - 2019-03-04

### Added

- `line-height` rule to base text CSS for both latin and non-latin locales
- Support for high contrast colors in dark and light `moonstone`
- `moonstone/BodyText` prop `noWrap` which automatically adds `moonstone/Marquee` support as well as limits the content to only display one line of text

### Changed

- `moonstone/Spinner` visuals from 3 spinning balls to an energetic flexing line

### Fixed

- `moonstone/Panels` to set child's `autoFocus` prop to `default-element` when `index` increases
- `moonstone/Slider` to prevent gaining focus when clicked when disabled
- `moonstone/Slider` to prevent default browser scroll behavior when 5-way directional key is pressed on an active knob
- `moonstone/DatePicker` and `moonstone/TimePicker` to close with back/ESC
- `moonstone/DatePicker` and `moonstone/TimePicker` value handling when open on mount
- `moonstone/ContextualPopupDecorator` to correctly focus on popup content when opened

## [2.3.0] - 2019-02-11

### Added

- `moonstone/VirtualList.VirtualGridList` and `moonstone/VirtualList.VirtualList` property `childProps` to support additional props included in the object passed to the `itemsRenderer` callback
- `moonstone/Skinnable` support for `skinVariants`, to enable features like high contrast mode and large text mode
- Support for 8k (UHD2) displays

### Changed

- All content-containing LESS stylesheets (not within a `styles` directory) extensions to be `*.module.less` to retain modular context with CLI 2.x.

### Fixed

- `moonstone/VirtualList` to focus an item properly by `scrollTo` API immediately after a prior call to the same position
- `moonstone/Popup` to close floating layer when the popup closes without animation

## [2.2.9] - 2019-01-11

### Fixed

- `moonstone/Scroller` scrolling to boundary behavior for short scrollers

## [2.2.8] - 2018-12-06

### Fixed

- `moonstone/ExpandableInput` to focus labeled item on close
- `moonstone/ExpandableItem` to disable its spotlight container when the component is disabled
- `moonstone/Scroller` to correctly handle scrolling focused elements and containers into view

## [2.2.7] - 2018-11-21

### Fixed

- `moonstone/Picker`, `moonstone/ExpandablePicker`, `moonstone/ExpandableList`, `moonstone/IncrementSlider` to support disabling voice control

## [2.2.6] - 2018-11-15

### Fixed

- `moonstone/VideoPlayer` to blur slider when hiding media controls
- `moonstone/VideoPlayer` to disable pointer mode when hiding media controls via 5-way
- `moonstone/VirtualList` and `moonstone/Scroller` to not to animate with 5-way navigation by default

## [2.2.5] - 2018-11-05

### Fixed

- `moonstone/ExpandableItem` to not steal focus after closing

## [2.2.4] - 2018-10-29

### Fixed

- `moonstone/MoonstoneDecorator` to apply both Latin and non-Latin rules to the root element so all children inherit the correct default font rules.
- `moonstone/Marquee`, `moonstone/MediaOverlay` to display locale-based font
- `moonstone/DayPicker` separator character used between selected days in the label in fa-IR locale
- `moonstone/Scroller`, `moonstone/VirtualList.VirtualGridList`, and `moonstone/VirtualList.VirtualList` scrolling by voice commands in RTL locales

## [2.2.3] - 2018-10-22

### Fixed

- `moonstone/Scroller` to respect the disabled spotlight container status when handling pointer events
- `moonstone/Scroller` to scroll to the boundary when focusing the first or last element with a minimal margin in 5-way mode
- `moonstone/VideoPlayer` to position the slider knob correctly when beyond the left or right edge of the slider

## [2.2.2] - 2018-10-15

### Fixed

- `moonstone/Scroller` stuttering when page up/down key is pressed

## [2.2.1] - 2018-10-09

### Fixed

- `moonstone/Scroller`, `moonstone/VirtualList.VirtualGridList`, and `moonstone/VirtualList.VirtualList` to notify user when scrolling is not possible via voice command
- `moonstone/TimePicker` to not read out meridiem label when changing the value

## [2.2.0] - 2018-10-02

### Added

- `moonstone/GridListImageItem` voice control feature support

### Fixed

- `moonstone/DayPicker` to prevent closing when selecting days via voice control
- `moonstone/VideoPlayer` to unfocus media controls when hidden
- `moonstone/Scroller` to set correct scroll position when an expandable child is closed
- `moonstone/Scroller` to prevent focusing children while scrolling

## [2.1.4] - 2018-09-17

### Fixed

- `moonstone/Button` and `moonstone/IconButton` to style image-based icons correctly when focused and disabled
- `moonstone/FormCheckboxItem` styling when focused and disabled
- `moonstone/Panels` to always blur breadcrumbs when transitioning to a new panel
- `moonstone/Scroller` to correctly set scroll position when nested item is focused
- `moonstone/Scroller` to not adjust `scrollTop` when nested item is focused
- `moonstone/VideoPlayer` to show correct playback rate feedback on play or pause
- `moonstone/VirtualList.VirtualGridList` and `moonstone/VirtualList.VirtualList` to handle 5way navigation properly when `focusableScrollbar` is true

## [2.1.3] - 2018-09-10

### Fixed

- `moonstone/Scroller`, `moonstone/VirtualList.VirtualGridList`, and `moonstone/VirtualList.VirtualList` to show overscroll effects properly on repeating wheel input
- `moonstone/TooltipDecorator` to handle runtime error when setting `tooltipText` to an empty string
- `moonstone/VideoPlayer` timing to read out `infoComponents` accessibility value when `moreButton` or `moreButtonColor` is pressed

## [2.1.2] - 2018-09-04

### Fixed

- `moonstone/ExpandableItem` to prevent default browser scroll behavior when 5-way key is pressed on the first item or the last item
- `moonstone/Scroller` scrolling behavior for focused items in 5-way mode
- `moonstone/Scroller` to scroll container elements into view
- `moonstone/TooltipDecorator` to update position when `tooltipText` is changed
- `moonstone/VideoPlayer` to prevent default browser scroll behavior when navigating via 5-way
- `moonstone/VirtuaList` to allow `onKeyDown` events to bubble
- `moonstone/VirtualList.VirtualGridList` and `moonstone/VirtualList.VirtualList` scrolling via page up or down keys

## [2.1.1] - 2018-08-27

### Changed

- `moonstone/Scroller`, `moonstone/VirtualList.VirtualGridList`, and `moonstone/VirtualList.VirtualList` to show overscroll effects only by wheel input

### Fixed

- `moonstone/VideoPlayer` so that activity is detected and the `autoCloseTimeout` timer is reset when using 5-way to navigate from the media slider

### Fixed

- `moonstone/Picker` to fire onChange events, due to a hold, consistently across pointer and 5-way navigation

## [2.1.0] - 2018-08-20

### Added

- `moonstone/VideoPlayer` property `noMediaSliderFeedback`
- `moonstone/VideoPlayer.MediaControls` property `playPauseButtonDisabled`

### Changed

- `moonstone/Picker` key down hold threshold to 800ms before firing the `onChange` event

### Fixed

- `moonstone/GridListImageItem` to properly vertically align when the content varies in size
- `moonstone/Scroller`, `moonstone/VirtualList.VirtualGridList`, and `moonstone/VirtualList.VirtualList` to not scroll by dragging
- `moonstone/Slider` to not emit `onChange` event when `value` has not changed
- `moonstone/VideoPlayer` to focus on available media buttons if the default spotlight component is disabled
- `moonstone/VideoPlayer` to keep media controls visible when interacting with popups
- `moonstone/VideoPlayer` to read out `infoComponents` accessibility value when `moreButtonColor` is pressed
- `moonstone/VideoPlayer` to round the time displayed down to the nearest second
- `moonstone/VirtualList` to restore last focused item correctly

## [2.0.2] - 2018-08-13

### Fixed

- `moonstone/DatePicker` to correctly change year when `minYear` and `maxYear` aren't provided
- `moonstone/EditableIntegerPicker` management of spotlight pointer mode
- `moonstone/LabeledIcon` and `moonstone/LabeledIconButton` to have proper spacing and label-alignment with all label positions
- `moonstone/Popup` to prevent duplicate 5-way navigation when `spotlightRestrict="self-first"`
- `moonstone/Scroller` not to scroll to wrong position via 5way navigation in RTL languages
- `moonstone/Scroller` not to scroll when focusing in pointer mode
- `moonstone/Slider` to forward `onActivate` event
- `moonstone/VideoPlayer` to reset key down hold when media becomes unavailable

## [2.0.1] - 2018-08-01

### Fixed

- `moonstone/Dialog` read order of dialog contents
- `moonstone/Scroller` to go to next page properly via page up/down keys

## [2.0.0] - 2018-07-30

### Added

- `moonstone/LabeledIcon` and `moonstone/LabeledIconButton` components for a lightweight `Icon` or `IconButton` with a label
- `moonstone/VideoPlayer` property `noAutoShowMediaControls`

### Fixed

- `moonstone/Scroller` to prevent scrolling via page up/down keys if there is no spottable component in that direction
- `moonstone/Dialog` to hide `titleBelow` when `title` is not set
- `moonstone/Image` to suppress drag and drop support by default
- `moonstone/VideoPlayer` audio guidance behavior of More button
- `moonstone/VirtualList.VirtualGridList` and `moonstone/VirtualList.VirtualList` to handle focus properly via page up/down keys when switching to 5-way mode
- `moonstone/Popup` to spot the content after it's mounted
- `moonstone/Scroller`, `moonstone/VirtualList.VirtualGridList`, and `moonstone/VirtualList.VirtualList` to scroll properly via voice control in RTL locales

## [2.0.0-rc.3] - 2018-07-23

### Changed

- `moonstone/Scroller.Scroller`, `moonstone/VirtualList.VirtualGridList`, and `moonstone/VirtualList.VirtualList` overscroll effect color more recognizable on the focused element

### Fixed

- `moonstone/ContextualPopup` to refocus its activator on close when the popup lacks spottable children
- `moonstone/Scroller`, `moonstone/VirtualList.VirtualGridList`, and `moonstone/VirtualList.VirtualList` to scroll properly when holding down paging control buttons
- `moonstone/ExpandableItem` spotlight behavior when leaving the component via 5-way
- `moonstone/RadioItem` circle thickness to be 2px, matching the design
- `moonstone/Slider` to correctly prevent 5-way actions when activated
- `moonstone/ExpandableItem` and other expandable components to spotlight correctly when switching from pointer mode to 5-way with `closeOnSelect`

## [2.0.0-rc.2] - 2018-07-16

### Fixed

- `moonstone/Input` to not focus by *tab* key
- `moonstone/Picker` to properly set focus when navigating between buttons
- `moonstone/Popup` to set correct open state while transitioning
- `moonstone/ProgressBar.ProgressBarTooltip` unknown props warning
- `moonstone/Scrollable` to disable spotlight container during flick events only when contents can scroll
- `moonstone/Scroller`, `moonstone/VirtualList.VirtualGridList`, and `moonstone/VirtualList.VirtualList` to scroll properly when `animate` is false via `scrollTo`
- `moonstone/Scroller`, `moonstone/VirtualList.VirtualGridList`, and `moonstone/VirtualList.VirtualList` page controls to stop propagating an event when the event is handled
- `moonstone/Scroller`, `moonstone/VirtualList.VirtualGridList`, and `moonstone/VirtualList.VirtualList` to hide overscroll effect when focus is moved from a disabled paging control button to the opposite button
- `moonstone/Scroller`, `moonstone/VirtualList.VirtualGridList`, and `moonstone/VirtualList.VirtualList` to show overscroll effect when reaching the edge for the first time by wheel
- `moonstone/VideoPlayer` to display feedback tooltip when pointer leaves slider while playing
- `moonstone/VirtualList` and `moonstone/VirtualGridList` to restore focus on items focused by pointer

## [2.0.0-rc.1] - 2018-07-09

### Added

- `moonstone/VirtualList.VirtualList` and `moonstone/VirtualList.VirtualGridList` support `data-webos-voice-focused` and `data-webos-voice-group-label`

### Removed

- `moonstone/Button` built-in support for tooltips

### Changed

- `moonstone/Spinner` to blur Spotlight when the spinner is active

### Fixed

- `moonstone/Scroller.Scroller`, `moonstone/VirtualList.VirtualGridList`, and `moonstone/VirtualList.VirtualList` to handle direction, page up, and page down keys properly on page controls them when `focusableScrollbar` is false
- `moonstone/Scroller.Scroller`, `moonstone/VirtualList.VirtualGridList`, and `moonstone/VirtualList.VirtualList` to handle a page up or down key in pointer mode
- `moonstone/VideoPlayer.MediaControls` to correctly handle more button color when the prop is not specified
- `VirtualList.VirtualList` to handle focus properly when switching to 5-way mode

## [2.0.0-beta.9] - 2018-07-02

### Added

- `moonstone/ContextualPopupDecorator` instance method `positionContextualPopup()`
- `moonstone/MoonstoneDecorator` config property `disableFullscreen` to prevent the decorator from filling the entire screen
- `moonstone/Scroller` prop `onUpdate`

### Fixed

- `moonstone/Scrollable` to update scroll properly on pointer click
- `moonstone/TooltipDecorator` to prevent unnecessary re-renders when losing focus
- `moonstone/TooltipDecorator` to not dismiss the tooltip on pointer click

## [2.0.0-beta.8] - 2018-06-25

### Added

- `moonstone/Scroller.Scroller`, `moonstone/VirtualList.VirtualGridList`, and `moonstone/VirtualList.VirtualList` support for scrolling via voice control on webOS
- `moonstone/Scroller.Scroller`, `moonstone/VirtualList.VirtualGridList`, and `moonstone/VirtualList.VirtualList` overscroll effect when the edges are reached

### Changed

- `moonstone/Divider` property `marqueeOn` default value to `render`
- `moonstone/Scroller.Scroller`, `moonstone/VirtualList.VirtualGridList`, and `moonstone/VirtualList.VirtualList` scrollbar button to move a previous or next page when pressing a page up or down key instead of releasing it

### Fixed

- `moonstone/VideoPlayer` to prevent updating state when the source is changed to the preload source, but the current preload source is the same
- `moonstone/MediaOverlay` to marquee correctly
- `moonstone/MediaOverlay` to match UX guidelines

## [2.0.0-beta.7] - 2018-06-11

### Removed

- `moonstone/Dialog` properties `preserveCase` and `showDivider`, replaced by `casing` and `noDivider` respectively
- `moonstone/Divider` property `preserveCase`, replaced by `casing`
- `moonstone/ExpandableInput` property `onInputChange`, replaced by `onChange`
- `moonstone/MoonstoneDecorator.TextSizeDecorator`, replaced by `moonstone/MoonstoneDecorator.AccessibilityDecorator`
- `moonstone/Panels.Header` property `preserveCase`, replaced by `casing`
- `moonstone/Panels.Panel` property `noAutoFocus`, replaced by `autoFocus`
- `moonstone/TooltipDecorator` property `tooltipPreserveCase`, replaced by `tooltipCasing`

### Changed

- `moonstone/VideoPlayer` to allow spotlight focus to move left and right from `MediaControls`
- `moonstone/VideoPlayer` to disable bottom controls when loading until it's playable

### Fixed

- `moonstone/EditableIntegerPicker` to disable itself when on a range consisting of a single static value
- `moonstone/Picker` to disable itself when containing fewer than two items
- `moonstone/Popup` to spot its content correctly when `open` by default
- `moonstone/RangePicker` to disable itself when on a range consisting of a single static value
- `moonstone/TooltipDecorator` to hide when `onDismiss` has been invoked
- `moonstone/VideoPlayer` to show media controls when pressing down in pointer mode
- `moonstone/VideoPlayer` to provide a more natural 5-way focus behavior
- `moonstone/VideoPlayer.MediaControls` to handle left and right key to jump when `moonstone/VideoPlayer` is focused

## [2.0.0-beta.6] - 2018-06-04

### Removed

- `moonstone/IncrementSlider` prop `children` which was no longer supported for setting the tooltip (since 2.0.0-beta.1)

### Fixed

- `moonstone/ContextualPopupDecorator` to allow focusing components under a popup without any focusable components
- `moonstone/Scroller` ordering of logic for Scroller focus to check focus possibilities first then go to fallback at the top of the container
- `moonstone/Scroller` to check focus possibilities first then go to fallback at the top of the container of focused item
- `moonstone/Scroller` to scroll by page when focus was at the edge of the viewport
- `moonstone/ToggleButton` padding and orientation for RTL
- `moonstone/VideoPlayer` to not hide title and info section when showing more components
- `moonstone/VideoPlayer` to select a position in slider to seek in 5-way mode
- `moonstone/VideoPlayer` to show thumbnail only when focused on slider

## [2.0.0-beta.5] - 2018-05-29

### Removed

- `moonstone/Popup`, `moonstone/Dialog` and `moonstone/Notification` property `spotlightRestrict` option `'none'`
- `moonstone/VideoPlayer` prop `preloadSource`, to be replaced by `moonstone/VideoPlayer.Video` prop `preloadSource`
- `moonstone/Button` and `moonstone/IconButton` allowed value `'opaque'` from prop `backgroundOpacity` which was the default and therefore has the same effect as omitting the prop

### Added

- `moonstone/VideoPlayer` props `selection` and `onSeekOutsideRange` to support selecting a range and notification of interactions outside of that range
- `moonstone/VideoPlayer.Video` component to support preloading video sources

### Changed

- `moonstone/VideoPlayer.videoComponent` prop to default to `ui/Media.Media` instead of `'video'`. As a result, to use a custom video element, one must pass an instance of `ui/Media` with its `mediaComponent` prop set to the desired element.

### Fixed

- `moonstone/ContextualPopupDecorator` to properly stop propagating keydown event if fired from the popup container
- `moonstone/Slider` to read when knob gains focus or for a change in value
- `moonstone/Scroller` to not cut off Expandables when scrollbar appears
- `moonstone/VideoPlayer` to correctly read out when play button is pressed
- `moonstone/Divider` to always use a fixed height, regardless of locale

## [2.0.0-beta.4] - 2018-05-21

### Added

- `moonstone/Button` and `moonstone/IconButton` class name `small` to the list of allowed `css` overrides
- `moonstone/VideoPlayer.MediaControls` property `onClose` to handle back key
- `moonstone/ProgressBar` prop `highlighted` for when the UX needs to call special attention to a progress bar

### Changed

- `moonstone/VideoPlayer` to disable media slider when source is unavailable

### Fixed

- `moonstone/ContextualPopupDecorator` to not set focus to activator when closing if focus was set elsewhere
- `moonstone/IconButton` to allow external customization of vertical alignment of its `Icon` by setting `line-height`
- `moonstone/Marquee.MarqueeController` to not cancel valid animations
- `moonstone/VideoPlayer` feedback and feedback icon to hide properly on play/pause/fast forward/rewind
- `moonstone/VideoPlayer` to correctly focus to default media controls component
- `moonstone/VideoPlayer` to close opened popup components when media controls hide
- `moonstone/VideoPlayer` to show controls on mount and when playing next preload video

## [2.0.0-beta.3] - 2018-05-14

### Added

- `moonstone/SelectableItem.SelectableItemDecorator`

### Changed

- `moonstone/ToggleItem` to forward native events on `onFocus` and `onBlur`
- `moonstone/Input` and `moonstone/ExpandableInput` to support forwarding valid `<input>` props to the contained `<input>` node
- `moonstone/ToggleButton` to fire `onToggle` when toggled

### Fixed

- `moonstone/VirtualList.VirtualList` and `moonstone/VirtualList.VirtualGridList` to scroll properly with all enabled items via a page up or down key
- `moonstone/VirtualList.VirtualList`, `moonstone/VirtualList.VirtualGridList`, and `moonstone/Scroller.Scroller` to ignore any user key events in pointer mode
- `moonstone/VirtualList.VirtualList`, `moonstone/VirtualList.VirtualGridList`, and `moonstone/Scroller.Scroller` to pass `data-spotlight-container-disabled` prop to their outer DOM element
- `moonstone/Image` so it automatically swaps the `src` to the appropriate resolution dynamically as the screen resizes
- `moonstone/Popup` to support all `spotlightRestrict` options
- `moonstone` component `disabled` colors to match the most recent design guidelines (from 30% to 60% opacity)
- `moonstone/ExpandableInput` spotlight behavior when leaving the component via 5-way

## [2.0.0-beta.2] - 2018-05-07

### Fixed

- `moonstone/IconButton` to allow theme-style customization, like it claimed was possible
- `moonstone/ExpandableItem` and related expandables to deal with disabled items and the `autoClose`, `lockBottom` and `noLockBottom` props
- `moonstone/Slider` not to fire `onChange` event when 5-ways out of boundary
- `moonstone/ToggleButton` layout for RTL locales
- `moonstone/Item`, `moonstone/SlotItem`, `moonstone/ToggleItem` to not apply duplicate `className` values
- `moonstone/VirtualList.VirtualList`, `moonstone/VirtualList.VirtualGridList`, and `moonstone/Scroller.Scroller` scrollbar button's aria-label in RTL
- `moonstone/VirtualList.VirtualList` and `moonstone/VirtualList.VirtualGridList` to scroll properly with all disabled items
- `moonstone/VirtualList.VirtualList` and `moonstone/VirtualList.VirtualGridList` to not scroll on focus when jumping

## [2.0.0-beta.1] - 2018-04-29

### Removed

- `moonstone/IncrementSlider` and `moonstone/Slider` props `tooltipAsPercent`, `tooltipSide`, and `tooltipForceSide`, to be replaced by `moonstone/IncrementSlider.IncrementSliderTooltip` and `moonstone/Slider.SliderTooltip` props `percent`, and `side`
- `moonstone/IncrementSlider` props `detachedKnob`, `onDecrement`, `onIncrement`, and `scrubbing`
- `moonstone/ProgressBar` props `tooltipSide` and `tooltipForceSide`, to be replaced by `moonstone/ProgressBar.ProgressBarTooltip` prop `side`
- `moonstone/Slider` props `detachedKnob`, `onDecrement`, `onIncrement`, `scrubbing`, and `onKnobMove`
- `moonstone/VideoPlayer` property `tooltipHideDelay`
- `moonstone/VideoPlayer` props `backwardIcon`, `forwardIcon`, `initialJumpDelay`, `jumpBackwardIcon`, `jumpButtonsDisabled`, `jumpDelay`, `jumpForwadIcon`, `leftComponents`, `moreButtonCloseLabel`, `moreButtonColor`, `moreButtonDisabled`, `moreButtonLabel`, `no5WayJump`, `noJumpButtons`, `noRateButtons`, `pauseIcon`, `playIcon`, `rateButtonsDisabled`, and `rightComponents`, replaced by corresponding props on `moonstone/VideoPlayer.MediaControls`
- `moonstone/VideoPlayer` props `onBackwardButtonClick`, `onForwardButtonClick`, `onJumpBackwardButtonClick`, `onJumpForwardButtonClick`, and `onPlayButtonClick`, replaced by `onRewind`, `onFastForward`, `onJumpBackward`, `onJumpForward`, `onPause`, and `onPlay`, respectively

### Added

- `moonstone/DatePicker` props `dayAriaLabel`, `dayLabel`, `monthAriaLabel`, `monthLabel`, `yearAriaLabel` and `yearLabel` to configure the label set on date pickers
- `moonstone/DayPicker` and `moonstone/DaySelector` props `dayNameLength`, `everyDayText`, `everyWeekdayText`, and `everyWeekendText`
- `moonstone/ExpandablePicker` props `checkButtonAriaLabel`, `decrementAriaLabel`, `incrementAriaLabel`, and `pickerAriaLabel` to configure the label set on each button and picker
- `moonstone/MediaOverlay` component
- `moonstone/Picker` props `aria-label`, `decrementAriaLabel`, and `incrementAriaLabel` to configure the label set on each button
- `moonstone/Popup` property `closeButtonAriaLabel` to configure the label set on popup close button
- `moonstone/ProgressBar.ProgressBarTooltip` props `percent` to format the value as a percent and `visible` to control display of the tooltip
- `moonstone/TimePicker` props `hourAriaLabel`, `hourLabel`, `meridiemAriaLabel`, `meridiemLabel`, `minuteAriaLabel`, and `minuteLabel` to configure the label set on time pickers
- `moonstone/VideoPlayer.MediaControls` component to support additional customization of the playback controls
- `moonstone/VideoPlayer` props `mediaControlsComponent`, `onRewind`, `onFastForward`, `onJumpBackward`, `onJumpForward`, `onPause`, `onPlay`, and `preloadSource`
- `moonstone/VirtualList.VirtualList` and `moonstone/VirtualList.VirtualGridList` `role="list"`
- `moonstone/VirtualList.VirtualList` and `moonstone/VirtualList.VirtualGridList` prop `wrap` to support wrap-around spotlight navigation
- `moonstone/VirtualList`, `moonstone/VirtualGridList` and `moonstone/Scroller` props `scrollRightAriaLabel`, `scrollLeftAriaLabel`, `scrollDownAriaLabel`, and `scrollUpAriaLabel` to configure the aria-label set on scroll buttons in the scrollbars

### Changed

- `moonstone/IncrementSlider` and `moonstone/Slider` prop `tooltip` to support either a boolean for the default tooltip or an element or component for a custom tooltip
- `moonstone/Input` to prevent pointer actions on other component when the input has focus
- `moonstone/ProgressBar.ProgressBarTooltip` prop `side` to support either locale-aware or locale-independent positioning
- `moonstone/ProgressBar.ProgressBarTooltip` prop `tooltip` to support custom tooltip components
- `moonstone/Scroller`, `moonstone/Picker`, and `moonstone/IncrementSlider` to retain focus on `moonstone/IconButton` when it becomes disabled

### Fixed

- `moonstone/ExpandableItem` and related expandable components to expand smoothly when used in a scroller
- `moonstone/GridListImageItem` to show proper `placeholder` and `selectionOverlay`
- `moonstone/MoonstoneDecorator` to optimize localized font loading performance
- `moonstone/Scroller` and `moonstone/VirtualList` navigation via 5-way from paging controls
- `moonstone/VideoPlayer` to render bottom controls at idle after mounting
- `moonstone/VirtualList.VirtualList` and `moonstone/VirtualList.VirtualGridList` to give initial focus
- `moonstone/VirtualList.VirtualList` and `moonstone/VirtualList.VirtualGridList` to have the default value for `dataSize`, `pageScroll`, and `spacing` props

## [2.0.0-alpha.8] - 2018-04-17

### Added

- `moonstone/Panels` property `closeButtonAriaLabel` to configure the label set on application close button

### Changed

- `moonstone/VirtualList.VirtualList` and `moonstone/VirtualList.VirtualGridList` to set its ARIA `role` to `"list"`
- `moonstone/VideoPlayer` property `title` to accept node type

### Fixed

- `moonstone/TimePicker` to show `meridiem` correctly in all locales
- `moonstone/Scrollable` scroll buttons to read out out audio guidance when button pressed down
- `moonstone/ExpandableItem` to show label properly when open and disabled
- `moonstone/Notification` to position properly in RTL locales
- `moonstone/VideoPlayer` to show controls when pressing 5-way select

## [2.0.0-alpha.7] - 2018-04-03

### Removed

- `moonstone/VirtualList.VirtualList` and `moonstone/VirtualList.VirtualGridList` prop `data` to eliminate the misunderstanding caused by the ambiguity of `data`

### Added

- `moonstone/VideoPlayer` property `noSpinner` to allow apps to show/hide spinner while loading video

### Changed

- `moonstone/VideoPlayer` to disable play/pause button when media controls are disabled
- `moonstone/VideoPlayer` property `moreButtonColor` to allow setting underline colors for more button
- `moonstone/VirtualList.VirtualList` and `moonstone/VirtualList.VirtualGridList` prop `isItemDisabled`, which accepts a function that checks if the item at the supplied index is disabled
- `moonstone/Panels.Header` support for `headerInput` so the Header can be used as an Input. See documentation for usage examples.
- `moonstone/ProgressBar` property `tooltipSide` to configure tooltip position relative to the progress bar
- `moonstone/ProgressBar` colors (affecting `moonstone/Slider` as well) for light and dark theme to match the latest designs and make them more visible when drawn over arbitrary background colors

### Fixed

- `moonstone/VideoPlayer` to correctly adjust spaces when the number of components changes in `leftComponents` and `rightComponents`
- `moonstone/VideoPlayer` to read out audio guidance every time `source` changes
- `moonstone/VideoPlayer` to display custom thumbnail node
- `moonstone/VideoPlayer` to hide more icon when right components are removed
- `moonstone/Picker` to correctly update pressed state when dragging off buttons
- `moonstone/Notification` to display when it's opened
- `moonstone/VirtualList` and `moonstone/VirtualGridList` to show Spotlight properly while navigating with page up and down keys
- `moonstone/Input` to allow navigating via left or right to other components when the input is active and the selection is at start or end of the text, respectively
- `moonstone/Panels.ActivityPanels` to correctly lay out the existing panel after adding additional panels

## [2.0.0-alpha.6] - 2018-03-22

### Removed

- `moonstone/Slider` exports `SliderFactory` and `SliderBaseFactory`
- `moonstone/IncrementSlider` exports `IncrementSliderFactory` and `IncrementSliderBaseFactory`
- `moonstone/ProgressBar`, `moonstone/Slider`, `moonstone/Slider.SliderTooltip`, `moonstone/IncrementSlider` components' `vertical` property and replaced it with `orientation`

### Added

- `moonstone/VideoPlayer` property `component` to handle custom video element
- `moonstone/IncrementSlider` properties `incrementAriaLabel` and `decrementAriaLabel` to configure the label set on each button
- `moonstone/Input` support for `small` prop
- `moonstone/ProgressBar` support for `tooltip` and `tooltipForceSide`
- `moonstone/ProgressBar`, `moonstone/Slider`, `moonstone/Slider.SliderTooltip`, `moonstone/IncrementSlider` property `orientation` to accept orientation strings like "vertical" and "horizontal" (replaced old `vertical` prop)

### Changed

- `moonstone/Input` input `height`, `vertical-align`, and `margins`. Please verify your layouts to ensure everything lines up correctly; this change may require removal of old sizing and positioning CSS which is no longer necessary.
- `moonstone/FormCheckbox` to have a small border around the circle, according to new GUI designs
- `moonstone/RadioItem` dot size and added an inner-dot to selected-focused state, according to new GUI designs
- `moonstone/ContextualPopup` prop `popupContainerId` to `popupSpotlightId`
- `moonstone/Popup` prop `containerId` to `spotlightId`
- `moonstone/VideoPlayer` prop `containerId` to `spotlightId`
- `moonstone/VirtualList.VirtualList` and `moonstone/VirtualList.VirtualGridList` prop `component` to be replaced by `itemRenderer`

### Fixed

- `moonstone/ExpandableItem` to be more performant when animating
- `moonstone/GridListImageItem` to hide overlay checkmark icon on focus when unselected
- `moonstone/GridListImageItem` to use `ui/GridListImageItem`
- `moonstone/VirtualList`, `moonstone/VirtualGridList` and `moonstone/Scroller` components to use their base UI components
- `moonstone/VirtualList` to show the selected state on hovered paging controls properly
- `moonstone/Slider` to highlight knob when selected
- `moonstone/Slider` to handle updates to its `value` prop correctly
- `moonstone/ToggleItem` to accept HTML DOM node tag names as strings for its `component` property
- `moonstone/Popup` to properly pause and resume spotlight when animating

## [2.0.0-alpha.5] - 2018-03-07

### Removed

- `moonstone/Marquee.MarqueeText`, replaced by `moonstone/Marquee.Marquee`
- `moonstone/VirtualGridList.GridListImageItem`, replaced by `moonstone/GridListImageItem`

### Changed

- `moonstone/Marquee.Marquee` to be `moonstone/Marquee.MarqueeBase`
- `moonstone/ContextualPopupDecorator` to not restore last-focused child
- `moonstone/ExpandableList` to restore focus to the first selected item after opening

### Fixed

- `moonstone/Slider` to correctly show localized percentage value in tooltip when `tooltipAsPercent` is true
- `moonstone/VirtualGridList` to show or hide its scrollbars properly
- `moonstone/Button` text to be properly centered
- `moonstone/Input` to not clip some glyphs at the start of the value

## [2.0.0-alpha.4] - 2018-02-13

### Added

- `moonstone/SlotItem` replacing `moonstone/Item.ItemOverlay`

### Removed

- `moonstone/VirtualFlexList` to be replaced by `ui/VirtualFlexList`
- `moonstone/Button` and `moonstone/IconButton` prop `noAnimation`
- `moonstone/Item.OverlayDecorator`, `moonstone/Item.Overlay`, and `moonstone/Item.ItemOverlay` to be replaced by `moonstone/SlotItem`

### Changed

- `moonstone/Marquee` to do less-costly calculations during measurement and optimized the applied styles
- `moonstone/ExpandableList` to require a unique key for each object type data

### Fixed

- `moonstone/VirtualList` to render properly with fiber reconciler
- `moonstone/VirtualList` focus option in scrollTo api
- `moonstone/ExpandableSpotlightDecorator` to not spot the title upon collapse when in `pointerMode`
- `moonstone/Spinner` to not unpause Spotlight unless it was the one to pause it
- `moonstone/Marquee` to stop when becoming disabled
- `moonstone/Input`, `moonstone/MarqueeDecorator`, and `moonstone/Slider` to prevent unnecessary focus-based updates

## [2.0.0-alpha.3] - 2018-01-18

### Removed

- `moonstone/Scroller` and `moonstone/VirtualList` option `indexToFocus` in `scrollTo` method which is deprecated from 1.2.0
- `moonstone/Scroller` props `horizontal` and `vertical` which are deprecated from 1.3.0 and replaced with `direction` prop
- `moonstone/Button` exports `ButtonFactory` and `ButtonBaseFactory`
- `moonstone/IconButton` exports `IconButtonFactory` and `IconButtonBaseFactory`

### Fixed

- `moonstone/MoonstoneDecorator` root node to fill the entire space available, which simplifies positioning and sizing for child elements (previously always measured 0 in height)
- `moonstone/VirtualList` to prevent infinite function call when a size of contents is slightly longer than a client size without a scrollbar
- `moonstone/VirtualList` to sync scroll position when clientSize changed

## [2.0.0-alpha.2] - 2017-08-29

No significant changes.

## [2.0.0-alpha.1] - 2017-08-27

### Changed

- `moonstone/Button`, `moonstone/Checkbox`, `moonstone/FormCheckbox`, `moonstone/IconButton`, `moonstone/IncrementSlider`, `moonstone/Item`, `moonstone/Picker`, and `moonstone/RangePicker`, `moonstone/Switch` and `moonstone/VideoPlayer` to use `ui/Touchable`

## [1.15.0] - 2018-02-28

### Deprecated

- `moonstone/Marquee.Marquee`, to be moved to `moonstone/Marquee.MarqueeBase` in 2.0.0
- `moonstone/Marquee.MarqueeText`, to be moved to `moonstone/Marquee.Marquee` in 2.0.0

### Fixed

- `moonstone/GridListImageItem` to display correctly

## [1.14.0] - 2018-02-23

### Deprecated

- `moonstone/VirtualFlexList`, to be replaced by `ui/VirtualFlexList` in 2.0.0
- `moonstone/VirtualGridList.GridListImageItem`, to be replaced by `moonstone/GridListImageItem` in 2.0.0
- `moonstone/Button` and `moonstone/IconButton` prop `noAnimation`, to be removed in 2.0.0
- `moonstone/Button.ButtonFactory`, `moonstone/Button.ButtonBaseFactory`, `moonstone/IconButton.IconButtonFactory`, `moonstone/IconButton.IconButtonBaseFactory`, `moonstone/IncrementSlider.IncrementSliderFactory`, `moonstone/IncrementSlider.IncrementSliderBaseFactory`, `moonstone/Slider.SliderFactory`, and `moonstone/Slider.SliderBaseFactory`, to be removed in 2.0.0
- `moonstone/Item.ItemOverlay`, to be replaced by `ui/SlotItem` in 2.0.0
- `moonstone/Item.Overlay` and `moonstone/Item.OverlayDecorator`, to be removed in 2.0.0

### Added

- `moonstone/DaySelector` component
- `moonstone/EditableIntegerPicker` component
- `moonstone/GridListImageItem` component

## [1.13.4] - 2018-07-30

### Fixed

- `moonstone/DatePicker` to calculate min and max year in the current calender

## [1.13.3] - 2018-01-16

### Fixed

- `moonstone/TimePicker` to not read out meridiem label when meridiem picker gets a focus
- `moonstone/Scroller` to correctly update scrollbars when the scroller's contents change

## [1.13.2] - 2017-12-14

### Fixed

- `moonstone/Panels` to maintain spotlight focus when `noAnimation` is set
- `moonstone/Panels` to not accept back key presses during transition
- `moonstone/Panels` to revert 1.13.0 fix that blurred Spotlight when transitioning panels
- `moonstone/Scroller` and other scrolling components to not show scroll thumb when only child item is updated
- `moonstone/Scroller` and other scrolling components to not hide scroll thumb immediately after scroll position reaches the top or the bottom
- `moonstone/Scroller` and other scrolling components to show scroll thumb properly when scroll position reaches the top or the bottom by paging controls

## [1.13.1] - 2017-12-06

### Fixed

- `moonstone/Slider` to not unnecessarily fire `onChange` if the initial value has not changed

## [1.13.0] - 2017-11-28

### Added

- `moonstone/VideoPlayer` props `disabled`, `loading`, `miniFeedbackHideDelay`, and `thumbnailComponent` as well as new APIs: `areControlsVisible`, `getVideoNode`, `showFeedback`, and `toggleControls`

### Fixed

- `moonstone/VirtualList` to render items from a correct index on edge cases at the top of a list
- `moonstone/VirtualList` to handle focus properly via page up at the first page and via page down at the last page
- `moonstone/Expandable` and derivatives to use the new `ease-out-quart` animation timing function to better match the aesthetic of Enyo's Expandables
- `moonstone/TooltipDecorator` to correctly display tooltip direction when locale changes
- `moonstone/Marquee` to restart animation on every resize update
- `moonstone/LabeledItem` to start marquee when hovering while disabled
- `moonstone/Marquee` to correctly start when hovering on disabled spottable components
- `moonstone/Marquee.MarqueeController` to not abort marquee when moving among components
- `moonstone/Picker` marquee issues with disabled buttons or Picker
- `moonstone/Panels` to prevent loss of spotlight issue when moving between panels
- `moonstone/VideoPlayer` to bring it in line with real-world use-cases
- `moonstone/Slider` by removing unnecessary repaints to the screen
- `moonstone/Slider` to fire `onChange` events when the knob is pressed near the boundaries
- `moonstone/VideoPlayer` to correctly position knob when interacting with media slider
- `moonstone/VideoPlayer` to not read out the focused button when the media controls hide
- `moonstone/MarqueeDecorator` to stop when unhovering a disabled component using `marqueeOn` `'focus'`
- `moonstone/Slider` to not forward `onChange` when `disabled` on `mouseUp/click`
- `moonstone/VideoPlayer` to defer rendering playback controls until needed

## [1.12.2] - 2017-11-15

### Fixed

- `moonstone/VirtualList` to scroll and focus properly by pageUp and pageDown when disabled items are in it
- `moonstone/Button` to correctly specify minimum width when in large text mode
- `moonstone/Scroller` and other scrolling components to restore last focused index when panel is changed
- `moonstone/VideoPlayer` to display time correctly in RTL locale
- `moonstone/VirtualList` to scroll correctly using page down key with disabled items
- `moonstone/Scroller` and other scrolling components to not cause a script error when scrollbar is not rendered
- `moonstone/Picker` incrementer and decrementer to not change size when focused
- `moonstone/Panels.Header` to use a slightly smaller font size for `title` in non-latin locales and a line-height for `titleBelow` and `subTitleBelow` that better meets the needs of tall-glyph languages like Tamil and Thai, as well as latin locales
- `moonstone/Scroller` and `moonstone/VirtualList` to keep spotlight when pressing a 5-way control while scrolling
- `moonstone/Panels` to prevent user interaction with panel contents during transition
- `moonstone/Slider` and related components to correctly position knob for `detachedKnob` on mouse down and fire value where mouse was positioned on mouse up
- `moonstone/DayPicker` to update day names when changing locale
- `moonstone/ExpandableItem` and all other `Expandable` components to revert 1.12.1 change to pull down from the top

## [1.12.1] - 2017-11-07

### Fixed

- `moonstone/ExpandableItem` and all other `Expandable` components to now pull down from the top instead of being revealed from the bottom, matching Enyo's design
- `moonstone/VirtualListNative` to scroll properly with page up/down keys if there is a disabled item
- `moonstone/RangePicker` to display negative values correctly in RTL
- `moonstone/Scroller` and other scrolling components to not blur scroll buttons when wheeling
- `moonstone/Scrollbar` to hide scroll thumb immediately without delay after scroll position reaches min or max
- `moonstone/Divider` to pass `marqueeOn` prop
- `moonstone/Slider` to fire `onChange` on mouse up and key up
- `moonstone/VideoPlayer` to show knob when pressed
- `moonstone/Panels.Header` to layout `titleBelow` and `subTitleBelow` correctly
- `moonstone/Panels.Header` to use correct font-weight for `subTitleBelow`
- `moonstone/VirtualList` to restore focus correctly for lists only slightly larger than the viewport

## [1.12.0] - 2017-10-27

### Fixed

- `moonstone/Scroller` and other scrolling components to prevent focusing outside the viewport when pressing a 5-way key during wheeling
- `moonstone/Scroller` to called scrollToBoundary once when focus is moved using holding child item
- `moonstone/VideoPlayer` to apply skin correctly
- `moonstone/Popup` from `last-focused` to `default-element` in `SpotlightContainerDecorator` config
- `moonstone/Panels` to retain focus when back key is pressed on breadcrumb
- `moonstone/Input` to correctly hide VKB when dismissing

## [1.11.0] - 2017-10-24

### Added

- `moonstone/VideoPlayer` properties `seekDisabled` and `onSeekFailed` to disable seek function

### Changed

- `moonstone/ExpandableList` to become `disabled` if there are no children

### Fixed

- `moonstone/Picker` to read out customized accessibility value when picker prop has `joined` and `aria-valuetext`
- `moonstone/Scroller` to apply scroll position on vertical or horizontal Scroller when child gets a focus
- `moonstone/Scroller` and other scrolling components to scroll without animation when panel is changed
- `moonstone/ContextualPopup` padding to not overlap close button
- `moonstone/Scroller` and other scrolling components to change focus via page up/down only when the scrollbar is visible
- `moonstone/Picker` to only increment one value on hold
- `moonstone/ItemOverlay` to remeasure when focused

## [1.10.1] - 2017-10-16

### Fixed

- `moonstone/Scroller` and other scrolling components to scroll via page up/down when focus is inside a Spotlight container
- `moonstone/VirtualList` and `moonstone/VirtualGridList` to scroll by 5-way keys right after wheeling
- `moonstone/VirtualList` not to move focus when a current item and the last item are located at the same line and pressing a page down key
- `moonstone/Slider` knob to follow while dragging for detached knob
- `moonstone/Panels.Header` to layout header row correctly in `standard` type
- `moonstone/Input` to not dismiss on-screen keyboard when dragging cursor out of input box
- `moonstone/Panels.Header` RTL `line-height` issue
- `moonstone/Panels` to render children on idle
- `moonstone/Scroller` and other scrolling components to limit muted spotlight container scrims to their bounds
- `moonstone/Input` to always forward `onKeyUp` event

## [1.10.0] - 2017-10-09

### Added

- `moonstone/VideoPlayer` support for designating components with `.spottable-default` as the default focus target when pressing 5-way down from the slider
- `moonstone/Slider` property `activateOnFocus` which when enabled, allows 5-way directional key interaction with the `Slider` value without pressing [Enter] first
- `moonstone/VideoPlayer` property `noMiniFeedback` to support controlling the visibility of mini feedback
- `ui/Layout`, which provides a technique for laying-out components on the screen using `Cells`, in rows or columns

### Changed

- `moonstone/Popup` to focus on mount if it’s initially opened and non-animating and to always pass an object to `onHide` and `onShow`
- `moonstone/VideoPlayer` to emit `onScrub` event and provide audio guidance when setting focus to slider

### Fixed

- `moonstone/ExpandableItem` and derivatives to restore focus to the Item if the contents were last focused when closed
- `moonstone/Slider` toggling activated state when holding enter/select key
- `moonstone/TimePicker` picker icons shifting slightly when focusing an adjacent picker
- `moonstone/Icon` so it handles color the same way generic text does, by inheriting from the parent's color. This applies to all instances of `Icon`, `IconButton`, and `Icon` inside `Button`.
- `moonstone/fonts` Museo Sans font to correct "Ti" kerning
- `moonstone/VideoPlayer` to correctly position knob on mouse click
- `moonstone/Panels.Header` to show an ellipsis for long titles with RTL text
- `moonstone/Marquee` to restart when invalidated by a prop change and managed by a `moonstone/Marquee.MarqueeController`
- `spotlight.Spotlight` method `focus()` to verify that the target element matches its container's selector rules prior to setting focus
- `moonstone/Picker` to only change picker values `onWheel` when spotted
- `moonstone/VideoPlayer` to hide descendant floating components (tooltips, contextual popups) when the media controls hide

## [1.9.3] - 2017-10-03

### Added

- `moonstone/Button` property value to `backgroundOpacity` called "lightTranslucent" to better serve colorful image backgrounds behind Buttons. This also affects `moonstone/IconButton` and `moonstone/Panels/ApplicationCloseButton`.
- `moonstone/Panels` property `closeButtonBackgroundOpacity` to support `moonstone/Panels/ApplicationCloseButton`'s `backgroundOpacity` prop

### Changed

- `Moonstone Icons` font file to include the latest designs for several icons
- `moonstone/Panels/ApplicationCloseButton` to expose its `backgroundOpacity` prop

### Fixed

- `moonstone/VirtualList` to apply "position: absolute" inline style to items
- `moonstone/Picker` to increment and decrement normally at the edges of joined picker
- `moonstone/Icon` not to read out image characters
- `moonstone/Scroller` and other scrolling components to not accumulate paging scroll by pressing page up/down in scrollbar
- `moonstone/Icon` to correctly display focused state when using external image
- `moonstone/Button` and `moonstone/IconButton` to be properly visually muted when in a muted container

## [1.9.2] - 2017-09-26

### Fixed

- `moonstone/ExpandableList` preventing updates when its children had changed

## [1.9.1] - 2017-09-25

### Fixed

- `moonstone/ExpandableList` run-time error when using an array of objects as children
- `moonstone/VideoPlayer` blocking pointer events when the controls were hidden

## [1.9.0] - 2017-09-22

### Added

- `moonstone/styles/mixins.less` mixins: `.moon-spotlight-margin()` and `.moon-spotlight-padding()`
- `moonstone/Button` property `noAnimation` to support non-animating pressed visual

### Changed

- `moonstone/TimePicker` to use "AM/PM" instead of "meridiem" for label under meridiem picker
- `moonstone/IconButton` default style to not animate on press. NOTE: This behavior will change back to its previous setting in release 2.0.0.
- `moonstone/Popup` to warn when using `scrimType` `'none'` and `spotlightRestrict` `'self-only'`
- `moonstone/Scroller` to block spotlight during scroll
- `moonstone/ExpandableItem` and derivatives to always pause spotlight before animation

### Fixed

- `moonstone/VirtualGridList` to not move focus to wrong column when scrolled from the bottom by holding the "up" key
- `moonstone/VirtualList` to focus an item properly when moving to a next or previous page
- `moonstone/Scroller` and other scrolling components to move focus toward first or last child when page up or down key is pressed if the number of children is small
- `moonstone/VirtualList` to scroll to preserved index when it exists within dataSize for preserving focus
- `moonstone/Picker` buttons to not change size
- `moonstone/Panel` to move key navigation to application close button on holding the "up" key.
- `moonstone/Picker` to show numbers when changing values rapidly
- `moonstone/Popup` layout in large text mode to show close button correctly
- `moonstone/Picker` from moving scroller when pressing 5-way keys in `joined` Picker
- `moonstone/Input` so it displays all locales the same way, without cutting off the edges of characters
- `moonstone/TooltipDecorator` to hide tooltip when 5-way keys are pressed for disabled components
- `moonstone/Picker` to not tremble in width when changing values while using a numeric width prop value
- `moonstone/Picker` to not overlap values when changing values in `vertical`
- `moonstone/ContextualPopup` pointer mode focus behavior for `spotlightRestrict='self-only'`
- `moonstone/VideoPlayer` to prevent interacting with more components in pointer mode when hidden
- `moonstone/Scroller` to not repaint its entire contents whenever partial content is updated
- `moonstone/Slider` knob positioning after its container is resized
- `moonstone/VideoPlayer` to maintain focus when media controls are hidden
- `moonstone/Scroller` to scroll expandable components into view when opening when pointer has moved elsewhere

## [1.8.0] - 2017-09-07

### Deprecated

- `moonstone/Dialog` property `showDivider`, will be replaced by `noDivider` property in 2.0.0

### Added

- `moonstone/Popup` callback property `onShow` which fires after popup appears for both animating and non-animating popups

### Changed

- `moonstone/Popup` callback property `onHide` to run on both animating and non-animating popups
- `moonstone/VideoPlayer` state `playbackRate` to media events
- `moonstone/VideoPlayer` support for `spotlightDisabled`
- `moonstone/VideoPlayer` thumbnail positioning and style
- `moonstone/VirtualList` to render when dataSize increased or decreased
- `moonstone/Dialog` style
- `moonstone/Popup`, `moonstone/Dialog`, and `moonstone/Notification` to support `node` type for children
- `moonstone/Scroller` to forward `onKeyDown` events

### Fixed

- `moonstone/Scroller` and other scrolling components to enable focus when wheel scroll is stopped
- `moonstone/VirtualList` to show scroll thumb when a preserved item is focused in a Panel
- `moonstone/Scroller` to navigate properly with 5-way when expandable child is opened
- `moonstone/VirtualList` to stop scrolling when focus is moved on an item from paging controls or outside
- `moonstone/VirtualList` to move out with 5-way navigation when the first or the last item is disabled
- `moonstone/IconButton` Tooltip position when disabled
- `moonstone/VideoPlayer` Tooltip time after unhovering
- `moonstone/VirtualList` to not show invisible items
- `moonstone/IconButton` Tooltip position when disabled
- `moonstone/VideoPlayer` to display feedback tooltip correctly when navigating in 5-way
- `moonstone/MarqueeDecorator` to work with synchronized `marqueeOn` `'render'` and hovering as well as `marqueOn` `'hover'` when moving rapidly among synchronized marquees
- `moonstone/Input` aria-label for translation
- `moonstone/Marquee` to recalculate inside `moonstone/Scroller` and `moonstone/SelectableItem` by bypassing `shouldComponentUpdate`
- `moonstone/Picker` to marquee when incrementing and decrementing values with the prop `noAnimation`

## [1.7.0] - 2017-08-23

### Deprecated

- `moonstone/TextSizeDecorator` and it will be replaced by `moonstone/AccessibilityDecorator`
- `moonstone/MarqueeDecorator` property `marqueeCentered` and `moonstone/Marquee` property `centered` will be replaced by `alignment` property in 2.0.0

### Added

- `moonstone/TooltipDecorator` config property to direct tooltip into a property instead of adding to `children`
- `moonstone/VideoPlayer` prop `thumbnailUnavailable` to fade thumbnail
- `moonstone/AccessibilityDecorator` with `highContrast` and `textSize`
- `moonstone/VideoPlayer` high contrast scrim
- `moonstone/MarqueeDecorator`and `moonstone/Marquee` property `alignment` to allow setting  alignment of marquee content

### Changed

- `moonstone/Scrollbar` to disable paging control down button properly at the bottom when a scroller size is a non-integer value
- `moonstone/VirtualList`, `moonstone/VirtualGridList`, and `moonstone/Scroller` to scroll on `keydown` event instead of `keyup` event of page up and page down keys
- `moonstone/VirtualGridList` to scroll by item via 5 way key
- `moonstone/VideoPlayer` to read target time when jump by left/right key
- `moonstone/IconButton` to not use `MarqueeDecorator` and `Uppercase`

### Fixed

- `moonstone/VirtualList` and `moonstone/VirtualGridList` to focus the correct item when page up and page down keys are pressed
- `moonstone/VirtualList` to not lose focus when moving out from the first item via 5way when it has disabled items
- `moonstone/Slider` to align tooltip with detached knob
- `moonstone/FormCheckbox` to display correct colors in light skin
- `moonstone/Picker` and `moonstone/RangePicker` to forward `onKeyDown` events when not `joined`
- `moonstone/SelectableItem` to display correct icon width and alignment
- `moonstone/LabeledItem` to always match alignment with the locale
- `moonstone/Scroller` to properly 5-way navigate from scroll buttons
- `moonstone/ExpandableList` to display correct font weight and size for list items
- `moonstone/Divider` to not italicize in non-italic locales
- `moonstone/VideoPlayer` slider knob to follow progress after being selected when seeking
- `moonstone/LabeledItem` to correctly position its icon. This affects all of the `Expandables`, `moonstone/DatePicker` and `moonstone/TimePicker`.
- `moonstone/Panels.Header` and `moonstone/Item` to prevent them from allowing their contents to overflow unexpectedly
- `moonstone/Marquee` to recalculate when vertical scrollbar appears
- `moonstone/SelectableItem` to recalculate marquee when toggled

### Removed

- `moonstone/Input` large-text mode

## [1.6.1] - 2017-08-07

### Changed

- `moonstone/Icon` and `moonstone/IconButton` to no longer fit image source to the icon's boundary

## [1.6.0] - 2017-08-04

### Added

- `moonstone/VideoPlayer` ability to seek when holding down the right and left keys. Sensitivity can be adjusted using throttling options `jumpDelay` and `initialJumpDelay`.
- `moonstone/VideoPlayer` property `no5WayJump` to disable jumping done by 5-way
- `moonstone/VideoPlayer` support for the "More" button to use tooltips
- `moonstone/VideoPlayer` properties `moreButtonLabel` and `moreButtonCloseLabel` to allow customization of the "More" button's tooltip and Aria labels
- `moonstone/VideoPlayer` property `moreButtonDisabled` to disable the "More" button
- `moonstone/Picker` and `moonstone/RangePicker` prop `aria-valuetext` to support reading custom text instead of value
- `moonstone/VideoPlayer` methods `showControls` and `hideControls` to allow external interaction with the player
- `moonstone/Scroller` support for Page Up/Page Down keys in pointer mode when no item has focus

### Changed

- `moonstone/VideoPlayer` to handle play, pause, stop, fast forward and rewind on remote controller
- `moonstone/Marquee` to also start when hovered if `marqueeOnRender` is set

### Fixed

- `moonstone/IconButton` to fit image source within `IconButton`
- `moonstone` icon font sizes for wide icons
- `moonstone/ContextualPopupDecorator` to prefer setting focus to the appropriate popup instead of other underlying controls when using 5-way from the activating control
- `moonstone/Scroller` not scrolled via 5 way when `moonstone/ExpandableList` is opened
- `moonstone/VirtualList` to not let the focus move outside of container even if there are children left when navigating with 5way
- `moonstone/Scroller` and other scrolling components to update disability of paging controls when the scrollbar is set to `visible` and the content becomes shorter
- `moonstone/VideoPlayer` to focus on hover over play/pause button when video is loading
- `moonstone/VideoPlayer` to update and display proper time while moving knob when video is paused
- `moonstone/VideoPlayer` long title overlap issues
- `moonstone/Panels.Header` to apply `marqueeOn` prop to `subTitleBelow` and `titleBelow`
- `moonstone/Picker` wheeling in `moonstone/Scroller`
- `moonstone/IncrementSlider` and `moonstone/Picker` to read value changes when selecting buttons

## [1.5.0] - 2017-07-19

### Added

- `moonstone/Slider` and `moonstone/IncrementSlider` prop `aria-valuetext` to support reading custom text instead of value
- `moonstone/TooltipDecorator` property `tooltipProps` to attach props to tooltip component
- `moonstone/Scroller` and `moonstone/VirtualList` ability to scroll via page up and page down keys
- `moonstone/VideoPlayer` tooltip-thumbnail support with the `thumbnailSrc` prop and the `onScrub` callback to fire when the knob moves and a new thumbnail is needed
- `moonstone/VirtualList` ability to navigate via 5way when there are disabled items
- `moonstone/ContextualPopupDecorator` property `popupContainerId` to support configuration of the popup's spotlight container
- `moonstone/ContextualPopupDecorator` property `onOpen` to notify containers when the popup has been opened
- `moonstone/ContextualPopupDecorator` config option `openProp` to support mapping the value of `open` property to the chosen property of wrapped component

### Changed

- `moonstone/ExpandableList` to use 'radio' as the default, and adapt 'single' mode to render as a `moonstone/RadioItem` instead of a `moonstone/CheckboxItem`
- `moonstone/VideoPlayer` to not hide pause icon when it appears
- `moonstone/ContextualPopupDecorator` to set accessibility-related props onto the container node rather than the popup node
- `moonstone/ExpandableItem`, `moonstone/ExpandableList`, `moonstone/ExpandablePicker`, `moonstone/DatePicker`, and `moonstone/TimePicker` to pause spotlight when animating in 5-way mode
- `moonstone/Spinner` to position the text content under the spinner, rather than to the right side
- `moonstone/VideoPlayer` to include hour when announcing the time while scrubbing
- `moonstone/GridListImageItem` to require a `source` prop and not have a default value

### Fixed

- `moonstone/Input` ellipsis to show if placeholder is changed dynamically and is too long
- `moonstone/Marquee` to re-evaluate RTL orientation when its content changes
- `moonstone/VirtualList` to restore focus on short lists
- `moonstone/ExpandableInput` to expand the width of its contained `moonstone/Input`
- `moonstone/Input` support for `dismissOnEnter`
- `moonstone/Input` focus management to prevent stealing focus when programmatically moved elsewhere
- `moonstone/Input` 5-way spot behavior
- `moonstone` international fonts to always be used, even when unsupported font-weights or font-styles are requested
- `moonstone/Panels.Panel` support for selecting components with `.spottable-default` as the default focus target
- `moonstone/Panels` layout in RTL locales
- `moonstone` spottable components to support `onSpotlightDown`, `onSpotlightLeft`, `onSpotlightRight`, and `onSpotlightUp` event property
- `moonstone/VirtualList` losing spotlight when the list is empty
- `moonstone/FormCheckbox` in focused state to have the correct "check" color
- `moonstone/Scroller` and other scrolling components' bug in `navigableFilter` when passed a container id

## [1.4.1] - 2017-07-05

### Changed

- `moonstone/Popup` to only call `onKeyDown` when there is a focused item in the `Popup`
- `moonstone/Scroller`, `moonstone/Picker`, and `moonstone/IncrementSlider` to automatically move focus when the currently focused `moonstone/IconButton` becomes disabled

### Fixed

- `moonstone/ContextualPopupDecorator` close button to account for large text size
- `moonstone/ContextualPopupDecorator` to not spot controls other than its activator when navigating out via 5-way
- `moonstone/Panels.Header` to set the value of `marqueeOn` for all types of headers

## [1.4.0] - 2017-06-29

### Deprecated

- `moonstone/Input` prop `noDecorator` is being replaced by `autoFocus` in 2.0.0

### Added

- `moonstone/Scrollbar` property `corner` to add the corner between vertical and horizontal scrollbars
- `moonstone/ScrollThumb` for a thumb of `moonstone/Scrollbar`
- `moonstone/styles/text.less` mixin `.locale-japanese-line-break()` to apply the correct  Japanese language line-break rules for the following multi-line components: `moonstone/BodyText`, `moonstone/Dialog`, `moonstone/Notification`, `moonstone/Popup`, and `moonstone/Tooltip`
- `moonstone/ContextualPopupDecorator` property `popupProps` to attach props to popup component
- `moonstone/VideoPlayer` property `pauseAtEnd` to control forward/backward seeking
- `moonstone/Panels/Header` prop `marqueeOn` to control marquee of header

### Changed

- `moonstone/Panels/Header` to expose its `marqueeOn` prop
- `moonstone/VideoPlayer` to automatically adjust the width of the allocated space for the side components so the media controls have more space to appear on smaller screens
- `moonstone/VideoPlayer` properties `autoCloseTimeout` and `titleHideDelay` default value to `5000`
- `moonstone/VirtualList` to support restoring focus to the last focused item
- `moonstone/Scroller` and other scrolling components to call `onScrollStop` before unmounting if a scroll is in progress
- `moonstone/Scroller` to reveal non-spottable content when navigating out of a scroller

### Fixed

- `moonstone/Dialog` to properly focus via pointer on child components
- `moonstone/VirtualList`, `moonstone/VirtualGridList`, and `moonstone/Scroller` not to be slower when scrolled to the first or the last position by wheeling
- `moonstone` component hold delay time
- `moonstone/VideoPlayer` to show its controls when pressing down the first time
- `moonstone/Panel` autoFocus logic to only focus on initial render
- `moonstone/Input` text colors
- `moonstone/ExpandableInput` to focus its decorator when leaving by 5-way left/right

## [1.3.1] - 2017-06-14

### Fixed

- `moonstone/Picker` support for large text
- `moonstone/Scroller` support for focusing paging controls with the pointer
- `moonstone` CSS rules for unskinned spottable components

## [1.3.0] - 2017-06-12

### Deprecated

- `moonstone/Scroller` props `horizontal` and `vertical`. Deprecated props are replaced with `direction` prop. `horizontal` and `vertical` will be removed in 2.0.0.
- `moonstone/Panel` prop `noAutoFocus` in favor of `autoFocus="none"`

### Added

- `moonstone/Image` support for `children` prop inside images
- `moonstone/Scroller` prop `direction` which replaces `horizontal` and `vertical` props
- `moonstone/VideoPlayer` property `tooltipHideDelay` to hide tooltip with a given amount of time
- `moonstone/VideoPlayer` property `pauseAtEnd` to pause when it reaches either the start or the end of the video
- `moonstone/VideoPlayer` methods `fastForward`, `getMediaState`, `jump`, `pause`, `play`, `rewind`, and `seek` to allow external interaction with the player. See docs for example usage.

### Changed

- `moonstone/Skinnable` to support context and allow it to be added to any component to be individually skinned. This includes a further optimization in skinning which consolidates all color assignments into a single block, so non-color rules aren't unnecessarily duplicated.
- `moonstone/Skinnable` light and dark skin names ("moonstone-light" and "moonstone") to "light" and "dark", respectively
- `moonstone/VideoPlayer` to set play/pause icon to display "play" when rewinding or fast forwarding
- `moonstone/VideoPlayer` to rewind or fast forward when previous command is slow-forward or slow-rewind respectively
- `moonstone/VideoPlayer` to fast forward when previous command is slow-forward and it reaches the last of its play rate
- `moonstone/VideoPlayer` to not play video on reload when `noAutoPlay` is `true`
- `moonstone/VideoPlayer` property `feedbackHideDelay`'s default value to `3000`
- `moonstone/Notification` to break line in characters in ja and zh locale
- `moonstone/Notification` to align texts left in LTR locale and right in RTL locale
- `moonstone/VideoPlayer` to simulate rewind functionality on non-webOS platforms only

### Fixed

- `moonstone/ExpandableItem` to correct the `titleIcon` when using `open` and `disabled`
- `moonstone/GridListImageItem` to center its selection icon on the image instead of the item
- `moonstone/Input` to have correct `Tooltip` position in `RTL`
- `moonstone/SwitchItem` to not unintentionally overflow `Scroller` containers, causing them to jump to the side when focusing
- `moonstone/VideoPlayer` to fast forward properly when video is at paused state
- `moonstone/VideoPlayer` to correctly change sources
- `moonstone/VideoPlayer` to show or hide feedback tooltip properly
- `moonstone/DateTimeDecorator` to work properly with `RadioControllerDecorator`
- `moonstone/Picker` in joined, large text mode so the arrows are properly aligned and sized
- `moonstone/Icon` to reflect the same proportion in relation to its size in large-text mode

## [1.2.0] - 2017-05-17

### Deprecated

- `moonstone/Scroller` and other scrolling components option `indexToFocus` in `scrollTo` method to be removed in 2.0.0

### Added

- `moonstone/Slider` and `moonstone/IncrementSlider` prop `noFill` to support a style without the fill
- `moonstone/Marquee` property `rtl` to set directionality to right-to-left
- `moonstone/VirtualList.GridListImageItem` property `selectionOverlay` to add custom component for selection overlay
- `moonstone/MoonstoneDecorator` property `skin` to let an app choose its skin: "moonstone" and "moonstone-light" are now available
- `moonstone/FormCheckboxItem`
- `moonstone/FormCheckbox`, a standalone checkbox, to support `moonstone/FormCheckboxItem`
- `moonstone/Input` props `invalid` and `invalidMessage` to display a tooltip when input value is invalid
- `moonstone/Scroller` and other scrolling components option `focus` in `scrollTo()` method
- `moonstone/Scroller` and other scrolling components property `spottableScrollbar`
- `moonstone/Icon.IconList` icons: `arrowshrinkleft` and `arrowshrinkright`

### Changed

- `moonstone/Picker` arrow icon for `joined` picker: small when not spotted, hidden when it reaches the end of the picker
- `moonstone/Checkbox` and `moonstone/CheckboxItem` to reflect the latest design
- `moonstone/MoonstoneDecorator/fontGenerator` was refactored to use the browser's FontFace API to dynamically load locale fonts
- `moonstone/VideoPlayer` space allotment on both sides of the playback controls to support 4 buttons; consequently the "more" controls area has shrunk by the same amount
- `moonstone/VideoPlayer` to not disable media button (play/pause)
- `moonstone/Scroller` and other scrolling components so that paging controls are not spottable by default with 5-way
- `moonstone/VideoPlayer`'s more/less button to use updated arrow icon

### Fixed

- `moonstone/MarqueeDecorator` to properly stop marquee on items with `'marqueeOnHover'`
- `moonstone/ExpandableList` to work properly with object-based children
- `moonstone/styles/fonts.less` to restore the Moonstone Icon font to request the local system font by default. Remember to update your webOS build to get the latest version of the font so you don't see empty boxes for your icons.
- `moonstone/Picker` and `moonstone/RangePicker` to now use the correct size from Enyo (60px v.s. 84px) for icon buttons
- `moonstone/Scroller` and other scrolling components to apply ri.scale properly
- `moonstone/Panel` to not cover a `Panels`'s `ApplicationCloseButton` when not using a `Header`
- `moonstone/IncrementSlider` to show tooltip when buttons focused

## [1.1.0] - 2017-04-21

### Deprecated

- `moonstone/ExpandableInput` property `onInputChange`

### Added

- `moonstone/Panels.Panel` prop and `moonstone/MoonstoneDecorator` config option: `noAutoFocus` to support prevention of setting automatic focus after render
- `moonstone/VideoPlayer` props: `backwardIcon`, `forwardIcon`, `jumpBackwardIcon`, `jumpForwardIcon`, `pauseIcon`, and `playIcon` to support icon customization of the player
- `moonstone/VideoPlayer` props `jumpButtonsDisabled` and `rateButtonsDisabled` for disabling the pairs of buttons when it's inappropriate for the playing media
- `moonstone/VideoPlayer` property `playbackRateHash` to support custom playback rates
- `moonstone/VideoPlayer` callback prop `onControlsAvailable` which fires when the players controls show or hide
- `moonstone/Image` support for `onLoad` and `onError` events
- `moonstone/VirtualList.GridListImageItem` prop `placeholder`
- `moonstone/Divider` property `preserveCase` to display text without capitalizing it

### Changed

- `moonstone/Slider` colors and sizing to match the latest designs
- `moonstone/ProgressBar` to position correctly with other components nearby
- `moonstone/Panels` breadcrumb to no longer have a horizontal line above it
- `moonstone/Transition` to measure itself when the CPU is idle
- style for disabled opacity from 0.4 to 0.3
- `moonstone/Button` colors for transparent and translucent background opacity when disabled
- `moonstone/ExpandableInput` property `onInputChange` to fire along with `onChange`. `onInputChange` is deprecated and will be removed in a future update.
- `Moonstone.ttf` font to include new icons
- `moonstone/Icon` to reference additional icons

### Fixed

- `moonstone/Popup` and `moonstone/ContextualPopupDecorator` 5-way navigation behavior
- `moonstone/Input` to not spot its own input decorator on 5-way out
- `moonstone/VideoPlayer` to no longer render its `children` in multiple places
- `moonstone/Button` text color when used on a neutral (light) background in some cases
- `moonstone/Popup` background opacity
- `moonstone/Marquee` to recalculate properly when its contents change
- `moonstone/TimePicker` to display time in correct order
- `moonstone/Scroller` to prefer spotlight navigation to its internal components

## [1.0.0] - 2017-03-31

> NOTE: We have also modified most form components to be usable in a controlled (app manages component
> state) or uncontrolled (Enact manages component state) manner. To put a component into a
> controlled state, pass in `value` (or other appropriate state property such as `selected` or
> `open`) at component creation and then respond to events and update the value as needed. To put a
> component into an uncontrolled state, do not set `value` (or equivalent), at creation. From this
> point on, Enact will manage the state and events will be sent when the state is updated. To
> specify an initial value, use the `defaultValue` (or, `defaultSelected, `defaultOpen, etc.)
> property.  See the documentation for individual components for more information.

### Added

- `moonstone/Button` property `icon` to support a built-in icon next to the text content. The Icon supports everything that `moonstone/Icon` supports, as well as a custom icon.
- `moonstone/MoonstoneDecorator` property `textSize` to resize several components to requested CMR sizes. Simply add `textSize="large"` to your `App` and the new sizes will automatically take effect.

### Changed

- `moonstone/Slider` to use the property `tooltip` instead of `noTooltip`, so the built-in tooltip is not enabled by default
- `moonstone/IncrementSlider` to include tooltip documentation
- `moonstone/ExpandableList` to accept an array of objects as children which are spread onto the generated components
- `moonstone/CheckboxItem` style to match the latest designs, with support for the `moonstone/Checkbox` to be on either the left or the right side by using the `iconPosition` property
- `moonstone/VideoPlayer` to supply every event callback-method with an object representing the VideoPlayer's current state, including: `currentTime`, `duration`, `paused`, `proportionLoaded`, and `proportionPlayed`

### Fixed

- `moonstone/Panels.Panel` behavior for remembering focus on unmount and setting focus after render
- `moonstone/VirtualList.VirtualGridList` showing empty items when items are continuously added dynamically
- `moonstone/Picker` to marquee on focus once again

## [1.0.0-beta.4] - 2017-03-10

### Added

- `moonstone/VirtualList` `indexToFocus` option to `scrollTo` method to focus on item with specified index
- `moonstone/IconButton` and `moonstone/Button` `color` property to add a remote control key color to the button
- `moonstone/Scrollbar` property `disabled` to disable both paging controls when it is true
- `moonstone/VirtualList` parameter `moreInfo` to pass `firstVisibleIndex` and `lastVisibleIndex` when scroll events are firing
- Accessibility support to UI components
- `moonstone/VideoPlayer` property `onUMSMediaInfo` to support the custom webOS “umsmediainfo” event
- `moonstone/Region` component which encourages wrapping components for improved accessibility rather than only preceding the components with a `moonstone/Divider`
- `moonstone/Slider` tooltip. It's enabled by default and comes with options like `noTooltip`, `tooltipAsPercent`, and `tooltipSide`. See the component docs for more details.
- `moonstone/Panels.Panel` property `hideChildren` to defer rendering children
- `moonstone/Spinner` properties `blockClickOn` and `scrim` to block click events behind spinner
- `moonstone/VirtualList` property `clientSize` to specify item dimensions instead of measuring them

### Changed

- `moonstone/VirtualGridImageItem` styles to reduce redundant style code app side
- `moonstone/VirtualList` and `moonstone/VirtualGridList` to add essential CSS for list items automatically
- `moonstone/VirtualList` and `moonstone/VirtualGridList` to not add `data-index` to their item DOM elements directly, but to pass `data-index` as the parameter of their `component` prop like the `key` parameter of their `component` prop
- `moonstone/ExpandableItem` and derivatives to defer focusing the contents until animation completes
- `moonstone/LabeledItem`, `moonstone/ExpandableItem`, `moonstone/ExpandableList` to each support the `node` type in their `label` property. Best used with `ui/Slottable`.

### Fixed

- `moonstone/VirtualList.GridListImageItem` to have proper padding size according to the existence of caption/subcaption
- `moonstone/Scroller` and other scrolling components to display scrollbars with proper size
- `moonstone/VirtualGridList` to not be truncated

### Removed

- `moonstone/Scroller` and other scrolling components property `hideScrollbars` and replaced it with `horizontalScrollbar` and `verticalScrollbar`

## [1.0.0-beta.3] - 2017-02-21

### Added

- `moonstone/VideoPlayer` support for 5-way show/hide of media playback controls
- `moonstone/VideoPlayer` property `feedbackHideDelay`
- `moonstone/Slider` property `onKnobMove` to fire when the knob position changes, independently from the `moonstone/Slider` value
- `moonstone/Slider` properties `active`, `disabled`, `knobStep`, `onActivate`, `onDecrement`, and `onIncrement` as part of enabling 5-way support to `moonstone/Slider`, `moonstone/IncrementSlider` and the media slider for `moonstone/VideoPlayer`
- `moonstone/Slider` now supports `children` which are added to the `Slider`'s knob, and follow it as it moves
- `moonstone/ExpandableInput` properties `iconAfter` and `iconBefore` to display icons after and before the input, respectively
- `moonstone/Dialog` property `preserveCase`, which affects `title` text

### Changed

- `moonstone/IncrementSlider` to change when the buttons are held down
- `moonstone/Marquee` to allow disabled marquees to animate
- `moonstone/Dialog` to marquee `title` and `titleBelow`
- `moonstone/Marquee.MarqueeController` config option `startOnFocus` to `marqueeOnFocus`. `startOnFocus` is deprecated and will be removed in a future update.
- `moonstone/Button`, `moonstone/IconButton`, `moonstone/Item` to not forward `onClick` when `disabled`

### Fixed

- `moonstone/Marquee.MarqueeController` to start marquee on newly registered components when controller has focus and to restart synced marquees after completion
- `moonstone/Scroller` to recalculate when an expandable child opens
- `spotlightDisabled` property support for spottable moonstone components
- `moonstone/Popup` and `moonstone/ContextualPopupDecorator` so that when the popup is closed, spotlight focus returns to the control that had focus prior to the popup opening
- `moonstone/Input` to not get focus when disabled

## [1.0.0-beta.2] - 2017-01-30

### Added

- `moonstone/Panels.Panel` property `showChildren` to support deferring rendering the panel body until animation completes
- `moonstone/MarqueeDecorator` property `invalidateProps` that specifies which props cause the marquee distance to be invalidated
- developer-mode warnings to several components to warn when values are out-of-range
- `moonstone/Divider` property `spacing` which adjusts the amount of empty space above and below the `Divider`. `'normal'`, `'small'`, `'medium'`, `'large'`, and `'none'` are available.
- `moonstone/Picker` when `joined` the ability to be incremented and decremented by arrow keys
- `onSpotlightDisappear` event property support for spottable moonstone components
- `moonstone/VideoPlayer` property `titleHideDelay`

### Changed

- `moonstone/Panels.Panels` and variations to defer rendering the children of contained `Panel` instances until animation completes
- `moonstone/ProgressBar` properties `progress` and `backgroundProgress` to accept a number between 0 and 1
- `moonstone/Slider` and `moonstone/IncrementSlider` property `backgroundPercent` to `backgroundProgress` which now accepts a number between 0 and 1
- `moonstone/Slider` to not ignore `value` prop when it is the same as the previous value
- `moonstone/Picker` component's buttons to reverse their operation such that 'up' selects the previous item and 'down' the next
- `moonstone/Picker` and derivatives may now use numeric width, which represents the amount of characters to use for sizing. `width={4}` represents four characters, `2` for two characters, etc. `width` still accepts the size-name strings.
- `moonstone/Divider` to now behave as a simple horizontal line when no text content is provided
- `moonstone/Scroller` and other scrolling components to not display scrollbar controls by default
- `moonstone/DatePicker` and `moonstone/TimePicker` to emit `onChange` event whenever the value is changed, not just when the component is closed

### Removed

- `moonstone/ProgressBar` properties `min` and `max`

### Fixed

- `moonstone/IncrementSlider` so that the knob is spottable via pointer, and 5-way navigation between the knob and the increment/decrement buttons is functional
- `moonstone/Slider` and `moonstone/IncrementSlider` to not fire `onChange` for value changes from props

## [1.0.0-beta.1] - 2016-12-30

### Added

- `moonstone/VideoPlayer` and `moonstone/TooltipDecorator` components and samples
- `moonstone/Panels.Panels` property `onBack` to support `ui/Cancelable`
- `moonstone/VirtualFlexList` Work-In-Progress component to support variably sized rows or columns
- `moonstone/ExpandableItem` properties `autoClose` and `lockBottom`
- `moonstone/ExpandableList` properties `noAutoClose` and `noLockBottom`
- `moonstone/Picker` property `reverse`
- `moonstone/ContextualPopup` property `noAutoDismiss`
- `moonstone/Dialog` property `scrimType`
- `moonstone/Popup` property `spotlightRestrict`

### Changed

- `moonstone/Panels.Routable` to require a `navigate` configuration property indicating the event callback for back or cancel actions
- `moonstone/MarqueeController` focus/blur handling to start and stop synchronized `moonstone/Marquee` components
- `moonstone/ExpandableList` property `autoClose` to `closeOnSelect` to disambiguate it from the added `autoClose` on 5-way up
- `moonstone/ContextualPopupDecorator.ContextualPopupDecorator` component's `onCloseButtonClick` property to `onClose`
- `moonstone/Dialog` component's `onCloseButtonClicked` property to `onClose`
- `moonstone/Spinner` component's `center` and `middle` properties to a single `centered` property
	that applies both horizontal and vertical centering
- `moonstone/Popup.PopupBase` component's `onCloseButtonClicked` property to `onCloseButtonClick`
- `moonstone/Item.ItemOverlay` component's `autoHide` property to remove the `'no'` option. The same
	effect can be achieved by omitting the property or passing `null`.
- `moonstone/VirtualGridList` to be scrolled by page when navigating with a 5-way direction key
- `moonstone/Scroller`, `moonstone/VirtualList`, `moonstone/VirtualGridList` to no longer respond to mouse down/move/up events
- all Expandables to include a state arrow UI element
- `moonstone/LabeledItem` to support a `titleIcon` property which positions just after the title text
- `moonstone/Button` to include `moonstone/TooltipDecorator`
- `moonstone/Expandable` to support being managed, radio group-style, by a component wrapped with `RadioControllerDecorator` from `ui/RadioDecorator`
- `moonstone/Picker` to animate `moonstone/Marquee` children when any part of the `moonstone/Picker` is focused
- `moonstone/VirtualList` to mute its container instead of disabling it during scroll events
- `moonstone/VirtualList`, `moonstone/VirtualGridList`, and `moonstone/Scroller` to continue scrolling when holding down the paging controls
- `moonstone/VirtualList` to require a `component` prop and not have a default value
- `moonstone/Picker` to continuously change when a button is held down by adding `ui/Holdable`.

### Fixed

- `moonstone/Popup` and `moonstone/ContextualPopup` 5-way navigation behavior using spotlight.
- Bug where a synchronized marquee whose content fit the available space would prevent restarting of the marquees
- `moonstone/Input` to show an ellipsis on the correct side based on the text directionality of the `value` or `placeholder` content.
- `moonstone/VirtualList` and `moonstone/VirtualGridList` to prevent unwanted scrolling when focused with the pointer
- `moonstone/Picker` to remove fingernail when a the pointer is held down, but the pointer is moved off the `joined` picker.
- `moonstone/LabeledItem` to include marquee on both `title` and `label`, and be synchronized

## [1.0.0-alpha.5] - 2016-12-16

No changes.

## [1.0.0-alpha.4] - 2016-12-2

### Added

- `moonstone/Popup`, `moonstone/ContextualPopupDecorator`, `moonstone/Notification`, `moonstone/Dialog` and `moonstone/ExpandableInput` components
- `ItemOverlay` component to `moonstone/Item` module
- `marqueeCentered` prop to `moonstone/MarqueeDecorator` and `moonstone/MarqueeText`
- `placeholder` prop to `moonstone/Image`
- `moonstone/MarqueeController` component to synchronize multiple `moonstone/Marquee` components
- Non-latin locale support to all existing Moonstone components
- Language-specific font support
- `moonstone/IncrementSlider` now accepts customizable increment and decrement icons, as well as `moonstone/Slider` being more responsive to external styling

### Changed

- `moonstone/Input` component's `iconStart` and `iconEnd` properties to be `iconBefore` and `iconAfter`, respectively, for consistency with `moonstone/Item.ItemOverlay` naming
- `moonstone/Icon` and `moonstone/IconButton` so the `children` property supports both font-based icons and images
- the `checked` property to `selected` for consistency across the whole framework. This allows better interoperability when switching between various components.  Affects the following: `CheckboxItem`, `RadioItem`, `SelectableItem`, `Switch`, `SwitchItem`, and `ToggleItem`. Additionally, these now use `moonstone/Item.ItemOverlay` to position and handle their Icons.
- `moonstone/Slider` and `moonstone/IncrementSlider` to be more performant. No changes were made to
	the public API.
- `moonstone/GridListImageItem` so that a placeholder image displays while loading the image, and the caption and subcaption support marqueeing
- `moonstone/MoonstoneDecorator` to add `FloatingLayerDecorator`
- `moonstone/IncrementSlider` in vertical mode looks and works as expected.

### Removed

- LESS mixins that belong in `@enact/ui`, so that only moonstone-specific mixins are contained in
this module. When authoring components and importing mixins, only the local mixins need to be
imported, as they already import the general mixins.
- the `src` property from `moonstone/Icon` and `moonston/IconButton`. Use the support for URLs in
	the `children` property as noted above.
- the `height` property from `moonstone/IncrementSlider` and `moonstone/Slider`

### Fixed

- Joined picker so that it now has correct animation when using the mouse wheel
- Bug in DatePicker/TimePicker that prevented setting of value earlier than 1969

## [1.0.0-alpha.3] - 2016-11-8

### Added

- `moonstone/BodyText`, `moonstone/DatePicker`, `moonstone/DayPicker`, `moonstone/ExpandableItem`, `moonstone/Image`, and `moonstone/TimePicker` components
- `fullBleed` prop to `moonstone/Panels/Header`. When `true`, the header content is indented and the header lines are removed.
- Application close button to `moonstone/Panels`. Fires `onApplicationClose` when clicked. Can be omitted with the `noCloseButton` prop.
- `marqueeDisabled` prop to `moonstone/Picker`
- `padded` prop to `moonstone/RangePicker`
- `forceDirection` prop to `moonstone/Marquee`. Forces the direction of `moonstone/Marquee`. Useful for when `RTL` content cannot be auto detected.

### Changed

- `data` parameter passed to `component` prop of `VirtualList`.
- `moonstone/Expandable` into a submodule of `moonstone/ExpandableItem`
- `ExpandableList` to properly support selection
- `moonstone/Divider`'s `children` property to be optional
- `moonstone/ToggleItem`'s `inline` version to have a `max-width` of `240px`
- `moonstone/Input` to use `<div>` instead of `<label>` for wrapping components. No change to
	functionality, only markup.

### Removed

- `moonstone/ExpandableCheckboxItemGroup` in favor of `ExpandableList`

## [1.0.0-alpha.2] - 2016-10-21

This version includes a lot of refactoring from the previous release. Developers need to switch to the new enact-dev command-line tool.

### Added

- New components and HOCs: `moonstone/Scroller`, `moonstone/VirtualList`, `moonstone/VirtualGridList`, `moonstone/MarqueeText`, `moonstone/Spinner`, `moonstone/ExpandableCheckboxItemGroup`, `moonstone/MarqueeDecorator`
- New options for `ui/Toggleable` HOC
- Marquee support to many components
- Image support to `moonstone/Icon` and `moonstone/IconButton`
- `dismissOnEnter` prop for `moonstone/Input`
- Many more unit tests

### Changed

- Some props for UI state were renamed to have `default` prefix where state was managed by the component. (e.g. `defaultOpen`)

### Fixed

- Many components were fixed, polished, updated and documented
- Inline docs updated to be more consistent and comprehensive<|MERGE_RESOLUTION|>--- conflicted
+++ resolved
@@ -16,11 +16,8 @@
 - `moonstone/LabeledItem` to pass `marqueeOn` prop to its contents
 - `moonstone/Spinner` to use the latest designs
 - `moonstone/Tooltip` layer order so it doesn't interfere with other positioned elements, like `ContextualPopup`
-<<<<<<< HEAD
 - `moonstone/Panels.Header` to use the latest designs with better spacing between the titles below
-=======
 - `moonstone/VirtualList.VirtualGridList` and `moonstone/VirtualList.VirtualList` to properly respond to 5way directional key presses
->>>>>>> ea70b765
 
 ## [3.0.0-beta.1] - 2019-07-15
 
