# Change Log

The following is a curated list of changes in the Enact moonstone module, newest changes on the top.

## [unreleased]

### Added

<<<<<<< HEAD
- `moonstone/Input` props `invalid` and `invalidMessage` to display a tooltip when input value is invalid
=======
- `moonstone/VideoPlayer` space allotment on both sides of the playback controls to support 3 buttons; consequently the "more" controls area has shrunk by the same amount

### Fixed

- `moonstone/MarqueeDecorator` to properly stop marquee on items with `'marqueeOnHover'`
- `moonstone/ExpandableList` to work properly with object-based children
>>>>>>> d86f283c

## [1.1.0] - 2017-04-21

### Deprecated

- `moonstone/ExpandableInput` property `onInputChange`

### Added

- `moonstone/Panels.Panel` prop and `moonstone/MoonstoneDecorator` config option: `noAutoFocus` to support prevention of setting automatic focus after render
- `moonstone/VideoPlayer` props: `backwardIcon`, `forwardIcon`, `jumpBackwardIcon`, `jumpForwardIcon`, `pauseIcon`, and `playIcon` to support icon customization of the player
- `moonstone/VideoPlayer` props `jumpButtonsDisabled` and `rateButtonsDisabled` for disabling the pairs of buttons when it's inappropriate for the playing media
- `moonstone/VideoPlayer` property `playbackRateHash` to support custom playback rates
- `moonstone/VideoPlayer` callback prop `onControlsAvailable` which fires when the players controls show or hide
- `moonstone/Image` support for `onLoad` and `onError` events
- `moonstone/VirtualList.GridListImageItem` prop `placeholder`
- `moonstone/Divider` property `preserveCase` to display text without capitalizing it

### Changed

- `moonstone/Slider` colors and sizing to match the latest designs
- `moonstone/ProgressBar` to position correctly with other components nearby
- `moonstone/Panels` breadcrumb to no longer have a horizontal line above it
- `moonstone/Transition` to measure itself when the CPU is idle
- style for disabled opacity from 0.4 to 0.3
- `moonstone/Button` colors for transparent and translucent background opacity when disabled
- `moonstone/ExpandableInput` property `onInputChange` to fire along with `onChange`. `onInputChange` is deprecated and will be removed in a future update.
- `Moonstone.ttf` font to include new icons
- `moonstone/Icon` to reference additional icons

### Fixed

- `moonstone/Popup` and `moonstone/ContextualPopupDecorator` 5-way navigation behavior
- `moonstone/Input` to not spot its own input decorator on 5-way out
- `moonstone/VideoPlayer` to no longer render its `children` in multiple places
- `moonstone/Button` text color when used on a neutral (light) background in some cases
- `moonstone/Popup` background opacity
- `moonstone/Marquee` to recalculate properly when its contents change
- `moonstone/TimePicker` to display time in correct order
- `moonstone/Scroller` to prefer spotlight navigation to its internal components

## [1.0.0] - 2017-03-31

> NOTE: We have also modified most form components to be usable in a controlled (app manages component
> state) or uncontrolled (Enact manages component state) manner. To put a component into a
> controlled state, pass in `value` (or other appropriate state property such as `selected` or
> `open`) at component creation and then respond to events and update the value as needed. To put a
> component into an uncontrolled state, do not set `value` (or equivalent), at creation. From this
> point on, Enact will manage the state and events will be sent when the state is updated. To
> specify an initial value, use the `defaultValue` (or, `defaultSelected, `defaultOpen, etc.)
> property.  See the documentation for individual components for more information.

### Added

- `moonstone/Button` property `icon` to support a built-in icon next to the text content. The Icon supports everything that `moonstone/Icon` supports, as well as a custom icon.
- `moonstone/MoonstoneDecorator` property `textSize` to resize several components to requested CMR sizes. Simply add `textSize="large"` to your `App` and the new sizes will automatically take effect.

### Changed

- `moonstone/Slider` to use the property `tooltip` instead of `noTooltip`, so the built-in tooltip is not enabled by default
- `moonstone/IncrementSlider` to include tooltip documentation
- `moonstone/ExpandableList` to accept an array of objects as children which are spread onto the generated components
- `moonstone/CheckboxItem` style to match the latest designs, with support for the `moonstone/Checkbox` to be on either the left or the right side by using the `iconPosition` property
- `moonstone/VideoPlayer` to supply every event callback-method with an object representing the VideoPlayer's current state, including: `currentTime`, `duration`, `paused`, `proportionLoaded`, and `proportionPlayed`

### Fixed

- `moonstone/Panels.Panel` behavior for remembering focus on unmount and setting focus after render
- `moonstone/VirtualList.VirtualGridList` showing empty items when items are continuously added dynamically
- `moonstone/Picker` to marquee on focus once again

## [1.0.0-beta.4] - 2017-03-10

### Added

- `moonstone/VirtualList` `indexToFocus` option to `scrollTo` method to focus on item with specified index
- `moonstone/IconButton` and `moonstone/Button` `color` property to add a remote control key color to the button
- `moonstone/Scrollbar` property `disabled` to disable both paging controls when it is true
- `moonstone/VirtualList` parameter `moreInfo` to pass `firstVisibleIndex` and `lastVisibleIndex` when scroll events are firing
- Accessibility support to UI components
- `moonstone/VideoPlayer` property `onUMSMediaInfo` to support the custom webOS “umsmediainfo” event
- `moonstone/Region` component which encourages wrapping components for improved accessibility rather than only preceding the components with a `moonstone/Divider`
- `moonstone/Slider` tooltip. It's enabled by default and comes with options like `noTooltip`, `tooltipAsPercent`, and `tooltipSide`. See the component docs for more details.
- `moonstone/Panels.Panel` property `hideChildren` to defer rendering children
- `moonstone/Spinner` properties `blockClickOn` and `scrim` to block click events behind spinner
- `moonstone/VirtualList` property `clientSize` to specify item dimensions instead of measuring them

### Changed

- `moonstone/VirtualGridImageItem` styles to reduce redundant style code app side
- `moonstone/VirtualList` and `moonstone/VirtualGridList` to add essential CSS for list items automatically
- `moonstone/VirtualList` and `moonstone/VirtualGridList` to not add `data-index` to their item DOM elements directly, but to pass `data-index` as the parameter of their `component` prop like the `key` parameter of their `component` prop
- `moonstone/ExpandableItem` and derivatives to defer focusing the contents until animation completes
- `moonstone/LabeledItem`, `moonstone/ExpandableItem`, `moonstone/ExpandableList` to each support the `node` type in their `label` property. Best used with `ui/Slottable`.

### Fixed

- `moonstone/VirtualList.GridListImageItem` to have proper padding size according to the existence of caption/subcaption
- `moonstone/Scrollable` to display scrollbars with proper size
- `moonstone/VirtualGridList` to not be truncated

### Removed

- `moonstone/Scrollable` property `hideScrollbars` and replaced it with `horizontalScrollbar` and `verticalScrollbar`

## [1.0.0-beta.3] - 2017-02-21

### Added

- `moonstone/VideoPlayer` support for 5-way show/hide of media playback controls
- `moonstone/VideoPlayer` property `feedbackHideDelay`
- `moonstone/Slider` property `onKnobMove` to fire when the knob position changes, independently from the `moonstone/Slider` value
- `moonstone/Slider` properties `active`, `disabled`, `knobStep`, `onActivate`, `onDecrement`, and `onIncrement` as part of enabling 5-way support to `moonstone/Slider`, `moonstone/IncrementSlider` and the media slider for `moonstone/VideoPlayer`
- `moonstone/Slider` now supports `children` which are added to the `Slider`'s knob, and follow it as it moves
- `moonstone/ExpandableInput` properties `iconAfter` and `iconBefore` to display icons after and before the input, respectively
- `moonstone/Dialog` property `preserveCase`, which affects `title` text

### Changed

- `moonstone/IncrementSlider` to change when the buttons are held down
- `moonstone/Marquee` to allow disabled marquees to animate
- `moonstone/Dialog` to marquee `title` and `titleBelow`
- `moonstone/Marquee.MarqueeController` config option `startOnFocus` to `marqueeOnFocus`. `startOnFocus` is deprecated and will be removed in a future update.
- `moonstone/Button`, `moonstone/IconButton`, `moonstone/Item` to not forward `onClick` when `disabled`

### Fixed

- `moonstone/Marquee.MarqueeController` to start marquee on newly registered components when controller has focus and to restart synced marquees after completion
- `moonstone/Scroller` to recalculate when an expandable child opens
- `spotlightDisabled` property support for spottable moonstone components
- `moonstone/Popup` and `moonstone/ContextualPopupDecorator` so that when the popup is closed, spotlight focus returns to the control that had focus prior to the popup opening
- `moonstone/Input` to not get focus when disabled

## [1.0.0-beta.2] - 2017-01-30

### Added

- `moonstone/Panels.Panel` property `showChildren` to support deferring rendering the panel body until animation completes
- `moonstone/MarqueeDecorator` property `invalidateProps` that specifies which props cause the marquee distance to be invalidated
- developer-mode warnings to several components to warn when values are out-of-range
- `moonstone/Divider` property `spacing` which adjusts the amount of empty space above and below the `Divider`. `'normal'`, `'small'`, `'medium'`, `'large'`, and `'none'` are available.
- `moonstone/Picker` when `joined` the ability to be incremented and decremented by arrow keys
- `onSpotlightDisappear` event property support for spottable moonstone components
- `moonstone/VideoPlayer` property `titleHideDelay`

### Changed

- `moonstone/Panels.Panels` and variations to defer rendering the children of contained `Panel` instances until animation completes
- `moonstone/ProgressBar` properties `progress` and `backgroundProgress` to accept a number between 0 and 1
- `moonstone/Slider` and `moonstone/IncrementSlider` property `backgroundPercent` to `backgroundProgress` which now accepts a number between 0 and 1
- `moonstone/Slider` to not ignore `value` prop when it is the same as the previous value
- `moonstone/Picker` component's buttons to reverse their operation such that 'up' selects the previous item and 'down' the next
- `moonstone/Picker` and derivatives may now use numeric width, which represents the amount of characters to use for sizing. `width={4}` represents four characters, `2` for two characters, etc. `width` still accepts the size-name strings.
- `moonstone/Divider` to now behave as a simple horizontal line when no text content is provided
- `moonstone/Scrollable` to not display scrollbar controls by default
- `moonstone/DatePicker` and `moonstone/TimePicker` to emit `onChange` event whenever the value is changed, not just when the component is closed

### Removed

- `moonstone/ProgressBar` properties `min` and `max`

### Fixed

- `moonstone/IncrementSlider` so that the knob is spottable via pointer, and 5-way navigation between the knob and the increment/decrement buttons is functional
- `moonstone/Slider` and `moonstone/IncrementSlider` to not fire `onChange` for value changes from props

## [1.0.0-beta.1] - 2016-12-30

### Added

- `moonstone/VideoPlayer` and `moonstone/TooltipDecorator` components and samples
- `moonstone/Panels.Panels` property `onBack` to support `ui/Cancelable`
- `moonstone/VirtualFlexList` Work-In-Progress component to support variably sized rows or columns
- `moonstone/ExpandableItem` properties `autoClose` and `lockBottom`
- `moonstone/ExpandableList` properties `noAutoClose` and `noLockBottom`
- `moonstone/Picker` property `reverse`
- `moonstone/ContextualPopup` property `noAutoDismiss`
- `moonstone/Dialog` property `scrimType`
- `moonstone/Popup` property `spotlightRestrict`

### Changed

- `moonstone/Panels.Routable` to require a `navigate` configuration property indicating the event callback for back or cancel actions
- `moonstone/MarqueeController` focus/blur handling to start and stop synchronized `moonstone/Marquee` components
- `moonstone/ExpandableList` property `autoClose` to `closeOnSelect` to disambiguate it from the added `autoClose` on 5-way up
- `moonstone/ContextualPopupDecorator.ContextualPopupDecorator` component's `onCloseButtonClick` property to `onClose`
- `moonstone/Dialog` component's `onCloseButtonClicked` property to `onClose`
- `moonstone/Spinner` component's `center` and `middle` properties to a single `centered` property
	that applies both horizontal and vertical centering
- `moonstone/Popup.PopupBase` component's `onCloseButtonClicked` property to `onCloseButtonClick`
- `moonstone/Item.ItemOverlay` component's `autoHide` property to remove the `'no'` option. The same
	effect can be achieved by omitting the property or passing `null`.
- `moonstone/VirtualGridList` to be scrolled by page when navigating with a 5-way direction key
- `moonstone/Scroller`, `moonstone/VirtualList`, `moonstone/VirtualGridList`, and `moonstone/Scrollable` to no longer respond to mouse down/move/up events
- all Expandables to include a state arrow UI element
- `moonstone/LabeledItem` to support a `titleIcon` property which positions just after the title text
- `moonstone/Button` to include `moonstone/TooltipDecorator`
- `moonstone/Expandable` to support being managed, radio group-style, by a component wrapped with `RadioControllerDecorator` from `ui/RadioDecorator`
- `moonstone/Picker` to animate `moonstone/Marquee` children when any part of the `moonstone/Picker` is focused
- `moonstone/VirtualList` to mute its container instead of disabling it during scroll events
- `moonstone/VirtualList`, `moonstone/VirtualGridList`, and `moonstone/Scroller` to continue scrolling when holding down the paging controls
- `moonstone/VirtualList` to require a `component` prop and not have a default value
- `moonstone/Picker` to continuously change when a button is held down by adding `ui/Holdable`.

### Fixed

- `moonstone/Popup` and `moonstone/ContextualPopup` 5-way navigation behavior using spotlight.
- Bug where a synchronized marquee whose content fit the available space would prevent restarting of the marquees
- `moonstone/Input` to show an ellipsis on the correct side based on the text directionality of the `value` or `placeholder` content.
- `moonstone/VirtualList` and `moonstone/VirtualGridList` to prevent unwanted scrolling when focused with the pointer
- `moonstone/Picker` to remove fingernail when a the pointer is held down, but the pointer is moved off the `joined` picker.
- `moonstone/LabeledItem` to include marquee on both `title` and `label`, and be synchronized

## [1.0.0-alpha.5] - 2016-12-16

No changes.

## [1.0.0-alpha.4] - 2016-12-2

### Added

- `moonstone/Popup`, `moonstone/ContextualPopupDecorator`, `moonstone/Notification`, `moonstone/Dialog` and `moonstone/ExpandableInput` components
- `ItemOverlay` component to `moonstone/Item` module
- `marqueeCentered` prop to `moonstone/MarqueeDecorator` and `moonstone/MarqueeText`
- `placeholder` prop to `moonstone/Image`
- `moonstone/MarqueeController` component to synchronize multiple `moonstone/Marquee` components
- Non-latin locale support to all existing Moonstone components
- Language-specific font support
- `moonstone/IncrementSlider` now accepts customizable increment and decrement icons, as well as `moonstone/Slider` being more responsive to external styling

### Changed

- `moonstone/Input` component's `iconStart` and `iconEnd` properties to be `iconBefore` and `iconAfter`, respectively, for consistency with `moonstone/Item.ItemOverlay` naming
- `moonstone/Icon` and `moonstone/IconButton` so the `children` property supports both font-based icons and images
- the `checked` property to `selected` for consistency across the whole framework. This allows better interoperability when switching between various components.  Affects the following: `CheckboxItem`, `RadioItem`, `SelectableItem`, `Switch`, `SwitchItem`, and `ToggleItem`. Additionally, these now use `moonstone/Item.ItemOverlay` to position and handle their Icons.
- `moonstone/Slider` and `moonstone/IncrementSlider` to be more performant. No changes were made to
	the public API.
- `moonstone/GridListImageItem` so that a placeholder image displays while loading the image, and the caption and subcaption support marqueeing
- `moonstone/MoonstoneDecorator` to add `FloatingLayerDecorator`
- `moonstone/IncrementSlider` in vertical mode looks and works as expected.

### Removed

- LESS mixins that belong in `@enact/ui`, so that only moonstone-specific mixins are contained in
this module. When authoring components and importing mixins, only the local mixins need to be
imported, as they already import the general mixins.
- the `src` property from `moonstone/Icon` and `moonston/IconButton`. Use the support for URLs in
	the `children` property as noted above.
- the `height` property from `moonstone/IncrementSlider` and `moonstone/Slider`

### Fixed

- Joined picker so that it now has correct animation when using the mouse wheel
- Bug in DatePicker/TimePicker that prevented setting of value earlier than 1969

## [1.0.0-alpha.3] - 2016-11-8

### Added

- `moonstone/BodyText`, `moonstone/DatePicker`, `moonstone/DayPicker`, `moonstone/ExpandableItem`, `moonstone/Image`, and `moonstone/TimePicker` components
- `fullBleed` prop to `moonstone/Panels/Header`. When `true`, the header content is indented and the header lines are removed.
- Application close button to `moonstone/Panels`. Fires `onApplicationClose` when clicked. Can be omitted with the `noCloseButton` prop.
- `marqueeDisabled` prop to `moonstone/Picker`
- `padded` prop to `moonstone/RangePicker`
- `forceDirection` prop to `moonstone/Marquee`. Forces the direction of `moonstone/Marquee`. Useful for when `RTL` content cannot be auto detected.

### Changed

- `data` parameter passed to `component` prop of `VirtualList`.
- `moonstone/Expandable` into a submodule of `moonstone/ExpandableItem`
- `ExpandableList` to properly support selection
- `moonstone/Divider`'s `children` property to be optional
- `moonstone/ToggleItem`'s `inline` version to have a `max-width` of `240px`
- `moonstone/Input` to use `<div>` instead of `<label>` for wrapping components. No change to
	functionality, only markup.

### Removed

- `moonstone/ExpandableCheckboxItemGroup` in favor of `ExpandableList`

## [1.0.0-alpha.2] - 2016-10-21

This version includes a lot of refactoring from the previous release. Developers need to switch to the new enact-dev command-line tool.

### Added

- New components and HOCs: `moonstone/Scroller`, `moonstone/VirtualList`, `moonstone/VirtualGridList`, `moonstone/Scrollable`, `moonstone/MarqueeText`, `moonstone/Spinner`, `moonstone/ExpandableCheckboxItemGroup`, `moonstone/MarqueeDecorator`
- New options for `ui/Toggleable` HOC
- Marquee support to many components
- Image support to `moonstone/Icon` and `moonstone/IconButton`
- `dismissOnEnter` prop for `moonstone/Input`
- Many more unit tests

### Changed

- Some props for UI state were renamed to have `default` prefix where state was managed by the component. (e.g. `defaultOpen`)

### Fixed

- Many components were fixed, polished, updated and documented
- Inline docs updated to be more consistent and comprehensive<|MERGE_RESOLUTION|>--- conflicted
+++ resolved
@@ -6,16 +6,13 @@
 
 ### Added
 
-<<<<<<< HEAD
 - `moonstone/Input` props `invalid` and `invalidMessage` to display a tooltip when input value is invalid
-=======
 - `moonstone/VideoPlayer` space allotment on both sides of the playback controls to support 3 buttons; consequently the "more" controls area has shrunk by the same amount
 
 ### Fixed
 
 - `moonstone/MarqueeDecorator` to properly stop marquee on items with `'marqueeOnHover'`
 - `moonstone/ExpandableList` to work properly with object-based children
->>>>>>> d86f283c
 
 ## [1.1.0] - 2017-04-21
 
