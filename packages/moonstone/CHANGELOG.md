--- conflicted
+++ resolved
@@ -4,15 +4,13 @@
 
 ## [unreleased]
 
-<<<<<<< HEAD
+### Added
+
+- `moonstone/Panels.Header` prop `hideLine` to hide the bottom separator line
+
 ### Fixed
 
 - `moonstone/Dropdown` button to not animate
-=======
-### Added
-
-- `moonstone/Panels.Header` prop `hideLine` to hide the bottom separator line
->>>>>>> d8f653cc
 
 ## [3.0.0-beta.1] - 2019-07-15
 
