# Change Log

The following is a curated list of changes in the Enact moonstone module, newest changes on the top.

## [1.0.0-alpha.4] - 2016-12-2

### Added

- `moonstone/Popup`, `moonstone/ContextualPopupDecorator`, `moonstone/Notification`, `moonstone/Dialog` and `moonstone/ExpandableInput` components
- `ItemOverlay` component to `moonstone/Item` module
- `marqueeCentered` prop to `moonstone/MarqueeDecorator` and `moonstone/MarqueeText`
- `placeholder` prop to `moonstone/Image`
- `moonstone/MarqueeController` component to synchronize multiple `moonstone/Marquee` components
- Non-latin locale support to all existing Moonstone components
- Language-specific font support

### Changed

- `moonstone/Input` component's `iconStart` and `iconEnd` properties to be `iconBefore` and `iconAfter`, respectively, for consistency with `moonstone/Item.ItemOverlay` naming
- `moonstone/Icon` and `moonstone/IconButton` so the `children` property supports both font-based icons and images
- the `checked` property to `selected` for consistency across the whole framework. This allows better interoperability when switching between various components.  Affects the following: `CheckboxItem`, `RadioItem`, `SelectableItem`, `Switch`, `SwitchItem`, and `ToggleItem`. Additionally, these now use `moonstone/Item.ItemOverlay` to position and handle their Icons.
- `moonstone/Slider` and `moonstone/IncrementSlider` to be more performant. No changes were made to
	the public API.
- `moonstone/GridListImageItem` so that a placeholder image displays while loading the image, and the caption and subcaption support marqueeing
- `moonstone/MoonstoneDecorator` to add `FloatingLayerDecorator`

### Removed

- LESS mixins that belong in `@enact/ui`, so that only moonstone-specific mixins are contained in
this module. When authoring components and importing mixins, only the local mixins need to be
imported, as they already import the general mixins.
- the `src` property from `moonstone/Icon` and `moonston/IconButton`. Use the support for URLs in
	the `children` property as noted above.

### Fixed

<<<<<<< HEAD
- Joined picker so that it now has correct animation when using the mouse wheel.
- Fixed bug in DatePicker/TimePicker that prevented it from going before 1969.
=======
- Joined picker so that it now has correct animation when using the mouse wheel
>>>>>>> 8885001c

## [1.0.0-alpha.3] - 2016-11-8

### Added

- `moonstone/BodyText`, `moonstone/DatePicker`, `moonstone/DayPicker`, `moonstone/ExpandableItem`, `moonstone/Image`, and `moonstone/TimePicker` components
- `fullBleed` prop to `moonstone/Panels/Header`. When `true`, the header content is indented and the header lines are removed.
- Application close button to `moonstone/Panels`. Fires `onApplicationClose` when clicked. Can be omitted with the `noCloseButton` prop.
- `marqueeDisabled` prop to `moonstone/Picker`
- `padded` prop to `moonstone/RangePicker`
- `forceDirection` prop to `moonstone/Marquee`. Forces the direction of `moonstone/Marquee`. Useful for when `RTL` content cannot be auto detected.

### Changed

- `data` parameter passed to `component` prop of `VirtualList`.
- `moonstone/Expandable` into a submodule of `moonstone/ExpandableItem`
- `ExpandableList` to properly support selection
- `moonstone/Divider`'s `children` property to be optional
- `moonstone/ToggleItem`'s `inline` version to have a `max-width` of `240px`
- `moonstone/Input` to use `<div>` instead of `<label>` for wrapping components. No change to
	functionality, only markup.

### Removed

- `moonstone/ExpandableCheckboxItemGroup` in favor of `ExpandableList`

## [1.0.0-alpha.2] - 2016-10-21

This version includes a lot of refactoring from the previous release. Developers need to switch to the new enact-dev command-line tool.

### Added

- New components and HOCs: `moonstone/Scroller`, `moonstone/VirtualList`, `moonstone/VirtualGridList`, `moonstone/Scrollable`, `moonstone/MarqueeText`, `moonstone/Spinner`, `moonstone/ExpandableCheckboxItemGroup`, `moonstone/MarqueeDecorator`
- New options for `ui/Toggleable` HOC
- Marquee support to many components
- Image support to `moonstone/Icon` and `moonstone/IconButton`
- `dismissOnEnter` prop for `moonstone/Input`
- Many more unit tests

### Changed

- Some props for UI state were renamed to have `default` prefix where state was managed by the component. (e.g. `defaultOpen`)

### Fixed

- Many components were fixed, polished, updated and documented
- Inline docs updated to be more consistent and comprehensive<|MERGE_RESOLUTION|>--- conflicted
+++ resolved
@@ -34,12 +34,8 @@
 
 ### Fixed
 
-<<<<<<< HEAD
-- Joined picker so that it now has correct animation when using the mouse wheel.
+- Joined picker so that it now has correct animation when using the mouse wheel
 - Fixed bug in DatePicker/TimePicker that prevented it from going before 1969.
-=======
-- Joined picker so that it now has correct animation when using the mouse wheel
->>>>>>> 8885001c
 
 ## [1.0.0-alpha.3] - 2016-11-8
 
