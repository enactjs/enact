--- conflicted
+++ resolved
@@ -3,13 +3,10 @@
 The following is a curated list of changes in the Enact moonstone module, newest changes on the top.
 
 ## [unreleased]
-<<<<<<< HEAD
 
 ### Removed
 
 - `moonstone/Button` built-in support for tooltips
-=======
->>>>>>> 806dcb94
 
 ### Changed
 
