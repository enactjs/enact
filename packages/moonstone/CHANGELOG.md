# Change Log

The following is a curated list of changes in the Enact moonstone module, newest changes on the top.

## [unreleased]

### Added

- `moonstone/VideoPlayer.MediaControls` property `playPauseButtonDisabled`
<<<<<<< HEAD
=======
- `moonstone/VideoPlayer` property `noMediaSliderFeedback`
>>>>>>> 53bfb871

### Fixed

- `moonstone/VideoPlayer` to fallback focusing on available media buttons if default spotlight component is disabled
<<<<<<< HEAD
- `moonstone/VideoPlayer` to read out `infoComponents` accessibility value when `moreButtonColor` is pressed
=======
- `moonstone/VideoPlayer` to round the time displayed down to nearest second
>>>>>>> 53bfb871

## [2.0.2] - 2018-13-01

### Fixed

- `moonstone/DatePicker` to correctly change year when `minYear` and `maxYear` aren't provided
- `moonstone/EditableIntegerPicker` management of spotlight pointer mode
- `moonstone/LabeledIcon` and `moonstone/LabeledIconButton` to have proper spacing and label-alignment with all label positions
- `moonstone/Popup` to prevent duplicate 5-way navigation when `spotlightRestrict="self-first"`
- `moonstone/Scroller` not to scroll to wrong position via 5way navigation in RTL languages
- `moonstone/Scroller` not to scroll when focusing in pointer mode
- `moonstone/Slider` to forward `onActivate` event
- `moonstone/VideoPlayer` to reset key down hold when media becomes unavailable

## [2.0.1] - 2018-08-01

### Fixed

- `moonstone/Dialog` read order of dialog contents
- `moonstone/Scroller` to go to next page properly via page up/down keys

## [2.0.0] - 2018-07-30

### Added

- `moonstone/LabeledIcon` and `moonstone/LabeledIconButton` components for a lightweight `Icon` or `IconButton` with a label
- `moonstone/VideoPlayer` property `noAutoShowMediaControls`

### Fixed

- `moonstone/Scroller` to prevent scrolling via page up/down keys if there is no spottable component in that direction
- `moonstone/Dialog` to hide `titleBelow` when `title` is not set
- `moonstone/Image` to suppress drag and drop support by default
- `moonstone/VideoPlayer` audio guidance behavior of More button
- `moonstone/VirtualList.VirtualGridList` and `moonstone/VirtualList.VirtualList` to handle focus properly via page up/down keys when switching to 5-way mode
- `moonstone/Popup` to spot the content after it's mounted
- `moonstone/Scroller`, `moonstone/VirtualList.VirtualGridList`, and `moonstone/VirtualList.VirtualList` to scroll properly via voice control in RTL locales

## [2.0.0-rc.3] - 2018-07-23

### Changed

- `moonstone/Scroller.Scroller`, `moonstone/VirtualList.VirtualGridList`, and `moonstone/VirtualList.VirtualList` overscroll effect color more recognizable on the focused element

### Fixed

- `moonstone/ContextualPopup` to refocus its activator on close when the popup lacks spottable children
- `moonstone/Scroller`, `moonstone/VirtualList.VirtualGridList`, and `moonstone/VirtualList.VirtualList` to scroll properly when holding down paging control buttons
- `moonstone/ExpandableItem` spotlight behavior when leaving the component via 5-way
- `moonstone/RadioItem` circle thickness to be 2px, matching the design
- `moonstone/Slider` to correctly prevent 5-way actions when activated
- `moonstone/ExpandableItem` and other expandable components to spotlight correctly when switching from pointer mode to 5-way with `closeOnSelect`

## [2.0.0-rc.2] - 2018-07-16

### Fixed

- `moonstone/Input` to not focus by *tab* key
- `moonstone/Picker` to properly set focus when navigating between buttons
- `moonstone/Popup` to set correct open state while transitioning
- `moonstone/ProgressBar.ProgressBarTooltip` unknown props warning
- `moonstone/Scrollable` to disable spotlight container during flick events only when contents can scroll
- `moonstone/Scroller`, `moonstone/VirtualList.VirtualGridList`, and `moonstone/VirtualList.VirtualList` to scroll properly when `animate` is false via `scrollTo`
- `moonstone/Scroller`, `moonstone/VirtualList.VirtualGridList`, and `moonstone/VirtualList.VirtualList` page controls to stop propagating an event when the event is handled
- `moonstone/Scroller`, `moonstone/VirtualList.VirtualGridList`, and `moonstone/VirtualList.VirtualList` to hide overscroll effect when focus is moved from a disabled paging control button to the opposite button
- `moonstone/Scroller`, `moonstone/VirtualList.VirtualGridList`, and `moonstone/VirtualList.VirtualList` to show overscroll effect when reaching the edge for the first time by wheel
- `moonstone/VideoPlayer` to display feedback tooltip when pointer leaves slider while playing
- `moonstone/VirtualList` and `moonstone/VirtualGridList` to restore focus on items focused by pointer

## [2.0.0-rc.1] - 2018-07-09

### Added

- `moonstone/VirtualList.VirtualList` and `moonstone/VirtualList.VirtualGridList` support `data-webos-voice-focused` and `data-webos-voice-group-label`

### Removed

- `moonstone/Button` built-in support for tooltips

### Changed

- `moonstone/Spinner` to blur Spotlight when the spinner is active

### Fixed

- `moonstone/Scroller.Scroller`, `moonstone/VirtualList.VirtualGridList`, and `moonstone/VirtualList.VirtualList` to handle direction, page up, and page down keys properly on page controls them when `focusableScrollbar` is false
- `moonstone/Scroller.Scroller`, `moonstone/VirtualList.VirtualGridList`, and `moonstone/VirtualList.VirtualList` to handle a page up or down key in pointer mode
- `moonstone/VideoPlayer.MediaControls` to correctly handle more button color when the prop is not specified
- `VirtualList.VirtualList` to handle focus properly when switching to 5-way mode

## [2.0.0-beta.9] - 2018-07-02

### Added

- `moonstone/ContextualPopupDecorator` instance method `positionContextualPopup()`
- `moonstone/MoonstoneDecorator` config property `disableFullscreen` to prevent the decorator from filling the entire screen
- `moonstone/Scroller` prop `onUpdate`

### Fixed

- `moonstone/Scrollable` to update scroll properly on pointer click
- `moonstone/TooltipDecorator` to prevent unnecessary re-renders when losing focus
- `moonstone/TooltipDecorator` to not dismiss the tooltip on pointer click

## [2.0.0-beta.8] - 2018-06-25

### Added

- `moonstone/Scroller.Scroller`, `moonstone/VirtualList.VirtualGridList`, and `moonstone/VirtualList.VirtualList` support for scrolling via voice control on webOS
- `moonstone/Scroller.Scroller`, `moonstone/VirtualList.VirtualGridList`, and `moonstone/VirtualList.VirtualList` overscroll effect when the edges are reached

### Changed

- `moonstone/Divider` property `marqueeOn` default value to `render`
- `moonstone/Scroller.Scroller`, `moonstone/VirtualList.VirtualGridList`, and `moonstone/VirtualList.VirtualList` scrollbar button to move a previous or next page when pressing a page up or down key instead of releasing it

### Fixed

- `moonstone/VideoPlayer` to prevent updating state when the source is changed to the preload source, but the current preload source is the same
- `moonstone/MediaOverlay` to marquee correctly
- `moonstone/MediaOverlay` to match UX guidelines

## [2.0.0-beta.7] - 2018-06-11

### Removed

- `moonstone/Dialog` properties `preserveCase` and `showDivider`, replaced by `casing` and `noDivider` respectively
- `moonstone/Divider` property `preserveCase`, replaced by `casing`
- `moonstone/ExpandableInput` property `onInputChange`, replaced by `onChange`
- `moonstone/MoonstoneDecorator.TextSizeDecorator`, replaced by `moonstone/MoonstoneDecorator.AccessibilityDecorator`
- `moonstone/Panels.Header` property `preserveCase`, replaced by `casing`
- `moonstone/Panels.Panel` property `noAutoFocus`, replaced by `autoFocus`
- `moonstone/TooltipDecorator` property `tooltipPreserveCase`, replaced by `tooltipCasing`

### Changed

- `moonstone/VideoPlayer` to allow spotlight focus to move left and right from `MediaControls`
- `moonstone/VideoPlayer` to disable bottom controls when loading until it's playable

### Fixed

- `moonstone/EditableIntegerPicker` to disable itself when on a range consisting of a single static value
- `moonstone/Picker` to disable itself when containing fewer than two items
- `moonstone/Popup` to spot its content correctly when `open` by default
- `moonstone/RangePicker` to disable itself when on a range consisting of a single static value
- `moonstone/TooltipDecorator` to hide when `onDismiss` has been invoked
- `moonstone/VideoPlayer` to show media controls when pressing down in pointer mode
- `moonstone/VideoPlayer` to provide a more natural 5-way focus behavior
- `moonstone/VideoPlayer.MediaControls` to handle left and right key to jump when `moonstone/VideoPlayer` is focused

## [2.0.0-beta.6] - 2018-06-04

### Removed

- `moonstone/IncrementSlider` prop `children` which was no longer supported for setting the tooltip (since 2.0.0-beta.1)

### Fixed

- `moonstone/ContextualPopupDecorator` to allow focusing components under a popup without any focusable components
- `moonstone/Scroller` ordering of logic for Scroller focus to check focus possibilities first then go to fallback at the top of the container
- `moonstone/Scroller` to check focus possibilities first then go to fallback at the top of the container of focused item
- `moonstone/Scroller` to scroll by page when focus was at the edge of the viewport
- `moonstone/ToggleButton` padding and orientation for RTL
- `moonstone/VideoPlayer` to not hide title and info section when showing more components
- `moonstone/VideoPlayer` to select a position in slider to seek in 5-way mode
- `moonstone/VideoPlayer` to show thumbnail only when focused on slider

## [2.0.0-beta.5] - 2018-05-29

### Removed

- `moonstone/Popup`, `moonstone/Dialog` and `moonstone/Notification` property `spotlightRestrict` option `'none'`
- `moonstone/VideoPlayer` prop `preloadSource`, to be replaced by `moonstone/VideoPlayer.Video` prop `preloadSource`
- `moonstone/Button` and `moonstone/IconButton` allowed value `'opaque'` from prop `backgroundOpacity` which was the default and therefore has the same effect as omitting the prop

### Added

- `moonstone/VideoPlayer` props `selection` and `onSeekOutsideRange` to support selecting a range and notification of interactions outside of that range
- `moonstone/VideoPlayer.Video` component to support preloading video sources

### Changed

- `moonstone/VideoPlayer.videoComponent` prop to default to `ui/Media.Media` instead of `'video'`. As a result, to use a custom video element, one must pass an instance of `ui/Media` with its `mediaComponent` prop set to the desired element.

### Fixed

- `moonstone/ContextualPopupDecorator` to properly stop propagating keydown event if fired from the popup container
- `moonstone/Slider` to read when knob gains focus or for a change in value
- `moonstone/Scroller` to not cut off Expandables when scrollbar appears
- `moonstone/VideoPlayer` to correctly read out when play button is pressed
- `moonstone/Divider` to always use a fixed height, regardless of locale

## [2.0.0-beta.4] - 2018-05-21

### Added

- `moonstone/Button` and `moonstone/IconButton` class name `small` to the list of allowed `css` overrides
- `moonstone/VideoPlayer.MediaControls` property `onClose` to handle back key
- `moonstone/ProgressBar` prop `highlighted` for when the UX needs to call special attention to a progress bar

### Changed

- `moonstone/VideoPlayer` to disable media slider when source is unavailable

### Fixed

- `moonstone/ContextualPopupDecorator` to not set focus to activator when closing if focus was set elsewhere
- `moonstone/IconButton` to allow external customization of vertical alignment of its `Icon` by setting `line-height`
- `moonstone/Marquee.MarqueeController` to not cancel valid animations
- `moonstone/VideoPlayer` feedback and feedback icon to hide properly on play/pause/fast forward/rewind
- `moonstone/VideoPlayer` to correctly focus to default media controls component
- `moonstone/VideoPlayer` to close opened popup components when media controls hide
- `moonstone/VideoPlayer` to show controls on mount and when playing next preload video

## [2.0.0-beta.3] - 2018-05-14

### Added

- `moonstone/SelectableItem.SelectableItemDecorator`

### Changed

- `moonstone/ToggleItem` to forward native events on `onFocus` and `onBlur`
- `moonstone/Input` and `moonstone/ExpandableInput` to support forwarding valid `<input>` props to the contained `<input>` node
- `moonstone/ToggleButton` to fire `onToggle` when toggled

### Fixed

- `moonstone/VirtualList.VirtualList` and `moonstone/VirtualList.VirtualGridList` to scroll properly with all enabled items via a page up or down key
- `moonstone/VirtualList.VirtualList`, `moonstone/VirtualList.VirtualGridList`, and `moonstone/Scroller.Scroller` to ignore any user key events in pointer mode
- `moonstone/VirtualList.VirtualList`, `moonstone/VirtualList.VirtualGridList`, and `moonstone/Scroller.Scroller` to pass `data-spotlight-container-disabled` prop to their outer DOM element
- `moonstone/Image` so it automatically swaps the `src` to the appropriate resolution dynamically as the screen resizes
- `moonstone/Popup` to support all `spotlightRestrict` options
- `moonstone` component `disabled` colors to match the most recent design guidelines (from 30% to 60% opacity)
- `moonstone/ExpandableInput` spotlight behavior when leaving the component via 5-way

## [2.0.0-beta.2] - 2018-05-07

### Fixed

- `moonstone/IconButton` to allow theme-style customization, like it claimed was possible
- `moonstone/ExpandableItem` and related expandables to deal with disabled items and the `autoClose`, `lockBottom` and `noLockBottom` props
- `moonstone/Slider` not to fire `onChange` event when 5-ways out of boundary
- `moonstone/ToggleButton` layout for RTL locales
- `moonstone/Item`, `moonstone/SlotItem`, `moonstone/ToggleItem` to not apply duplicate `className` values
- `moonstone/VirtualList.VirtualList`, `moonstone/VirtualList.VirtualGridList`, and `moonstone/Scroller.Scroller` scrollbar button's aria-label in RTL
- `moonstone/VirtualList.VirtualList` and `moonstone/VirtualList.VirtualGridList` to scroll properly with all disabled items
- `moonstone/VirtualList.VirtualList` and `moonstone/VirtualList.VirtualGridList` to not scroll on focus when jumping

## [2.0.0-beta.1] - 2018-04-29

### Removed

- `moonstone/IncrementSlider` and `moonstone/Slider` props `tooltipAsPercent`, `tooltipSide`, and `tooltipForceSide`, to be replaced by `moonstone/IncrementSlider.IncrementSliderTooltip` and `moonstone/Slider.SliderTooltip` props `percent`, and `side`
- `moonstone/IncrementSlider` props `detachedKnob`, `onDecrement`, `onIncrement`, and `scrubbing`
- `moonstone/ProgressBar` props `tooltipSide` and `tooltipForceSide`, to be replaced by `moonstone/ProgressBar.ProgressBarTooltip` prop `side`
- `moonstone/Slider` props `detachedKnob`, `onDecrement`, `onIncrement`, `scrubbing`, and `onKnobMove`
- `moonstone/VideoPlayer` property `tooltipHideDelay`
- `moonstone/VideoPlayer` props `backwardIcon`, `forwardIcon`, `initialJumpDelay`, `jumpBackwardIcon`, `jumpButtonsDisabled`, `jumpDelay`, `jumpForwadIcon`, `leftComponents`, `moreButtonCloseLabel`, `moreButtonColor`, `moreButtonDisabled`, `moreButtonLabel`, `no5WayJump`, `noJumpButtons`, `noRateButtons`, `pauseIcon`, `playIcon`, `rateButtonsDisabled`, and `rightComponents`, replaced by corresponding props on `moonstone/VideoPlayer.MediaControls`
- `moonstone/VideoPlayer` props `onBackwardButtonClick`, `onForwardButtonClick`, `onJumpBackwardButtonClick`, `onJumpForwardButtonClick`, and `onPlayButtonClick`, replaced by `onRewind`, `onFastForward`, `onJumpBackward`, `onJumpForward`, `onPause`, and `onPlay`, respectively

### Added

- `moonstone/DatePicker` props `dayAriaLabel`, `dayLabel`, `monthAriaLabel`, `monthLabel`, `yearAriaLabel` and `yearLabel` to configure the label set on date pickers
- `moonstone/DayPicker` and `moonstone/DaySelector` props `dayNameLength`, `everyDayText`, `everyWeekdayText`, and `everyWeekendText`
- `moonstone/ExpandablePicker` props `checkButtonAriaLabel`, `decrementAriaLabel`, `incrementAriaLabel`, and `pickerAriaLabel` to configure the label set on each button and picker
- `moonstone/MediaOverlay` component
- `moonstone/Picker` props `aria-label`, `decrementAriaLabel`, and `incrementAriaLabel` to configure the label set on each button
- `moonstone/Popup` property `closeButtonAriaLabel` to configure the label set on popup close button
- `moonstone/ProgressBar.ProgressBarTooltip` props `percent` to format the value as a percent and `visible` to control display of the tooltip
- `moonstone/TimePicker` props `hourAriaLabel`, `hourLabel`, `meridiemAriaLabel`, `meridiemLabel`, `minuteAriaLabel`, and `minuteLabel` to configure the label set on time pickers
- `moonstone/VideoPlayer.MediaControls` component to support additional customization of the playback controls
- `moonstone/VideoPlayer` props `mediaControlsComponent`, `onRewind`, `onFastForward`, `onJumpBackward`, `onJumpForward`, `onPause`, `onPlay`, and `preloadSource`
- `moonstone/VirtualList.VirtualList` and `moonstone/VirtualList.VirtualGridList` `role="list"`
- `moonstone/VirtualList.VirtualList` and `moonstone/VirtualList.VirtualGridList` prop `wrap` to support wrap-around spotlight navigation
- `moonstone/VirtualList`, `moonstone/VirtualGridList` and `moonstone/Scroller` props `scrollRightAriaLabel`, `scrollLeftAriaLabel`, `scrollDownAriaLabel`, and `scrollUpAriaLabel` to configure the aria-label set on scroll buttons in the scrollbars

### Changed

- `moonstone/IncrementSlider` and `moonstone/Slider` prop `tooltip` to support either a boolean for the default tooltip or an element or component for a custom tooltip
- `moonstone/Input` to prevent pointer actions on other component when the input has focus
- `moonstone/ProgressBar.ProgressBarTooltip` prop `side` to support either locale-aware or locale-independent positioning
- `moonstone/ProgressBar.ProgressBarTooltip` prop `tooltip` to support custom tooltip components
- `moonstone/Scroller`, `moonstone/Picker`, and `moonstone/IncrementSlider` to retain focus on `moonstone/IconButton` when it becomes disabled

### Fixed

- `moonstone/ExpandableItem` and related expandable components to expand smoothly when used in a scroller
- `moonstone/GridListImageItem` to show proper `placeholder` and `selectionOverlay`
- `moonstone/MoonstoneDecorator` to optimize localized font loading performance
- `moonstone/Scroller` and `moonstone/VirtualList` navigation via 5-way from paging controls
- `moonstone/VideoPlayer` to render bottom controls at idle after mounting
- `moonstone/VirtualList.VirtualList` and `moonstone/VirtualList.VirtualGridList` to give initial focus
- `moonstone/VirtualList.VirtualList` and `moonstone/VirtualList.VirtualGridList` to have the default value for `dataSize`, `pageScroll`, and `spacing` props

## [2.0.0-alpha.8] - 2018-04-17

### Added

- `moonstone/Panels` property `closeButtonAriaLabel` to configure the label set on application close button

### Changed

- `moonstone/VirtualList.VirtualList` and `moonstone/VirtualList.VirtualGridList` to set its ARIA `role` to `"list"`
- `moonstone/VideoPlayer` property `title` to accept node type

### Fixed

- `moonstone/TimePicker` to show `meridiem` correctly in all locales
- `moonstone/Scrollable` scroll buttons to read out out audio guidance when button pressed down
- `moonstone/ExpandableItem` to show label properly when open and disabled
- `moonstone/Notification` to position properly in RTL locales
- `moonstone/VideoPlayer` to show controls when pressing 5-way select

## [2.0.0-alpha.7] - 2018-04-03

### Removed

- `moonstone/VirtualList.VirtualList` and `moonstone/VirtualList.VirtualGridList` prop `data` to eliminate the misunderstanding caused by the ambiguity of `data`

### Added

- `moonstone/VideoPlayer` property `noSpinner` to allow apps to show/hide spinner while loading video

### Changed

- `moonstone/VideoPlayer` to disable play/pause button when media controls are disabled
- `moonstone/VideoPlayer` property `moreButtonColor` to allow setting underline colors for more button
- `moonstone/VirtualList.VirtualList` and `moonstone/VirtualList.VirtualGridList` prop `isItemDisabled`, which accepts a function that checks if the item at the supplied index is disabled
- `moonstone/Panels.Header` support for `headerInput` so the Header can be used as an Input. See documentation for usage examples.
- `moonstone/ProgressBar` property `tooltipSide` to configure tooltip position relative to the progress bar
- `moonstone/ProgressBar` colors (affecting `moonstone/Slider` as well) for light and dark theme to match the latest designs and make them more visible when drawn over arbitrary background colors

### Fixed

- `moonstone/VideoPlayer` to correctly adjust spaces when the number of components changes in `leftComponents` and `rightComponents`
- `moonstone/VideoPlayer` to read out audio guidance every time `source` changes
- `moonstone/VideoPlayer` to display custom thumbnail node
- `moonstone/VideoPlayer` to hide more icon when right components are removed
- `moonstone/Picker` to correctly update pressed state when dragging off buttons
- `moonstone/Notification` to display when it's opened
- `moonstone/VirtualList` and `moonstone/VirtualGridList` to show Spotlight properly while navigating with page up and down keys
- `moonstone/Input` to allow navigating via left or right to other components when the input is active and the selection is at start or end of the text, respectively
- `moonstone/Panels.ActivityPanels` to correctly lay out the existing panel after adding additional panels

## [2.0.0-alpha.6] - 2018-03-22

### Removed

- `moonstone/Slider` exports `SliderFactory` and `SliderBaseFactory`
- `moonstone/IncrementSlider` exports `IncrementSliderFactory` and `IncrementSliderBaseFactory`
- `moonstone/ProgressBar`, `moonstone/Slider`, `moonstone/Slider.SliderTooltip`, `moonstone/IncrementSlider` components' `vertical` property and replaced it with `orientation`

### Added

- `moonstone/VideoPlayer` property `component` to handle custom video element
- `moonstone/IncrementSlider` properties `incrementAriaLabel` and `decrementAriaLabel` to configure the label set on each button
- `moonstone/Input` support for `small` prop
- `moonstone/ProgressBar` support for `tooltip` and `tooltipForceSide`
- `moonstone/ProgressBar`, `moonstone/Slider`, `moonstone/Slider.SliderTooltip`, `moonstone/IncrementSlider` property `orientation` to accept orientation strings like "vertical" and "horizontal" (replaced old `vertical` prop)

### Changed

- `moonstone/Input` input `height`, `vertical-align`, and `margins`. Please verify your layouts to ensure everything lines up correctly; this change may require removal of old sizing and positioning CSS which is no longer necessary.
- `moonstone/FormCheckbox` to have a small border around the circle, according to new GUI designs
- `moonstone/RadioItem` dot size and added an inner-dot to selected-focused state, according to new GUI designs
- `moonstone/ContextualPopup` prop `popupContainerId` to `popupSpotlightId`
- `moonstone/Popup` prop `containerId` to `spotlightId`
- `moonstone/VideoPlayer` prop `containerId` to `spotlightId`
- `moonstone/VirtualList.VirtualList` and `moonstone/VirtualList.VirtualGridList` prop `component` to be replaced by `itemRenderer`

### Fixed

- `moonstone/ExpandableItem` to be more performant when animating
- `moonstone/GridListImageItem` to hide overlay checkmark icon on focus when unselected
- `moonstone/GridListImageItem` to use `ui/GridListImageItem`
- `moonstone/VirtualList`, `moonstone/VirtualGridList` and `moonstone/Scroller` components to use their base UI components
- `moonstone/VirtualList` to show the selected state on hovered paging controls properly
- `moonstone/Slider` to highlight knob when selected
- `moonstone/Slider` to handle updates to its `value` prop correctly
- `moonstone/ToggleItem` to accept HTML DOM node tag names as strings for its `component` property
- `moonstone/Popup` to properly pause and resume spotlight when animating

## [2.0.0-alpha.5] - 2018-03-07

### Removed

- `moonstone/Marquee.MarqueeText`, replaced by `moonstone/Marquee.Marquee`
- `moonstone/VirtualGridList.GridListImageItem`, replaced by `moonstone/GridListImageItem`

### Changed

- `moonstone/Marquee.Marquee` to be `moonstone/Marquee.MarqueeBase`
- `moonstone/ContextualPopupDecorator` to not restore last-focused child
- `moonstone/ExpandableList` to restore focus to the first selected item after opening

### Fixed

- `moonstone/Slider` to correctly show localized percentage value in tooltip when `tooltipAsPercent` is true
- `moonstone/VirtualGridList` to show or hide its scrollbars properly
- `moonstone/Button` text to be properly centered
- `moonstone/Input` to not clip some glyphs at the start of the value

## [2.0.0-alpha.4] - 2018-02-13

### Added

- `moonstone/SlotItem` replacing `moonstone/Item.ItemOverlay`

### Removed

- `moonstone/VirtualFlexList` to be replaced by `ui/VirtualFlexList`
- `moonstone/Button` and `moonstone/IconButton` prop `noAnimation`
- `moonstone/Item.OverlayDecorator`, `moonstone/Item.Overlay`, and `moonstone/Item.ItemOverlay` to be replaced by `moonstone/SlotItem`

### Changed

- `moonstone/Marquee` to do less-costly calculations during measurement and optimized the applied styles
- `moonstone/ExpandableList` to require a unique key for each object type data

### Fixed

- `moonstone/VirtualList` to render properly with fiber reconciler
- `moonstone/VirtualList` focus option in scrollTo api
- `moonstone/ExpandableSpotlightDecorator` to not spot the title upon collapse when in `pointerMode`
- `moonstone/Spinner` to not unpause Spotlight unless it was the one to pause it
- `moonstone/Marquee` to stop when becoming disabled
- `moonstone/Input`, `moonstone/MarqueeDecorator`, and `moonstone/Slider` to prevent unnecessary focus-based updates

## [2.0.0-alpha.3] - 2018-01-18

### Removed

- `moonstone/Scroller` and `moonstone/VirtualList` option `indexToFocus` in `scrollTo` method which is deprecated from 1.2.0
- `moonstone/Scroller` props `horizontal` and `vertical` which are deprecated from 1.3.0 and replaced with `direction` prop
- `moonstone/Button` exports `ButtonFactory` and `ButtonBaseFactory`
- `moonstone/IconButton` exports `IconButtonFactory` and `IconButtonBaseFactory`

### Fixed

- `moonstone/MoonstoneDecorator` root node to fill the entire space available, which simplifies positioning and sizing for child elements (previously always measured 0 in height)
- `moonstone/VirtualList` to prevent infinite function call when a size of contents is slightly longer than a client size without a scrollbar
- `moonstone/VirtualList` to sync scroll position when clientSize changed

## [2.0.0-alpha.2] - 2017-08-29

No significant changes.

## [2.0.0-alpha.1] - 2017-08-27

### Changed

- `moonstone/Button`, `moonstone/Checkbox`, `moonstone/FormCheckbox`, `moonstone/IconButton`, `moonstone/IncrementSlider`, `moonstone/Item`, `moonstone/Picker`, and `moonstone/RangePicker`, `moonstone/Switch` and `moonstone/VideoPlayer` to use `ui/Touchable`

## [1.15.0] - 2018-02-28

### Deprecated

- `moonstone/Marquee.Marquee`, to be moved to `moonstone/Marquee.MarqueeBase` in 2.0.0
- `moonstone/Marquee.MarqueeText`, to be moved to `moonstone/Marquee.Marquee` in 2.0.0

### Fixed

- `moonstone/GridListImageItem` to display correctly

## [1.14.0] - 2018-02-23

### Deprecated

- `moonstone/VirtualFlexList`, to be replaced by `ui/VirtualFlexList` in 2.0.0
- `moonstone/VirtualGridList.GridListImageItem`, to be replaced by `moonstone/GridListImageItem` in 2.0.0
- `moonstone/Button` and `moonstone/IconButton` prop `noAnimation`, to be removed in 2.0.0
- `moonstone/Button.ButtonFactory`, `moonstone/Button.ButtonBaseFactory`, `moonstone/IconButton.IconButtonFactory`, `moonstone/IconButton.IconButtonBaseFactory`, `moonstone/IncrementSlider.IncrementSliderFactory`, `moonstone/IncrementSlider.IncrementSliderBaseFactory`, `moonstone/Slider.SliderFactory`, and `moonstone/Slider.SliderBaseFactory`, to be removed in 2.0.0
- `moonstone/Item.ItemOverlay`, to be replaced by `ui/SlotItem` in 2.0.0
- `moonstone/Item.Overlay` and `moonstone/Item.OverlayDecorator`, to be removed in 2.0.0

### Added

- `moonstone/DaySelector` component
- `moonstone/EditableIntegerPicker` component
- `moonstone/GridListImageItem` component

## [1.13.4] - 2018-07-30

### Fixed

- `moonstone/DatePicker` to calculate min and max year in the current calender

## [1.13.3] - 2018-01-16

### Fixed

- `moonstone/TimePicker` to not read out meridiem label when meridiem picker gets a focus
- `moonstone/Scroller` to correctly update scrollbars when the scroller's contents change

## [1.13.2] - 2017-12-14

### Fixed

- `moonstone/Panels` to maintain spotlight focus when `noAnimation` is set
- `moonstone/Panels` to not accept back key presses during transition
- `moonstone/Panels` to revert 1.13.0 fix that blurred Spotlight when transitioning panels
- `moonstone/Scroller` and other scrolling components to not show scroll thumb when only child item is updated
- `moonstone/Scroller` and other scrolling components to not hide scroll thumb immediately after scroll position reaches the top or the bottom
- `moonstone/Scroller` and other scrolling components to show scroll thumb properly when scroll position reaches the top or the bottom by paging controls

## [1.13.1] - 2017-12-06

### Fixed

- `moonstone/Slider` to not unnecessarily fire `onChange` if the initial value has not changed

## [1.13.0] - 2017-11-28

### Added

- `moonstone/VideoPlayer` props `disabled`, `loading`, `miniFeedbackHideDelay`, and `thumbnailComponent` as well as new APIs: `areControlsVisible`, `getVideoNode`, `showFeedback`, and `toggleControls`

### Fixed

- `moonstone/VirtualList` to render items from a correct index on edge cases at the top of a list
- `moonstone/VirtualList` to handle focus properly via page up at the first page and via page down at the last page
- `moonstone/Expandable` and derivatives to use the new `ease-out-quart` animation timing function to better match the aesthetic of Enyo's Expandables
- `moonstone/TooltipDecorator` to correctly display tooltip direction when locale changes
- `moonstone/Marquee` to restart animation on every resize update
- `moonstone/LabeledItem` to start marquee when hovering while disabled
- `moonstone/Marquee` to correctly start when hovering on disabled spottable components
- `moonstone/Marquee.MarqueeController` to not abort marquee when moving among components
- `moonstone/Picker` marquee issues with disabled buttons or Picker
- `moonstone/Panels` to prevent loss of spotlight issue when moving between panels
- `moonstone/VideoPlayer` to bring it in line with real-world use-cases
- `moonstone/Slider` by removing unnecessary repaints to the screen
- `moonstone/Slider` to fire `onChange` events when the knob is pressed near the boundaries
- `moonstone/VideoPlayer` to correctly position knob when interacting with media slider
- `moonstone/VideoPlayer` to not read out the focused button when the media controls hide
- `moonstone/MarqueeDecorator` to stop when unhovering a disabled component using `marqueeOn` `'focus'`
- `moonstone/Slider` to not forward `onChange` when `disabled` on `mouseUp/click`
- `moonstone/VideoPlayer` to defer rendering playback controls until needed

## [1.12.2] - 2017-11-15

### Fixed

- `moonstone/VirtualList` to scroll and focus properly by pageUp and pageDown when disabled items are in it
- `moonstone/Button` to correctly specify minimum width when in large text mode
- `moonstone/Scroller` and other scrolling components to restore last focused index when panel is changed
- `moonstone/VideoPlayer` to display time correctly in RTL locale
- `moonstone/VirtualList` to scroll correctly using page down key with disabled items
- `moonstone/Scroller` and other scrolling components to not cause a script error when scrollbar is not rendered
- `moonstone/Picker` incrementer and decrementer to not change size when focused
- `moonstone/Header` to use a slightly smaller font size for `title` in non-latin locales and a line-height for `titleBelow` and `subTitleBelow` that better meets the needs of tall-glyph languages like Tamil and Thai, as well as latin locales
- `moonstone/Scroller` and `moonstone/VirtualList` to keep spotlight when pressing a 5-way control while scrolling
- `moonstone/Panels` to prevent user interaction with panel contents during transition
- `moonstone/Slider` and related components to correctly position knob for `detachedKnob` on mouse down and fire value where mouse was positioned on mouse up
- `moonstone/DayPicker` to update day names when changing locale
- `moonstone/ExpandableItem` and all other `Expandable` components to revert 1.12.1 change to pull down from the top

## [1.12.1] - 2017-11-07

### Fixed

- `moonstone/ExpandableItem` and all other `Expandable` components to now pull down from the top instead of being revealed from the bottom, matching Enyo's design
- `moonstone/VirtualListNative` to scroll properly with page up/down keys if there is a disabled item
- `moonstone/RangePicker` to display negative values correctly in RTL
- `moonstone/Scroller` and other scrolling components to not blur scroll buttons when wheeling
- `moonstone/Scrollbar` to hide scroll thumb immediately without delay after scroll position reaches min or max
- `moonstone/Divider` to pass `marqueeOn` prop
- `moonstone/Slider` to fire `onChange` on mouse up and key up
- `moonstone/VideoPlayer` to show knob when pressed
- `moonstone/Header` to layout `titleBelow` and `subTitleBelow` correctly
- `moonstone/Header` to use correct font-weight for `subTitleBelow`
- `moonstone/VirtualList` to restore focus correctly for lists only slightly larger than the viewport

## [1.12.0] - 2017-10-27

### Fixed

- `moonstone/Scroller` and other scrolling components to prevent focusing outside the viewport when pressing a 5-way key during wheeling
- `moonstone/Scroller` to called scrollToBoundary once when focus is moved using holding child item
- `moonstone/VideoPlayer` to apply skin correctly
- `moonstone/Popup` from `last-focused` to `default-element` in `SpotlightContainerDecorator` config
- `moonstone/Panels` to retain focus when back key is pressed on breadcrumb
- `moonstone/Input` to correctly hide VKB when dismissing

## [1.11.0] - 2017-10-24

### Added

- `moonstone/VideoPlayer` properties `seekDisabled` and `onSeekFailed` to disable seek function

### Changed

- `moonstone/ExpandableList` to become `disabled` if there are no children

### Fixed

- `moonstone/Picker` to read out customized accessibility value when picker prop has `joined` and `aria-valuetext`
- `moonstone/Scroller` to apply scroll position on vertical or horizontal Scroller when child gets a focus
- `moonstone/Scroller` and other scrolling components to scroll without animation when panel is changed
- `moonstone/ContextualPopup` padding to not overlap close button
- `moonstone/Scroller` and other scrolling components to change focus via page up/down only when the scrollbar is visible
- `moonstone/Picker` to only increment one value on hold
- `moonstone/ItemOverlay` to remeasure when focused

## [1.10.1] - 2017-10-16

### Fixed

- `moonstone/Scroller` and other scrolling components to scroll via page up/down when focus is inside a Spotlight container
- `moonstone/VirtualList` and `moonstone/VirtualGridList` to scroll by 5-way keys right after wheeling
- `moonstone/VirtualList` not to move focus when a current item and the last item are located at the same line and pressing a page down key
- `moonstone/Slider` knob to follow while dragging for detached knob
- `moonstone/Header` to layout header row correctly in `standard` type
- `moonstone/Input` to not dismiss on-screen keyboard when dragging cursor out of input box
- `moonstone/Header` RTL `line-height` issue
- `moonstone/Panels` to render children on idle
- `moonstone/Scroller` and other scrolling components to limit muted spotlight container scrims to their bounds
- `moonstone/Input` to always forward `onKeyUp` event

## [1.10.0] - 2017-10-09

### Added

- `moonstone/VideoPlayer` support for designating components with `.spottable-default` as the default focus target when pressing 5-way down from the slider
- `moonstone/Slider` property `activateOnFocus` which when enabled, allows 5-way directional key interaction with the `Slider` value without pressing [Enter] first
- `moonstone/VideoPlayer` property `noMiniFeedback` to support controlling the visibility of mini feedback
- `ui/Layout`, which provides a technique for laying-out components on the screen using `Cells`, in rows or columns

### Changed

- `moonstone/Popup` to focus on mount if it’s initially opened and non-animating and to always pass an object to `onHide` and `onShow`
- `moonstone/VideoPlayer` to emit `onScrub` event and provide audio guidance when setting focus to slider

### Fixed

- `moonstone/ExpandableItem` and derivatives to restore focus to the Item if the contents were last focused when closed
- `moonstone/Slider` toggling activated state when holding enter/select key
- `moonstone/TimePicker` picker icons shifting slightly when focusing an adjacent picker
- `moonstone/Icon` so it handles color the same way generic text does, by inheriting from the parent's color. This applies to all instances of `Icon`, `IconButton`, and `Icon` inside `Button`.
- `moonstone/fonts` Museo Sans font to correct "Ti" kerning
- `moonstone/VideoPlayer` to correctly position knob on mouse click
- `moonstone/Panels.Header` to show an ellipsis for long titles with RTL text
- `moonstone/Marquee` to restart when invalidated by a prop change and managed by a `moonstone/Marquee.MarqueeController`
- `spotlight.Spotlight` method `focus()` to verify that the target element matches its container's selector rules prior to setting focus
- `moonstone/Picker` to only change picker values `onWheel` when spotted
- `moonstone/VideoPlayer` to hide descendant floating components (tooltips, contextual popups) when the media controls hide

## [1.9.3] - 2017-10-03

### Added

- `moonstone/Button` property value to `backgroundOpacity` called "lightTranslucent" to better serve colorful image backgrounds behind Buttons. This also affects `moonstone/IconButton` and `moonstone/Panels/ApplicationCloseButton`.
- `moonstone/Panels` property `closeButtonBackgroundOpacity` to support `moonstone/Panels/ApplicationCloseButton`'s `backgroundOpacity` prop

### Changed

- `Moonstone Icons` font file to include the latest designs for several icons
- `moonstone/Panels/ApplicationCloseButton` to expose its `backgroundOpacity` prop

### Fixed

- `moonstone/VirtualList` to apply "position: absolute" inline style to items
- `moonstone/Picker` to increment and decrement normally at the edges of joined picker
- `moonstone/Icon` not to read out image characters
- `moonstone/Scroller` and other scrolling components to not accumulate paging scroll by pressing page up/down in scrollbar
- `moonstone/Icon` to correctly display focused state when using external image
- `moonstone/Button` and `moonstone/IconButton` to be properly visually muted when in a muted container

## [1.9.2] - 2017-09-26

### Fixed

- `moonstone/ExpandableList` preventing updates when its children had changed

## [1.9.1] - 2017-09-25

### Fixed

- `moonstone/ExpandableList` run-time error when using an array of objects as children
- `moonstone/VideoPlayer` blocking pointer events when the controls were hidden

## [1.9.0] - 2017-09-22

### Added

- `moonstone/styles/mixins.less` mixins: `.moon-spotlight-margin()` and `.moon-spotlight-padding()`
- `moonstone/Button` property `noAnimation` to support non-animating pressed visual

### Changed

- `moonstone/TimePicker` to use "AM/PM" instead of "meridiem" for label under meridiem picker
- `moonstone/IconButton` default style to not animate on press. NOTE: This behavior will change back to its previous setting in release 2.0.0.
- `moonstone/Popup` to warn when using `scrimType` `'none'` and `spotlightRestrict` `'self-only'`
- `moonstone/Scroller` to block spotlight during scroll
- `moonstone/ExpandableItem` and derivatives to always pause spotlight before animation

### Fixed

- `moonstone/VirtualGridList` to not move focus to wrong column when scrolled from the bottom by holding the "up" key
- `moonstone/VirtualList` to focus an item properly when moving to a next or previous page
- `moonstone/Scroller` and other scrolling components to move focus toward first or last child when page up or down key is pressed if the number of children is small
- `moonstone/VirtualList` to scroll to preserved index when it exists within dataSize for preserving focus
- `moonstone/Picker` buttons to not change size
- `moonstone/Panel` to move key navigation to application close button on holding the "up" key.
- `moonstone/Picker` to show numbers when changing values rapidly
- `moonstone/Popup` layout in large text mode to show close button correctly
- `moonstone/Picker` from moving scroller when pressing 5-way keys in `joined` Picker
- `moonstone/Input` so it displays all locales the same way, without cutting off the edges of characters
- `moonstone/TooltipDecorator` to hide tooltip when 5-way keys are pressed for disabled components
- `moonstone/Picker` to not tremble in width when changing values while using a numeric width prop value
- `moonstone/Picker` to not overlap values when changing values in `vertical`
- `moonstone/ContextualPopup` pointer mode focus behavior for `spotlightRestrict='self-only'`
- `moonstone/VideoPlayer` to prevent interacting with more components in pointer mode when hidden
- `moonstone/Scroller` to not repaint its entire contents whenever partial content is updated
- `moonstone/Slider` knob positioning after its container is resized
- `moonstone/VideoPlayer` to maintain focus when media controls are hidden
- `moonstone/Scroller` to scroll expandable components into view when opening when pointer has moved elsewhere

## [1.8.0] - 2017-09-07

### Deprecated

- `moonstone/Dialog` property `showDivider`, will be replaced by `noDivider` property in 2.0.0

### Added

- `moonstone/Popup` callback property `onShow` which fires after popup appears for both animating and non-animating popups

### Changed

- `moonstone/Popup` callback property `onHide` to run on both animating and non-animating popups
- `moonstone/VideoPlayer` state `playbackRate` to media events
- `moonstone/VideoPlayer` support for `spotlightDisabled`
- `moonstone/VideoPlayer` thumbnail positioning and style
- `moonstone/VirtualList` to render when dataSize increased or decreased
- `moonstone/Dialog` style
- `moonstone/Popup`, `moonstone/Dialog`, and `moonstone/Notification` to support `node` type for children
- `moonstone/Scroller` to forward `onKeyDown` events

### Fixed

- `moonstone/Scroller` and other scrolling components to enable focus when wheel scroll is stopped
- `moonstone/VirtualList` to show scroll thumb when a preserved item is focused in a Panel
- `moonstone/Scroller` to navigate properly with 5-way when expandable child is opened
- `moonstone/VirtualList` to stop scrolling when focus is moved on an item from paging controls or outside
- `moonstone/VirtualList` to move out with 5-way navigation when the first or the last item is disabled
- `moonstone/IconButton` Tooltip position when disabled
- `moonstone/VideoPlayer` Tooltip time after unhovering
- `moonstone/VirtualList` to not show invisible items
- `moonstone/IconButton` Tooltip position when disabled
- `moonstone/VideoPlayer` to display feedback tooltip correctly when navigating in 5-way
- `moonstone/MarqueeDecorator` to work with synchronized `marqueeOn` `'render'` and hovering as well as `marqueOn` `'hover'` when moving rapidly among synchronized marquees
- `moonstone/Input` aria-label for translation
- `moonstone/Marquee` to recalculate inside `moonstone/Scroller` and `moonstone/SelectableItem` by bypassing `shouldComponentUpdate`
- `moonstone/Picker` to marquee when incrementing and decrementing values with the prop `noAnimation`

## [1.7.0] - 2017-08-23

### Deprecated

- `moonstone/TextSizeDecorator` and it will be replaced by `moonstone/AccessibilityDecorator`
- `moonstone/MarqueeDecorator` property `marqueeCentered` and `moonstone/Marquee` property `centered` will be replaced by `alignment` property in 2.0.0

### Added

- `moonstone/TooltipDecorator` config property to direct tooltip into a property instead of adding to `children`
- `moonstone/VideoPlayer` prop `thumbnailUnavailable` to fade thumbnail
- `moonstone/AccessibilityDecorator` with `highContrast` and `textSize`
- `moonstone/VideoPlayer` high contrast scrim
- `moonstone/MarqueeDecorator`and `moonstone/Marquee` property `alignment` to allow setting  alignment of marquee content

### Changed

- `moonstone/Scrollbar` to disable paging control down button properly at the bottom when a scroller size is a non-integer value
- `moonstone/VirtualList`, `moonstone/VirtualGridList`, and `moonstone/Scroller` to scroll on `keydown` event instead of `keyup` event of page up and page down keys
- `moonstone/VirtualGridList` to scroll by item via 5 way key
- `moonstone/VideoPlayer` to read target time when jump by left/right key
- `moonstone/IconButton` to not use `MarqueeDecorator` and `Uppercase`

### Fixed

- `moonstone/VirtualList` and `moonstone/VirtualGridList` to focus the correct item when page up and page down keys are pressed
- `moonstone/VirtualList` to not lose focus when moving out from the first item via 5way when it has disabled items
- `moonstone/Slider` to align tooltip with detached knob
- `moonstone/FormCheckbox` to display correct colors in light skin
- `moonstone/Picker` and `moonstone/RangePicker` to forward `onKeyDown` events when not `joined`
- `moonstone/SelectableItem` to display correct icon width and alignment
- `moonstone/LabeledItem` to always match alignment with the locale
- `moonstone/Scroller` to properly 5-way navigate from scroll buttons
- `moonstone/ExpandableList` to display correct font weight and size for list items
- `moonstone/Divider` to not italicize in non-italic locales
- `moonstone/VideoPlayer` slider knob to follow progress after being selected when seeking
- `moonstone/LabeledItem` to correctly position its icon. This affects all of the `Expandables`, `moonstone/DatePicker` and `moonstone/TimePicker`.
- `moonstone/Panels.Header` and `moonstone/Item` to prevent them from allowing their contents to overflow unexpectedly
- `moonstone/Marquee` to recalculate when vertical scrollbar appears
- `moonstone/SelectableItem` to recalculate marquee when toggled

### Removed

- `moonstone/Input` large-text mode

## [1.6.1] - 2017-08-07

### Changed

- `moonstone/Icon` and `moonstone/IconButton` to no longer fit image source to the icon's boundary

## [1.6.0] - 2017-08-04

### Added

- `moonstone/VideoPlayer` ability to seek when holding down the right and left keys. Sensitivity can be adjusted using throttling options `jumpDelay` and `initialJumpDelay`.
- `moonstone/VideoPlayer` property `no5WayJump` to disable jumping done by 5-way
- `moonstone/VideoPlayer` support for the "More" button to use tooltips
- `moonstone/VideoPlayer` properties `moreButtonLabel` and `moreButtonCloseLabel` to allow customization of the "More" button's tooltip and Aria labels
- `moonstone/VideoPlayer` property `moreButtonDisabled` to disable the "More" button
- `moonstone/Picker` and `moonstone/RangePicker` prop `aria-valuetext` to support reading custom text instead of value
- `moonstone/VideoPlayer` methods `showControls` and `hideControls` to allow external interaction with the player
- `moonstone/Scroller` support for Page Up/Page Down keys in pointer mode when no item has focus

### Changed

- `moonstone/VideoPlayer` to handle play, pause, stop, fast forward and rewind on remote controller
- `moonstone/Marquee` to also start when hovered if `marqueeOnRender` is set

### Fixed

- `moonstone/IconButton` to fit image source within `IconButton`
- `moonstone` icon font sizes for wide icons
- `moonstone/ContextualPopupDecorator` to prefer setting focus to the appropriate popup instead of other underlying controls when using 5-way from the activating control
- `moonstone/Scroller` not scrolled via 5 way when `moonstone/ExpandableList` is opened
- `moonstone/VirtualList` to not let the focus move outside of container even if there are children left when navigating with 5way
- `moonstone/Scroller` and other scrolling components to update disability of paging controls when the scrollbar is set to `visible` and the content becomes shorter
- `moonstone/VideoPlayer` to focus on hover over play/pause button when video is loading
- `moonstone/VideoPlayer` to update and display proper time while moving knob when video is paused
- `moonstone/VideoPlayer` long title overlap issues
- `moonstone/Header` to apply `marqueeOn` prop to `subTitleBelow` and `titleBelow`
- `moonstone/Picker` wheeling in `moonstone/Scroller`
- `moonstone/IncrementSlider` and `moonstone/Picker` to read value changes when selecting buttons

## [1.5.0] - 2017-07-19

### Added

- `moonstone/Slider` and `moonstone/IncrementSlider` prop `aria-valuetext` to support reading custom text instead of value
- `moonstone/TooltipDecorator` property `tooltipProps` to attach props to tooltip component
- `moonstone/Scroller` and `moonstone/VirtualList` ability to scroll via page up and page down keys
- `moonstone/VideoPlayer` tooltip-thumbnail support with the `thumbnailSrc` prop and the `onScrub` callback to fire when the knob moves and a new thumbnail is needed
- `moonstone/VirtualList` ability to navigate via 5way when there are disabled items
- `moonstone/ContextualPopupDecorator` property `popupContainerId` to support configuration of the popup's spotlight container
- `moonstone/ContextualPopupDecorator` property `onOpen` to notify containers when the popup has been opened
- `moonstone/ContextualPopupDecorator` config option `openProp` to support mapping the value of `open` property to the chosen property of wrapped component

### Changed

- `moonstone/ExpandableList` to use 'radio' as the default, and adapt 'single' mode to render as a `moonstone/RadioItem` instead of a `moonstone/CheckboxItem`
- `moonstone/VideoPlayer` to not hide pause icon when it appears
- `moonstone/ContextualPopupDecorator` to set accessibility-related props onto the container node rather than the popup node
- `moonstone/ExpandableItem`, `moonstone/ExpandableList`, `moonstone/ExpandablePicker`, `moonstone/DatePicker`, and `moonstone/TimePicker` to pause spotlight when animating in 5-way mode
- `moonstone/Spinner` to position the text content under the spinner, rather than to the right side
- `moonstone/VideoPlayer` to include hour when announcing the time while scrubbing
- `moonstone/GridListImageItem` to require a `source` prop and not have a default value

### Fixed

- `moonstone/Input` ellipsis to show if placeholder is changed dynamically and is too long
- `moonstone/Marquee` to re-evaluate RTL orientation when its content changes
- `moonstone/VirtualList` to restore focus on short lists
- `moonstone/ExpandableInput` to expand the width of its contained `moonstone/Input`
- `moonstone/Input` support for `dismissOnEnter`
- `moonstone/Input` focus management to prevent stealing focus when programmatically moved elsewhere
- `moonstone/Input` 5-way spot behavior
- `moonstone` international fonts to always be used, even when unsupported font-weights or font-styles are requested
- `moonstone/Panels.Panel` support for selecting components with `.spottable-default` as the default focus target
- `moonstone/Panels` layout in RTL locales
- `moonstone` spottable components to support `onSpotlightDown`, `onSpotlightLeft`, `onSpotlightRight`, and `onSpotlightUp` event property
- `moonstone/VirtualList` losing spotlight when the list is empty
- `moonstone/FormCheckbox` in focused state to have the correct "check" color
- `moonstone/Scroller` and other scrolling components' bug in `navigableFilter` when passed a container id

## [1.4.1] - 2017-07-05

### Changed

- `moonstone/Popup` to only call `onKeyDown` when there is a focused item in the `Popup`
- `moonstone/Scroller`, `moonstone/Picker`, and `moonstone/IncrementSlider` to automatically move focus when the currently focused `moonstone/IconButton` becomes disabled

### Fixed

- `moonstone/ContextualPopupDecorator` close button to account for large text size
- `moonstone/ContextualPopupDecorator` to not spot controls other than its activator when navigating out via 5-way
- `moonstone/Header` to set the value of `marqueeOn` for all types of headers

## [1.4.0] - 2017-06-29

### Deprecated

- `moonstone/Input` prop `noDecorator` is being replaced by `autoFocus` in 2.0.0

### Added

- `moonstone/Scrollbar` property `corner` to add the corner between vertical and horizontal scrollbars
- `moonstone/ScrollThumb` for a thumb of `moonstone/Scrollbar`
- `moonstone/styles/text.less` mixin `.locale-japanese-line-break()` to apply the correct  Japanese language line-break rules for the following multi-line components: `moonstone/BodyText`, `moonstone/Dialog`, `moonstone/Notification`, `moonstone/Popup`, and `moonstone/Tooltip`
- `moonstone/ContextualPopupDecorator` property `popupProps` to attach props to popup component
- `moonstone/VideoPlayer` property `pauseAtEnd` to control forward/backward seeking
- `moonstone/Panels/Header` prop `marqueeOn` to control marquee of header

### Changed

- `moonstone/Panels/Header` to expose its `marqueeOn` prop
- `moonstone/VideoPlayer` to automatically adjust the width of the allocated space for the side components so the media controls have more space to appear on smaller screens
- `moonstone/VideoPlayer` properties `autoCloseTimeout` and `titleHideDelay` default value to `5000`
- `moonstone/VirtualList` to support restoring focus to the last focused item
- `moonstone/Scroller` and other scrolling components to call `onScrollStop` before unmounting if a scroll is in progress
- `moonstone/Scroller` to reveal non-spottable content when navigating out of a scroller

### Fixed

- `moonstone/Dialog` to properly focus via pointer on child components
- `moonstone/VirtualList`, `moonstone/VirtualGridList`, and `moonstone/Scroller` not to be slower when scrolled to the first or the last position by wheeling
- `moonstone` component hold delay time
- `moonstone/VideoPlayer` to show its controls when pressing down the first time
- `moonstone/Panel` autoFocus logic to only focus on initial render
- `moonstone/Input` text colors
- `moonstone/ExpandableInput` to focus its decorator when leaving by 5-way left/right

## [1.3.1] - 2017-06-14

### Fixed

- `moonstone/Picker` support for large text
- `moonstone/Scroller` support for focusing paging controls with the pointer
- `moonstone` CSS rules for unskinned spottable components

## [1.3.0] - 2017-06-12

### Deprecated

- `moonstone/Scroller` props `horizontal` and `vertical`. Deprecated props are replaced with `direction` prop. `horizontal` and `vertical` will be removed in 2.0.0.
- `moonstone/Panel` prop `noAutoFocus` in favor of `autoFocus="none"`

### Added

- `moonstone/Image` support for `children` prop inside images
- `moonstone/Scroller` prop `direction` which replaces `horizontal` and `vertical` props
- `moonstone/VideoPlayer` property `tooltipHideDelay` to hide tooltip with a given amount of time
- `moonstone/VideoPlayer` property `pauseAtEnd` to pause when it reaches either the start or the end of the video
- `moonstone/VideoPlayer` methods `fastForward`, `getMediaState`, `jump`, `pause`, `play`, `rewind`, and `seek` to allow external interaction with the player. See docs for example usage.

### Changed

- `moonstone/Skinnable` to support context and allow it to be added to any component to be individually skinned. This includes a further optimization in skinning which consolidates all color assignments into a single block, so non-color rules aren't unnecessarily duplicated.
- `moonstone/Skinnable` light and dark skin names ("moonstone-light" and "moonstone") to "light" and "dark", respectively
- `moonstone/VideoPlayer` to set play/pause icon to display "play" when rewinding or fast forwarding
- `moonstone/VideoPlayer` to rewind or fast forward when previous command is slow-forward or slow-rewind respectively
- `moonstone/VideoPlayer` to fast forward when previous command is slow-forward and it reaches the last of its play rate
- `moonstone/VideoPlayer` to not play video on reload when `noAutoPlay` is `true`
- `moonstone/VideoPlayer` property `feedbackHideDelay`'s default value to `3000`
- `moonstone/Notification` to break line in characters in ja and zh locale
- `moonstone/Notification` to align texts left in LTR locale and right in RTL locale
- `moonstone/VideoPlayer` to simulate rewind functionality on non-webOS platforms only

### Fixed

- `moonstone/ExpandableItem` to correct the `titleIcon` when using `open` and `disabled`
- `moonstone/GridListImageItem` to center its selection icon on the image instead of the item
- `moonstone/Input` to have correct `Tooltip` position in `RTL`
- `moonstone/SwitchItem` to not unintentionally overflow `Scroller` containers, causing them to jump to the side when focusing
- `moonstone/VideoPlayer` to fast forward properly when video is at paused state
- `moonstone/VideoPlayer` to correctly change sources
- `moonstone/VideoPlayer` to show or hide feedback tooltip properly
- `moonstone/DateTimeDecorator` to work properly with `RadioControllerDecorator`
- `moonstone/Picker` in joined, large text mode so the arrows are properly aligned and sized
- `moonstone/Icon` to reflect the same proportion in relation to its size in large-text mode

## [1.2.0] - 2017-05-17

### Deprecated

- `moonstone/Scroller` and other scrolling components option `indexToFocus` in `scrollTo` method to be removed in 2.0.0

### Added

- `moonstone/Slider` and `moonstone/IncrementSlider` prop `noFill` to support a style without the fill
- `moonstone/Marquee` property `rtl` to set directionality to right-to-left
- `moonstone/VirtualList.GridListImageItem` property `selectionOverlay` to add custom component for selection overlay
- `moonstone/MoonstoneDecorator` property `skin` to let an app choose its skin: "moonstone" and "moonstone-light" are now available
- `moonstone/FormCheckboxItem`
- `moonstone/FormCheckbox`, a standalone checkbox, to support `moonstone/FormCheckboxItem`
- `moonstone/Input` props `invalid` and `invalidMessage` to display a tooltip when input value is invalid
- `moonstone/Scroller` and other scrolling components option `focus` in `scrollTo()` method
- `moonstone/Scroller` and other scrolling components property `spottableScrollbar`
- `moonstone/Icon.IconList` icons: `arrowshrinkleft` and `arrowshrinkright`

### Changed

- `moonstone/Picker` arrow icon for `joined` picker: small when not spotted, hidden when it reaches the end of the picker
- `moonstone/Checkbox` and `moonstone/CheckboxItem` to reflect the latest design
- `moonstone/MoonstoneDecorator/fontGenerator` was refactored to use the browser's FontFace API to dynamically load locale fonts
- `moonstone/VideoPlayer` space allotment on both sides of the playback controls to support 4 buttons; consequently the "more" controls area has shrunk by the same amount
- `moonstone/VideoPlayer` to not disable media button (play/pause)
- `moonstone/Scroller` and other scrolling components so that paging controls are not spottable by default with 5-way
- `moonstone/VideoPlayer`'s more/less button to use updated arrow icon

### Fixed

- `moonstone/MarqueeDecorator` to properly stop marquee on items with `'marqueeOnHover'`
- `moonstone/ExpandableList` to work properly with object-based children
- `moonstone/styles/fonts.less` to restore the Moonstone Icon font to request the local system font by default. Remember to update your webOS build to get the latest version of the font so you don't see empty boxes for your icons.
- `moonstone/Picker` and `moonstone/RangePicker` to now use the correct size from Enyo (60px v.s. 84px) for icon buttons
- `moonstone/Scroller` and other scrolling components to apply ri.scale properly
- `moonstone/Panel` to not cover a `Panels`'s `ApplicationCloseButton` when not using a `Header`
- `moonstone/IncrementSlider` to show tooltip when buttons focused

## [1.1.0] - 2017-04-21

### Deprecated

- `moonstone/ExpandableInput` property `onInputChange`

### Added

- `moonstone/Panels.Panel` prop and `moonstone/MoonstoneDecorator` config option: `noAutoFocus` to support prevention of setting automatic focus after render
- `moonstone/VideoPlayer` props: `backwardIcon`, `forwardIcon`, `jumpBackwardIcon`, `jumpForwardIcon`, `pauseIcon`, and `playIcon` to support icon customization of the player
- `moonstone/VideoPlayer` props `jumpButtonsDisabled` and `rateButtonsDisabled` for disabling the pairs of buttons when it's inappropriate for the playing media
- `moonstone/VideoPlayer` property `playbackRateHash` to support custom playback rates
- `moonstone/VideoPlayer` callback prop `onControlsAvailable` which fires when the players controls show or hide
- `moonstone/Image` support for `onLoad` and `onError` events
- `moonstone/VirtualList.GridListImageItem` prop `placeholder`
- `moonstone/Divider` property `preserveCase` to display text without capitalizing it

### Changed

- `moonstone/Slider` colors and sizing to match the latest designs
- `moonstone/ProgressBar` to position correctly with other components nearby
- `moonstone/Panels` breadcrumb to no longer have a horizontal line above it
- `moonstone/Transition` to measure itself when the CPU is idle
- style for disabled opacity from 0.4 to 0.3
- `moonstone/Button` colors for transparent and translucent background opacity when disabled
- `moonstone/ExpandableInput` property `onInputChange` to fire along with `onChange`. `onInputChange` is deprecated and will be removed in a future update.
- `Moonstone.ttf` font to include new icons
- `moonstone/Icon` to reference additional icons

### Fixed

- `moonstone/Popup` and `moonstone/ContextualPopupDecorator` 5-way navigation behavior
- `moonstone/Input` to not spot its own input decorator on 5-way out
- `moonstone/VideoPlayer` to no longer render its `children` in multiple places
- `moonstone/Button` text color when used on a neutral (light) background in some cases
- `moonstone/Popup` background opacity
- `moonstone/Marquee` to recalculate properly when its contents change
- `moonstone/TimePicker` to display time in correct order
- `moonstone/Scroller` to prefer spotlight navigation to its internal components

## [1.0.0] - 2017-03-31

> NOTE: We have also modified most form components to be usable in a controlled (app manages component
> state) or uncontrolled (Enact manages component state) manner. To put a component into a
> controlled state, pass in `value` (or other appropriate state property such as `selected` or
> `open`) at component creation and then respond to events and update the value as needed. To put a
> component into an uncontrolled state, do not set `value` (or equivalent), at creation. From this
> point on, Enact will manage the state and events will be sent when the state is updated. To
> specify an initial value, use the `defaultValue` (or, `defaultSelected, `defaultOpen, etc.)
> property.  See the documentation for individual components for more information.

### Added

- `moonstone/Button` property `icon` to support a built-in icon next to the text content. The Icon supports everything that `moonstone/Icon` supports, as well as a custom icon.
- `moonstone/MoonstoneDecorator` property `textSize` to resize several components to requested CMR sizes. Simply add `textSize="large"` to your `App` and the new sizes will automatically take effect.

### Changed

- `moonstone/Slider` to use the property `tooltip` instead of `noTooltip`, so the built-in tooltip is not enabled by default
- `moonstone/IncrementSlider` to include tooltip documentation
- `moonstone/ExpandableList` to accept an array of objects as children which are spread onto the generated components
- `moonstone/CheckboxItem` style to match the latest designs, with support for the `moonstone/Checkbox` to be on either the left or the right side by using the `iconPosition` property
- `moonstone/VideoPlayer` to supply every event callback-method with an object representing the VideoPlayer's current state, including: `currentTime`, `duration`, `paused`, `proportionLoaded`, and `proportionPlayed`

### Fixed

- `moonstone/Panels.Panel` behavior for remembering focus on unmount and setting focus after render
- `moonstone/VirtualList.VirtualGridList` showing empty items when items are continuously added dynamically
- `moonstone/Picker` to marquee on focus once again

## [1.0.0-beta.4] - 2017-03-10

### Added

- `moonstone/VirtualList` `indexToFocus` option to `scrollTo` method to focus on item with specified index
- `moonstone/IconButton` and `moonstone/Button` `color` property to add a remote control key color to the button
- `moonstone/Scrollbar` property `disabled` to disable both paging controls when it is true
- `moonstone/VirtualList` parameter `moreInfo` to pass `firstVisibleIndex` and `lastVisibleIndex` when scroll events are firing
- Accessibility support to UI components
- `moonstone/VideoPlayer` property `onUMSMediaInfo` to support the custom webOS “umsmediainfo” event
- `moonstone/Region` component which encourages wrapping components for improved accessibility rather than only preceding the components with a `moonstone/Divider`
- `moonstone/Slider` tooltip. It's enabled by default and comes with options like `noTooltip`, `tooltipAsPercent`, and `tooltipSide`. See the component docs for more details.
- `moonstone/Panels.Panel` property `hideChildren` to defer rendering children
- `moonstone/Spinner` properties `blockClickOn` and `scrim` to block click events behind spinner
- `moonstone/VirtualList` property `clientSize` to specify item dimensions instead of measuring them

### Changed

- `moonstone/VirtualGridImageItem` styles to reduce redundant style code app side
- `moonstone/VirtualList` and `moonstone/VirtualGridList` to add essential CSS for list items automatically
- `moonstone/VirtualList` and `moonstone/VirtualGridList` to not add `data-index` to their item DOM elements directly, but to pass `data-index` as the parameter of their `component` prop like the `key` parameter of their `component` prop
- `moonstone/ExpandableItem` and derivatives to defer focusing the contents until animation completes
- `moonstone/LabeledItem`, `moonstone/ExpandableItem`, `moonstone/ExpandableList` to each support the `node` type in their `label` property. Best used with `ui/Slottable`.

### Fixed

- `moonstone/VirtualList.GridListImageItem` to have proper padding size according to the existence of caption/subcaption
- `moonstone/Scroller` and other scrolling components to display scrollbars with proper size
- `moonstone/VirtualGridList` to not be truncated

### Removed

- `moonstone/Scroller` and other scrolling components property `hideScrollbars` and replaced it with `horizontalScrollbar` and `verticalScrollbar`

## [1.0.0-beta.3] - 2017-02-21

### Added

- `moonstone/VideoPlayer` support for 5-way show/hide of media playback controls
- `moonstone/VideoPlayer` property `feedbackHideDelay`
- `moonstone/Slider` property `onKnobMove` to fire when the knob position changes, independently from the `moonstone/Slider` value
- `moonstone/Slider` properties `active`, `disabled`, `knobStep`, `onActivate`, `onDecrement`, and `onIncrement` as part of enabling 5-way support to `moonstone/Slider`, `moonstone/IncrementSlider` and the media slider for `moonstone/VideoPlayer`
- `moonstone/Slider` now supports `children` which are added to the `Slider`'s knob, and follow it as it moves
- `moonstone/ExpandableInput` properties `iconAfter` and `iconBefore` to display icons after and before the input, respectively
- `moonstone/Dialog` property `preserveCase`, which affects `title` text

### Changed

- `moonstone/IncrementSlider` to change when the buttons are held down
- `moonstone/Marquee` to allow disabled marquees to animate
- `moonstone/Dialog` to marquee `title` and `titleBelow`
- `moonstone/Marquee.MarqueeController` config option `startOnFocus` to `marqueeOnFocus`. `startOnFocus` is deprecated and will be removed in a future update.
- `moonstone/Button`, `moonstone/IconButton`, `moonstone/Item` to not forward `onClick` when `disabled`

### Fixed

- `moonstone/Marquee.MarqueeController` to start marquee on newly registered components when controller has focus and to restart synced marquees after completion
- `moonstone/Scroller` to recalculate when an expandable child opens
- `spotlightDisabled` property support for spottable moonstone components
- `moonstone/Popup` and `moonstone/ContextualPopupDecorator` so that when the popup is closed, spotlight focus returns to the control that had focus prior to the popup opening
- `moonstone/Input` to not get focus when disabled

## [1.0.0-beta.2] - 2017-01-30

### Added

- `moonstone/Panels.Panel` property `showChildren` to support deferring rendering the panel body until animation completes
- `moonstone/MarqueeDecorator` property `invalidateProps` that specifies which props cause the marquee distance to be invalidated
- developer-mode warnings to several components to warn when values are out-of-range
- `moonstone/Divider` property `spacing` which adjusts the amount of empty space above and below the `Divider`. `'normal'`, `'small'`, `'medium'`, `'large'`, and `'none'` are available.
- `moonstone/Picker` when `joined` the ability to be incremented and decremented by arrow keys
- `onSpotlightDisappear` event property support for spottable moonstone components
- `moonstone/VideoPlayer` property `titleHideDelay`

### Changed

- `moonstone/Panels.Panels` and variations to defer rendering the children of contained `Panel` instances until animation completes
- `moonstone/ProgressBar` properties `progress` and `backgroundProgress` to accept a number between 0 and 1
- `moonstone/Slider` and `moonstone/IncrementSlider` property `backgroundPercent` to `backgroundProgress` which now accepts a number between 0 and 1
- `moonstone/Slider` to not ignore `value` prop when it is the same as the previous value
- `moonstone/Picker` component's buttons to reverse their operation such that 'up' selects the previous item and 'down' the next
- `moonstone/Picker` and derivatives may now use numeric width, which represents the amount of characters to use for sizing. `width={4}` represents four characters, `2` for two characters, etc. `width` still accepts the size-name strings.
- `moonstone/Divider` to now behave as a simple horizontal line when no text content is provided
- `moonstone/Scroller` and other scrolling components to not display scrollbar controls by default
- `moonstone/DatePicker` and `moonstone/TimePicker` to emit `onChange` event whenever the value is changed, not just when the component is closed

### Removed

- `moonstone/ProgressBar` properties `min` and `max`

### Fixed

- `moonstone/IncrementSlider` so that the knob is spottable via pointer, and 5-way navigation between the knob and the increment/decrement buttons is functional
- `moonstone/Slider` and `moonstone/IncrementSlider` to not fire `onChange` for value changes from props

## [1.0.0-beta.1] - 2016-12-30

### Added

- `moonstone/VideoPlayer` and `moonstone/TooltipDecorator` components and samples
- `moonstone/Panels.Panels` property `onBack` to support `ui/Cancelable`
- `moonstone/VirtualFlexList` Work-In-Progress component to support variably sized rows or columns
- `moonstone/ExpandableItem` properties `autoClose` and `lockBottom`
- `moonstone/ExpandableList` properties `noAutoClose` and `noLockBottom`
- `moonstone/Picker` property `reverse`
- `moonstone/ContextualPopup` property `noAutoDismiss`
- `moonstone/Dialog` property `scrimType`
- `moonstone/Popup` property `spotlightRestrict`

### Changed

- `moonstone/Panels.Routable` to require a `navigate` configuration property indicating the event callback for back or cancel actions
- `moonstone/MarqueeController` focus/blur handling to start and stop synchronized `moonstone/Marquee` components
- `moonstone/ExpandableList` property `autoClose` to `closeOnSelect` to disambiguate it from the added `autoClose` on 5-way up
- `moonstone/ContextualPopupDecorator.ContextualPopupDecorator` component's `onCloseButtonClick` property to `onClose`
- `moonstone/Dialog` component's `onCloseButtonClicked` property to `onClose`
- `moonstone/Spinner` component's `center` and `middle` properties to a single `centered` property
	that applies both horizontal and vertical centering
- `moonstone/Popup.PopupBase` component's `onCloseButtonClicked` property to `onCloseButtonClick`
- `moonstone/Item.ItemOverlay` component's `autoHide` property to remove the `'no'` option. The same
	effect can be achieved by omitting the property or passing `null`.
- `moonstone/VirtualGridList` to be scrolled by page when navigating with a 5-way direction key
- `moonstone/Scroller`, `moonstone/VirtualList`, `moonstone/VirtualGridList` to no longer respond to mouse down/move/up events
- all Expandables to include a state arrow UI element
- `moonstone/LabeledItem` to support a `titleIcon` property which positions just after the title text
- `moonstone/Button` to include `moonstone/TooltipDecorator`
- `moonstone/Expandable` to support being managed, radio group-style, by a component wrapped with `RadioControllerDecorator` from `ui/RadioDecorator`
- `moonstone/Picker` to animate `moonstone/Marquee` children when any part of the `moonstone/Picker` is focused
- `moonstone/VirtualList` to mute its container instead of disabling it during scroll events
- `moonstone/VirtualList`, `moonstone/VirtualGridList`, and `moonstone/Scroller` to continue scrolling when holding down the paging controls
- `moonstone/VirtualList` to require a `component` prop and not have a default value
- `moonstone/Picker` to continuously change when a button is held down by adding `ui/Holdable`.

### Fixed

- `moonstone/Popup` and `moonstone/ContextualPopup` 5-way navigation behavior using spotlight.
- Bug where a synchronized marquee whose content fit the available space would prevent restarting of the marquees
- `moonstone/Input` to show an ellipsis on the correct side based on the text directionality of the `value` or `placeholder` content.
- `moonstone/VirtualList` and `moonstone/VirtualGridList` to prevent unwanted scrolling when focused with the pointer
- `moonstone/Picker` to remove fingernail when a the pointer is held down, but the pointer is moved off the `joined` picker.
- `moonstone/LabeledItem` to include marquee on both `title` and `label`, and be synchronized

## [1.0.0-alpha.5] - 2016-12-16

No changes.

## [1.0.0-alpha.4] - 2016-12-2

### Added

- `moonstone/Popup`, `moonstone/ContextualPopupDecorator`, `moonstone/Notification`, `moonstone/Dialog` and `moonstone/ExpandableInput` components
- `ItemOverlay` component to `moonstone/Item` module
- `marqueeCentered` prop to `moonstone/MarqueeDecorator` and `moonstone/MarqueeText`
- `placeholder` prop to `moonstone/Image`
- `moonstone/MarqueeController` component to synchronize multiple `moonstone/Marquee` components
- Non-latin locale support to all existing Moonstone components
- Language-specific font support
- `moonstone/IncrementSlider` now accepts customizable increment and decrement icons, as well as `moonstone/Slider` being more responsive to external styling

### Changed

- `moonstone/Input` component's `iconStart` and `iconEnd` properties to be `iconBefore` and `iconAfter`, respectively, for consistency with `moonstone/Item.ItemOverlay` naming
- `moonstone/Icon` and `moonstone/IconButton` so the `children` property supports both font-based icons and images
- the `checked` property to `selected` for consistency across the whole framework. This allows better interoperability when switching between various components.  Affects the following: `CheckboxItem`, `RadioItem`, `SelectableItem`, `Switch`, `SwitchItem`, and `ToggleItem`. Additionally, these now use `moonstone/Item.ItemOverlay` to position and handle their Icons.
- `moonstone/Slider` and `moonstone/IncrementSlider` to be more performant. No changes were made to
	the public API.
- `moonstone/GridListImageItem` so that a placeholder image displays while loading the image, and the caption and subcaption support marqueeing
- `moonstone/MoonstoneDecorator` to add `FloatingLayerDecorator`
- `moonstone/IncrementSlider` in vertical mode looks and works as expected.

### Removed

- LESS mixins that belong in `@enact/ui`, so that only moonstone-specific mixins are contained in
this module. When authoring components and importing mixins, only the local mixins need to be
imported, as they already import the general mixins.
- the `src` property from `moonstone/Icon` and `moonston/IconButton`. Use the support for URLs in
	the `children` property as noted above.
- the `height` property from `moonstone/IncrementSlider` and `moonstone/Slider`

### Fixed

- Joined picker so that it now has correct animation when using the mouse wheel
- Bug in DatePicker/TimePicker that prevented setting of value earlier than 1969

## [1.0.0-alpha.3] - 2016-11-8

### Added

- `moonstone/BodyText`, `moonstone/DatePicker`, `moonstone/DayPicker`, `moonstone/ExpandableItem`, `moonstone/Image`, and `moonstone/TimePicker` components
- `fullBleed` prop to `moonstone/Panels/Header`. When `true`, the header content is indented and the header lines are removed.
- Application close button to `moonstone/Panels`. Fires `onApplicationClose` when clicked. Can be omitted with the `noCloseButton` prop.
- `marqueeDisabled` prop to `moonstone/Picker`
- `padded` prop to `moonstone/RangePicker`
- `forceDirection` prop to `moonstone/Marquee`. Forces the direction of `moonstone/Marquee`. Useful for when `RTL` content cannot be auto detected.

### Changed

- `data` parameter passed to `component` prop of `VirtualList`.
- `moonstone/Expandable` into a submodule of `moonstone/ExpandableItem`
- `ExpandableList` to properly support selection
- `moonstone/Divider`'s `children` property to be optional
- `moonstone/ToggleItem`'s `inline` version to have a `max-width` of `240px`
- `moonstone/Input` to use `<div>` instead of `<label>` for wrapping components. No change to
	functionality, only markup.

### Removed

- `moonstone/ExpandableCheckboxItemGroup` in favor of `ExpandableList`

## [1.0.0-alpha.2] - 2016-10-21

This version includes a lot of refactoring from the previous release. Developers need to switch to the new enact-dev command-line tool.

### Added

- New components and HOCs: `moonstone/Scroller`, `moonstone/VirtualList`, `moonstone/VirtualGridList`, `moonstone/MarqueeText`, `moonstone/Spinner`, `moonstone/ExpandableCheckboxItemGroup`, `moonstone/MarqueeDecorator`
- New options for `ui/Toggleable` HOC
- Marquee support to many components
- Image support to `moonstone/Icon` and `moonstone/IconButton`
- `dismissOnEnter` prop for `moonstone/Input`
- Many more unit tests

### Changed

- Some props for UI state were renamed to have `default` prefix where state was managed by the component. (e.g. `defaultOpen`)

### Fixed

- Many components were fixed, polished, updated and documented
- Inline docs updated to be more consistent and comprehensive<|MERGE_RESOLUTION|>--- conflicted
+++ resolved
@@ -7,19 +7,13 @@
 ### Added
 
 - `moonstone/VideoPlayer.MediaControls` property `playPauseButtonDisabled`
-<<<<<<< HEAD
-=======
 - `moonstone/VideoPlayer` property `noMediaSliderFeedback`
->>>>>>> 53bfb871
 
 ### Fixed
 
 - `moonstone/VideoPlayer` to fallback focusing on available media buttons if default spotlight component is disabled
-<<<<<<< HEAD
 - `moonstone/VideoPlayer` to read out `infoComponents` accessibility value when `moreButtonColor` is pressed
-=======
 - `moonstone/VideoPlayer` to round the time displayed down to nearest second
->>>>>>> 53bfb871
 
 ## [2.0.2] - 2018-13-01
 
