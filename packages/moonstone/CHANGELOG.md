--- conflicted
+++ resolved
@@ -6,11 +6,8 @@
 
 ### Changed
 
-<<<<<<< HEAD
 - `moonstone/Divider` property `marqueeOn` default value to `render`
-=======
 - `moonstone/Scroller.Scroller`, `moonstone/VirtualList.VirtualList`, and `moonstone/VirtualList.VirtualGridList` scrollbar button to move a previous or next page when pressing a page up or down key instead of releasing it
->>>>>>> 45ebb420
 
 ## [2.0.0-beta.7] - 2018-06-11
 
