--- conflicted
+++ resolved
@@ -6,11 +6,8 @@
 
 ### Added
 
-<<<<<<< HEAD
 - `moonstone/LabeledIcon` and `moonstone/LabeledIconButton` components for a lightweight `Icon` or `IconButton` with a label
-=======
 - `moonstone/VideoPlayer` property `noAutoShowMediaControls`
->>>>>>> d7afa012
 
 ### Fixed
 
