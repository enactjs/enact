--- conflicted
+++ resolved
@@ -6,11 +6,8 @@
 
 ### Fixed
 
-<<<<<<< HEAD
 - `moonstone/VirtualList.VirtualGridList` and `moonstone/VirtualList.VirtualList` not to scroll when the item which will be in viewport gets focus
-=======
 - `moonstone/VirtualList.VirtualList` to scroll properly when an item gets focus in VirtualList with different item size
->>>>>>> 10902e19
 
 ## [3.1.0] - 2019-09-16
 
