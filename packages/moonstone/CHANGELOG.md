--- conflicted
+++ resolved
@@ -6,11 +6,8 @@
 
 ### Deprecated
 
-<<<<<<< HEAD
 - `moonstone/Panels` properties `noCloseButton` and `onApplicationClose` will be replaced by `moonstone/ApplicationCloseDecorator` in 2.0.0
 
-=======
->>>>>>> 7d5295bf
 ### Added
 
 - `moonstone/ApplicationCloseDecorator` for adding `ApplicationCloseButton` to the app level
