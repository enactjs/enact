# Change Log

The following is a curated list of changes in the Enact moonstone module, newest changes on the top.

## [unreleased]

### Added

- `moonstone/VideoPlayer` props `disabled`, `loading`, `miniFeedbackHideDelay`, and `thumbnailComponent` as well as new APIs: `areControlsVisible`, `getVideoNode`, `showFeedback`, and `toggleControls`

### Changed

### Fixed

<<<<<<< HEAD
- `moonstone/VirtualListNative` to set disable to correct container node during scroll
=======
- `moonstone/VirtualList` to handle focus properly via page up at the first page and via page down at the last page
>>>>>>> 507b55fb
- `moonstone/Expandable` and derivatives to use the new `ease-out-quart` animation timing function to better match the aesthetic of Enyo's Expandables
- `moonstone/TooltipDecorator` to correctly display tooltip direction when locale changes
- `moonstone/Marquee` to restart animation on every resize update
- `moonstone/LabeledItem` to start marquee when hovering over in disabled state
- `moonstone/Marquee` to correctly start when hovering on disabled spottable components
- `moonstone/Marquee.MarqueeController` to not abort marquee when moving among components
- `moonstone/Picker` marquee issues with disabled buttons or Picker
- `moonstone/Panels` to prevent loss of spotlight issue when moving between panels
- `moonstone/VideoPlayer` to bring it in-line with real-world use-cases
- `moonstone/Slider` by removing unnecessary repaints to the screen
- `moonstone/VideoPlayer` to correctly position knob when interacting with media slider
- `moonstone/VideoPlayer` to not read out the focused button when the media controls hide
- `moonstone/MarqueeDecorator` to stop when unhovering a disabled component using `marqueeOn` `'focus'`

## [1.12.2] - 2017-11-15

### Fixed

- `moonstone/VirtualList` to scroll and focus properly by pageUp and pageDown when disabled items are in it
- `moonstone/Button` to correctly specify minimum width when in large text mode
- `moonstone/Scroller.Scrollable` to restore last focused index when panel is changed
- `moonstone/VideoPlayer` to display time correctly in RTL locale
- `moonstone/VirtualList` to scroll correctly using page down key with disabled items
- `moonstone/Scrollable` to not cause a script error when scrollbar is not rendered
- `moonstone/Picker` incrementer and decrementer to not change size when focused
- `moonstone/Header` to use a slightly smaller font size for `title` in non-latin locales and a line-height for `titleBelow` and `subTitleBelow` that better meets the needs of tall-glyph languages like Tamil and Thai, as well as latin locales
- `moonstone/Scroller` and `moonstone/VirtualList` to keep spotlight when pressing a 5-way control while scrolling
- `moonstone/Panels` to prevent user interaction with panel contents during transition
- `moonstone/Slider` and related components to correctly position knob for `detachedKnob` on mouse down and fire value where mouse was positioned on mouse up
- `moonstone/DayPicker` to update day names when changing locale
- `moonstone/ExpandableItem` and all other `Expandable` components to revert 1.12.1 change to pull down from the top

## [1.12.1] - 2017-11-07

### Fixed

- `moonstone/ExpandableItem` and all other `Expandable` components to now pull down from the top instead of being revealed from the bottom, matching Enyo's design
- `moonstone/VirtualListNative` to scroll properly with page up/down keys if there is a disabled item
- `moonstone/RangePicker` to display negative values correctly in RTL
- `moonstone/Scrollable` to not blur scroll buttons when wheeling
- `moonstone/Scrollbar` to hide scroll thumb immediately without delay after scroll position reaches min or max
- `moonstone/Divider` to pass `marqueeOn` prop
- `moonstone/Slider` to fire `onChange` on mouse up and key up
- `moonstone/VideoPlayer` to show knob when pressed
- `moonstone/Header` to layout `titleBelow` and `subTitleBelow` correctly
- `moonstone/Header` to use correct font-weight for `subTitleBelow`
- `moonstone/VirtualList` to restore focus correctly for lists only slightly larger than the viewport

## [1.12.0] - 2017-10-27

### Fixed

- `moonstone/Scrollable` to prevent focusing outside the viewport when pressing a 5-way key during wheeling
- `moonstone/Scroller` to called scrollToBoundary once when focus is moved using holding child item
- `moonstone/VideoPlayer` to apply skin correctly
- `moonstone/Popup` from `last-focused` to `default-element` in `SpotlightContainerDecorator` config
- `moonstone/Panels` to retain focus when back key is pressed on breadcrumb
- `moonstone/Input` to correctly hide VKB when dismissing

## [1.11.0] - 2017-10-24

### Added

- `moonstone/VideoPlayer` properties `seekDisabled` and `onSeekFailed` to disable seek function

### Changed

- `moonstone/ExpandableList` to become `disabled` if there are no children

### Fixed

- `moonstone/Picker` to read out customized accessibility value when picker prop has `joined` and `aria-valuetext`
- `moonstone/Scroller` to apply scroll position on vertical or horizontal Scroller when child gets a focus
- `moonstone/Scroller.Scrollable` to scroll withtout animation when panel is changed
- `moonstone/ContextualPopup` padding to not overlap close button
- `moonstone/Scroller.Scrollable` and `moonstone/Scroller` to change focus via page up/down only when the scrollbar is visible
- `moonstone/Picker` to only increment one value on hold
- `moonstone/ItemOverlay` to remeasure when focused

## [1.10.1] - 2017-10-16

### Fixed

- `moonstone/Scrollable` and `moonstone/Scroller` to scroll via page up/down when focus is inside a Spotlight container
- `moonstone/VirtualList` and `moonstone/VirtualGridList` to scroll by 5-way keys right after wheeling
- `moonstone/VirtualList` not to move focus when a current item and the last item are located at the same line and pressing a page down key
- `moonstone/Slider` knob to follow while dragging for detached knob
- `moonstone/Header` to layout header row correctly in `standard` type
- `moonstone/Input` to not dismiss on-screen keyboard when dragging cursor out of input box
- `moonstone/Header` RTL `line-height` issue
- `moonstone/Panels` to render children on idle
- `moonstone/Scroller.Scrollable` to limit its muted spotlight container scrim to its bounds
- `moonstone/Input` to always forward `onKeyUp` event

## [1.10.0] - 2017-10-09

### Added

- `moonstone/VideoPlayer` support for designating components with `.spottable-default` as the default focus target when pressing 5-way down from the slider
- `moonstone/Slider` property `activateOnFocus` which when enabled, allows 5-way directional key interaction with the `Slider` value without pressing [Enter] first
- `moonstone/VideoPlayer` property `noMiniFeedback` to support controlling the visibility of mini feedback
- `ui/Layout`, which provides a technique for laying-out components on the screen using `Cells`, in rows or columns

### Changed

- `moonstone/Popup` to focus on mount if it’s initially opened and non-animating and to always pass an object to `onHide` and `onShow`
- `moonstone/VideoPlayer` to emit `onScrub` event and provide audio guidance when setting focus to slider

### Fixed

- `moonstone/ExpandableItem` and derivatives to restore focus to the Item if the contents were last focused when closed
- `moonstone/Slider` toggling activated state when holding enter/select key
- `moonstone/TimePicker` picker icons shifting slightly when focusing an adjacent picker
- `moonstone/Icon` so it handles color the same way generic text does, by inheriting from the parent's color. This applies to all instances of `Icon`, `IconButton`, and `Icon` inside `Button`.
- `moonstone/fonts` Museo Sans font to correct "Ti" kerning
- `moonstone/VideoPlayer` to correctly position knob on mouse click
- `moonstone/Panels.Header` to show an ellipsis for long titles with RTL text
- `moonstone/Marquee` to restart when invalidated by a prop change and managed by a `moonstone/Marquee.MarqueeController`
- `spotlight.Spotlight` method `focus()` to verify that the target element matches its container's selector rules prior to setting focus
- `moonstone/Picker` to only change picker values `onWheel` when spotted
- `moonstone/VideoPlayer` to hide descendant floating components (tooltips, contextual popups) when the media controls hide

## [1.9.3] - 2017-10-03

### Added

- `moonstone/Button` property value to `backgroundOpacity` called "lightTranslucent" to better serve colorful image backgrounds behind Buttons. This also affects `moonstone/IconButton` and `moonstone/Panels/ApplicationCloseButton`.
- `moonstone/Panels` property `closeButtonBackgroundOpacity` to support `moonstone/Panels/ApplicationCloseButton`'s `backgroundOpacity` prop

### Changed

- `Moonstone Icons` font file to include the latest designs for several icons
- `moonstone/Panels/ApplicationCloseButton` to expose its `backgroundOpacity` prop

### Fixed

- `moonstone/VirtualList` to apply "position: absolute" inline style to items
- `moonstone/Picker` to increment and decrement normally at the edges of joined picker
- `moonstone/Icon` not to read out image characters
- `moonstone/Scrollable` not to accumulate paging scroll by pressing page up/down in scrollbar
- `moonstone/Icon` to correctly display focused state when using external image
- `moonstone/Button` and `moonstone/IconButton` to be properly visually muted when in a muted container

## [1.9.2] - 2017-09-26

### Fixed

- `moonstone/ExpandableList` preventing updates when its children had changed

## [1.9.1] - 2017-09-25

### Fixed

- `moonstone/ExpandableList` run-time error when using an array of objects as children
- `moonstone/VideoPlayer` blocking pointer events when the controls were hidden

## [1.9.0] - 2017-09-22

### Added

- `moonstone/styles/mixins.less` mixins: `.moon-spotlight-margin()` and `.moon-spotlight-padding()`
- `moonstone/Button` property `noAnimation` to support non-animating pressed visual

### Changed

- `moonstone/TimePicker` to use "AM/PM" instead of "meridiem" for label under meridiem picker
- `moonstone/IconButton` default style to not animate on press. NOTE: This behavior will change back to its previous setting in release 2.0.0.
- `moonstone/Popup` to warn when using `scrimType` `'none'` and `spotlightRestrict` `'self-only'`
- `moonstone/Scroller` to block spotlight during scroll
- `moonstone/ExpandableItem` and derivatives to always pause spotlight before animation

### Fixed

- `moonstone/VirtualGridList` to not move focus to wrong column when scrolled from the bottom by holding the "up" key
- `moonstone/VirtualList` to focus an item properly when moving to a next or previous page
- `moonstone/Scrollable` to move focus toward first or last child when page up or down key is pressed if the number of children is small
- `moonstone/VirtualList` to scroll to preserved index when it exists within dataSize for preserving focus
- `moonstone/Picker` buttons to not change size
- `moonstone/Panel` to move key navigation to application close button on holding the "up" key.
- `moonstone/Picker` to show numbers when changing values rapidly
- `moonstone/Popup` layout in large text mode to show close button correctly
- `moonstone/Picker` from moving scroller when pressing 5-way keys in `joined` Picker
- `moonstone/Input` so it displays all locales the same way, without cutting off the edges of characters
- `moonstone/TooltipDecorator` to hide tooltip when 5-way keys are pressed for disabled components
- `moonstone/Picker` to not tremble in width when changing values while using a numeric width prop value
- `moonstone/Picker` to not overlap values when changing values in `vertical`
- `moonstone/ContextualPopup` pointer mode focus behavior for `spotlightRestrict='self-only'`
- `moonstone/VideoPlayer` to prevent interacting with more components in pointer mode when hidden
- `moonstone/Scroller` to not repaint its entire contents whenever partial content is updated
- `moonstone/Slider` knob positioning after its container is resized
- `moonstone/VideoPlayer` to maintain focus when media controls are hidden
- `moonstone/Scroller` to scroll expandable components into view when opening when pointer has moved elsewhere

## [1.8.0] - 2017-09-07

### Deprecated

- `moonstone/Dialog` property `showDivider`, will be replaced by `noDivider` property in 2.0.0

### Added

- `moonstone/Popup` callback property `onShow` which fires after popup appears for both animating and non-animating popups

### Changed

- `moonstone/Popup` callback property `onHide` to run on both animating and non-animating popups
- `moonstone/VideoPlayer` state `playbackRate` to media events
- `moonstone/VideoPlayer` support for `spotlightDisabled`
- `moonstone/VideoPlayer` thumbnail positioning and style
- `moonstone/VirtualList` to render when dataSize increased or decreased
- `moonstone/Dialog` style
- `moonstone/Popup`, `moonstone/Dialog`, and `moonstone/Notification` to support `node` type for children
- `moonstone/Scroller` to forward `onKeyDown` events

### Fixed

- `moonstone/Scrollable` to enable focus when wheel scroll is stopped
- `moonstone/VirtualList` to show scroll thumb when a preserved item is focused in a Panel
- `moonstone/Scroller` to navigate properly with 5-way when expandable child is opened
- `moonstone/VirtualList` to stop scrolling when focus is moved on an item from paging controls or outside
- `moonstone/VirtualList` to move out with 5-way navigation when the first or the last item is disabled
- `moonstone/IconButton` Tooltip position when disabled
- `moonstone/VideoPlayer` Tooltip time after unhovering
- `moonstone/VirtualList` to not show invisible items
- `moonstone/IconButton` Tooltip position when disabled
- `moonstone/VideoPlayer` to display feedback tooltip correctly when navigating in 5-way
- `moonstone/MarqueeDecorator` to work with synchronized `marqueeOn` `'render'` and hovering as well as `marqueOn` `'hover'` when moving rapidly among synchronized marquees
- `moonstone/Input` aria-label for translation
- `moonstone/Marquee` to recalculate inside `moonstone/Scroller` and `moonstone/SelectableItem` by bypassing `shouldComponentUpdate`
- `moonstone/Picker` to marquee when incrementing and decrementing values with the prop `noAnimation`

## [1.7.0] - 2017-08-23

### Deprecated

- `moonstone/TextSizeDecorator` and it will be replaced by `moonstone/AccessibilityDecorator`
- `moonstone/MarqueeDecorator` property `marqueeCentered` and `moonstone/Marquee` property `centered` will be replaced by `alignment` property in 2.0.0

### Added

- `moonstone/TooltipDecorator` config property to direct tooltip into a property instead of adding to `children`
- `moonstone/VideoPlayer` prop `thumbnailUnavailable` to fade thumbnail
- `moonstone/AccessibilityDecorator` with `highContrast` and `textSize`
- `moonstone/VideoPlayer` high contrast scrim
- `moonstone/MarqueeDecorator`and `moonstone/Marquee` property `alignment` to allow setting  alignment of marquee content

### Changed

- `moonstone/Scrollbar` to disable paging control down button properly at the bottom when a scroller size is a non-integer value
- `moonstone/VirtualList`, `moonstone/VirtualGridList`, and `moonstone/Scroller` to scroll on `keydown` event instead of `keyup` event of page up and page down keys
- `moonstone/VirtualGridList` to scroll by item via 5 way key
- `moonstone/VideoPlayer` to read target time when jump by left/right key
- `moonstone/IconButton` to not use `MarqueeDecorator` and `Uppercase`

### Fixed

- `moonstone/VirtualList` and `moonstone/VirtualGridList` to focus the correct item when page up and page down keys are pressed
- `moonstone/VirtualList` to not lose focus when moving out from the first item via 5way when it has disabled items
- `moonstone/Slider` to align tooltip with detached knob
- `moonstone/FormCheckbox` to display correct colors in light skin
- `moonstone/Picker` and `moonstone/RangePicker` to forward `onKeyDown` events when not `joined`
- `moonstone/SelectableItem` to display correct icon width and alignment
- `moonstone/LabeledItem` to always match alignment with the locale
- `moonstone/Scroller` to properly 5-way navigate from scroll buttons
- `moonstone/ExpandableList` to display correct font weight and size for list items
- `moonstone/Divider` to not italicize in non-italic locales
- `moonstone/VideoPlayer` slider knob to follow progress after being selected when seeking
- `moonstone/LabeledItem` to correctly position its icon. This affects all of the `Expandables`, `moonstone/DatePicker` and `moonstone/TimePicker`.
- `moonstone/Panels.Header` and `moonstone/Item` to prevent them from allowing their contents to overflow unexpectedly
- `moonstone/Marquee` to recalculate when vertical scrollbar appears
- `moonstone/SelectableItem` to recalculate marquee when toggled

### Removed

- `moonstone/Input` large-text mode

## [1.6.1] - 2017-08-07

### Changed

- `moonstone/Icon` and `moonstone/IconButton` to no longer fit image source to the icon's boundary

## [1.6.0] - 2017-08-04

### Added

- `moonstone/VideoPlayer` ability to seek when holding down the right and left keys. Sensitivity can be adjusted using throttling options `jumpDelay` and `initialJumpDelay`.
- `moonstone/VideoPlayer` property `no5WayJump` to disable jumping done by 5-way
- `moonstone/VideoPlayer` support for the "More" button to use tooltips
- `moonstone/VideoPlayer` properties `moreButtonLabel` and `moreButtonCloseLabel` to allow customization of the "More" button's tooltip and Aria labels
- `moonstone/VideoPlayer` property `moreButtonDisabled` to disable the "More" button
- `moonstone/Picker` and `moonstone/RangePicker` prop `aria-valuetext` to support reading custom text instead of value
- `moonstone/VideoPlayer` methods `showControls` and `hideControls` to allow external interaction with the player
- `moonstone/Scroller` support for Page Up/Page Down keys in pointer mode when no item has focus

### Changed

- `moonstone/VideoPlayer` to handle play, pause, stop, fast forward and rewind on remote controller
- `moonstone/Marquee` to also start when hovered if `marqueeOnRender` is set

### Fixed

- `moonstone/IconButton` to fit image source within `IconButton`
- `moonstone` icon font sizes for wide icons
- `moonstone/ContextualPopupDecorator` to prefer setting focus to the appropriate popup instead of other underlying controls when using 5-way from the activating control
- `moonstone/Scroller` not scrolled via 5 way when `moonstone/ExpandableList` is opened
- `moonstone/VirtualList` to not let the focus move outside of container even if there are children left when navigating with 5way
- `moonstone/Scrollable` to update disability of paging controls when the scrollbar is set to `visible` and the content becomes shorter
- `moonstone/VideoPlayer` to focus on hover over play/pause button when video is loading
- `moonstone/VideoPlayer` to update and display proper time while moving knob when video is paused
- `moonstone/VideoPlayer` long title overlap issues
- `moonstone/Header` to apply `marqueeOn` prop to `subTitleBelow` and `titleBelow`
- `moonstone/Picker` wheeling in `moonstone/Scroller`
- `moonstone/IncrementSlider` and `moonstone/Picker` to read value changes when selecting buttons

## [1.5.0] - 2017-07-19

### Added

- `moonstone/Slider` and `moonstone/IncrementSlider` prop `aria-valuetext` to support reading custom text instead of value
- `moonstone/TooltipDecorator` property `tooltipProps` to attach props to tooltip component
- `moonstone/Scroller` and `moonstone/VirtualList` ability to scroll via page up and page down keys
- `moonstone/VideoPlayer` tooltip-thumbnail support with the `thumbnailSrc` prop and the `onScrub` callback to fire when the knob moves and a new thumbnail is needed
- `moonstone/VirtualList` ability to navigate via 5way when there are disabled items
- `moonstone/ContextualPopupDecorator` property `popupContainerId` to support configuration of the popup's spotlight container
- `moonstone/ContextualPopupDecorator` property `onOpen` to notify containers when the popup has been opened
- `moonstone/ContextualPopupDecorator` config option `openProp` to support mapping the value of `open` property to the chosen property of wrapped component

### Changed

- `moonstone/ExpandableList` to use 'radio' as the default, and adapt 'single' mode to render as a `moonstone/RadioItem` instead of a `moonstone/CheckboxItem`
- `moonstone/VideoPlayer` to not hide pause icon when it appears
- `moonstone/ContextualPopupDecorator` to set accessibility-related props onto the container node rather than the popup node
- `moonstone/ExpandableItem`, `moonstone/ExpandableList`, `moonstone/ExpandablePicker`, `moonstone/DatePicker`, and `moonstone/TimePicker` to pause spotlight when animating in 5-way mode
- `moonstone/Spinner` to position the text content under the spinner, rather than to the right side
- `moonstone/VideoPlayer` to include hour when announcing the time while scrubbing
- `moonstone/GridListImageItem` to require a `source` prop and not have a default value

### Fixed

- `moonstone/Input` ellipsis to show if placeholder is changed dynamically and is too long
- `moonstone/Marquee` to re-evaluate RTL orientation when its content changes
- `moonstone/VirtualList` to restore focus on short lists
- `moonstone/ExpandableInput` to expand the width of its contained `moonstone/Input`
- `moonstone/Input` support for `dismissOnEnter`
- `moonstone/Input` focus management to prevent stealing focus when programmatically moved elsewhere
- `moonstone/Input` 5-way spot behavior
- `moonstone` international fonts to always be used, even when unsupported font-weights or font-styles are requested
- `moonstone/Panels.Panel` support for selecting components with `.spottable-default` as the default focus target
- `moonstone/Panels` layout in RTL locales
- `moonstone` spottable components to support `onSpotlightDown`, `onSpotlightLeft`, `onSpotlightRight`, and `onSpotlightUp` event property
- `moonstone/VirtualList` losing spotlight when the list is empty
- `moonstone/FormCheckbox` in focused state to have the correct "check" color
- `moonstone/Scrollable` bug in `navigableFilter` when passed a container id

## [1.4.1] - 2017-07-05

### Changed

- `moonstone/Popup` to only call `onKeyDown` when there is a focused item in the `Popup`
- `moonstone/Scroller`, `moonstone/Picker`, and `moonstone/IncrementSlider` to automatically move focus when the currently focused `moonstone/IconButton` becomes disabled

### Fixed

- `moonstone/ContextualPopupDecorator` close button to account for large text size
- `moonstone/ContextualPopupDecorator` to not spot controls other than its activator when navigating out via 5-way
- `moonstone/Header` to set the value of `marqueeOn` for all types of headers

## [1.4.0] - 2017-06-29

### Deprecated

- `moonstone/Input` prop `noDecorator` is being replaced by `autoFocus` in 2.0.0

### Added

- `moonstone/Scrollbar` property `corner` to add the corner between vertical and horizontal scrollbars
- `moonstone/ScrollThumb` for a thumb of `moonstone/Scrollbar`
- `moonstone/styles/text.less` mixin `.locale-japanese-line-break()` to apply the correct  Japanese language line-break rules for the following multi-line components: `moonstone/BodyText`, `moonstone/Dialog`, `moonstone/Notification`, `moonstone/Popup`, and `moonstone/Tooltip`
- `moonstone/ContextualPopupDecorator` property `popupProps` to attach props to popup component
- `moonstone/VideoPlayer` property `pauseAtEnd` to control forward/backward seeking
- `moonstone/Panels/Header` prop `marqueeOn` to control marquee of header

### Changed

- `moonstone/Panels/Header` to expose its `marqueeOn` prop
- `moonstone/VideoPlayer` to automatically adjust the width of the allocated space for the side components so the media controls have more space to appear on smaller screens
- `moonstone/VideoPlayer` properties `autoCloseTimeout` and `titleHideDelay` default value to `5000`
- `moonstone/VirtualList` to support restoring focus to the last focused item
- `moonstone/Scrollable` to call `onScrollStop` before unmounting if a scroll is in progress
- `moonstone/Scroller` to reveal non-spottable content when navigating out of a scroller

### Fixed

- `moonstone/Dialog` to properly focus via pointer on child components
- `moonstone/VirtualList`, `moonstone/VirtualGridList`, and `moonstone/Scroller` not to be slower when scrolled to the first or the last position by wheeling
- `moonstone` component hold delay time
- `moonstone/VideoPlayer` to show its controls when pressing down the first time
- `moonstone/Panel` autoFocus logic to only focus on initial render
- `moonstone/Input` text colors
- `moonstone/ExpandableInput` to focus its decorator when leaving by 5-way left/right

## [1.3.1] - 2017-06-14

### Fixed

- `moonstone/Picker` support for large text
- `moonstone/Scroller` support for focusing paging controls with the pointer
- `moonstone` CSS rules for unskinned spottable components

## [1.3.0] - 2017-06-12

### Deprecated

- `moonstone/Scroller` props `horizontal` and `vertical`. Deprecated props are replaced with `direction` prop. `horizontal` and `vertical` will be removed in 2.0.0.
- `moonstone/Panel` prop `noAutoFocus` in favor of `autoFocus="none"`

### Added

- `moonstone/Image` support for `children` prop inside images
- `moonstone/Scroller` prop `direction` which replaces `horizontal` and `vertical` props
- `moonstone/VideoPlayer` property `tooltipHideDelay` to hide tooltip with a given amount of time
- `moonstone/VideoPlayer` property `pauseAtEnd` to pause when it reaches either the start or the end of the video
- `moonstone/VideoPlayer` methods `fastForward`, `getMediaState`, `jump`, `pause`, `play`, `rewind`, and `seek` to allow external interaction with the player. See docs for example usage.

### Changed

- `moonstone/Skinnable` to support context and allow it to be added to any component to be individually skinned. This includes a further optimization in skinning which consolidates all color assignments into a single block, so non-color rules aren't unnecessarily duplicated.
- `moonstone/Skinnable` light and dark skin names ("moonstone-light" and "moonstone") to "light" and "dark", respectively
- `moonstone/VideoPlayer` to set play/pause icon to display "play" when rewinding or fast forwarding
- `moonstone/VideoPlayer` to rewind or fast forward when previous command is slow-forward or slow-rewind respectively
- `moonstone/VideoPlayer` to fast forward when previous command is slow-forward and it reaches the last of its play rate
- `moonstone/VideoPlayer` to not play video on reload when `noAutoPlay` is `true`
- `moonstone/VideoPlayer` property `feedbackHideDelay`'s default value to `3000`
- `moonstone/Notification` to break line in characters in ja and zh locale
- `moonstone/Notification` to align texts left in LTR locale and right in RTL locale
- `moonstone/VideoPlayer` to simulate rewind functionality on non-webOS platforms only

### Fixed

- `moonstone/ExpandableItem` to correct the `titleIcon` when using `open` and `disabled`
- `moonstone/GridListImageItem` to center its selection icon on the image instead of the item
- `moonstone/Input` to have correct `Tooltip` position in `RTL`
- `moonstone/SwitchItem` to not unintentionally overflow `Scroller` containers, causing them to jump to the side when focusing
- `moonstone/VideoPlayer` to fast forward properly when video is at paused state
- `moonstone/VideoPlayer` to correctly change sources
- `moonstone/VideoPlayer` to show or hide feedback tooltip properly
- `moonstone/DateTimeDecorator` to work properly with `RadioControllerDecorator`
- `moonstone/Picker` in joined, large text mode so the arrows are properly aligned and sized
- `moonstone/Icon` to reflect the same proportion in relation to its size in large-text mode

## [1.2.0] - 2017-05-17

### Deprecated

- `moonstone/Scroller.Scrollable` option `indexToFocus` in `scrollTo` method to be removed in 2.0.0

### Added

- `moonstone/Slider` and `moonstone/IncrementSlider` prop `noFill` to support a style without the fill
- `moonstone/Marquee` property `rtl` to set directionality to right-to-left
- `moonstone/VirtualList.GridListImageItem` property `selectionOverlay` to add custom component for selection overlay
- `moonstone/MoonstoneDecorator` property `skin` to let an app choose its skin: "moonstone" and "moonstone-light" are now available
- `moonstone/FormCheckboxItem`
- `moonstone/FormCheckbox`, a standalone checkbox, to support `moonstone/FormCheckboxItem`
- `moonstone/Input` props `invalid` and `invalidMessage` to display a tooltip when input value is invalid
- `moonstone/Scroller.Scrollable` option `focus` in `scrollTo()` method
- `moonstone/Scroller.Scrollable` property `spottableScrollbar`
- `moonstone/Icon.IconList` icons: `arrowshrinkleft` and `arrowshrinkright`

### Changed

- `moonstone/Picker` arrow icon for `joined` picker: small when not spotted, hidden when it reaches the end of the picker
- `moonstone/Checkbox` and `moonstone/CheckboxItem` to reflect the latest design
- `moonstone/MoonstoneDecorator/fontGenerator` was refactored to use the browser's FontFace API to dynamically load locale fonts
- `moonstone/VideoPlayer` space allotment on both sides of the playback controls to support 4 buttons; consequently the "more" controls area has shrunk by the same amount
- `moonstone/VideoPlayer` to not disable media button (play/pause)
- `moonstone/Scroller.Scrollable` so that paging controls are not spottable by default with 5-way
- `moonstone/VideoPlayer`'s more/less button to use updated arrow icon

### Fixed

- `moonstone/MarqueeDecorator` to properly stop marquee on items with `'marqueeOnHover'`
- `moonstone/ExpandableList` to work properly with object-based children
- `moonstone/styles/fonts.less` to restore the Moonstone Icon font to request the local system font by default. Remember to update your webOS build to get the latest version of the font so you don't see empty boxes for your icons.
- `moonstone/Picker` and `moonstone/RangePicker` to now use the correct size from Enyo (60px v.s. 84px) for icon buttons
- `moonstone/Scrollable` to apply ri.scale properly
- `moonstone/Panel` to not cover a `Panels`'s `ApplicationCloseButton` when not using a `Header`
- `moonstone/IncrementSlider` to show tooltip when buttons focused

## [1.1.0] - 2017-04-21

### Deprecated

- `moonstone/ExpandableInput` property `onInputChange`

### Added

- `moonstone/Panels.Panel` prop and `moonstone/MoonstoneDecorator` config option: `noAutoFocus` to support prevention of setting automatic focus after render
- `moonstone/VideoPlayer` props: `backwardIcon`, `forwardIcon`, `jumpBackwardIcon`, `jumpForwardIcon`, `pauseIcon`, and `playIcon` to support icon customization of the player
- `moonstone/VideoPlayer` props `jumpButtonsDisabled` and `rateButtonsDisabled` for disabling the pairs of buttons when it's inappropriate for the playing media
- `moonstone/VideoPlayer` property `playbackRateHash` to support custom playback rates
- `moonstone/VideoPlayer` callback prop `onControlsAvailable` which fires when the players controls show or hide
- `moonstone/Image` support for `onLoad` and `onError` events
- `moonstone/VirtualList.GridListImageItem` prop `placeholder`
- `moonstone/Divider` property `preserveCase` to display text without capitalizing it

### Changed

- `moonstone/Slider` colors and sizing to match the latest designs
- `moonstone/ProgressBar` to position correctly with other components nearby
- `moonstone/Panels` breadcrumb to no longer have a horizontal line above it
- `moonstone/Transition` to measure itself when the CPU is idle
- style for disabled opacity from 0.4 to 0.3
- `moonstone/Button` colors for transparent and translucent background opacity when disabled
- `moonstone/ExpandableInput` property `onInputChange` to fire along with `onChange`. `onInputChange` is deprecated and will be removed in a future update.
- `Moonstone.ttf` font to include new icons
- `moonstone/Icon` to reference additional icons

### Fixed

- `moonstone/Popup` and `moonstone/ContextualPopupDecorator` 5-way navigation behavior
- `moonstone/Input` to not spot its own input decorator on 5-way out
- `moonstone/VideoPlayer` to no longer render its `children` in multiple places
- `moonstone/Button` text color when used on a neutral (light) background in some cases
- `moonstone/Popup` background opacity
- `moonstone/Marquee` to recalculate properly when its contents change
- `moonstone/TimePicker` to display time in correct order
- `moonstone/Scroller` to prefer spotlight navigation to its internal components

## [1.0.0] - 2017-03-31

> NOTE: We have also modified most form components to be usable in a controlled (app manages component
> state) or uncontrolled (Enact manages component state) manner. To put a component into a
> controlled state, pass in `value` (or other appropriate state property such as `selected` or
> `open`) at component creation and then respond to events and update the value as needed. To put a
> component into an uncontrolled state, do not set `value` (or equivalent), at creation. From this
> point on, Enact will manage the state and events will be sent when the state is updated. To
> specify an initial value, use the `defaultValue` (or, `defaultSelected, `defaultOpen, etc.)
> property.  See the documentation for individual components for more information.

### Added

- `moonstone/Button` property `icon` to support a built-in icon next to the text content. The Icon supports everything that `moonstone/Icon` supports, as well as a custom icon.
- `moonstone/MoonstoneDecorator` property `textSize` to resize several components to requested CMR sizes. Simply add `textSize="large"` to your `App` and the new sizes will automatically take effect.

### Changed

- `moonstone/Slider` to use the property `tooltip` instead of `noTooltip`, so the built-in tooltip is not enabled by default
- `moonstone/IncrementSlider` to include tooltip documentation
- `moonstone/ExpandableList` to accept an array of objects as children which are spread onto the generated components
- `moonstone/CheckboxItem` style to match the latest designs, with support for the `moonstone/Checkbox` to be on either the left or the right side by using the `iconPosition` property
- `moonstone/VideoPlayer` to supply every event callback-method with an object representing the VideoPlayer's current state, including: `currentTime`, `duration`, `paused`, `proportionLoaded`, and `proportionPlayed`

### Fixed

- `moonstone/Panels.Panel` behavior for remembering focus on unmount and setting focus after render
- `moonstone/VirtualList.VirtualGridList` showing empty items when items are continuously added dynamically
- `moonstone/Picker` to marquee on focus once again

## [1.0.0-beta.4] - 2017-03-10

### Added

- `moonstone/VirtualList` `indexToFocus` option to `scrollTo` method to focus on item with specified index
- `moonstone/IconButton` and `moonstone/Button` `color` property to add a remote control key color to the button
- `moonstone/Scrollbar` property `disabled` to disable both paging controls when it is true
- `moonstone/VirtualList` parameter `moreInfo` to pass `firstVisibleIndex` and `lastVisibleIndex` when scroll events are firing
- Accessibility support to UI components
- `moonstone/VideoPlayer` property `onUMSMediaInfo` to support the custom webOS “umsmediainfo” event
- `moonstone/Region` component which encourages wrapping components for improved accessibility rather than only preceding the components with a `moonstone/Divider`
- `moonstone/Slider` tooltip. It's enabled by default and comes with options like `noTooltip`, `tooltipAsPercent`, and `tooltipSide`. See the component docs for more details.
- `moonstone/Panels.Panel` property `hideChildren` to defer rendering children
- `moonstone/Spinner` properties `blockClickOn` and `scrim` to block click events behind spinner
- `moonstone/VirtualList` property `clientSize` to specify item dimensions instead of measuring them

### Changed

- `moonstone/VirtualGridImageItem` styles to reduce redundant style code app side
- `moonstone/VirtualList` and `moonstone/VirtualGridList` to add essential CSS for list items automatically
- `moonstone/VirtualList` and `moonstone/VirtualGridList` to not add `data-index` to their item DOM elements directly, but to pass `data-index` as the parameter of their `component` prop like the `key` parameter of their `component` prop
- `moonstone/ExpandableItem` and derivatives to defer focusing the contents until animation completes
- `moonstone/LabeledItem`, `moonstone/ExpandableItem`, `moonstone/ExpandableList` to each support the `node` type in their `label` property. Best used with `ui/Slottable`.

### Fixed

- `moonstone/VirtualList.GridListImageItem` to have proper padding size according to the existence of caption/subcaption
- `moonstone/Scrollable` to display scrollbars with proper size
- `moonstone/VirtualGridList` to not be truncated

### Removed

- `moonstone/Scrollable` property `hideScrollbars` and replaced it with `horizontalScrollbar` and `verticalScrollbar`

## [1.0.0-beta.3] - 2017-02-21

### Added

- `moonstone/VideoPlayer` support for 5-way show/hide of media playback controls
- `moonstone/VideoPlayer` property `feedbackHideDelay`
- `moonstone/Slider` property `onKnobMove` to fire when the knob position changes, independently from the `moonstone/Slider` value
- `moonstone/Slider` properties `active`, `disabled`, `knobStep`, `onActivate`, `onDecrement`, and `onIncrement` as part of enabling 5-way support to `moonstone/Slider`, `moonstone/IncrementSlider` and the media slider for `moonstone/VideoPlayer`
- `moonstone/Slider` now supports `children` which are added to the `Slider`'s knob, and follow it as it moves
- `moonstone/ExpandableInput` properties `iconAfter` and `iconBefore` to display icons after and before the input, respectively
- `moonstone/Dialog` property `preserveCase`, which affects `title` text

### Changed

- `moonstone/IncrementSlider` to change when the buttons are held down
- `moonstone/Marquee` to allow disabled marquees to animate
- `moonstone/Dialog` to marquee `title` and `titleBelow`
- `moonstone/Marquee.MarqueeController` config option `startOnFocus` to `marqueeOnFocus`. `startOnFocus` is deprecated and will be removed in a future update.
- `moonstone/Button`, `moonstone/IconButton`, `moonstone/Item` to not forward `onClick` when `disabled`

### Fixed

- `moonstone/Marquee.MarqueeController` to start marquee on newly registered components when controller has focus and to restart synced marquees after completion
- `moonstone/Scroller` to recalculate when an expandable child opens
- `spotlightDisabled` property support for spottable moonstone components
- `moonstone/Popup` and `moonstone/ContextualPopupDecorator` so that when the popup is closed, spotlight focus returns to the control that had focus prior to the popup opening
- `moonstone/Input` to not get focus when disabled

## [1.0.0-beta.2] - 2017-01-30

### Added

- `moonstone/Panels.Panel` property `showChildren` to support deferring rendering the panel body until animation completes
- `moonstone/MarqueeDecorator` property `invalidateProps` that specifies which props cause the marquee distance to be invalidated
- developer-mode warnings to several components to warn when values are out-of-range
- `moonstone/Divider` property `spacing` which adjusts the amount of empty space above and below the `Divider`. `'normal'`, `'small'`, `'medium'`, `'large'`, and `'none'` are available.
- `moonstone/Picker` when `joined` the ability to be incremented and decremented by arrow keys
- `onSpotlightDisappear` event property support for spottable moonstone components
- `moonstone/VideoPlayer` property `titleHideDelay`

### Changed

- `moonstone/Panels.Panels` and variations to defer rendering the children of contained `Panel` instances until animation completes
- `moonstone/ProgressBar` properties `progress` and `backgroundProgress` to accept a number between 0 and 1
- `moonstone/Slider` and `moonstone/IncrementSlider` property `backgroundPercent` to `backgroundProgress` which now accepts a number between 0 and 1
- `moonstone/Slider` to not ignore `value` prop when it is the same as the previous value
- `moonstone/Picker` component's buttons to reverse their operation such that 'up' selects the previous item and 'down' the next
- `moonstone/Picker` and derivatives may now use numeric width, which represents the amount of characters to use for sizing. `width={4}` represents four characters, `2` for two characters, etc. `width` still accepts the size-name strings.
- `moonstone/Divider` to now behave as a simple horizontal line when no text content is provided
- `moonstone/Scrollable` to not display scrollbar controls by default
- `moonstone/DatePicker` and `moonstone/TimePicker` to emit `onChange` event whenever the value is changed, not just when the component is closed

### Removed

- `moonstone/ProgressBar` properties `min` and `max`

### Fixed

- `moonstone/IncrementSlider` so that the knob is spottable via pointer, and 5-way navigation between the knob and the increment/decrement buttons is functional
- `moonstone/Slider` and `moonstone/IncrementSlider` to not fire `onChange` for value changes from props

## [1.0.0-beta.1] - 2016-12-30

### Added

- `moonstone/VideoPlayer` and `moonstone/TooltipDecorator` components and samples
- `moonstone/Panels.Panels` property `onBack` to support `ui/Cancelable`
- `moonstone/VirtualFlexList` Work-In-Progress component to support variably sized rows or columns
- `moonstone/ExpandableItem` properties `autoClose` and `lockBottom`
- `moonstone/ExpandableList` properties `noAutoClose` and `noLockBottom`
- `moonstone/Picker` property `reverse`
- `moonstone/ContextualPopup` property `noAutoDismiss`
- `moonstone/Dialog` property `scrimType`
- `moonstone/Popup` property `spotlightRestrict`

### Changed

- `moonstone/Panels.Routable` to require a `navigate` configuration property indicating the event callback for back or cancel actions
- `moonstone/MarqueeController` focus/blur handling to start and stop synchronized `moonstone/Marquee` components
- `moonstone/ExpandableList` property `autoClose` to `closeOnSelect` to disambiguate it from the added `autoClose` on 5-way up
- `moonstone/ContextualPopupDecorator.ContextualPopupDecorator` component's `onCloseButtonClick` property to `onClose`
- `moonstone/Dialog` component's `onCloseButtonClicked` property to `onClose`
- `moonstone/Spinner` component's `center` and `middle` properties to a single `centered` property
	that applies both horizontal and vertical centering
- `moonstone/Popup.PopupBase` component's `onCloseButtonClicked` property to `onCloseButtonClick`
- `moonstone/Item.ItemOverlay` component's `autoHide` property to remove the `'no'` option. The same
	effect can be achieved by omitting the property or passing `null`.
- `moonstone/VirtualGridList` to be scrolled by page when navigating with a 5-way direction key
- `moonstone/Scroller`, `moonstone/VirtualList`, `moonstone/VirtualGridList`, and `moonstone/Scrollable` to no longer respond to mouse down/move/up events
- all Expandables to include a state arrow UI element
- `moonstone/LabeledItem` to support a `titleIcon` property which positions just after the title text
- `moonstone/Button` to include `moonstone/TooltipDecorator`
- `moonstone/Expandable` to support being managed, radio group-style, by a component wrapped with `RadioControllerDecorator` from `ui/RadioDecorator`
- `moonstone/Picker` to animate `moonstone/Marquee` children when any part of the `moonstone/Picker` is focused
- `moonstone/VirtualList` to mute its container instead of disabling it during scroll events
- `moonstone/VirtualList`, `moonstone/VirtualGridList`, and `moonstone/Scroller` to continue scrolling when holding down the paging controls
- `moonstone/VirtualList` to require a `component` prop and not have a default value
- `moonstone/Picker` to continuously change when a button is held down by adding `ui/Holdable`.

### Fixed

- `moonstone/Popup` and `moonstone/ContextualPopup` 5-way navigation behavior using spotlight.
- Bug where a synchronized marquee whose content fit the available space would prevent restarting of the marquees
- `moonstone/Input` to show an ellipsis on the correct side based on the text directionality of the `value` or `placeholder` content.
- `moonstone/VirtualList` and `moonstone/VirtualGridList` to prevent unwanted scrolling when focused with the pointer
- `moonstone/Picker` to remove fingernail when a the pointer is held down, but the pointer is moved off the `joined` picker.
- `moonstone/LabeledItem` to include marquee on both `title` and `label`, and be synchronized

## [1.0.0-alpha.5] - 2016-12-16

No changes.

## [1.0.0-alpha.4] - 2016-12-2

### Added

- `moonstone/Popup`, `moonstone/ContextualPopupDecorator`, `moonstone/Notification`, `moonstone/Dialog` and `moonstone/ExpandableInput` components
- `ItemOverlay` component to `moonstone/Item` module
- `marqueeCentered` prop to `moonstone/MarqueeDecorator` and `moonstone/MarqueeText`
- `placeholder` prop to `moonstone/Image`
- `moonstone/MarqueeController` component to synchronize multiple `moonstone/Marquee` components
- Non-latin locale support to all existing Moonstone components
- Language-specific font support
- `moonstone/IncrementSlider` now accepts customizable increment and decrement icons, as well as `moonstone/Slider` being more responsive to external styling

### Changed

- `moonstone/Input` component's `iconStart` and `iconEnd` properties to be `iconBefore` and `iconAfter`, respectively, for consistency with `moonstone/Item.ItemOverlay` naming
- `moonstone/Icon` and `moonstone/IconButton` so the `children` property supports both font-based icons and images
- the `checked` property to `selected` for consistency across the whole framework. This allows better interoperability when switching between various components.  Affects the following: `CheckboxItem`, `RadioItem`, `SelectableItem`, `Switch`, `SwitchItem`, and `ToggleItem`. Additionally, these now use `moonstone/Item.ItemOverlay` to position and handle their Icons.
- `moonstone/Slider` and `moonstone/IncrementSlider` to be more performant. No changes were made to
	the public API.
- `moonstone/GridListImageItem` so that a placeholder image displays while loading the image, and the caption and subcaption support marqueeing
- `moonstone/MoonstoneDecorator` to add `FloatingLayerDecorator`
- `moonstone/IncrementSlider` in vertical mode looks and works as expected.

### Removed

- LESS mixins that belong in `@enact/ui`, so that only moonstone-specific mixins are contained in
this module. When authoring components and importing mixins, only the local mixins need to be
imported, as they already import the general mixins.
- the `src` property from `moonstone/Icon` and `moonston/IconButton`. Use the support for URLs in
	the `children` property as noted above.
- the `height` property from `moonstone/IncrementSlider` and `moonstone/Slider`

### Fixed

- Joined picker so that it now has correct animation when using the mouse wheel
- Bug in DatePicker/TimePicker that prevented setting of value earlier than 1969

## [1.0.0-alpha.3] - 2016-11-8

### Added

- `moonstone/BodyText`, `moonstone/DatePicker`, `moonstone/DayPicker`, `moonstone/ExpandableItem`, `moonstone/Image`, and `moonstone/TimePicker` components
- `fullBleed` prop to `moonstone/Panels/Header`. When `true`, the header content is indented and the header lines are removed.
- Application close button to `moonstone/Panels`. Fires `onApplicationClose` when clicked. Can be omitted with the `noCloseButton` prop.
- `marqueeDisabled` prop to `moonstone/Picker`
- `padded` prop to `moonstone/RangePicker`
- `forceDirection` prop to `moonstone/Marquee`. Forces the direction of `moonstone/Marquee`. Useful for when `RTL` content cannot be auto detected.

### Changed

- `data` parameter passed to `component` prop of `VirtualList`.
- `moonstone/Expandable` into a submodule of `moonstone/ExpandableItem`
- `ExpandableList` to properly support selection
- `moonstone/Divider`'s `children` property to be optional
- `moonstone/ToggleItem`'s `inline` version to have a `max-width` of `240px`
- `moonstone/Input` to use `<div>` instead of `<label>` for wrapping components. No change to
	functionality, only markup.

### Removed

- `moonstone/ExpandableCheckboxItemGroup` in favor of `ExpandableList`

## [1.0.0-alpha.2] - 2016-10-21

This version includes a lot of refactoring from the previous release. Developers need to switch to the new enact-dev command-line tool.

### Added

- New components and HOCs: `moonstone/Scroller`, `moonstone/VirtualList`, `moonstone/VirtualGridList`, `moonstone/Scrollable`, `moonstone/MarqueeText`, `moonstone/Spinner`, `moonstone/ExpandableCheckboxItemGroup`, `moonstone/MarqueeDecorator`
- New options for `ui/Toggleable` HOC
- Marquee support to many components
- Image support to `moonstone/Icon` and `moonstone/IconButton`
- `dismissOnEnter` prop for `moonstone/Input`
- Many more unit tests

### Changed

- Some props for UI state were renamed to have `default` prefix where state was managed by the component. (e.g. `defaultOpen`)

### Fixed

- Many components were fixed, polished, updated and documented
- Inline docs updated to be more consistent and comprehensive<|MERGE_RESOLUTION|>--- conflicted
+++ resolved
@@ -12,11 +12,8 @@
 
 ### Fixed
 
-<<<<<<< HEAD
 - `moonstone/VirtualListNative` to set disable to correct container node during scroll
-=======
 - `moonstone/VirtualList` to handle focus properly via page up at the first page and via page down at the last page
->>>>>>> 507b55fb
 - `moonstone/Expandable` and derivatives to use the new `ease-out-quart` animation timing function to better match the aesthetic of Enyo's Expandables
 - `moonstone/TooltipDecorator` to correctly display tooltip direction when locale changes
 - `moonstone/Marquee` to restart animation on every resize update
