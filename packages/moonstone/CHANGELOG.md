--- conflicted
+++ resolved
@@ -6,23 +6,16 @@
 
 ### Added
 
+- `moonstone/Panels.Panels` property `onBack` to support `ui/Cancelable`
 - `Moonstone/VideoPlayer` and `moonstone/TooltipDecorator` components
 - `moonstone/VirtualFlexList` Work-In-Progress component to support variably sized rows or columns
 - `moonstone/ExpandableItem` properties `autoClose` and `lockBottom`
 - `moonstone/ExpandableList` properties `noAutoClose` and `noLockBottom`
-<<<<<<< HEAD
-- `moonstone/MarqueeController` focus/blur handling to to start and stop synchronized `moonstone/Marquee` components
-- `moonstone/Panels.Panels` property `onBack` and support for `ui/Cancelable`
 
 ### Changed
 
 - `moonstone/Panels.Routable` to require a `navigate` configuration property indicating the event callback for back or cancel actions
-=======
-
-### Changed
-
 - `moonstone/MarqueeController` focus/blur handling to start and stop synchronized `moonstone/Marquee` components
->>>>>>> 1a4520f5
 - `moonstone/ExpandableList` property `autoClose` to `closeOnSelect` to disambiguate it from the added `autoClose` on 5-way up
 - `moonstone/ContextualPopupDecorator.ContextualPopupDecorator` component's `onCloseButtonClick` property to `onClose`
 - `moonstone/Spinner` component's `center` and `middle` properties to a single `centered` property
