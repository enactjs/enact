# Change Log

The following is a curated list of changes in the Enact moonstone module, newest changes on the top.

## [unreleased]

### Deprecated

### Added

- `moonstone/TooltipDecorator` property `tooltipProps` to attach props to tooltip component

### Changed

- `moonstone/ExpandableList` to use 'radio' as the default, and adapt 'single' mode to render as a `moonstone/RadioItem` instead of a `moonstone/CheckboxItem`
- `moonstone/VideoPlayer` not to hide pause icon when it appears

### Fixed

<<<<<<< HEAD
- `moonstone/Marquee` to re-evaluate RTL orientation when its content changes
=======
- `moonstone/VirtualList` to restore focus on short lists
>>>>>>> edc12a9b
- `moonstone/ExpandableInput` to expand the width of its contained `moonstone/Input`
- `moonstone/InputDecorator` support for `dismissOnEnter`
- `moonstone` international fonts to always be used, even when unsupported font-weights or font-styles are requested

## [1.4.1] - 2017-07-05

### Changed

- `moonstone/Popup` to only call `onKeyDown` when there is a focused item in the `Popup`
- `moonstone/Scroller`, `moonstone/Picker`, and `moonstone/IncrementSlider` to automatically move focus when the currently focused `moonstone/IconButton` becomes disabled

### Fixed

- `moonstone/ContextualPopupDecorator` close button to account for large text size
- `moonstone/ContextualPopupDecorator` to not spot controls other than its activator when navigating out via 5-way
- `moonstone/Header` to set the value of `marqueeOn` for all types of headers

## [1.4.0] - 2017-06-29

### Deprecated

- `moonstone/Input` prop `noDecorator` is being replaced by `autoFocus` in 2.0.0

### Added

- `moonstone/Scrollbar` property `corner` to add the corner between vertical and horizontal scrollbars
- `moonstone/ScrollThumb` for a thumb of `moonstone/Scrollbar`
- `moonstone/styles/text.less` mixin `.locale-japanese-line-break()` to apply the correct  Japanese language line-break rules for the following multi-line components: `moonstone/BodyText`, `moonstone/Dialog`, `moonstone/Notification`, `moonstone/Popup`, and `moonstone/Tooltip`
- `moonstone/ContextualPopupDecorator` property `popupProps` to attach props to popup component
- `moonstone/VideoPlayer` property `pauseAtEnd` to control forward/backward seeking
- `moonstone/Panels/Header` prop `marqueeOn` to control marquee of header

### Changed

- `moonstone/Panels/Header` to expose its `marqueeOn` prop
- `moonstone/VideoPlayer` to automatically adjust the width of the allocated space for the side components so the media controls have more space to appear on smaller screens
- `moonstone/VideoPlayer` properties `autoCloseTimeout` and `titleHideDelay` default value to `5000`
- `moonstone/VirtualList` to support restoring focus to the last focused item
- `moonstone/Scrollable` to call `onScrollStop` before unmounting if a scroll is in progress
- `moonstone/Scroller` to reveal non-spottable content when navigating out of a scroller

### Fixed

- `moonstone/Dialog` to properly focus via pointer on child components
- `moonstone/VirtualList`, `moonstone/VirtualGridList`, and `moonstone/Scroller` not to be slower when scrolled to the first or the last position by wheeling
- `moonstone` component hold delay time
- `moonstone/VideoPlayer` to show its controls when pressing down the first time
- `moonstone/Panel` autoFocus logic to only focus on initial render
- `moonstone/Input` text colors
- `moonstone/ExpandableInput` to focus its decorator when leaving by 5-way left/right

## [1.3.1] - 2017-06-14

### Fixed

- `moonstone/Picker` support for large text
- `moonstone/Scroller` support for focusing paging controls with the pointer
- `moonstone` CSS rules for unskinned spottable components

## [1.3.0] - 2017-06-12

### Deprecated

- `moonstone/Scroller` props `horizontal` and `vertical`. Deprecated props are replaced with `direction` prop. `horizontal` and `vertical` will be removed in 2.0.0.
- `moonstone/Panel` prop `noAutoFocus` in favor of `autoFocus="none"`

### Added

- `moonstone/Image` support for `children` prop inside images
- `moonstone/Scroller` prop `direction` which replaces `horizontal` and `vertical` props
- `moonstone/VideoPlayer` property `tooltipHideDelay` to hide tooltip with a given amount of time
- `moonstone/VideoPlayer` property `pauseAtEnd` to pause when it reaches either the start or the end of the video
- `moonstone/VideoPlayer` methods `fastForward`, `getMediaState`, `jump`, `pause`, `play`, `rewind`, and `seek` to allow external interaction with the player. See docs for example usage.

### Changed

- `moonstone/Skinnable` to support context and allow it to be added to any component to be individually skinned. This includes a further optimization in skinning which consolidates all color assignments into a single block, so non-color rules aren't unnecessarily duplicated.
- `moonstone/Skinnable` light and dark skin names ("moonstone-light" and "moonstone") to "light" and "dark", respectively
- `moonstone/VideoPlayer` to set play/pause icon to display "play" when rewinding or fast forwarding
- `moonstone/VideoPlayer` to rewind or fast forward when previous command is slow-forward or slow-rewind respectively
- `moonstone/VideoPlayer` to fast forward when previous command is slow-forward and it reaches the last of its play rate
- `moonstone/VideoPlayer` to not play video on reload when `noAutoPlay` is `true`
- `moonstone/VideoPlayer` property `feedbackHideDelay`'s default value to `3000`
- `moonstone/Notification` to break line in characters in ja and zh locale
- `moonstone/Notification` to align texts left in LTR locale and right in RTL locale
- `moonstone/VideoPlayer` to simulate rewind functionality on non-webOS platforms only

### Fixed

- `moonstone/ExpandableItem` to correct the `titleIcon` when using `open` and `disabled`
- `moonstone/GridListImageItem` to center its selection icon on the image instead of the item
- `moonstone/Input` to have correct `Tooltip` position in `RTL`
- `moonstone/SwitchItem` to not unintentionally overflow `Scroller` containers, causing them to jump to the side when focusing
- `moonstone/VideoPlayer` to fast forward properly when video is at paused state
- `moonstone/VideoPlayer` to correctly change sources
- `moonstone/VideoPlayer` to show or hide feedback tooltip properly
- `moonstone/DateTimeDecorator` to work properly with `RadioControllerDecorator`
- `moonstone/Picker` in joined, large text mode so the arrows are properly aligned and sized
- `moonstone/Icon` to reflect the same proportion in relation to its size in large-text mode

## [1.2.0] - 2017-05-17

### Deprecated

- `moonstone/Scroller.Scrollable` option `indexToFocus` in `scrollTo` method to be removed in 2.0.0

### Added

- `moonstone/Slider` and `moonstone/IncrementSlider` prop `noFill` to support a style without the fill
- `moonstone/Marquee` property `rtl` to set directionality to right-to-left
- `moonstone/VirtualList.GridListImageItem` property `selectionOverlay` to add custom component for selection overlay
- `moonstone/MoonstoneDecorator` property `skin` to let an app choose its skin: "moonstone" and "moonstone-light" are now available
- `moonstone/FormCheckboxItem`
- `moonstone/FormCheckbox`, a standalone checkbox, to support `moonstone/FormCheckboxItem`
- `moonstone/Input` props `invalid` and `invalidMessage` to display a tooltip when input value is invalid
- `moonstone/Scroller.Scrollable` option `focus` in `scrollTo()` method
- `moonstone/Scroller.Scrollable` property `spottableScrollbar`
- `moonstone/Icon.IconList` icons: `arrowshrinkleft` and `arrowshrinkright`

### Changed

- `moonstone/Picker` arrow icon for `joined` picker: small when not spotted, hidden when it reaches the end of the picker
- `moonstone/Checkbox` and `moonstone/CheckboxItem` to reflect the latest design
- `moonstone/MoonstoneDecorator/fontGenerator` was refactored to use the browser's FontFace API to dynamically load locale fonts
- `moonstone/VideoPlayer` space allotment on both sides of the playback controls to support 4 buttons; consequently the "more" controls area has shrunk by the same amount
- `moonstone/VideoPlayer` to not disable media button (play/pause)
- `moonstone/Scroller.Scrollable` so that paging controls are not spottable by default with 5-way
- `moonstone/VideoPlayer`'s more/less button to use updated arrow icon

### Fixed

- `moonstone/MarqueeDecorator` to properly stop marquee on items with `'marqueeOnHover'`
- `moonstone/ExpandableList` to work properly with object-based children
- `moonstone/styles/fonts.less` to restore the Moonstone Icon font to request the local system font by default. Remember to update your webOS build to get the latest version of the font so you don't see empty boxes for your icons.
- `moonstone/Picker` and `moonstone/RangePicker` to now use the correct size from Enyo (60px v.s. 84px) for icon buttons
- `moonstone/Scrollable` to apply ri.scale properly
- `moonstone/Panel` to not cover a `Panels`'s `ApplicationCloseButton` when not using a `Header`
- `moonstone/IncrementSlider` to show tooltip when buttons focused

## [1.1.0] - 2017-04-21

### Deprecated

- `moonstone/ExpandableInput` property `onInputChange`

### Added

- `moonstone/Panels.Panel` prop and `moonstone/MoonstoneDecorator` config option: `noAutoFocus` to support prevention of setting automatic focus after render
- `moonstone/VideoPlayer` props: `backwardIcon`, `forwardIcon`, `jumpBackwardIcon`, `jumpForwardIcon`, `pauseIcon`, and `playIcon` to support icon customization of the player
- `moonstone/VideoPlayer` props `jumpButtonsDisabled` and `rateButtonsDisabled` for disabling the pairs of buttons when it's inappropriate for the playing media
- `moonstone/VideoPlayer` property `playbackRateHash` to support custom playback rates
- `moonstone/VideoPlayer` callback prop `onControlsAvailable` which fires when the players controls show or hide
- `moonstone/Image` support for `onLoad` and `onError` events
- `moonstone/VirtualList.GridListImageItem` prop `placeholder`
- `moonstone/Divider` property `preserveCase` to display text without capitalizing it

### Changed

- `moonstone/Slider` colors and sizing to match the latest designs
- `moonstone/ProgressBar` to position correctly with other components nearby
- `moonstone/Panels` breadcrumb to no longer have a horizontal line above it
- `moonstone/Transition` to measure itself when the CPU is idle
- style for disabled opacity from 0.4 to 0.3
- `moonstone/Button` colors for transparent and translucent background opacity when disabled
- `moonstone/ExpandableInput` property `onInputChange` to fire along with `onChange`. `onInputChange` is deprecated and will be removed in a future update.
- `Moonstone.ttf` font to include new icons
- `moonstone/Icon` to reference additional icons

### Fixed

- `moonstone/Popup` and `moonstone/ContextualPopupDecorator` 5-way navigation behavior
- `moonstone/Input` to not spot its own input decorator on 5-way out
- `moonstone/VideoPlayer` to no longer render its `children` in multiple places
- `moonstone/Button` text color when used on a neutral (light) background in some cases
- `moonstone/Popup` background opacity
- `moonstone/Marquee` to recalculate properly when its contents change
- `moonstone/TimePicker` to display time in correct order
- `moonstone/Scroller` to prefer spotlight navigation to its internal components

## [1.0.0] - 2017-03-31

> NOTE: We have also modified most form components to be usable in a controlled (app manages component
> state) or uncontrolled (Enact manages component state) manner. To put a component into a
> controlled state, pass in `value` (or other appropriate state property such as `selected` or
> `open`) at component creation and then respond to events and update the value as needed. To put a
> component into an uncontrolled state, do not set `value` (or equivalent), at creation. From this
> point on, Enact will manage the state and events will be sent when the state is updated. To
> specify an initial value, use the `defaultValue` (or, `defaultSelected, `defaultOpen, etc.)
> property.  See the documentation for individual components for more information.

### Added

- `moonstone/Button` property `icon` to support a built-in icon next to the text content. The Icon supports everything that `moonstone/Icon` supports, as well as a custom icon.
- `moonstone/MoonstoneDecorator` property `textSize` to resize several components to requested CMR sizes. Simply add `textSize="large"` to your `App` and the new sizes will automatically take effect.

### Changed

- `moonstone/Slider` to use the property `tooltip` instead of `noTooltip`, so the built-in tooltip is not enabled by default
- `moonstone/IncrementSlider` to include tooltip documentation
- `moonstone/ExpandableList` to accept an array of objects as children which are spread onto the generated components
- `moonstone/CheckboxItem` style to match the latest designs, with support for the `moonstone/Checkbox` to be on either the left or the right side by using the `iconPosition` property
- `moonstone/VideoPlayer` to supply every event callback-method with an object representing the VideoPlayer's current state, including: `currentTime`, `duration`, `paused`, `proportionLoaded`, and `proportionPlayed`

### Fixed

- `moonstone/Panels.Panel` behavior for remembering focus on unmount and setting focus after render
- `moonstone/VirtualList.VirtualGridList` showing empty items when items are continuously added dynamically
- `moonstone/Picker` to marquee on focus once again

## [1.0.0-beta.4] - 2017-03-10

### Added

- `moonstone/VirtualList` `indexToFocus` option to `scrollTo` method to focus on item with specified index
- `moonstone/IconButton` and `moonstone/Button` `color` property to add a remote control key color to the button
- `moonstone/Scrollbar` property `disabled` to disable both paging controls when it is true
- `moonstone/VirtualList` parameter `moreInfo` to pass `firstVisibleIndex` and `lastVisibleIndex` when scroll events are firing
- Accessibility support to UI components
- `moonstone/VideoPlayer` property `onUMSMediaInfo` to support the custom webOS “umsmediainfo” event
- `moonstone/Region` component which encourages wrapping components for improved accessibility rather than only preceding the components with a `moonstone/Divider`
- `moonstone/Slider` tooltip. It's enabled by default and comes with options like `noTooltip`, `tooltipAsPercent`, and `tooltipSide`. See the component docs for more details.
- `moonstone/Panels.Panel` property `hideChildren` to defer rendering children
- `moonstone/Spinner` properties `blockClickOn` and `scrim` to block click events behind spinner
- `moonstone/VirtualList` property `clientSize` to specify item dimensions instead of measuring them

### Changed

- `moonstone/VirtualGridImageItem` styles to reduce redundant style code app side
- `moonstone/VirtualList` and `moonstone/VirtualGridList` to add essential CSS for list items automatically
- `moonstone/VirtualList` and `moonstone/VirtualGridList` to not add `data-index` to their item DOM elements directly, but to pass `data-index` as the parameter of their `component` prop like the `key` parameter of their `component` prop
- `moonstone/ExpandableItem` and derivatives to defer focusing the contents until animation completes
- `moonstone/LabeledItem`, `moonstone/ExpandableItem`, `moonstone/ExpandableList` to each support the `node` type in their `label` property. Best used with `ui/Slottable`.

### Fixed

- `moonstone/VirtualList.GridListImageItem` to have proper padding size according to the existence of caption/subcaption
- `moonstone/Scrollable` to display scrollbars with proper size
- `moonstone/VirtualGridList` to not be truncated

### Removed

- `moonstone/Scrollable` property `hideScrollbars` and replaced it with `horizontalScrollbar` and `verticalScrollbar`

## [1.0.0-beta.3] - 2017-02-21

### Added

- `moonstone/VideoPlayer` support for 5-way show/hide of media playback controls
- `moonstone/VideoPlayer` property `feedbackHideDelay`
- `moonstone/Slider` property `onKnobMove` to fire when the knob position changes, independently from the `moonstone/Slider` value
- `moonstone/Slider` properties `active`, `disabled`, `knobStep`, `onActivate`, `onDecrement`, and `onIncrement` as part of enabling 5-way support to `moonstone/Slider`, `moonstone/IncrementSlider` and the media slider for `moonstone/VideoPlayer`
- `moonstone/Slider` now supports `children` which are added to the `Slider`'s knob, and follow it as it moves
- `moonstone/ExpandableInput` properties `iconAfter` and `iconBefore` to display icons after and before the input, respectively
- `moonstone/Dialog` property `preserveCase`, which affects `title` text

### Changed

- `moonstone/IncrementSlider` to change when the buttons are held down
- `moonstone/Marquee` to allow disabled marquees to animate
- `moonstone/Dialog` to marquee `title` and `titleBelow`
- `moonstone/Marquee.MarqueeController` config option `startOnFocus` to `marqueeOnFocus`. `startOnFocus` is deprecated and will be removed in a future update.
- `moonstone/Button`, `moonstone/IconButton`, `moonstone/Item` to not forward `onClick` when `disabled`

### Fixed

- `moonstone/Marquee.MarqueeController` to start marquee on newly registered components when controller has focus and to restart synced marquees after completion
- `moonstone/Scroller` to recalculate when an expandable child opens
- `spotlightDisabled` property support for spottable moonstone components
- `moonstone/Popup` and `moonstone/ContextualPopupDecorator` so that when the popup is closed, spotlight focus returns to the control that had focus prior to the popup opening
- `moonstone/Input` to not get focus when disabled

## [1.0.0-beta.2] - 2017-01-30

### Added

- `moonstone/Panels.Panel` property `showChildren` to support deferring rendering the panel body until animation completes
- `moonstone/MarqueeDecorator` property `invalidateProps` that specifies which props cause the marquee distance to be invalidated
- developer-mode warnings to several components to warn when values are out-of-range
- `moonstone/Divider` property `spacing` which adjusts the amount of empty space above and below the `Divider`. `'normal'`, `'small'`, `'medium'`, `'large'`, and `'none'` are available.
- `moonstone/Picker` when `joined` the ability to be incremented and decremented by arrow keys
- `onSpotlightDisappear` event property support for spottable moonstone components
- `moonstone/VideoPlayer` property `titleHideDelay`

### Changed

- `moonstone/Panels.Panels` and variations to defer rendering the children of contained `Panel` instances until animation completes
- `moonstone/ProgressBar` properties `progress` and `backgroundProgress` to accept a number between 0 and 1
- `moonstone/Slider` and `moonstone/IncrementSlider` property `backgroundPercent` to `backgroundProgress` which now accepts a number between 0 and 1
- `moonstone/Slider` to not ignore `value` prop when it is the same as the previous value
- `moonstone/Picker` component's buttons to reverse their operation such that 'up' selects the previous item and 'down' the next
- `moonstone/Picker` and derivatives may now use numeric width, which represents the amount of characters to use for sizing. `width={4}` represents four characters, `2` for two characters, etc. `width` still accepts the size-name strings.
- `moonstone/Divider` to now behave as a simple horizontal line when no text content is provided
- `moonstone/Scrollable` to not display scrollbar controls by default
- `moonstone/DatePicker` and `moonstone/TimePicker` to emit `onChange` event whenever the value is changed, not just when the component is closed

### Removed

- `moonstone/ProgressBar` properties `min` and `max`

### Fixed

- `moonstone/IncrementSlider` so that the knob is spottable via pointer, and 5-way navigation between the knob and the increment/decrement buttons is functional
- `moonstone/Slider` and `moonstone/IncrementSlider` to not fire `onChange` for value changes from props

## [1.0.0-beta.1] - 2016-12-30

### Added

- `moonstone/VideoPlayer` and `moonstone/TooltipDecorator` components and samples
- `moonstone/Panels.Panels` property `onBack` to support `ui/Cancelable`
- `moonstone/VirtualFlexList` Work-In-Progress component to support variably sized rows or columns
- `moonstone/ExpandableItem` properties `autoClose` and `lockBottom`
- `moonstone/ExpandableList` properties `noAutoClose` and `noLockBottom`
- `moonstone/Picker` property `reverse`
- `moonstone/ContextualPopup` property `noAutoDismiss`
- `moonstone/Dialog` property `scrimType`
- `moonstone/Popup` property `spotlightRestrict`

### Changed

- `moonstone/Panels.Routable` to require a `navigate` configuration property indicating the event callback for back or cancel actions
- `moonstone/MarqueeController` focus/blur handling to start and stop synchronized `moonstone/Marquee` components
- `moonstone/ExpandableList` property `autoClose` to `closeOnSelect` to disambiguate it from the added `autoClose` on 5-way up
- `moonstone/ContextualPopupDecorator.ContextualPopupDecorator` component's `onCloseButtonClick` property to `onClose`
- `moonstone/Dialog` component's `onCloseButtonClicked` property to `onClose`
- `moonstone/Spinner` component's `center` and `middle` properties to a single `centered` property
	that applies both horizontal and vertical centering
- `moonstone/Popup.PopupBase` component's `onCloseButtonClicked` property to `onCloseButtonClick`
- `moonstone/Item.ItemOverlay` component's `autoHide` property to remove the `'no'` option. The same
	effect can be achieved by omitting the property or passing `null`.
- `moonstone/VirtualGridList` to be scrolled by page when navigating with a 5-way direction key
- `moonstone/Scroller`, `moonstone/VirtualList`, `moonstone/VirtualGridList`, and `moonstone/Scrollable` to no longer respond to mouse down/move/up events
- all Expandables to include a state arrow UI element
- `moonstone/LabeledItem` to support a `titleIcon` property which positions just after the title text
- `moonstone/Button` to include `moonstone/TooltipDecorator`
- `moonstone/Expandable` to support being managed, radio group-style, by a component wrapped with `RadioControllerDecorator` from `ui/RadioDecorator`
- `moonstone/Picker` to animate `moonstone/Marquee` children when any part of the `moonstone/Picker` is focused
- `moonstone/VirtualList` to mute its container instead of disabling it during scroll events
- `moonstone/VirtualList`, `moonstone/VirtualGridList`, and `moonstone/Scroller` to continue scrolling when holding down the paging controls
- `moonstone/VirtualList` to require a `component` prop and not have a default value
- `moonstone/Picker` to continuously change when a button is held down by adding `ui/Holdable`.

### Fixed

- `moonstone/Popup` and `moonstone/ContextualPopup` 5-way navigation behavior using spotlight.
- Bug where a synchronized marquee whose content fit the available space would prevent restarting of the marquees
- `moonstone/Input` to show an ellipsis on the correct side based on the text directionality of the `value` or `placeholder` content.
- `moonstone/VirtualList` and `moonstone/VirtualGridList` to prevent unwanted scrolling when focused with the pointer
- `moonstone/Picker` to remove fingernail when a the pointer is held down, but the pointer is moved off the `joined` picker.
- `moonstone/LabeledItem` to include marquee on both `title` and `label`, and be synchronized

## [1.0.0-alpha.5] - 2016-12-16

No changes.

## [1.0.0-alpha.4] - 2016-12-2

### Added

- `moonstone/Popup`, `moonstone/ContextualPopupDecorator`, `moonstone/Notification`, `moonstone/Dialog` and `moonstone/ExpandableInput` components
- `ItemOverlay` component to `moonstone/Item` module
- `marqueeCentered` prop to `moonstone/MarqueeDecorator` and `moonstone/MarqueeText`
- `placeholder` prop to `moonstone/Image`
- `moonstone/MarqueeController` component to synchronize multiple `moonstone/Marquee` components
- Non-latin locale support to all existing Moonstone components
- Language-specific font support
- `moonstone/IncrementSlider` now accepts customizable increment and decrement icons, as well as `moonstone/Slider` being more responsive to external styling

### Changed

- `moonstone/Input` component's `iconStart` and `iconEnd` properties to be `iconBefore` and `iconAfter`, respectively, for consistency with `moonstone/Item.ItemOverlay` naming
- `moonstone/Icon` and `moonstone/IconButton` so the `children` property supports both font-based icons and images
- the `checked` property to `selected` for consistency across the whole framework. This allows better interoperability when switching between various components.  Affects the following: `CheckboxItem`, `RadioItem`, `SelectableItem`, `Switch`, `SwitchItem`, and `ToggleItem`. Additionally, these now use `moonstone/Item.ItemOverlay` to position and handle their Icons.
- `moonstone/Slider` and `moonstone/IncrementSlider` to be more performant. No changes were made to
	the public API.
- `moonstone/GridListImageItem` so that a placeholder image displays while loading the image, and the caption and subcaption support marqueeing
- `moonstone/MoonstoneDecorator` to add `FloatingLayerDecorator`
- `moonstone/IncrementSlider` in vertical mode looks and works as expected.

### Removed

- LESS mixins that belong in `@enact/ui`, so that only moonstone-specific mixins are contained in
this module. When authoring components and importing mixins, only the local mixins need to be
imported, as they already import the general mixins.
- the `src` property from `moonstone/Icon` and `moonston/IconButton`. Use the support for URLs in
	the `children` property as noted above.
- the `height` property from `moonstone/IncrementSlider` and `moonstone/Slider`

### Fixed

- Joined picker so that it now has correct animation when using the mouse wheel
- Bug in DatePicker/TimePicker that prevented setting of value earlier than 1969

## [1.0.0-alpha.3] - 2016-11-8

### Added

- `moonstone/BodyText`, `moonstone/DatePicker`, `moonstone/DayPicker`, `moonstone/ExpandableItem`, `moonstone/Image`, and `moonstone/TimePicker` components
- `fullBleed` prop to `moonstone/Panels/Header`. When `true`, the header content is indented and the header lines are removed.
- Application close button to `moonstone/Panels`. Fires `onApplicationClose` when clicked. Can be omitted with the `noCloseButton` prop.
- `marqueeDisabled` prop to `moonstone/Picker`
- `padded` prop to `moonstone/RangePicker`
- `forceDirection` prop to `moonstone/Marquee`. Forces the direction of `moonstone/Marquee`. Useful for when `RTL` content cannot be auto detected.

### Changed

- `data` parameter passed to `component` prop of `VirtualList`.
- `moonstone/Expandable` into a submodule of `moonstone/ExpandableItem`
- `ExpandableList` to properly support selection
- `moonstone/Divider`'s `children` property to be optional
- `moonstone/ToggleItem`'s `inline` version to have a `max-width` of `240px`
- `moonstone/Input` to use `<div>` instead of `<label>` for wrapping components. No change to
	functionality, only markup.

### Removed

- `moonstone/ExpandableCheckboxItemGroup` in favor of `ExpandableList`

## [1.0.0-alpha.2] - 2016-10-21

This version includes a lot of refactoring from the previous release. Developers need to switch to the new enact-dev command-line tool.

### Added

- New components and HOCs: `moonstone/Scroller`, `moonstone/VirtualList`, `moonstone/VirtualGridList`, `moonstone/Scrollable`, `moonstone/MarqueeText`, `moonstone/Spinner`, `moonstone/ExpandableCheckboxItemGroup`, `moonstone/MarqueeDecorator`
- New options for `ui/Toggleable` HOC
- Marquee support to many components
- Image support to `moonstone/Icon` and `moonstone/IconButton`
- `dismissOnEnter` prop for `moonstone/Input`
- Many more unit tests

### Changed

- Some props for UI state were renamed to have `default` prefix where state was managed by the component. (e.g. `defaultOpen`)

### Fixed

- Many components were fixed, polished, updated and documented
- Inline docs updated to be more consistent and comprehensive<|MERGE_RESOLUTION|>--- conflicted
+++ resolved
@@ -17,11 +17,8 @@
 
 ### Fixed
 
-<<<<<<< HEAD
 - `moonstone/Marquee` to re-evaluate RTL orientation when its content changes
-=======
 - `moonstone/VirtualList` to restore focus on short lists
->>>>>>> edc12a9b
 - `moonstone/ExpandableInput` to expand the width of its contained `moonstone/Input`
 - `moonstone/InputDecorator` support for `dismissOnEnter`
 - `moonstone` international fonts to always be used, even when unsupported font-weights or font-styles are requested
